package org.checkerframework.common.reflection;

import com.sun.source.tree.ClassTree;
import com.sun.source.tree.ExpressionTree;
import com.sun.source.tree.MemberSelectTree;
import com.sun.source.tree.MethodInvocationTree;
import com.sun.tools.javac.code.Type;
import com.sun.tools.javac.code.Type.ArrayType;
import com.sun.tools.javac.code.Type.UnionClassType;
import java.lang.annotation.Annotation;
import java.util.ArrayList;
import java.util.Arrays;
import java.util.HashSet;
import java.util.List;
import java.util.Set;
import java.util.TreeSet;
import javax.lang.model.element.AnnotationMirror;
import javax.lang.model.type.DeclaredType;
import javax.lang.model.type.TypeKind;
import javax.lang.model.util.Elements;
import org.checkerframework.common.basetype.BaseAnnotatedTypeFactory;
import org.checkerframework.common.basetype.BaseTypeChecker;
import org.checkerframework.common.reflection.qual.ClassBound;
import org.checkerframework.common.reflection.qual.ClassVal;
import org.checkerframework.common.reflection.qual.ClassValBottom;
import org.checkerframework.common.reflection.qual.ForName;
import org.checkerframework.common.reflection.qual.GetClass;
import org.checkerframework.common.reflection.qual.UnknownClass;
import org.checkerframework.common.value.ValueAnnotatedTypeFactory;
import org.checkerframework.common.value.ValueChecker;
import org.checkerframework.common.value.qual.StringVal;
import org.checkerframework.framework.type.AnnotatedTypeMirror;
import org.checkerframework.framework.type.ElementQualifierHierarchy;
import org.checkerframework.framework.type.QualifierHierarchy;
import org.checkerframework.framework.type.treeannotator.ListTreeAnnotator;
import org.checkerframework.framework.type.treeannotator.TreeAnnotator;
import org.checkerframework.javacutil.AnnotationBuilder;
import org.checkerframework.javacutil.AnnotationUtils;
import org.checkerframework.javacutil.BugInCF;
import org.checkerframework.javacutil.TreePathUtil;
import org.checkerframework.javacutil.TreeUtils;
import org.checkerframework.javacutil.TypesUtils;

public class ClassValAnnotatedTypeFactory extends BaseAnnotatedTypeFactory {

    protected final AnnotationMirror CLASSVAL_TOP =
            AnnotationBuilder.fromClass(elements, UnknownClass.class);

    /**
     * Create a new ClassValAnnotatedTypeFactory.
     *
     * @param checker the type-checker associated with this factory
     */
    public ClassValAnnotatedTypeFactory(BaseTypeChecker checker) {
        super(checker);
        if (this.getClass() == ClassValAnnotatedTypeFactory.class) {
            this.postInit();
        }
    }

    @Override
    protected Set<Class<? extends Annotation>> createSupportedTypeQualifiers() {
        return new HashSet<>(
                Arrays.asList(
                        UnknownClass.class,
                        ClassVal.class,
                        ClassBound.class,
                        ClassValBottom.class));
    }

    /**
     * Create a {@code @ClassVal} annotation with the given values.
     *
     * @param values the "value" field of the resulting {@code @ClassVal} annotation
     * @return a {@code @ClassVal} annotation with the given values
     */
    private AnnotationMirror createClassVal(List<String> values) {
        AnnotationBuilder builder = new AnnotationBuilder(processingEnv, ClassVal.class);
        builder.setValue("value", values);
        return builder.build();
    }

    /**
     * Create a {@code @ClassBound} annotation with the given values.
     *
     * @param values the "value" field of the resulting {@code @ClassBound} annotation
     * @return a {@code @ClassBound} annotation with the given values
     */
    private AnnotationMirror createClassBound(List<String> values) {
        AnnotationBuilder builder = new AnnotationBuilder(processingEnv, ClassBound.class);
        builder.setValue("value", values);
        return builder.build();
    }

    /**
     * Returns the list of classnames from {@code @ClassBound} or {@code @ClassVal} if anno is
     * {@code @ClassBound} or {@code @ClassVal}, otherwise returns an empty list.
     *
     * @param anno any AnnotationMirror
     * @return list of classnames in anno
     */
    public List<String> getClassNamesFromAnnotation(AnnotationMirror anno) {
        if (areSameByClass(anno, ClassBound.class) || areSameByClass(anno, ClassVal.class)) {
<<<<<<< HEAD
            return AnnotationUtils.getElementValueArrayList(anno, "value", String.class, true);
=======
            return AnnotationUtils.getElementValueArray(anno, "value", String.class, false);
>>>>>>> 74d6eaad
        }
        return new ArrayList<>();
    }

    @Override
    protected QualifierHierarchy createQualifierHierarchy() {
        return new ClassValQualifierHierarchy(this.getSupportedTypeQualifiers(), elements);
    }

    /** The qualifier hierarchy for the ClassVal type system. */
    protected class ClassValQualifierHierarchy extends ElementQualifierHierarchy {

        /**
         * Creates a ClassValQualifierHierarchy from the given classes.
         *
         * @param qualifierClasses classes of annotations that are the qualifiers for this hierarchy
         * @param elements element utils
         */
        public ClassValQualifierHierarchy(
                Set<Class<? extends Annotation>> qualifierClasses, Elements elements) {
            super(qualifierClasses, elements);
        }

        /*
         * Determines the least upper bound of a1 and a2. If both are ClassVal
         * annotations, then the least upper bound is the set of elements
         * obtained by combining the values of both annotations.
         */
        @Override
        public AnnotationMirror leastUpperBound(AnnotationMirror a1, AnnotationMirror a2) {
            if (!AnnotationUtils.areSameByName(getTopAnnotation(a1), getTopAnnotation(a2))) {
                return null;
            } else if (isSubtype(a1, a2)) {
                return a2;
            } else if (isSubtype(a2, a1)) {
                return a1;
            } else {
                List<String> a1ClassNames = getClassNamesFromAnnotation(a1);
                List<String> a2ClassNames = getClassNamesFromAnnotation(a2);
                Set<String> lubClassNames = new TreeSet<>();
                lubClassNames.addAll(a1ClassNames);
                lubClassNames.addAll(a2ClassNames);

                // If either annotation is a ClassBound, the lub must also be a class bound.
                if (areSameByClass(a1, ClassBound.class) || areSameByClass(a2, ClassBound.class)) {
                    return createClassBound(new ArrayList<>(lubClassNames));
                } else {
                    return createClassVal(new ArrayList<>(lubClassNames));
                }
            }
        }

        @Override
        public AnnotationMirror greatestLowerBound(AnnotationMirror a1, AnnotationMirror a2) {
            if (!AnnotationUtils.areSameByName(getTopAnnotation(a1), getTopAnnotation(a2))) {
                return null;
            } else if (isSubtype(a1, a2)) {
                return a1;
            } else if (isSubtype(a2, a1)) {
                return a2;
            } else {
                List<String> a1ClassNames = getClassNamesFromAnnotation(a1);
                List<String> a2ClassNames = getClassNamesFromAnnotation(a2);
                Set<String> glbClassNames = new TreeSet<>();
                glbClassNames.addAll(a1ClassNames);
                glbClassNames.retainAll(a2ClassNames);

                // If either annotation is a ClassVal, the glb must also be a ClassVal.
                // For example:
                // GLB( @ClassVal(a,b), @ClassBound(a,c)) is @ClassVal(a)
                // because @ClassBound(a) is not a subtype of @ClassVal(a,b)
                if (areSameByClass(a1, ClassVal.class) || areSameByClass(a2, ClassVal.class)) {
                    return createClassVal(new ArrayList<>(glbClassNames));
                } else {
                    return createClassBound(new ArrayList<>(glbClassNames));
                }
            }
        }

        /*
         * Computes subtyping as per the subtyping in the qualifier hierarchy
         * structure unless both annotations are ClassVal. In this case, rhs is
         * a subtype of lhs iff lhs contains  every element of rhs.
         */
        @Override
        public boolean isSubtype(AnnotationMirror subAnno, AnnotationMirror superAnno) {
            if (AnnotationUtils.areSame(subAnno, superAnno)
                    || areSameByClass(superAnno, UnknownClass.class)
                    || areSameByClass(subAnno, ClassValBottom.class)) {
                return true;
            }
            if (areSameByClass(subAnno, UnknownClass.class)
                    || areSameByClass(superAnno, ClassValBottom.class)) {
                return false;
            }
            if (areSameByClass(superAnno, ClassVal.class)
                    && areSameByClass(subAnno, ClassBound.class)) {
                return false;
            }

            // if super: ClassVal && sub is ClassVal
            // if super: ClassBound && (sub is ClassBound or ClassVal)

            List<String> supValues = getClassNamesFromAnnotation(superAnno);
            List<String> subValues = getClassNamesFromAnnotation(subAnno);

            return supValues.containsAll(subValues);
        }
    }

    @Override
    protected TreeAnnotator createTreeAnnotator() {
        return new ListTreeAnnotator(new ClassValTreeAnnotator(this), super.createTreeAnnotator());
    }

    /**
     * Implements the following type inference rules.
     *
     * <pre>
     * C.class:             @ClassVal(fully qualified name of C)
     * Class.forName(name): @ClassVal("name")
     * exp.getClass():      @ClassBound(fully qualified classname of exp)
     * </pre>
     */
    protected class ClassValTreeAnnotator extends TreeAnnotator {

        protected ClassValTreeAnnotator(ClassValAnnotatedTypeFactory factory) {
            super(factory);
        }

        @Override
        public Void visitMemberSelect(MemberSelectTree tree, AnnotatedTypeMirror type) {
            if (TreeUtils.isClassLiteral(tree)) {
                // Create annotations for Class literals
                // C.class: @ClassVal(fully qualified name of C)
                ExpressionTree etree = tree.getExpression();
                Type classType = (Type) TreeUtils.typeOf(etree);
                String name = getClassNameFromType(classType);
                if (name != null && !name.equals("void")) {
                    AnnotationMirror newQual = createClassVal(Arrays.asList(name));
                    type.replaceAnnotation(newQual);
                }
            }
            return null;
        }

        @Override
        public Void visitMethodInvocation(MethodInvocationTree tree, AnnotatedTypeMirror type) {

            if (isForNameMethodInvocation(tree)) {
                // Class.forName(name): @ClassVal("name")
                ExpressionTree arg = tree.getArguments().get(0);
                List<String> classNames = getStringValues(arg);
                if (classNames != null) {
                    AnnotationMirror newQual = createClassVal(classNames);
                    type.replaceAnnotation(newQual);
                }
            } else if (isGetClassMethodInvocation(tree)) {
                // exp.getClass(): @ClassBound(fully qualified class name of exp)
                Type clType;
                if (TreeUtils.getReceiverTree(tree) != null) {
                    clType = (Type) TreeUtils.typeOf(TreeUtils.getReceiverTree(tree));
                } else { // receiver is null, so it is implicitly "this"
                    ClassTree classTree = TreePathUtil.enclosingClass(getPath(tree));
                    clType = (Type) TreeUtils.typeOf(classTree);
                }
                String className = getClassNameFromType(clType);
                AnnotationMirror newQual = createClassBound(Arrays.asList(className));
                type.replaceAnnotation(newQual);
            }
            return null;
        }

        /**
         * Return true if this is an invocation of a method annotated with @ForName. An example of
         * such a method is Class.forName.
         */
        private boolean isForNameMethodInvocation(MethodInvocationTree tree) {
            return getDeclAnnotation(TreeUtils.elementFromTree(tree), ForName.class) != null;
        }

        /**
         * Return true if this is an invocation of a method annotated with @GetClass. An example of
         * such a method is Object.getClassName.
         */
        private boolean isGetClassMethodInvocation(MethodInvocationTree tree) {
            return getDeclAnnotation(TreeUtils.elementFromTree(tree), GetClass.class) != null;
        }

        private List<String> getStringValues(ExpressionTree arg) {
            ValueAnnotatedTypeFactory valueATF = getTypeFactoryOfSubchecker(ValueChecker.class);
            AnnotationMirror annotation = valueATF.getAnnotationMirror(arg, StringVal.class);
            if (annotation == null) {
                return null;
            }
<<<<<<< HEAD
            return AnnotationUtils.getElementValueArrayList(
                    annotation, "value", String.class, true);
=======
            return AnnotationUtils.getElementValueArray(annotation, "value", String.class, false);
>>>>>>> 74d6eaad
        }

        // TODO: This looks like it returns a @BinaryName. Verify that fact and add a type
        // qualifier.
        /**
         * Return String representation of class name. This will not return the correct name for
         * anonymous classes.
         */
        private String getClassNameFromType(Type classType) {
            switch (classType.getKind()) {
                case ARRAY:
                    String array = "";
                    while (classType.getKind() == TypeKind.ARRAY) {
                        classType = ((ArrayType) classType).getComponentType();
                        array += "[]";
                    }
                    return getClassNameFromType(classType) + array;
                case DECLARED:
                    StringBuilder className =
                            new StringBuilder(
                                    TypesUtils.getQualifiedName((DeclaredType) classType)
                                            .toString());
                    if (classType.getEnclosingType() != null) {
                        while (classType.getEnclosingType().getKind() != TypeKind.NONE) {
                            classType = classType.getEnclosingType();
                            int last = className.lastIndexOf(".");
                            if (last > -1) {
                                className.replace(last, last + 1, "$");
                            }
                        }
                    }
                    return className.toString();
                case INTERSECTION:
                    // This could be more precise
                    return "java.lang.Object";
                case NULL:
                    return "java.lang.Object";
                case UNION:
                    classType = ((UnionClassType) classType).getLub();
                    return getClassNameFromType(classType);
                case TYPEVAR:
                case WILDCARD:
                    classType = classType.getUpperBound();
                    return getClassNameFromType(classType);
                case INT:
                    return int.class.getCanonicalName();
                case LONG:
                    return long.class.getCanonicalName();
                case SHORT:
                    return short.class.getCanonicalName();
                case BYTE:
                    return byte.class.getCanonicalName();
                case CHAR:
                    return char.class.getCanonicalName();
                case DOUBLE:
                    return double.class.getCanonicalName();
                case FLOAT:
                    return float.class.getCanonicalName();
                case BOOLEAN:
                    return boolean.class.getCanonicalName();
                case VOID:
                    return "void";
                default:
                    throw new BugInCF(
                            "ClassValAnnotatedTypeFactory.getClassname: did not expect "
                                    + classType.getKind());
            }
        }
    }
}<|MERGE_RESOLUTION|>--- conflicted
+++ resolved
@@ -101,11 +101,7 @@
      */
     public List<String> getClassNamesFromAnnotation(AnnotationMirror anno) {
         if (areSameByClass(anno, ClassBound.class) || areSameByClass(anno, ClassVal.class)) {
-<<<<<<< HEAD
-            return AnnotationUtils.getElementValueArrayList(anno, "value", String.class, true);
-=======
-            return AnnotationUtils.getElementValueArray(anno, "value", String.class, false);
->>>>>>> 74d6eaad
+            return AnnotationUtils.getElementValueArrayList(anno, "value", String.class, false);
         }
         return new ArrayList<>();
     }
@@ -301,12 +297,8 @@
             if (annotation == null) {
                 return null;
             }
-<<<<<<< HEAD
             return AnnotationUtils.getElementValueArrayList(
-                    annotation, "value", String.class, true);
-=======
-            return AnnotationUtils.getElementValueArray(annotation, "value", String.class, false);
->>>>>>> 74d6eaad
+                    annotation, "value", String.class, false);
         }
 
         // TODO: This looks like it returns a @BinaryName. Verify that fact and add a type
