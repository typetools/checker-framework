package org.checkerframework.common.reflection;

import com.sun.source.tree.ExpressionTree;
import com.sun.source.tree.MethodInvocationTree;
import java.lang.annotation.Annotation;
import java.util.ArrayList;
import java.util.Arrays;
import java.util.Collection;
import java.util.Collections;
import java.util.HashSet;
import java.util.List;
import java.util.Objects;
import java.util.Set;
import javax.lang.model.element.AnnotationMirror;
import javax.lang.model.util.Elements;
import org.checkerframework.checker.nullness.qual.Nullable;
import org.checkerframework.common.basetype.BaseAnnotatedTypeFactory;
import org.checkerframework.common.basetype.BaseTypeChecker;
import org.checkerframework.common.reflection.qual.ClassBound;
import org.checkerframework.common.reflection.qual.ClassVal;
import org.checkerframework.common.reflection.qual.GetConstructor;
import org.checkerframework.common.reflection.qual.GetMethod;
import org.checkerframework.common.reflection.qual.MethodVal;
import org.checkerframework.common.reflection.qual.MethodValBottom;
import org.checkerframework.common.reflection.qual.UnknownMethod;
import org.checkerframework.common.value.ValueAnnotatedTypeFactory;
import org.checkerframework.common.value.ValueChecker;
import org.checkerframework.common.value.qual.ArrayLen;
import org.checkerframework.common.value.qual.BottomVal;
import org.checkerframework.common.value.qual.StringVal;
import org.checkerframework.framework.type.AnnotatedTypeMirror;
import org.checkerframework.framework.type.ElementQualifierHierarchy;
import org.checkerframework.framework.type.QualifierHierarchy;
import org.checkerframework.framework.type.treeannotator.ListTreeAnnotator;
import org.checkerframework.framework.type.treeannotator.TreeAnnotator;
import org.checkerframework.javacutil.AnnotationBuilder;
import org.checkerframework.javacutil.AnnotationUtils;
import org.checkerframework.javacutil.TreeUtils;

/** AnnotatedTypeFactory for the MethodVal Checker. */
public class MethodValAnnotatedTypeFactory extends BaseAnnotatedTypeFactory {

    /** {@link UnknownMethod} annotation mirror. */
    private final AnnotationMirror UNKNOWN_METHOD =
            AnnotationBuilder.fromClass(elements, UnknownMethod.class);

    /** An arary length that represents that the length is unknown. */
    private static final int UNKNOWN_PARAM_LENGTH = -1;

    /** A list containing just {@link #UNKNOWN_PARAM_LENGTH}. */
    private static final List<Integer> UNKNOWN_PARAM_LENGTH_LIST =
            Collections.singletonList(UNKNOWN_PARAM_LENGTH);

    /** A list containing just 0. */
    private static List<Integer> ZERO_LIST = Collections.singletonList(0);

    /** A list containing just 1. */
    private static List<Integer> ONE_LIST = Collections.singletonList(1);

    /** An empty String list. */
    private static List<String> EMPTY_STRING_LIST = Collections.emptyList();

    /**
     * Create a new MethodValAnnotatedTypeFactory.
     *
     * @param checker the type-checker associated with this factory
     */
    public MethodValAnnotatedTypeFactory(BaseTypeChecker checker) {
        super(checker);
        if (this.getClass() == MethodValAnnotatedTypeFactory.class) {
            this.postInit();
        }
    }

    @Override
    protected Set<Class<? extends Annotation>> createSupportedTypeQualifiers() {
        return new HashSet<>(
                Arrays.asList(MethodVal.class, MethodValBottom.class, UnknownMethod.class));
    }

    @Override
    protected void initializeReflectionResolution() {
        boolean debug = "debug".equals(checker.getOption("resolveReflection"));
        reflectionResolver = new DefaultReflectionResolver(checker, this, debug);
    }

    /**
     * Returns the methods that a {@code @MethodVal} represents.
     *
     * @param methodValAnno a {@code @MethodVal} annotation
     * @return the methods that the given {@code @MethodVal} represents
     */
    static List<MethodSignature> getListOfMethodSignatures(AnnotationMirror methodValAnno) {
        List<String> methodNames =
                AnnotationUtils.getElementValueArray(
                        methodValAnno, "methodName", String.class, false);
        List<String> classNames =
                AnnotationUtils.getElementValueArray(
                        methodValAnno, "className", String.class, false);
        List<Integer> params =
                AnnotationUtils.getElementValueArray(methodValAnno, "params", Integer.class, false);
        List<MethodSignature> list = new ArrayList<>(methodNames.size());
        for (int i = 0; i < methodNames.size(); i++) {
            list.add(new MethodSignature(classNames.get(i), methodNames.get(i), params.get(i)));
        }
        return list;
    }

    /**
     * Creates a {@code @MethodVal} annotation.
     *
     * @param sigs the method signatures that the result should represent
     * @return a {@code @MethodVal} annotation that represents {@code sigs}
     */
    private AnnotationMirror createMethodVal(Set<MethodSignature> sigs) {
        int size = sigs.size();
        List<String> classNames = new ArrayList<>(size);
        List<String> methodNames = new ArrayList<>(size);
        List<Integer> params = new ArrayList<>(size);
        for (MethodSignature sig : sigs) {
            classNames.add(sig.className);
            methodNames.add(sig.methodName);
            params.add(sig.params);
        }
        AnnotationBuilder builder = new AnnotationBuilder(processingEnv, MethodVal.class);
        builder.setValue("className", classNames);
        builder.setValue("methodName", methodNames);
        builder.setValue("params", params);
        return builder.build();
    }

    /**
     * Returns a list of class names for the given tree using the Class Val Checker.
     *
     * @param tree ExpressionTree whose class names are requested
     * @param mustBeExact whether @ClassBound may be read to produce the result; if false,
     *     only @ClassVal may be read
     * @return list of class names or the empty list if no class names were found
     */
    private List<String> getClassNamesFromClassValChecker(
            ExpressionTree tree, boolean mustBeExact) {
        ClassValAnnotatedTypeFactory classValATF =
                getTypeFactoryOfSubchecker(ClassValChecker.class);
        AnnotatedTypeMirror classAnno = classValATF.getAnnotatedType(tree);
<<<<<<< HEAD

        AnnotationMirror classValAnno = classAnno.getAnnotation(ClassVal.class);
        if (classValAnno != null) {
            return AnnotationUtils.getElementValueArray(classValAnno, "value", String.class, false);
        } else if (mustBeExact) {
            return Collections.emptyList();
        }

        AnnotationMirror classBoundAnno = classAnno.getAnnotation(ClassBound.class);
        if (classBoundAnno != null) {
            return AnnotationUtils.getElementValueArray(
                    classBoundAnno, "value", String.class, false);
        } else {
            return Collections.emptyList();
        }
=======
        AnnotationMirror classValAnno = classAnno.getAnnotation(ClassVal.class);
        if (classValAnno != null) {
            return AnnotationUtils.getElementValueArray(classValAnno, "value", String.class, false);
        } else if (!mustBeExact) {
            // Could be ClassBound instead of ClassVal
            AnnotationMirror classBoundAnno = classAnno.getAnnotation(ClassBound.class);
            if (classBoundAnno != null) {
                return AnnotationUtils.getElementValueArray(
                        classBoundAnno, "value", String.class, false);
            }
        }
        return EMPTY_STRING_LIST;
>>>>>>> 5aef7a68
    }
    /**
     * Returns the string values for the argument passed. The String Values are estimated using the
     * Value Checker.
     *
     * @param arg ExpressionTree whose string values are sought
     * @return string values of arg or the empty list if no values were found
     */
    private List<String> getMethodNamesFromStringArg(ExpressionTree arg) {
        ValueAnnotatedTypeFactory valueATF = getTypeFactoryOfSubchecker(ValueChecker.class);
        AnnotatedTypeMirror valueAnno = valueATF.getAnnotatedType(arg);
        AnnotationMirror annotation = valueAnno.getAnnotation(StringVal.class);
        if (annotation != null) {
            return AnnotationUtils.getElementValueArray(annotation, "value", String.class, false);
        } else {
<<<<<<< HEAD
            return Collections.emptyList();
=======
            return EMPTY_STRING_LIST;
>>>>>>> 5aef7a68
        }
    }

    @Override
    protected QualifierHierarchy createQualifierHierarchy() {
        return new MethodValQualifierHierarchy(this.getSupportedTypeQualifiers(), elements);
    }

    /** MethodValQualifierHierarchy. */
    protected class MethodValQualifierHierarchy extends ElementQualifierHierarchy {

        /**
         * Creates a MethodValQualifierHierarchy from the given classes.
         *
         * @param qualifierClasses classes of annotations that are the qualifiers for this hierarchy
         * @param elements element utils
         */
        protected MethodValQualifierHierarchy(
                Collection<Class<? extends Annotation>> qualifierClasses, Elements elements) {
            super(qualifierClasses, elements);
        }

        /*
         * Determines the least upper bound of a1 and a2. If both are MethodVal
         * annotations, then the least upper bound is the result of
         * concatenating all value lists of a1 and a2.
         */
        @Override
        public @Nullable AnnotationMirror leastUpperBound(
                AnnotationMirror a1, AnnotationMirror a2) {
            if (!AnnotationUtils.areSameByName(getTopAnnotation(a1), getTopAnnotation(a2))) {
                return null;
            } else if (isSubtype(a1, a2)) {
                return a2;
            } else if (isSubtype(a2, a1)) {
                return a1;
            } else if (AnnotationUtils.areSameByName(a1, a2)) {
                List<MethodSignature> a1Sigs = getListOfMethodSignatures(a1);
                List<MethodSignature> a2Sigs = getListOfMethodSignatures(a2);

                Set<MethodSignature> lubSigs = new HashSet<>(a1Sigs);
                lubSigs.addAll(a2Sigs);

                AnnotationMirror result = createMethodVal(lubSigs);
                return result;
            }
            return null;
        }

        @Override
        public @Nullable AnnotationMirror greatestLowerBound(
                AnnotationMirror a1, AnnotationMirror a2) {
            if (!AnnotationUtils.areSameByName(getTopAnnotation(a1), getTopAnnotation(a2))) {
                return null;
            } else if (isSubtype(a1, a2)) {
                return a1;
            } else if (isSubtype(a2, a1)) {
                return a2;
            } else if (AnnotationUtils.areSameByName(a1, a2)) {
                List<MethodSignature> a1Sigs = getListOfMethodSignatures(a1);
                List<MethodSignature> a2Sigs = getListOfMethodSignatures(a2);

                Set<MethodSignature> lubSigs = new HashSet<>(a1Sigs);
                lubSigs.retainAll(a2Sigs);

                AnnotationMirror result = createMethodVal(lubSigs);
                return result;
            }
            return null;
        }

        @Override
        public boolean isSubtype(AnnotationMirror subAnno, AnnotationMirror superAnno) {
            if (AnnotationUtils.areSame(subAnno, superAnno)
                    || areSameByClass(superAnno, UnknownMethod.class)
                    || areSameByClass(subAnno, MethodValBottom.class)) {
                return true;
            }
            if (areSameByClass(subAnno, UnknownMethod.class)
                    || areSameByClass(superAnno, MethodValBottom.class)) {
                return false;
            }
            assert areSameByClass(subAnno, MethodVal.class)
                            && areSameByClass(superAnno, MethodVal.class)
                    : "Unexpected annotation in MethodVal";
            List<MethodSignature> subSignatures = getListOfMethodSignatures(subAnno);
            List<MethodSignature> superSignatures = getListOfMethodSignatures(superAnno);
            return superSignatures.containsAll(subSignatures);
        }
    }

    @Override
    protected TreeAnnotator createTreeAnnotator() {
        return new ListTreeAnnotator(new MethodValTreeAnnotator(this), super.createTreeAnnotator());
    }

    /** TreeAnnotator with the visitMethodInvocation method overridden. */
    protected class MethodValTreeAnnotator extends TreeAnnotator {

        protected MethodValTreeAnnotator(MethodValAnnotatedTypeFactory factory) {
            super(factory);
        }

        /*
         * Special handling of getMethod and getDeclaredMethod calls. Attempts
         * to get the annotation on the Class object receiver to get the
         * className, the annotation on the String argument to get the
         * methodName, and the parameters argument to get the param, and then
         * builds a new MethodVal annotation from these
         */
        @Override
        public Void visitMethodInvocation(MethodInvocationTree tree, AnnotatedTypeMirror type) {

            List<String> methodNames;
            List<Integer> params;
            List<String> classNames;
            if (isGetConstructorMethodInvocation(tree)) {
                // method name for constructors is always <init>
                methodNames = ReflectionResolver.INIT_LIST;
                params = getConstructorParamsLen(tree.getArguments());
                classNames =
                        getClassNamesFromClassValChecker(TreeUtils.getReceiverTree(tree), true);

            } else if (isGetMethodMethodInvocation(tree)) {
                ExpressionTree methodNameArg = tree.getArguments().get(0);
                methodNames = getMethodNamesFromStringArg(methodNameArg);
                params = getMethodParamsLen(tree.getArguments());
                classNames =
                        getClassNamesFromClassValChecker(TreeUtils.getReceiverTree(tree), false);
            } else {
                // Not a covered method invocation
                return null;
            }

            // Create MethodVal
            if (methodNames.isEmpty() || classNames.isEmpty()) {
                // No method name or classname is found, it could be any
                // class or method, so, return @UnknownMethod.
                type.replaceAnnotation(UNKNOWN_METHOD);
                return null;
            }

            Set<MethodSignature> methodSigs = new HashSet<>();
            // The possible method signatures are the Cartesian product of all
            // found class, method, and parameter lengths
            for (String methodName : methodNames) {
                for (String className : classNames) {
                    for (Integer param : params) {
                        methodSigs.add(new MethodSignature(className, methodName, param));
                    }
                }
            }

            AnnotationMirror newQual = createMethodVal(methodSigs);
            type.replaceAnnotation(newQual);
            return null;
        }

        /**
         * Returns true if the method being invoked is annotated with @GetConstructor. An example of
         * such a method is Class.getConstructor.
         */
        private boolean isGetConstructorMethodInvocation(MethodInvocationTree tree) {
            return getDeclAnnotation(TreeUtils.elementFromTree(tree), GetConstructor.class) != null;
        }

        /**
         * Returns true if the method being invoked is annotated with @GetMethod. An example of such
         * a method is Class.getMethod.
         */
        private boolean isGetMethodMethodInvocation(MethodInvocationTree tree) {
            return getDeclAnnotation(TreeUtils.elementFromTree(tree), GetMethod.class) != null;
        }

        /**
         * Returns a singleton list containing the number of parameters for a call to a method
         * annotated with {@code @}{@link GetMethod}.
         *
         * @param args arguments to a call to a method such as {@code getMethod}
         * @return the number of parameters
         */
        private List<Integer> getMethodParamsLen(List<? extends ExpressionTree> args) {
            assert !args.isEmpty() : "getMethod must have at least one parameter";

            // Number of parameters in the created method object
            int numParams = args.size() - 1;
            if (numParams == 1) {
                return getNumberOfParameterOneArg(args.get(1));
            }
            return Collections.singletonList(numParams);
        }

        /**
         * Returns a singleton list containing the number of parameters for a call to a method
         * annotated with {@code @}{@link GetConstructor}.
         *
         * @param args arguments to a call to a method such as {@code getConstructor}
         * @return the number of parameters
         */
        private List<Integer> getConstructorParamsLen(List<? extends ExpressionTree> args) {
            // Number of parameters in the created method object
            int numParams = args.size();
            if (numParams == 1) {
                return getNumberOfParameterOneArg(args.get(0));
            }
            return Collections.singletonList(numParams);
        }

        /**
         * if getMethod(Object receiver, Object... params) or getConstrutor(Object... params) have
         * one argument for params, then the number of parameters in the underlying method or
         * constructor must be:
         *
         * <ul>
         *   <li>0: if the argument is null
         *   <li>x: if the argument is an array with @ArrayLen(x); note that x might be a set rather
         *       than a single value
         *   <li>UNKNOWN_PARAM_LENGTH: if the argument is an array with @UnknownVal
         *   <li>1: otherwise
         * </ul>
         *
         * @param argument the single argument in a call to {@code getMethod} or {@code
         *     getConstrutor}
         * @return a list, each of whose elementts is a possible the number of parameters; it is
         *     often, but not always, a singleton list
         */
        private List<Integer> getNumberOfParameterOneArg(ExpressionTree argument) {
            AnnotatedTypeMirror atm = atypeFactory.getAnnotatedType(argument);
            switch (atm.getKind()) {
                case ARRAY:
                    ValueAnnotatedTypeFactory valueATF =
                            getTypeFactoryOfSubchecker(ValueChecker.class);
                    AnnotatedTypeMirror valueType = valueATF.getAnnotatedType(argument);
                    AnnotationMirror arrayLenAnno = valueType.getAnnotation(ArrayLen.class);
                    if (arrayLenAnno != null) {
                        return AnnotationUtils.getElementValueArray(
                                arrayLenAnno, "value", Integer.class, false);
                    } else if (valueType.getAnnotation(BottomVal.class) != null) {
                        // happens in this case: (Class[]) null
                        return ZERO_LIST;
                    }
                    // the argument is an array with unknown array length
                    return UNKNOWN_PARAM_LENGTH_LIST;
                case NULL:
                    // null is treated as the empty list of parameters, so size is 0.
                    return ZERO_LIST;
                default:
                    // The argument is not an array or null, so it must be a class.
                    return ONE_LIST;
            }
        }
    }
}

/**
 * An object that represents a the tuple that identifies a method signature: (fully qualified class
 * name, method name, number of parameters).
 */
class MethodSignature {
    String className;
    String methodName;
    int params;

    public MethodSignature(String className, String methodName, int params) {
        this.className = className;
        this.methodName = methodName;
        this.params = params;
    }

    @Override
    public int hashCode() {
        return Objects.hash(className, methodName, params);
    }

    @Override
    public boolean equals(@Nullable Object obj) {
        if (this == obj) {
            return true;
        }
        if (obj == null) {
            return false;
        }
        if (getClass() != obj.getClass()) {
            return false;
        }
        MethodSignature other = (MethodSignature) obj;
        if (className == null) {
            if (other.className != null) {
                return false;
            }
        } else if (!className.equals(other.className)) {
            return false;
        }
        if (methodName == null) {
            if (other.methodName != null) {
                return false;
            }
        } else if (!methodName.equals(other.methodName)) {
            return false;
        }
        if (params != other.params) {
            return false;
        }
        return true;
    }

    @Override
    public String toString() {
        return "MethodSignature [className="
                + className
                + ", methodName="
                + methodName
                + ", params="
                + params
                + "]";
    }
}<|MERGE_RESOLUTION|>--- conflicted
+++ resolved
@@ -142,7 +142,6 @@
         ClassValAnnotatedTypeFactory classValATF =
                 getTypeFactoryOfSubchecker(ClassValChecker.class);
         AnnotatedTypeMirror classAnno = classValATF.getAnnotatedType(tree);
-<<<<<<< HEAD
 
         AnnotationMirror classValAnno = classAnno.getAnnotation(ClassVal.class);
         if (classValAnno != null) {
@@ -158,20 +157,6 @@
         } else {
             return Collections.emptyList();
         }
-=======
-        AnnotationMirror classValAnno = classAnno.getAnnotation(ClassVal.class);
-        if (classValAnno != null) {
-            return AnnotationUtils.getElementValueArray(classValAnno, "value", String.class, false);
-        } else if (!mustBeExact) {
-            // Could be ClassBound instead of ClassVal
-            AnnotationMirror classBoundAnno = classAnno.getAnnotation(ClassBound.class);
-            if (classBoundAnno != null) {
-                return AnnotationUtils.getElementValueArray(
-                        classBoundAnno, "value", String.class, false);
-            }
-        }
-        return EMPTY_STRING_LIST;
->>>>>>> 5aef7a68
     }
     /**
      * Returns the string values for the argument passed. The String Values are estimated using the
@@ -187,11 +172,7 @@
         if (annotation != null) {
             return AnnotationUtils.getElementValueArray(annotation, "value", String.class, false);
         } else {
-<<<<<<< HEAD
-            return Collections.emptyList();
-=======
             return EMPTY_STRING_LIST;
->>>>>>> 5aef7a68
         }
     }
 
