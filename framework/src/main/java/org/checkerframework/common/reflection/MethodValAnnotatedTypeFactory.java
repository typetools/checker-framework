--- conflicted
+++ resolved
@@ -130,8 +130,7 @@
 
         AnnotationMirror classValAnno = classAnno.getAnnotation(ClassVal.class);
         if (classValAnno != null) {
-<<<<<<< HEAD
-            return AnnotationUtils.getElementValueArray(classValAnno, "value", String.class, true);
+            return AnnotationUtils.getElementValueArray(classValAnno, "value", String.class, false);
         } else if (mustBeExact) {
             return Collections.emptyList();
         }
@@ -139,22 +138,9 @@
         AnnotationMirror classBoundAnno = classAnno.getAnnotation(ClassBound.class);
         if (classBoundAnno != null) {
             return AnnotationUtils.getElementValueArray(
-                    classBoundAnno, "value", String.class, true);
+                    classBoundAnno, "value", String.class, false);
         } else {
             return Collections.emptyList();
-=======
-            classNames =
-                    AnnotationUtils.getElementValueArray(
-                            classValAnno, "value", String.class, false);
-        } else if (!mustBeExact) {
-            // Could be ClassBound instead of ClassVal
-            AnnotationMirror classBoundAnno = classAnno.getAnnotation(ClassBound.class);
-            if (classBoundAnno != null) {
-                classNames =
-                        AnnotationUtils.getElementValueArray(
-                                classBoundAnno, "value", String.class, false);
-            }
->>>>>>> e21425fe
         }
     }
     /**
@@ -169,14 +155,9 @@
         AnnotatedTypeMirror valueAnno = valueATF.getAnnotatedType(arg);
         AnnotationMirror annotation = valueAnno.getAnnotation(StringVal.class);
         if (annotation != null) {
-<<<<<<< HEAD
-            return AnnotationUtils.getElementValueArray(annotation, "value", String.class, true);
+            return AnnotationUtils.getElementValueArray(annotation, "value", String.class, false);
         } else {
             return Collections.emptyList();
-=======
-            methodNames =
-                    AnnotationUtils.getElementValueArray(annotation, "value", String.class, false);
->>>>>>> e21425fe
         }
     }
 
