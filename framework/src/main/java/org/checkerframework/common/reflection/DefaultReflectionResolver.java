--- conflicted
+++ resolved
@@ -365,20 +365,13 @@
         debugReflection("MethodVal type system annotations: " + estimate);
 
         List<String> listClassNames =
-<<<<<<< HEAD
-                AnnotationUtils.getElementValueArrayList(estimate, "className", String.class, true);
+                AnnotationUtils.getElementValueArrayList(
+                        estimate, "className", String.class, false);
         List<String> listMethodNames =
                 AnnotationUtils.getElementValueArrayList(
-                        estimate, "methodName", String.class, true);
+                        estimate, "methodName", String.class, false);
         List<Integer> listParamLengths =
-                AnnotationUtils.getElementValueArrayList(estimate, "params", Integer.class, true);
-=======
-                AnnotationUtils.getElementValueArray(estimate, "className", String.class, false);
-        List<String> listMethodNames =
-                AnnotationUtils.getElementValueArray(estimate, "methodName", String.class, false);
-        List<Integer> listParamLengths =
-                AnnotationUtils.getElementValueArray(estimate, "params", Integer.class, false);
->>>>>>> 74d6eaad
+                AnnotationUtils.getElementValueArrayList(estimate, "params", Integer.class, false);
 
         assert listClassNames.size() == listMethodNames.size()
                 && listClassNames.size() == listParamLengths.size();
@@ -475,15 +468,10 @@
         debugReflection("MethodVal type system annotations: " + estimate);
 
         List<String> listClassNames =
-<<<<<<< HEAD
-                AnnotationUtils.getElementValueArrayList(estimate, "className", String.class, true);
+                AnnotationUtils.getElementValueArrayList(
+                        estimate, "className", String.class, false);
         List<Integer> listParamLengths =
-                AnnotationUtils.getElementValueArrayList(estimate, "params", Integer.class, true);
-=======
-                AnnotationUtils.getElementValueArray(estimate, "className", String.class, false);
-        List<Integer> listParamLengths =
-                AnnotationUtils.getElementValueArray(estimate, "params", Integer.class, false);
->>>>>>> 74d6eaad
+                AnnotationUtils.getElementValueArrayList(estimate, "params", Integer.class, false);
 
         assert listClassNames.size() == listParamLengths.size();
         for (int i = 0; i < listClassNames.size(); ++i) {
