package org.checkerframework.common.reflection;

import com.sun.source.tree.ExpressionTree;
import com.sun.source.tree.MethodInvocationTree;
import com.sun.source.tree.NewClassTree;
import com.sun.source.util.TreePath;
import com.sun.source.util.Trees;
import com.sun.tools.javac.api.JavacScope;
import com.sun.tools.javac.code.Flags;
import com.sun.tools.javac.code.Symbol;
import com.sun.tools.javac.code.Symbol.ClassSymbol;
import com.sun.tools.javac.code.Symbol.MethodSymbol;
import com.sun.tools.javac.code.Type;
import com.sun.tools.javac.code.TypeTag;
import com.sun.tools.javac.comp.AttrContext;
import com.sun.tools.javac.comp.Env;
import com.sun.tools.javac.comp.Resolve;
import com.sun.tools.javac.comp.Resolve.RecoveryLoadClass;
import com.sun.tools.javac.processing.JavacProcessingEnvironment;
import com.sun.tools.javac.tree.JCTree.JCExpression;
import com.sun.tools.javac.tree.JCTree.JCMethodInvocation;
import com.sun.tools.javac.tree.JCTree.JCNewClass;
import com.sun.tools.javac.tree.TreeMaker;
import com.sun.tools.javac.util.Context;
import com.sun.tools.javac.util.Name;
import com.sun.tools.javac.util.Names;
import java.lang.reflect.Constructor;
import java.lang.reflect.InvocationTargetException;
import java.lang.reflect.Method;
import java.util.ArrayList;
import java.util.Collections;
import java.util.List;
import java.util.Set;
import javax.annotation.processing.ProcessingEnvironment;
import javax.lang.model.element.AnnotationMirror;
import javax.lang.model.element.ElementKind;
import javax.lang.model.element.ExecutableElement;
import javax.lang.model.element.VariableElement;
import javax.lang.model.type.TypeKind;
import javax.lang.model.type.TypeMirror;
import javax.lang.model.util.ElementFilter;
import org.checkerframework.common.basetype.BaseTypeChecker;
import org.checkerframework.common.reflection.qual.Invoke;
import org.checkerframework.common.reflection.qual.MethodVal;
import org.checkerframework.common.reflection.qual.NewInstance;
import org.checkerframework.common.reflection.qual.UnknownMethod;
import org.checkerframework.framework.type.AnnotatedTypeFactory;
import org.checkerframework.framework.type.AnnotatedTypeFactory.ParameterizedExecutableType;
import org.checkerframework.framework.type.AnnotatedTypeMirror;
import org.checkerframework.framework.type.AnnotatedTypeMirror.AnnotatedArrayType;
import org.checkerframework.javacutil.AnnotationProvider;
import org.checkerframework.javacutil.AnnotationUtils;
import org.checkerframework.javacutil.BugInCF;
import org.checkerframework.javacutil.TreeUtils;

/**
 * Default implementation of {@link ReflectionResolver}. It resolves calls to:
 *
 * <ul>
 *   <li>{@link Method#invoke(Object, Object...)}
 *   <li>{@link Constructor#newInstance(Object...)}
 * </ul>
 *
 * @checker_framework.manual #reflection-resolution Reflection resolution
 */
public class DefaultReflectionResolver implements ReflectionResolver {
    // Message prefix added to verbose reflection messages
    public static final String MSG_PREFEX_REFLECTION = "[Reflection] ";

    private final BaseTypeChecker checker;
    private final AnnotationProvider provider;
    private final ProcessingEnvironment processingEnv;
    private final Trees trees;
    private final boolean debug;

    public DefaultReflectionResolver(
            BaseTypeChecker checker,
            MethodValAnnotatedTypeFactory methodValProvider,
            boolean debug) {
        this.checker = checker;
        this.provider = methodValProvider;
        this.processingEnv = checker.getProcessingEnvironment();
        this.trees = Trees.instance(processingEnv);
        this.debug = debug;
    }

    @Override
    public boolean isReflectiveMethodInvocation(MethodInvocationTree tree) {
        return ((provider.getDeclAnnotation(TreeUtils.elementFromTree(tree), Invoke.class) != null
                || provider.getDeclAnnotation(TreeUtils.elementFromTree(tree), NewInstance.class)
                        != null));
    }

    @Override
    public ParameterizedExecutableType resolveReflectiveCall(
            AnnotatedTypeFactory factory,
            MethodInvocationTree tree,
            ParameterizedExecutableType origResult) {
        assert isReflectiveMethodInvocation(tree);
        if (provider.getDeclAnnotation(TreeUtils.elementFromTree(tree), NewInstance.class)
                != null) {
            return resolveConstructorCall(factory, tree, origResult);
        } else {
            return resolveMethodCall(factory, tree, origResult);
        }
    }

    /**
     * Resolves a call to {@link Method#invoke(Object, Object...)}.
     *
     * @param factory the {@link AnnotatedTypeFactory} of the underlying type system
     * @param tree the method invocation tree that has to be resolved
     * @param origResult the original result from {@code factory.methodFromUse}
     * @return the resolved type of the call
     */
    private ParameterizedExecutableType resolveMethodCall(
            AnnotatedTypeFactory factory,
            MethodInvocationTree tree,
            ParameterizedExecutableType origResult) {
        debugReflection("Try to resolve reflective method call: " + tree);
        List<MethodInvocationTree> possibleMethods = resolveReflectiveMethod(tree, factory);

        // Reflective method could not be resolved
        if (possibleMethods.isEmpty()) {
            return origResult;
        }

        Set<? extends AnnotationMirror> returnLub = null;
        Set<? extends AnnotationMirror> receiverGlb = null;
        Set<? extends AnnotationMirror> paramsGlb = null;

        // Iterate over all possible methods: lub return types, and glb receiver
        // and parameter types
        for (MethodInvocationTree resolvedTree : possibleMethods) {
            debugReflection("Resolved method invocation: " + resolvedTree);
            if (!checkMethodArguments(resolvedTree)) {
                debugReflection(
                        "Spoofed tree's arguments did not match declaration" + resolvedTree);
                // Calling methodFromUse on these sorts of trees will cause an assertion to fail in
                // QualifierPolymorphism.PolyCollector.visitArray(...)
                continue;
            }
            ParameterizedExecutableType resolvedResult = factory.methodFromUse(resolvedTree);

            // Lub return types
            returnLub =
                    lub(
                            returnLub,
                            resolvedResult.executableType.getReturnType().getAnnotations(),
                            factory);

            // Glb receiver types (actual method receiver is passed as first
            // argument to invoke(Object, Object[]))
            // Check for static methods whose receiver is null
            if (resolvedResult.executableType.getReceiverType() == null) {
                // If the method is static the first argument to Method.invoke isn't used,
                // so assume top.
                receiverGlb =
                        glb(
                                receiverGlb,
                                factory.getQualifierHierarchy().getTopAnnotations(),
                                factory);
            } else {
                receiverGlb =
                        glb(
                                receiverGlb,
                                resolvedResult.executableType.getReceiverType().getAnnotations(),
                                factory);
            }

            // Glb parameter types.  All formal parameter types get
            // combined together because Method#invoke takes as argument an
            // array of parameter types, so there is no way to distinguish
            // the types of different formal parameters.
            for (AnnotatedTypeMirror mirror : resolvedResult.executableType.getParameterTypes()) {
                paramsGlb = glb(paramsGlb, mirror.getAnnotations(), factory);
            }
        }

        if (returnLub == null) {
            // None of the spoofed tree's arguments matched the declared method
            return origResult;
        }

        /*
         * Clear all original (return, receiver, parameter type) annotations and
         * set lub/glb annotations from resolved method(s)
         */

        // return value
        origResult.executableType.getReturnType().clearAnnotations();
        origResult.executableType.getReturnType().addAnnotations(returnLub);

        // receiver type
        origResult.executableType.getParameterTypes().get(0).clearAnnotations();
        origResult.executableType.getParameterTypes().get(0).addAnnotations(receiverGlb);

        // parameter types
        if (paramsGlb != null) {
            AnnotatedArrayType origArrayType =
                    (AnnotatedArrayType) origResult.executableType.getParameterTypes().get(1);
            origArrayType.getComponentType().clearAnnotations();
            origArrayType.getComponentType().addAnnotations(paramsGlb);
        }

        debugReflection("Resolved annotations: " + origResult.executableType);
        return origResult;
    }

    /**
     * Checks that arguments of a method invocation are consistent with their corresponding
     * parameters.
     *
     * @param resolvedTree a method invocation
     * @return true if arguments are consistent with parameters
     */
    private boolean checkMethodArguments(MethodInvocationTree resolvedTree) {
        // type.getKind() == actualType.getKind()
        ExecutableElement methodDecl = TreeUtils.elementFromUse(resolvedTree);
        return checkArguments(methodDecl.getParameters(), resolvedTree.getArguments());
    }

    /**
     * Checks that arguments of a constructor invocation are consistent with their corresponding
     * parameters.
     *
     * @param resolvedTree a constructor invocation
     * @return true if arguments are consistent with parameters
     */
    private boolean checkNewClassArguments(NewClassTree resolvedTree) {
        ExecutableElement methodDecl = TreeUtils.elementFromUse(resolvedTree);
        return checkArguments(methodDecl.getParameters(), resolvedTree.getArguments());
    }

    /**
     * Checks that argument are consistent with their corresponding parameter types. Common code
     * used by {@link #checkMethodArguments} and {@link #checkNewClassArguments}.
     *
     * @param parameters formal parameters
     * @param arguments actual arguments
     * @return true if argument are consistent with their corresponding parameter types
     */
    private boolean checkArguments(
            List<? extends VariableElement> parameters, List<? extends ExpressionTree> arguments) {
        if (parameters.size() != arguments.size()) {
            return false;
        }

        for (int i = 0; i < parameters.size(); i++) {
            VariableElement param = parameters.get(i);
            ExpressionTree arg = arguments.get(i);
            TypeMirror argType = TreeUtils.typeOf(arg);
            TypeMirror paramType = param.asType();
            if (argType.getKind() == TypeKind.ARRAY && paramType.getKind() != argType.getKind()) {
                return false;
            }
        }

        return true;
    }

    /**
     * Resolves a call to {@link Constructor#newInstance(Object...)}.
     *
     * @param factory the {@link AnnotatedTypeFactory} of the underlying type system
     * @param tree the method invocation tree (representing a constructor call) that has to be
     *     resolved
     * @param origResult the original result from {@code factory.methodFromUse}
     * @return the resolved type of the call
     */
    private ParameterizedExecutableType resolveConstructorCall(
            AnnotatedTypeFactory factory,
            MethodInvocationTree tree,
            ParameterizedExecutableType origResult) {
        debugReflection("Try to resolve reflective constructor call: " + tree);
        List<JCNewClass> possibleConstructors = resolveReflectiveConstructor(tree, factory);

        // Reflective constructor could not be resolved
        if (possibleConstructors.isEmpty()) {
            return origResult;
        }

        Set<? extends AnnotationMirror> returnLub = null;
        Set<? extends AnnotationMirror> paramsGlb = null;

        // Iterate over all possible constructors: lub return types and glb
        // parameter types
        for (JCNewClass resolvedTree : possibleConstructors) {
            debugReflection("Resolved constructor invocation: " + resolvedTree);
            if (!checkNewClassArguments(resolvedTree)) {
                debugReflection(
                        "Spoofed tree's arguments did not match declaration" + resolvedTree);
                // Calling methodFromUse on these sorts of trees will cause an assertion to fail in
                // QualifierPolymorphism.PolyCollector.visitArray(...)
                continue;
            }
            ParameterizedExecutableType resolvedResult = factory.constructorFromUse(resolvedTree);

            // Lub return types
            returnLub =
                    lub(
                            returnLub,
                            resolvedResult.executableType.getReturnType().getAnnotations(),
                            factory);

            // Glb parameter types
            for (AnnotatedTypeMirror mirror : resolvedResult.executableType.getParameterTypes()) {
                paramsGlb = glb(paramsGlb, mirror.getAnnotations(), factory);
            }
        }
        if (returnLub == null) {
            // None of the spoofed tree's arguments matched the declared method
            return origResult;
        }
        /*
         * Clear all original (return, parameter type) annotations and set
         * lub/glb annotations from resolved constructors.
         */

        // return value
        origResult.executableType.getReturnType().clearAnnotations();
        origResult.executableType.getReturnType().addAnnotations(returnLub);

        // parameter types
        if (paramsGlb != null) {
            AnnotatedArrayType origArrayType =
                    (AnnotatedArrayType) origResult.executableType.getParameterTypes().get(0);
            origArrayType.getComponentType().clearAnnotations();
            origArrayType.getComponentType().addAnnotations(paramsGlb);
        }

        debugReflection("Resolved annotations: " + origResult.executableType);
        return origResult;
    }

    /**
     * Resolves a reflective method call and returns all possible corresponding method calls.
     *
     * @param tree the MethodInvocationTree node that is to be resolved (Method.invoke)
     * @return a (potentially empty) list of all resolved MethodInvocationTrees
     */
    private List<MethodInvocationTree> resolveReflectiveMethod(
            MethodInvocationTree tree, AnnotatedTypeFactory reflectionFactory) {
        assert isReflectiveMethodInvocation(tree);
        JCMethodInvocation methodInvocation = (JCMethodInvocation) tree;

        Context context = ((JavacProcessingEnvironment) processingEnv).getContext();
        TreeMaker make = TreeMaker.instance(context);
        TreePath path = reflectionFactory.getPath(tree);
        JavacScope scope = (JavacScope) trees.getScope(path);
        Env<AttrContext> env = scope.getEnv();

        boolean unknown = isUnknownMethod(tree);

        AnnotationMirror estimate = getMethodVal(tree);

        if (estimate == null) {
            debugReflection("MethodVal is unknown for: " + tree);
            debugReflection("UnknownMethod annotation: " + unknown);
            return Collections.emptyList();
        }

        debugReflection("MethodVal type system annotations: " + estimate);

        List<String> listClassNames =
                AnnotationUtils.getElementValueArray(estimate, "className", String.class, false);
        List<String> listMethodNames =
                AnnotationUtils.getElementValueArray(estimate, "methodName", String.class, false);
        List<Integer> listParamLengths =
<<<<<<< HEAD
                AnnotationUtils.getElementValueArray(estimate, "params", Integer.class, true);
=======
                AnnotationUtils.getElementValueArray(estimate, "params", Integer.class, false);

>>>>>>> e21425fe
        assert listClassNames.size() == listMethodNames.size()
                && listClassNames.size() == listParamLengths.size();

        List<MethodInvocationTree> methods = new ArrayList<>();
        for (int i = 0; i < listClassNames.size(); ++i) {
            String className = listClassNames.get(i);
            String methodName = listMethodNames.get(i);
            int paramLength = listParamLengths.get(i);

            // Get receiver, which is always the first argument of the invoke
            // method
            JCExpression receiver = methodInvocation.args.head;
            // The remaining list contains the arguments
            com.sun.tools.javac.util.List<JCExpression> args = methodInvocation.args.tail;

            // Resolve the Symbol(s) for the current method
            for (Symbol symbol : getMethodSymbolsfor(className, methodName, paramLength, env)) {
                if (!processingEnv.getTypeUtils().isSubtype(receiver.type, symbol.owner.type)) {
                    continue;
                }
                if ((symbol.flags() & Flags.PUBLIC) > 0) {
                    debugReflection("Resolved public method: " + symbol.owner + "." + symbol);
                } else {
                    debugReflection("Resolved non-public method: " + symbol.owner + "." + symbol);
                }

                JCExpression method = make.Select(receiver, symbol);
                args = getCorrectedArgs(symbol, args);
                // Build method invocation tree depending on the number of
                // parameters
                JCMethodInvocation syntTree =
                        paramLength > 0 ? make.App(method, args) : make.App(method);

                // add method invocation tree to the list of possible methods
                methods.add(syntTree);
            }
        }
        return methods;
    }

    private com.sun.tools.javac.util.List<JCExpression> getCorrectedArgs(
            Symbol symbol, com.sun.tools.javac.util.List<JCExpression> args) {
        if (symbol.getKind() == ElementKind.METHOD) {
            MethodSymbol method = ((MethodSymbol) symbol);
            // neg means too many arg,
            // pos means to few args
            int diff = method.getParameters().size() - args.size();
            if (diff > 0) {
                // means too few args
                int origArgSize = args.size();
                for (int i = 0; i < diff; i++) {
                    args = args.append(args.get(i % origArgSize));
                }
            } else if (diff < 0) {
                // means too many args
                com.sun.tools.javac.util.List<JCExpression> tmp =
                        com.sun.tools.javac.util.List.nil();
                for (int i = 0; i < method.getParameters().size(); i++) {
                    tmp = tmp.append(args.get(i));
                }
                args = tmp;
            }
        }
        return args;
    }

    /**
     * Resolves a reflective constructor call and returns all possible corresponding constructor
     * calls.
     *
     * @param tree the MethodInvocationTree node that is to be resolved (Constructor.newInstance)
     * @return a (potentially empty) list of all resolved MethodInvocationTrees
     */
    private List<JCNewClass> resolveReflectiveConstructor(
            MethodInvocationTree tree, AnnotatedTypeFactory reflectionFactory) {
        assert isReflectiveMethodInvocation(tree);
        JCMethodInvocation methodInvocation = (JCMethodInvocation) tree;

        Context context = ((JavacProcessingEnvironment) processingEnv).getContext();
        TreeMaker make = TreeMaker.instance(context);
        TreePath path = reflectionFactory.getPath(tree);
        JavacScope scope = (JavacScope) trees.getScope(path);
        Env<AttrContext> env = scope.getEnv();

        AnnotationMirror estimate = getMethodVal(tree);

        if (estimate == null) {
            debugReflection("MethodVal is unknown for: " + tree);
            debugReflection("UnknownMethod annotation: " + isUnknownMethod(tree));
            return Collections.emptyList();
        }

        debugReflection("MethodVal type system annotations: " + estimate);

        List<String> listClassNames =
                AnnotationUtils.getElementValueArray(estimate, "className", String.class, false);
        List<Integer> listParamLengths =
<<<<<<< HEAD
                AnnotationUtils.getElementValueArray(estimate, "params", Integer.class, true);
=======
                AnnotationUtils.getElementValueArray(estimate, "params", Integer.class, false);

>>>>>>> e21425fe
        assert listClassNames.size() == listParamLengths.size();

        List<JCNewClass> constructors = new ArrayList<>();
        for (int i = 0; i < listClassNames.size(); ++i) {
            String className = listClassNames.get(i);
            int paramLength = listParamLengths.get(i);

            // Resolve the Symbol for the current constructor
            for (Symbol symbol : getConstructorSymbolsfor(className, paramLength, env)) {
                debugReflection("Resolved constructor: " + symbol.owner + "." + symbol);

                JCNewClass syntTree = (JCNewClass) make.Create(symbol, methodInvocation.args);

                // add constructor invocation tree to the list of possible
                // constructors
                constructors.add(syntTree);
            }
        }
        return constructors;
    }

    private AnnotationMirror getMethodVal(MethodInvocationTree tree) {
        return provider.getAnnotationMirror(TreeUtils.getReceiverTree(tree), MethodVal.class);
    }

    /** Returns true if the receiver's type is @UnknownMethod. */
    private boolean isUnknownMethod(MethodInvocationTree tree) {
        return provider.getAnnotationMirror(TreeUtils.getReceiverTree(tree), UnknownMethod.class)
                != null;
    }

    /**
     * Get set of MethodSymbols based on class name, method name, and parameter length.
     *
     * @param className the class that contains the method
     * @param methodName the method's name
     * @param paramLength the number of parameters
     * @param env the environment
     * @return the (potentially empty) set of corresponding method Symbol(s)
     */
    private List<Symbol> getMethodSymbolsfor(
            String className, String methodName, int paramLength, Env<AttrContext> env) {
        Context context = ((JavacProcessingEnvironment) processingEnv).getContext();
        Resolve resolve = Resolve.instance(context);
        Names names = Names.instance(context);

        Symbol sym = getSymbol(className, env, names, resolve);
        if (!sym.exists()) {
            debugReflection("Unable to resolve class: " + className);
            return Collections.emptyList();
        }

        // The common case is probably that `result` is a singleton at method exit.
        List<Symbol> result = new ArrayList<>();
        ClassSymbol classSym = (ClassSymbol) sym;
        while (classSym != null) {
            for (Symbol s : classSym.getEnclosedElements()) {
                // check all member methods
                if (s.getKind() == ElementKind.METHOD) {
                    // Check for method name and number of arguments
                    if (names.fromString(methodName) == s.name
                            && ((MethodSymbol) s).getParameters().size() == paramLength) {
                        result.add(s);
                    }
                }
            }
            if (!result.isEmpty()) {
                break;
            }
            Type t = classSym.getSuperclass();
            if (!t.hasTag(TypeTag.CLASS) || t.isErroneous()) {
                break;
            }
            classSym = (ClassSymbol) t.tsym;
        }
        if (result.isEmpty()) {
            debugReflection("Unable to resolve method: " + className + "@" + methodName);
        }
        return result;
    }

    /**
     * Get set of Symbols for constructors based on class name and parameter length.
     *
     * @return the (potentially empty) set of corresponding constructor Symbol(s)
     */
    private List<Symbol> getConstructorSymbolsfor(
            String className, int paramLength, Env<AttrContext> env) {
        Context context = ((JavacProcessingEnvironment) processingEnv).getContext();
        Resolve resolve = Resolve.instance(context);
        Names names = Names.instance(context);

        Symbol symClass = getSymbol(className, env, names, resolve);
        if (!symClass.exists()) {
            debugReflection("Unable to resolve class: " + className);
            return Collections.emptyList();
        }

        ElementFilter.constructorsIn(symClass.getEnclosedElements());

        // The common case is probably that `result` is a singleton at method exit.
        List<Symbol> result = new ArrayList<>();
        for (Symbol s : symClass.getEnclosedElements()) {
            // Check all constructors
            if (s.getKind() == ElementKind.CONSTRUCTOR) {
                // Check for number of parameters
                if (((MethodSymbol) s).getParameters().size() == paramLength) {
                    result.add(s);
                }
            }
        }
        if (result.isEmpty()) {
            debugReflection("Unable to resolve constructor!");
        }
        return result;
    }

    private Symbol getSymbol(String className, Env<AttrContext> env, Names names, Resolve resolve) {
        Method loadClass;
        try {
            loadClass =
                    Resolve.class.getDeclaredMethod(
                            "loadClass", Env.class, Name.class, RecoveryLoadClass.class);
            loadClass.setAccessible(true);
        } catch (SecurityException | NoSuchMethodException | IllegalArgumentException e) {
            // A problem with javac is serious and must be reported.
            throw new BugInCF("Error in obtaining reflective method.", e);
        }
        try {
            RecoveryLoadClass noRecovery = (e, n) -> null;
            return (Symbol) loadClass.invoke(resolve, env, names.fromString(className), noRecovery);
        } catch (SecurityException
                | IllegalAccessException
                | IllegalArgumentException
                | InvocationTargetException e) {
            // A problem with javac is serious and must be reported.
            throw new BugInCF("Error in invoking reflective method.", e);
        }
    }

    /**
     * Build lub of the two types (represented by sets {@code set1} and {@code set2}) using the
     * provided AnnotatedTypeFactory.
     *
     * <p>If {@code set1} is {@code null} or empty, {@code set2} is returned.
     */
    private Set<? extends AnnotationMirror> lub(
            Set<? extends AnnotationMirror> set1,
            Set<? extends AnnotationMirror> set2,
            AnnotatedTypeFactory factory) {
        if (set1 == null || set1.isEmpty()) {
            return set2;
        } else {
            return factory.getQualifierHierarchy().leastUpperBounds(set1, set2);
        }
    }

    /**
     * Build glb of the two types (represented by sets {@code set1} and {@code set2}) using the
     * provided AnnotatedTypeFactory.
     *
     * <p>If {@code set1} is {@code null} or empty, {@code set2} is returned.
     */
    private Set<? extends AnnotationMirror> glb(
            Set<? extends AnnotationMirror> set1,
            Set<? extends AnnotationMirror> set2,
            AnnotatedTypeFactory factory) {
        if (set1 == null || set1.isEmpty()) {
            return set2;
        } else {
            return factory.getQualifierHierarchy().greatestLowerBounds(set1, set2);
        }
    }

    /**
     * Reports debug information about the reflection resolution iff the corresponding debug flag is
     * set.
     *
     * @param msg the debug message
     */
    private void debugReflection(String msg) {
        if (debug) {
            checker.message(javax.tools.Diagnostic.Kind.NOTE, MSG_PREFEX_REFLECTION + msg);
        }
    }
}<|MERGE_RESOLUTION|>--- conflicted
+++ resolved
@@ -367,12 +367,7 @@
         List<String> listMethodNames =
                 AnnotationUtils.getElementValueArray(estimate, "methodName", String.class, false);
         List<Integer> listParamLengths =
-<<<<<<< HEAD
-                AnnotationUtils.getElementValueArray(estimate, "params", Integer.class, true);
-=======
                 AnnotationUtils.getElementValueArray(estimate, "params", Integer.class, false);
-
->>>>>>> e21425fe
         assert listClassNames.size() == listMethodNames.size()
                 && listClassNames.size() == listParamLengths.size();
 
@@ -470,12 +465,7 @@
         List<String> listClassNames =
                 AnnotationUtils.getElementValueArray(estimate, "className", String.class, false);
         List<Integer> listParamLengths =
-<<<<<<< HEAD
-                AnnotationUtils.getElementValueArray(estimate, "params", Integer.class, true);
-=======
                 AnnotationUtils.getElementValueArray(estimate, "params", Integer.class, false);
-
->>>>>>> e21425fe
         assert listClassNames.size() == listParamLengths.size();
 
         List<JCNewClass> constructors = new ArrayList<>();
