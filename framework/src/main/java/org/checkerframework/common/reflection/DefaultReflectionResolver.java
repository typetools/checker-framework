package org.checkerframework.common.reflection;

import com.sun.source.tree.ExpressionTree;
import com.sun.source.tree.MethodInvocationTree;
import com.sun.source.tree.NewClassTree;
import com.sun.source.util.TreePath;
import com.sun.source.util.Trees;
import com.sun.tools.javac.api.JavacScope;
import com.sun.tools.javac.code.Flags;
import com.sun.tools.javac.code.Symbol;
import com.sun.tools.javac.code.Symbol.ClassSymbol;
import com.sun.tools.javac.code.Symbol.MethodSymbol;
import com.sun.tools.javac.code.Type;
import com.sun.tools.javac.code.TypeTag;
import com.sun.tools.javac.comp.AttrContext;
import com.sun.tools.javac.comp.Env;
import com.sun.tools.javac.comp.Resolve;
import com.sun.tools.javac.processing.JavacProcessingEnvironment;
import com.sun.tools.javac.tree.JCTree.JCExpression;
import com.sun.tools.javac.tree.JCTree.JCMethodInvocation;
import com.sun.tools.javac.tree.JCTree.JCNewClass;
import com.sun.tools.javac.tree.TreeMaker;
import com.sun.tools.javac.util.Context;
import com.sun.tools.javac.util.Name;
import com.sun.tools.javac.util.Names;
import java.lang.reflect.Constructor;
import java.lang.reflect.InvocationTargetException;
import java.lang.reflect.Method;
import java.util.ArrayList;
import java.util.Collections;
import java.util.List;
import java.util.Set;
import javax.annotation.processing.ProcessingEnvironment;
import javax.lang.model.element.AnnotationMirror;
import javax.lang.model.element.ElementKind;
import javax.lang.model.element.ExecutableElement;
import javax.lang.model.element.VariableElement;
import javax.lang.model.type.TypeKind;
import javax.lang.model.type.TypeMirror;
import javax.lang.model.util.ElementFilter;
import org.checkerframework.common.basetype.BaseTypeChecker;
import org.checkerframework.common.reflection.qual.Invoke;
import org.checkerframework.common.reflection.qual.MethodVal;
import org.checkerframework.common.reflection.qual.NewInstance;
import org.checkerframework.common.reflection.qual.UnknownMethod;
import org.checkerframework.framework.type.AnnotatedTypeFactory;
import org.checkerframework.framework.type.AnnotatedTypeFactory.ParameterizedMethodType;
import org.checkerframework.framework.type.AnnotatedTypeMirror;
import org.checkerframework.framework.type.AnnotatedTypeMirror.AnnotatedArrayType;
import org.checkerframework.javacutil.AnnotationProvider;
import org.checkerframework.javacutil.AnnotationUtils;
import org.checkerframework.javacutil.BugInCF;
import org.checkerframework.javacutil.TreeUtils;

/**
 * Default implementation of {@link ReflectionResolver}. It resolves calls to:
 *
 * <ul>
 *   <li>{@link Method#invoke(Object, Object...)}
 *   <li>{@link Constructor#newInstance(Object...)}
 * </ul>
 *
 * @checker_framework.manual #reflection-resolution Reflection resolution
 */
public class DefaultReflectionResolver implements ReflectionResolver {
    // Message prefix added to verbose reflection messages
    public static final String MSG_PREFEX_REFLECTION = "[Reflection] ";

    private final BaseTypeChecker checker;
    private final AnnotationProvider provider;
    private final ProcessingEnvironment processingEnv;
    private final Trees trees;
    private final boolean debug;

    public DefaultReflectionResolver(
            BaseTypeChecker checker,
            MethodValAnnotatedTypeFactory methodValProvider,
            boolean debug) {
        this.checker = checker;
        this.provider = methodValProvider;
        this.processingEnv = checker.getProcessingEnvironment();
        this.trees = Trees.instance(processingEnv);
        this.debug = debug;
    }

    @Override
    public boolean isReflectiveMethodInvocation(MethodInvocationTree tree) {
        if ((provider.getDeclAnnotation(TreeUtils.elementFromTree(tree), Invoke.class) != null
                || provider.getDeclAnnotation(TreeUtils.elementFromTree(tree), NewInstance.class)
                        != null)) {
            return true;
        }
        // Called method is neither Method.invoke nor Constructor.newInstance
        return false;
    }

    @Override
    public ParameterizedMethodType resolveReflectiveCall(
            AnnotatedTypeFactory factory,
            MethodInvocationTree tree,
            ParameterizedMethodType origResult) {
        assert isReflectiveMethodInvocation(tree);
        if (provider.getDeclAnnotation(TreeUtils.elementFromTree(tree), NewInstance.class)
                != null) {
            return resolveConstructorCall(factory, tree, origResult);
        } else {
            return resolveMethodCall(factory, tree, origResult);
        }
    }

    /**
     * Resolves a call to {@link Method#invoke(Object, Object...)}.
     *
     * @param factory the {@link AnnotatedTypeFactory} of the underlying type system
     * @param tree the method invocation tree that has to be resolved
     * @param origResult the original result from {@code factory.methodFromUse}.
     */
    private ParameterizedMethodType resolveMethodCall(
            AnnotatedTypeFactory factory,
            MethodInvocationTree tree,
            ParameterizedMethodType origResult) {
        debugReflection("Try to resolve reflective method call: " + tree);
        List<MethodInvocationTree> possibleMethods = resolveReflectiveMethod(tree, factory);

        // Reflective method could not be resolved
        if (possibleMethods.isEmpty()) {
            return origResult;
        }

        Set<? extends AnnotationMirror> returnLub = null;
        Set<? extends AnnotationMirror> receiverGlb = null;
        Set<? extends AnnotationMirror> paramsGlb = null;

        // Iterate over all possible methods: lub return types, and glb receiver
        // and parameter types
        for (MethodInvocationTree resolvedTree : possibleMethods) {
            debugReflection("Resolved method invocation: " + resolvedTree);
            if (!checkMethodAgruments(resolvedTree)) {
                debugReflection(
                        "Spoofed tree's arguments did not match declaration"
                                + resolvedTree.toString());
                // Calling methodFromUse on these sorts of trees will cause an assertion to fail in
                // QualifierPolymorphism.PolyCollector.visitArray(...)
                continue;
            }
            ParameterizedMethodType resolvedResult = factory.methodFromUse(resolvedTree);

            // Lub return types
            returnLub =
                    lub(
                            returnLub,
                            resolvedResult.methodType.getReturnType().getAnnotations(),
                            factory);

            // Glb receiver types (actual method receiver is passed as first
            // argument to invoke(Object, Object[]))
            // Check for static methods whose receiver is null
            if (resolvedResult.methodType.getReceiverType() == null) {
                // If the method is static the first argument to Method.invoke isn't used,
                // so assume top.
                receiverGlb =
                        glb(
                                receiverGlb,
                                factory.getQualifierHierarchy().getTopAnnotations(),
                                factory);
            } else {
                receiverGlb =
                        glb(
                                receiverGlb,
                                resolvedResult.methodType.getReceiverType().getAnnotations(),
                                factory);
            }

            // Glb parameter types.  All formal parameter types get
            // combined together because Method#invoke takes as argument an
            // array of parameter types, so there is no way to distinguish
            // the types of different formal parameters.
            for (AnnotatedTypeMirror mirror : resolvedResult.methodType.getParameterTypes()) {
                paramsGlb = glb(paramsGlb, mirror.getAnnotations(), factory);
            }
        }

        if (returnLub == null) {
            // None of the spoofed tree's arguments matched the declared method
            return origResult;
        }

        /*
         * Clear all original (return, receiver, parameter type) annotations and
         * set lub/glb annotations from resolved method(s)
         */

        // return value
        origResult.methodType.getReturnType().clearAnnotations();
        origResult.methodType.getReturnType().addAnnotations(returnLub);

        // receiver type
        origResult.methodType.getParameterTypes().get(0).clearAnnotations();
        origResult.methodType.getParameterTypes().get(0).addAnnotations(receiverGlb);

        // parameter types
        if (paramsGlb != null) {
            AnnotatedArrayType origArrayType =
                    (AnnotatedArrayType) origResult.methodType.getParameterTypes().get(1);
            origArrayType.getComponentType().clearAnnotations();
            origArrayType.getComponentType().addAnnotations(paramsGlb);
        }

        debugReflection("Resolved annotations: " + origResult.methodType);
        return origResult;
    }

    private boolean checkMethodAgruments(MethodInvocationTree resolvedTree) {
        // type.getKind() == actualType.getKind()
        ExecutableElement methodDecl = TreeUtils.elementFromUse(resolvedTree);
        return checkAgruments(methodDecl.getParameters(), resolvedTree.getArguments());
    }

    private boolean checkNewClassArguments(NewClassTree resolvedTree) {
        ExecutableElement methodDecl = TreeUtils.elementFromUse(resolvedTree);
        return checkAgruments(methodDecl.getParameters(), resolvedTree.getArguments());
    }

    private boolean checkAgruments(
            List<? extends VariableElement> parameters, List<? extends ExpressionTree> arguments) {
        if (parameters.size() != arguments.size()) {
            return false;
        }

        for (int i = 0; i < parameters.size(); i++) {
            VariableElement param = parameters.get(i);
            ExpressionTree arg = arguments.get(i);
            TypeMirror argType = TreeUtils.typeOf(arg);
            TypeMirror paramType = param.asType();
            if (argType.getKind() == TypeKind.ARRAY && paramType.getKind() != argType.getKind()) {
                return false;
            }
        }

        return true;
    }

    /**
     * Resolves a call to {@link Constructor#newInstance(Object...)}.
     *
     * @param factory the {@link AnnotatedTypeFactory} of the underlying type system
     * @param tree the method invocation tree (representing a constructor call) that has to be
     *     resolved
     * @param origResult the original result from {@code factory.methodFromUse}.
     */
    private ParameterizedMethodType resolveConstructorCall(
            AnnotatedTypeFactory factory,
            MethodInvocationTree tree,
            ParameterizedMethodType origResult) {
        debugReflection("Try to resolve reflective constructor call: " + tree);
        List<JCNewClass> possibleConstructors = resolveReflectiveConstructor(tree, factory);

        // Reflective constructor could not be resolved
        if (possibleConstructors.isEmpty()) {
            return origResult;
        }

        Set<? extends AnnotationMirror> returnLub = null;
        Set<? extends AnnotationMirror> paramsGlb = null;

        // Iterate over all possible constructors: lub return types and glb
        // parameter types
        for (JCNewClass resolvedTree : possibleConstructors) {
            debugReflection("Resolved constructor invocation: " + resolvedTree);
            if (!checkNewClassArguments(resolvedTree)) {
                debugReflection(
                        "Spoofed tree's arguments did not match declaration"
                                + resolvedTree.toString());
                // Calling methodFromUse on these sorts of trees will cause an assertion to fail in
                // QualifierPolymorphism.PolyCollector.visitArray(...)
                continue;
            }
            ParameterizedMethodType resolvedResult = factory.constructorFromUse(resolvedTree);

            // Lub return types
            returnLub =
                    lub(
                            returnLub,
                            resolvedResult.methodType.getReturnType().getAnnotations(),
                            factory);

            // Glb parameter types
            for (AnnotatedTypeMirror mirror : resolvedResult.methodType.getParameterTypes()) {
                paramsGlb = glb(paramsGlb, mirror.getAnnotations(), factory);
            }
        }
        if (returnLub == null) {
            // None of the spoofed tree's arguments matched the declared method
            return origResult;
        }
        /*
         * Clear all original (return, parameter type) annotations and set
         * lub/glb annotations from resolved constructors.
         */

        // return value
        origResult.methodType.getReturnType().clearAnnotations();
        origResult.methodType.getReturnType().addAnnotations(returnLub);

        // parameter types
        if (paramsGlb != null) {
            AnnotatedArrayType origArrayType =
                    (AnnotatedArrayType) origResult.methodType.getParameterTypes().get(0);
            origArrayType.getComponentType().clearAnnotations();
            origArrayType.getComponentType().addAnnotations(paramsGlb);
        }

        debugReflection("Resolved annotations: " + origResult.methodType);
        return origResult;
    }

    /**
     * Resolves a reflective method call and returns all possible corresponding method calls.
     *
     * @param tree the MethodInvocationTree node that is to be resolved (Method.invoke)
     * @return a (potentially empty) list of all resolved MethodInvocationTrees
     */
    private List<MethodInvocationTree> resolveReflectiveMethod(
            MethodInvocationTree tree, AnnotatedTypeFactory reflectionFactory) {
        assert isReflectiveMethodInvocation(tree);
        JCMethodInvocation methodInvocation = (JCMethodInvocation) tree;

        Context context = ((JavacProcessingEnvironment) processingEnv).getContext();
        TreeMaker make = TreeMaker.instance(context);
        TreePath path = reflectionFactory.getPath(tree);
        JavacScope scope = (JavacScope) trees.getScope(path);
        Env<AttrContext> env = scope.getEnv();

        List<MethodInvocationTree> methods = new ArrayList<>();

        boolean unknown = isUnknownMethod(tree);

        AnnotationMirror estimate = getMethodVal(tree);

        if (estimate == null) {
            debugReflection("MethodVal is unknown for: " + tree);
            debugReflection("UnknownMethod annotation: " + unknown);
            return methods;
        }

        debugReflection("MethodVal type system annotations: " + estimate);

        List<String> listClassNames =
                AnnotationUtils.getElementValueArray(estimate, "className", String.class, true);
        List<String> listMethodNames =
                AnnotationUtils.getElementValueArray(estimate, "methodName", String.class, true);
        List<Integer> listParamLenghts =
                AnnotationUtils.getElementValueArray(estimate, "params", Integer.class, true);

        assert listClassNames.size() == listMethodNames.size()
                && listClassNames.size() == listParamLenghts.size();
        for (int i = 0; i < listClassNames.size(); ++i) {
            String className = listClassNames.get(i);
            String methodName = listMethodNames.get(i);
            int paramLength = listParamLenghts.get(i);

            // Get receiver, which is always the first argument of the invoke
            // method
            JCExpression receiver = methodInvocation.args.head;
            // The remaining list contains the arguments
            com.sun.tools.javac.util.List<JCExpression> args = methodInvocation.args.tail;

            // Resolve the Symbol(s) for the current method
            for (Symbol symbol : getMethodSymbolsfor(className, methodName, paramLength, env)) {
                if (!processingEnv.getTypeUtils().isSubtype(receiver.type, symbol.owner.type)) {
                    continue;
                }
                if ((symbol.flags() & Flags.PUBLIC) > 0) {
                    debugReflection("Resolved public method: " + symbol.owner + "." + symbol);
                } else {
                    debugReflection("Resolved non-public method: " + symbol.owner + "." + symbol);
                }

                JCExpression method = make.Select(receiver, symbol);
                args = getCorrectedArgs(symbol, args);
                // Build method invocation tree depending on the number of
                // parameters
                JCMethodInvocation syntTree =
                        paramLength > 0 ? make.App(method, args) : make.App(method);

                // add method invocation tree to the list of possible methods
                methods.add(syntTree);
            }
        }
        return methods;
    }

    private com.sun.tools.javac.util.List<JCExpression> getCorrectedArgs(
            Symbol symbol, com.sun.tools.javac.util.List<JCExpression> args) {
        if (symbol.getKind() == ElementKind.METHOD) {
            MethodSymbol method = ((MethodSymbol) symbol);
            // neg means too many arg,
            // pos means to few args
            int diff = method.getParameters().size() - args.size();
            if (diff > 0) {
                // means too few args
                int origArgSize = args.size();
                for (int i = 0; i < diff; i++) {
                    args = args.append(args.get(i % origArgSize));
                }
            } else if (diff < 0) {
                // means too many args
                com.sun.tools.javac.util.List<JCExpression> tmp =
                        com.sun.tools.javac.util.List.nil();
                for (int i = 0; i < method.getParameters().size(); i++) {
                    tmp = tmp.append(args.get(i));
                }
                args = tmp;
            }
        }
        return args;
    }

    /**
     * Resolves a reflective constructor call and returns all possible corresponding constructor
     * calls.
     *
     * @param tree the MethodInvocationTree node that is to be resolved (Constructor.newInstance)
     * @return a (potentially empty) list of all resolved MethodInvocationTrees
     */
    private List<JCNewClass> resolveReflectiveConstructor(
            MethodInvocationTree tree, AnnotatedTypeFactory reflectionFactory) {
        assert isReflectiveMethodInvocation(tree);
        JCMethodInvocation methodInvocation = (JCMethodInvocation) tree;

        Context context = ((JavacProcessingEnvironment) processingEnv).getContext();
        TreeMaker make = TreeMaker.instance(context);
        TreePath path = reflectionFactory.getPath(tree);
        JavacScope scope = (JavacScope) trees.getScope(path);
        Env<AttrContext> env = scope.getEnv();

        List<JCNewClass> constructors = new ArrayList<>();

        AnnotationMirror estimate = getMethodVal(tree);

        if (estimate == null) {
            debugReflection("MethodVal is unknown for: " + tree);
            debugReflection("UnknownMethod annotation: " + isUnknownMethod(tree));
            return constructors;
        }

        debugReflection("MethodVal type system annotations: " + estimate);

        List<String> listClassNames =
                AnnotationUtils.getElementValueArray(estimate, "className", String.class, true);
        List<Integer> listParamLenghts =
                AnnotationUtils.getElementValueArray(estimate, "params", Integer.class, true);

        assert listClassNames.size() == listParamLenghts.size();
        for (int i = 0; i < listClassNames.size(); ++i) {
            String className = listClassNames.get(i);
            int paramLength = listParamLenghts.get(i);

            // Resolve the Symbol for the current constructor
            for (Symbol symbol : getConstructorSymbolsfor(className, paramLength, env)) {
                debugReflection("Resolved constructor: " + symbol.owner + "." + symbol);

                JCNewClass syntTree = (JCNewClass) make.Create(symbol, methodInvocation.args);

                // add constructor invocation tree to the list of possible
                // constructors
                constructors.add(syntTree);
            }
        }
        return constructors;
    }

    private AnnotationMirror getMethodVal(MethodInvocationTree tree) {
        return provider.getAnnotationMirror(TreeUtils.getReceiverTree(tree), MethodVal.class);
    }

    private boolean isUnknownMethod(MethodInvocationTree tree) {
        return provider.getAnnotationMirror(TreeUtils.getReceiverTree(tree), UnknownMethod.class)
                != null;
    }

    /**
     * Get set of MethodSymbols based on class name, method name, and parameter length.
     *
     * @return the (potentially empty) set of corresponding method Symbol(s)
     */
    private List<Symbol> getMethodSymbolsfor(
            String className, String methodName, int paramLength, Env<AttrContext> env) {
        Context context = ((JavacProcessingEnvironment) processingEnv).getContext();
        Resolve resolve = Resolve.instance(context);
        Names names = Names.instance(context);

        List<Symbol> result = new ArrayList<>();
        Symbol sym = getSymbol(className, env, names, resolve);
        if (!sym.exists()) {
            debugReflection("Unable to resolve class: " + className);
            return Collections.emptyList();
        }

        ClassSymbol classSym = (ClassSymbol) sym;
        while (classSym != null) {
            for (Symbol s : classSym.getEnclosedElements()) {
                // check all member methods
                if (s.getKind() == ElementKind.METHOD) {
                    // Check for method name and number of arguments
                    if (names.fromString(methodName).equals(s.name)
                            && ((MethodSymbol) s).getParameters().size() == paramLength) {
                        result.add(s);
                    }
                }
<<<<<<< HEAD
=======
                if (!result.isEmpty()) {
                    break;
                }
                Type t = classSym.getSuperclass();
                if (!t.hasTag(TypeTag.CLASS) || t.isErroneous()) {
                    break;
                }
                classSym = (ClassSymbol) t.tsym;
>>>>>>> 24a8fba2
            }
            if (!result.isEmpty()) {
                break;
            }
            Type t = classSym.getSuperclass();
            if (!t.hasTag(CLASS) || t.isErroneous()) {
                break;
            }
            classSym = (ClassSymbol) t.tsym;
        }
        if (result.isEmpty()) {
            debugReflection("Unable to resolve method: " + className + "@" + methodName);
        }
        return result;
    }

    /**
     * Get set of Symbols for constructors based on class name and parameter length.
     *
     * @return the (potentially empty) set of corresponding constructor Symbol(s)
     */
    private List<Symbol> getConstructorSymbolsfor(
            String className, int paramLength, Env<AttrContext> env) {
        Context context = ((JavacProcessingEnvironment) processingEnv).getContext();
        Resolve resolve = Resolve.instance(context);
        Names names = Names.instance(context);

        List<Symbol> result = new ArrayList<>();
        Symbol symClass = getSymbol(className, env, names, resolve);
        if (!symClass.exists()) {
            debugReflection("Unable to resolve class: " + className);
            return Collections.emptyList();
        }

        ElementFilter.constructorsIn(symClass.getEnclosedElements());

        for (Symbol s : symClass.getEnclosedElements()) {
            // Check all constructors
            if (s.getKind() == ElementKind.CONSTRUCTOR) {
                // Check for number of parameters
                if (((MethodSymbol) s).getParameters().size() == paramLength) {
                    result.add(s);
                }
            }
        }
        if (result.isEmpty()) {
            debugReflection("Unable to resolve constructor!");
        }
        return result;
    }

    private Symbol getSymbol(String className, Env<AttrContext> env, Names names, Resolve resolve) {
        Method loadClass;
        try {
            loadClass = Resolve.class.getDeclaredMethod("loadClass", Env.class, Name.class);
            loadClass.setAccessible(true);
        } catch (SecurityException | NoSuchMethodException | IllegalArgumentException e) {
            // A problem with javac is serious and must be reported.
            throw new BugInCF("Error in obtaining reflective method.", e);
        }
        try {
            Symbol symbol = (Symbol) loadClass.invoke(resolve, env, names.fromString(className));
            return symbol;
        } catch (SecurityException
                | IllegalAccessException
                | IllegalArgumentException
                | InvocationTargetException e) {
            // A problem with javac is serious and must be reported.
            throw new BugInCF("Error in invoking reflective method.", e);
        }
    }

    /**
     * Build lub of the two types (represented by sets {@code set1} and {@code set2}) using the
     * provided AnnotatedTypeFactory.
     *
     * <p>If {@code set1} is {@code null} or empty, {@code set2} is returned.
     */
    private Set<? extends AnnotationMirror> lub(
            Set<? extends AnnotationMirror> set1,
            Set<? extends AnnotationMirror> set2,
            AnnotatedTypeFactory factory) {
        if (set1 == null || set1.isEmpty()) {
            return set2;
        } else {
            return factory.getQualifierHierarchy().leastUpperBounds(set1, set2);
        }
    }

    /**
     * Build glb of the two types (represented by sets {@code set1} and {@code set2}) using the
     * provided AnnotatedTypeFactory.
     *
     * <p>If {@code set1} is {@code null} or empty, {@code set2} is returned.
     */
    private Set<? extends AnnotationMirror> glb(
            Set<? extends AnnotationMirror> set1,
            Set<? extends AnnotationMirror> set2,
            AnnotatedTypeFactory factory) {
        if (set1 == null || set1.isEmpty()) {
            return set2;
        } else {
            return factory.getQualifierHierarchy().greatestLowerBounds(set1, set2);
        }
    }

    /**
     * Reports debug information about the reflection resolution iff the corresponding debug flag is
     * set.
     *
     * @param msg the debug message
     */
    private void debugReflection(String msg) {
        if (debug) {
            checker.message(javax.tools.Diagnostic.Kind.NOTE, MSG_PREFEX_REFLECTION + msg);
        }
    }
}<|MERGE_RESOLUTION|>--- conflicted
+++ resolved
@@ -508,23 +508,12 @@
                         result.add(s);
                     }
                 }
-<<<<<<< HEAD
-=======
-                if (!result.isEmpty()) {
-                    break;
-                }
-                Type t = classSym.getSuperclass();
-                if (!t.hasTag(TypeTag.CLASS) || t.isErroneous()) {
-                    break;
-                }
-                classSym = (ClassSymbol) t.tsym;
->>>>>>> 24a8fba2
             }
             if (!result.isEmpty()) {
                 break;
             }
             Type t = classSym.getSuperclass();
-            if (!t.hasTag(CLASS) || t.isErroneous()) {
+            if (!t.hasTag(TypeTag.CLASS) || t.isErroneous()) {
                 break;
             }
             classSym = (ClassSymbol) t.tsym;
