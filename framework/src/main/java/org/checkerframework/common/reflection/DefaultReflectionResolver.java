package org.checkerframework.common.reflection;

import com.sun.source.tree.ExpressionTree;
import com.sun.source.tree.MethodInvocationTree;
import com.sun.source.tree.NewClassTree;
import com.sun.source.util.TreePath;
import com.sun.source.util.Trees;
import com.sun.tools.javac.api.JavacScope;
import com.sun.tools.javac.code.Flags;
import com.sun.tools.javac.code.Symbol;
import com.sun.tools.javac.code.Symbol.ClassSymbol;
import com.sun.tools.javac.code.Symbol.MethodSymbol;
import com.sun.tools.javac.code.Type;
import com.sun.tools.javac.code.TypeTag;
import com.sun.tools.javac.comp.AttrContext;
import com.sun.tools.javac.comp.Env;
import com.sun.tools.javac.comp.Resolve;
import com.sun.tools.javac.comp.Resolve.RecoveryLoadClass;
import com.sun.tools.javac.processing.JavacProcessingEnvironment;
import com.sun.tools.javac.tree.JCTree.JCExpression;
import com.sun.tools.javac.tree.JCTree.JCMethodInvocation;
import com.sun.tools.javac.tree.JCTree.JCNewClass;
import com.sun.tools.javac.tree.TreeMaker;
import com.sun.tools.javac.util.Context;
import com.sun.tools.javac.util.Name;
import com.sun.tools.javac.util.Names;
import java.lang.reflect.Constructor;
import java.lang.reflect.InvocationTargetException;
import java.lang.reflect.Method;
import java.util.ArrayList;
import java.util.Collections;
import java.util.List;
import java.util.Set;
import javax.annotation.processing.ProcessingEnvironment;
import javax.lang.model.element.AnnotationMirror;
import javax.lang.model.element.ElementKind;
import javax.lang.model.element.ExecutableElement;
import javax.lang.model.element.VariableElement;
import javax.lang.model.type.TypeKind;
import javax.lang.model.type.TypeMirror;
import javax.lang.model.util.ElementFilter;
import org.checkerframework.common.basetype.BaseTypeChecker;
import org.checkerframework.common.reflection.qual.Invoke;
import org.checkerframework.common.reflection.qual.MethodVal;
import org.checkerframework.common.reflection.qual.NewInstance;
import org.checkerframework.common.reflection.qual.UnknownMethod;
import org.checkerframework.framework.type.AnnotatedTypeFactory;
import org.checkerframework.framework.type.AnnotatedTypeFactory.ParameterizedExecutableType;
import org.checkerframework.framework.type.AnnotatedTypeMirror;
import org.checkerframework.framework.type.AnnotatedTypeMirror.AnnotatedArrayType;
import org.checkerframework.javacutil.AnnotationProvider;
import org.checkerframework.javacutil.AnnotationUtils;
import org.checkerframework.javacutil.BugInCF;
import org.checkerframework.javacutil.TreeUtils;

/**
 * Default implementation of {@link ReflectionResolver}. It resolves calls to:
 *
 * <ul>
 *   <li>{@link Method#invoke(Object, Object...)}
 *   <li>{@link Constructor#newInstance(Object...)}
 * </ul>
 *
 * @checker_framework.manual #reflection-resolution Reflection resolution
 */
public class DefaultReflectionResolver implements ReflectionResolver {
    // Message prefix added to verbose reflection messages
    public static final String MSG_PREFEX_REFLECTION = "[Reflection] ";

    private final BaseTypeChecker checker;
    private final AnnotationProvider provider;
    private final ProcessingEnvironment processingEnv;
    private final Trees trees;
    private final boolean debug;

    public DefaultReflectionResolver(
            BaseTypeChecker checker,
            MethodValAnnotatedTypeFactory methodValProvider,
            boolean debug) {
        this.checker = checker;
        this.provider = methodValProvider;
        this.processingEnv = checker.getProcessingEnvironment();
        this.trees = Trees.instance(processingEnv);
        this.debug = debug;
    }

    @Override
    public boolean isReflectiveMethodInvocation(MethodInvocationTree tree) {
        return ((provider.getDeclAnnotation(TreeUtils.elementFromTree(tree), Invoke.class) != null
                || provider.getDeclAnnotation(TreeUtils.elementFromTree(tree), NewInstance.class)
                        != null));
    }

    @Override
    public ParameterizedExecutableType resolveReflectiveCall(
            AnnotatedTypeFactory factory,
            MethodInvocationTree tree,
            ParameterizedExecutableType origResult) {
        assert isReflectiveMethodInvocation(tree);
        if (provider.getDeclAnnotation(TreeUtils.elementFromTree(tree), NewInstance.class)
                != null) {
            return resolveConstructorCall(factory, tree, origResult);
        } else {
            return resolveMethodCall(factory, tree, origResult);
        }
    }

    /**
     * Resolves a call to {@link Method#invoke(Object, Object...)}.
     *
     * @param factory the {@link AnnotatedTypeFactory} of the underlying type system
     * @param tree the method invocation tree that has to be resolved
     * @param origResult the original result from {@code factory.methodFromUse}
     * @return the resolved type of the call
     */
    private ParameterizedExecutableType resolveMethodCall(
            AnnotatedTypeFactory factory,
            MethodInvocationTree tree,
            ParameterizedExecutableType origResult) {
        debugReflection("Try to resolve reflective method call: " + tree);
        List<MethodInvocationTree> possibleMethods = resolveReflectiveMethod(tree, factory);

        // Reflective method could not be resolved
        if (possibleMethods.isEmpty()) {
            return origResult;
        }

        Set<? extends AnnotationMirror> returnLub = null;
        Set<? extends AnnotationMirror> receiverGlb = null;
        Set<? extends AnnotationMirror> paramsGlb = null;

        // Iterate over all possible methods: lub return types, and glb receiver
        // and parameter types
        for (MethodInvocationTree resolvedTree : possibleMethods) {
            debugReflection("Resolved method invocation: " + resolvedTree);
            if (!checkMethodArguments(resolvedTree)) {
                debugReflection(
                        "Spoofed tree's arguments did not match declaration" + resolvedTree);
                // Calling methodFromUse on these sorts of trees will cause an assertion to fail in
                // QualifierPolymorphism.PolyCollector.visitArray(...)
                continue;
            }
            ParameterizedExecutableType resolvedResult = factory.methodFromUse(resolvedTree);

            // Lub return types
            returnLub =
                    lub(
                            returnLub,
                            resolvedResult.executableType.getReturnType().getAnnotations(),
                            factory);

            // Glb receiver types (actual method receiver is passed as first
            // argument to invoke(Object, Object[]))
            // Check for static methods whose receiver is null
            if (resolvedResult.executableType.getReceiverType() == null) {
                // If the method is static the first argument to Method.invoke isn't used,
                // so assume top.
                receiverGlb =
                        glb(
                                receiverGlb,
                                factory.getQualifierHierarchy().getTopAnnotations(),
                                factory);
            } else {
                receiverGlb =
                        glb(
                                receiverGlb,
                                resolvedResult.executableType.getReceiverType().getAnnotations(),
                                factory);
            }

            // Glb parameter types.  All formal parameter types get
            // combined together because Method#invoke takes as argument an
            // array of parameter types, so there is no way to distinguish
            // the types of different formal parameters.
            for (AnnotatedTypeMirror mirror : resolvedResult.executableType.getParameterTypes()) {
                paramsGlb = glb(paramsGlb, mirror.getAnnotations(), factory);
            }
        }

        if (returnLub == null) {
            // None of the spoofed tree's arguments matched the declared method
            return origResult;
        }

        /*
         * Clear all original (return, receiver, parameter type) annotations and
         * set lub/glb annotations from resolved method(s)
         */

        // return value
        origResult.executableType.getReturnType().clearAnnotations();
        origResult.executableType.getReturnType().addAnnotations(returnLub);

        // receiver type
        origResult.executableType.getParameterTypes().get(0).clearAnnotations();
        origResult.executableType.getParameterTypes().get(0).addAnnotations(receiverGlb);

        // parameter types
        if (paramsGlb != null) {
            AnnotatedArrayType origArrayType =
                    (AnnotatedArrayType) origResult.executableType.getParameterTypes().get(1);
            origArrayType.getComponentType().clearAnnotations();
            origArrayType.getComponentType().addAnnotations(paramsGlb);
        }

        debugReflection("Resolved annotations: " + origResult.executableType);
        return origResult;
    }

    /**
     * Checks that arguments of a method invocation are consistent with their corresponding
     * parameters.
     *
     * @param resolvedTree a method invocation
     * @return true if arguments are consistent with parameters
     */
    private boolean checkMethodArguments(MethodInvocationTree resolvedTree) {
        // type.getKind() == actualType.getKind()
        ExecutableElement methodDecl = TreeUtils.elementFromUse(resolvedTree);
        return checkArguments(methodDecl.getParameters(), resolvedTree.getArguments());
    }

    /**
     * Checks that arguments of a constructor invocation are consistent with their corresponding
     * parameters.
     *
     * @param resolvedTree a constructor invocation
     * @return true if arguments are consistent with parameters
     */
    private boolean checkNewClassArguments(NewClassTree resolvedTree) {
        ExecutableElement methodDecl = TreeUtils.elementFromUse(resolvedTree);
        return checkArguments(methodDecl.getParameters(), resolvedTree.getArguments());
    }

    /**
     * Checks that argument are consistent with their corresponding parameter types. Common code
     * used by {@link #checkMethodArguments} and {@link #checkNewClassArguments}.
     *
     * @param parameters formal parameters
     * @param arguments actual arguments
     * @return true if argument are consistent with their corresponding parameter types
     */
    private boolean checkArguments(
            List<? extends VariableElement> parameters, List<? extends ExpressionTree> arguments) {
        if (parameters.size() != arguments.size()) {
            return false;
        }

        for (int i = 0; i < parameters.size(); i++) {
            VariableElement param = parameters.get(i);
            ExpressionTree arg = arguments.get(i);
            TypeMirror argType = TreeUtils.typeOf(arg);
            TypeMirror paramType = param.asType();
            if (argType.getKind() == TypeKind.ARRAY && paramType.getKind() != argType.getKind()) {
                return false;
            }
        }

        return true;
    }

    /**
     * Resolves a call to {@link Constructor#newInstance(Object...)}.
     *
     * @param factory the {@link AnnotatedTypeFactory} of the underlying type system
     * @param tree the method invocation tree (representing a constructor call) that has to be
     *     resolved
     * @param origResult the original result from {@code factory.methodFromUse}
     * @return the resolved type of the call
     */
    private ParameterizedExecutableType resolveConstructorCall(
            AnnotatedTypeFactory factory,
            MethodInvocationTree tree,
            ParameterizedExecutableType origResult) {
        debugReflection("Try to resolve reflective constructor call: " + tree);
        List<JCNewClass> possibleConstructors = resolveReflectiveConstructor(tree, factory);

        // Reflective constructor could not be resolved
        if (possibleConstructors.isEmpty()) {
            return origResult;
        }

        Set<? extends AnnotationMirror> returnLub = null;
        Set<? extends AnnotationMirror> paramsGlb = null;

        // Iterate over all possible constructors: lub return types and glb
        // parameter types
        for (JCNewClass resolvedTree : possibleConstructors) {
            debugReflection("Resolved constructor invocation: " + resolvedTree);
            if (!checkNewClassArguments(resolvedTree)) {
                debugReflection(
                        "Spoofed tree's arguments did not match declaration" + resolvedTree);
                // Calling methodFromUse on these sorts of trees will cause an assertion to fail in
                // QualifierPolymorphism.PolyCollector.visitArray(...)
                continue;
            }
            ParameterizedExecutableType resolvedResult = factory.constructorFromUse(resolvedTree);

            // Lub return types
            returnLub =
                    lub(
                            returnLub,
                            resolvedResult.executableType.getReturnType().getAnnotations(),
                            factory);

            // Glb parameter types
            for (AnnotatedTypeMirror mirror : resolvedResult.executableType.getParameterTypes()) {
                paramsGlb = glb(paramsGlb, mirror.getAnnotations(), factory);
            }
        }
        if (returnLub == null) {
            // None of the spoofed tree's arguments matched the declared method
            return origResult;
        }
        /*
         * Clear all original (return, parameter type) annotations and set
         * lub/glb annotations from resolved constructors.
         */

        // return value
        origResult.executableType.getReturnType().clearAnnotations();
        origResult.executableType.getReturnType().addAnnotations(returnLub);

        // parameter types
        if (paramsGlb != null) {
            AnnotatedArrayType origArrayType =
                    (AnnotatedArrayType) origResult.executableType.getParameterTypes().get(0);
            origArrayType.getComponentType().clearAnnotations();
            origArrayType.getComponentType().addAnnotations(paramsGlb);
        }

        debugReflection("Resolved annotations: " + origResult.executableType);
        return origResult;
    }

    /**
     * Resolves a reflective method call and returns all possible corresponding method calls.
     *
     * @param tree the MethodInvocationTree node that is to be resolved (Method.invoke)
     * @return a (potentially empty) list of all resolved MethodInvocationTrees
     */
    private List<MethodInvocationTree> resolveReflectiveMethod(
            MethodInvocationTree tree, AnnotatedTypeFactory reflectionFactory) {
        assert isReflectiveMethodInvocation(tree);
        JCMethodInvocation methodInvocation = (JCMethodInvocation) tree;

        Context context = ((JavacProcessingEnvironment) processingEnv).getContext();
        TreeMaker make = TreeMaker.instance(context);
        TreePath path = reflectionFactory.getPath(tree);
        JavacScope scope = (JavacScope) trees.getScope(path);
        Env<AttrContext> env = scope.getEnv();

        boolean unknown = isUnknownMethod(tree);

        AnnotationMirror estimate = getMethodVal(tree);

        if (estimate == null) {
            debugReflection("MethodVal is unknown for: " + tree);
            debugReflection("UnknownMethod annotation: " + unknown);
            return Collections.emptyList();
        }

        debugReflection("MethodVal type system annotations: " + estimate);

        List<String> listClassNames =
                AnnotationUtils.getElementValueArray(estimate, "className", String.class, false);
        List<String> listMethodNames =
                AnnotationUtils.getElementValueArray(estimate, "methodName", String.class, false);
        List<Integer> listParamLengths =
                AnnotationUtils.getElementValueArray(estimate, "params", Integer.class, false);
        assert listClassNames.size() == listMethodNames.size()
                && listClassNames.size() == listParamLengths.size();

        List<MethodInvocationTree> methods = new ArrayList<>();
        for (int i = 0; i < listClassNames.size(); ++i) {
            String className = listClassNames.get(i);
            String methodName = listMethodNames.get(i);
            int paramLength = listParamLengths.get(i);

            // Get receiver, which is always the first argument of the invoke
            // method
            JCExpression receiver = methodInvocation.args.head;
            // The remaining list contains the arguments
            com.sun.tools.javac.util.List<JCExpression> args = methodInvocation.args.tail;

            // Resolve the Symbol(s) for the current method
            for (Symbol symbol : getMethodSymbolsfor(className, methodName, paramLength, env)) {
                if (!processingEnv.getTypeUtils().isSubtype(receiver.type, symbol.owner.type)) {
                    continue;
                }
                if ((symbol.flags() & Flags.PUBLIC) > 0) {
                    debugReflection("Resolved public method: " + symbol.owner + "." + symbol);
                } else {
                    debugReflection("Resolved non-public method: " + symbol.owner + "." + symbol);
                }

                JCExpression method = make.Select(receiver, symbol);
                args = getCorrectedArgs(symbol, args);
                // Build method invocation tree depending on the number of
                // parameters
                JCMethodInvocation syntTree =
                        paramLength > 0 ? make.App(method, args) : make.App(method);

                // add method invocation tree to the list of possible methods
                methods.add(syntTree);
            }
        }
        return methods;
    }

    private com.sun.tools.javac.util.List<JCExpression> getCorrectedArgs(
            Symbol symbol, com.sun.tools.javac.util.List<JCExpression> args) {
        if (symbol.getKind() == ElementKind.METHOD) {
            MethodSymbol method = ((MethodSymbol) symbol);
            // neg means too many arg,
            // pos means to few args
            int diff = method.getParameters().size() - args.size();
            if (diff > 0) {
                // means too few args
                int origArgSize = args.size();
                for (int i = 0; i < diff; i++) {
                    args = args.append(args.get(i % origArgSize));
                }
            } else if (diff < 0) {
                // means too many args
                com.sun.tools.javac.util.List<JCExpression> tmp =
                        com.sun.tools.javac.util.List.nil();
                for (int i = 0; i < method.getParameters().size(); i++) {
                    tmp = tmp.append(args.get(i));
                }
                args = tmp;
            }
        }
        return args;
    }

    /**
     * Resolves a reflective constructor call and returns all possible corresponding constructor
     * calls.
     *
     * @param tree the MethodInvocationTree node that is to be resolved (Constructor.newInstance)
     * @return a (potentially empty) list of all resolved MethodInvocationTrees
     */
    private List<JCNewClass> resolveReflectiveConstructor(
            MethodInvocationTree tree, AnnotatedTypeFactory reflectionFactory) {
        assert isReflectiveMethodInvocation(tree);
        JCMethodInvocation methodInvocation = (JCMethodInvocation) tree;

        Context context = ((JavacProcessingEnvironment) processingEnv).getContext();
        TreeMaker make = TreeMaker.instance(context);
        TreePath path = reflectionFactory.getPath(tree);
        JavacScope scope = (JavacScope) trees.getScope(path);
        Env<AttrContext> env = scope.getEnv();

        AnnotationMirror estimate = getMethodVal(tree);

        if (estimate == null) {
            debugReflection("MethodVal is unknown for: " + tree);
            debugReflection("UnknownMethod annotation: " + isUnknownMethod(tree));
            return Collections.emptyList();
        }

        debugReflection("MethodVal type system annotations: " + estimate);

        List<String> listClassNames =
                AnnotationUtils.getElementValueArray(estimate, "className", String.class, false);
        List<Integer> listParamLengths =
                AnnotationUtils.getElementValueArray(estimate, "params", Integer.class, false);
        assert listClassNames.size() == listParamLengths.size();

        List<JCNewClass> constructors = new ArrayList<>();
        for (int i = 0; i < listClassNames.size(); ++i) {
            String className = listClassNames.get(i);
            int paramLength = listParamLengths.get(i);

            // Resolve the Symbol for the current constructor
            for (Symbol symbol : getConstructorSymbolsfor(className, paramLength, env)) {
                debugReflection("Resolved constructor: " + symbol.owner + "." + symbol);

                JCNewClass syntTree = (JCNewClass) make.Create(symbol, methodInvocation.args);

                // add constructor invocation tree to the list of possible
                // constructors
                constructors.add(syntTree);
            }
        }
        return constructors;
    }

    private AnnotationMirror getMethodVal(MethodInvocationTree tree) {
        return provider.getAnnotationMirror(TreeUtils.getReceiverTree(tree), MethodVal.class);
    }

    /** Returns true if the receiver's type is @UnknownMethod. */
    private boolean isUnknownMethod(MethodInvocationTree tree) {
        return provider.getAnnotationMirror(TreeUtils.getReceiverTree(tree), UnknownMethod.class)
                != null;
    }

    /**
     * Get set of MethodSymbols based on class name, method name, and parameter length.
     *
     * @param className the class that contains the method
     * @param methodName the method's name
     * @param paramLength the number of parameters
     * @param env the environment
     * @return the (potentially empty) set of corresponding method Symbol(s)
     */
    private List<Symbol> getMethodSymbolsfor(
            String className, String methodName, int paramLength, Env<AttrContext> env) {
        Context context = ((JavacProcessingEnvironment) processingEnv).getContext();
        Resolve resolve = Resolve.instance(context);
        Names names = Names.instance(context);

        Symbol sym = getSymbol(className, env, names, resolve);
        if (!sym.exists()) {
            debugReflection("Unable to resolve class: " + className);
            return Collections.emptyList();
        }

<<<<<<< HEAD
        // The common case is probably that `result` is a singleton at method exit.
=======
>>>>>>> 5aef7a68
        List<Symbol> result = new ArrayList<>();
        ClassSymbol classSym = (ClassSymbol) sym;
        while (classSym != null) {
            for (Symbol s : classSym.getEnclosedElements()) {
                // check all member methods
                if (s.getKind() == ElementKind.METHOD) {
                    // Check for method name and number of arguments
                    if (names.fromString(methodName) == s.name
                            && ((MethodSymbol) s).getParameters().size() == paramLength) {
                        result.add(s);
                    }
                }
            }
            if (!result.isEmpty()) {
                break;
            }
            Type t = classSym.getSuperclass();
            if (!t.hasTag(TypeTag.CLASS) || t.isErroneous()) {
                break;
            }
            classSym = (ClassSymbol) t.tsym;
        }
        if (result.isEmpty()) {
            debugReflection("Unable to resolve method: " + className + "@" + methodName);
        }
        return result;
    }

    /**
     * Get set of Symbols for constructors based on class name and parameter length.
     *
     * @return the (potentially empty) set of corresponding constructor Symbol(s)
     */
    private List<Symbol> getConstructorSymbolsfor(
            String className, int paramLength, Env<AttrContext> env) {
        Context context = ((JavacProcessingEnvironment) processingEnv).getContext();
        Resolve resolve = Resolve.instance(context);
        Names names = Names.instance(context);

        Symbol symClass = getSymbol(className, env, names, resolve);
        if (!symClass.exists()) {
            debugReflection("Unable to resolve class: " + className);
            return Collections.emptyList();
        }

        // TODO: Should this be used instead of the below??
        ElementFilter.constructorsIn(symClass.getEnclosedElements());

<<<<<<< HEAD
        // The common case is probably that `result` is a singleton at method exit.
=======
>>>>>>> 5aef7a68
        List<Symbol> result = new ArrayList<>();
        for (Symbol s : symClass.getEnclosedElements()) {
            // Check all constructors
            if (s.getKind() == ElementKind.CONSTRUCTOR) {
                // Check for number of parameters
                if (((MethodSymbol) s).getParameters().size() == paramLength) {
                    result.add(s);
                }
            }
        }
        if (result.isEmpty()) {
            debugReflection("Unable to resolve constructor!");
        }
        return result;
    }

    private Symbol getSymbol(String className, Env<AttrContext> env, Names names, Resolve resolve) {
        Method loadClass;
        try {
            loadClass =
                    Resolve.class.getDeclaredMethod(
                            "loadClass", Env.class, Name.class, RecoveryLoadClass.class);
            loadClass.setAccessible(true);
        } catch (SecurityException | NoSuchMethodException | IllegalArgumentException e) {
            // A problem with javac is serious and must be reported.
            throw new BugInCF("Error in obtaining reflective method.", e);
        }
        try {
            RecoveryLoadClass noRecovery = (e, n) -> null;
            return (Symbol) loadClass.invoke(resolve, env, names.fromString(className), noRecovery);
        } catch (SecurityException
                | IllegalAccessException
                | IllegalArgumentException
                | InvocationTargetException e) {
            // A problem with javac is serious and must be reported.
            throw new BugInCF("Error in invoking reflective method.", e);
        }
    }

    /**
     * Build lub of the two types (represented by sets {@code set1} and {@code set2}) using the
     * provided AnnotatedTypeFactory.
     *
     * <p>If {@code set1} is {@code null} or empty, {@code set2} is returned.
     */
    private Set<? extends AnnotationMirror> lub(
            Set<? extends AnnotationMirror> set1,
            Set<? extends AnnotationMirror> set2,
            AnnotatedTypeFactory factory) {
        if (set1 == null || set1.isEmpty()) {
            return set2;
        } else {
            return factory.getQualifierHierarchy().leastUpperBounds(set1, set2);
        }
    }

    /**
     * Build glb of the two types (represented by sets {@code set1} and {@code set2}) using the
     * provided AnnotatedTypeFactory.
     *
     * <p>If {@code set1} is {@code null} or empty, {@code set2} is returned.
     */
    private Set<? extends AnnotationMirror> glb(
            Set<? extends AnnotationMirror> set1,
            Set<? extends AnnotationMirror> set2,
            AnnotatedTypeFactory factory) {
        if (set1 == null || set1.isEmpty()) {
            return set2;
        } else {
            return factory.getQualifierHierarchy().greatestLowerBounds(set1, set2);
        }
    }

    /**
     * Reports debug information about the reflection resolution iff the corresponding debug flag is
     * set.
     *
     * @param msg the debug message
     */
    private void debugReflection(String msg) {
        if (debug) {
            checker.message(javax.tools.Diagnostic.Kind.NOTE, MSG_PREFEX_REFLECTION + msg);
        }
    }
}<|MERGE_RESOLUTION|>--- conflicted
+++ resolved
@@ -518,10 +518,7 @@
             return Collections.emptyList();
         }
 
-<<<<<<< HEAD
         // The common case is probably that `result` is a singleton at method exit.
-=======
->>>>>>> 5aef7a68
         List<Symbol> result = new ArrayList<>();
         ClassSymbol classSym = (ClassSymbol) sym;
         while (classSym != null) {
@@ -570,10 +567,7 @@
         // TODO: Should this be used instead of the below??
         ElementFilter.constructorsIn(symClass.getEnclosedElements());
 
-<<<<<<< HEAD
         // The common case is probably that `result` is a singleton at method exit.
-=======
->>>>>>> 5aef7a68
         List<Symbol> result = new ArrayList<>();
         for (Symbol s : symClass.getEnclosedElements()) {
             // Check all constructors
