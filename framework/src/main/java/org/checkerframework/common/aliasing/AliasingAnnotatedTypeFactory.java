--- conflicted
+++ resolved
@@ -83,24 +83,16 @@
     }
 
     @Override
-<<<<<<< HEAD
     protected QualifierHierarchy createQualifierHierarchy() {
-=======
-    public QualifierHierarchy createQualifierHierarchy() {
->>>>>>> a27171fa
         return new AliasingQualifierHierarchy(this.getSupportedTypeQualifiers(), elements);
     }
 
     protected class AliasingQualifierHierarchy extends QualifierHierarchyWithoutElements {
 
         /**
-<<<<<<< HEAD
-         * @param qualifierClasses class of annotations that are the qualifiers
-=======
          * Create AliasingQualifierHierarchy.
          *
          * @param qualifierClasses classes of annotations that are the qualifiers
->>>>>>> a27171fa
          * @param elements element utils
          */
         protected AliasingQualifierHierarchy(
