package org.checkerframework.common.wholeprograminference.scenelib;

import com.google.common.collect.ImmutableMap;
import java.util.HashMap;
import java.util.List;
import java.util.Map;
import javax.lang.model.element.ExecutableElement;
import javax.lang.model.element.Name;
import javax.lang.model.element.TypeParameterElement;
import javax.lang.model.element.VariableElement;
import javax.lang.model.type.TypeMirror;
import org.checkerframework.checker.signature.qual.DotSeparatedIdentifiers;
import org.checkerframework.checker.signature.qual.FullyQualifiedName;
import scenelib.annotations.el.AMethod;

/**
 * A wrapper for the AMethod class from scenelib. Keeps more information about the return type and
 * formal parameters.
 */
public class AMethodWrapper {

    /** The wrapped AMethod. */
    private final AMethod theMethod;

    /** The return type of the method, as a fully qualified name. */
    private @FullyQualifiedName String returnType = "java.lang.Object";

    /**
     * A mirror of the parameters field of AMethod, but using AFieldWrapper objects as the values.
     * Keys are parameter indices. Like the parameters field of AMethod, this map starts empty and
     * is vivified by calls to {@link #vivifyParameter(int, String, Name)} or {@link
     * #vivifyParameter(int, TypeMirror, Name)}.
     */
    private Map<Integer, AFieldWrapper> parameters = new HashMap<>();

    /** The type parameters of this method. */
    private List<? extends TypeParameterElement> typeParameters;

    /**
     * The return type, as a fully-qualified name.
     *
     * @return the return type as a fully-qualified name, or "java.lang.Object" if the return type
     *     is unknown
     */
    public @FullyQualifiedName String getReturnType() {
        return returnType;
    }

    /**
     * Get the type parameters of this method.
     *
     * @return the list of type parameters
     */
    public List<? extends TypeParameterElement> getTypeParameters() {
        return typeParameters;
    }

    /**
     * Provide the AMethodWrapper with a return type.
     *
     * @param returnType a fully-qualified name
     */
    private void setReturnType(@FullyQualifiedName String returnType) {
        // do not keep return types that start with a ?, because that's not valid Java
        if ("java.lang.Object".equals(this.returnType) && !returnType.startsWith("?")) {
            this.returnType = returnType;
        }
    }

    /**
     * Wrap an AMethod. Package-private, because it should only be called from AClassWrapper.
     *
     * @param theMethod the method to wrap
     */
<<<<<<< HEAD
    public AMethodWrapper(AMethod theMethod, ExecutableElement methodElt) {
=======
    AMethodWrapper(AMethod theMethod, TypeMirror returnType) {
>>>>>>> 808b29b3
        this.theMethod = theMethod;
        @SuppressWarnings("signature") // https://tinyurl.com/cfissue/3094
        @DotSeparatedIdentifiers String typeAsString = methodElt.getReturnType().toString();
        setReturnType(typeAsString);
        vivifyParameters(methodElt);
        this.typeParameters = methodElt.getTypeParameters();
    }

    /**
     * Populates the method parameter map for the method. This is called from the constructor, so
     * that the method parameter map always has an entry for each parameter.
     *
     * @param methodElt the method whose parameters should be vivified
     */
    private void vivifyParameters(ExecutableElement methodElt) {
        for (int i = 0; i < methodElt.getParameters().size(); i++) {
            VariableElement ve = methodElt.getParameters().get(i);
            TypeMirror type = ve.asType();
            Name name = ve.getSimpleName();
            this.vivifyParameter(i, type, name);
        }
    }

    /**
     * Avoid calling this if possible; prefer the methods of this class.
     *
     * @return the underlying AMethod object that has been wrapped
     */
    public AMethod getAMethod() {
        return theMethod;
    }

    /**
     * Add the given parameter to the scene-lib representation.
     *
     * @param i the parameter index (zero-indexed)
     * @param type the type of the parameter, as a TypeMirror
     * @param simpleName the name of the parameter
     * @return an AFieldWrapper representing the parameter
     */
    public AFieldWrapper vivifyParameter(int i, TypeMirror type, Name simpleName) {
        String typeAsString = type.toString();
        return vivifyParameter(i, typeAsString, simpleName);
    }

    /**
     * Add the given parameter to the scene-lib representation.
     *
     * @param i the parameter index (first parameter is zero)
     * @param type the type of the parameter, printable in Java source code
     * @param simpleName the name of the parameter
     * @return an AFieldWrapper representing the parameter
     */
    private AFieldWrapper vivifyParameter(int i, String type, Name simpleName) {
        if (parameters.containsKey(i)) {
            return parameters.get(i);
        } else {
            AFieldWrapper wrapper =
                    new AFieldWrapper(
                            theMethod.parameters.getVivify(i), type, simpleName.toString());
            parameters.put(i, wrapper);
            return wrapper;
        }
    }

    /**
     * Get the parameters, as a map from parameter index (0 -> first parameter) to representation.
     *
     * @return an immutable copy of the vivified parameters, as a map from index to representation
     */
    public Map<Integer, AFieldWrapper> getParameters() {
        return ImmutableMap.copyOf(parameters);
    }
}<|MERGE_RESOLUTION|>--- conflicted
+++ resolved
@@ -72,11 +72,7 @@
      *
      * @param theMethod the method to wrap
      */
-<<<<<<< HEAD
-    public AMethodWrapper(AMethod theMethod, ExecutableElement methodElt) {
-=======
-    AMethodWrapper(AMethod theMethod, TypeMirror returnType) {
->>>>>>> 808b29b3
+    AMethodWrapper(AMethod theMethod, ExecutableElement methodElt) {
         this.theMethod = theMethod;
         @SuppressWarnings("signature") // https://tinyurl.com/cfissue/3094
         @DotSeparatedIdentifiers String typeAsString = methodElt.getReturnType().toString();
