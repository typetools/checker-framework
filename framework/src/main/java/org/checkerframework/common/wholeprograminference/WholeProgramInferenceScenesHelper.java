--- conflicted
+++ resolved
@@ -14,10 +14,7 @@
 import javax.lang.model.element.AnnotationMirror;
 import javax.lang.model.element.Element;
 import javax.lang.model.element.TypeElement;
-<<<<<<< HEAD
 import javax.lang.model.element.VariableElement;
-=======
->>>>>>> 7ed4e8ac
 import javax.lang.model.type.MirroredTypesException;
 import javax.lang.model.type.TypeKind;
 import javax.lang.model.type.TypeMirror;
@@ -95,18 +92,10 @@
     /**
      * A map from the description of an ATypeElement to the corresponding TypeMirror.
      *
-<<<<<<< HEAD
-     * <p>AScene doesn't carry around the basetypes of annotated types, which precludes outputting
-     * correctly formatted stub files (which sometimes require correct base types, such as when
-     * outputting the parameters of a method). #updateTypeElementFromATM intercepts updates to
-     * ATypeElement_s that add annotations, and populates this map with their corresponding
-     * basetypes. Then, these basetypes are used when outputting stub files.
-=======
      * <p>AScene doesn't carry around the basetypes of annotated types, but this is needed to output
      * stub files, such as when outputting the parameters of a method. {@link
      * #updateTypeElementFromATM} intercepts updates to ATypeElements that add annotations, and
      * populates this map with their corresponding basetypes.
->>>>>>> 7ed4e8ac
      *
      * <p>This is super hacky, because there is no guarantee that two ATypeElement objects won't
      * have the same description. In practice, I haven't observed any problems caused by this. The
@@ -168,7 +157,6 @@
      * Writes the scenes out to .astub files. This method is an alternative to {@link
      * #writeScenesToJaif}.
      *
-<<<<<<< HEAD
      * @param enumNamesToEnumConstants a map from all fully-qualified classnames which should be
      *     output as enums to their enum constants. The stub parser will crash if an enum is output
      *     as a class (i.e. as "class Foo" rather than "enum Foo").
@@ -177,24 +165,12 @@
     public void writeScenesToStub(
             Map<String, List<VariableElement>> enumNamesToEnumConstants,
             Map<String, TypeElement> types) {
-=======
-     * @param enumSet all fully-qualified classnames which should be output as enums. The stub
-     *     parser will crash if an enum is output as a class (i.e. as "class Foo" rather than "enum
-     *     Foo").
-     * @param types mapping from names to Java types
-     */
-    public void writeScenesToStub(Set<String> enumSet, Map<String, TypeElement> types) {
->>>>>>> 7ed4e8ac
         // Use the same directory that .jaif files would normally be written to.
         File stubDir = new File(JAIF_FILES_PATH);
         if (!stubDir.exists()) {
             stubDir.mkdirs();
         }
-<<<<<<< HEAD
-        // Convert the .jaif file names in modifiedScenes into .astub files.
-=======
         // Convert the .jaif file names in modifiedScenes into .astub file names..
->>>>>>> 7ed4e8ac
         // Then write scenes into .astub files.
         for (String jaifPath : modifiedScenes) {
             String stubPath = jaifPath.replace(".jaif", ".astub");
@@ -206,15 +182,11 @@
                 // Only write non-empty scenes into .astub files.
                 try {
                     SceneToStubWriter.write(
-<<<<<<< HEAD
                             scene,
                             basetypes,
                             types,
                             enumNamesToEnumConstants,
                             new FileWriter(stubPath));
-=======
-                            scene, basetypes, types, enumSet, new FileWriter(stubPath));
->>>>>>> 7ed4e8ac
                 } catch (IOException e) {
                     throw new UserError(
                             "Problem while writing file: "
