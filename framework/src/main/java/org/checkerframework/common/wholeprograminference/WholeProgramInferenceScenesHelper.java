--- conflicted
+++ resolved
@@ -152,7 +152,6 @@
     }
 
     /**
-<<<<<<< HEAD
      * Writes the scenes out to .astub files. This method is an alternative to {@link
      * #writeScenesToJaif}.
      *
@@ -202,14 +201,8 @@
     /**
      * Returns the String representing the .jaif path of a class given its name.
      *
-     * @param className the name of the class
-     * @return the path to the corresponding jaif file
-=======
-     * Returns the String representing the .jaif path of a class given its name.
-     *
-     * @param className the basename of a class
-     * @return the .jaif file path
->>>>>>> 8ba75724
+     * @param className the simple name of a class
+     * @return the path to the .jaif file
      */
     protected String getJaifPath(String className) {
         String jaifPath = JAIF_FILES_PATH + className + ".jaif";
