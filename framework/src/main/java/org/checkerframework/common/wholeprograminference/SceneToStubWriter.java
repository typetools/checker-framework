--- conflicted
+++ resolved
@@ -442,14 +442,11 @@
         AMethod aMethod = aMethodWrapper.getAMethod();
 
         printWriter.print(INDENT);
-<<<<<<< HEAD
 
         // type parameters
         printTypeParameters(aMethodWrapper.getTypeParameters(), printWriter);
 
         printWriter.print(formatAnnotations(aMethod.returnType.tlAnnotationsHere));
-=======
->>>>>>> 808b29b3
         // Needed because AMethod stores the name with the parameters, to distinguish
         // between overloaded methods.
         String methodName = aMethod.methodName.substring(0, aMethod.methodName.indexOf("("));
