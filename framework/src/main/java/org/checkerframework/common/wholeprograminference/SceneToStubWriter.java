--- conflicted
+++ resolved
@@ -729,7 +729,6 @@
     // least one class can be written, to avoid empty stub files.
     FileWriter fileWriter = null;
     PrintWriter printWriter = null;
-<<<<<<< HEAD
     try {
 
       // For each class
@@ -754,26 +753,6 @@
             printWriter.println("import org.checkerframework.framework.qual.AnnotatedFor;");
             printWriter.println();
             anyClassPrintable = true;
-=======
-
-    // For each class
-    for (String clazz : classes) {
-      if (isPrintable(clazz, scene.getAScene().getClasses().get(clazz))) {
-        if (!anyClassPrintable) {
-          try {
-            fileWriter = new FileWriter(filename);
-            printWriter = new PrintWriter(fileWriter);
-          } catch (IOException e) {
-            throw new BugInCF("error writing file during WPI: " + filename);
-          }
-
-          // Write out all imports
-          ImportDefWriter importDefWriter;
-          try {
-            importDefWriter = new ImportDefWriter(scene, printWriter);
-          } catch (DefException e) {
-            throw new BugInCF(e);
->>>>>>> b6a15421
           }
           printClass(clazz, scene.getAScene().getClasses().get(clazz), checker, printWriter);
         }
