--- conflicted
+++ resolved
@@ -261,16 +261,6 @@
             basetype = aField.getType();
         }
 
-        if (basetype.contains("[")) {
-            String formattedArrayType = formatArrayType(aField.getTheField().type, basetype);
-            result.append(formattedArrayType);
-        } else {
-            result.append(formatAnnotations(aField.getTheField().type.tlAnnotationsHere));
-            result.append(basetype);
-            result.append(' ');
-        }
-<<<<<<< HEAD
-
         // anonymous static classes shouldn't be generated with the "anonymous" tag that the AScene
         // library uses
         if (basetype.startsWith("<anonymous ")) {
@@ -283,11 +273,14 @@
             basetype = basetype.substring(0, basetype.indexOf('<'));
         }
 
-        result.append(formatAnnotations(aField.type.tlAnnotationsHere));
-        result.append(basetype);
-        result.append(' ');
-=======
->>>>>>> ab9860ec
+        if (basetype.contains("[")) {
+            String formattedArrayType = formatArrayType(aField.getTheField().type, basetype);
+            result.append(formattedArrayType);
+        } else {
+            result.append(formatAnnotations(aField.getTheField().type.tlAnnotationsHere));
+            result.append(basetype);
+            result.append(' ');
+        }
         result.append(fieldName);
         return result.toString();
     }
