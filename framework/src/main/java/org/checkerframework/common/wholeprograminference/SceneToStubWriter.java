--- conflicted
+++ resolved
@@ -48,17 +48,10 @@
 
 /**
  * SceneToStubWriter provides a static method that writes an {@link AScene} in stub file format to a
-<<<<<<< HEAD
- * file {@link #write(ASceneWrapper,String,BaseTypeChecker)}. This class is the equivalent of {@code
- * IndexFileWriter} from the Annotation File Utilities, but outputs the results in the stub file
- * format instead of jaif format. This class is not part of the Annotation File Utilities, a library
- * for manipulating .jaif files, because it has nothing to do with .jaif files.
-=======
  * file {@link #write}. This class is the equivalent of {@code IndexFileWriter} from the Annotation
  * File Utilities, but outputs the results in the stub file format instead of jaif format. This
  * class is not part of the Annotation File Utilities, a library for manipulating .jaif files,
  * because it has nothing to do with .jaif files.
->>>>>>> 66ba31a5
  *
  * <p>This class works by taking as input a scene-lib representation of a type augmented with
  * additional information, stored in javac's format (e.g. as TypeMirrors or Elements). {@link
@@ -75,11 +68,7 @@
 public final class SceneToStubWriter {
 
     /**
-<<<<<<< HEAD
-     * The entry point to this class is {@link #write(ASceneWrapper,String,BaseTypeChecker)}.
-=======
      * The entry point to this class is {@link #write}.
->>>>>>> 66ba31a5
      *
      * <p>This is a utility class with only static methods. It is not instantiable.
      */
@@ -105,11 +94,7 @@
      *
      * @param scene the scene to write out
      * @param filename the name of the file to write (must end with .astub)
-<<<<<<< HEAD
      * @param checker the checker, for computing preconditions and postconditions
-=======
-     * @param checker the type-checker whose annotations are being written
->>>>>>> 66ba31a5
      */
     public static void write(ASceneWrapper scene, String filename, BaseTypeChecker checker) {
         writeImpl(scene, filename, checker);
@@ -604,21 +589,12 @@
     }
 
     /**
-<<<<<<< HEAD
-     * The implementation of {@link #write(ASceneWrapper, String, BaseTypeChecker)}. Prints imports,
-     * classes, method signatures, and fields in stub file format, all with appropriate annotations.
+     * The implementation of {@link #write}. Prints imports, classes, method signatures, and fields
+     * in stub file format, all with appropriate annotations.
      *
      * @param scene the scene to write
      * @param filename the name of the file to write (must end in .astub)
      * @param checker the checker, for computing preconditions
-=======
-     * The implementation of {@link #write}. Prints imports, classes, method signatures, and fields
-     * in stub file format, all with appropriate annotations.
-     *
-     * @param scene the scene to write
-     * @param filename the name of the file to write (must end in .astub)
-     * @param checker the type-checker whose annotations are being written
->>>>>>> 66ba31a5
      */
     private static void writeImpl(ASceneWrapper scene, String filename, BaseTypeChecker checker) {
         // Sort by package name first so that output is deterministic and default package
@@ -665,11 +641,7 @@
                     printWriter.println();
                     anyClassPrintable = true;
                 }
-<<<<<<< HEAD
                 printClass(clazz, scene.getAScene().getClasses().get(clazz), checker, printWriter);
-=======
-                printClass(clazz, scene.getAScene().getClasses().get(clazz), printWriter, checker);
->>>>>>> 66ba31a5
             }
         }
         if (printWriter != null) {
@@ -720,13 +692,8 @@
     private static void printClass(
             @BinaryName String classname,
             AClass aClass,
-<<<<<<< HEAD
             BaseTypeChecker checker,
             PrintWriter printWriter) {
-=======
-            PrintWriter printWriter,
-            BaseTypeChecker checker) {
->>>>>>> 66ba31a5
 
         String basename = basenamePart(classname);
         String innermostClassname =
