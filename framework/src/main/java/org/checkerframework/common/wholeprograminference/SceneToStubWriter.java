--- conflicted
+++ resolved
@@ -30,7 +30,6 @@
 import org.checkerframework.framework.type.GenericAnnotatedTypeFactory;
 import org.checkerframework.javacutil.AnnotationUtils;
 import org.checkerframework.javacutil.BugInCF;
-import org.objectweb.asm.TypePath;
 import scenelib.annotations.Annotation;
 import scenelib.annotations.el.AClass;
 import scenelib.annotations.el.AField;
@@ -236,11 +235,7 @@
 
         for (Map.Entry<List<TypePathEntry>, ATypeElement> ite : e.innerTypes.entrySet()) {
             location = ite.getKey();
-<<<<<<< HEAD
-            if (location.contains(TypePathEntry.createTypePathEntry(TypePath.ARRAY_ELEMENT, 0))) {
-=======
             if (location.contains(TypePathEntry.ARRAY_ELEMENT)) {
->>>>>>> 18cdf60d
                 return ite.getValue();
             }
         }
