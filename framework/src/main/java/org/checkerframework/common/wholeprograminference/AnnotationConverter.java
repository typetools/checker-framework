package org.checkerframework.common.wholeprograminference;

import com.sun.tools.javac.code.Type.ArrayType;
import java.util.HashMap;
import java.util.List;
import java.util.Map;
import javax.annotation.processing.ProcessingEnvironment;
import javax.lang.model.element.AnnotationMirror;
import javax.lang.model.element.AnnotationValue;
import javax.lang.model.element.ExecutableElement;
import javax.lang.model.element.Name;
import javax.lang.model.element.VariableElement;
import javax.lang.model.type.DeclaredType;
import javax.lang.model.type.TypeMirror;
import org.checkerframework.checker.nullness.qual.Nullable;
import org.checkerframework.javacutil.AnnotationBuilder;
import org.checkerframework.javacutil.AnnotationUtils;
import org.checkerframework.javacutil.BugInCF;
import org.checkerframework.javacutil.SystemUtil;
import org.checkerframework.javacutil.TypesUtils;
import org.plumelib.reflection.Signatures;
import scenelib.annotations.Annotation;
import scenelib.annotations.el.AnnotationDef;
import scenelib.annotations.field.AnnotationFieldType;
import scenelib.annotations.field.ArrayAFT;
import scenelib.annotations.field.BasicAFT;
import scenelib.annotations.field.ClassTokenAFT;
import scenelib.annotations.field.EnumAFT;
import scenelib.annotations.field.ScalarAFT;

/**
 * This class contains static methods that convert between {@link scenelib.annotations.Annotation}
 * and {@link javax.lang.model.element.AnnotationMirror}.
 */
public class AnnotationConverter {

    /**
     * Converts an {@link javax.lang.model.element.AnnotationMirror} into an {@link
     * scenelib.annotations.Annotation}.
     *
     * @param am the AnnotationMirror
     * @return the Annotation
     */
    public static Annotation annotationMirrorToAnnotation(AnnotationMirror am) {
        @SuppressWarnings("signature:argument.type.incompatible") // TODO: bug for inner classes
        AnnotationDef def =
                new AnnotationDef(
                        AnnotationUtils.annotationName(am),
                        String.format(
                                "annotationMirrorToAnnotation %s [%s] keyset=%s",
                                am, am.getClass(), am.getElementValues().keySet()));
        Map<String, AnnotationFieldType> fieldTypes = new HashMap<>(am.getElementValues().size());
        // Handling cases where there are fields in annotations.
        for (ExecutableElement ee : am.getElementValues().keySet()) {
            AnnotationFieldType aft = getAnnotationFieldType(ee);
            fieldTypes.put(ee.getSimpleName().toString(), aft);
        }
        def.setFieldTypes(fieldTypes);

        // Now, we handle the values of those types below
        Map<? extends ExecutableElement, ? extends AnnotationValue> values = am.getElementValues();
        Map<String, Object> newValues = new HashMap<>(values.size());
        for (ExecutableElement ee : values.keySet()) {
            Object value = values.get(ee).getValue();
            if (value instanceof List) {
                // If we have a List here, then it is a List of AnnotationValue.
                // Convert each AnnotationValue to its respective Java type.
                @SuppressWarnings("unchecked")
<<<<<<< HEAD
                List<AnnotationValue> valueList = (List<AnnotationValue>) value;
                value = SystemUtil.mapList(AnnotationValue::getValue, valueList);
=======
                List<Object> valueList = (List<Object>) value;
                value = SystemUtil.mapList(o -> ((AnnotationValue) o).getValue(), valueList);
>>>>>>> 5aef7a68
            } else if (value instanceof TypeMirror) {
                try {
                    value = Class.forName(TypesUtils.binaryName((TypeMirror) value));
                } catch (ClassNotFoundException e) {
                    throw new BugInCF(e, "value = %s [%s]", value, value.getClass());
                }
            }
            newValues.put(ee.getSimpleName().toString(), value);
        }
        Annotation out = new Annotation(def, newValues);
        return out;
    }

    /**
     * Converts an {@link scenelib.annotations.Annotation} into an {@link
     * javax.lang.model.element.AnnotationMirror}.
     *
     * @param anno the Annotation
     * @param processingEnv the ProcessingEnvironment
     * @return the AnnotationMirror
     */
    protected static AnnotationMirror annotationToAnnotationMirror(
            Annotation anno, ProcessingEnvironment processingEnv) {
        final AnnotationBuilder builder =
                new AnnotationBuilder(
                        processingEnv, Signatures.binaryNameToFullyQualified(anno.def().name));
        for (String fieldKey : anno.fieldValues.keySet()) {
            addFieldToAnnotationBuilder(fieldKey, anno.fieldValues.get(fieldKey), builder);
        }
        return builder.build();
    }

    /**
     * Returns the type of an element (that is, a field) of an annotation.
     *
     * @param ee an element (that is, a field) of an annotation
     * @return the type of the given annotation field
     */
    protected static @Nullable AnnotationFieldType getAnnotationFieldType(ExecutableElement ee) {
        return typeMirrorToAnnotationFieldType(ee.getReturnType());
    }

    /**
     * Converts a TypeMirror to an AnnotationFieldType.
     *
     * @param tm a type for an annotation element/field: primitive, String, class, enum constant, or
     *     array thereof
     * @return an AnnotationFieldType corresponding to the argument
     */
    protected static AnnotationFieldType typeMirrorToAnnotationFieldType(TypeMirror tm) {
        switch (tm.getKind()) {
            case BOOLEAN:
                return BasicAFT.forType(boolean.class);
                // Primitves
            case BYTE:
                return BasicAFT.forType(byte.class);
            case CHAR:
                return BasicAFT.forType(char.class);
            case DOUBLE:
                return BasicAFT.forType(double.class);
            case FLOAT:
                return BasicAFT.forType(float.class);
            case INT:
                return BasicAFT.forType(int.class);
            case LONG:
                return BasicAFT.forType(long.class);
            case SHORT:
                return BasicAFT.forType(short.class);

            case ARRAY:
                TypeMirror componentType = (((ArrayType) tm).getComponentType());
                AnnotationFieldType componentAFT = typeMirrorToAnnotationFieldType(componentType);
                return new ArrayAFT((ScalarAFT) componentAFT);

            case DECLARED:
                Name className = TypesUtils.getQualifiedName((DeclaredType) tm);
                if (className.contentEquals("java.lang.String")) {
                    return BasicAFT.forType(String.class);
                } else if (className.contentEquals("java.lang.Class")) {
                    return ClassTokenAFT.ctaft;
                } else {
                    // This must be an enum constant.
                    return new EnumAFT(className.toString());
                }

            default:
                throw new BugInCF(
                        "typeMirrorToAnnotationFieldType: unexpected argument %s [%s %s]",
                        tm, tm.getKind(), tm.getClass());
        }
    }

    /**
     * Adds a field to an AnnotationBuilder.
     *
     * @param fieldKey is the name of the field
     * @param obj is the value of the field
     * @param builder is the AnnotationBuilder
     */
    @SuppressWarnings("unchecked") // This is actually checked in the first instanceOf call below.
    protected static void addFieldToAnnotationBuilder(
            String fieldKey, Object obj, AnnotationBuilder builder) {
        if (obj instanceof List<?>) {
            builder.setValue(fieldKey, (List<Object>) obj);
        } else if (obj instanceof String) {
            builder.setValue(fieldKey, (String) obj);
        } else if (obj instanceof Integer) {
            builder.setValue(fieldKey, (Integer) obj);
        } else if (obj instanceof Float) {
            builder.setValue(fieldKey, (Float) obj);
        } else if (obj instanceof Long) {
            builder.setValue(fieldKey, (Long) obj);
        } else if (obj instanceof Boolean) {
            builder.setValue(fieldKey, (Boolean) obj);
        } else if (obj instanceof Character) {
            builder.setValue(fieldKey, (Character) obj);
        } else if (obj instanceof Class<?>) {
            builder.setValue(fieldKey, (Class<?>) obj);
        } else if (obj instanceof Double) {
            builder.setValue(fieldKey, (Double) obj);
        } else if (obj instanceof Enum<?>) {
            builder.setValue(fieldKey, (Enum<?>) obj);
        } else if (obj instanceof Enum<?>[]) {
            builder.setValue(fieldKey, (Enum<?>[]) obj);
        } else if (obj instanceof AnnotationMirror) {
            builder.setValue(fieldKey, (AnnotationMirror) obj);
        } else if (obj instanceof Object[]) {
            builder.setValue(fieldKey, (Object[]) obj);
        } else if (obj instanceof TypeMirror) {
            builder.setValue(fieldKey, (TypeMirror) obj);
        } else if (obj instanceof Short) {
            builder.setValue(fieldKey, (Short) obj);
        } else if (obj instanceof VariableElement) {
            builder.setValue(fieldKey, (VariableElement) obj);
        } else if (obj instanceof VariableElement[]) {
            builder.setValue(fieldKey, (VariableElement[]) obj);
        } else {
            throw new BugInCF("Unrecognized type: " + obj.getClass());
        }
    }
}<|MERGE_RESOLUTION|>--- conflicted
+++ resolved
@@ -66,13 +66,8 @@
                 // If we have a List here, then it is a List of AnnotationValue.
                 // Convert each AnnotationValue to its respective Java type.
                 @SuppressWarnings("unchecked")
-<<<<<<< HEAD
                 List<AnnotationValue> valueList = (List<AnnotationValue>) value;
                 value = SystemUtil.mapList(AnnotationValue::getValue, valueList);
-=======
-                List<Object> valueList = (List<Object>) value;
-                value = SystemUtil.mapList(o -> ((AnnotationValue) o).getValue(), valueList);
->>>>>>> 5aef7a68
             } else if (value instanceof TypeMirror) {
                 try {
                     value = Class.forName(TypesUtils.binaryName((TypeMirror) value));
