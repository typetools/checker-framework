package org.checkerframework.common.wholeprograminference;

import com.sun.source.tree.ClassTree;
import com.sun.source.tree.MethodTree;
import com.sun.source.tree.Tree;
import com.sun.source.tree.VariableTree;
import com.sun.tools.javac.code.Symbol.ClassSymbol;
import com.sun.tools.javac.code.Symbol.MethodSymbol;
import com.sun.tools.javac.code.Symbol.VarSymbol;
import java.util.List;
import java.util.Map;
import javax.lang.model.SourceVersion;
import javax.lang.model.element.AnnotationMirror;
import javax.lang.model.element.Element;
import javax.lang.model.element.ExecutableElement;
import javax.lang.model.element.VariableElement;
import org.checkerframework.checker.signature.qual.BinaryName;
import org.checkerframework.common.basetype.BaseTypeChecker;
import org.checkerframework.dataflow.cfg.node.FieldAccessNode;
import org.checkerframework.dataflow.cfg.node.LocalVariableNode;
import org.checkerframework.dataflow.cfg.node.MethodInvocationNode;
import org.checkerframework.dataflow.cfg.node.Node;
import org.checkerframework.dataflow.cfg.node.ObjectCreationNode;
import org.checkerframework.dataflow.cfg.node.ReturnNode;
import org.checkerframework.framework.qual.IgnoreInWholeProgramInference;
import org.checkerframework.framework.qual.TypeUseLocation;
import org.checkerframework.framework.type.AnnotatedTypeFactory;
import org.checkerframework.framework.type.AnnotatedTypeMirror;
import org.checkerframework.framework.type.AnnotatedTypeMirror.AnnotatedDeclaredType;
import org.checkerframework.framework.type.AnnotatedTypeMirror.AnnotatedExecutableType;
import org.checkerframework.framework.type.GenericAnnotatedTypeFactory;
import org.checkerframework.framework.util.AnnotatedTypes;
import org.checkerframework.framework.util.dependenttypes.DependentTypesHelper;
import org.checkerframework.javacutil.BugInCF;
import org.checkerframework.javacutil.ElementUtils;
import org.checkerframework.javacutil.TreeUtils;
import scenelib.annotations.el.AClass;
import scenelib.annotations.el.AField;
import scenelib.annotations.el.AMethod;
import scenelib.annotations.util.JVMNames;

/**
 * WholeProgramInferenceScenes is an implementation of {@link
 * org.checkerframework.common.wholeprograminference.WholeProgramInference} that uses a storage
 * class ({@link
 * org.checkerframework.common.wholeprograminference.WholeProgramInferenceScenesStorage}) that
 * manipulates {@link scenelib.annotations.el.AScene}s to perform whole-program inference, and
 * writes them out to a .jaif file at the end.
 *
 * <p>Calling an update* method replaces the currently-stored type for an element in a {@link
 * scenelib.annotations.el.AScene}, if any, by the LUB of it and the update method's argument.
 *
 * <p>This class does not perform inference for an element if the element has explicit annotations:
 * calling an update* method on an explicitly annotated field, method return, or method parameter
 * has no effect.
 *
 * <p>In addition, whole program inference ignores inferred types in a few scenarios. When
 * discovering a use, if:
 *
 * <ol>
 *   <li>The inferred type of an element that should be written into a .jaif file is a subtype of
 *       the upper bounds of this element's currently-written type on the source code.
 *   <li>The annotation annotates a {@code null} literal, except when doing inference for the
 *       NullnessChecker. (The rationale for this is that {@code null} is a frequently-used default
 *       value, and it would be undesirable to compute any inferred type if {@code null} were the
 *       only value passed as an argument.)
 * </ol>
 *
 * When outputting a .jaif file, if:
 *
 * <ol>
 *   <li>The @Target annotation does not permit the annotation to be written at this location.
 *   <li>The inferred annotation has the @InvisibleQualifier meta-annotation.
 *   <li>The inferred annotation would be the same annotation applied via defaulting &mdash; that
 *       is, if omitting it has the same effect as writing it.
 * </ol>
 */
//  TODO: We could add an option to update the type of explicitly annotated
//  elements, but this currently is not recommended since the
//  insert-annotations-to-source tool, which adds annotations from .jaif files
//  into source code, adds annotations on top of existing
//  annotations. See https://github.com/typetools/annotation-tools/issues/105 .
//  TODO: Ensure that annotations are inserted deterministically into .jaif
//  files. This is important for debugging and comparison; otherwise running
//  the whole-program inference on the same set of files can yield different
//  results (order of annotations).
public class WholeProgramInferenceScenes implements WholeProgramInference {

    /** The interface to the AScene library itself, which stores the inferred annotations. */
    private final WholeProgramInferenceScenesStorage storage;

    /**
     * Default constructor.
     *
     * @param ignoreNullAssignments indicates whether assignments where the rhs is null should be
     *     ignored
     */
    public WholeProgramInferenceScenes(boolean ignoreNullAssignments) {
        storage = new WholeProgramInferenceScenesStorage(ignoreNullAssignments);
    }

    @Override
    public void updateFromObjectCreation(
            ObjectCreationNode objectCreationNode,
            ExecutableElement constructorElt,
            AnnotatedTypeFactory atf) {

        // do not infer types for code that isn't presented as source
        if (!ElementUtils.isElementFromSourceCode(constructorElt)) {
            return;
        }

        String className = getEnclosingClassName(constructorElt);
        String jaifPath = storage.getJaifPath(className);
        AClass clazz =
                storage.getAClass(className, jaifPath, ((MethodSymbol) constructorElt).enclClass());
        AMethod method = clazz.methods.getVivify(JVMNames.getJVMMethodSignature(constructorElt));
        method.setFieldsFromMethodElement(constructorElt);

        List<Node> arguments = objectCreationNode.getArguments();
        updateInferredExecutableParameterTypes(constructorElt, atf, jaifPath, method, arguments);
    }

    @Override
    public void updateFromMethodInvocation(
            MethodInvocationNode methodInvNode,
            Tree receiverTree,
            ExecutableElement methodElt,
            AnnotatedTypeFactory atf) {

        // do not infer types for code that isn't presented as source
        if (!ElementUtils.isElementFromSourceCode(methodElt)) {
            return;
        }

        String className = getEnclosingClassName(methodElt);
        String jaifPath = storage.getJaifPath(className);
        AClass clazz =
                storage.getAClass(className, jaifPath, ((MethodSymbol) methodElt).enclClass());

        AMethod method = clazz.methods.getVivify(JVMNames.getJVMMethodSignature(methodElt));
        method.setFieldsFromMethodElement(methodElt);

        List<Node> arguments = methodInvNode.getArguments();
        updateInferredExecutableParameterTypes(methodElt, atf, jaifPath, method, arguments);
    }

    /** Helper method for updating parameter types based on calls to a method or constructor. */
    private void updateInferredExecutableParameterTypes(
            ExecutableElement methodElt,
            AnnotatedTypeFactory atf,
            String jaifPath,
            AMethod method,
            List<Node> arguments) {

        for (int i = 0; i < arguments.size(); i++) {
            VariableElement ve = methodElt.getParameters().get(i);
            AnnotatedTypeMirror paramATM = atf.getAnnotatedType(ve);

            Node arg = arguments.get(i);
            Tree treeNode = arg.getTree();
            if (treeNode == null) {
                // TODO: Handle variable-length list as parameter.
                // An ArrayCreationNode with a null tree is created when the
                // parameter is a variable-length list. We are ignoring it for now.
                // See Issue 682
                // https://github.com/typetools/checker-framework/issues/682
                continue;
            }
            AnnotatedTypeMirror argATM = atf.getAnnotatedType(treeNode);
            AField param =
                    method.vivifyAndAddTypeMirrorToParameter(
                            i, argATM.getUnderlyingType(), ve.getSimpleName());
            storage.updateAnnotationSetInScene(
                    param.type, TypeUseLocation.PARAMETER, argATM, paramATM, atf, jaifPath);
        }
    }

    @Override
    public void updateFromOverride(
            MethodTree methodTree,
            ExecutableElement methodElt,
            AnnotatedExecutableType overriddenMethod,
            AnnotatedTypeFactory atf) {

        // do not infer types for code that isn't presented as source
        if (!ElementUtils.isElementFromSourceCode(methodElt)) {
            return;
        }

        String className = getEnclosingClassName(methodElt);
        String jaifPath = storage.getJaifPath(className);
        AClass clazz =
                storage.getAClass(className, jaifPath, ((MethodSymbol) methodElt).enclClass());
        AMethod method = clazz.methods.getVivify(JVMNames.getJVMMethodSignature(methodElt));
        method.setFieldsFromMethodElement(methodElt);

        for (int i = 0; i < overriddenMethod.getParameterTypes().size(); i++) {
            VariableElement ve = methodElt.getParameters().get(i);
            AnnotatedTypeMirror paramATM = atf.getAnnotatedType(ve);

            AnnotatedTypeMirror argATM = overriddenMethod.getParameterTypes().get(i);
            AField param =
                    method.vivifyAndAddTypeMirrorToParameter(
                            i, argATM.getUnderlyingType(), ve.getSimpleName());
            storage.updateAnnotationSetInScene(
                    param.type, TypeUseLocation.PARAMETER, argATM, paramATM, atf, jaifPath);
        }

        AnnotatedDeclaredType argADT = overriddenMethod.getReceiverType();
        if (argADT != null) {
            AnnotatedTypeMirror paramATM = atf.getAnnotatedType(methodTree).getReceiverType();
            if (paramATM != null) {
                AField receiver = method.receiver;
                storage.updateAnnotationSetInScene(
                        receiver.type, TypeUseLocation.RECEIVER, argADT, paramATM, atf, jaifPath);
            }
        }
    }

    @Override
    public void updateFromLocalAssignment(
            LocalVariableNode lhs,
            Node rhs,
            ClassTree classTree,
            MethodTree methodTree,
            AnnotatedTypeFactory atf) {

        // do not infer types for code that isn't presented as source
        if (!isElementFromSourceCode(lhs)) {
            return;
        }

        String className = getEnclosingClassName(lhs);
        String jaifPath = storage.getJaifPath(className);
        AClass clazz =
                storage.getAClass(
                        className,
                        jaifPath,
                        (ClassSymbol) TreeUtils.elementFromDeclaration(classTree));
        ExecutableElement methodElt = TreeUtils.elementFromDeclaration(methodTree);
        AMethod method = clazz.methods.getVivify(JVMNames.getJVMMethodSignature(methodElt));
        method.setFieldsFromMethodElement(methodElt);

        List<? extends VariableTree> params = methodTree.getParameters();
        // Look-up parameter by name:
        for (int i = 0; i < params.size(); i++) {
            VariableTree vt = params.get(i);
            if (vt.getName().contentEquals(lhs.getName())) {
                Tree treeNode = rhs.getTree();
                if (treeNode == null) {
                    // TODO: Handle variable-length list as parameter.
                    // An ArrayCreationNode with a null tree is created when the
                    // parameter is a variable-length list. We are ignoring it for now.
                    // See Issue 682
                    // https://github.com/typetools/checker-framework/issues/682
                    continue;
                }
                AnnotatedTypeMirror paramATM = atf.getAnnotatedType(vt);
                AnnotatedTypeMirror argATM = atf.getAnnotatedType(treeNode);
                VariableElement ve = TreeUtils.elementFromDeclaration(vt);
                AField param =
                        method.vivifyAndAddTypeMirrorToParameter(
                                i, argATM.getUnderlyingType(), ve.getSimpleName());
                storage.updateAnnotationSetInScene(
                        param.type, TypeUseLocation.PARAMETER, argATM, paramATM, atf, jaifPath);
                break;
            }
        }
    }

    @Override
    public void updateFromFieldAssignment(
            Node lhs, Node rhs, ClassTree classTree, AnnotatedTypeFactory atf) {

        Element element;
        String fieldName;
        if (lhs instanceof FieldAccessNode) {
            element = ((FieldAccessNode) lhs).getElement();
            fieldName = ((FieldAccessNode) lhs).getFieldName();
        } else if (lhs instanceof LocalVariableNode) {
            element = ((LocalVariableNode) lhs).getElement();
            fieldName = ((LocalVariableNode) lhs).getName();
        } else {
            throw new BugInCF(
                    "updateFromFieldAssignment received an unexpected node type: "
                            + lhs.getClass());
        }

        // TODO: For a primitive such as long, this is yielding just @GuardedBy rather than
        // @GuardedBy({}).
        AnnotatedTypeMirror rhsATM = atf.getAnnotatedType(rhs.getTree());

        updateFieldFromType(lhs.getTree(), element, fieldName, rhsATM, atf);
    }

    /**
     * Updates the type of {@code field} based on an assignment whose right-hand side has type
     * {@code rhsATM}. See more details at {@link #updateFromFieldAssignment}.
     *
     * @param lhsTree the tree for the field whose type will be refined
     * @param element the element for the field whose type will be refined
     * @param fieldName the name of the field whose type will be refined
     * @param rhsATM the type of the expression being assigned to the field
     * @param atf the annotated type factory
     */
    public void updateFieldFromType(
            Tree lhsTree,
            Element element,
            String fieldName,
            AnnotatedTypeMirror rhsATM,
            AnnotatedTypeFactory atf) {

        if (ignoreFieldInWPI(element, fieldName, atf)) {
            return;
        }

        ClassSymbol enclosingClass = ((VarSymbol) element).enclClass();

        @SuppressWarnings("signature") // https://tinyurl.com/cfissue/3094
        @BinaryName String className = enclosingClass.flatname.toString();
        String jaifPath = storage.getJaifPath(className);
        AClass clazz = storage.getAClass(className, jaifPath, enclosingClass);

        AnnotatedTypeMirror lhsATM = atf.getAnnotatedType(lhsTree);
        AField field = clazz.fields.getVivify(fieldName);
        field.setTypeMirror(lhsATM.getUnderlyingType());

        storage.updateAnnotationSetInScene(
                field.type, atf, jaifPath, rhsATM, lhsATM, TypeUseLocation.FIELD);
    }

    /**
     * Returns true if an assignment to the given field should be ignored by WPI.
     *
     * @param element the field's element
     * @param fieldName the field's name
     * @param atf the annotated type factory
     * @return true if an assignment to the given field should be ignored by WPI
     */
    private boolean ignoreFieldInWPI(Element element, String fieldName, AnnotatedTypeFactory atf) {
        // Do not attempt to infer types for fields that do not have valid
        // names. For example, compiler-generated temporary variables will
        // have invalid names. Recording facts about fields with
        // invalid names causes jaif-based WPI to crash when reading the .jaif
        // file, and stub-based WPI to generate unparseable stub files.
        // See https://github.com/typetools/checker-framework/issues/3442
        if (!SourceVersion.isIdentifier(fieldName)) {
            return true;
        }

        // If the inferred field has a declaration annotation with the
        // @IgnoreInWholeProgramInference meta-annotation, exit this routine.
        if (atf.getDeclAnnotation(element, IgnoreInWholeProgramInference.class) != null
                || atf.getDeclAnnotationWithMetaAnnotation(
                                        element, IgnoreInWholeProgramInference.class)
                                .size()
                        > 0) {
            return true;
        }

        ClassSymbol enclosingClass = ((VarSymbol) element).enclClass();

        // do not infer types for code that isn't presented as source
        if (!ElementUtils.isElementFromSourceCode(enclosingClass)) {
            return true;
        }

<<<<<<< HEAD
        return false;
=======
        @SuppressWarnings("signature") // https://tinyurl.com/cfissue/3094
        @BinaryName String className = enclosingClass.flatname.toString();
        String jaifPath = storage.getJaifPath(className);
        AClass clazz = storage.getAClass(className, jaifPath, enclosingClass);

        AnnotatedTypeMirror lhsATM = atf.getAnnotatedType(lhs.getTree());
        AField field = clazz.fields.getVivify(fieldName);
        field.setTypeMirror(lhsATM.getUnderlyingType());
        // TODO: For a primitive such as long, this is yielding just @GuardedBy rather than
        // @GuardedBy({}).
        AnnotatedTypeMirror rhsATM = atf.getAnnotatedType(rhs.getTree());
        storage.updateAnnotationSetInScene(
                field.type, TypeUseLocation.FIELD, rhsATM, lhsATM, atf, jaifPath);
>>>>>>> a20abff8
    }

    /**
     * Updates the return type of the method methodTree in the Scene of the class with symbol
     * classSymbol. Also updates the return types of methods that this method overrides, if they are
     * available as source.
     *
     * <p>If the Scene does not contain an annotated return type for the method methodTree, then the
     * type of the value passed to the return expression will be added to the return type of that
     * method in the Scene. If the Scene previously contained an annotated return type for the
     * method methodTree, its new type will be the LUB between the previous type and the type of the
     * value passed to the return expression.
     *
     * @param retNode the node that contains the expression returned
     * @param classSymbol the symbol of the class that contains the method
     * @param methodTree the tree of the method whose return type may be updated
     * @param overriddenMethods the methods that the given method return overrides, each indexed by
     *     the annotated type of the class that defines it
     * @param atf the annotated type factory of a given type system, whose type hierarchy will be
     *     used to update the method's return type
     */
    @Override
    public void updateFromReturn(
            ReturnNode retNode,
            ClassSymbol classSymbol,
            MethodTree methodTree,
            Map<AnnotatedDeclaredType, ExecutableElement> overriddenMethods,
            AnnotatedTypeFactory atf) {

        // do not infer types for code that isn't presented as source
        if (methodTree == null
                || !ElementUtils.isElementFromSourceCode(
                        TreeUtils.elementFromDeclaration(methodTree))) {
            return;
        }

        // Whole-program inference ignores some locations.  See Issue 682:
        // https://github.com/typetools/checker-framework/issues/682
        if (classSymbol == null) { // TODO: Handle anonymous classes.
            return;
        }
        @SuppressWarnings("signature") // https://tinyurl.com/cfissue/3094
        @BinaryName String className = classSymbol.flatname.toString();

        String jaifPath = storage.getJaifPath(className);
        AClass clazz = storage.getAClass(className, jaifPath, classSymbol);

        ExecutableElement methodElt = TreeUtils.elementFromDeclaration(methodTree);
        AMethod method = clazz.methods.getVivify(JVMNames.getJVMMethodSignature(methodElt));
        method.setFieldsFromMethodElement(methodElt);

        AnnotatedTypeMirror lhsATM = atf.getAnnotatedType(methodTree).getReturnType();

        // Type of the expression returned
        AnnotatedTypeMirror rhsATM = atf.getAnnotatedType(retNode.getTree().getExpression());
        DependentTypesHelper dependentTypesHelper =
                ((GenericAnnotatedTypeFactory) atf).getDependentTypesHelper();
        if (dependentTypesHelper != null) {
            dependentTypesHelper.standardizeReturnType(
                    methodTree, rhsATM, /*removeErroneousExpressions=*/ true);
        }
        storage.updateAnnotationSetInScene(
                method.returnType, TypeUseLocation.RETURN, rhsATM, lhsATM, atf, jaifPath);

        // Now, update return types of overridden methods based on the implementation we just saw.
        // This inference is similar to the inference procedure for method parameters: both are
        // updated based only on the implementations (in this case) or call-sites (for method
        // parameters) that are available to WPI.
        //
        // An alternative implementation would be to:
        //  * update only the method (not overridden methods)
        //  * when finished, propagate the final result to overridden methods
        //
        for (Map.Entry<AnnotatedDeclaredType, ExecutableElement> pair :
                overriddenMethods.entrySet()) {

            AnnotatedDeclaredType superclassDecl = pair.getKey();
            ExecutableElement overriddenMethodElement = pair.getValue();

            // do not infer types for code that isn't presented as source
            if (!ElementUtils.isElementFromSourceCode(overriddenMethodElement)) {
                continue;
            }

            AnnotatedExecutableType overriddenMethod =
                    AnnotatedTypes.asMemberOf(
                            atf.getProcessingEnv().getTypeUtils(),
                            atf,
                            superclassDecl,
                            overriddenMethodElement);

            String superClassName = getEnclosingClassName(overriddenMethodElement);
            String superJaifPath = storage.getJaifPath(superClassName);
            AClass superClazz =
                    storage.getAClass(
                            superClassName,
                            superJaifPath,
                            ((MethodSymbol) overriddenMethodElement).enclClass());
            AMethod overriddenMethodInSuperclass =
                    superClazz.methods.getVivify(
                            JVMNames.getJVMMethodSignature(overriddenMethodElement));
            overriddenMethodInSuperclass.setFieldsFromMethodElement(overriddenMethodElement);
            AnnotatedTypeMirror overriddenMethodReturnType = overriddenMethod.getReturnType();

            storage.updateAnnotationSetInScene(
                    overriddenMethodInSuperclass.returnType,
                    TypeUseLocation.RETURN,
                    rhsATM,
                    overriddenMethodReturnType,
                    atf,
                    superJaifPath);
        }
    }

    @Override
    public void addMethodDeclarationAnnotation(ExecutableElement methodElt, AnnotationMirror anno) {

        // Do not infer types for library code, only for type-checked source code.
        if (!ElementUtils.isElementFromSourceCode(methodElt)) {
            return;
        }

        String className = getEnclosingClassName(methodElt);
        String jaifPath = storage.getJaifPath(className);
        AClass clazz =
                storage.getAClass(className, jaifPath, ((MethodSymbol) methodElt).enclClass());
        AMethod method = clazz.methods.getVivify(JVMNames.getJVMMethodSignature(methodElt));

        scenelib.annotations.Annotation sceneAnno =
                AnnotationConverter.annotationMirrorToAnnotation(anno);
        method.tlAnnotationsHere.add(sceneAnno);
    }

    /** Write all modified scenes into .jaif files or stub files. */
    @Override
    public void writeResultsToFile(OutputFormat outputFormat, BaseTypeChecker checker) {
        storage.writeScenes(outputFormat, checker);
    }

    /**
     * Returns the "flatname" of the class enclosing {@code localVariableNode}
     *
     * @param localVariableNode the {@link LocalVariableNode}
     * @return the "flatname" of the class enclosing {@code localVariableNode}
     */
    @SuppressWarnings("signature") // https://tinyurl.com/cfissue/3094
    private @BinaryName String getEnclosingClassName(LocalVariableNode localVariableNode) {
        return ((ClassSymbol) ElementUtils.enclosingClass(localVariableNode.getElement()))
                .flatName()
                .toString();
    }

    /**
     * Returns the "flatname" of the class enclosing {@code executableElement}
     *
     * @param executableElement the ExecutableElement
     * @return the "flatname" of the class enclosing {@code executableElement}
     */
    @SuppressWarnings("signature") // https://tinyurl.com/cfissue/3094
    private @BinaryName String getEnclosingClassName(ExecutableElement executableElement) {
        return ((MethodSymbol) executableElement).enclClass().flatName().toString();
    }

    /**
     * Checks whether a given local variable came from a source file or not.
     *
     * <p>By contrast, {@link ElementUtils#isElementFromByteCode(Element)} returns true if there is
     * a classfile for the given element, whether or not there is also a source file.
     *
     * @param localVariableNode the local variable declaration to check
     * @return true if a source file containing the variable is being compiled
     */
    private boolean isElementFromSourceCode(LocalVariableNode localVariableNode) {
        return ElementUtils.isElementFromSourceCode(localVariableNode.getElement());
    }
}<|MERGE_RESOLUTION|>--- conflicted
+++ resolved
@@ -327,7 +327,7 @@
         field.setTypeMirror(lhsATM.getUnderlyingType());
 
         storage.updateAnnotationSetInScene(
-                field.type, atf, jaifPath, rhsATM, lhsATM, TypeUseLocation.FIELD);
+                field.type, TypeUseLocation.FIELD, rhsATM, lhsATM, atf, jaifPath);
     }
 
     /**
@@ -366,23 +366,7 @@
             return true;
         }
 
-<<<<<<< HEAD
         return false;
-=======
-        @SuppressWarnings("signature") // https://tinyurl.com/cfissue/3094
-        @BinaryName String className = enclosingClass.flatname.toString();
-        String jaifPath = storage.getJaifPath(className);
-        AClass clazz = storage.getAClass(className, jaifPath, enclosingClass);
-
-        AnnotatedTypeMirror lhsATM = atf.getAnnotatedType(lhs.getTree());
-        AField field = clazz.fields.getVivify(fieldName);
-        field.setTypeMirror(lhsATM.getUnderlyingType());
-        // TODO: For a primitive such as long, this is yielding just @GuardedBy rather than
-        // @GuardedBy({}).
-        AnnotatedTypeMirror rhsATM = atf.getAnnotatedType(rhs.getTree());
-        storage.updateAnnotationSetInScene(
-                field.type, TypeUseLocation.FIELD, rhsATM, lhsATM, atf, jaifPath);
->>>>>>> a20abff8
     }
 
     /**
