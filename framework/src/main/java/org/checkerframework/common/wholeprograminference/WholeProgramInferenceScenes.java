--- conflicted
+++ resolved
@@ -107,25 +107,13 @@
             ObjectCreationNode objectCreationNode,
             ExecutableElement constructorElt,
             AnnotatedTypeFactory atf) {
-<<<<<<< HEAD
 
         // do not infer types for code that isn't presented as source
         if (ElementUtils.isElementFromByteCode(constructorElt)) {
             return;
         }
 
-        ClassSymbol classSymbol = getEnclosingClassSymbol(objectCreationNode.getTree());
-        if (classSymbol == null) {
-            // TODO: Handle anonymous classes.
-            // See Issue 682
-            // https://github.com/typetools/checker-framework/issues/682
-            return;
-        }
-
-        String className = classSymbol.flatname.toString();
-=======
         String className = getEnclosingClassName(constructorElt);
->>>>>>> 4a4be47e
         String jaifPath = helper.getJaifPath(className);
         AClass clazz = helper.getAClass(className, jaifPath);
         String methodName = JVMNames.getJVMMethodName(constructorElt);
@@ -162,18 +150,13 @@
             ExecutableElement methodElt,
             AnnotatedExecutableType overriddenMethod,
             AnnotatedTypeFactory atf) {
-<<<<<<< HEAD
 
         // do not infer types for code that isn't presented as source
         if (ElementUtils.isElementFromByteCode(methodElt)) {
             return;
         }
 
-        ClassSymbol classSymbol = getEnclosingClassSymbol(methodTree);
-        String className = classSymbol.flatname.toString();
-=======
         String className = getEnclosingClassName(methodElt);
->>>>>>> 4a4be47e
         String jaifPath = helper.getJaifPath(className);
         AClass clazz = helper.getAClass(className, jaifPath);
         String methodName = JVMNames.getJVMMethodName(methodElt);
@@ -217,35 +200,13 @@
             Tree receiverTree,
             ExecutableElement methodElt,
             AnnotatedTypeFactory atf) {
-<<<<<<< HEAD
 
         // do not infer types for code that isn't presented as source
         if (ElementUtils.isElementFromByteCode(methodElt)) {
             return;
         }
 
-        if (receiverTree == null) {
-            // TODO: Method called from static context.
-            // I struggled to obtain the ClassTree of a method called
-            // from a static context and currently I'm ignoring it.
-            // See Issue 682
-            // https://github.com/typetools/checker-framework/issues/682
-            return;
-        }
-        final ClassSymbol classSymbol = (ClassSymbol) ElementUtils.enclosingClass(methodElt);
-        if (classSymbol == null) {
-            // TODO: Handle anonymous classes.
-            // Also struggled to obtain the ClassTree from an anonymous class.
-            // Ignoring it for now.
-            // See Issue 682
-            // https://github.com/typetools/checker-framework/issues/682
-            return;
-        }
-
-        String className = classSymbol.flatname.toString();
-=======
         String className = getEnclosingClassName(methodElt);
->>>>>>> 4a4be47e
         String jaifPath = helper.getJaifPath(className);
         AClass clazz = helper.getAClass(className, jaifPath);
 
@@ -311,25 +272,13 @@
             ClassTree classTree,
             MethodTree methodTree,
             AnnotatedTypeFactory atf) {
-<<<<<<< HEAD
 
         // do not infer types for code that isn't presented as source
         if (ElementUtils.isElementFromByteCode(lhs.getElement())) {
             return;
         }
 
-        ClassSymbol classSymbol = getEnclosingClassSymbol(classTree, lhs);
-        // TODO: Anonymous classes
-        // See Issue 682
-        // https://github.com/typetools/checker-framework/issues/682
-        if (classSymbol == null) {
-            return;
-        }
-
-        String className = classSymbol.flatname.toString();
-=======
         String className = getEnclosingClassName(lhs);
->>>>>>> 4a4be47e
         String jaifPath = helper.getJaifPath(className);
         AClass clazz = helper.getAClass(className, jaifPath);
         String methodName = JVMNames.getJVMMethodName(methodTree);
@@ -385,18 +334,13 @@
             ExecutableElement methodElt,
             AnnotatedExecutableType overriddenMethod,
             AnnotatedTypeFactory atf) {
-<<<<<<< HEAD
 
         // do not infer types for code that isn't presented as source
         if (ElementUtils.isElementFromByteCode(methodElt)) {
             return;
         }
 
-        ClassSymbol classSymbol = getEnclosingClassSymbol(methodTree);
-        String className = classSymbol.flatname.toString();
-=======
         String className = getEnclosingClassName(methodElt);
->>>>>>> 4a4be47e
         String jaifPath = helper.getJaifPath(className);
         AClass clazz = helper.getAClass(className, jaifPath);
         String methodName = JVMNames.getJVMMethodName(methodElt);
@@ -431,30 +375,12 @@
     @Override
     public void updateInferredFieldType(
             FieldAccessNode lhs, Node rhs, ClassTree classTree, AnnotatedTypeFactory atf) {
-<<<<<<< HEAD
 
         // do not infer types for code that isn't presented as source
         if (ElementUtils.isElementFromByteCode(lhs.getElement())) {
             return;
         }
 
-        ClassSymbol classSymbol = getEnclosingClassSymbol(classTree, lhs);
-        // See Issue 682
-        // https://github.com/typetools/checker-framework/issues/682
-        if (classSymbol == null) {
-            return; // TODO: Handle anonymous classes.
-        }
-
-        // TODO: We must handle cases where the field is declared on a superclass.
-        // Currently we are ignoring them. See ElementUtils#getSuperTypes.
-        // See Issue 682
-        // https://github.com/typetools/checker-framework/issues/682
-        if (!classSymbol.getEnclosedElements().contains((Symbol) lhs.getElement())) {
-            return;
-        }
-
-=======
->>>>>>> 4a4be47e
         // If the inferred field has a declaration annotation with the
         // @IgnoreInWholeProgramInference meta-annotation, exit this routine.
         if (atf.getDeclAnnotation(lhs.getElement(), IgnoreInWholeProgramInference.class) != null
