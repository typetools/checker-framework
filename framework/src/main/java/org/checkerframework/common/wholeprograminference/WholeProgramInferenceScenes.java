package org.checkerframework.common.wholeprograminference;

import com.sun.source.tree.ClassTree;
import com.sun.source.tree.MethodTree;
import com.sun.source.tree.Tree;
import com.sun.source.tree.VariableTree;
import com.sun.tools.javac.code.Symbol.ClassSymbol;
import com.sun.tools.javac.code.Symbol.MethodSymbol;
import com.sun.tools.javac.code.Symbol.VarSymbol;
import java.util.List;
import java.util.Map;
import javax.lang.model.element.ExecutableElement;
import javax.lang.model.element.VariableElement;
import org.checkerframework.checker.signature.qual.BinaryName;
import org.checkerframework.checker.signature.qual.DotSeparatedIdentifiers;
import org.checkerframework.common.wholeprograminference.scenelib.AClassWrapper;
import org.checkerframework.common.wholeprograminference.scenelib.AFieldWrapper;
import org.checkerframework.common.wholeprograminference.scenelib.AMethodWrapper;
import org.checkerframework.dataflow.cfg.node.FieldAccessNode;
import org.checkerframework.dataflow.cfg.node.LocalVariableNode;
import org.checkerframework.dataflow.cfg.node.MethodInvocationNode;
import org.checkerframework.dataflow.cfg.node.Node;
import org.checkerframework.dataflow.cfg.node.ObjectCreationNode;
import org.checkerframework.dataflow.cfg.node.ReturnNode;
import org.checkerframework.framework.qual.IgnoreInWholeProgramInference;
import org.checkerframework.framework.qual.TypeUseLocation;
import org.checkerframework.framework.type.AnnotatedTypeFactory;
import org.checkerframework.framework.type.AnnotatedTypeMirror;
import org.checkerframework.framework.type.AnnotatedTypeMirror.AnnotatedDeclaredType;
import org.checkerframework.framework.type.AnnotatedTypeMirror.AnnotatedExecutableType;
import org.checkerframework.framework.util.AnnotatedTypes;
import org.checkerframework.javacutil.ElementUtils;
import org.checkerframework.javacutil.TreeUtils;
import scenelib.annotations.el.AField;

/**
 * WholeProgramInferenceScenes is an implementation of {@link
 * org.checkerframework.common.wholeprograminference.WholeProgramInference} that uses a storage
 * class ({@link
 * org.checkerframework.common.wholeprograminference.WholeProgramInferenceScenesStorage}) that
 * manipulates {@link scenelib.annotations.el.AScene}s to perform whole-program inference, and
 * writes them out to a .jaif file at the end.
 *
 * <p>Calling an update* method replaces the currently-stored type for an element in a {@link
 * scenelib.annotations.el.AScene}, if any, by the LUB of it and the update method's argument.
 *
 * <p>This class does not perform inference for an element if the element has explicit annotations:
 * calling an update* method on an explicitly annotated field, method return, or method parameter
 * has no effect.
 *
 * <p>In addition, whole program inference ignores inferred types in a few scenarios. When
 * discovering a use, if:
 *
 * <ol>
 *   <li>The inferred type of an element that should be written into a .jaif file is a subtype of
 *       the upper bounds of this element's currently-written type on the source code.
 *   <li>The annotation annotates a {@code null} literal, except when doing inference for the
 *       NullnessChecker. (The rationale for this is that {@code null} is a frequently-used default
 *       value, and it would be undesirable to compute any inferred type if {@code null} were the
 *       only value passed as an argument.)
 * </ol>
 *
 * When outputting a .jaif file, if:
 *
 * <ol>
 *   <li>The @Target annotation does not permit the annotation to be written at this location.
 *   <li>The inferred annotation has the @InvisibleQualifier meta-annotation.
 *   <li>The inferred annotation would be the same annotation applied via defaulting &mdash; that
 *       is, if omitting it has the same effect as writing it.
 * </ol>
 */
//  TODO: We could add an option to update the type of explicitly annotated
//  elements, but this currently is not recommended since the
//  insert-annotations-to-source tool, which adds annotations from .jaif files
//  into source code, adds annotations on top of existing
//  annotations. See https://github.com/typetools/annotation-tools/issues/105 .
//  TODO: Ensure that annotations are inserted deterministically into .jaif
//  files. This is important for debugging and comparison; otherwise running
//  the whole-program inference on the same set of files can yield different
//  results (order of annotations).
public class WholeProgramInferenceScenes implements WholeProgramInference {

    /** The interface to the AScene library itself, which stores the inferred annotations. */
    private final WholeProgramInferenceScenesStorage storage;

    /**
     * Default constructor.
     *
     * @param ignoreNullAssignments indicates whether assignments where the rhs is null should be
     *     ignored
     */
    public WholeProgramInferenceScenes(boolean ignoreNullAssignments) {
        storage = new WholeProgramInferenceScenesStorage(ignoreNullAssignments);
    }

    @Override
    public void updateFromObjectCreation(
            ObjectCreationNode objectCreationNode,
            ExecutableElement constructorElt,
            AnnotatedTypeFactory atf) {

        // do not infer types for code that isn't presented as source
        if (ElementUtils.isElementFromByteCode(constructorElt)) {
            return;
        }

        String className = getEnclosingClassName(constructorElt);
        String jaifPath = storage.getJaifPath(className);
        AClassWrapper clazz = storage.getAClass(className, jaifPath);
        AMethodWrapper method = clazz.vivifyMethod(constructorElt);

        List<Node> arguments = objectCreationNode.getArguments();
        updateInferredExecutableParameterTypes(constructorElt, atf, jaifPath, method, arguments);
    }

    @Override
    public void updateFromMethodInvocation(
            MethodInvocationNode methodInvNode,
            Tree receiverTree,
            ExecutableElement methodElt,
            AnnotatedTypeFactory atf) {

        // do not infer types for code that isn't presented as source
        if (ElementUtils.isElementFromByteCode(methodElt)) {
            return;
        }

        String className = getEnclosingClassName(methodElt);
        String jaifPath = storage.getJaifPath(className);
        AClassWrapper clazz = storage.getAClass(className, jaifPath);

        AMethodWrapper method = clazz.vivifyMethod(methodElt);

        List<Node> arguments = methodInvNode.getArguments();
        updateInferredExecutableParameterTypes(methodElt, atf, jaifPath, method, arguments);
    }

    /** Helper method for updating parameter types based on calls to a method or constructor. */
    private void updateInferredExecutableParameterTypes(
            ExecutableElement methodElt,
            AnnotatedTypeFactory atf,
            String jaifPath,
            AMethodWrapper method,
            List<Node> arguments) {
        for (int i = 0; i < arguments.size(); i++) {
            VariableElement ve = methodElt.getParameters().get(i);
            AnnotatedTypeMirror paramATM = atf.getAnnotatedType(ve);

            Node arg = arguments.get(i);
            Tree treeNode = arg.getTree();
            if (treeNode == null) {
                // TODO: Handle variable-length list as parameter.
                // An ArrayCreationNode with a null tree is created when the
                // parameter is a variable-length list. We are ignoring it for now.
                // See Issue 682
                // https://github.com/typetools/checker-framework/issues/682
                continue;
            }
            AnnotatedTypeMirror argATM = atf.getAnnotatedType(treeNode);
            AFieldWrapper param =
                    method.vivifyParameter(i, argATM.getUnderlyingType(), ve.getSimpleName());
            storage.updateAnnotationSetInScene(
                    param.getTheField().type,
                    atf,
                    jaifPath,
                    argATM,
                    paramATM,
                    TypeUseLocation.PARAMETER);
        }
    }

    @Override
    public void updateFromOverride(
            MethodTree methodTree,
            ExecutableElement methodElt,
            AnnotatedExecutableType overriddenMethod,
            AnnotatedTypeFactory atf) {

        // do not infer types for code that isn't presented as source
        if (ElementUtils.isElementFromByteCode(methodElt)) {
            return;
        }

        String className = getEnclosingClassName(methodElt);
        String jaifPath = storage.getJaifPath(className);
        AClassWrapper clazz = storage.getAClass(className, jaifPath);
        AMethodWrapper methodWrapper = clazz.vivifyMethod(methodElt);

        for (int i = 0; i < overriddenMethod.getParameterTypes().size(); i++) {
            VariableElement ve = methodElt.getParameters().get(i);
            AnnotatedTypeMirror paramATM = atf.getAnnotatedType(ve);

            AnnotatedTypeMirror argATM = overriddenMethod.getParameterTypes().get(i);
            AFieldWrapper param =
                    methodWrapper.vivifyParameter(
                            i, argATM.getUnderlyingType(), ve.getSimpleName());
            storage.updateAnnotationSetInScene(
                    param.getTheField().type,
                    atf,
                    jaifPath,
                    argATM,
                    paramATM,
                    TypeUseLocation.PARAMETER);
        }

        AnnotatedDeclaredType argADT = overriddenMethod.getReceiverType();
        if (argADT != null) {
            AnnotatedTypeMirror paramATM = atf.getAnnotatedType(methodTree).getReceiverType();
            if (paramATM != null) {
                AField receiver = methodWrapper.getAMethod().receiver;
                storage.updateAnnotationSetInScene(
                        receiver.type, atf, jaifPath, argADT, paramATM, TypeUseLocation.RECEIVER);
            }
        }
    }

    @Override
    public void updateFromLocalAssignment(
            LocalVariableNode lhs,
            Node rhs,
            ClassTree classTree,
            MethodTree methodTree,
            AnnotatedTypeFactory atf) {

        // do not infer types for code that isn't presented as source
        if (ElementUtils.isElementFromByteCode(lhs.getElement())) {
            return;
        }

        String className = getEnclosingClassName(lhs);
        String jaifPath = storage.getJaifPath(className);
        AClassWrapper clazz = storage.getAClass(className, jaifPath);
        AMethodWrapper method = clazz.vivifyMethod(TreeUtils.elementFromDeclaration(methodTree));

        List<? extends VariableTree> params = methodTree.getParameters();
        // Look-up parameter by name:
        for (int i = 0; i < params.size(); i++) {
            VariableTree vt = params.get(i);
            if (vt.getName().contentEquals(lhs.getName())) {
                Tree treeNode = rhs.getTree();
                if (treeNode == null) {
                    // TODO: Handle variable-length list as parameter.
                    // An ArrayCreationNode with a null tree is created when the
                    // parameter is a variable-length list. We are ignoring it for now.
                    // See Issue 682
                    // https://github.com/typetools/checker-framework/issues/682
                    continue;
                }
                AnnotatedTypeMirror paramATM = atf.getAnnotatedType(vt);
                AnnotatedTypeMirror argATM = atf.getAnnotatedType(treeNode);
                VariableElement ve = TreeUtils.elementFromDeclaration(vt);
                AFieldWrapper param =
                        method.vivifyParameter(i, argATM.getUnderlyingType(), ve.getSimpleName());
                storage.updateAnnotationSetInScene(
                        param.getTheField().type,
                        atf,
                        jaifPath,
                        argATM,
                        paramATM,
                        TypeUseLocation.PARAMETER);
                break;
            }
        }
    }

    @Override
    public void updateFromFieldAssignment(
            FieldAccessNode lhs, Node rhs, ClassTree classTree, AnnotatedTypeFactory atf) {

        // do not infer types for code that isn't presented as source
        if (ElementUtils.isElementFromByteCode(lhs.getElement())) {
            return;
        }

        // If the inferred field has a declaration annotation with the
        // @IgnoreInWholeProgramInference meta-annotation, exit this routine.
        if (atf.getDeclAnnotation(lhs.getElement(), IgnoreInWholeProgramInference.class) != null
                || atf.getDeclAnnotationWithMetaAnnotation(
                                        lhs.getElement(), IgnoreInWholeProgramInference.class)
                                .size()
                        > 0) {
            return;
        }

        ClassSymbol enclosingClass = ((VarSymbol) lhs.getElement()).enclClass();
        @SuppressWarnings("signature") // https://tinyurl.com/cfissue/3094
        @DotSeparatedIdentifiers String className = enclosingClass.flatname.toString();
        String jaifPath = storage.getJaifPath(className);
        AClassWrapper clazz = storage.getAClass(className, jaifPath, enclosingClass);

        AnnotatedTypeMirror lhsATM = atf.getAnnotatedType(lhs.getTree());
        AFieldWrapper field = clazz.vivifyField(lhs.getFieldName(), lhsATM.getUnderlyingType());
        // TODO: For a primitive such as long, this is yielding just @GuardedBy rather than
        // @GuardedBy({}).
        AnnotatedTypeMirror rhsATM = atf.getAnnotatedType(rhs.getTree());
        storage.updateAnnotationSetInScene(
                field.getTheField().type, atf, jaifPath, rhsATM, lhsATM, TypeUseLocation.FIELD);
    }

    /**
     * Updates the return type of the method methodTree in the Scene of the class with symbol
     * classSymbol. Also updates the return types of methods that this method overrides, if they are
     * available as source.
     *
     * <p>If the Scene does not contain an annotated return type for the method methodTree, then the
     * type of the value passed to the return expression will be added to the return type of that
     * method in the Scene. If the Scene previously contained an annotated return type for the
     * method methodTree, its new type will be the LUB between the previous type and the type of the
     * value passed to the return expression.
     *
     * @param retNode the node that contains the expression returned
     * @param classSymbol the symbol of the class that contains the method
     * @param methodTree the tree of the method whose return type may be updated
     * @param overriddenMethods the methods that the given method return overrides, each indexed by
     *     the annotated type of the class that defines it
     * @param atf the annotated type factory of a given type system, whose type hierarchy will be
     *     used to update the method's return type
     */
    @Override
    public void updateFromReturn(
            ReturnNode retNode,
            ClassSymbol classSymbol,
            MethodTree methodTree,
            Map<AnnotatedDeclaredType, ExecutableElement> overriddenMethods,
            AnnotatedTypeFactory atf) {

        // do not infer types for code that isn't presented as source
        if (methodTree == null
                || ElementUtils.isElementFromByteCode(
                        TreeUtils.elementFromDeclaration(methodTree))) {
            return;
        }

        // See Issue 682
        // https://github.com/typetools/checker-framework/issues/682
        if (classSymbol == null) { // TODO: Handle anonymous classes.
            return;
        }
        @SuppressWarnings("signature") // https://tinyurl.com/cfissue/3094
        @DotSeparatedIdentifiers String className = classSymbol.flatname.toString();

        String jaifPath = storage.getJaifPath(className);
        AClassWrapper clazz = storage.getAClass(className, jaifPath, classSymbol);

        AMethodWrapper methodWrapper =
                clazz.vivifyMethod(TreeUtils.elementFromDeclaration(methodTree));

        AnnotatedTypeMirror lhsATM = atf.getAnnotatedType(methodTree).getReturnType();

        // Type of the expression returned
        AnnotatedTypeMirror rhsATM = atf.getAnnotatedType(retNode.getTree().getExpression());
        storage.updateAnnotationSetInScene(
<<<<<<< HEAD
                methodWrapper.getAMethod().returnType,
                atf,
                jaifPath,
                rhsATM,
                lhsATM,
                TypeUseLocation.RETURN);
=======
                method.returnType, atf, jaifPath, rhsATM, lhsATM, TypeUseLocation.RETURN);

        // Now, update return types of overridden methods based on the implementation we just saw.
        // This inference is similar to the inference procedure for method parameters: both are
        // updated based only on the implementations (in this case) or call-sites (for method
        // parameters) that are available to WPI.
        //
        // An alternative implementation would be to:
        //  * update only the method (not overridden methods)
        //  * when finished, propagate the final result to overridden methods
        //
        for (Map.Entry<AnnotatedDeclaredType, ExecutableElement> pair :
                overriddenMethods.entrySet()) {

            AnnotatedDeclaredType superclassDecl = pair.getKey();
            ExecutableElement overriddenMethodElement = pair.getValue();

            AnnotatedExecutableType overriddenMethod =
                    AnnotatedTypes.asMemberOf(
                            atf.getProcessingEnv().getTypeUtils(),
                            atf,
                            superclassDecl,
                            overriddenMethodElement);

            String superClassName = superclassDecl.getUnderlyingType().toString();
            String superJaifPath = storage.getJaifPath(superClassName);
            AClass superClazz = storage.getAClass(superClassName, superJaifPath);
            AMethod overriddenMethodInSuperclass =
                    superClazz.methods.getVivify(
                            JVMNames.getJVMMethodName(overriddenMethodElement));
            AnnotatedTypeMirror overriddenMethodReturnType = overriddenMethod.getReturnType();

            storage.updateAnnotationSetInScene(
                    overriddenMethodInSuperclass.returnType,
                    atf,
                    superJaifPath,
                    rhsATM,
                    overriddenMethodReturnType,
                    TypeUseLocation.RETURN);
        }
>>>>>>> 4e34084a
    }

    /** Write all modified scenes into .jaif files or stub files. */
    @Override
    public void writeResultsToFile(OutputFormat kind) {
        switch (kind) {
            case JAIF:
                storage.writeScenesToJaif();
                break;
            case STUB:
                storage.writeScenesToStub();
                break;
        }
    }

    /**
     * Returns the "flatname" of the class enclosing {@code localVariableNode}
     *
     * @param localVariableNode the {@link LocalVariableNode}
     * @return the "flatname" of the class enclosing {@code localVariableNode}
     */
    @SuppressWarnings("signature") // https://tinyurl.com/cfissue/3094
    private @BinaryName String getEnclosingClassName(LocalVariableNode localVariableNode) {
        return ((ClassSymbol) ElementUtils.enclosingClass(localVariableNode.getElement()))
                .flatName()
                .toString();
    }

    /**
     * Returns the "flatname" of the class enclosing {@code executableElement}
     *
     * @param executableElement the ExecutableElement
     * @return the "flatname" of the class enclosing {@code executableElement}
     */
    @SuppressWarnings("signature") // https://tinyurl.com/cfissue/3094
    private @BinaryName String getEnclosingClassName(ExecutableElement executableElement) {
        return ((MethodSymbol) executableElement).enclClass().flatName().toString();
    }
}<|MERGE_RESOLUTION|>--- conflicted
+++ resolved
@@ -350,15 +350,12 @@
         // Type of the expression returned
         AnnotatedTypeMirror rhsATM = atf.getAnnotatedType(retNode.getTree().getExpression());
         storage.updateAnnotationSetInScene(
-<<<<<<< HEAD
                 methodWrapper.getAMethod().returnType,
                 atf,
                 jaifPath,
                 rhsATM,
                 lhsATM,
                 TypeUseLocation.RETURN);
-=======
-                method.returnType, atf, jaifPath, rhsATM, lhsATM, TypeUseLocation.RETURN);
 
         // Now, update return types of overridden methods based on the implementation we just saw.
         // This inference is similar to the inference procedure for method parameters: both are
@@ -384,21 +381,19 @@
 
             String superClassName = superclassDecl.getUnderlyingType().toString();
             String superJaifPath = storage.getJaifPath(superClassName);
-            AClass superClazz = storage.getAClass(superClassName, superJaifPath);
-            AMethod overriddenMethodInSuperclass =
-                    superClazz.methods.getVivify(
-                            JVMNames.getJVMMethodName(overriddenMethodElement));
+            AClassWrapper superClazz = storage.getAClass(superClassName, superJaifPath);
+            AMethodWrapper overriddenMethodInSuperclass =
+                    superClazz.vivifyMethod(overriddenMethodElement);
             AnnotatedTypeMirror overriddenMethodReturnType = overriddenMethod.getReturnType();
 
             storage.updateAnnotationSetInScene(
-                    overriddenMethodInSuperclass.returnType,
+                    overriddenMethodInSuperclass.getAMethod().returnType,
                     atf,
                     superJaifPath,
                     rhsATM,
                     overriddenMethodReturnType,
                     TypeUseLocation.RETURN);
         }
->>>>>>> 4e34084a
     }
 
     /** Write all modified scenes into .jaif files or stub files. */
