--- conflicted
+++ resolved
@@ -177,18 +177,13 @@
             AField param =
                     method.vivifyAndAddTypeMirrorToParameter(
                             i, argATM.getUnderlyingType(), ve.getSimpleName());
-<<<<<<< HEAD
-            storage.updateAnnotationSetInScene(
+            updateAnnotationSetInScene(
                     param.type,
                     TypeUseLocation.PARAMETER,
                     argATM,
                     paramATM,
                     atypeFactory,
                     jaifPath);
-=======
-            updateAnnotationSetInScene(
-                    param.type, TypeUseLocation.PARAMETER, argATM, paramATM, atf, jaifPath);
->>>>>>> 00e15a8c
         }
     }
 
@@ -218,18 +213,13 @@
             AField param =
                     method.vivifyAndAddTypeMirrorToParameter(
                             i, argATM.getUnderlyingType(), ve.getSimpleName());
-<<<<<<< HEAD
-            storage.updateAnnotationSetInScene(
+            updateAnnotationSetInScene(
                     param.type,
                     TypeUseLocation.PARAMETER,
                     argATM,
                     paramATM,
                     atypeFactory,
                     jaifPath);
-=======
-            updateAnnotationSetInScene(
-                    param.type, TypeUseLocation.PARAMETER, argATM, paramATM, atf, jaifPath);
->>>>>>> 00e15a8c
         }
 
         AnnotatedDeclaredType argADT = overriddenMethod.getReceiverType();
@@ -238,18 +228,13 @@
                     atypeFactory.getAnnotatedType(methodTree).getReceiverType();
             if (paramATM != null) {
                 AField receiver = method.receiver;
-<<<<<<< HEAD
-                storage.updateAnnotationSetInScene(
+                updateAnnotationSetInScene(
                         receiver.type,
                         TypeUseLocation.RECEIVER,
                         argADT,
                         paramATM,
                         atypeFactory,
                         jaifPath);
-=======
-                updateAnnotationSetInScene(
-                        receiver.type, TypeUseLocation.RECEIVER, argADT, paramATM, atf, jaifPath);
->>>>>>> 00e15a8c
             }
         }
     }
@@ -294,18 +279,13 @@
                 AField param =
                         method.vivifyAndAddTypeMirrorToParameter(
                                 i, argATM.getUnderlyingType(), ve.getSimpleName());
-<<<<<<< HEAD
-                storage.updateAnnotationSetInScene(
+                updateAnnotationSetInScene(
                         param.type,
                         TypeUseLocation.PARAMETER,
                         argATM,
                         paramATM,
                         atypeFactory,
                         jaifPath);
-=======
-                updateAnnotationSetInScene(
-                        param.type, TypeUseLocation.PARAMETER, argATM, paramATM, atf, jaifPath);
->>>>>>> 00e15a8c
                 break;
             }
         }
@@ -363,13 +343,8 @@
         AField field = clazz.fields.getVivify(fieldName);
         field.setTypeMirror(lhsATM.getUnderlyingType());
 
-<<<<<<< HEAD
-        storage.updateAnnotationSetInScene(
+        updateAnnotationSetInScene(
                 field.type, TypeUseLocation.FIELD, rhsATM, lhsATM, atypeFactory, jaifPath);
-=======
-        updateAnnotationSetInScene(
-                field.type, TypeUseLocation.FIELD, rhsATM, lhsATM, atf, jaifPath);
->>>>>>> 00e15a8c
     }
 
     /**
@@ -468,13 +443,8 @@
             dependentTypesHelper.standardizeReturnType(
                     methodTree, rhsATM, /*removeErroneousExpressions=*/ true);
         }
-<<<<<<< HEAD
-        storage.updateAnnotationSetInScene(
+        updateAnnotationSetInScene(
                 method.returnType, TypeUseLocation.RETURN, rhsATM, lhsATM, atypeFactory, jaifPath);
-=======
-        updateAnnotationSetInScene(
-                method.returnType, TypeUseLocation.RETURN, rhsATM, lhsATM, atf, jaifPath);
->>>>>>> 00e15a8c
 
         // Now, update return types of overridden methods based on the implementation we just saw.
         // This inference is similar to the inference procedure for method parameters: both are
