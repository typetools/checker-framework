package org.checkerframework.common.wholeprograminference;

import com.sun.source.tree.ClassTree;
import com.sun.source.tree.MethodTree;
import com.sun.source.tree.Tree;
import com.sun.source.tree.VariableTree;
import com.sun.tools.javac.code.Symbol.ClassSymbol;
import com.sun.tools.javac.code.Symbol.MethodSymbol;
import com.sun.tools.javac.code.Symbol.VarSymbol;
import java.util.List;
import java.util.Map;
import javax.lang.model.SourceVersion;
import javax.lang.model.element.AnnotationMirror;
import javax.lang.model.element.Element;
import javax.lang.model.element.ExecutableElement;
import javax.lang.model.element.TypeElement;
import javax.lang.model.element.VariableElement;
import javax.lang.model.util.ElementFilter;
import org.checkerframework.checker.signature.qual.BinaryName;
import org.checkerframework.common.basetype.BaseTypeChecker;
import org.checkerframework.dataflow.analysis.Analysis;
import org.checkerframework.dataflow.cfg.node.FieldAccessNode;
import org.checkerframework.dataflow.cfg.node.LocalVariableNode;
import org.checkerframework.dataflow.cfg.node.MethodInvocationNode;
import org.checkerframework.dataflow.cfg.node.Node;
import org.checkerframework.dataflow.cfg.node.ObjectCreationNode;
import org.checkerframework.dataflow.cfg.node.ReturnNode;
import org.checkerframework.dataflow.expression.ClassName;
import org.checkerframework.dataflow.expression.FieldAccess;
import org.checkerframework.dataflow.expression.ThisReference;
import org.checkerframework.framework.flow.CFAbstractStore;
import org.checkerframework.framework.flow.CFAbstractValue;
import org.checkerframework.framework.qual.IgnoreInWholeProgramInference;
import org.checkerframework.framework.qual.TypeUseLocation;
import org.checkerframework.framework.type.AnnotatedTypeFactory;
import org.checkerframework.framework.type.AnnotatedTypeMirror;
import org.checkerframework.framework.type.AnnotatedTypeMirror.AnnotatedDeclaredType;
import org.checkerframework.framework.type.AnnotatedTypeMirror.AnnotatedExecutableType;
import org.checkerframework.framework.type.GenericAnnotatedTypeFactory;
import org.checkerframework.framework.util.AnnotatedTypes;
import org.checkerframework.framework.util.dependenttypes.DependentTypesHelper;
import org.checkerframework.javacutil.BugInCF;
import org.checkerframework.javacutil.ElementUtils;
import org.checkerframework.javacutil.TreeUtils;
import scenelib.annotations.el.AClass;
import scenelib.annotations.el.AField;
import scenelib.annotations.el.AMethod;
import scenelib.annotations.el.ATypeElement;
import scenelib.annotations.util.JVMNames;

/**
 * WholeProgramInferenceScenes is an implementation of {@link
 * org.checkerframework.common.wholeprograminference.WholeProgramInference} that uses a storage
 * class ({@link
 * org.checkerframework.common.wholeprograminference.WholeProgramInferenceScenesStorage}) that
 * manipulates {@link scenelib.annotations.el.AScene}s to perform whole-program inference, and
 * writes them out to a .jaif file at the end.
 *
 * <p>Calling an update* method replaces the currently-stored type for an element in a {@link
 * scenelib.annotations.el.AScene}, if any, by the LUB of it and the update method's argument.
 *
 * <p>This class does not perform inference for an element if the element has explicit annotations:
 * calling an update* method on an explicitly annotated field, method return, or method parameter
 * has no effect.
 *
 * <p>In addition, whole program inference ignores inferred types in a few scenarios. When
 * discovering a use, if:
 *
 * <ol>
 *   <li>The inferred type of an element that should be written into a .jaif file is a subtype of
 *       the upper bounds of this element's currently-written type on the source code.
 *   <li>The annotation annotates a {@code null} literal, except when doing inference for the
 *       NullnessChecker. (The rationale for this is that {@code null} is a frequently-used default
 *       value, and it would be undesirable to compute any inferred type if {@code null} were the
 *       only value passed as an argument.)
 * </ol>
 *
 * When outputting a .jaif file, if:
 *
 * <ol>
 *   <li>The @Target annotation does not permit the annotation to be written at this location.
 *   <li>The inferred annotation has the @InvisibleQualifier meta-annotation.
 *   <li>The inferred annotation would be the same annotation applied via defaulting &mdash; that
 *       is, if omitting it has the same effect as writing it.
 * </ol>
 */
//  TODO: We could add an option to update the type of explicitly annotated
//  elements, but this currently is not recommended since the
//  insert-annotations-to-source tool, which adds annotations from .jaif files
//  into source code, adds annotations on top of existing
//  annotations. See https://github.com/typetools/annotation-tools/issues/105 .
//  TODO: Ensure that annotations are inserted deterministically into .jaif
//  files. This is important for debugging and comparison; otherwise running
//  the whole-program inference on the same set of files can yield different
//  results (order of annotations).
public class WholeProgramInferenceScenes implements WholeProgramInference {

    /** The interface to the AScene library itself, which stores the inferred annotations. */
    protected final WholeProgramInferenceScenesStorage storage;

    /** The type factory associated with this WholeProgramInferenceScenes. */
    protected final AnnotatedTypeFactory atypeFactory;
<<<<<<< HEAD

    /**
     * Create a WholeProgramInferenceScenes.
     *
     * @parom atypeFactory the associated type factory
     */
    public WholeProgramInferenceScenes(AnnotatedTypeFactory atypeFactory) {
        this(atypeFactory, true);
    }

    /**
     * Create a WholeProgramInferenceScenes.
=======

    /**
     * Create a WholeProgramInferenceScenes.
     *
     * @parom atypeFactory the associated type factory
     */
    public WholeProgramInferenceScenes(AnnotatedTypeFactory atypeFactory) {
        this(atypeFactory, true);
    }

    /**
     * Create a WholeProgramInferenceScenes.
>>>>>>> 0672f461
     *
     * @parom atypeFactory the associated type factory
     * @param ignoreNullAssignments indicates whether assignments where the rhs is null should be
     *     ignored
     */
    public WholeProgramInferenceScenes(
            AnnotatedTypeFactory atypeFactory, boolean ignoreNullAssignments) {
        this.atypeFactory = atypeFactory;
        storage = new WholeProgramInferenceScenesStorage(ignoreNullAssignments);
    }

    @Override
    public void updateFromObjectCreation(
<<<<<<< HEAD
            ObjectCreationNode objectCreationNode,
            ExecutableElement constructorElt,
            CFAbstractStore<?, ?> store) {
=======
            ObjectCreationNode objectCreationNode, ExecutableElement constructorElt) {
>>>>>>> 0672f461

        // do not infer types for code that isn't presented as source
        if (!ElementUtils.isElementFromSourceCode(constructorElt)) {
            return;
        }

        String className = getEnclosingClassName(constructorElt);
        String jaifPath = storage.getJaifPath(className);
        AClass clazz =
                storage.getAClass(className, jaifPath, ((MethodSymbol) constructorElt).enclClass());
        AMethod method = clazz.methods.getVivify(JVMNames.getJVMMethodSignature(constructorElt));
        method.setFieldsFromMethodElement(constructorElt);

        List<Node> arguments = objectCreationNode.getArguments();
        updateInferredExecutableParameterTypes(constructorElt, jaifPath, method, arguments);
<<<<<<< HEAD
        updateContracts(Analysis.BeforeOrAfter.BEFORE, constructorElt, store);
=======
>>>>>>> 0672f461
    }

    @Override
    public void updateFromMethodInvocation(
<<<<<<< HEAD
            MethodInvocationNode methodInvNode,
            Tree receiverTree,
            ExecutableElement methodElt,
            CFAbstractStore<?, ?> store) {
=======
            MethodInvocationNode methodInvNode, Tree receiverTree, ExecutableElement methodElt) {
>>>>>>> 0672f461

        // do not infer types for code that isn't presented as source
        if (!ElementUtils.isElementFromSourceCode(methodElt)) {
            return;
        }

        String className = getEnclosingClassName(methodElt);
        String jaifPath = storage.getJaifPath(className);
        AClass clazz =
                storage.getAClass(className, jaifPath, ((MethodSymbol) methodElt).enclClass());
        AMethod method = clazz.methods.getVivify(JVMNames.getJVMMethodSignature(methodElt));
        method.setFieldsFromMethodElement(methodElt);

        List<Node> arguments = methodInvNode.getArguments();
        updateInferredExecutableParameterTypes(methodElt, jaifPath, method, arguments);
<<<<<<< HEAD
        updateContracts(Analysis.BeforeOrAfter.BEFORE, methodElt, store);
=======
>>>>>>> 0672f461
    }

    /** Helper method for updating parameter types based on calls to a method or constructor. */
    private void updateInferredExecutableParameterTypes(
            ExecutableElement methodElt, String jaifPath, AMethod method, List<Node> arguments) {

        for (int i = 0; i < arguments.size(); i++) {
            VariableElement ve = methodElt.getParameters().get(i);
            AnnotatedTypeMirror paramATM = atypeFactory.getAnnotatedType(ve);

            Node arg = arguments.get(i);
            Tree argTree = arg.getTree();
            if (argTree == null) {
                // TODO: Handle variable-length list as parameter.
                // An ArrayCreationNode with a null tree is created when the
                // parameter is a variable-length list. We are ignoring it for now.
                // See Issue 682
                // https://github.com/typetools/checker-framework/issues/682
                continue;
            }
            AnnotatedTypeMirror argATM = atypeFactory.getAnnotatedType(argTree);
<<<<<<< HEAD
            wpiAdjustForUpdateNonField(argATM);
            AField param =
                    method.vivifyAndAddTypeMirrorToParameter(
                            i, argATM.getUnderlyingType(), ve.getSimpleName());
            storage.updateAnnotationSetInScene(
=======
            AField param =
                    method.vivifyAndAddTypeMirrorToParameter(
                            i, argATM.getUnderlyingType(), ve.getSimpleName());
            updateAnnotationSetInScene(
>>>>>>> 0672f461
                    param.type,
                    TypeUseLocation.PARAMETER,
                    argATM,
                    paramATM,
                    atypeFactory,
                    jaifPath);
<<<<<<< HEAD
        }
    }

    @Override
    public void updateContracts(
            Analysis.BeforeOrAfter preOrPost,
            ExecutableElement methodElt,
            CFAbstractStore<?, ?> store) {

        if (store == null) {
            throw new BugInCF(
                    "updateContracts(%s, %s, %s, null)",
                    preOrPost, methodElt, atypeFactory.getClass().getSimpleName());
        }

        String className = getEnclosingClassName(methodElt);
        String jaifPath = storage.getJaifPath(className);
        AClass clazz =
                storage.getAClass(className, jaifPath, ((MethodSymbol) methodElt).enclClass());
        AMethod amethod = clazz.methods.getVivify(JVMNames.getJVMMethodSignature(methodElt));
        amethod.setFieldsFromMethodElement(methodElt);

        // TODO: Probably move some part of this into the AnnotatedTypeFactory.

        // TODO: Handle more than just fields of "this".

        // Process the store's fields.
        for (Map.Entry<FieldAccess, ? extends CFAbstractValue<?>> entry :
                store.getFieldValues().entrySet()) {
            FieldAccess fa = entry.getKey();
            CFAbstractValue<?> v = entry.getValue();
            VariableElement fieldElement = fa.getField();
            AnnotatedTypeMirror fieldType = atypeFactory.getAnnotatedType(fieldElement);

            AnnotatedTypeMirror atm = convertCFAbstractValueToAnnotatedTypeMirror(v, fieldType);
            wpiAdjustForUpdateNonField(atm);

            AField afield = vivifyAndAddTypeMirrorToContract(amethod, preOrPost, fieldElement);
            storage.updateAnnotationSetInScene(
                    afield.type, TypeUseLocation.FIELD, atm, fieldType, atypeFactory, jaifPath);
=======
>>>>>>> 0672f461
        }

        // Process fields that are not in the store.
        TypeElement containingClass = (TypeElement) methodElt.getEnclosingElement();
        ThisReference thisReference = new ThisReference(containingClass.asType());
        ClassName classNameReceiver = new ClassName(containingClass.asType());
        for (VariableElement fieldElement :
                ElementFilter.fieldsIn(containingClass.getEnclosedElements())) {
            FieldAccess fa =
                    new FieldAccess(
                            (ElementUtils.isStatic(fieldElement)
                                    ? classNameReceiver
                                    : thisReference),
                            fieldElement.asType(),
                            fieldElement);
            if (store.getFieldValue(fa) == null) {
                // This field is not in the store. Add its declared type.
                AnnotatedTypeMirror fieldType = atypeFactory.getAnnotatedType(fieldElement);
                AField afield = vivifyAndAddTypeMirrorToContract(amethod, preOrPost, fieldElement);
                storage.updateAnnotationSetInScene(
                        afield.type,
                        TypeUseLocation.FIELD,
                        fieldType,
                        fieldType,
                        atypeFactory,
                        jaifPath);
            }
        }
    }

    /**
     * Obtain the AField for an expression in scope at method entry or exit.
     *
     * @param amethod AFU representation of a method
     * @param preOrPost indicates whether to call {@code vivifyAndAddTypeMirrorToPrecondition} or
     *     {@code vivifyAndAddTypeMirrorToPostcondition}
     * @param fieldElement the field
     * @return an AField representing the expression
     */
    private AField vivifyAndAddTypeMirrorToContract(
            AMethod amethod, Analysis.BeforeOrAfter preOrPost, VariableElement fieldElement) {
        switch (preOrPost) {
            case BEFORE:
                return amethod.vivifyAndAddTypeMirrorToPrecondition(
                        fieldElement, fieldElement.asType());
            case AFTER:
                return amethod.vivifyAndAddTypeMirrorToPostcondition(
                        fieldElement, fieldElement.asType());
            default:
                throw new BugInCF("Unexpected " + preOrPost);
        }
    }

    /**
     * Converts a CFAbstractValue to an AnnotatedTypeMirror.
     *
     * @param v a value to convert to an AnnotatedTypeMirror
     * @param fieldType a type that is copied, then updated to use {@code v}'s annotations
     * @return a copy of {@code fieldType} with {@code v}'s annotations
     */
    private AnnotatedTypeMirror convertCFAbstractValueToAnnotatedTypeMirror(
            CFAbstractValue<?> v, AnnotatedTypeMirror fieldType) {
        AnnotatedTypeMirror result = fieldType.deepCopy();
        result.replaceAnnotations(v.getAnnotations());
        return result;
    }

    @Override
    public void updateFromOverride(
            MethodTree methodTree,
            ExecutableElement methodElt,
            AnnotatedExecutableType overriddenMethod) {

        // do not infer types for code that isn't presented as source
        if (!ElementUtils.isElementFromSourceCode(methodElt)) {
            return;
        }

        String className = getEnclosingClassName(methodElt);
        String jaifPath = storage.getJaifPath(className);
        AClass clazz =
                storage.getAClass(className, jaifPath, ((MethodSymbol) methodElt).enclClass());
        AMethod method = clazz.methods.getVivify(JVMNames.getJVMMethodSignature(methodElt));
        method.setFieldsFromMethodElement(methodElt);

        for (int i = 0; i < overriddenMethod.getParameterTypes().size(); i++) {
            VariableElement ve = methodElt.getParameters().get(i);
            AnnotatedTypeMirror paramATM = atypeFactory.getAnnotatedType(ve);

            AnnotatedTypeMirror argATM = overriddenMethod.getParameterTypes().get(i);
            wpiAdjustForUpdateNonField(argATM);
            AField param =
                    method.vivifyAndAddTypeMirrorToParameter(
                            i, argATM.getUnderlyingType(), ve.getSimpleName());
<<<<<<< HEAD
            storage.updateAnnotationSetInScene(
=======
            updateAnnotationSetInScene(
>>>>>>> 0672f461
                    param.type,
                    TypeUseLocation.PARAMETER,
                    argATM,
                    paramATM,
                    atypeFactory,
                    jaifPath);
        }

        AnnotatedDeclaredType argADT = overriddenMethod.getReceiverType();
        if (argADT != null) {
            AnnotatedTypeMirror paramATM =
                    atypeFactory.getAnnotatedType(methodTree).getReceiverType();
            if (paramATM != null) {
                AField receiver = method.receiver;
<<<<<<< HEAD
                storage.updateAnnotationSetInScene(
=======
                updateAnnotationSetInScene(
>>>>>>> 0672f461
                        receiver.type,
                        TypeUseLocation.RECEIVER,
                        argADT,
                        paramATM,
                        atypeFactory,
                        jaifPath);
            }
        }
    }

    @Override
    public void updateFromLocalAssignment(
            LocalVariableNode lhs, Node rhs, ClassTree classTree, MethodTree methodTree) {

        // do not infer types for code that isn't presented as source
        if (!isElementFromSourceCode(lhs)) {
            return;
        }

        String className = getEnclosingClassName(lhs);
        String jaifPath = storage.getJaifPath(className);
        AClass clazz =
                storage.getAClass(
                        className,
                        jaifPath,
                        (ClassSymbol) TreeUtils.elementFromDeclaration(classTree));
        ExecutableElement methodElt = TreeUtils.elementFromDeclaration(methodTree);
        AMethod method = clazz.methods.getVivify(JVMNames.getJVMMethodSignature(methodElt));
        method.setFieldsFromMethodElement(methodElt);

        List<? extends VariableTree> params = methodTree.getParameters();
        // Look-up parameter by name:
        for (int i = 0; i < params.size(); i++) {
            VariableTree vt = params.get(i);
            if (vt.getName().contentEquals(lhs.getName())) {
                Tree rhsTree = rhs.getTree();
                if (rhsTree == null) {
                    // TODO: Handle variable-length list as parameter.
                    // An ArrayCreationNode with a null tree is created when the
                    // parameter is a variable-length list. We are ignoring it for now.
                    // See Issue 682
                    // https://github.com/typetools/checker-framework/issues/682
                    continue;
                }
                AnnotatedTypeMirror paramATM = atypeFactory.getAnnotatedType(vt);
                AnnotatedTypeMirror argATM = atypeFactory.getAnnotatedType(rhsTree);
<<<<<<< HEAD
                wpiAdjustForUpdateNonField(argATM);
=======
>>>>>>> 0672f461
                VariableElement ve = TreeUtils.elementFromDeclaration(vt);
                AField param =
                        method.vivifyAndAddTypeMirrorToParameter(
                                i, argATM.getUnderlyingType(), ve.getSimpleName());
<<<<<<< HEAD
                storage.updateAnnotationSetInScene(
=======
                updateAnnotationSetInScene(
>>>>>>> 0672f461
                        param.type,
                        TypeUseLocation.PARAMETER,
                        argATM,
                        paramATM,
                        atypeFactory,
                        jaifPath);
                break;
            }
        }
    }

    @Override
    public void updateFromFieldAssignment(
            Node lhs, Node rhs, ClassTree classTree, AnnotatedTypeFactory atypeFactory) {

        Element element;
        String fieldName;
        if (lhs instanceof FieldAccessNode) {
            element = ((FieldAccessNode) lhs).getElement();
            fieldName = ((FieldAccessNode) lhs).getFieldName();
        } else if (lhs instanceof LocalVariableNode) {
            element = ((LocalVariableNode) lhs).getElement();
            fieldName = ((LocalVariableNode) lhs).getName();
        } else {
            throw new BugInCF(
                    "updateFromFieldAssignment received an unexpected node type: "
                            + lhs.getClass());
        }

        // TODO: For a primitive such as long, this is yielding just @GuardedBy rather than
        // @GuardedBy({}).
        AnnotatedTypeMirror rhsATM = atypeFactory.getAnnotatedType(rhs.getTree());
<<<<<<< HEAD
        wpiAdjustForUpdateField(lhs.getTree(), element, fieldName, rhsATM);
=======
>>>>>>> 0672f461

        updateFieldFromType(lhs.getTree(), element, fieldName, rhsATM);
    }

<<<<<<< HEAD
    @Override
    public void updateFieldFromType(
            Tree lhsTree, Element element, String fieldName, AnnotatedTypeMirror rhsATM) {

        if (ignoreFieldInWPI(element, fieldName, atypeFactory)) {
=======
    /**
     * Updates the type of {@code field} based on an assignment whose right-hand side has type
     * {@code rhsATM}. See more details at {@link #updateFromFieldAssignment}.
     *
     * @param lhsTree the tree for the field whose type will be refined
     * @param element the element for the field whose type will be refined
     * @param fieldName the name of the field whose type will be refined
     * @param rhsATM the type of the expression being assigned to the field
     */
    public void updateFieldFromType(
            Tree lhsTree, Element element, String fieldName, AnnotatedTypeMirror rhsATM) {

        if (ignoreFieldInWPI(element, fieldName)) {
>>>>>>> 0672f461
            return;
        }

        ClassSymbol enclosingClass = ((VarSymbol) element).enclClass();

        @SuppressWarnings("signature") // https://tinyurl.com/cfissue/3094
        @BinaryName String className = enclosingClass.flatname.toString();
        String jaifPath = storage.getJaifPath(className);
        AClass clazz = storage.getAClass(className, jaifPath, enclosingClass);

        AnnotatedTypeMirror lhsATM = atypeFactory.getAnnotatedType(lhsTree);
        AField field = clazz.fields.getVivify(fieldName);
        field.setTypeMirror(lhsATM.getUnderlyingType());

<<<<<<< HEAD
        storage.updateAnnotationSetInScene(
=======
        updateAnnotationSetInScene(
>>>>>>> 0672f461
                field.type, TypeUseLocation.FIELD, rhsATM, lhsATM, atypeFactory, jaifPath);
    }

    /**
     * Returns true if an assignment to the given field should be ignored by WPI.
     *
     * @param element the field's element
     * @param fieldName the field's name
     * @return true if an assignment to the given field should be ignored by WPI
     */
<<<<<<< HEAD
    protected boolean ignoreFieldInWPI(Element element, String fieldName) {
=======
    private boolean ignoreFieldInWPI(Element element, String fieldName) {
>>>>>>> 0672f461
        // Do not attempt to infer types for fields that do not have valid
        // names. For example, compiler-generated temporary variables will
        // have invalid names. Recording facts about fields with
        // invalid names causes jaif-based WPI to crash when reading the .jaif
        // file, and stub-based WPI to generate unparseable stub files.
        // See https://github.com/typetools/checker-framework/issues/3442
        if (!SourceVersion.isIdentifier(fieldName)) {
            return true;
        }

        // If the inferred field has a declaration annotation with the
        // @IgnoreInWholeProgramInference meta-annotation, exit this routine.
        if (atypeFactory.getDeclAnnotation(element, IgnoreInWholeProgramInference.class) != null
                || atypeFactory
                                .getDeclAnnotationWithMetaAnnotation(
                                        element, IgnoreInWholeProgramInference.class)
                                .size()
                        > 0) {
            return true;
        }

        ClassSymbol enclosingClass = ((VarSymbol) element).enclClass();

        // do not infer types for code that isn't presented as source
        if (!ElementUtils.isElementFromSourceCode(enclosingClass)) {
            return true;
        }

        return false;
    }

    /**
     * Updates the return type of the method methodTree in the Scene of the class with symbol
     * classSymbol. Also updates the return types of methods that this method overrides, if they are
     * available as source.
     *
     * <p>If the Scene does not contain an annotated return type for the method methodTree, then the
     * type of the value passed to the return expression will be added to the return type of that
     * method in the Scene. If the Scene previously contained an annotated return type for the
     * method methodTree, its new type will be the LUB between the previous type and the type of the
     * value passed to the return expression.
     *
     * @param retNode the node that contains the expression returned
     * @param classSymbol the symbol of the class that contains the method
     * @param methodTree the tree of the method whose return type may be updated
     * @param overriddenMethods the methods that the given method return overrides, each indexed by
     *     the annotated type of the class that defines it
     */
    @Override
    public void updateFromReturn(
            ReturnNode retNode,
            ClassSymbol classSymbol,
            MethodTree methodTree,
            Map<AnnotatedDeclaredType, ExecutableElement> overriddenMethods) {

        // do not infer types for code that isn't presented as source
        if (methodTree == null
                || !ElementUtils.isElementFromSourceCode(
                        TreeUtils.elementFromDeclaration(methodTree))) {
            return;
        }

        // Whole-program inference ignores some locations.  See Issue 682:
        // https://github.com/typetools/checker-framework/issues/682
        if (classSymbol == null) { // TODO: Handle anonymous classes.
            return;
        }
        @SuppressWarnings("signature") // https://tinyurl.com/cfissue/3094
        @BinaryName String className = classSymbol.flatname.toString();

        String jaifPath = storage.getJaifPath(className);
        AClass clazz = storage.getAClass(className, jaifPath, classSymbol);

        ExecutableElement methodElt = TreeUtils.elementFromDeclaration(methodTree);
        AMethod method = clazz.methods.getVivify(JVMNames.getJVMMethodSignature(methodElt));
        method.setFieldsFromMethodElement(methodElt);

        AnnotatedTypeMirror lhsATM = atypeFactory.getAnnotatedType(methodTree).getReturnType();

        // Type of the expression returned
        AnnotatedTypeMirror rhsATM =
                atypeFactory.getAnnotatedType(retNode.getTree().getExpression());
<<<<<<< HEAD
        wpiAdjustForUpdateNonField(rhsATM);
=======
>>>>>>> 0672f461
        DependentTypesHelper dependentTypesHelper =
                ((GenericAnnotatedTypeFactory) atypeFactory).getDependentTypesHelper();
        if (dependentTypesHelper != null) {
            dependentTypesHelper.standardizeReturnType(
                    methodTree, rhsATM, /*removeErroneousExpressions=*/ true);
        }
<<<<<<< HEAD
        storage.updateAnnotationSetInScene(
=======
        updateAnnotationSetInScene(
>>>>>>> 0672f461
                method.returnType, TypeUseLocation.RETURN, rhsATM, lhsATM, atypeFactory, jaifPath);

        // Now, update return types of overridden methods based on the implementation we just saw.
        // This inference is similar to the inference procedure for method parameters: both are
        // updated based only on the implementations (in this case) or call-sites (for method
        // parameters) that are available to WPI.
        //
        // An alternative implementation would be to:
        //  * update only the method (not overridden methods)
        //  * when finished, propagate the final result to overridden methods
        //
        for (Map.Entry<AnnotatedDeclaredType, ExecutableElement> pair :
                overriddenMethods.entrySet()) {

            AnnotatedDeclaredType superclassDecl = pair.getKey();
            ExecutableElement overriddenMethodElement = pair.getValue();

            // do not infer types for code that isn't presented as source
            if (!ElementUtils.isElementFromSourceCode(overriddenMethodElement)) {
                continue;
            }

            AnnotatedExecutableType overriddenMethod =
                    AnnotatedTypes.asMemberOf(
                            atypeFactory.getProcessingEnv().getTypeUtils(),
                            atypeFactory,
                            superclassDecl,
                            overriddenMethodElement);

            String superClassName = getEnclosingClassName(overriddenMethodElement);
            String superJaifPath = storage.getJaifPath(superClassName);
            AClass superClazz =
                    storage.getAClass(
                            superClassName,
                            superJaifPath,
                            ((MethodSymbol) overriddenMethodElement).enclClass());
            AMethod overriddenMethodInSuperclass =
                    superClazz.methods.getVivify(
                            JVMNames.getJVMMethodSignature(overriddenMethodElement));
            overriddenMethodInSuperclass.setFieldsFromMethodElement(overriddenMethodElement);
            AnnotatedTypeMirror overriddenMethodReturnType = overriddenMethod.getReturnType();

            updateAnnotationSetInScene(
                    overriddenMethodInSuperclass.returnType,
                    TypeUseLocation.RETURN,
                    rhsATM,
                    overriddenMethodReturnType,
                    atypeFactory,
                    superJaifPath);
        }
    }

    @Override
    public void wpiAdjustForUpdateField(
            Tree lhsTree, Element element, String fieldName, AnnotatedTypeMirror rhsATM) {
        // This implementation does nothing
    }

    @Override
    public void wpiAdjustForUpdateNonField(AnnotatedTypeMirror rhsATM) {
        // This implementation does nothing
    }

    @Override
    public void addMethodDeclarationAnnotation(ExecutableElement methodElt, AnnotationMirror anno) {

        // Do not infer types for library code, only for type-checked source code.
        if (!ElementUtils.isElementFromSourceCode(methodElt)) {
            return;
        }

        String className = getEnclosingClassName(methodElt);
        String jaifPath = storage.getJaifPath(className);
        AClass clazz =
                storage.getAClass(className, jaifPath, ((MethodSymbol) methodElt).enclClass());
        AMethod method = clazz.methods.getVivify(JVMNames.getJVMMethodSignature(methodElt));

        scenelib.annotations.Annotation sceneAnno =
                AnnotationConverter.annotationMirrorToAnnotation(anno);
        method.tlAnnotationsHere.add(sceneAnno);
    }

    @Override
    public void writeResultsToFile(OutputFormat outputFormat, BaseTypeChecker checker) {
        storage.writeScenes(outputFormat, checker);
    }

    /**
     * Returns the "flatname" of the class enclosing {@code localVariableNode}.
     *
     * @param localVariableNode the {@link LocalVariableNode}
     * @return the "flatname" of the class enclosing {@code localVariableNode}
     */
    @SuppressWarnings("signature") // https://tinyurl.com/cfissue/3094
    private @BinaryName String getEnclosingClassName(LocalVariableNode localVariableNode) {
        return ((ClassSymbol) ElementUtils.enclosingClass(localVariableNode.getElement()))
                .flatName()
                .toString();
    }

    /**
     * Returns the "flatname" of the class enclosing {@code executableElement}.
     *
     * @param executableElement the ExecutableElement
     * @return the "flatname" of the class enclosing {@code executableElement}
     */
    @SuppressWarnings("signature") // https://tinyurl.com/cfissue/3094
    private @BinaryName String getEnclosingClassName(ExecutableElement executableElement) {
        return ((MethodSymbol) executableElement).enclClass().flatName().toString();
    }

    /**
     * Checks whether a given local variable came from a source file or not.
     *
     * <p>By contrast, {@link ElementUtils#isElementFromByteCode(Element)} returns true if there is
     * a classfile for the given element, whether or not there is also a source file.
     *
     * @param localVariableNode the local variable declaration to check
     * @return true if a source file containing the variable is being compiled
     */
    private boolean isElementFromSourceCode(LocalVariableNode localVariableNode) {
        return ElementUtils.isElementFromSourceCode(localVariableNode.getElement());
    }

    /**
     * Calls {@link WholeProgramInferenceScenesStorage#updateAnnotationSetInScene}, forwarding the
     * arguments.
     *
     * <p>Exists so that subclasses can customize it.
     *
     * @param type ATypeElement of the Scene which will be modified
     * @param atf the annotated type factory of a given type system, whose type hierarchy will be
     *     used
     * @param jaifPath path to a .jaif file for a Scene; used for marking the scene as modified
     *     (needing to be written to disk)
     * @param rhsATM the RHS of the annotated type on the source code
     * @param lhsATM the LHS of the annotated type on the source code
     * @param defLoc the location where the annotation will be added
     */
    protected void updateAnnotationSetInScene(
            ATypeElement type,
            TypeUseLocation defLoc,
            AnnotatedTypeMirror rhsATM,
            AnnotatedTypeMirror lhsATM,
            AnnotatedTypeFactory atf,
            String jaifPath) {
        storage.updateAnnotationSetInScene(type, defLoc, rhsATM, lhsATM, atf, jaifPath);
    }
}<|MERGE_RESOLUTION|>--- conflicted
+++ resolved
@@ -100,7 +100,6 @@
 
     /** The type factory associated with this WholeProgramInferenceScenes. */
     protected final AnnotatedTypeFactory atypeFactory;
-<<<<<<< HEAD
 
     /**
      * Create a WholeProgramInferenceScenes.
@@ -113,20 +112,6 @@
 
     /**
      * Create a WholeProgramInferenceScenes.
-=======
-
-    /**
-     * Create a WholeProgramInferenceScenes.
-     *
-     * @parom atypeFactory the associated type factory
-     */
-    public WholeProgramInferenceScenes(AnnotatedTypeFactory atypeFactory) {
-        this(atypeFactory, true);
-    }
-
-    /**
-     * Create a WholeProgramInferenceScenes.
->>>>>>> 0672f461
      *
      * @parom atypeFactory the associated type factory
      * @param ignoreNullAssignments indicates whether assignments where the rhs is null should be
@@ -140,13 +125,9 @@
 
     @Override
     public void updateFromObjectCreation(
-<<<<<<< HEAD
             ObjectCreationNode objectCreationNode,
             ExecutableElement constructorElt,
             CFAbstractStore<?, ?> store) {
-=======
-            ObjectCreationNode objectCreationNode, ExecutableElement constructorElt) {
->>>>>>> 0672f461
 
         // do not infer types for code that isn't presented as source
         if (!ElementUtils.isElementFromSourceCode(constructorElt)) {
@@ -162,22 +143,15 @@
 
         List<Node> arguments = objectCreationNode.getArguments();
         updateInferredExecutableParameterTypes(constructorElt, jaifPath, method, arguments);
-<<<<<<< HEAD
         updateContracts(Analysis.BeforeOrAfter.BEFORE, constructorElt, store);
-=======
->>>>>>> 0672f461
     }
 
     @Override
     public void updateFromMethodInvocation(
-<<<<<<< HEAD
             MethodInvocationNode methodInvNode,
             Tree receiverTree,
             ExecutableElement methodElt,
             CFAbstractStore<?, ?> store) {
-=======
-            MethodInvocationNode methodInvNode, Tree receiverTree, ExecutableElement methodElt) {
->>>>>>> 0672f461
 
         // do not infer types for code that isn't presented as source
         if (!ElementUtils.isElementFromSourceCode(methodElt)) {
@@ -193,10 +167,7 @@
 
         List<Node> arguments = methodInvNode.getArguments();
         updateInferredExecutableParameterTypes(methodElt, jaifPath, method, arguments);
-<<<<<<< HEAD
         updateContracts(Analysis.BeforeOrAfter.BEFORE, methodElt, store);
-=======
->>>>>>> 0672f461
     }
 
     /** Helper method for updating parameter types based on calls to a method or constructor. */
@@ -218,25 +189,12 @@
                 continue;
             }
             AnnotatedTypeMirror argATM = atypeFactory.getAnnotatedType(argTree);
-<<<<<<< HEAD
             wpiAdjustForUpdateNonField(argATM);
             AField param =
                     method.vivifyAndAddTypeMirrorToParameter(
                             i, argATM.getUnderlyingType(), ve.getSimpleName());
-            storage.updateAnnotationSetInScene(
-=======
-            AField param =
-                    method.vivifyAndAddTypeMirrorToParameter(
-                            i, argATM.getUnderlyingType(), ve.getSimpleName());
             updateAnnotationSetInScene(
->>>>>>> 0672f461
-                    param.type,
-                    TypeUseLocation.PARAMETER,
-                    argATM,
-                    paramATM,
-                    atypeFactory,
-                    jaifPath);
-<<<<<<< HEAD
+                    param.type, TypeUseLocation.PARAMETER, argATM, paramATM, jaifPath);
         }
     }
 
@@ -275,10 +233,8 @@
             wpiAdjustForUpdateNonField(atm);
 
             AField afield = vivifyAndAddTypeMirrorToContract(amethod, preOrPost, fieldElement);
-            storage.updateAnnotationSetInScene(
-                    afield.type, TypeUseLocation.FIELD, atm, fieldType, atypeFactory, jaifPath);
-=======
->>>>>>> 0672f461
+            updateAnnotationSetInScene(
+                    afield.type, TypeUseLocation.FIELD, atm, fieldType, jaifPath);
         }
 
         // Process fields that are not in the store.
@@ -298,13 +254,8 @@
                 // This field is not in the store. Add its declared type.
                 AnnotatedTypeMirror fieldType = atypeFactory.getAnnotatedType(fieldElement);
                 AField afield = vivifyAndAddTypeMirrorToContract(amethod, preOrPost, fieldElement);
-                storage.updateAnnotationSetInScene(
-                        afield.type,
-                        TypeUseLocation.FIELD,
-                        fieldType,
-                        fieldType,
-                        atypeFactory,
-                        jaifPath);
+                updateAnnotationSetInScene(
+                        afield.type, TypeUseLocation.FIELD, fieldType, fieldType, jaifPath);
             }
         }
     }
@@ -373,17 +324,8 @@
             AField param =
                     method.vivifyAndAddTypeMirrorToParameter(
                             i, argATM.getUnderlyingType(), ve.getSimpleName());
-<<<<<<< HEAD
-            storage.updateAnnotationSetInScene(
-=======
             updateAnnotationSetInScene(
->>>>>>> 0672f461
-                    param.type,
-                    TypeUseLocation.PARAMETER,
-                    argATM,
-                    paramATM,
-                    atypeFactory,
-                    jaifPath);
+                    param.type, TypeUseLocation.PARAMETER, argATM, paramATM, jaifPath);
         }
 
         AnnotatedDeclaredType argADT = overriddenMethod.getReceiverType();
@@ -392,17 +334,8 @@
                     atypeFactory.getAnnotatedType(methodTree).getReceiverType();
             if (paramATM != null) {
                 AField receiver = method.receiver;
-<<<<<<< HEAD
-                storage.updateAnnotationSetInScene(
-=======
                 updateAnnotationSetInScene(
->>>>>>> 0672f461
-                        receiver.type,
-                        TypeUseLocation.RECEIVER,
-                        argADT,
-                        paramATM,
-                        atypeFactory,
-                        jaifPath);
+                        receiver.type, TypeUseLocation.RECEIVER, argADT, paramATM, jaifPath);
             }
         }
     }
@@ -443,25 +376,14 @@
                 }
                 AnnotatedTypeMirror paramATM = atypeFactory.getAnnotatedType(vt);
                 AnnotatedTypeMirror argATM = atypeFactory.getAnnotatedType(rhsTree);
-<<<<<<< HEAD
                 wpiAdjustForUpdateNonField(argATM);
-=======
->>>>>>> 0672f461
                 VariableElement ve = TreeUtils.elementFromDeclaration(vt);
                 AField param =
                         method.vivifyAndAddTypeMirrorToParameter(
                                 i, argATM.getUnderlyingType(), ve.getSimpleName());
-<<<<<<< HEAD
-                storage.updateAnnotationSetInScene(
-=======
                 updateAnnotationSetInScene(
->>>>>>> 0672f461
-                        param.type,
-                        TypeUseLocation.PARAMETER,
-                        argATM,
-                        paramATM,
-                        atypeFactory,
-                        jaifPath);
+                        param.type, TypeUseLocation.PARAMETER, argATM, paramATM, jaifPath);
+
                 break;
             }
         }
@@ -488,35 +410,16 @@
         // TODO: For a primitive such as long, this is yielding just @GuardedBy rather than
         // @GuardedBy({}).
         AnnotatedTypeMirror rhsATM = atypeFactory.getAnnotatedType(rhs.getTree());
-<<<<<<< HEAD
         wpiAdjustForUpdateField(lhs.getTree(), element, fieldName, rhsATM);
-=======
->>>>>>> 0672f461
 
         updateFieldFromType(lhs.getTree(), element, fieldName, rhsATM);
     }
 
-<<<<<<< HEAD
     @Override
     public void updateFieldFromType(
             Tree lhsTree, Element element, String fieldName, AnnotatedTypeMirror rhsATM) {
 
-        if (ignoreFieldInWPI(element, fieldName, atypeFactory)) {
-=======
-    /**
-     * Updates the type of {@code field} based on an assignment whose right-hand side has type
-     * {@code rhsATM}. See more details at {@link #updateFromFieldAssignment}.
-     *
-     * @param lhsTree the tree for the field whose type will be refined
-     * @param element the element for the field whose type will be refined
-     * @param fieldName the name of the field whose type will be refined
-     * @param rhsATM the type of the expression being assigned to the field
-     */
-    public void updateFieldFromType(
-            Tree lhsTree, Element element, String fieldName, AnnotatedTypeMirror rhsATM) {
-
         if (ignoreFieldInWPI(element, fieldName)) {
->>>>>>> 0672f461
             return;
         }
 
@@ -531,12 +434,7 @@
         AField field = clazz.fields.getVivify(fieldName);
         field.setTypeMirror(lhsATM.getUnderlyingType());
 
-<<<<<<< HEAD
-        storage.updateAnnotationSetInScene(
-=======
-        updateAnnotationSetInScene(
->>>>>>> 0672f461
-                field.type, TypeUseLocation.FIELD, rhsATM, lhsATM, atypeFactory, jaifPath);
+        updateAnnotationSetInScene(field.type, TypeUseLocation.FIELD, rhsATM, lhsATM, jaifPath);
     }
 
     /**
@@ -546,11 +444,7 @@
      * @param fieldName the field's name
      * @return true if an assignment to the given field should be ignored by WPI
      */
-<<<<<<< HEAD
     protected boolean ignoreFieldInWPI(Element element, String fieldName) {
-=======
-    private boolean ignoreFieldInWPI(Element element, String fieldName) {
->>>>>>> 0672f461
         // Do not attempt to infer types for fields that do not have valid
         // names. For example, compiler-generated temporary variables will
         // have invalid names. Recording facts about fields with
@@ -633,22 +527,15 @@
         // Type of the expression returned
         AnnotatedTypeMirror rhsATM =
                 atypeFactory.getAnnotatedType(retNode.getTree().getExpression());
-<<<<<<< HEAD
         wpiAdjustForUpdateNonField(rhsATM);
-=======
->>>>>>> 0672f461
         DependentTypesHelper dependentTypesHelper =
                 ((GenericAnnotatedTypeFactory) atypeFactory).getDependentTypesHelper();
         if (dependentTypesHelper != null) {
             dependentTypesHelper.standardizeReturnType(
                     methodTree, rhsATM, /*removeErroneousExpressions=*/ true);
         }
-<<<<<<< HEAD
-        storage.updateAnnotationSetInScene(
-=======
         updateAnnotationSetInScene(
->>>>>>> 0672f461
-                method.returnType, TypeUseLocation.RETURN, rhsATM, lhsATM, atypeFactory, jaifPath);
+                method.returnType, TypeUseLocation.RETURN, rhsATM, lhsATM, jaifPath);
 
         // Now, update return types of overridden methods based on the implementation we just saw.
         // This inference is similar to the inference procedure for method parameters: both are
@@ -695,7 +582,6 @@
                     TypeUseLocation.RETURN,
                     rhsATM,
                     overriddenMethodReturnType,
-                    atypeFactory,
                     superJaifPath);
         }
     }
@@ -779,8 +665,6 @@
      * <p>Exists so that subclasses can customize it.
      *
      * @param type ATypeElement of the Scene which will be modified
-     * @param atf the annotated type factory of a given type system, whose type hierarchy will be
-     *     used
      * @param jaifPath path to a .jaif file for a Scene; used for marking the scene as modified
      *     (needing to be written to disk)
      * @param rhsATM the RHS of the annotated type on the source code
@@ -792,8 +676,7 @@
             TypeUseLocation defLoc,
             AnnotatedTypeMirror rhsATM,
             AnnotatedTypeMirror lhsATM,
-            AnnotatedTypeFactory atf,
             String jaifPath) {
-        storage.updateAnnotationSetInScene(type, defLoc, rhsATM, lhsATM, atf, jaifPath);
+        storage.updateAnnotationSetInScene(type, defLoc, rhsATM, lhsATM, atypeFactory, jaifPath);
     }
 }