--- conflicted
+++ resolved
@@ -277,7 +277,6 @@
                 field.type, atf, jaifPath, rhsATM, lhsATM, TypeUseLocation.FIELD);
     }
 
-<<<<<<< HEAD
     /**
      * Updates the return type of the method methodTree in the Scene of the class with symbol
      * classSymbol. Also updates the return types of methods that this method overrides, if they are
@@ -297,8 +296,6 @@
      * @param atf the annotated type factory of a given type system, whose type hierarchy will be
      *     used to update the method's return type
      */
-=======
->>>>>>> d87ee4be
     @Override
     public void updateFromReturn(
             ReturnNode retNode,
@@ -362,14 +359,14 @@
                             overriddenMethodElement);
 
             String superClassName = superclassDecl.getUnderlyingType().toString();
-            String superJaifPath = helper.getJaifPath(superClassName);
-            AClass superClazz = helper.getAClass(superClassName, superJaifPath);
+            String superJaifPath = storage.getJaifPath(superClassName);
+            AClass superClazz = storage.getAClass(superClassName, superJaifPath);
             AMethod overriddenMethodInSuperclass =
                     superClazz.methods.getVivify(
                             JVMNames.getJVMMethodName(overriddenMethodElement));
             AnnotatedTypeMirror overriddenMethodReturnType = overriddenMethod.getReturnType();
 
-            helper.updateAnnotationSetInScene(
+            storage.updateAnnotationSetInScene(
                     overriddenMethodInSuperclass.returnType,
                     atf,
                     superJaifPath,
