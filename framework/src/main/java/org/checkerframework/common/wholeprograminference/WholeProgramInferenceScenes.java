--- conflicted
+++ resolved
@@ -10,18 +10,10 @@
 import com.sun.tools.javac.code.Symbol.TypeSymbol;
 import com.sun.tools.javac.code.Symbol.VarSymbol;
 import com.sun.tools.javac.code.Type.ClassType;
-<<<<<<< HEAD
 import java.util.ArrayList;
 import java.util.HashMap;
 import java.util.List;
 import java.util.Map;
-=======
-import java.util.HashMap;
-import java.util.HashSet;
-import java.util.List;
-import java.util.Map;
-import java.util.Set;
->>>>>>> 7ed4e8ac
 import javax.lang.model.element.AnnotationMirror;
 import javax.lang.model.element.Element;
 import javax.lang.model.element.ElementKind;
@@ -103,18 +95,10 @@
     private final WholeProgramInferenceScenesHelper helper;
 
     /**
-<<<<<<< HEAD
      * This maps from fully-qualified names of enums to their list of enum constants. The stub file
      * format requires enums to be output differently than classes.
      */
     private final Map<String, List<VariableElement>> enumNamesToEnumConstants = new HashMap<>();
-=======
-     * This set tracks which AClass objects in the scenes are actually enums, to support outputting
-     * using the "enum" keyword. The stub file format requires enums to be output differently than
-     * classes.
-     */
-    private final Set<String> enumSet = new HashSet<>();
->>>>>>> 7ed4e8ac
 
     /**
      * This map goes from fully-qualified names to the TypeElement representing a class declaration,
@@ -530,21 +514,13 @@
 
     /** Write all modified scenes into .jaif files or stub files, depending on the input. */
     @Override
-<<<<<<< HEAD
-    public void saveResults(OutputKind kind) {
-=======
     public void writeResultsToFile(OutputKind kind) {
->>>>>>> 7ed4e8ac
         switch (kind) {
             case JAIF:
                 helper.writeScenesToJaif();
                 break;
             case STUB:
-<<<<<<< HEAD
                 helper.writeScenesToStub(enumNamesToEnumConstants, types);
-=======
-                helper.writeScenesToStub(enumSet, types);
->>>>>>> 7ed4e8ac
                 break;
         }
     }
@@ -595,12 +571,8 @@
      *
      * <p>Should be called whenever a new class is processed, if outputting to stubs.
      *
-<<<<<<< HEAD
      * <p>Metadata kept: - a map from fully-qualified names of each enum to the enum constants for
      * that enum, used to properly output enums - a map from fully-qualified names to classSymbols,
-=======
-     * <p>Metadata kept: - is the class an enum? - a map from fully-qualified names to classSymbols,
->>>>>>> 7ed4e8ac
      * used later to recover type parameter information.
      *
      * @param classSymbol the class for which to update metadata
@@ -608,7 +580,6 @@
     private void updateClassMetadata(ClassSymbol classSymbol) {
         String qualifiedName = classSymbol.getQualifiedName().toString();
         if (classSymbol.isEnum()) {
-<<<<<<< HEAD
             List<VariableElement> enumConstants = new ArrayList<>();
             for (Element e : ((TypeElement) classSymbol).getEnclosedElements()) {
                 if (e.getKind() == ElementKind.ENUM_CONSTANT) {
@@ -616,9 +587,6 @@
                 }
             }
             enumNamesToEnumConstants.put(qualifiedName, enumConstants);
-=======
-            enumSet.add(qualifiedName);
->>>>>>> 7ed4e8ac
         }
         if (!types.containsKey(qualifiedName)) {
             types.put(qualifiedName, classSymbol);
