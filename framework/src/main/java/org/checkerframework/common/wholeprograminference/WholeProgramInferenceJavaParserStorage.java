package org.checkerframework.common.wholeprograminference;

import com.github.javaparser.ast.CompilationUnit;
import com.github.javaparser.ast.Node;
import com.github.javaparser.ast.NodeList;
import com.github.javaparser.ast.PackageDeclaration;
import com.github.javaparser.ast.body.AnnotationDeclaration;
import com.github.javaparser.ast.body.BodyDeclaration;
import com.github.javaparser.ast.body.CallableDeclaration;
import com.github.javaparser.ast.body.ClassOrInterfaceDeclaration;
import com.github.javaparser.ast.body.ConstructorDeclaration;
import com.github.javaparser.ast.body.EnumConstantDeclaration;
import com.github.javaparser.ast.body.EnumDeclaration;
import com.github.javaparser.ast.body.FieldDeclaration;
import com.github.javaparser.ast.body.MethodDeclaration;
import com.github.javaparser.ast.body.Parameter;
import com.github.javaparser.ast.body.ReceiverParameter;
import com.github.javaparser.ast.body.RecordDeclaration;
import com.github.javaparser.ast.body.TypeDeclaration;
import com.github.javaparser.ast.body.VariableDeclarator;
import com.github.javaparser.ast.expr.AnnotationExpr;
import com.github.javaparser.ast.expr.MarkerAnnotationExpr;
import com.github.javaparser.ast.expr.NormalAnnotationExpr;
import com.github.javaparser.ast.expr.ObjectCreationExpr;
import com.github.javaparser.ast.expr.SingleMemberAnnotationExpr;
import com.github.javaparser.ast.type.ClassOrInterfaceType;
import com.github.javaparser.ast.type.Type;
import com.github.javaparser.ast.type.TypeParameter;
import com.github.javaparser.ast.visitor.CloneVisitor;
import com.github.javaparser.ast.visitor.VoidVisitor;
import com.github.javaparser.printer.DefaultPrettyPrinter;
import com.github.javaparser.printer.DefaultPrettyPrinterVisitor;
import com.sun.source.tree.ClassTree;
import com.sun.source.tree.MethodTree;
import com.sun.source.tree.NewClassTree;
import com.sun.source.tree.VariableTree;
import com.sun.tools.javac.code.Symbol.ClassSymbol;
import com.sun.tools.javac.code.Symbol.VarSymbol;
import java.io.BufferedWriter;
import java.io.File;
import java.io.FileNotFoundException;
import java.io.FileWriter;
import java.io.IOException;
import java.io.Writer;
import java.lang.annotation.Annotation;
import java.nio.file.Files;
import java.util.ArrayList;
import java.util.Arrays;
import java.util.Collection;
import java.util.Collections;
import java.util.HashMap;
import java.util.HashSet;
import java.util.List;
import java.util.Map;
import java.util.Optional;
import java.util.Set;
import java.util.StringJoiner;
import java.util.TreeMap;
import java.util.TreeSet;
import java.util.stream.Collectors;
import javax.lang.model.element.AnnotationMirror;
import javax.lang.model.element.Element;
import javax.lang.model.element.ElementKind;
import javax.lang.model.element.ExecutableElement;
import javax.lang.model.element.TypeElement;
import javax.lang.model.element.VariableElement;
import javax.lang.model.type.TypeKind;
import javax.lang.model.type.TypeMirror;
import javax.lang.model.util.Elements;
import org.checkerframework.afu.scenelib.util.JVMNames;
import org.checkerframework.checker.nullness.qual.MonotonicNonNull;
import org.checkerframework.checker.nullness.qual.Nullable;
import org.checkerframework.checker.signature.qual.BinaryName;
import org.checkerframework.common.basetype.BaseTypeChecker;
import org.checkerframework.common.wholeprograminference.WholeProgramInference.OutputFormat;
import org.checkerframework.dataflow.analysis.Analysis;
import org.checkerframework.framework.ajava.AnnotationMirrorToAnnotationExprConversion;
import org.checkerframework.framework.ajava.AnnotationTransferVisitor;
import org.checkerframework.framework.ajava.DefaultJointVisitor;
import org.checkerframework.framework.ajava.JointJavacJavaParserVisitor;
import org.checkerframework.framework.qual.InvisibleQualifier;
import org.checkerframework.framework.qual.TypeUseLocation;
import org.checkerframework.framework.type.AnnotatedTypeFactory;
import org.checkerframework.framework.type.AnnotatedTypeMirror;
import org.checkerframework.framework.type.AnnotatedTypeMirror.AnnotatedArrayType;
import org.checkerframework.framework.type.GenericAnnotatedTypeFactory;
import org.checkerframework.framework.util.JavaParserUtil;
import org.checkerframework.javacutil.AnnotationMirrorSet;
import org.checkerframework.javacutil.BugInCF;
import org.checkerframework.javacutil.CollectionUtils;
import org.checkerframework.javacutil.DeepCopyable;
import org.checkerframework.javacutil.ElementUtils;
import org.checkerframework.javacutil.Pair;
import org.checkerframework.javacutil.TreeUtils;
import org.plumelib.util.ArraySet;
import org.plumelib.util.CollectionsPlume;

/**
 * This is an implementation of {@link WholeProgramInferenceStorage} that stores annotations
 * directly with the JavaParser node corresponding to the annotation's location. It outputs ajava
 * files.
 */
public class WholeProgramInferenceJavaParserStorage
    implements WholeProgramInferenceStorage<AnnotatedTypeMirror> {

  /**
   * Directory where .ajava files will be written to and read from. This directory is relative to
   * where the javac command is executed.
   */
  public static final File AJAVA_FILES_PATH = new File("build", "whole-program-inference");

  /** The type factory associated with this. */
  protected final AnnotatedTypeFactory atypeFactory;

  /** The element utilities for {@code atypeFactory}. */
  protected final Elements elements;

  /** The WPI implementation associated with this. */
  public @MonotonicNonNull WholeProgramInferenceImplementation<AnnotatedTypeMirror> wpi;

  /**
   * Maps from binary class name to the wrapper containing the class. Contains all classes in Java
   * source files containing an Element for which an annotation has been inferred.
   */
  private Map<@BinaryName String, ClassOrInterfaceAnnos> classToAnnos = new HashMap<>();

  /** Maps from binary class name to binary names of all supertypes. */
  private Map<@BinaryName String, Set<@BinaryName String>> supertypesMap = new HashMap<>();

  /** Maps from binary class name to binary names of all known subtypes. */
  private Map<@BinaryName String, Set<@BinaryName String>> subtypesMap = new HashMap<>();

  /**
   * Files containing classes for which an annotation has been inferred since the last time files
   * were written to disk.
   */
  private Set<String> modifiedFiles = new HashSet<>();

  /** Mapping from source file to the wrapper for the compilation unit parsed from that file. */
  private Map<String, CompilationUnitAnnos> sourceToAnnos = new HashMap<>();

  /** Maps from binary class name to the source file that contains it. */
  private Map<String, String> classToSource = new HashMap<>();

  /** Whether the {@code -AinferOutputOriginal} option was supplied to the checker. */
  private final boolean inferOutputOriginal;

  /**
   * Returns the names of all qualifiers that are marked with {@link InvisibleQualifier}, and that
   * are supported by the given type factory.
   *
   * @param atypeFactory a type factory
   * @return the names of every invisible qualifier supported by {@code atypeFactory}
   */
  public static Set<String> getInvisibleQualifierNames(AnnotatedTypeFactory atypeFactory) {
    return atypeFactory.getSupportedTypeQualifiers().stream()
        .filter(WholeProgramInferenceJavaParserStorage::isInvisible)
        .map(Class::getCanonicalName)
        .collect(Collectors.toSet());
  }

  /**
   * Is the definition of the given annotation class annotated with {@link InvisibleQualifier}?
   *
   * @param qual an annotation class
   * @return true iff {@code qual} is meta-annotated with {@link InvisibleQualifier}
   */
  public static boolean isInvisible(Class<? extends Annotation> qual) {
    return Arrays.stream(qual.getAnnotations())
        .anyMatch(anno -> anno.annotationType() == InvisibleQualifier.class);
  }

  /**
   * Constructs a new {@code WholeProgramInferenceJavaParser} that has not yet inferred any
   * annotations.
   *
   * @param atypeFactory the associated type factory
   * @param inferOutputOriginal whether the -AinferOutputOriginal option was supplied to the checker
   */
  public WholeProgramInferenceJavaParserStorage(
      AnnotatedTypeFactory atypeFactory, boolean inferOutputOriginal) {
    this.atypeFactory = atypeFactory;
    this.elements = atypeFactory.getElementUtils();
    this.inferOutputOriginal = inferOutputOriginal;
  }

  @Override
  public String getFileForElement(Element elt) {
    return addClassesForElement(elt);
  }

  @Override
  public void setFileModified(String path) {
    modifiedFiles.add(path);
  }

  /**
   * Set the source file as modified, for the given class.
   *
   * @param className the binary name of a class that should be written to disk
   */
  private void setClassModified(@Nullable @BinaryName String className) {
    if (className == null) {
      return;
    }
    String path = classToSource.get(className);
    if (path != null) {
      setFileModified(path);
    }
  }

  /**
   * Set the source files as modified, for all the given classes.
   *
   * @param classNames the binary names of classes that should be written to disk
   */
  private void setClassesModified(@Nullable Collection<@BinaryName String> classNames) {
    if (classNames == null) {
      return;
    }
    for (String className : classNames) {
      setClassModified(className);
    }
  }

  /**
   * For every modified file, consider its subclasses and superclasses modified, too. The reason is
   * that an annotation change in a class might require annotations in its superclasses and
   * supclasses to be modified, in order to preserve behavioral subtyping. Setting it modified will
   * cause it to be written out, and while writing out, the annotations will be made consistent
   * across the class hierarchy by {@link #wpiPrepareCompilationUnitForWriting}.
   */
  public void setSupertypesAndSubtypesModified() {
    // Copy into a list to avoid a ConcurrentModificationException.
    for (String path : new ArrayList<>(modifiedFiles)) {
      CompilationUnitAnnos cuAnnos = sourceToAnnos.get(path);
      for (ClassOrInterfaceAnnos classAnnos : cuAnnos.types) {
        String className = classAnnos.className;
        setClassesModified(supertypesMap.get(className));
        setClassesModified(subtypesMap.get(className));
      }
    }
  }

  ///
  /// Reading stored annotations
  ///

  @Override
  public boolean hasStorageLocationForMethod(ExecutableElement methodElt) {
    return getMethodAnnos(methodElt) != null;
  }

  @Override
  public AnnotationMirrorSet getMethodDeclarationAnnotations(ExecutableElement methodElt) {
    String className = ElementUtils.getEnclosingClassName(methodElt);
    // Read in classes for the element.
    getFileForElement(methodElt);
    ClassOrInterfaceAnnos classAnnos = classToAnnos.get(className);
    if (classAnnos == null) {
      return AnnotationMirrorSet.emptySet();
    }
    CallableDeclarationAnnos methodAnnos =
        classAnnos.callableDeclarations.get(JVMNames.getJVMMethodSignature(methodElt));
    if (methodAnnos == null) {
      return AnnotationMirrorSet.emptySet();
    }
    return methodAnnos.getDeclarationAnnotations();
  }

  /**
   * Get the annotations for a method or constructor.
   *
   * @param methodElt the method or constructor
   * @return the annotations for a method or constructor
   */
  private @Nullable CallableDeclarationAnnos getMethodAnnos(ExecutableElement methodElt) {
    String className = ElementUtils.getEnclosingClassName(methodElt);
    // Read in classes for the element.
    getFileForElement(methodElt);
    ClassOrInterfaceAnnos classAnnos = classToAnnos.get(className);
    if (classAnnos == null) {
      return null;
    }
    CallableDeclarationAnnos methodAnnos =
        classAnnos.callableDeclarations.get(JVMNames.getJVMMethodSignature(methodElt));
    return methodAnnos;
  }

  /**
   * Get the annotations for a field.
   *
   * @param fieldElt a field
   * @return the annotations for a field
   */
  private @Nullable FieldAnnos getFieldAnnos(VariableElement fieldElt) {
    String className = ElementUtils.getEnclosingClassName(fieldElt);
    // Read in classes for the element.
    getFileForElement(fieldElt);
    ClassOrInterfaceAnnos classAnnos = classToAnnos.get(className);
    if (classAnnos == null) {
      return null;
    }
    FieldAnnos fieldAnnos = classAnnos.fields.get(fieldElt.getSimpleName().toString());
    return fieldAnnos;
  }

  @Override
  public AnnotatedTypeMirror getParameterAnnotations(
      ExecutableElement methodElt,
      int i,
      AnnotatedTypeMirror paramATM,
      VariableElement ve,
      AnnotatedTypeFactory atypeFactory) {
    CallableDeclarationAnnos methodAnnos = getMethodAnnos(methodElt);
    if (methodAnnos == null) {
      // When processing anonymous inner classes outside their compilation units,
      // it might not have been possible to create an appropriate CallableDeclarationAnnos:
      // no element would have been available, causing the computed method signature to
      // be incorrect. In this case, abort looking up annotations -- inference will fail,
      // because even if WPI inferred something, it couldn't be printed.
      return paramATM;
    }
    return methodAnnos.getParameterTypeInitialized(paramATM, i, atypeFactory);
  }

  @Override
  public AnnotatedTypeMirror getReceiverAnnotations(
      ExecutableElement methodElt,
      AnnotatedTypeMirror paramATM,
      AnnotatedTypeFactory atypeFactory) {
    CallableDeclarationAnnos methodAnnos = getMethodAnnos(methodElt);
    if (methodAnnos == null) {
      // See the comment on the similar exception in #getParameterAnnotations, above.
      return paramATM;
    }
    return methodAnnos.getReceiverType(paramATM, atypeFactory);
  }

  @Override
  public AnnotatedTypeMirror getReturnAnnotations(
      ExecutableElement methodElt, AnnotatedTypeMirror atm, AnnotatedTypeFactory atypeFactory) {
    CallableDeclarationAnnos methodAnnos = getMethodAnnos(methodElt);
    if (methodAnnos == null) {
      // See the comment on the similar exception in #getParameterAnnotations, above.
      return atm;
    }
    return methodAnnos.getReturnType(atm, atypeFactory);
  }

  @Override
  public @Nullable AnnotatedTypeMirror getFieldAnnotations(
      Element element,
      String fieldName,
      AnnotatedTypeMirror lhsATM,
      AnnotatedTypeFactory atypeFactory) {
    ClassSymbol enclosingClass = ((VarSymbol) element).enclClass();
    // Read in classes for the element.
    getFileForElement(element);
    @SuppressWarnings("signature") // https://tinyurl.com/cfissue/3094
    @BinaryName String className = enclosingClass.flatname.toString();
    ClassOrInterfaceAnnos classAnnos = classToAnnos.get(className);
    if (classAnnos == null) {
      return null;
    }
    // If it's an enum constant it won't appear as a field
    // and it won't have extra annotations, so just return the basic type:
    if (classAnnos.enumConstants.contains(fieldName)) {
      return lhsATM;
    } else if (classAnnos.fields.get(fieldName) == null) {
      // There might not be a corresponding entry for the field name
      // in an anonymous class, if the field and class were defined in
      // another compilation unit (for the same reason that a method
      // might not have an entry, as in #getParameterAnnotations, above).
      return null;
    } else {
      return classAnnos.fields.get(fieldName).getType(lhsATM, atypeFactory);
    }
  }

  @Override
  public AnnotatedTypeMirror getPreOrPostconditions(
      Analysis.BeforeOrAfter preOrPost,
      ExecutableElement methodElement,
      String expression,
      AnnotatedTypeMirror declaredType,
      AnnotatedTypeFactory atypeFactory) {
    switch (preOrPost) {
      case BEFORE:
        return getPreconditionsForExpression(methodElement, expression, declaredType, atypeFactory);
      case AFTER:
        return getPostconditionsForExpression(
            methodElement, expression, declaredType, atypeFactory);
      default:
        throw new BugInCF("Unexpected " + preOrPost);
    }
  }

  /**
   * Returns the precondition annotations for the given expression.
   *
   * @param methodElement the method
   * @param expression the expression
   * @param declaredType the declared type of the expression
   * @param atypeFactory the type factory
   * @return the precondition annotations for a field
   */
  private AnnotatedTypeMirror getPreconditionsForExpression(
      ExecutableElement methodElement,
      String expression,
      AnnotatedTypeMirror declaredType,
      AnnotatedTypeFactory atypeFactory) {
    CallableDeclarationAnnos methodAnnos = getMethodAnnos(methodElement);
    if (methodAnnos == null) {
      // See the comment on the similar exception in #getParameterAnnotations, above.
      return declaredType;
    }
    return methodAnnos.getPreconditionsForExpression(expression, declaredType, atypeFactory);
  }

  /**
   * Returns the postcondition annotations for an expression.
   *
   * @param methodElement the method
   * @param expression the expression
   * @param declaredType the declared type of the expression
   * @param atypeFactory the type factory
   * @return the postcondition annotations for a field
   */
  private AnnotatedTypeMirror getPostconditionsForExpression(
      ExecutableElement methodElement,
      String expression,
      AnnotatedTypeMirror declaredType,
      AnnotatedTypeFactory atypeFactory) {
    CallableDeclarationAnnos methodAnnos = getMethodAnnos(methodElement);
    if (methodAnnos == null) {
      // See the comment on the similar exception in #getParameterAnnotations, above.
      return declaredType;
    }
    return methodAnnos.getPostconditionsForExpression(expression, declaredType, atypeFactory);
  }

  @Override
  public boolean addMethodDeclarationAnnotation(
      ExecutableElement methodElt, AnnotationMirror anno) {

    CallableDeclarationAnnos methodAnnos = getMethodAnnos(methodElt);
    if (methodAnnos == null) {
      // See the comment on the similar exception in #getParameterAnnotations, above.
      return false;
    }
    boolean isNewAnnotation = methodAnnos.addDeclarationAnnotation(anno);
    if (isNewAnnotation) {
      modifiedFiles.add(getFileForElement(methodElt));
    }
    return isNewAnnotation;
  }

  @Override
  public boolean removeMethodDeclarationAnnotation(ExecutableElement elt, AnnotationMirror anno) {
    CallableDeclarationAnnos methodAnnos = getMethodAnnos(elt);
    if (methodAnnos == null) {
      // See the comment on the similar exception in #getParameterAnnotations, above.
      return false;
    }
    return methodAnnos.removeDeclarationAnnotation(anno);
  }

  @Override
  public boolean addFieldDeclarationAnnotation(VariableElement field, AnnotationMirror anno) {
    FieldAnnos fieldAnnos = getFieldAnnos(field);
    if (fieldAnnos == null) {
      // See the comment on the similar exception in #getParameterAnnotations, above.
      return false;
    }
    boolean isNewAnnotation = fieldAnnos != null && fieldAnnos.addDeclarationAnnotation(anno);
    if (isNewAnnotation) {
      modifiedFiles.add(getFileForElement(field));
    }
    return isNewAnnotation;
  }

  @Override
  public boolean addDeclarationAnnotationToFormalParameter(
      ExecutableElement methodElt, int index, AnnotationMirror anno) {
    CallableDeclarationAnnos methodAnnos = getMethodAnnos(methodElt);
    if (methodAnnos == null) {
      // See the comment on the similar exception in #getParameterAnnotations, above.
      return false;
    }
    boolean isNewAnnotation = methodAnnos.addDeclarationAnnotationToFormalParameter(anno, index);
    if (isNewAnnotation) {
      modifiedFiles.add(getFileForElement(methodElt));
    }
    return isNewAnnotation;
  }

  @Override
  public boolean addClassDeclarationAnnotation(TypeElement classElt, AnnotationMirror anno) {
    String className = ElementUtils.getBinaryName(classElt);
    ClassOrInterfaceAnnos classAnnos = classToAnnos.get(className);
    if (classAnnos == null) {
      // See the comment on the similar exception in #getParameterAnnotations, above.
      return false;
    }
    boolean isNewAnnotation = classAnnos.addAnnotationToClassDeclaration(anno);
    if (isNewAnnotation) {
      modifiedFiles.add(getFileForElement(classElt));
    }
    return isNewAnnotation;
  }

  @Override
  public AnnotatedTypeMirror atmFromStorageLocation(
      TypeMirror typeMirror, AnnotatedTypeMirror storageLocation) {
    if (typeMirror.getKind() == TypeKind.TYPEVAR) {
      // Only copy the primary annotation, because we don't currently have
      // support for inferring type bounds. This avoids accidentally substituting the
      // use of the type variable for its declaration when inferring annotations on
      // fields with a type variable as their type.
      AnnotatedTypeMirror asExpectedType =
          AnnotatedTypeMirror.createType(typeMirror, atypeFactory, false);
      asExpectedType.replaceAnnotations(storageLocation.getAnnotations());
      return asExpectedType;
    } else {
      return storageLocation;
    }
  }

  @Override
  public void updateStorageLocationFromAtm(
      AnnotatedTypeMirror newATM,
      AnnotatedTypeMirror curATM,
      AnnotatedTypeMirror typeToUpdate,
      TypeUseLocation defLoc,
      boolean ignoreIfAnnotated) {
    // Only update the AnnotatedTypeMirror if there are no explicit annotations
    if (curATM.getExplicitAnnotations().isEmpty() || !ignoreIfAnnotated) {
      for (AnnotationMirror am : newATM.getAnnotations()) {
        typeToUpdate.replaceAnnotation(am);
      }
    } else if (curATM.getKind() == TypeKind.TYPEVAR) {
      // getExplicitAnnotations will be non-empty for type vars whose bounds are explicitly
      // annotated.  So instead, only insert the annotation if there is not primary annotation
      // of the same hierarchy.
      for (AnnotationMirror am : newATM.getAnnotations()) {
        if (curATM.getAnnotationInHierarchy(am) != null) {
          // Don't insert if the type is already has a primary annotation
          // in the same hierarchy.
          break;
        }
        typeToUpdate.replaceAnnotation(am);
      }
    }

    // Need to check both newATM and curATM, because one might be a declared type
    // even if the other is an array: it is permitted to assign e.g., a String[]
    // to a location with static type Object **and vice-versa** (if a cast is used).
    if (newATM.getKind() == TypeKind.ARRAY && curATM.getKind() == TypeKind.ARRAY) {
      AnnotatedArrayType newAAT = (AnnotatedArrayType) newATM;
      AnnotatedArrayType oldAAT = (AnnotatedArrayType) curATM;
      AnnotatedArrayType aatToUpdate = (AnnotatedArrayType) typeToUpdate;
      updateStorageLocationFromAtm(
          newAAT.getComponentType(),
          oldAAT.getComponentType(),
          aatToUpdate.getComponentType(),
          defLoc,
          ignoreIfAnnotated);
    }
  }

  ///
  /// Reading in files
  ///

  @Override
  public void preprocessClassTree(ClassTree classTree) {
    addClassTree(classTree);
  }

  /**
   * Reads in the source file containing {@code tree} and creates wrappers around all classes in the
   * file. Stores the wrapper for the compilation unit in {@link #sourceToAnnos} and stores the
   * wrappers of all classes in the file in {@link #classToAnnos}.
   *
   * @param tree tree for class to add
   */
  private void addClassTree(ClassTree tree) {
    TypeElement element = TreeUtils.elementFromDeclaration(tree);
    if (element == null) {
      // TODO: There should be an element here, or there is nowhere to store inferences about
      // `tree`.
      return;
    }
    String className = ElementUtils.getBinaryName(element);
    if (classToAnnos.containsKey(className)) {
      return;
    }

    TypeElement toplevelClass = ElementUtils.toplevelEnclosingTypeElement(element);
    String path = ElementUtils.getSourceFilePath(toplevelClass);
    addSourceFile(path);
    CompilationUnitAnnos sourceAnnos = sourceToAnnos.get(path);
    TypeDeclaration<?> javaParserNode =
        sourceAnnos.getClassOrInterfaceDeclarationByName(toplevelClass.getSimpleName().toString());
    ClassTree toplevelClassTree = atypeFactory.getTreeUtils().getTree(toplevelClass);
    createWrappersForClass(toplevelClassTree, javaParserNode, sourceAnnos);
  }

  /**
   * Reads in the file at {@code path} and creates a wrapper around its compilation unit. Stores the
   * wrapper in {@link #sourceToAnnos}, but doesn't create wrappers around any classes in the file.
   *
   * @param path path to source file to read
   */
  private void addSourceFile(String path) {
    if (sourceToAnnos.containsKey(path)) {
      return;
    }

    CompilationUnit root;
    try {
      root = JavaParserUtil.parseCompilationUnit(new File(path));
    } catch (FileNotFoundException e) {
      throw new BugInCF("Failed to read Java file " + path, e);
    }
    JavaParserUtil.concatenateAddedStringLiterals(root);
    CompilationUnitAnnos sourceAnnos = new CompilationUnitAnnos(root);
    sourceToAnnos.put(path, sourceAnnos);

    Optional<PackageDeclaration> oPackageDecl = root.getPackageDeclaration();
    String prefix = oPackageDecl.isPresent() ? oPackageDecl.get().getName().asString() + "." : "";
    List<@BinaryName String> typeNames = new ArrayList<>();
    for (TypeDeclaration<?> type : root.getTypes()) {
      addDeclaredTypes(type, prefix, typeNames);
    }
    for (String typeName : typeNames) {
      classToSource.put(typeName, path);
    }
  }

  /**
   * Computes the binary names of a type and all nested types.
   *
   * @param td a type declaration
   * @param prefix the package, or package+outerclass, prefix in a binary name
   * @param result a list to which to add the binary names of all classes defined in the compilation
   *     unit
   */
  private static void addDeclaredTypes(
      TypeDeclaration<?> td, String prefix, List<@BinaryName String> result) {
    @SuppressWarnings("signature:assignment") // string concatenation
    @BinaryName String typeName = prefix + td.getName().asString();
    result.add(typeName);
    for (BodyDeclaration<?> member : td.getMembers()) {
      if (member.isTypeDeclaration()) {
        addDeclaredTypes(member.asTypeDeclaration(), typeName + "$", result);
      }
    }
  }

  /**
   * The first two arguments are a javac tree and a JavaParser node representing the same class.
   * This method creates wrappers around all the classes, fields, and methods in that class, and
   * stores those wrappers in {@code sourceAnnos}.
   *
   * @param javacClass javac tree for class
   * @param javaParserClass JavaParser node corresponding to the same class as {@code javacClass}
   * @param sourceAnnos compilation unit wrapper to add new wrappers to
   */
  private void createWrappersForClass(
      ClassTree javacClass, TypeDeclaration<?> javaParserClass, CompilationUnitAnnos sourceAnnos) {
    JointJavacJavaParserVisitor visitor =
        new DefaultJointVisitor() {

          /**
           * The number of inner classes encountered, for use in computing their names as keys to
           * various maps. This is an estimate only: an error might lead to inaccurate annotations
           * being emitted, but that is ok: WPI should never be run without running the checker
           * again afterwards to check the results. This field is only used when no element for the
           * inner class is available, such as when it comes from another compilation unit.
           */
          private int innerClassCount = 0;

          @Override
          public void processClass(
              ClassTree javacTree, ClassOrInterfaceDeclaration javaParserNode) {
            addClass(javacTree, javaParserNode);
          }

          @Override
          public void processClass(ClassTree javacTree, EnumDeclaration javaParserNode) {
            addClass(javacTree, javaParserNode);
          }

          @Override
          public void processClass(ClassTree javacTree, RecordDeclaration javaParserNode) {
            addClass(javacTree, javaParserNode);
          }

          @Override
          public void processClass(ClassTree javacTree, AnnotationDeclaration javaParserNode) {
            // TODO: consider supporting inferring annotations on annotation declarations.
            // addClass(javacTree, javaParserNode);
          }

          @Override
          public void processNewClass(NewClassTree javacTree, ObjectCreationExpr javaParserNode) {
            ClassTree body = javacTree.getClassBody();
            if (body != null) {
              // elementFromTree returns null instead of crashing when no element exists
              // for the class tree, which can happen for certain kinds of anonymous
              // classes, such as Ordering$1 in PolyCollectorTypeVar.java in the
              // all-systems test suite.  addClass(ClassTree) in the then branch just
              // below assumes that such an element exists.
              Element classElt = TreeUtils.elementFromDeclaration(body);
              if (classElt != null) {
                addClass(body, null);
              } else {
                // If such an element does not exist, compute the name of the class,
                // instead.  This method of computing the name is not 100% guaranteed to
                // be reliable, but it should be sufficient for WPI's purposes here: if
                // the wrong name is computed, the worst outcome is a false positive
                // because WPI inferred an untrue annotation.
                @BinaryName String className;
                if ("".contentEquals(body.getSimpleName())) {
                  @SuppressWarnings("signature:assignment") // computed from string concatenation
                  @BinaryName String computedName =
                      javaParserClass.getFullyQualifiedName().get() + "$" + ++innerClassCount;
                  className = computedName;
                } else {
                  @SuppressWarnings("signature:assignment") // computed from string concatenation
                  @BinaryName String computedName =
                      javaParserClass.getFullyQualifiedName().get()
                          + "$"
                          + body.getSimpleName().toString();
                  className = computedName;
                }
                addClass(body, className, null);
              }
            }
          }

          /**
           * Creates a wrapper around the class for {@code tree} and stores it in {@code
           * sourceAnnos}.
           *
           * <p>This method assumes that there is an Element corresponding to {@code tree} if {@code
           * classNameKey} is null.
           *
           * @param tree tree to add. Its corresponding element is used as the key for {@code
           *     classToAnnos} if {@code classNameKey} is null.
           * @param classNameKey if non-null, used as the key for {@code classToAnnos} instead of
           *     the binary name of the element corresponding to {@code tree}
           * @param javaParserNode the node corresponding to the declaration, which is used to place
           *     annotations on the class itself. Can be null, e.g. for an anonymous class.
           */
          private void addClass(
              ClassTree tree,
              @Nullable @BinaryName String classNameKey,
              @Nullable TypeDeclaration<?> javaParserNode) {
            String className;
            if (classNameKey == null) {
              TypeElement classElt = TreeUtils.elementFromDeclaration(tree);
              className = ElementUtils.getBinaryName(classElt);

              for (TypeElement supertypeElement : ElementUtils.getSuperTypes(classElt, elements)) {
                String supertypeName = ElementUtils.getBinaryName(supertypeElement);
                @SuppressWarnings({"signature:assignment", "signature:return"}) // #979?
                Set<String> supertypeSet =
                    supertypesMap.computeIfAbsent(className, k -> new TreeSet<>());
                supertypeSet.add(supertypeName);
                @SuppressWarnings({"signature:assignment", "signature:return"}) // #979?
                Set<String> subtypeSet =
                    subtypesMap.computeIfAbsent(supertypeName, k -> new TreeSet<>());
                subtypeSet.add(className);
              }
            } else {
              className = classNameKey;
            }
            ClassOrInterfaceAnnos typeWrapper =
                new ClassOrInterfaceAnnos(className, javaParserNode);
            if (!classToAnnos.containsKey(className)) {
              classToAnnos.put(className, typeWrapper);
            }

            sourceAnnos.types.add(typeWrapper);
          }

          /**
           * Creates a wrapper around the class for {@code tree} and stores it in {@code
           * sourceAnnos}.
           *
           * <p>This method assumes that there is an Element corresponding to {@code tree}.
           *
           * @param tree tree to add. Its corresponding element is used as the key for {@code
           *     classToAnnos}.
           * @param javaParserNode the node corresponding to the declaration, which is used to place
           *     annotations on the class itself. Can be null, e.g. for an anonymous class.
           */
          private void addClass(ClassTree tree, @Nullable TypeDeclaration<?> javaParserNode) {
            addClass(tree, null, javaParserNode);
          }

          @Override
          public void processMethod(MethodTree javacTree, MethodDeclaration javaParserNode) {
            addCallableDeclaration(javacTree, javaParserNode);
          }

          @Override
          public void processMethod(MethodTree javacTree, ConstructorDeclaration javaParserNode) {
            addCallableDeclaration(javacTree, javaParserNode);
          }

          /**
           * Creates a wrapper around {@code javacTree} with the corresponding declaration {@code
           * javaParserNode} and stores it in {@code sourceAnnos}.
           *
           * @param javacTree javac tree for declaration to add
           * @param javaParserNode JavaParser node for the same class as {@code javacTree}
           */
          private void addCallableDeclaration(
              MethodTree javacTree, CallableDeclaration<?> javaParserNode) {
            ExecutableElement element = TreeUtils.elementFromDeclaration(javacTree);
            if (element == null) {
              // element can be null if there is no element corresponding to the
              // method, which happens for certain kinds of anonymous classes,
              // such as Ordering$1 in PolyCollectorTypeVar.java in the
              // all-systems test suite.
              return;
            }
            String className = ElementUtils.getEnclosingClassName(element);
            ClassOrInterfaceAnnos enclosingClass = classToAnnos.get(className);
            String executableSignature = JVMNames.getJVMMethodSignature(javacTree);
            if (!enclosingClass.callableDeclarations.containsKey(executableSignature)) {
              enclosingClass.callableDeclarations.put(
                  executableSignature, new CallableDeclarationAnnos(javaParserNode));
            }
          }

          @Override
          public void processVariable(
              VariableTree javacTree, EnumConstantDeclaration javaParserNode) {
            VariableElement elt = TreeUtils.elementFromDeclaration(javacTree);
            if (!elt.getKind().isField()) {
              throw new BugInCF(elt + " is not a field but a " + elt.getKind());
            }

            String enclosingClassName = ElementUtils.getEnclosingClassName(elt);
            ClassOrInterfaceAnnos enclosingClass = classToAnnos.get(enclosingClassName);
            String fieldName = javacTree.getName().toString();
            enclosingClass.enumConstants.add(fieldName);

            // Ensure that if an enum constant defines a class, that class gets
            // registered properly.  See
            // e.g. https://docs.oracle.com/javase/specs/jls/se17/html/jls-8.html#jls-8.9.1
            // for the specification of an enum constant, which does permit it to
            // define an anonymous class.
            NewClassTree constructor = (NewClassTree) javacTree.getInitializer();
            ClassTree constructorClassBody = constructor.getClassBody();
            if (constructorClassBody != null) {
              // addClass assumes there is an element for its argument, but that is not always true!
              if (TreeUtils.elementFromDeclaration(constructorClassBody) != null) {
                addClass(constructorClassBody, null);
              }
            }
          }

          @Override
          public void processVariable(VariableTree javacTree, VariableDeclarator javaParserNode) {
            // This seems to occur when javacTree is a local variable in the second
            // class located in a source file. If this check returns false, then the
            // below call to TreeUtils.elementFromDeclaration causes a crash.
            if (TreeUtils.elementFromDeclaration(javacTree) == null) {
              return;
            }

            VariableElement elt = TreeUtils.elementFromDeclaration(javacTree);
            if (!elt.getKind().isField()) {
              return;
            }

            String enclosingClassName = ElementUtils.getEnclosingClassName(elt);
            ClassOrInterfaceAnnos enclosingClass = classToAnnos.get(enclosingClassName);
            String fieldName = javacTree.getName().toString();
            if (!enclosingClass.fields.containsKey(fieldName)) {
              enclosingClass.fields.put(fieldName, new FieldAnnos(javaParserNode));
            }
          }
        };
    visitor.visitClass(javacClass, javaParserClass);
  }

  /**
   * Calls {@link #addSourceFile(String)} for the file containing the given element.
   *
   * @param element the element for the source file to add
   * @return path of the file containing {@code element}
   */
  private String addClassesForElement(Element element) {
    if (!ElementUtils.isElementFromSourceCode(element)) {
      throw new BugInCF("Called addClassesForElement for non-source element: " + element);
    }

    TypeElement toplevelClass = ElementUtils.toplevelEnclosingTypeElement(element);
    String path = ElementUtils.getSourceFilePath(toplevelClass);
    if (toplevelClass.getKind() == ElementKind.ANNOTATION_TYPE) {
      // Inferring annotations on elements of annotation declarations is not supported.
      // One issue with supporting inference on annotation declaration elements is that
      // AnnotatedTypeFactory#declarationFromElement returns null for annotation declarations
      // quite commonly (because Trees#getTree, which it delegates to, does as well).
      // In this case, we return path here without actually attempting to create the wrappers
      // for the annotation declaration. The rest of WholeProgramInferenceJavaParserStorage
      // already needs to handle classes without entries in the various tables (because of the
      // possibility of classes outside the current compilation unit), so this is safe.
      return path;
    }
    if (classToAnnos.containsKey(ElementUtils.getBinaryName(toplevelClass))) {
      return path;
    }

    addSourceFile(path);
    CompilationUnitAnnos sourceAnnos = sourceToAnnos.get(path);
    ClassTree toplevelClassTree = (ClassTree) atypeFactory.declarationFromElement(toplevelClass);
    TypeDeclaration<?> javaParserNode =
        sourceAnnos.getClassOrInterfaceDeclarationByName(toplevelClass.getSimpleName().toString());
    createWrappersForClass(toplevelClassTree, javaParserNode, sourceAnnos);
    return path;
  }

  ///
  /// Writing to a file
  ///

  // The prepare*ForWriting hooks are needed in addition to the postProcessClassTree hook because
  // a scene may be modifed and written at any time, including before or after
  // postProcessClassTree is called.

  /**
   * Side-effects the compilation unit annotations to make any desired changes before writing to a
   * file.
   *
   * @param compilationUnitAnnos the compilation unit annotations to modify
   * @param wpi the Whole Program Inference implementation
   */
  public void wpiPrepareCompilationUnitForWriting(
      CompilationUnitAnnos compilationUnitAnnos, WholeProgramInferenceImplementation<?> wpi) {
    for (ClassOrInterfaceAnnos type : compilationUnitAnnos.types) {
      wpiPrepareClassForWriting(
          type, supertypesMap.get(type.className), subtypesMap.get(type.className), wpi);
    }
  }

  /**
   * Side-effects the class annotations to make any desired changes before writing to a file.
   *
   * <p>Because of the side effect, clients may want to pass a copy into this method.
   *
   * @param classAnnos the class annotations to modify
   * @param supertypes the binary names of all supertypes; not side-effected
   * @param subtypes the binary names of all subtypes; not side-effected
   * @param wpi the Whole Program Inference implementation
   */
  public void wpiPrepareClassForWriting(
      ClassOrInterfaceAnnos classAnnos,
      Collection<@BinaryName String> supertypes,
      Collection<@BinaryName String> subtypes,
      WholeProgramInferenceImplementation<?> wpi) {
    if (classAnnos.callableDeclarations.isEmpty()) {
      return;
    }

    for (Map.Entry<String, CallableDeclarationAnnos> methodEntry :
        classAnnos.callableDeclarations.entrySet()) {
      String jvmSignature = methodEntry.getKey();
      List<CallableDeclarationAnnos> inSupertypes =
          findOverrides(jvmSignature, supertypesMap.get(classAnnos.className));
      List<CallableDeclarationAnnos> inSubtypes =
          findOverrides(jvmSignature, subtypesMap.get(classAnnos.className));

      wpiPrepareMethodForWriting(methodEntry.getValue(), inSupertypes, inSubtypes, wpi);
    }
  }

  /**
   * Return all the CallableDeclarationAnnos for the given signature.
   *
   * @param jvmSignature the JVM signature
   * @param typeNames a collection of type names
   * @return the CallableDeclarationAnnos for the given signature, in all of the types
   */
  private List<CallableDeclarationAnnos> findOverrides(
      String jvmSignature, @Nullable Collection<@BinaryName String> typeNames) {
    if (typeNames == null) {
      return Collections.emptyList();
    }
    List<CallableDeclarationAnnos> result = new ArrayList<>();
    for (String typeName : typeNames) {
      ClassOrInterfaceAnnos classAnnos = classToAnnos.get(typeName);
      if (classAnnos != null) {
        CallableDeclarationAnnos callableAnnos = classAnnos.callableDeclarations.get(jvmSignature);
        if (callableAnnos != null) {
          result.add(callableAnnos);
        }
      }
    }
    return result;
  }

  /**
   * Side-effects the method or constructor annotations to make any desired changes before writing
   * to a file. For example, this method may make inferred annotations consistent with one another
   * between superclasses and subclasses.
   *
   * @param methodAnnos the method or constructor annotations to modify
   * @param inSupertypes the method or constructor annotations for all overridden methods; not
   *     side-effected
   * @param inSubtypes the method or constructor annotations for all overriding methods; not
   *     side-effected
   * @param wpi the Whole Program Inference implementation
   */
  // TODO:  Inferred annotations must be consistent both with one another and with
  // programmer-written annotations.  The latter are stored in elements and, with the given formal
  // parameter list, are not accessible to this method.  In the future, the annotations stored in
  // elements should also be passed to this method (or maybe they are already available to the type
  // factory?).  I'm leaving that enhancement until later.
  public void wpiPrepareMethodForWriting(
      CallableDeclarationAnnos methodAnnos,
      Collection<CallableDeclarationAnnos> inSupertypes,
      Collection<CallableDeclarationAnnos> inSubtypes,
      WholeProgramInferenceImplementation<?> wpi) {
    atypeFactory.wpiPrepareMethodForWriting(methodAnnos, inSupertypes, inSubtypes, wpi);
  }

  @Override
  public void writeResultsToFile(OutputFormat outputFormat, BaseTypeChecker checker) {
    if (outputFormat != OutputFormat.AJAVA) {
      throw new BugInCF("WholeProgramInferenceJavaParser used with output format " + outputFormat);
    }

    File outputDir = AJAVA_FILES_PATH;
    if (!outputDir.exists()) {
      outputDir.mkdirs();
    }

    setSupertypesAndSubtypesModified();

    for (String path : modifiedFiles) {
      // This calls deepCopy() because wpiPrepareCompilationUnitForWriting performs side effects
      // that we don't want to be persistent.
      CompilationUnitAnnos root = sourceToAnnos.get(path).deepCopy();
      wpiPrepareCompilationUnitForWriting(root, this.wpi);
      File packageDir;
      if (!root.compilationUnit.getPackageDeclaration().isPresent()) {
        packageDir = AJAVA_FILES_PATH;
      } else {
        packageDir =
            new File(
                AJAVA_FILES_PATH,
                root.compilationUnit
                    .getPackageDeclaration()
                    .get()
                    .getNameAsString()
                    .replaceAll("\\.", File.separator));
      }

      if (!packageDir.exists()) {
        packageDir.mkdirs();
      }

      String name = new File(path).getName();
      if (name.endsWith(".java")) {
        name = name.substring(0, name.length() - ".java".length());
      }

      String nameWithChecker = name + "-" + checker.getClass().getCanonicalName() + ".ajava";
      File outputPath = new File(packageDir, nameWithChecker);
      if (this.inferOutputOriginal) {
        File outputPathNoCheckerName = new File(packageDir, name + ".ajava");
        // Avoid re-writing this file for each checker that was run.
        if (Files.notExists(outputPathNoCheckerName.toPath())) {
          writeAjavaFile(outputPathNoCheckerName, root);
        }
      }
      root.transferAnnotations(checker);
      writeAjavaFile(outputPath, root);
    }

    modifiedFiles.clear();
  }

  /**
   * Write an ajava file to disk.
   *
   * @param outputPath the path to which the ajava file should be written
   * @param root the compilation unit to be written
   */
  private void writeAjavaFile(File outputPath, CompilationUnitAnnos root) {
    try (Writer writer = new BufferedWriter(new FileWriter(outputPath))) {

      // JavaParser can output using lexical preserving printing, which writes the file such
      // that its formatting is close to the original source file it was parsed from as
      // possible. Currently, this feature is very buggy and crashes when adding annotations
      // in certain locations. This implementation could be used instead if it's fixed in
      // JavaParser.
      // LexicalPreservingPrinter.print(root.declaration, writer);

      // Do not print invisible qualifiers, to avoid cluttering the output.
      Set<String> invisibleQualifierNames = getInvisibleQualifierNames(this.atypeFactory);
      DefaultPrettyPrinter prettyPrinter =
          new DefaultPrettyPrinter() {
            @Override
            public String print(Node node) {
              VoidVisitor<Void> visitor =
                  new DefaultPrettyPrinterVisitor(getConfiguration()) {
                    @Override
                    public void visit(final MarkerAnnotationExpr n, final Void arg) {
                      if (invisibleQualifierNames.contains(n.getName().toString())) {
                        return;
                      }
                      super.visit(n, arg);
                    }

                    @Override
                    public void visit(final SingleMemberAnnotationExpr n, final Void arg) {
                      if (invisibleQualifierNames.contains(n.getName().toString())) {
                        return;
                      }
                      super.visit(n, arg);
                    }

                    @Override
                    public void visit(final NormalAnnotationExpr n, final Void arg) {
                      if (invisibleQualifierNames.contains(n.getName().toString())) {
                        return;
                      }
                      super.visit(n, arg);
                    }
                  };
              node.accept(visitor, null);
              return visitor.toString();
            }
          };

      writer.write(prettyPrinter.print(root.compilationUnit));
    } catch (IOException e) {
      throw new BugInCF("Error while writing ajava file " + outputPath, e);
    }
  }

  /**
   * Adds an explicit receiver type to a JavaParser method declaration.
   *
   * @param methodDeclaration declaration to add a receiver to
   */
  private static void addExplicitReceiver(MethodDeclaration methodDeclaration) {
    if (methodDeclaration.getReceiverParameter().isPresent()) {
      return;
    }

    com.github.javaparser.ast.Node parent = methodDeclaration.getParentNode().get();
    if (!(parent instanceof TypeDeclaration)) {
      return;
    }

    TypeDeclaration<?> parentDecl = (TypeDeclaration<?>) parent;
    ClassOrInterfaceType receiver = new ClassOrInterfaceType();
    receiver.setName(parentDecl.getName());
    if (parentDecl.isClassOrInterfaceDeclaration()) {
      ClassOrInterfaceDeclaration parentClassDecl = parentDecl.asClassOrInterfaceDeclaration();
      if (!parentClassDecl.getTypeParameters().isEmpty()) {
        NodeList<Type> typeArgs = new NodeList<>();
        for (TypeParameter typeParam : parentClassDecl.getTypeParameters()) {
          ClassOrInterfaceType typeArg = new ClassOrInterfaceType();
          typeArg.setName(typeParam.getNameAsString());
          typeArgs.add(typeArg);
        }

        receiver.setTypeArguments(typeArgs);
      }
    }

    methodDeclaration.setReceiverParameter(new ReceiverParameter(receiver, "this"));
  }

  /**
   * Transfers all annotations for {@code annotatedType} and its nested types to {@code target},
   * which is the JavaParser node representing the same type. Does nothing if {@code annotatedType}
   * is null (this may occur if there are no inferred annotations for the type).
   *
   * @param annotatedType type to transfer annotations from
   * @param target the JavaParser type to transfer annotation to; must represent the same type as
   *     {@code annotatedType}
   */
  private static void transferAnnotations(
      @Nullable AnnotatedTypeMirror annotatedType, Type target) {
    if (annotatedType == null) {
      return;
    }

    target.accept(new AnnotationTransferVisitor(), annotatedType);
  }

  ///
  /// Storing annotations
  ///

  /**
   * Stores the JavaParser node for a compilation unit and the list of wrappers for the classes and
   * interfaces in that compilation unit.
   */
  private static class CompilationUnitAnnos implements DeepCopyable<CompilationUnitAnnos> {
    /** Compilation unit being wrapped. */
    public final CompilationUnit compilationUnit;
    /** Wrappers for classes and interfaces in {@code compilationUnit}. */
    public final List<ClassOrInterfaceAnnos> types;

    /**
     * Constructs a wrapper around the given compilation unit.
     *
     * @param compilationUnit compilation unit to wrap
     */
    public CompilationUnitAnnos(CompilationUnit compilationUnit) {
      this.compilationUnit = compilationUnit;
      this.types = new ArrayList<>();
    }

    /**
     * Private constructor for use by deepCopy().
     *
     * @param compilationUnit compilation unit to wrap
     * @param types wrappers for classes and interfaces in {@code compilationUnit}
     */
    private CompilationUnitAnnos(
        CompilationUnit compilationUnit, List<ClassOrInterfaceAnnos> types) {
      this.compilationUnit = compilationUnit;
      this.types = types;
    }

    @Override
    public CompilationUnitAnnos deepCopy() {
      return new CompilationUnitAnnos(compilationUnit, CollectionUtils.deepCopy(types));
    }

    /**
     * Transfers all annotations inferred by whole program inference for the wrapped compilation
     * unit to their corresponding JavaParser locations.
     *
     * @param checker the checker who's name to include in the @AnnotatedFor annotation
     */
    public void transferAnnotations(BaseTypeChecker checker) {
      JavaParserUtil.clearAnnotations(compilationUnit);
      for (TypeDeclaration<?> typeDecl : compilationUnit.getTypes()) {
        typeDecl.addSingleMemberAnnotation(
            "org.checkerframework.framework.qual.AnnotatedFor",
            "\"" + checker.getClass().getCanonicalName() + "\"");
      }

      for (ClassOrInterfaceAnnos typeAnnos : types) {
        typeAnnos.transferAnnotations();
      }
    }

    /**
     * Returns the top-level type declaration named {@code name} in the compilation unit.
     *
     * @param name name of type declaration
     * @return the type declaration named {@code name} in the wrapped compilation unit
     */
    public TypeDeclaration<?> getClassOrInterfaceDeclarationByName(String name) {
      return JavaParserUtil.getTypeDeclarationByName(compilationUnit, name);
    }

    /**
     * Returns a verbose printed representation of this.
     *
     * @return a verbose printed representation of this
     */
    @SuppressWarnings("UnusedMethod")
    public String toStringVerbose() {
      StringJoiner sb = new StringJoiner(System.lineSeparator());
      sb.add("CompilationUnitAnnos:");
      for (ClassOrInterfaceAnnos type : types) {
        sb.add(type.toStringVerbose());
      }
      return sb.toString();
    }
  }

  /**
   * Stores wrappers for the locations where annotations may be inferred in a class or interface.
   */
  private static class ClassOrInterfaceAnnos implements DeepCopyable<ClassOrInterfaceAnnos> {
    /**
     * Mapping from JVM method signatures to the wrapper containing the corresponding executable.
     */
    public Map<String, CallableDeclarationAnnos> callableDeclarations = new HashMap<>();
    /** Mapping from field names to wrappers for those fields. */
    public Map<String, FieldAnnos> fields = new HashMap<>(2);
    /** Collection of declared enum constants (empty if not an enum). */
    public Set<String> enumConstants = new HashSet<>(2);

    /**
     * Annotations on the declaration of the class (note that despite the name, these can also be
     * type annotations).
     */
    private @MonotonicNonNull AnnotationMirrorSet classAnnotations = null;

    /**
     * The JavaParser TypeDeclaration representing the class's declaration. Used for placing
     * annotations inferred on the class declaration itself.
     */
    private @MonotonicNonNull TypeDeclaration<?> classDeclaration;

    /** The binary name of the class. */
    private @BinaryName String className;

    /**
     * Create a new ClassOrInterfaceAnnos.
     *
     * @param className the binary name of the class
     * @param javaParserNode the JavaParser node corresponding to the class declaration, which is
     *     used for placing annotations on the class declaration
     */
    public ClassOrInterfaceAnnos(
        @BinaryName String className, @Nullable TypeDeclaration<?> javaParserNode) {
      this.classDeclaration = javaParserNode;
      this.className = className;
    }

    @Override
    public ClassOrInterfaceAnnos deepCopy() {
      ClassOrInterfaceAnnos result = new ClassOrInterfaceAnnos(className, classDeclaration);
      result.callableDeclarations = CollectionUtils.deepCopyValues(callableDeclarations);
      result.fields = CollectionUtils.deepCopyValues(fields);
      result.enumConstants =
          CollectionUtils.clone(enumConstants); // no deep copy: elements are strings
      if (classAnnotations != null) {
        result.classAnnotations = classAnnotations.deepCopy();
      }
      // no need to change classDeclaration
      return result;
    }

    /**
     * Adds {@code annotation} to the set of annotations on the declaration of this class.
     *
     * @param annotation an annotation (can be declaration or type)
     * @return true if this is a new annotation for this class
     */
    public boolean addAnnotationToClassDeclaration(AnnotationMirror annotation) {
      if (classAnnotations == null) {
        classAnnotations = new AnnotationMirrorSet();
      }

      return classAnnotations.add(annotation);
    }

    /**
     * Transfers all annotations inferred by whole program inference for the methods and fields in
     * the wrapper class or interface to their corresponding JavaParser locations.
     */
    public void transferAnnotations() {
      for (CallableDeclarationAnnos callableAnnos : callableDeclarations.values()) {
        callableAnnos.transferAnnotations();
      }

      if (classAnnotations != null && classDeclaration != null) {
        for (AnnotationMirror annotation : classAnnotations) {
          classDeclaration.addAnnotation(
              AnnotationMirrorToAnnotationExprConversion.annotationMirrorToAnnotationExpr(
                  annotation));
        }
      }

      for (FieldAnnos field : fields.values()) {
        field.transferAnnotations();
      }
    }

    @Override
    public String toString() {
      return "ClassOrInterfaceAnnos ["
          + classDeclaration.getName()
          + ": callableDeclarations="
          // For deterministic output
          + new TreeMap<>(callableDeclarations)
          + ", fields="
          + fields
          + "]";
    }

<<<<<<< HEAD
=======
    /**
     * Returns a verbose printed representation of this.
     *
     * @return a verbose printed representation of this
     */
>>>>>>> e8f26ca0
    public String toStringVerbose() {
      return toString();
    }
  }

  /**
   * Stores the JavaParser node for a method or constructor and the annotations that have been
   * inferred about its parameters and return type.
   */
  public class CallableDeclarationAnnos implements DeepCopyable<CallableDeclarationAnnos> {
    /** Wrapped method or constructor declaration. */
    public final CallableDeclaration<?> declaration;
    /**
     * Inferred annotations for the return type, if the declaration represents a method. Initialized
     * on first usage.
     */
    private @MonotonicNonNull AnnotatedTypeMirror returnType = null;
    /**
     * Inferred annotations for the receiver type, if the declaration represents a method.
     * Initialized on first usage.
     */
    private @MonotonicNonNull AnnotatedTypeMirror receiverType = null;
    /**
     * Inferred annotations for parameter types. The list is initialized the first time any
     * parameter is accessed, and each parameter is initialized the first time it's accessed.
     */
    private @MonotonicNonNull List<@Nullable AnnotatedTypeMirror> parameterTypes = null;

    /** Declaration annotations on the parameters. */
    private @MonotonicNonNull Set<Pair<Integer, AnnotationMirror>> paramsDeclAnnos = null;

    /**
     * Annotations on the callable declaration. This does not include preconditions and
     * postconditions.
     */
    private @MonotonicNonNull AnnotationMirrorSet declarationAnnotations = null;

    /**
     * Mapping from expression strings to pairs of (inferred precondition, declared type). The keys
     * are strings representing JavaExpressions, using the same format as a user would in an {@link
     * org.checkerframework.framework.qual.RequiresQualifier} annotation.
     */
    private @MonotonicNonNull Map<String, Pair<AnnotatedTypeMirror, AnnotatedTypeMirror>>
        preconditions = null;
    /**
     * Mapping from expression strings to pairs of (inferred postcondition, declared type). The
     * okeys are strings representing JavaExpressions, using the same format as a user would in an
     * {@link org.checkerframework.framework.qual.EnsuresQualifier} annotation.
     */
    private @MonotonicNonNull Map<String, Pair<AnnotatedTypeMirror, AnnotatedTypeMirror>>
        postconditions = null;

    /**
     * Creates a wrapper for the given method or constructor declaration.
     *
     * @param declaration method or constructor declaration to wrap
     */
    public CallableDeclarationAnnos(CallableDeclaration<?> declaration) {
      this.declaration = declaration;
    }

    @Override
    public CallableDeclarationAnnos deepCopy() {
      CallableDeclarationAnnos result = new CallableDeclarationAnnos(declaration);
      result.returnType = DeepCopyable.deepCopyOrNull(this.returnType);
      result.receiverType = DeepCopyable.deepCopyOrNull(this.receiverType);
      if (parameterTypes != null) {
        result.parameterTypes = CollectionUtils.deepCopy(this.parameterTypes);
      }
      result.declarationAnnotations = DeepCopyable.deepCopyOrNull(this.declarationAnnotations);

      if (result.paramsDeclAnnos != null) {
        result.paramsDeclAnnos = new ArraySet<>(this.paramsDeclAnnos);
      }
      result.preconditions = deepCopyMapOfStringToPair(this.preconditions);
      result.postconditions = deepCopyMapOfStringToPair(this.postconditions);
      return result;
    }

    /**
     * Returns the inferred type for the parameter at the given index. If necessary, initializes the
     * {@code AnnotatedTypeMirror} for that location using {@code type} and {@code atf} to a wrapper
     * around the base type for the parameter.
     *
     * @param type type for the parameter at {@code index}, used for initializing the returned
     *     {@code AnnotatedTypeMirror} the first time it's accessed
     * @param atf the annotated type factory of a given type system, whose type hierarchy will be
     *     used
     * @param index index of the parameter to return the inferred annotations of
     * @return an {@code AnnotatedTypeMirror} containing all annotations inferred for the parameter
     *     at the given index
     */
    public AnnotatedTypeMirror getParameterTypeInitialized(
        AnnotatedTypeMirror type, int index, AnnotatedTypeFactory atf) {
      if (parameterTypes == null) {
        parameterTypes =
            new ArrayList<>(Collections.nCopies(declaration.getParameters().size(), null));
      }

      if (parameterTypes.get(index) == null) {
        parameterTypes.set(
            index, AnnotatedTypeMirror.createType(type.getUnderlyingType(), atf, false));
      }

      return parameterTypes.get(index);
    }

    /**
     * Returns the inferred type for the parameter at the given index, or null if there's no
     * parameter at the given index or there's no inferred type for that parameter.
     *
     * @param index index of the parameter to return the inferred annotations of
     * @return an {@code AnnotatedTypeMirror} containing all annotations inferred for the parameter
     *     at the given index, or null if there's no parameter at {@code index} or if there's not
     *     inferred annotations for that parameter
     */
    public @Nullable AnnotatedTypeMirror getParameterType(int index) {
      if (parameterTypes == null || index < 0 || index >= parameterTypes.size()) {
        return null;
      }

      return parameterTypes.get(index);
    }

    /**
     * Adds a declaration annotation to this parameter and returns whether it was a new annotation.
     *
     * @param annotation the declaration annotation to add
     * @param index index of the parameter
     * @return true if {@code annotation} wasn't previously stored for this parameter
     */
    public boolean addDeclarationAnnotationToFormalParameter(
        AnnotationMirror annotation, int index) {
      if (paramsDeclAnnos == null) {
        // There are usually few formal parameters.
        paramsDeclAnnos = new ArraySet<>(4);
      }

      return paramsDeclAnnos.add(Pair.of(index, annotation));
    }

    /**
     * If this wrapper holds a method, returns the inferred type of the receiver. If necessary,
     * initializes the {@code AnnotatedTypeMirror} for that location using {@code type} and {@code
     * atf} to a wrapper around the base type for the receiver type.
     *
     * @param type base type for the receiver type, used for initializing the returned {@code
     *     AnnotatedTypeMirror} the first time it's accessed
     * @param atf the annotated type factory of a given type system, whose type hierarchy will be
     *     used
     * @return an {@code AnnotatedTypeMirror} containing all annotations inferred for the receiver
     *     type
     */
    public AnnotatedTypeMirror getReceiverType(AnnotatedTypeMirror type, AnnotatedTypeFactory atf) {
      if (receiverType == null) {
        receiverType = AnnotatedTypeMirror.createType(type.getUnderlyingType(), atf, false);
      }

      return receiverType;
    }

    /**
     * If this wrapper holds a method, returns the inferred type of the return type. If necessary,
     * initializes the {@code AnnotatedTypeMirror} for that location using {@code type} and {@code
     * atf} to a wrapper around the base type for the return type.
     *
     * @param type base type for the return type, used for initializing the returned {@code
     *     AnnotatedTypeMirror} the first time it's accessed
     * @param atf the annotated type factory of a given type system, whose type hierarchy will be
     *     used
     * @return an {@code AnnotatedTypeMirror} containing all annotations inferred for the return
     *     type
     */
    public AnnotatedTypeMirror getReturnType(AnnotatedTypeMirror type, AnnotatedTypeFactory atf) {
      if (returnType == null) {
        returnType = AnnotatedTypeMirror.createType(type.getUnderlyingType(), atf, false);
      }

      return returnType;
    }

    /**
     * Returns the inferred declaration annotations on this executable, or null if there are no
     * annotations.
     *
     * @return the declaration annotations for this callable declaration
     */
    public AnnotationMirrorSet getDeclarationAnnotations() {
      if (declarationAnnotations == null) {
        return AnnotationMirrorSet.emptySet();
      }

      return AnnotationMirrorSet.unmodifiableSet(declarationAnnotations);
    }

    /**
     * Adds a declaration annotation to this callable declaration and returns whether it was a new
     * annotation.
     *
     * @param annotation the declaration annotation to add
     * @return true if {@code annotation} wasn't previously stored for this callable declaration
     */
    public boolean addDeclarationAnnotation(AnnotationMirror annotation) {
      if (declarationAnnotations == null) {
        declarationAnnotations = new AnnotationMirrorSet();
      }

      return declarationAnnotations.add(annotation);
    }

    /**
     * Attempts to remove the given declaration annotation from this callable declaration and
     * returns whether an annotation was successfully removed.
     *
     * @param anno an annotation
     * @return true if {@code anno} was removed; false if it was not present or otherwise couldn't
     *     be removed
     */
    /*package-private*/ boolean removeDeclarationAnnotation(AnnotationMirror anno) {
      if (declarationAnnotations == null) {
        return false;
      }
      return declarationAnnotations.remove(anno);
    }

    /**
     * Returns the inferred preconditions for this callable declaration. The keys of the returned
     * map use the same string formatting as the {@link
     * org.checkerframework.framework.qual.RequiresQualifier} annotation, e.g. "#1" for the first
     * parameter.
     *
     * <p>Although the map is immutable, the AnnotatedTypeMirrors within it can be modified, and
     * such changes will be reflected in the receiver CallableDeclarationAnnos object.
     *
     * @return a mapping from Java expression string to pairs of (inferred precondition for the
     *     expression, declared type of the expression)
     * @see #getPreconditionsForExpression
     */
    public Map<String, Pair<AnnotatedTypeMirror, AnnotatedTypeMirror>> getPreconditions() {
      if (preconditions == null) {
        return Collections.emptyMap();
      } else {
        return Collections.unmodifiableMap(preconditions);
      }
    }

    /**
     * Returns the inferred postconditions for this callable declaration. The keys of the returned
     * map use the same string formatting as the {@link
     * org.checkerframework.framework.qual.EnsuresQualifier} annotation, e.g. "#1" for the first
     * parameter.
     *
     * <p>Although the map is immutable, the AnnotatedTypeMirrors within it can be modified, and
     * such changes will be reflected in the receiver CallableDeclarationAnnos object.
     *
     * @return a mapping from Java expression string to pairs of (inferred postcondition for the
     *     expression, declared type of the expression)
     * @see #getPostconditionsForExpression
     */
    public Map<String, Pair<AnnotatedTypeMirror, AnnotatedTypeMirror>> getPostconditions() {
      if (postconditions == null) {
        postconditions = new HashMap<>(1);
      }

      return Collections.unmodifiableMap(postconditions);
    }

    /**
     * Returns an AnnotatedTypeMirror containing the preconditions for the given expression. Changes
     * to the returned AnnotatedTypeMirror are reflected in this CallableDeclarationAnnos.
     *
     * @param expression a string representing a Java expression, in the same format as the argument
     *     to a {@link org.checkerframework.framework.qual.RequiresQualifier} annotation
     * @param declaredType the declared type of {@code expression}
     * @param atf the annotated type factory of a given type system, whose type hierarchy will be
     *     used
     * @return an {@code AnnotatedTypeMirror} containing the annotations for the inferred
     *     preconditions for the given expression
     */
    public AnnotatedTypeMirror getPreconditionsForExpression(
        String expression, AnnotatedTypeMirror declaredType, AnnotatedTypeFactory atf) {
      if (preconditions == null) {
        preconditions = new HashMap<>(1);
      }

      if (!preconditions.containsKey(expression)) {
        AnnotatedTypeMirror preconditionsType =
            AnnotatedTypeMirror.createType(declaredType.getUnderlyingType(), atf, false);
        preconditions.put(expression, Pair.of(preconditionsType, declaredType));
      }

      return preconditions.get(expression).first;
    }

    /**
     * Returns an AnnotatedTypeMirror containing the postconditions for the given expression.
     * Changes to the returned AnnotatedTypeMirror are reflected in this CallableDeclarationAnnos.
     *
     * @param expression a string representing a Java expression, in the same format as the argument
     *     to a {@link org.checkerframework.framework.qual.EnsuresQualifier} annotation
     * @param declaredType the declared type of {@code expression}
     * @param atf the annotated type factory of a given type system, whose type hierarchy will be
     *     used
     * @return an {@code AnnotatedTypeMirror} containing the annotations for the inferred
     *     postconditions for the given expression
     */
    public AnnotatedTypeMirror getPostconditionsForExpression(
        String expression, AnnotatedTypeMirror declaredType, AnnotatedTypeFactory atf) {
      if (postconditions == null) {
        postconditions = new HashMap<>(1);
      }

      if (!postconditions.containsKey(expression)) {
        AnnotatedTypeMirror postconditionsType =
            AnnotatedTypeMirror.createType(declaredType.getUnderlyingType(), atf, false);
        postconditions.put(expression, Pair.of(postconditionsType, declaredType));
      }

      return postconditions.get(expression).first;
    }

    /**
     * Transfers all annotations inferred by whole program inference for the return type, receiver
     * type, and parameter types for the wrapped declaration to their corresponding JavaParser
     * locations.
     */
    public void transferAnnotations() {
      if (atypeFactory instanceof GenericAnnotatedTypeFactory<?, ?, ?, ?>) {
        GenericAnnotatedTypeFactory<?, ?, ?, ?> genericAtf =
            (GenericAnnotatedTypeFactory<?, ?, ?, ?>) atypeFactory;
        for (AnnotationMirror contractAnno : genericAtf.getContractAnnotations(this)) {
          declaration.addAnnotation(
              AnnotationMirrorToAnnotationExprConversion.annotationMirrorToAnnotationExpr(
                  contractAnno));
        }
      }

      if (declarationAnnotations != null && declaration != null) {
        for (AnnotationMirror annotation : declarationAnnotations) {
          declaration.addAnnotation(
              AnnotationMirrorToAnnotationExprConversion.annotationMirrorToAnnotationExpr(
                  annotation));
        }
      }

      if (paramsDeclAnnos != null) {
        for (Pair<Integer, AnnotationMirror> pair : paramsDeclAnnos) {
          Parameter param = declaration.getParameter(pair.first);
          param.addAnnotation(
              AnnotationMirrorToAnnotationExprConversion.annotationMirrorToAnnotationExpr(
                  pair.second));
        }
      }

      if (returnType != null) {
        // If a return type exists, then the declaration must be a method, not a
        // constructor.
        WholeProgramInferenceJavaParserStorage.transferAnnotations(
            returnType, declaration.asMethodDeclaration().getType());
      }

      if (receiverType != null) {
        addExplicitReceiver(declaration.asMethodDeclaration());
        // The receiver won't be present for an anonymous class.
        if (declaration.getReceiverParameter().isPresent()) {
          WholeProgramInferenceJavaParserStorage.transferAnnotations(
              receiverType, declaration.getReceiverParameter().get().getType());
        }
      }

      if (parameterTypes == null) {
        return;
      }

      for (int i = 0; i < parameterTypes.size(); i++) {
        AnnotatedTypeMirror inferredType = parameterTypes.get(i);
        if (inferredType == null) {
          // Can occur if the only places that this method was called were
          // outside the compilation unit.
          continue;
        }
        Parameter param = declaration.getParameter(i);
        Type javaParserType = param.getType();
        if (param.isVarArgs()) {
          NodeList<AnnotationExpr> varArgsAnnoExprs =
              AnnotationMirrorToAnnotationExprConversion.annotationMirrorSetToAnnotationExprList(
                  inferredType.getAnnotations());
          param.setVarArgsAnnotations(varArgsAnnoExprs);

          AnnotatedTypeMirror inferredComponentType =
              ((AnnotatedArrayType) inferredType).getComponentType();
          WholeProgramInferenceJavaParserStorage.transferAnnotations(
              inferredComponentType, javaParserType);
        } else {
          WholeProgramInferenceJavaParserStorage.transferAnnotations(inferredType, javaParserType);
        }
      }
    }

    @Override
    public String toString() {
      return "CallableDeclarationAnnos [declaration="
          + declaration
          + ", parameterTypes="
          + parameterTypes
          + ", receiverType="
          + receiverType
          + ", returnType="
          + returnType
          + "]";
    }
  }

  /**
   * Deep copy (according to the {@code DeepCopyable} interface) a pre- or post-condition map.
   *
   * @param orig the map to copy
   * @return a deep copy of the map
   */
  private static Map<String, Pair<AnnotatedTypeMirror, AnnotatedTypeMirror>>
      deepCopyMapOfStringToPair(
          @Nullable Map<String, Pair<AnnotatedTypeMirror, AnnotatedTypeMirror>> orig) {
    if (orig == null) {
      return null;
    }
    Map<String, Pair<AnnotatedTypeMirror, AnnotatedTypeMirror>> result =
        new HashMap<>(CollectionsPlume.mapCapacity(orig.size()));
    result.clear();
    for (Map.Entry<String, Pair<AnnotatedTypeMirror, AnnotatedTypeMirror>> entry :
        orig.entrySet()) {
      String javaExpression = entry.getKey();
      Pair<AnnotatedTypeMirror, AnnotatedTypeMirror> atms = entry.getValue();
      result.put(javaExpression, Pair.deepCopy(atms));
    }
    return result;
  }

  /** Stores the JavaParser node for a field and the annotations that have been inferred for it. */
  private static class FieldAnnos implements DeepCopyable<FieldAnnos> {
    /** Wrapped field declaration. */
    public final VariableDeclarator declaration;
    /** Inferred type for field, initialized the first time it's accessed. */
    private @MonotonicNonNull AnnotatedTypeMirror type = null;
    /** Annotations on the field declaration. */
    private @MonotonicNonNull AnnotationMirrorSet declarationAnnotations = null;

    /**
     * Creates a wrapper for the given field declaration.
     *
     * @param declaration field declaration to wrap
     */
    public FieldAnnos(VariableDeclarator declaration) {
      this.declaration = declaration;
    }

    @Override
    public FieldAnnos deepCopy() {
      FieldAnnos result = new FieldAnnos(declaration);
      result.type = DeepCopyable.deepCopyOrNull(this.type);
      result.declarationAnnotations = DeepCopyable.deepCopyOrNull(this.declarationAnnotations);
      return result;
    }

    /**
     * Returns the inferred type of the field. If necessary, initializes the {@code
     * AnnotatedTypeMirror} for that location using {@code type} and {@code atf} to a wrapper around
     * the base type for the field.
     *
     * @param type base type for the field, used for initializing the returned {@code
     *     AnnotatedTypeMirror} the first time it's accessed
     * @param atf the annotated type factory of a given type system, whose type hierarchy will be
     *     used
     * @return an {@code AnnotatedTypeMirror} containing all annotations inferred for the field
     */
    public AnnotatedTypeMirror getType(AnnotatedTypeMirror type, AnnotatedTypeFactory atf) {
      if (this.type == null) {
        this.type = AnnotatedTypeMirror.createType(type.getUnderlyingType(), atf, false);
      }

      return this.type;
    }

    /**
     * Returns the inferred declaration annotations on this field, or an empty set if there are no
     * annotations.
     *
     * @return the declaration annotations for this field declaration
     */
    @SuppressWarnings("UnusedMethod")
    public AnnotationMirrorSet getDeclarationAnnotations() {
      if (declarationAnnotations == null) {
        declarationAnnotations = new AnnotationMirrorSet();
      }

      return AnnotationMirrorSet.unmodifiableSet(declarationAnnotations);
    }

    /**
     * Adds a declaration annotation to this field declaration and returns whether it was a new
     * annotation.
     *
     * @param annotation declaration annotation to add
     * @return true if {@code annotation} wasn't previously stored for this field declaration
     */
    public boolean addDeclarationAnnotation(AnnotationMirror annotation) {
      if (declarationAnnotations == null) {
        declarationAnnotations = new AnnotationMirrorSet();
      }

      return declarationAnnotations.add(annotation);
    }

    /**
     * Transfers all annotations inferred by whole program inference on this field to the JavaParser
     * nodes for that field.
     */
    public void transferAnnotations() {
      if (type == null) {
        return;
      }

      if (declarationAnnotations != null) {
        // Don't add directly to the type of the variable declarator,
        // because declaration annotations need to be attached to the FieldDeclaration
        // node instead.
        Node declParent = declaration.getParentNode().orElse(null);
        if (declParent instanceof FieldDeclaration) {
          FieldDeclaration decl = (FieldDeclaration) declParent;
          for (AnnotationMirror annotation : declarationAnnotations) {
            decl.addAnnotation(
                AnnotationMirrorToAnnotationExprConversion.annotationMirrorToAnnotationExpr(
                    annotation));
          }
        }
      }

      // Don't transfer type annotations to variable declarators with sibling
      // variable declarators, because they're printed incorrectly (as "???").
      // (A variable declarator can have siblings if it's part of a declaration
      // like "int x, y, z;", which is bad style but legal Java.)
      // In any event, WPI doesn't consider the LUB of the types of the siblings,
      // so any inferred type is likely to be wrong.
      // TODO: avoid inferring these types at all, or take the LUB of all assignments
      // to the siblings. Unfortunately, VariableElements don't track whether they have
      // siblings, and there's no other information about the declaration for
      // WholeProgramInferenceImplementation to use: to determine that there are siblings,
      // a parse tree is needed.
      boolean foundVariableDeclarator = false;
      for (Node child : this.declaration.getParentNode().get().getChildNodes()) {
        if (child instanceof VariableDeclarator) {
          if (foundVariableDeclarator) {
            // This is the second VariableDeclarator that was found.
            return;
          }
          foundVariableDeclarator = true;
        }
      }
      Type newType = (Type) declaration.getType().accept(new CloneVisitor(), null);
      WholeProgramInferenceJavaParserStorage.transferAnnotations(type, newType);
      declaration.setType(newType);
    }

    @Override
    public String toString() {
      return "FieldAnnos [declaration=" + declaration + ", type=" + type + "]";
    }
  }
}<|MERGE_RESOLUTION|>--- conflicted
+++ resolved
@@ -1390,14 +1390,11 @@
           + "]";
     }
 
-<<<<<<< HEAD
-=======
     /**
      * Returns a verbose printed representation of this.
      *
      * @return a verbose printed representation of this
      */
->>>>>>> e8f26ca0
     public String toStringVerbose() {
       return toString();
     }
