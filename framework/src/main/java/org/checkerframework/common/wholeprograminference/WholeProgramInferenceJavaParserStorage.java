package org.checkerframework.common.wholeprograminference;

import com.github.javaparser.ast.CompilationUnit;
import com.github.javaparser.ast.NodeList;
import com.github.javaparser.ast.body.CallableDeclaration;
import com.github.javaparser.ast.body.ClassOrInterfaceDeclaration;
import com.github.javaparser.ast.body.ConstructorDeclaration;
import com.github.javaparser.ast.body.EnumDeclaration;
import com.github.javaparser.ast.body.MethodDeclaration;
import com.github.javaparser.ast.body.Parameter;
import com.github.javaparser.ast.body.ReceiverParameter;
import com.github.javaparser.ast.body.TypeDeclaration;
import com.github.javaparser.ast.body.VariableDeclarator;
import com.github.javaparser.ast.expr.AnnotationExpr;
import com.github.javaparser.ast.expr.ObjectCreationExpr;
import com.github.javaparser.ast.type.ClassOrInterfaceType;
import com.github.javaparser.ast.type.Type;
import com.github.javaparser.ast.type.TypeParameter;
import com.github.javaparser.ast.visitor.CloneVisitor;
import com.github.javaparser.printer.DefaultPrettyPrinter;
import com.sun.source.tree.ClassTree;
import com.sun.source.tree.MethodTree;
import com.sun.source.tree.NewClassTree;
import com.sun.source.tree.VariableTree;
import com.sun.tools.javac.code.Symbol.ClassSymbol;
import com.sun.tools.javac.code.Symbol.VarSymbol;
import java.io.File;
import java.io.FileNotFoundException;
import java.io.FileWriter;
import java.io.IOException;
import java.util.ArrayList;
import java.util.Collections;
import java.util.HashMap;
import java.util.HashSet;
import java.util.List;
import java.util.Map;
import java.util.Set;
import javax.lang.model.element.AnnotationMirror;
import javax.lang.model.element.Element;
import javax.lang.model.element.ExecutableElement;
import javax.lang.model.element.TypeElement;
import javax.lang.model.element.VariableElement;
import javax.lang.model.type.TypeKind;
import javax.lang.model.type.TypeMirror;
import org.checkerframework.checker.nullness.qual.MonotonicNonNull;
import org.checkerframework.checker.nullness.qual.Nullable;
import org.checkerframework.checker.signature.qual.BinaryName;
import org.checkerframework.common.basetype.BaseTypeChecker;
import org.checkerframework.common.wholeprograminference.WholeProgramInference.OutputFormat;
import org.checkerframework.dataflow.analysis.Analysis;
import org.checkerframework.framework.ajava.AnnotationMirrorToAnnotationExprConversion;
import org.checkerframework.framework.ajava.AnnotationTransferVisitor;
import org.checkerframework.framework.ajava.DefaultJointVisitor;
import org.checkerframework.framework.ajava.JointJavacJavaParserVisitor;
import org.checkerframework.framework.qual.TypeUseLocation;
import org.checkerframework.framework.type.AnnotatedTypeFactory;
import org.checkerframework.framework.type.AnnotatedTypeMirror;
import org.checkerframework.framework.type.AnnotatedTypeMirror.AnnotatedArrayType;
import org.checkerframework.framework.type.GenericAnnotatedTypeFactory;
import org.checkerframework.framework.util.JavaParserUtil;
import org.checkerframework.javacutil.AnnotationUtils;
import org.checkerframework.javacutil.BugInCF;
import org.checkerframework.javacutil.ElementUtils;
import org.checkerframework.javacutil.TreeUtils;
import scenelib.annotations.util.JVMNames;

/**
 * This is an implementation of {@link WholeProgramInferenceStorage} that stores annotations
 * directly with the JavaParser node corresponding to the annotation's location. It outputs ajava
 * files.
 */
public class WholeProgramInferenceJavaParserStorage
    implements WholeProgramInferenceStorage<AnnotatedTypeMirror> {

  /**
   * Directory where .ajava files will be written to and read from. This directory is relative to
   * where the javac command is executed.
   */
  public static final String AJAVA_FILES_PATH =
      "build" + File.separator + "whole-program-inference" + File.separator;

  /** The type factory associated with this. */
  protected final AnnotatedTypeFactory atypeFactory;

  /**
   * Maps from binary class name to the wrapper containing the class. Contains all classes in Java
   * source files containing an Element for which an annotation has been inferred.
   */
  private Map<@BinaryName String, ClassOrInterfaceAnnos> classToAnnos = new HashMap<>();

  /**
   * Files containing classes for which an annotation has been inferred since the last time files
   * were written to disk.
   */
  private Set<String> modifiedFiles = new HashSet<>();

  /** Mapping from source file to the wrapper for the compilation unit parsed from that file. */
  private Map<String, CompilationUnitAnnos> sourceToAnnos = new HashMap<>();

  /**
   * Constructs a new {@code WholeProgramInferenceJavaParser} that has not yet inferred any
   * annotations.
   *
   * @param atypeFactory the associated type factory
   */
  public WholeProgramInferenceJavaParserStorage(AnnotatedTypeFactory atypeFactory) {
    this.atypeFactory = atypeFactory;
  }

  @Override
  public String getFileForElement(Element elt) {
    return addClassesForElement(elt);
  }

  @Override
  public void setFileModified(String path) {
    modifiedFiles.add(path);
  }

  ///
  /// Reading stored annotations
  ///

  @Override
  public boolean hasStorageLocationForMethod(ExecutableElement methodElt) {
    return getMethodAnnos(methodElt) != null;
  }

  /**
   * Get the annotations for a method or constructor.
   *
   * @param methodElt the method or constructor
   * @return the annotations for a method or constructor
   */
  private CallableDeclarationAnnos getMethodAnnos(ExecutableElement methodElt) {
    String className = ElementUtils.getEnclosingClassName(methodElt);
    // Read in classes for the element.
    getFileForElement(methodElt);
    ClassOrInterfaceAnnos classAnnos = classToAnnos.get(className);
    CallableDeclarationAnnos methodAnnos =
        classAnnos.callableDeclarations.get(JVMNames.getJVMMethodSignature(methodElt));
    return methodAnnos;
  }

  @Override
  public AnnotatedTypeMirror getParameterAnnotations(
      ExecutableElement methodElt,
      int i,
      AnnotatedTypeMirror paramATM,
      VariableElement ve,
      AnnotatedTypeFactory atypeFactory) {
    CallableDeclarationAnnos methodAnnos = getMethodAnnos(methodElt);
    return methodAnnos.getParameterTypeInitialized(paramATM, i, atypeFactory);
  }

  @Override
  public AnnotatedTypeMirror getReceiverAnnotations(
      ExecutableElement methodElt,
      AnnotatedTypeMirror paramATM,
      AnnotatedTypeFactory atypeFactory) {
    CallableDeclarationAnnos methodAnnos = getMethodAnnos(methodElt);
    return methodAnnos.getReceiverType(paramATM, atypeFactory);
  }

  @Override
  public AnnotatedTypeMirror getReturnAnnotations(
      ExecutableElement methodElt, AnnotatedTypeMirror atm, AnnotatedTypeFactory atypeFactory) {
    CallableDeclarationAnnos methodAnnos = getMethodAnnos(methodElt);
    return methodAnnos.getReturnType(atm, atypeFactory);
  }

  @Override
  public AnnotatedTypeMirror getFieldAnnotations(
      Element element,
      String fieldName,
      AnnotatedTypeMirror lhsATM,
      AnnotatedTypeFactory atypeFactory) {
    ClassSymbol enclosingClass = ((VarSymbol) element).enclClass();
    // Read in classes for the element.
    getFileForElement(element);
    @SuppressWarnings("signature") // https://tinyurl.com/cfissue/3094
    @BinaryName String className = enclosingClass.flatname.toString();
    ClassOrInterfaceAnnos classAnnos = classToAnnos.get(className);
    return classAnnos.fields.get(fieldName).getType(lhsATM, atypeFactory);
  }

  @Override
  public AnnotatedTypeMirror getPreOrPostconditionsForField(
      Analysis.BeforeOrAfter preOrPost,
      ExecutableElement methodElement,
      VariableElement fieldElement,
      AnnotatedTypeFactory atypeFactory) {
    switch (preOrPost) {
      case BEFORE:
        return getPreconditionsForField(methodElement, fieldElement, atypeFactory);
      case AFTER:
        return getPostconditionsForField(methodElement, fieldElement, atypeFactory);
      default:
        throw new BugInCF("Unexpected " + preOrPost);
    }
  }

  /**
   * Returns the precondition annotations for a field.
   *
   * @param methodElement the method
   * @param fieldElement the field
   * @param atypeFactory the type factory
   * @return the precondition annotations for a field
   */
  private AnnotatedTypeMirror getPreconditionsForField(
      ExecutableElement methodElement,
      VariableElement fieldElement,
      AnnotatedTypeFactory atypeFactory) {
    CallableDeclarationAnnos methodAnnos = getMethodAnnos(methodElement);
    return methodAnnos.getPreconditionsForField(fieldElement, atypeFactory);
  }

  /**
   * Returns the postcondition annotations for a field.
   *
   * @param methodElement the method
   * @param fieldElement the field
   * @param atypeFactory the type factory
   * @return the postcondition annotations for a field
   */
  private AnnotatedTypeMirror getPostconditionsForField(
      ExecutableElement methodElement,
      VariableElement fieldElement,
      AnnotatedTypeFactory atypeFactory) {
    CallableDeclarationAnnos methodAnnos = getMethodAnnos(methodElement);
    return methodAnnos.getPostconditionsForField(fieldElement, atypeFactory);
  }

  @Override
  public boolean addMethodDeclarationAnnotation(
      ExecutableElement methodElt, AnnotationMirror anno) {

    CallableDeclarationAnnos methodAnnos = getMethodAnnos(methodElt);
    boolean isNewAnnotation = methodAnnos.addDeclarationAnnotation(anno);
    if (isNewAnnotation) {
      modifiedFiles.add(getFileForElement(methodElt));
    }
    return isNewAnnotation;
  }

  @Override
  public AnnotatedTypeMirror atmFromStorageLocation(
      TypeMirror typeMirror, AnnotatedTypeMirror storageLocation) {
    return storageLocation;
  }

  @Override
  public void updateStorageLocationFromAtm(
      AnnotatedTypeMirror newATM,
      AnnotatedTypeMirror curATM,
      AnnotatedTypeMirror typeToUpdate,
      TypeUseLocation defLoc,
      boolean ignoreIfAnnotated) {
    // Clears only the annotations that are supported by atypeFactory.
    // The others stay intact.
    Set<AnnotationMirror> annosToRemove = AnnotationUtils.createAnnotationSet();
    for (AnnotationMirror anno : typeToUpdate.getAnnotations()) {
      if (atypeFactory.isSupportedQualifier(anno)) {
        annosToRemove.add(anno);
      }
    }

    // This method may be called consecutive times to modify the same AnnotatedTypeMirror.
    // Each time it is called, the AnnotatedTypeMirror has a better type
    // estimate for the modified AnnotatedTypeMirror. Therefore, it is not a problem to remove
    // all annotations before inserting the new annotations.
    typeToUpdate.removeAnnotations(annosToRemove);

    // Only update the AnnotatedTypeMirror if there are no explicit annotations
    if (curATM.getExplicitAnnotations().isEmpty() || !ignoreIfAnnotated) {
      for (AnnotationMirror am : newATM.getAnnotations()) {
        typeToUpdate.addAnnotation(am);
      }
    } else if (curATM.getKind() == TypeKind.TYPEVAR) {
      // getExplicitAnnotations will be non-empty for type vars whose bounds are explicitly
      // annotated.  So instead, only insert the annotation if there is not primary annotation
      // of the same hierarchy.
      for (AnnotationMirror am : newATM.getAnnotations()) {
        if (curATM.getAnnotationInHierarchy(am) != null) {
          // Don't insert if the type is already has a primary annotation
          // in the same hierarchy.
          break;
        }

        typeToUpdate.addAnnotation(am);
      }
    }

    if (newATM.getKind() == TypeKind.ARRAY) {
      AnnotatedArrayType newAAT = (AnnotatedArrayType) newATM;
      AnnotatedArrayType oldAAT = (AnnotatedArrayType) curATM;
      AnnotatedArrayType aatToUpdate = (AnnotatedArrayType) typeToUpdate;
      updateStorageLocationFromAtm(
          newAAT.getComponentType(),
          oldAAT.getComponentType(),
          aatToUpdate.getComponentType(),
          defLoc,
          ignoreIfAnnotated);
    }
  }

  ///
  /// Reading in files
  ///

  @Override
  public void preprocessClassTree(ClassTree classTree) {
    addClassTree(classTree);
  }

  /**
   * Reads in the source file containing {@code tree} and creates wrappers around all classes in the
   * file. Stores the wrapper for the compilation unit in {@link #sourceToAnnos} and stores the
   * wrappers of all classes in the file in {@link #classToAnnos}.
   *
   * @param tree tree for class to add
   */
  private void addClassTree(ClassTree tree) {
    TypeElement element = TreeUtils.elementFromDeclaration(tree);
    String className = ElementUtils.getBinaryName(element);
    if (classToAnnos.containsKey(className)) {
      return;
    }

    TypeElement toplevelClass = ElementUtils.toplevelEnclosingTypeElement(element);
    String path = ElementUtils.getSourceFilePath(toplevelClass);
    addSourceFile(path);
    CompilationUnitAnnos sourceAnnos = sourceToAnnos.get(path);
    TypeDeclaration<?> javaParserNode =
        sourceAnnos.getClassOrInterfaceDeclarationByName(toplevelClass.getSimpleName().toString());
    ClassTree toplevelClassTree = atypeFactory.getTreeUtils().getTree(toplevelClass);
    createWrappersForClass(toplevelClassTree, javaParserNode, sourceAnnos);
  }

  /**
   * Reads in the file at {@code path} and creates a wrapper around its compilation unit. Stores the
   * wrapper in {@link #sourceToAnnos}, but doesn't create wrappers around any classes in the file.
   *
   * @param path path to source file to read
   */
  private void addSourceFile(String path) {
    if (sourceToAnnos.containsKey(path)) {
      return;
    }

    CompilationUnit root;
    try {
      root = JavaParserUtil.parseCompilationUnit(new File(path));
    } catch (FileNotFoundException e) {
      throw new BugInCF("Failed to read Java file " + path, e);
    }
    JavaParserUtil.concatenateAddedStringLiterals(root);
    CompilationUnitAnnos sourceAnnos = new CompilationUnitAnnos(root);
    sourceToAnnos.put(path, sourceAnnos);
  }

  /**
   * The first two arugments are a javac tree and a JavaParser node representing the same class.
   * This method creates wrappers around all the classes, fields, and methods in that class, and
   * stores those wrappers in {@code sourceAnnos}.
   *
   * @param javacClass javac tree for class
   * @param javaParserClass JavaParser node corresponding to the same class as {@code javacClass}
   * @param sourceAnnos compilation unit wrapper to add new wrappers to
   */
  private void createWrappersForClass(
      ClassTree javacClass, TypeDeclaration<?> javaParserClass, CompilationUnitAnnos sourceAnnos) {
    JointJavacJavaParserVisitor visitor =
        new DefaultJointVisitor() {
          @Override
          public void processClass(
              ClassTree javacTree, ClassOrInterfaceDeclaration javaParserNode) {
            addClass(javacTree);
          }

          @Override
          public void processClass(ClassTree javacTree, EnumDeclaration javaParserNode) {
            addClass(javacTree);
          }

          @Override
          public void processNewClass(NewClassTree javacTree, ObjectCreationExpr javaParserNode) {
            if (javacTree.getClassBody() != null) {
              addClass(javacTree.getClassBody());
            }
          }

          /**
           * Creates a wrapper around the class for {@code tree} and stores it in {@code
           * sourceAnnos}.
           *
           * @param tree tree to add
           */
          private void addClass(ClassTree tree) {
            TypeElement classElt = TreeUtils.elementFromDeclaration(tree);
            String className = ElementUtils.getBinaryName(classElt);
            ClassOrInterfaceAnnos typeWrapper = new ClassOrInterfaceAnnos();
            if (!classToAnnos.containsKey(className)) {
              classToAnnos.put(className, typeWrapper);
            }

            sourceAnnos.types.add(typeWrapper);
          }

          @Override
          public void processMethod(MethodTree javacTree, MethodDeclaration javaParserNode) {
            addCallableDeclaration(javacTree, javaParserNode);
          }

          @Override
          public void processMethod(MethodTree javacTree, ConstructorDeclaration javaParserNode) {
            addCallableDeclaration(javacTree, javaParserNode);
          }

          /**
           * Creates a wrapper around {@code javacTree} with the corresponding declaration {@code
           * javaParserNode} and stores it in {@code sourceAnnos}.
           *
           * @param javacTree javac tree for declaration to add
           * @param javaParserNode JavaParser node for the same class as {@code javacTree}
           */
          private void addCallableDeclaration(
              MethodTree javacTree, CallableDeclaration<?> javaParserNode) {
            ExecutableElement elt = TreeUtils.elementFromDeclaration(javacTree);
            String className = ElementUtils.getEnclosingClassName(elt);
            ClassOrInterfaceAnnos enclosingClass = classToAnnos.get(className);
            String executableSignature = JVMNames.getJVMMethodSignature(javacTree);
            if (!enclosingClass.callableDeclarations.containsKey(executableSignature)) {
              enclosingClass.callableDeclarations.put(
                  executableSignature, new CallableDeclarationAnnos(javaParserNode));
            }
          }

          @Override
          public void processVariable(VariableTree javacTree, VariableDeclarator javaParserNode) {
            // This seems to occur when javacTree is a local variable in the second
            // class located in a source file. If this check returns false, then the
            // below call to TreeUtils.elementFromDeclaration causes a crash.
            if (TreeUtils.elementFromTree(javacTree) == null) {
              return;
            }

            VariableElement elt = TreeUtils.elementFromDeclaration(javacTree);
            if (!elt.getKind().isField()) {
              return;
            }

            String enclosingClassName = ElementUtils.getEnclosingClassName(elt);
            ClassOrInterfaceAnnos enclosingClass = classToAnnos.get(enclosingClassName);
            String fieldName = javacTree.getName().toString();
            if (!enclosingClass.fields.containsKey(fieldName)) {
              enclosingClass.fields.put(fieldName, new FieldAnnos(javaParserNode));
            }
          }
        };
    visitor.visitClass(javacClass, javaParserClass);
  }

  /**
   * Calls {@link #addSourceFile(String)} for the file containing the given element.
   *
   * @param element the element for the source file to add
   * @return path of the file containing {@code element}
   */
  private String addClassesForElement(Element element) {
    if (!ElementUtils.isElementFromSourceCode(element)) {
      throw new BugInCF("Called addClassesForElement for non-source element: " + element);
    }

    TypeElement toplevelClass = ElementUtils.toplevelEnclosingTypeElement(element);
    String path = ElementUtils.getSourceFilePath(toplevelClass);
    if (classToAnnos.containsKey(ElementUtils.getBinaryName(toplevelClass))) {
      return path;
    }

    addSourceFile(path);
    CompilationUnitAnnos sourceAnnos = sourceToAnnos.get(path);
    ClassTree toplevelClassTree = (ClassTree) atypeFactory.declarationFromElement(toplevelClass);
    TypeDeclaration<?> javaParserNode =
        sourceAnnos.getClassOrInterfaceDeclarationByName(toplevelClass.getSimpleName().toString());
    createWrappersForClass(toplevelClassTree, javaParserNode, sourceAnnos);
    return path;
  }

  ///
  /// Writing to a file
  ///

  // The prepare*ForWriting hooks are needed in addition to the postProcessClassTree hook because
  // a scene may be modifed and written at any time, including before or after
  // postProcessClassTree is called.

  /**
   * Side-effects the compilation unit annotations to make any desired changes before writing to a
   * file.
   *
   * @param compilationUnitAnnos the compilation unit annotations to modify
   */
  public void prepareCompilationUnitForWriting(CompilationUnitAnnos compilationUnitAnnos) {
    for (ClassOrInterfaceAnnos type : compilationUnitAnnos.types) {
      prepareClassForWriting(type);
    }
  }

  /**
   * Side-effects the class annotations to make any desired changes before writing to a file.
   *
   * @param classAnnos the class annotations to modify
   */
  public void prepareClassForWriting(ClassOrInterfaceAnnos classAnnos) {
    for (Map.Entry<String, CallableDeclarationAnnos> methodEntry :
        classAnnos.callableDeclarations.entrySet()) {
      prepareMethodForWriting(methodEntry.getValue());
    }
  }

  /**
   * Side-effects the method or constructor annotations to make any desired changes before writing
   * to a file.
   *
   * @param methodAnnos the method or constructor annotations to modify
   */
  public void prepareMethodForWriting(CallableDeclarationAnnos methodAnnos) {
    atypeFactory.prepareMethodForWriting(methodAnnos);
  }

  @Override
  public void writeResultsToFile(OutputFormat outputFormat, BaseTypeChecker checker) {
    if (outputFormat != OutputFormat.AJAVA) {
      throw new BugInCF("WholeProgramInferenceJavaParser used with format " + outputFormat);
    }

    File outputDir = new File(AJAVA_FILES_PATH);
    if (!outputDir.exists()) {
      outputDir.mkdirs();
    }

    for (String path : modifiedFiles) {
      CompilationUnitAnnos root = sourceToAnnos.get(path);
      prepareCompilationUnitForWriting(root);
      root.transferAnnotations(checker);
      String packageDir = AJAVA_FILES_PATH;
      if (root.compilationUnit.getPackageDeclaration().isPresent()) {
        packageDir +=
            File.separator
                + root.compilationUnit
                    .getPackageDeclaration()
                    .get()
                    .getNameAsString()
                    .replaceAll("\\.", File.separator);
      }

      File packageDirFile = new File(packageDir);
      if (!packageDirFile.exists()) {
        packageDirFile.mkdirs();
      }

      String name = new File(path).getName();
      if (name.endsWith(".java")) {
        name = name.substring(0, name.length() - ".java".length());
      }

      name += "-" + checker.getClass().getCanonicalName() + ".ajava";
      String outputPath = packageDir + File.separator + name;
      try {
        FileWriter writer = new FileWriter(outputPath);

        // JavaParser can output using lexical preserving printing, which writes the file such that
        // its formatting is close to the original source file it was parsed from as
        // possible. Currently, this feature is very buggy and crashes when adding annotations in
        // certain locations. This implementation could be used instead if it's fixed in JavaParser.
        // LexicalPreservingPrinter.print(root.declaration, writer);

        DefaultPrettyPrinter prettyPrinter = new DefaultPrettyPrinter();
        writer.write(prettyPrinter.print(root.compilationUnit));
        writer.close();
      } catch (IOException e) {
        throw new BugInCF("Error while writing ajava file " + outputPath, e);
      }
    }

    modifiedFiles.clear();
  }

  /**
   * Adds an explicit receiver type to a JavaParser method declaration.
   *
   * @param methodDeclaration declaration to add a receiver to
   */
  private static void addExplicitReceiver(MethodDeclaration methodDeclaration) {
    if (methodDeclaration.getReceiverParameter().isPresent()) {
      return;
    }

    com.github.javaparser.ast.Node parent = methodDeclaration.getParentNode().get();
    if (!(parent instanceof TypeDeclaration)) {
      return;
    }

    TypeDeclaration<?> parentDecl = (TypeDeclaration<?>) parent;
    ClassOrInterfaceType receiver = new ClassOrInterfaceType();
    receiver.setName(parentDecl.getName());
    if (parentDecl.isClassOrInterfaceDeclaration()) {
      ClassOrInterfaceDeclaration parentClassDecl = parentDecl.asClassOrInterfaceDeclaration();
      if (!parentClassDecl.getTypeParameters().isEmpty()) {
        NodeList<Type> typeArgs = new NodeList<>();
        for (TypeParameter typeParam : parentClassDecl.getTypeParameters()) {
          ClassOrInterfaceType typeArg = new ClassOrInterfaceType();
          typeArg.setName(typeParam.getNameAsString());
          typeArgs.add(typeArg);
        }

        receiver.setTypeArguments(typeArgs);
      }
    }

    methodDeclaration.setReceiverParameter(new ReceiverParameter(receiver, "this"));
  }

  /**
   * Transfers all annotations for {@code annotatedType} and its nested types to {@code target},
   * which is the JavaParser node representing the same type. Does nothing if {@code annotatedType}
   * is null (this may occur if there are no inferred annotations for the type).
   *
   * @param annotatedType type to transfer annotations from
   * @param target the JavaParser type to transfer annotation to; must represent the same type as
   *     {@code annotatedType}
   */
  private static void transferAnnotations(
      @Nullable AnnotatedTypeMirror annotatedType, Type target) {
    if (annotatedType == null) {
      return;
    }

    target.accept(new AnnotationTransferVisitor(), annotatedType);
  }

  ///
  /// Storing annotations
  ///

  /**
   * Stores the JavaParser node for a compilation unit and the list of wrappers for the classes and
   * interfaces in that compilation unit.
   */
  private static class CompilationUnitAnnos {
    /** Compilation unit being wrapped. */
    public CompilationUnit compilationUnit;
    /** Wrappers for classes and interfaces in {@code compilationUnit}. */
    public List<ClassOrInterfaceAnnos> types;

    /**
     * Constructs a wrapper around the given compilation unit.
     *
     * @param compilationUnit compilation unit to wrap
     */
    public CompilationUnitAnnos(CompilationUnit compilationUnit) {
      this.compilationUnit = compilationUnit;
      types = new ArrayList<>();
    }

    /**
     * Transfers all annotations inferred by whole program inference for the wrapped compilation
     * unit to their corresponding JavaParser locations.
     *
     * @param checker the checker who's name to include in the @AnnotatedFor annotation
     */
    public void transferAnnotations(BaseTypeChecker checker) {
      JavaParserUtil.clearAnnotations(compilationUnit);
      for (TypeDeclaration<?> typeDecl : compilationUnit.getTypes()) {
        typeDecl.addSingleMemberAnnotation(
            "org.checkerframework.framework.qual.AnnotatedFor",
            "\"" + checker.getClass().getCanonicalName() + "\"");
      }

      for (ClassOrInterfaceAnnos typeAnnos : types) {
        typeAnnos.transferAnnotations();
      }
    }

    /**
     * Returns the top-level type declaration named {@code name} in the compilation unit.
     *
     * @param name name of type declaration
     * @return the type declaration named {@code name} in the wrapped compilation unit
     */
    public TypeDeclaration<?> getClassOrInterfaceDeclarationByName(String name) {
      return JavaParserUtil.getTypeDeclarationByName(compilationUnit, name);
    }
  }

  /**
   * Stores wrappers for the locations where annotations may be inferred in a class or interface.
   */
  private static class ClassOrInterfaceAnnos {
    /**
     * Mapping from JVM method signatures to the wrapper containing the corresponding executable.
     */
    public Map<String, CallableDeclarationAnnos> callableDeclarations = new HashMap<>();
    /** Mapping from field names to wrappers for those fields. */
    public Map<String, FieldAnnos> fields = new HashMap<>(2);

    /**
     * Transfers all annotations inferred by whole program inference for the methods and fields in
     * the wrapper class or interface to their corresponding JavaParser locations.
     */
    public void transferAnnotations() {
      for (CallableDeclarationAnnos callableAnnos : callableDeclarations.values()) {
        callableAnnos.transferAnnotations();
      }

      for (FieldAnnos field : fields.values()) {
        field.transferAnnotations();
      }
    }

    @Override
    public String toString() {
      return "ClassOrInterfaceAnnos [callableDeclarations="
          + callableDeclarations
          + ", fields="
          + fields
          + "]";
    }
  }

  /**
   * Stores the JavaParser node for a method or constructor and the annotations that have been
   * inferred about its parameters and return type.
   */
  public class CallableDeclarationAnnos {
    /** Wrapped method or constructor declaration. */
    public CallableDeclaration<?> declaration;
    /** Path to file containing the declaration. */
    public String file;
    /**
     * Inferred annotations for the return type, if the declaration represents a method. Initialized
     * on first usage.
     */
    private @MonotonicNonNull AnnotatedTypeMirror returnType = null;
    /**
     * Inferred annotations for the receiver type, if the declaration represents a method.
     * Initialized on first usage.
     */
    private @MonotonicNonNull AnnotatedTypeMirror receiverType = null;
    /**
     * Inferred annotations for parameter types. The list is initialized the first time any
     * parameter is accessed, and each parameter is initialized the first time it's accessed.
     */
    private @MonotonicNonNull List<@Nullable AnnotatedTypeMirror> parameterTypes = null;
    /** Annotations on the callable declaration. */
    private @MonotonicNonNull Set<AnnotationMirror> declarationAnnotations = null;

    /**
     * Mapping from VariableElements for fields to an AnnotatedTypeMirror containing the inferred
     * preconditions on that field.
     */
    private @MonotonicNonNull Map<VariableElement, AnnotatedTypeMirror> fieldToPreconditions = null;
    /**
     * Mapping from VariableElements for fields to an AnnotatedTypeMirror containing the inferred
     * postconditions on that field.
     */
    private @MonotonicNonNull Map<VariableElement, AnnotatedTypeMirror> fieldToPostconditions =
        null;
    // /** Inferred contracts for the callable declaration. */
    // private @MonotonicNonNull List<AnnotationMirror> contracts = null;

    /**
     * Creates a wrapper for the given method or constructor declaration.
     *
     * @param declaration method or constructor declaration to wrap
     */
    public CallableDeclarationAnnos(CallableDeclaration<?> declaration) {
      this.declaration = declaration;
    }

    /**
     * Returns the inferred type for the parameter at the given index. If necessary, initializes the
     * {@code AnnotatedTypeMirror} for that location using {@code type} and {@code atf} to a wrapper
     * around the base type for the parameter.
     *
     * @param type type for the parameter at {@code index}, used for initializing the returned
     *     {@code AnnotatedTypeMirror} the first time it's accessed
     * @param atf the annotated type factory of a given type system, whose type hierarchy will be
     *     used
     * @param index index of the parameter to return the inferred annotations of
     * @return an {@code AnnotatedTypeMirror} containing all annotations inferred for the parameter
     *     at the given index
     */
    public AnnotatedTypeMirror getParameterTypeInitialized(
        AnnotatedTypeMirror type, int index, AnnotatedTypeFactory atf) {
      if (parameterTypes == null) {
        parameterTypes =
            new ArrayList<>(Collections.nCopies(declaration.getParameters().size(), null));
      }

      if (parameterTypes.get(index) == null) {
        parameterTypes.set(
            index, AnnotatedTypeMirror.createType(type.getUnderlyingType(), atf, false));
      }

      return parameterTypes.get(index);
    }

    /**
     * Returns the inferred type for the parameter at the given index, or null if there's no
     * parameter at the given index or there's no inferred type for that parameter.
     *
     * @param index index of the parameter to return the inferred annotations of
     * @return an {@code AnnotatedTypeMirror} containing all annotations inferred for the parameter
     *     at the given index, or null if there's no parameter at {@code index} or if there's not
     *     inferred annotations for that parameter
     */
    public @Nullable AnnotatedTypeMirror getParameterType(int index) {
      if (parameterTypes == null || index < 0 || index >= parameterTypes.size()) {
        return null;
      }

      return parameterTypes.get(index);
    }

    /**
     * Returns the inferred declaration annotations on this executable, or null if there are no
     * annotations.
     *
     * @return the declaration annotations for this callable declaration
     */
    public Set<AnnotationMirror> getDeclarationAnnotations() {
      if (declarationAnnotations == null) {
        return Collections.emptySet();
      }

      return Collections.unmodifiableSet(declarationAnnotations);
    }

    /**
     * Adds a declaration annotation to this callable declaration and returns whether it was a new
     * annotation.
     *
     * @param annotation declaration annotation to add
     * @return true if {@code annotation} wasn't previously stored for this callable declaration
     */
    public boolean addDeclarationAnnotation(AnnotationMirror annotation) {
      if (declarationAnnotations == null) {
        declarationAnnotations = new HashSet<>();
      }

      return declarationAnnotations.add(annotation);
    }

    /**
     * If this wrapper holds a method, returns the inferred type of the receiver. If necessary,
     * initializes the {@code AnnotatedTypeMirror} for that location using {@code type} and {@code
     * atf} to a wrapper around the base type for the receiver type.
     *
     * @param type base type for the receiver type, used for initializing the returned {@code
     *     AnnotatedTypeMirror} the first time it's accessed
     * @param atf the annotated type factory of a given type system, whose type hierarchy will be
     *     used
     * @return an {@code AnnotatedTypeMirror} containing all annotations inferred for the receiver
     *     type
     */
    public AnnotatedTypeMirror getReceiverType(AnnotatedTypeMirror type, AnnotatedTypeFactory atf) {
      if (receiverType == null) {
        receiverType = AnnotatedTypeMirror.createType(type.getUnderlyingType(), atf, false);
      }

      return receiverType;
    }

    /**
     * If this wrapper holds a method, returns the inferred type of the return type. If necessary,
     * initializes the {@code AnnotatedTypeMirror} for that location using {@code type} and {@code
     * atf} to a wrapper around the base type for the return type.
     *
     * @param type base type for the return type, used for initializing the returned {@code
     *     AnnotatedTypeMirror} the first time it's accessed
     * @param atf the annotated type factory of a given type system, whose type hierarchy will be
     *     used
     * @return an {@code AnnotatedTypeMirror} containing all annotations inferred for the return
     *     type
     */
    public AnnotatedTypeMirror getReturnType(AnnotatedTypeMirror type, AnnotatedTypeFactory atf) {
      if (returnType == null) {
        returnType = AnnotatedTypeMirror.createType(type.getUnderlyingType(), atf, false);
      }

      return returnType;
    }

    /**
     * Returns the inferred preconditions for this callable declaration.
     *
     * @return a mapping from VariableElements for fields to AnnotatedTypeMirrors containing the
     *     inferred preconditions for those fields.
     */
    public Map<VariableElement, AnnotatedTypeMirror> getFieldToPreconditions() {
      if (fieldToPreconditions == null) {
        return Collections.emptyMap();
      }

      return Collections.unmodifiableMap(fieldToPreconditions);
    }

    /**
     * Returns the inferred postconditions for this callable declaration.
     *
     * @return a mapping from VariableElements for fields to AnnotatedTypeMirrors containing the
     *     inferred postconditions for those fields.
     */
    public Map<VariableElement, AnnotatedTypeMirror> getFieldToPostconditions() {
      if (fieldToPostconditions == null) {
        return Collections.emptyMap();
      }

      return Collections.unmodifiableMap(fieldToPostconditions);
    }

    /**
     * Returns an AnnotatedTypeMirror containing the preconditions for the given field.
     *
     * @param field VariableElement for a field in the enclosing class for this method
     * @param atf the annotated type factory of a given type system, whose type hierarchy will be
     *     used
     * @return an {@code AnnotatedTypeMirror} containing the annotations for the inferred
     *     preconditions for the given field
     */
    public AnnotatedTypeMirror getPreconditionsForField(
        VariableElement field, AnnotatedTypeFactory atf) {
      if (fieldToPreconditions == null) {
        fieldToPreconditions = new HashMap<>(1);
      }

      if (!fieldToPreconditions.containsKey(field)) {
        TypeMirror underlyingType = atf.getAnnotatedType(field).getUnderlyingType();
        AnnotatedTypeMirror preconditionsType =
            AnnotatedTypeMirror.createType(underlyingType, atf, false);
        fieldToPreconditions.put(field, preconditionsType);
      }

      return fieldToPreconditions.get(field);
    }

    /**
     * Returns an AnnotatedTypeMirror containing the postconditions for the given field.
     *
     * @param field VariableElement for a field in the enclosing class for this method
     * @param atf the annotated type factory of a given type system, whose type hierarchy will be
     *     used
     * @return an {@code AnnotatedTypeMirror} containing the annotations for the inferred
     *     postconditions for the given field
     */
    public AnnotatedTypeMirror getPostconditionsForField(
        VariableElement field, AnnotatedTypeFactory atf) {
      if (fieldToPostconditions == null) {
        fieldToPostconditions = new HashMap<>(1);
      }

      if (!fieldToPostconditions.containsKey(field)) {
        TypeMirror underlyingType = atf.getAnnotatedType(field).getUnderlyingType();
        AnnotatedTypeMirror postconditionsType =
            AnnotatedTypeMirror.createType(underlyingType, atf, false);
        fieldToPostconditions.put(field, postconditionsType);
      }

      return fieldToPostconditions.get(field);
    }

    /**
     * Transfers all annotations inferred by whole program inference for the return type, receiver
     * type, and parameter types for the wrapped declaration to their corresponding JavaParser
     * locations.
     */
    public void transferAnnotations() {
      if (atypeFactory instanceof GenericAnnotatedTypeFactory<?, ?, ?, ?>) {
        GenericAnnotatedTypeFactory<?, ?, ?, ?> genericAtf =
            (GenericAnnotatedTypeFactory<?, ?, ?, ?>) atypeFactory;
        for (AnnotationMirror contractAnno : genericAtf.getContractAnnotations(this)) {
          declaration.addAnnotation(
              AnnotationMirrorToAnnotationExprConversion.annotationMirrorToAnnotationExpr(
                  contractAnno));
        }
      }

      if (declarationAnnotations != null) {
        for (AnnotationMirror annotation : declarationAnnotations) {
          declaration.addAnnotation(
              AnnotationMirrorToAnnotationExprConversion.annotationMirrorToAnnotationExpr(
                  annotation));
        }
      }

      if (returnType != null) {
        // If a return type exists, then the declaration must be a method, not a constructor.
        WholeProgramInferenceJavaParserStorage.transferAnnotations(
            returnType, declaration.asMethodDeclaration().getType());
      }

      if (receiverType != null) {
        addExplicitReceiver(declaration.asMethodDeclaration());
        // The receiver won't be present for an anonymous class.
        if (declaration.getReceiverParameter().isPresent()) {
          WholeProgramInferenceJavaParserStorage.transferAnnotations(
              receiverType, declaration.getReceiverParameter().get().getType());
        }
      }

      if (parameterTypes == null) {
        return;
      }

      for (int i = 0; i < parameterTypes.size(); i++) {
        AnnotatedTypeMirror inferredType = parameterTypes.get(i);
        Parameter param = declaration.getParameter(i);
        Type javaParserType = param.getType();
        if (param.isVarArgs()) {
          NodeList<AnnotationExpr> varArgsAnnoExprs =
              AnnotationMirrorToAnnotationExprConversion.annotationMirrorSetToAnnotationExprList(
                  inferredType.getAnnotations());
<<<<<<< HEAD
          System.out.printf(
              "About to call param.setVarArgsAnnotations(%s) where param=%s%n",
              varArgsAnnoExprs, param);
=======
>>>>>>> 9b089424
          param.setVarArgsAnnotations(varArgsAnnoExprs);

          AnnotatedTypeMirror inferredComponentType =
              ((AnnotatedArrayType) inferredType).getComponentType();
          WholeProgramInferenceJavaParserStorage.transferAnnotations(
              inferredComponentType, javaParserType);
        } else {
          WholeProgramInferenceJavaParserStorage.transferAnnotations(inferredType, javaParserType);
        }
      }
    }

    @Override
    public String toString() {
      return "CallableDeclarationAnnos [declaration="
          + declaration
          + ", file="
          + file
          + ", parameterTypes="
          + parameterTypes
          + ", receiverType="
          + receiverType
          + ", returnType="
          + returnType
          + "]";
    }
  }

  /** Stores the JavaParser node for a field and the annotations that have been inferred for it. */
  private static class FieldAnnos {
    /** Wrapped field declaration. */
    public VariableDeclarator declaration;
    /** Inferred type for field, initialized the first time it's accessed. */
    private @MonotonicNonNull AnnotatedTypeMirror type = null;

    /**
     * Creates a wrapper for the given field declaration.
     *
     * @param declaration field declaration to wrap
     */
    public FieldAnnos(VariableDeclarator declaration) {
      this.declaration = declaration;
    }

    /**
     * Returns the inferred type of the field. If necessary, initializes the {@code
     * AnnotatedTypeMirror} for that location using {@code type} and {@code atf} to a wrapper around
     * the base type for the field.
     *
     * @param type base type for the field, used for initializing the returned {@code
     *     AnnotatedTypeMirror} the first time it's accessed
     * @param atf the annotated type factory of a given type system, whose type hierarchy will be
     *     used
     * @return an {@code AnnotatedTypeMirror} containing all annotations inferred for the field
     */
    public AnnotatedTypeMirror getType(AnnotatedTypeMirror type, AnnotatedTypeFactory atf) {
      if (this.type == null) {
        this.type = AnnotatedTypeMirror.createType(type.getUnderlyingType(), atf, false);
      }

      return this.type;
    }

    /**
     * Transfers all annotations inferred by whole program inference on this field to the JavaParser
     * nodes for that field.
     */
    public void transferAnnotations() {
      if (type == null) {
        return;
      }

      Type newType = (Type) declaration.getType().accept(new CloneVisitor(), null);
      WholeProgramInferenceJavaParserStorage.transferAnnotations(type, newType);
      declaration.setType(newType);
    }

    @Override
    public String toString() {
      return "FieldAnnos [declaration=" + declaration + ", type=" + type + "]";
    }
  }
}<|MERGE_RESOLUTION|>--- conflicted
+++ resolved
@@ -1023,12 +1023,6 @@
           NodeList<AnnotationExpr> varArgsAnnoExprs =
               AnnotationMirrorToAnnotationExprConversion.annotationMirrorSetToAnnotationExprList(
                   inferredType.getAnnotations());
-<<<<<<< HEAD
-          System.out.printf(
-              "About to call param.setVarArgsAnnotations(%s) where param=%s%n",
-              varArgsAnnoExprs, param);
-=======
->>>>>>> 9b089424
           param.setVarArgsAnnotations(varArgsAnnoExprs);
 
           AnnotatedTypeMirror inferredComponentType =
