package org.checkerframework.common.wholeprograminference;

import com.github.javaparser.ast.CompilationUnit;
import com.github.javaparser.ast.NodeList;
import com.github.javaparser.ast.body.CallableDeclaration;
import com.github.javaparser.ast.body.ClassOrInterfaceDeclaration;
import com.github.javaparser.ast.body.ConstructorDeclaration;
import com.github.javaparser.ast.body.EnumConstantDeclaration;
import com.github.javaparser.ast.body.EnumDeclaration;
import com.github.javaparser.ast.body.MethodDeclaration;
import com.github.javaparser.ast.body.Parameter;
import com.github.javaparser.ast.body.ReceiverParameter;
import com.github.javaparser.ast.body.RecordDeclaration;
import com.github.javaparser.ast.body.TypeDeclaration;
import com.github.javaparser.ast.body.VariableDeclarator;
import com.github.javaparser.ast.expr.AnnotationExpr;
import com.github.javaparser.ast.expr.ObjectCreationExpr;
import com.github.javaparser.ast.type.ClassOrInterfaceType;
import com.github.javaparser.ast.type.Type;
import com.github.javaparser.ast.type.TypeParameter;
import com.github.javaparser.ast.visitor.CloneVisitor;
import com.github.javaparser.printer.DefaultPrettyPrinter;
import com.sun.source.tree.ClassTree;
import com.sun.source.tree.MethodTree;
import com.sun.source.tree.NewClassTree;
import com.sun.source.tree.VariableTree;
import com.sun.tools.javac.code.Symbol.ClassSymbol;
import com.sun.tools.javac.code.Symbol.VarSymbol;
import java.io.File;
import java.io.FileNotFoundException;
import java.io.FileWriter;
import java.io.IOException;
import java.util.ArrayList;
import java.util.Collections;
import java.util.HashMap;
import java.util.HashSet;
import java.util.List;
import java.util.Map;
import java.util.Set;
import javax.lang.model.element.AnnotationMirror;
import javax.lang.model.element.Element;
import javax.lang.model.element.ExecutableElement;
import javax.lang.model.element.TypeElement;
import javax.lang.model.element.VariableElement;
import javax.lang.model.type.TypeKind;
import javax.lang.model.type.TypeMirror;
import org.checkerframework.checker.nullness.qual.MonotonicNonNull;
import org.checkerframework.checker.nullness.qual.Nullable;
import org.checkerframework.checker.signature.qual.BinaryName;
import org.checkerframework.common.basetype.BaseTypeChecker;
import org.checkerframework.common.wholeprograminference.WholeProgramInference.OutputFormat;
import org.checkerframework.dataflow.analysis.Analysis;
import org.checkerframework.framework.ajava.AnnotationMirrorToAnnotationExprConversion;
import org.checkerframework.framework.ajava.AnnotationTransferVisitor;
import org.checkerframework.framework.ajava.DefaultJointVisitor;
import org.checkerframework.framework.ajava.JointJavacJavaParserVisitor;
import org.checkerframework.framework.qual.TypeUseLocation;
import org.checkerframework.framework.type.AnnotatedTypeFactory;
import org.checkerframework.framework.type.AnnotatedTypeMirror;
import org.checkerframework.framework.type.AnnotatedTypeMirror.AnnotatedArrayType;
import org.checkerframework.framework.type.GenericAnnotatedTypeFactory;
import org.checkerframework.framework.util.JavaParserUtil;
import org.checkerframework.javacutil.AnnotationUtils;
import org.checkerframework.javacutil.BugInCF;
import org.checkerframework.javacutil.ElementUtils;
import org.checkerframework.javacutil.Pair;
import org.checkerframework.javacutil.TreeUtils;
import scenelib.annotations.util.JVMNames;

/**
 * This is an implementation of {@link WholeProgramInferenceStorage} that stores annotations
 * directly with the JavaParser node corresponding to the annotation's location. It outputs ajava
 * files.
 */
public class WholeProgramInferenceJavaParserStorage
    implements WholeProgramInferenceStorage<AnnotatedTypeMirror> {

  /**
   * Directory where .ajava files will be written to and read from. This directory is relative to
   * where the javac command is executed.
   */
  public static final String AJAVA_FILES_PATH =
      "build" + File.separator + "whole-program-inference" + File.separator;

  /** The type factory associated with this. */
  protected final AnnotatedTypeFactory atypeFactory;

  /**
   * Maps from binary class name to the wrapper containing the class. Contains all classes in Java
   * source files containing an Element for which an annotation has been inferred.
   */
  private Map<@BinaryName String, ClassOrInterfaceAnnos> classToAnnos = new HashMap<>();

  /**
   * Files containing classes for which an annotation has been inferred since the last time files
   * were written to disk.
   */
  private Set<String> modifiedFiles = new HashSet<>();

  /** Mapping from source file to the wrapper for the compilation unit parsed from that file. */
  private Map<String, CompilationUnitAnnos> sourceToAnnos = new HashMap<>();

  /**
   * Constructs a new {@code WholeProgramInferenceJavaParser} that has not yet inferred any
   * annotations.
   *
   * @param atypeFactory the associated type factory
   */
  public WholeProgramInferenceJavaParserStorage(AnnotatedTypeFactory atypeFactory) {
    this.atypeFactory = atypeFactory;
  }

  @Override
  public String getFileForElement(Element elt) {
    return addClassesForElement(elt);
  }

  @Override
  public void setFileModified(String path) {
    modifiedFiles.add(path);
  }

  ///
  /// Reading stored annotations
  ///

  @Override
  public boolean hasStorageLocationForMethod(ExecutableElement methodElt) {
    return getMethodAnnos(methodElt) != null;
  }

  /**
   * Get the annotations for a method or constructor.
   *
   * @param methodElt the method or constructor
   * @return the annotations for a method or constructor
   */
  private @Nullable CallableDeclarationAnnos getMethodAnnos(ExecutableElement methodElt) {
    String className = ElementUtils.getEnclosingClassName(methodElt);
    // Read in classes for the element.
    getFileForElement(methodElt);
    ClassOrInterfaceAnnos classAnnos = classToAnnos.get(className);
    if (classAnnos == null) {
      return null;
    }
    CallableDeclarationAnnos methodAnnos =
        classAnnos.callableDeclarations.get(JVMNames.getJVMMethodSignature(methodElt));
    return methodAnnos;
  }

  /**
   * Get the annotations for a field.
   *
   * @param fieldElt a field
   * @return the annotations for a field
   */
  private FieldAnnos getFieldAnnos(Element fieldElt) {
    String className = ElementUtils.getEnclosingClassName((VariableElement) fieldElt);
    // Read in classes for the element.
    getFileForElement(fieldElt);
    ClassOrInterfaceAnnos classAnnos = classToAnnos.get(className);
    FieldAnnos fieldAnnos = classAnnos.fields.get(fieldElt.getSimpleName().toString());
    return fieldAnnos;
  }

  @Override
  public AnnotatedTypeMirror getParameterAnnotations(
      ExecutableElement methodElt,
      int i,
      AnnotatedTypeMirror paramATM,
      VariableElement ve,
      AnnotatedTypeFactory atypeFactory) {
    CallableDeclarationAnnos methodAnnos = getMethodAnnos(methodElt);
    if (methodAnnos == null) {
      // When processing anonymous inner classes outside their compilation units,
      // it might not have been possible to create an appropriate CallableDeclarationAnnos:
      // no element would have been available, causing the computed method signature to
<<<<<<< HEAD
      // be incorrect. In this case, abort looking up annotations - inference will fail,
=======
      // be incorrect. In this case, abort looking up annotations -- inference will fail,
>>>>>>> 667cd09f
      // because even if WPI inferred something, it couldn't be printed.
      return paramATM;
    }
    return methodAnnos.getParameterTypeInitialized(paramATM, i, atypeFactory);
  }

  @Override
  public AnnotatedTypeMirror getReceiverAnnotations(
      ExecutableElement methodElt,
      AnnotatedTypeMirror paramATM,
      AnnotatedTypeFactory atypeFactory) {
    CallableDeclarationAnnos methodAnnos = getMethodAnnos(methodElt);
    if (methodAnnos == null) {
      // See the comment on the similar exception in #getParameterAnnotations, above.
      return paramATM;
    }
    return methodAnnos.getReceiverType(paramATM, atypeFactory);
  }

  @Override
  public AnnotatedTypeMirror getReturnAnnotations(
      ExecutableElement methodElt, AnnotatedTypeMirror atm, AnnotatedTypeFactory atypeFactory) {
    CallableDeclarationAnnos methodAnnos = getMethodAnnos(methodElt);
    if (methodAnnos == null) {
      // See the comment on the similar exception in #getParameterAnnotations, above.
      return atm;
    }
    return methodAnnos.getReturnType(atm, atypeFactory);
  }

  @Override
  public AnnotatedTypeMirror getFieldAnnotations(
      Element element,
      String fieldName,
      AnnotatedTypeMirror lhsATM,
      AnnotatedTypeFactory atypeFactory) {
    ClassSymbol enclosingClass = ((VarSymbol) element).enclClass();
    // Read in classes for the element.
    getFileForElement(element);
    @SuppressWarnings("signature") // https://tinyurl.com/cfissue/3094
    @BinaryName String className = enclosingClass.flatname.toString();
    ClassOrInterfaceAnnos classAnnos = classToAnnos.get(className);
    // If it's an enum constant it won't appear as a field
    // and it won't have extra annotations, so just return the basic type:
    if (classAnnos.enumConstants.contains(fieldName)) {
      return lhsATM;
    } else {
      return classAnnos.fields.get(fieldName).getType(lhsATM, atypeFactory);
    }
  }

  @Override
  public AnnotatedTypeMirror getPreOrPostconditions(
      Analysis.BeforeOrAfter preOrPost,
      ExecutableElement methodElement,
      String expression,
      AnnotatedTypeMirror declaredType,
      AnnotatedTypeFactory atypeFactory) {
    switch (preOrPost) {
      case BEFORE:
        return getPreconditionsForExpression(methodElement, expression, declaredType, atypeFactory);
      case AFTER:
        return getPostconditionsForExpression(
            methodElement, expression, declaredType, atypeFactory);
      default:
        throw new BugInCF("Unexpected " + preOrPost);
    }
  }

  /**
   * Returns the precondition annotations for the given expression.
   *
   * @param methodElement the method
   * @param expression the expression
   * @param declaredType the declared type of the expression
   * @param atypeFactory the type factory
   * @return the precondition annotations for a field
   */
  private AnnotatedTypeMirror getPreconditionsForExpression(
      ExecutableElement methodElement,
      String expression,
      AnnotatedTypeMirror declaredType,
      AnnotatedTypeFactory atypeFactory) {
    CallableDeclarationAnnos methodAnnos = getMethodAnnos(methodElement);
    if (methodAnnos == null) {
      // See the comment on the similar exception in #getParameterAnnotations, above.
      return declaredType;
    }
    return methodAnnos.getPreconditionsForExpression(expression, declaredType, atypeFactory);
  }

  /**
   * Returns the postcondition annotations for an expression.
   *
   * @param methodElement the method
   * @param expression the expression
   * @param declaredType the declared type of the expression
   * @param atypeFactory the type factory
   * @return the postcondition annotations for a field
   */
  private AnnotatedTypeMirror getPostconditionsForExpression(
      ExecutableElement methodElement,
      String expression,
      AnnotatedTypeMirror declaredType,
      AnnotatedTypeFactory atypeFactory) {
    CallableDeclarationAnnos methodAnnos = getMethodAnnos(methodElement);
    if (methodAnnos == null) {
      // See the comment on the similar exception in #getParameterAnnotations, above.
      return declaredType;
    }
    return methodAnnos.getPostconditionsForExpression(expression, declaredType, atypeFactory);
  }

  @Override
  public boolean addMethodDeclarationAnnotation(
      ExecutableElement methodElt, AnnotationMirror anno) {

    CallableDeclarationAnnos methodAnnos = getMethodAnnos(methodElt);
    if (methodAnnos == null) {
      // See the comment on the similar exception in #getParameterAnnotations, above.
      return false;
    }
    boolean isNewAnnotation = methodAnnos.addDeclarationAnnotation(anno);
    if (isNewAnnotation) {
      modifiedFiles.add(getFileForElement(methodElt));
    }
    return isNewAnnotation;
  }

  @Override
  public boolean addFieldDeclarationAnnotation(Element field, AnnotationMirror anno) {
    FieldAnnos fieldAnnos = getFieldAnnos(field);
    boolean isNewAnnotation = fieldAnnos.addDeclarationAnnotation(anno);
    if (isNewAnnotation) {
      modifiedFiles.add(getFileForElement(field));
    }
    return isNewAnnotation;
  }

  @Override
  public AnnotatedTypeMirror atmFromStorageLocation(
      TypeMirror typeMirror, AnnotatedTypeMirror storageLocation) {
    return storageLocation;
  }

  @Override
  public void updateStorageLocationFromAtm(
      AnnotatedTypeMirror newATM,
      AnnotatedTypeMirror curATM,
      AnnotatedTypeMirror typeToUpdate,
      TypeUseLocation defLoc,
      boolean ignoreIfAnnotated) {
    // Clears only the annotations that are supported by atypeFactory.
    // The others stay intact.
    Set<AnnotationMirror> annosToRemove = AnnotationUtils.createAnnotationSet();
    for (AnnotationMirror anno : typeToUpdate.getAnnotations()) {
      if (atypeFactory.isSupportedQualifier(anno)) {
        annosToRemove.add(anno);
      }
    }

    // This method may be called consecutive times to modify the same AnnotatedTypeMirror.
    // Each time it is called, the AnnotatedTypeMirror has a better type
    // estimate for the modified AnnotatedTypeMirror. Therefore, it is not a problem to remove
    // all annotations before inserting the new annotations.
    typeToUpdate.removeAnnotations(annosToRemove);

    // Only update the AnnotatedTypeMirror if there are no explicit annotations
    if (curATM.getExplicitAnnotations().isEmpty() || !ignoreIfAnnotated) {
      for (AnnotationMirror am : newATM.getAnnotations()) {
        typeToUpdate.addAnnotation(am);
      }
    } else if (curATM.getKind() == TypeKind.TYPEVAR) {
      // getExplicitAnnotations will be non-empty for type vars whose bounds are explicitly
      // annotated.  So instead, only insert the annotation if there is not primary annotation
      // of the same hierarchy.
      for (AnnotationMirror am : newATM.getAnnotations()) {
        if (curATM.getAnnotationInHierarchy(am) != null) {
          // Don't insert if the type is already has a primary annotation
          // in the same hierarchy.
          break;
        }

        typeToUpdate.addAnnotation(am);
      }
    }

    if (newATM.getKind() == TypeKind.ARRAY) {
      AnnotatedArrayType newAAT = (AnnotatedArrayType) newATM;
      AnnotatedArrayType oldAAT = (AnnotatedArrayType) curATM;
      AnnotatedArrayType aatToUpdate = (AnnotatedArrayType) typeToUpdate;
      updateStorageLocationFromAtm(
          newAAT.getComponentType(),
          oldAAT.getComponentType(),
          aatToUpdate.getComponentType(),
          defLoc,
          ignoreIfAnnotated);
    }
  }

  ///
  /// Reading in files
  ///

  @Override
  public void preprocessClassTree(ClassTree classTree) {
    addClassTree(classTree);
  }

  /**
   * Reads in the source file containing {@code tree} and creates wrappers around all classes in the
   * file. Stores the wrapper for the compilation unit in {@link #sourceToAnnos} and stores the
   * wrappers of all classes in the file in {@link #classToAnnos}.
   *
   * @param tree tree for class to add
   */
  private void addClassTree(ClassTree tree) {
    TypeElement element = TreeUtils.elementFromDeclaration(tree);
    String className = ElementUtils.getBinaryName(element);
    if (classToAnnos.containsKey(className)) {
      return;
    }

    TypeElement toplevelClass = ElementUtils.toplevelEnclosingTypeElement(element);
    String path = ElementUtils.getSourceFilePath(toplevelClass);
    addSourceFile(path);
    CompilationUnitAnnos sourceAnnos = sourceToAnnos.get(path);
    TypeDeclaration<?> javaParserNode =
        sourceAnnos.getClassOrInterfaceDeclarationByName(toplevelClass.getSimpleName().toString());
    ClassTree toplevelClassTree = atypeFactory.getTreeUtils().getTree(toplevelClass);
    createWrappersForClass(toplevelClassTree, javaParserNode, sourceAnnos);
  }

  /**
   * Reads in the file at {@code path} and creates a wrapper around its compilation unit. Stores the
   * wrapper in {@link #sourceToAnnos}, but doesn't create wrappers around any classes in the file.
   *
   * @param path path to source file to read
   */
  private void addSourceFile(String path) {
    if (sourceToAnnos.containsKey(path)) {
      return;
    }

    CompilationUnit root;
    try {
      root = JavaParserUtil.parseCompilationUnit(new File(path));
    } catch (FileNotFoundException e) {
      throw new BugInCF("Failed to read Java file " + path, e);
    }
    JavaParserUtil.concatenateAddedStringLiterals(root);
    CompilationUnitAnnos sourceAnnos = new CompilationUnitAnnos(root);
    sourceToAnnos.put(path, sourceAnnos);
  }

  /**
   * The first two arugments are a javac tree and a JavaParser node representing the same class.
   * This method creates wrappers around all the classes, fields, and methods in that class, and
   * stores those wrappers in {@code sourceAnnos}.
   *
   * @param javacClass javac tree for class
   * @param javaParserClass JavaParser node corresponding to the same class as {@code javacClass}
   * @param sourceAnnos compilation unit wrapper to add new wrappers to
   */
  private void createWrappersForClass(
      ClassTree javacClass, TypeDeclaration<?> javaParserClass, CompilationUnitAnnos sourceAnnos) {
    JointJavacJavaParserVisitor visitor =
        new DefaultJointVisitor() {

          /**
           * The number of inner classes encountered, for use in computing their names as keys to
           * various maps. This is an estimate only: an error might lead to inaccurate annotations
           * being emitted, but that is ok: WPI should never be run without running the checker
           * again afterwards to check the results. This field is only used when no element for the
           * inner class is available, such as when it comes from another compilation unit.
           */
          private int innerClassCount = 0;

          @Override
          public void processClass(
              ClassTree javacTree, ClassOrInterfaceDeclaration javaParserNode) {
            addClass(javacTree);
          }

          @Override
          public void processClass(ClassTree javacTree, EnumDeclaration javaParserNode) {
            addClass(javacTree);
          }

          @Override
          public void processClass(ClassTree javacTree, RecordDeclaration javaParserNode) {
            addClass(javacTree);
          }

          @Override
          public void processNewClass(NewClassTree javacTree, ObjectCreationExpr javaParserNode) {
            ClassTree body = javacTree.getClassBody();
            if (body != null) {
              // elementFromTree returns null instead of crashing when no element exists for
              // the class tree, which can happen for certain kinds of anonymous classes, such as
              // Ordering$1 in PolyCollectorTypeVar.java in the all-systems test suite.
<<<<<<< HEAD
              // addClass(ClassTree) below assumes that such an element exists.
=======
              // addClass(ClassTree) in the then branch just below assumes that such an element
              // exists.
>>>>>>> 667cd09f
              Element classElt = TreeUtils.elementFromTree(body);
              if (classElt != null) {
                addClass(body);
              } else {
                // If such an element does not exist, compute the name of the class, instead.
                // This method of computing the name is not 100% guaranteed to be reliable,
                // but it should be sufficient for WPI's purposes here: if the wrong name
                // is computed, the worst outcome is a false positive because WPI inferred an
                // untrue annotation.
                @BinaryName String className;
                if ("".equals(body.getSimpleName().toString().trim())) {
<<<<<<< HEAD
                  @SuppressWarnings("signature:assignment") // computed from other strings
=======
                  @SuppressWarnings("signature:assignment") // computed from string concatenation
>>>>>>> 667cd09f
                  @BinaryName String computedName =
                      javaParserClass.getFullyQualifiedName().get() + "$" + ++innerClassCount;
                  className = computedName;
                } else {
<<<<<<< HEAD
                  @SuppressWarnings("signature:assignment") // computed from other strings
=======
                  @SuppressWarnings("signature:assignment") // computed from string concatenation
>>>>>>> 667cd09f
                  @BinaryName String computedName =
                      javaParserClass.getFullyQualifiedName().get()
                          + "$"
                          + body.getSimpleName().toString();
                  className = computedName;
                }
                addClass(body, className);
              }
            }
          }

          /**
           * Creates a wrapper around the class for {@code tree} and stores it in {@code
           * sourceAnnos}.
           *
           * <p>This method assumes that there is an Element corresponding to {@code tree} if {@code
           * classNameKey} is null.
           *
           * @param tree tree to add. Its corresponding element is used as the key for {@code
           *     classToAnnos} if {@code classNameKey} is null.
           * @param classNameKey if non-null, used as the key for {@code classToAnnos} instead of
<<<<<<< HEAD
           *     the element corresponding to {@code tree}.
=======
           *     the element corresponding to {@code tree}
>>>>>>> 667cd09f
           */
          private void addClass(ClassTree tree, @Nullable @BinaryName String classNameKey) {
            String className;
            if (classNameKey == null) {
              TypeElement classElt = TreeUtils.elementFromDeclaration(tree);
              className = ElementUtils.getBinaryName(classElt);
            } else {
              className = classNameKey;
            }
            ClassOrInterfaceAnnos typeWrapper = new ClassOrInterfaceAnnos();
            if (!classToAnnos.containsKey(className)) {
              classToAnnos.put(className, typeWrapper);
            }

            sourceAnnos.types.add(typeWrapper);
          }

          /**
           * Creates a wrapper around the class for {@code tree} and stores it in {@code
           * sourceAnnos}.
           *
           * <p>This method assumes that there is an Element corresponding to {@code tree}.
           *
           * @param tree tree to add. Its corresponding element is used as the key for {@code
           *     classToAnnos}.
           */
          private void addClass(ClassTree tree) {
            addClass(tree, null);
          }

          @Override
          public void processMethod(MethodTree javacTree, MethodDeclaration javaParserNode) {
            addCallableDeclaration(javacTree, javaParserNode);
          }

          @Override
          public void processMethod(MethodTree javacTree, ConstructorDeclaration javaParserNode) {
            addCallableDeclaration(javacTree, javaParserNode);
          }

          /**
           * Creates a wrapper around {@code javacTree} with the corresponding declaration {@code
           * javaParserNode} and stores it in {@code sourceAnnos}.
           *
           * @param javacTree javac tree for declaration to add
           * @param javaParserNode JavaParser node for the same class as {@code javacTree}
           */
          private void addCallableDeclaration(
              MethodTree javacTree, CallableDeclaration<?> javaParserNode) {
            Element element = TreeUtils.elementFromTree(javacTree);
            if (element == null) {
<<<<<<< HEAD
              // elt can be null if there is no element corresponding to the method,
=======
              // element can be null if there is no element corresponding to the method,
>>>>>>> 667cd09f
              // which happens for certain kinds of anonymous classes, such as Ordering$1 in
              // PolyCollectorTypeVar.java in the all-systems test suite.
              return;
            }
            // If elt is non-null, it is guaranteed to be an executable element.
            ExecutableElement elt = (ExecutableElement) element;
            String className = ElementUtils.getEnclosingClassName(elt);
            ClassOrInterfaceAnnos enclosingClass = classToAnnos.get(className);
            String executableSignature = JVMNames.getJVMMethodSignature(javacTree);
            if (!enclosingClass.callableDeclarations.containsKey(executableSignature)) {
              enclosingClass.callableDeclarations.put(
                  executableSignature, new CallableDeclarationAnnos(javaParserNode));
            }
          }

          @Override
          public void processVariable(
              VariableTree javacTree, EnumConstantDeclaration javaParserNode) {
            VariableElement elt = TreeUtils.elementFromDeclaration(javacTree);
            if (!elt.getKind().isField()) {
              throw new BugInCF(elt + " is not a field but a " + elt.getKind());
            }

            String enclosingClassName = ElementUtils.getEnclosingClassName(elt);
            ClassOrInterfaceAnnos enclosingClass = classToAnnos.get(enclosingClassName);
            String fieldName = javacTree.getName().toString();
            enclosingClass.enumConstants.add(fieldName);

            // Ensure that if an enum constant defines a class, that class gets registered properly.
            // See e.g. https://docs.oracle.com/javase/specs/jls/se7/html/jls-8.html#jls-8.9.1 for
            // the specification of an enum constant, which does permit it to define an anonymous
            // class.
            NewClassTree constructor = (NewClassTree) javacTree.getInitializer();
            if (constructor.getClassBody() != null) {
              addClass(constructor.getClassBody());
            }
          }

          @Override
          public void processVariable(VariableTree javacTree, VariableDeclarator javaParserNode) {
            // This seems to occur when javacTree is a local variable in the second
            // class located in a source file. If this check returns false, then the
            // below call to TreeUtils.elementFromDeclaration causes a crash.
            if (TreeUtils.elementFromTree(javacTree) == null) {
              return;
            }

            VariableElement elt = TreeUtils.elementFromDeclaration(javacTree);
            if (!elt.getKind().isField()) {
              return;
            }

            String enclosingClassName = ElementUtils.getEnclosingClassName(elt);
            ClassOrInterfaceAnnos enclosingClass = classToAnnos.get(enclosingClassName);
            String fieldName = javacTree.getName().toString();
            if (!enclosingClass.fields.containsKey(fieldName)) {
              enclosingClass.fields.put(fieldName, new FieldAnnos(javaParserNode));
            }
          }
        };
    visitor.visitClass(javacClass, javaParserClass);
  }

  /**
   * Calls {@link #addSourceFile(String)} for the file containing the given element.
   *
   * @param element the element for the source file to add
   * @return path of the file containing {@code element}
   */
  private String addClassesForElement(Element element) {
    if (!ElementUtils.isElementFromSourceCode(element)) {
      throw new BugInCF("Called addClassesForElement for non-source element: " + element);
    }

    TypeElement toplevelClass = ElementUtils.toplevelEnclosingTypeElement(element);
    String path = ElementUtils.getSourceFilePath(toplevelClass);
    if (classToAnnos.containsKey(ElementUtils.getBinaryName(toplevelClass))) {
      return path;
    }

    addSourceFile(path);
    CompilationUnitAnnos sourceAnnos = sourceToAnnos.get(path);
    ClassTree toplevelClassTree = (ClassTree) atypeFactory.declarationFromElement(toplevelClass);
    TypeDeclaration<?> javaParserNode =
        sourceAnnos.getClassOrInterfaceDeclarationByName(toplevelClass.getSimpleName().toString());
    createWrappersForClass(toplevelClassTree, javaParserNode, sourceAnnos);
    return path;
  }

  ///
  /// Writing to a file
  ///

  // The prepare*ForWriting hooks are needed in addition to the postProcessClassTree hook because
  // a scene may be modifed and written at any time, including before or after
  // postProcessClassTree is called.

  /**
   * Side-effects the compilation unit annotations to make any desired changes before writing to a
   * file.
   *
   * @param compilationUnitAnnos the compilation unit annotations to modify
   */
  public void prepareCompilationUnitForWriting(CompilationUnitAnnos compilationUnitAnnos) {
    for (ClassOrInterfaceAnnos type : compilationUnitAnnos.types) {
      prepareClassForWriting(type);
    }
  }

  /**
   * Side-effects the class annotations to make any desired changes before writing to a file.
   *
   * @param classAnnos the class annotations to modify
   */
  public void prepareClassForWriting(ClassOrInterfaceAnnos classAnnos) {
    for (Map.Entry<String, CallableDeclarationAnnos> methodEntry :
        classAnnos.callableDeclarations.entrySet()) {
      prepareMethodForWriting(methodEntry.getValue());
    }
  }

  /**
   * Side-effects the method or constructor annotations to make any desired changes before writing
   * to a file.
   *
   * @param methodAnnos the method or constructor annotations to modify
   */
  public void prepareMethodForWriting(CallableDeclarationAnnos methodAnnos) {
    atypeFactory.prepareMethodForWriting(methodAnnos);
  }

  @Override
  public void writeResultsToFile(OutputFormat outputFormat, BaseTypeChecker checker) {
    if (outputFormat != OutputFormat.AJAVA) {
      throw new BugInCF("WholeProgramInferenceJavaParser used with format " + outputFormat);
    }

    File outputDir = new File(AJAVA_FILES_PATH);
    if (!outputDir.exists()) {
      outputDir.mkdirs();
    }

    for (String path : modifiedFiles) {
      CompilationUnitAnnos root = sourceToAnnos.get(path);
      prepareCompilationUnitForWriting(root);
      root.transferAnnotations(checker);
      String packageDir = AJAVA_FILES_PATH;
      if (root.compilationUnit.getPackageDeclaration().isPresent()) {
        packageDir +=
            File.separator
                + root.compilationUnit
                    .getPackageDeclaration()
                    .get()
                    .getNameAsString()
                    .replaceAll("\\.", File.separator);
      }

      File packageDirFile = new File(packageDir);
      if (!packageDirFile.exists()) {
        packageDirFile.mkdirs();
      }

      String name = new File(path).getName();
      if (name.endsWith(".java")) {
        name = name.substring(0, name.length() - ".java".length());
      }

      name += "-" + checker.getClass().getCanonicalName() + ".ajava";
      String outputPath = packageDir + File.separator + name;
      try {
        FileWriter writer = new FileWriter(outputPath);

        // JavaParser can output using lexical preserving printing, which writes the file such that
        // its formatting is close to the original source file it was parsed from as
        // possible. Currently, this feature is very buggy and crashes when adding annotations in
        // certain locations. This implementation could be used instead if it's fixed in JavaParser.
        // LexicalPreservingPrinter.print(root.declaration, writer);

        DefaultPrettyPrinter prettyPrinter = new DefaultPrettyPrinter();
        writer.write(prettyPrinter.print(root.compilationUnit));
        writer.close();
      } catch (IOException e) {
        throw new BugInCF("Error while writing ajava file " + outputPath, e);
      }
    }

    modifiedFiles.clear();
  }

  /**
   * Adds an explicit receiver type to a JavaParser method declaration.
   *
   * @param methodDeclaration declaration to add a receiver to
   */
  private static void addExplicitReceiver(MethodDeclaration methodDeclaration) {
    if (methodDeclaration.getReceiverParameter().isPresent()) {
      return;
    }

    com.github.javaparser.ast.Node parent = methodDeclaration.getParentNode().get();
    if (!(parent instanceof TypeDeclaration)) {
      return;
    }

    TypeDeclaration<?> parentDecl = (TypeDeclaration<?>) parent;
    ClassOrInterfaceType receiver = new ClassOrInterfaceType();
    receiver.setName(parentDecl.getName());
    if (parentDecl.isClassOrInterfaceDeclaration()) {
      ClassOrInterfaceDeclaration parentClassDecl = parentDecl.asClassOrInterfaceDeclaration();
      if (!parentClassDecl.getTypeParameters().isEmpty()) {
        NodeList<Type> typeArgs = new NodeList<>();
        for (TypeParameter typeParam : parentClassDecl.getTypeParameters()) {
          ClassOrInterfaceType typeArg = new ClassOrInterfaceType();
          typeArg.setName(typeParam.getNameAsString());
          typeArgs.add(typeArg);
        }

        receiver.setTypeArguments(typeArgs);
      }
    }

    methodDeclaration.setReceiverParameter(new ReceiverParameter(receiver, "this"));
  }

  /**
   * Transfers all annotations for {@code annotatedType} and its nested types to {@code target},
   * which is the JavaParser node representing the same type. Does nothing if {@code annotatedType}
   * is null (this may occur if there are no inferred annotations for the type).
   *
   * @param annotatedType type to transfer annotations from
   * @param target the JavaParser type to transfer annotation to; must represent the same type as
   *     {@code annotatedType}
   */
  private static void transferAnnotations(
      @Nullable AnnotatedTypeMirror annotatedType, Type target) {
    if (annotatedType == null) {
      return;
    }

    target.accept(new AnnotationTransferVisitor(), annotatedType);
  }

  ///
  /// Storing annotations
  ///

  /**
   * Stores the JavaParser node for a compilation unit and the list of wrappers for the classes and
   * interfaces in that compilation unit.
   */
  private static class CompilationUnitAnnos {
    /** Compilation unit being wrapped. */
    public CompilationUnit compilationUnit;
    /** Wrappers for classes and interfaces in {@code compilationUnit}. */
    public List<ClassOrInterfaceAnnos> types;

    /**
     * Constructs a wrapper around the given compilation unit.
     *
     * @param compilationUnit compilation unit to wrap
     */
    public CompilationUnitAnnos(CompilationUnit compilationUnit) {
      this.compilationUnit = compilationUnit;
      types = new ArrayList<>();
    }

    /**
     * Transfers all annotations inferred by whole program inference for the wrapped compilation
     * unit to their corresponding JavaParser locations.
     *
     * @param checker the checker who's name to include in the @AnnotatedFor annotation
     */
    public void transferAnnotations(BaseTypeChecker checker) {
      JavaParserUtil.clearAnnotations(compilationUnit);
      for (TypeDeclaration<?> typeDecl : compilationUnit.getTypes()) {
        typeDecl.addSingleMemberAnnotation(
            "org.checkerframework.framework.qual.AnnotatedFor",
            "\"" + checker.getClass().getCanonicalName() + "\"");
      }

      for (ClassOrInterfaceAnnos typeAnnos : types) {
        typeAnnos.transferAnnotations();
      }
    }

    /**
     * Returns the top-level type declaration named {@code name} in the compilation unit.
     *
     * @param name name of type declaration
     * @return the type declaration named {@code name} in the wrapped compilation unit
     */
    public TypeDeclaration<?> getClassOrInterfaceDeclarationByName(String name) {
      return JavaParserUtil.getTypeDeclarationByName(compilationUnit, name);
    }
  }

  /**
   * Stores wrappers for the locations where annotations may be inferred in a class or interface.
   */
  private static class ClassOrInterfaceAnnos {
    /**
     * Mapping from JVM method signatures to the wrapper containing the corresponding executable.
     */
    public Map<String, CallableDeclarationAnnos> callableDeclarations = new HashMap<>();
    /** Mapping from field names to wrappers for those fields. */
    public Map<String, FieldAnnos> fields = new HashMap<>(2);
    /** Collection of declared enum constants (empty if not an enum). */
    public Set<String> enumConstants = new HashSet<>(2);

    /**
     * Transfers all annotations inferred by whole program inference for the methods and fields in
     * the wrapper class or interface to their corresponding JavaParser locations.
     */
    public void transferAnnotations() {
      for (CallableDeclarationAnnos callableAnnos : callableDeclarations.values()) {
        callableAnnos.transferAnnotations();
      }

      for (FieldAnnos field : fields.values()) {
        field.transferAnnotations();
      }
    }

    @Override
    public String toString() {
      return "ClassOrInterfaceAnnos [callableDeclarations="
          + callableDeclarations
          + ", fields="
          + fields
          + "]";
    }
  }

  /**
   * Stores the JavaParser node for a method or constructor and the annotations that have been
   * inferred about its parameters and return type.
   */
  public class CallableDeclarationAnnos {
    /** Wrapped method or constructor declaration. */
    public CallableDeclaration<?> declaration;
    /** Path to file containing the declaration. */
    public String file;
    /**
     * Inferred annotations for the return type, if the declaration represents a method. Initialized
     * on first usage.
     */
    private @MonotonicNonNull AnnotatedTypeMirror returnType = null;
    /**
     * Inferred annotations for the receiver type, if the declaration represents a method.
     * Initialized on first usage.
     */
    private @MonotonicNonNull AnnotatedTypeMirror receiverType = null;
    /**
     * Inferred annotations for parameter types. The list is initialized the first time any
     * parameter is accessed, and each parameter is initialized the first time it's accessed.
     */
    private @MonotonicNonNull List<@Nullable AnnotatedTypeMirror> parameterTypes = null;
    /** Annotations on the callable declaration. */
    private @MonotonicNonNull Set<AnnotationMirror> declarationAnnotations = null;

    /**
     * Mapping from expression strings to pairs of (inferred precondition, declared type). The keys
     * are strings representing JavaExpressions, using the same format as a user would in an {@link
     * org.checkerframework.framework.qual.RequiresQualifier} annotation.
     */
    private @MonotonicNonNull Map<String, Pair<AnnotatedTypeMirror, AnnotatedTypeMirror>>
        preconditions = null;
    /**
     * Mapping from expression strings to pairs of (inferred postcondition, declared type). The
     * okeys are strings representing JavaExpressions, using the same format as a user would in an
     * {@link org.checkerframework.framework.qual.EnsuresQualifier} annotation.
     */
    private @MonotonicNonNull Map<String, Pair<AnnotatedTypeMirror, AnnotatedTypeMirror>>
        postconditions = null;

    /**
     * Creates a wrapper for the given method or constructor declaration.
     *
     * @param declaration method or constructor declaration to wrap
     */
    public CallableDeclarationAnnos(CallableDeclaration<?> declaration) {
      this.declaration = declaration;
    }

    /**
     * Returns the inferred type for the parameter at the given index. If necessary, initializes the
     * {@code AnnotatedTypeMirror} for that location using {@code type} and {@code atf} to a wrapper
     * around the base type for the parameter.
     *
     * @param type type for the parameter at {@code index}, used for initializing the returned
     *     {@code AnnotatedTypeMirror} the first time it's accessed
     * @param atf the annotated type factory of a given type system, whose type hierarchy will be
     *     used
     * @param index index of the parameter to return the inferred annotations of
     * @return an {@code AnnotatedTypeMirror} containing all annotations inferred for the parameter
     *     at the given index
     */
    public AnnotatedTypeMirror getParameterTypeInitialized(
        AnnotatedTypeMirror type, int index, AnnotatedTypeFactory atf) {
      if (parameterTypes == null) {
        parameterTypes =
            new ArrayList<>(Collections.nCopies(declaration.getParameters().size(), null));
      }

      if (parameterTypes.get(index) == null) {
        parameterTypes.set(
            index, AnnotatedTypeMirror.createType(type.getUnderlyingType(), atf, false));
      }

      return parameterTypes.get(index);
    }

    /**
     * Returns the inferred type for the parameter at the given index, or null if there's no
     * parameter at the given index or there's no inferred type for that parameter.
     *
     * @param index index of the parameter to return the inferred annotations of
     * @return an {@code AnnotatedTypeMirror} containing all annotations inferred for the parameter
     *     at the given index, or null if there's no parameter at {@code index} or if there's not
     *     inferred annotations for that parameter
     */
    public @Nullable AnnotatedTypeMirror getParameterType(int index) {
      if (parameterTypes == null || index < 0 || index >= parameterTypes.size()) {
        return null;
      }

      return parameterTypes.get(index);
    }

    /**
     * Returns the inferred declaration annotations on this executable, or null if there are no
     * annotations.
     *
     * @return the declaration annotations for this callable declaration
     */
    public Set<AnnotationMirror> getDeclarationAnnotations() {
      if (declarationAnnotations == null) {
        return Collections.emptySet();
      }

      return Collections.unmodifiableSet(declarationAnnotations);
    }

    /**
     * Adds a declaration annotation to this callable declaration and returns whether it was a new
     * annotation.
     *
     * @param annotation declaration annotation to add
     * @return true if {@code annotation} wasn't previously stored for this callable declaration
     */
    public boolean addDeclarationAnnotation(AnnotationMirror annotation) {
      if (declarationAnnotations == null) {
        declarationAnnotations = new HashSet<>();
      }

      return declarationAnnotations.add(annotation);
    }

    /**
     * If this wrapper holds a method, returns the inferred type of the receiver. If necessary,
     * initializes the {@code AnnotatedTypeMirror} for that location using {@code type} and {@code
     * atf} to a wrapper around the base type for the receiver type.
     *
     * @param type base type for the receiver type, used for initializing the returned {@code
     *     AnnotatedTypeMirror} the first time it's accessed
     * @param atf the annotated type factory of a given type system, whose type hierarchy will be
     *     used
     * @return an {@code AnnotatedTypeMirror} containing all annotations inferred for the receiver
     *     type
     */
    public AnnotatedTypeMirror getReceiverType(AnnotatedTypeMirror type, AnnotatedTypeFactory atf) {
      if (receiverType == null) {
        receiverType = AnnotatedTypeMirror.createType(type.getUnderlyingType(), atf, false);
      }

      return receiverType;
    }

    /**
     * If this wrapper holds a method, returns the inferred type of the return type. If necessary,
     * initializes the {@code AnnotatedTypeMirror} for that location using {@code type} and {@code
     * atf} to a wrapper around the base type for the return type.
     *
     * @param type base type for the return type, used for initializing the returned {@code
     *     AnnotatedTypeMirror} the first time it's accessed
     * @param atf the annotated type factory of a given type system, whose type hierarchy will be
     *     used
     * @return an {@code AnnotatedTypeMirror} containing all annotations inferred for the return
     *     type
     */
    public AnnotatedTypeMirror getReturnType(AnnotatedTypeMirror type, AnnotatedTypeFactory atf) {
      if (returnType == null) {
        returnType = AnnotatedTypeMirror.createType(type.getUnderlyingType(), atf, false);
      }

      return returnType;
    }

    /**
     * Returns the inferred preconditions for this callable declaration.
     *
     * @return a mapping from expression string to pairs of (inferred precondition, declared type).
     *     The keys of this map use the same string formatting as the {@link
     *     org.checkerframework.framework.qual.RequiresQualifier} annotation, e.g. "#1" for the
     *     first parameter.
     */
    public Map<String, Pair<AnnotatedTypeMirror, AnnotatedTypeMirror>> getPreconditions() {
      if (preconditions == null) {
        return Collections.emptyMap();
      }

      return Collections.unmodifiableMap(preconditions);
    }

    /**
     * Returns the inferred postconditions for this callable declaration.
     *
     * @return a mapping from expression string to pairs of (inferred postcondition, declared type).
     *     The keys of this map use the same string formatting as the {@link
     *     org.checkerframework.framework.qual.EnsuresQualifier} annotation, e.g. "#1" for the first
     *     parameter.
     */
    public Map<String, Pair<AnnotatedTypeMirror, AnnotatedTypeMirror>> getPostconditions() {
      if (postconditions == null) {
        return Collections.emptyMap();
      }

      return Collections.unmodifiableMap(postconditions);
    }

    /**
     * Returns an AnnotatedTypeMirror containing the preconditions for the given expression.
     *
     * @param expression a string representing a Java expression, in the same format as the argument
     *     to a {@link org.checkerframework.framework.qual.RequiresQualifier} annotation
     * @param declaredType the declared type of {@code expression}
     * @param atf the annotated type factory of a given type system, whose type hierarchy will be
     *     used
     * @return an {@code AnnotatedTypeMirror} containing the annotations for the inferred
     *     preconditions for the given expression
     */
    public AnnotatedTypeMirror getPreconditionsForExpression(
        String expression, AnnotatedTypeMirror declaredType, AnnotatedTypeFactory atf) {
      if (preconditions == null) {
        preconditions = new HashMap<>(1);
      }

      if (!preconditions.containsKey(expression)) {
        AnnotatedTypeMirror preconditionsType =
            AnnotatedTypeMirror.createType(declaredType.getUnderlyingType(), atf, false);
        preconditions.put(expression, Pair.of(preconditionsType, declaredType));
      }

      return preconditions.get(expression).first;
    }

    /**
     * Returns an AnnotatedTypeMirror containing the postconditions for the given expression.
     *
     * @param expression a string representing a Java expression, in the same format as the argument
     *     to a {@link org.checkerframework.framework.qual.EnsuresQualifier} annotation
     * @param declaredType the declared type of {@code expression}
     * @param atf the annotated type factory of a given type system, whose type hierarchy will be
     *     used
     * @return an {@code AnnotatedTypeMirror} containing the annotations for the inferred
     *     postconditions for the given expression
     */
    public AnnotatedTypeMirror getPostconditionsForExpression(
        String expression, AnnotatedTypeMirror declaredType, AnnotatedTypeFactory atf) {
      if (postconditions == null) {
        postconditions = new HashMap<>(1);
      }

      if (!postconditions.containsKey(expression)) {
        AnnotatedTypeMirror postconditionsType =
            AnnotatedTypeMirror.createType(declaredType.getUnderlyingType(), atf, false);
        postconditions.put(expression, Pair.of(postconditionsType, declaredType));
      }

      return postconditions.get(expression).first;
    }

    /**
     * Transfers all annotations inferred by whole program inference for the return type, receiver
     * type, and parameter types for the wrapped declaration to their corresponding JavaParser
     * locations.
     */
    public void transferAnnotations() {
      if (atypeFactory instanceof GenericAnnotatedTypeFactory<?, ?, ?, ?>) {
        GenericAnnotatedTypeFactory<?, ?, ?, ?> genericAtf =
            (GenericAnnotatedTypeFactory<?, ?, ?, ?>) atypeFactory;
        for (AnnotationMirror contractAnno : genericAtf.getContractAnnotations(this)) {
          declaration.addAnnotation(
              AnnotationMirrorToAnnotationExprConversion.annotationMirrorToAnnotationExpr(
                  contractAnno));
        }
      }

      if (declarationAnnotations != null) {
        for (AnnotationMirror annotation : declarationAnnotations) {
          declaration.addAnnotation(
              AnnotationMirrorToAnnotationExprConversion.annotationMirrorToAnnotationExpr(
                  annotation));
        }
      }

      if (returnType != null) {
        // If a return type exists, then the declaration must be a method, not a constructor.
        WholeProgramInferenceJavaParserStorage.transferAnnotations(
            returnType, declaration.asMethodDeclaration().getType());
      }

      if (receiverType != null) {
        addExplicitReceiver(declaration.asMethodDeclaration());
        // The receiver won't be present for an anonymous class.
        if (declaration.getReceiverParameter().isPresent()) {
          WholeProgramInferenceJavaParserStorage.transferAnnotations(
              receiverType, declaration.getReceiverParameter().get().getType());
        }
      }

      if (parameterTypes == null) {
        return;
      }

      for (int i = 0; i < parameterTypes.size(); i++) {
        AnnotatedTypeMirror inferredType = parameterTypes.get(i);
        Parameter param = declaration.getParameter(i);
        Type javaParserType = param.getType();
        if (param.isVarArgs()) {
          NodeList<AnnotationExpr> varArgsAnnoExprs =
              AnnotationMirrorToAnnotationExprConversion.annotationMirrorSetToAnnotationExprList(
                  inferredType.getAnnotations());
          param.setVarArgsAnnotations(varArgsAnnoExprs);

          AnnotatedTypeMirror inferredComponentType =
              ((AnnotatedArrayType) inferredType).getComponentType();
          WholeProgramInferenceJavaParserStorage.transferAnnotations(
              inferredComponentType, javaParserType);
        } else {
          WholeProgramInferenceJavaParserStorage.transferAnnotations(inferredType, javaParserType);
        }
      }
    }

    @Override
    public String toString() {
      return "CallableDeclarationAnnos [declaration="
          + declaration
          + ", file="
          + file
          + ", parameterTypes="
          + parameterTypes
          + ", receiverType="
          + receiverType
          + ", returnType="
          + returnType
          + "]";
    }
  }

  /** Stores the JavaParser node for a field and the annotations that have been inferred for it. */
  private static class FieldAnnos {
    /** Wrapped field declaration. */
    public VariableDeclarator declaration;
    /** Inferred type for field, initialized the first time it's accessed. */
    private @MonotonicNonNull AnnotatedTypeMirror type = null;
    /** Annotations on the field declaration. */
    private @MonotonicNonNull Set<AnnotationMirror> declarationAnnotations = null;

    /**
     * Creates a wrapper for the given field declaration.
     *
     * @param declaration field declaration to wrap
     */
    public FieldAnnos(VariableDeclarator declaration) {
      this.declaration = declaration;
    }

    /**
     * Returns the inferred type of the field. If necessary, initializes the {@code
     * AnnotatedTypeMirror} for that location using {@code type} and {@code atf} to a wrapper around
     * the base type for the field.
     *
     * @param type base type for the field, used for initializing the returned {@code
     *     AnnotatedTypeMirror} the first time it's accessed
     * @param atf the annotated type factory of a given type system, whose type hierarchy will be
     *     used
     * @return an {@code AnnotatedTypeMirror} containing all annotations inferred for the field
     */
    public AnnotatedTypeMirror getType(AnnotatedTypeMirror type, AnnotatedTypeFactory atf) {
      if (this.type == null) {
        this.type = AnnotatedTypeMirror.createType(type.getUnderlyingType(), atf, false);
      }

      return this.type;
    }
    /**
     * Adds a declaration annotation to this field declaration and returns whether it was a new
     * annotation.
     *
     * @param annotation declaration annotation to add
     * @return true if {@code annotation} wasn't previously stored for this field declaration
     */
    public boolean addDeclarationAnnotation(AnnotationMirror annotation) {
      if (declarationAnnotations == null) {
        declarationAnnotations = new HashSet<>();
      }

      return declarationAnnotations.add(annotation);
    }

    /**
     * Returns the inferred declaration annotations on this field, or an empty set if there are no
     * annotations.
     *
     * @return the declaration annotations for this field declaration
     */
    @SuppressWarnings("UnusedMethod")
    public Set<AnnotationMirror> getDeclarationAnnotations() {
      if (declarationAnnotations == null) {
        return Collections.emptySet();
      }

      return Collections.unmodifiableSet(declarationAnnotations);
    }

    /**
     * Transfers all annotations inferred by whole program inference on this field to the JavaParser
     * nodes for that field.
     */
    public void transferAnnotations() {
      if (type == null) {
        return;
      }

      if (declarationAnnotations != null) {
        ClassOrInterfaceType type = declaration.getType().asClassOrInterfaceType();
        for (AnnotationMirror annotation : declarationAnnotations) {
          type.addAnnotation(
              AnnotationMirrorToAnnotationExprConversion.annotationMirrorToAnnotationExpr(
                  annotation));
        }
      }

      Type newType = (Type) declaration.getType().accept(new CloneVisitor(), null);
      WholeProgramInferenceJavaParserStorage.transferAnnotations(type, newType);
      declaration.setType(newType);
    }

    @Override
    public String toString() {
      return "FieldAnnos [declaration=" + declaration + ", type=" + type + "]";
    }
  }
}<|MERGE_RESOLUTION|>--- conflicted
+++ resolved
@@ -175,11 +175,7 @@
       // When processing anonymous inner classes outside their compilation units,
       // it might not have been possible to create an appropriate CallableDeclarationAnnos:
       // no element would have been available, causing the computed method signature to
-<<<<<<< HEAD
-      // be incorrect. In this case, abort looking up annotations - inference will fail,
-=======
       // be incorrect. In this case, abort looking up annotations -- inference will fail,
->>>>>>> 667cd09f
       // because even if WPI inferred something, it couldn't be printed.
       return paramATM;
     }
@@ -481,12 +477,8 @@
               // elementFromTree returns null instead of crashing when no element exists for
               // the class tree, which can happen for certain kinds of anonymous classes, such as
               // Ordering$1 in PolyCollectorTypeVar.java in the all-systems test suite.
-<<<<<<< HEAD
-              // addClass(ClassTree) below assumes that such an element exists.
-=======
               // addClass(ClassTree) in the then branch just below assumes that such an element
               // exists.
->>>>>>> 667cd09f
               Element classElt = TreeUtils.elementFromTree(body);
               if (classElt != null) {
                 addClass(body);
@@ -498,20 +490,12 @@
                 // untrue annotation.
                 @BinaryName String className;
                 if ("".equals(body.getSimpleName().toString().trim())) {
-<<<<<<< HEAD
-                  @SuppressWarnings("signature:assignment") // computed from other strings
-=======
                   @SuppressWarnings("signature:assignment") // computed from string concatenation
->>>>>>> 667cd09f
                   @BinaryName String computedName =
                       javaParserClass.getFullyQualifiedName().get() + "$" + ++innerClassCount;
                   className = computedName;
                 } else {
-<<<<<<< HEAD
-                  @SuppressWarnings("signature:assignment") // computed from other strings
-=======
                   @SuppressWarnings("signature:assignment") // computed from string concatenation
->>>>>>> 667cd09f
                   @BinaryName String computedName =
                       javaParserClass.getFullyQualifiedName().get()
                           + "$"
@@ -533,11 +517,7 @@
            * @param tree tree to add. Its corresponding element is used as the key for {@code
            *     classToAnnos} if {@code classNameKey} is null.
            * @param classNameKey if non-null, used as the key for {@code classToAnnos} instead of
-<<<<<<< HEAD
-           *     the element corresponding to {@code tree}.
-=======
            *     the element corresponding to {@code tree}
->>>>>>> 667cd09f
            */
           private void addClass(ClassTree tree, @Nullable @BinaryName String classNameKey) {
             String className;
@@ -589,11 +569,7 @@
               MethodTree javacTree, CallableDeclaration<?> javaParserNode) {
             Element element = TreeUtils.elementFromTree(javacTree);
             if (element == null) {
-<<<<<<< HEAD
-              // elt can be null if there is no element corresponding to the method,
-=======
               // element can be null if there is no element corresponding to the method,
->>>>>>> 667cd09f
               // which happens for certain kinds of anonymous classes, such as Ordering$1 in
               // PolyCollectorTypeVar.java in the all-systems test suite.
               return;
