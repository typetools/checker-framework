--- conflicted
+++ resolved
@@ -116,33 +116,20 @@
   private final boolean inferOutputOriginal;
 
   /**
-<<<<<<< HEAD
-   * Returns the names of all qualifiers supported by the type factory passed as input that are
-   * marked with {@link InvisibleQualifier}.
-=======
    * Returns the names of all qualifiers that are marked with {@link InvisibleQualifier}, and that
    * are supported by the given type factory.
->>>>>>> 9aee6367
    *
    * @param atypeFactory a type factory
    * @return the names of every invisible qualifier supported by {@code atypeFactory}
    */
   public static Set<String> getInvisibleQualifierNames(AnnotatedTypeFactory atypeFactory) {
     return atypeFactory.getSupportedTypeQualifiers().stream()
-<<<<<<< HEAD
         .filter(WholeProgramInferenceJavaParserStorage::isInvisible)
-=======
-        .filter(
-            qual ->
-                Arrays.stream(qual.getAnnotations())
-                    .anyMatch(anno -> anno.annotationType() == InvisibleQualifier.class))
->>>>>>> 9aee6367
         .map(Class::getCanonicalName)
         .collect(Collectors.toSet());
   }
 
   /**
-<<<<<<< HEAD
    * Is the definition of the given annotation class annotated with {@link InvisibleQualifier}?
    *
    * @param qual an annotation class
@@ -154,8 +141,6 @@
   }
 
   /**
-=======
->>>>>>> 9aee6367
    * Constructs a new {@code WholeProgramInferenceJavaParser} that has not yet inferred any
    * annotations.
    *
