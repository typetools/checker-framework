package org.checkerframework.common.wholeprograminference;

import com.github.javaparser.ast.CompilationUnit;
import com.github.javaparser.ast.Node;
import com.github.javaparser.ast.NodeList;
import com.github.javaparser.ast.body.CallableDeclaration;
import com.github.javaparser.ast.body.ClassOrInterfaceDeclaration;
import com.github.javaparser.ast.body.ConstructorDeclaration;
import com.github.javaparser.ast.body.EnumConstantDeclaration;
import com.github.javaparser.ast.body.EnumDeclaration;
import com.github.javaparser.ast.body.MethodDeclaration;
import com.github.javaparser.ast.body.Parameter;
import com.github.javaparser.ast.body.ReceiverParameter;
import com.github.javaparser.ast.body.RecordDeclaration;
import com.github.javaparser.ast.body.TypeDeclaration;
import com.github.javaparser.ast.body.VariableDeclarator;
import com.github.javaparser.ast.expr.AnnotationExpr;
import com.github.javaparser.ast.expr.MarkerAnnotationExpr;
import com.github.javaparser.ast.expr.NormalAnnotationExpr;
import com.github.javaparser.ast.expr.ObjectCreationExpr;
import com.github.javaparser.ast.expr.SingleMemberAnnotationExpr;
import com.github.javaparser.ast.type.ClassOrInterfaceType;
import com.github.javaparser.ast.type.Type;
import com.github.javaparser.ast.type.TypeParameter;
import com.github.javaparser.ast.visitor.CloneVisitor;
import com.github.javaparser.ast.visitor.VoidVisitor;
import com.github.javaparser.printer.DefaultPrettyPrinter;
import com.github.javaparser.printer.DefaultPrettyPrinterVisitor;
import com.sun.source.tree.ClassTree;
import com.sun.source.tree.MethodTree;
import com.sun.source.tree.NewClassTree;
import com.sun.source.tree.VariableTree;
import com.sun.tools.javac.code.Symbol.ClassSymbol;
import com.sun.tools.javac.code.Symbol.VarSymbol;
import java.io.BufferedWriter;
import java.io.File;
import java.io.FileNotFoundException;
import java.io.FileWriter;
import java.io.IOException;
import java.io.Writer;
import java.lang.annotation.Annotation;
import java.nio.file.Files;
import java.nio.file.Paths;
import java.util.ArrayList;
import java.util.Arrays;
import java.util.Collections;
import java.util.HashMap;
import java.util.HashSet;
import java.util.List;
import java.util.Map;
import java.util.Set;
import java.util.stream.Collectors;
import javax.lang.model.element.AnnotationMirror;
import javax.lang.model.element.Element;
import javax.lang.model.element.ExecutableElement;
import javax.lang.model.element.TypeElement;
import javax.lang.model.element.VariableElement;
import javax.lang.model.type.TypeKind;
import javax.lang.model.type.TypeMirror;
import org.checkerframework.checker.nullness.qual.MonotonicNonNull;
import org.checkerframework.checker.nullness.qual.Nullable;
import org.checkerframework.checker.signature.qual.BinaryName;
import org.checkerframework.common.basetype.BaseTypeChecker;
import org.checkerframework.common.wholeprograminference.WholeProgramInference.OutputFormat;
import org.checkerframework.dataflow.analysis.Analysis;
import org.checkerframework.framework.ajava.AnnotationMirrorToAnnotationExprConversion;
import org.checkerframework.framework.ajava.AnnotationTransferVisitor;
import org.checkerframework.framework.ajava.DefaultJointVisitor;
import org.checkerframework.framework.ajava.JointJavacJavaParserVisitor;
import org.checkerframework.framework.qual.InvisibleQualifier;
import org.checkerframework.framework.qual.TypeUseLocation;
import org.checkerframework.framework.type.AnnotatedTypeFactory;
import org.checkerframework.framework.type.AnnotatedTypeMirror;
import org.checkerframework.framework.type.AnnotatedTypeMirror.AnnotatedArrayType;
import org.checkerframework.framework.type.GenericAnnotatedTypeFactory;
import org.checkerframework.framework.util.JavaParserUtil;
import org.checkerframework.javacutil.AnnotationUtils;
import org.checkerframework.javacutil.BugInCF;
import org.checkerframework.javacutil.ElementUtils;
import org.checkerframework.javacutil.Pair;
import org.checkerframework.javacutil.TreeUtils;
import scenelib.annotations.util.JVMNames;

/**
 * This is an implementation of {@link WholeProgramInferenceStorage} that stores annotations
 * directly with the JavaParser node corresponding to the annotation's location. It outputs ajava
 * files.
 */
public class WholeProgramInferenceJavaParserStorage
    implements WholeProgramInferenceStorage<AnnotatedTypeMirror> {

  /**
   * Directory where .ajava files will be written to and read from. This directory is relative to
   * where the javac command is executed.
   */
  public static final String AJAVA_FILES_PATH =
      "build" + File.separator + "whole-program-inference" + File.separator;

  /** The type factory associated with this. */
  protected final AnnotatedTypeFactory atypeFactory;

  /**
   * Maps from binary class name to the wrapper containing the class. Contains all classes in Java
   * source files containing an Element for which an annotation has been inferred.
   */
  private Map<@BinaryName String, ClassOrInterfaceAnnos> classToAnnos = new HashMap<>();

  /**
   * Files containing classes for which an annotation has been inferred since the last time files
   * were written to disk.
   */
  private Set<String> modifiedFiles = new HashSet<>();

  /** Mapping from source file to the wrapper for the compilation unit parsed from that file. */
  private Map<String, CompilationUnitAnnos> sourceToAnnos = new HashMap<>();

  /** Whether the {@code -AinferOutputOriginal} option was supplied to the checker. */
  private final boolean inferOutputOriginal;

  /**
   * Returns the names of all qualifiers that are marked with {@link InvisibleQualifier}, and that
   * are supported by the given type factory.
   *
   * @param atypeFactory a type factory
   * @return the names of every invisible qualifier supported by {@code atypeFactory}
   */
  public static Set<String> getInvisibleQualifierNames(AnnotatedTypeFactory atypeFactory) {
    return atypeFactory.getSupportedTypeQualifiers().stream()
        .filter(WholeProgramInferenceJavaParserStorage::isInvisible)
        .map(Class::getCanonicalName)
        .collect(Collectors.toSet());
  }

  /**
   * Is the definition of the given annotation class annotated with {@link InvisibleQualifier}?
   *
   * @param qual an annotation class
   * @return true iff {@code qual} is meta-annotated with {@link InvisibleQualifier}
   */
  public static boolean isInvisible(Class<? extends Annotation> qual) {
    return Arrays.stream(qual.getAnnotations())
        .anyMatch(anno -> anno.annotationType() == InvisibleQualifier.class);
  }

  /**
   * Constructs a new {@code WholeProgramInferenceJavaParser} that has not yet inferred any
   * annotations.
   *
   * @param atypeFactory the associated type factory
   * @param inferOutputOriginal whether the -AinferOutputOriginal option was supplied to the checker
   */
  public WholeProgramInferenceJavaParserStorage(
      AnnotatedTypeFactory atypeFactory, boolean inferOutputOriginal) {
    this.atypeFactory = atypeFactory;
    this.inferOutputOriginal = inferOutputOriginal;
  }

  @Override
  public String getFileForElement(Element elt) {
    return addClassesForElement(elt);
  }

  @Override
  public void setFileModified(String path) {
    modifiedFiles.add(path);
  }

  ///
  /// Reading stored annotations
  ///

  @Override
  public boolean hasStorageLocationForMethod(ExecutableElement methodElt) {
    return getMethodAnnos(methodElt) != null;
  }

  /**
   * Get the annotations for a method or constructor.
   *
   * @param methodElt the method or constructor
   * @return the annotations for a method or constructor
   */
  private @Nullable CallableDeclarationAnnos getMethodAnnos(ExecutableElement methodElt) {
    String className = ElementUtils.getEnclosingClassName(methodElt);
    // Read in classes for the element.
    getFileForElement(methodElt);
    ClassOrInterfaceAnnos classAnnos = classToAnnos.get(className);
    if (classAnnos == null) {
      return null;
    }
    CallableDeclarationAnnos methodAnnos =
        classAnnos.callableDeclarations.get(JVMNames.getJVMMethodSignature(methodElt));
    return methodAnnos;
  }

  /**
   * Get the annotations for a field.
   *
   * @param fieldElt a field
   * @return the annotations for a field
   */
  private FieldAnnos getFieldAnnos(Element fieldElt) {
    String className = ElementUtils.getEnclosingClassName((VariableElement) fieldElt);
    // Read in classes for the element.
    getFileForElement(fieldElt);
    ClassOrInterfaceAnnos classAnnos = classToAnnos.get(className);
    FieldAnnos fieldAnnos = classAnnos.fields.get(fieldElt.getSimpleName().toString());
    return fieldAnnos;
  }

  @Override
  public AnnotatedTypeMirror getParameterAnnotations(
      ExecutableElement methodElt,
      int i,
      AnnotatedTypeMirror paramATM,
      VariableElement ve,
      AnnotatedTypeFactory atypeFactory) {
    CallableDeclarationAnnos methodAnnos = getMethodAnnos(methodElt);
    if (methodAnnos == null) {
      // When processing anonymous inner classes outside their compilation units,
      // it might not have been possible to create an appropriate CallableDeclarationAnnos:
      // no element would have been available, causing the computed method signature to
      // be incorrect. In this case, abort looking up annotations -- inference will fail,
      // because even if WPI inferred something, it couldn't be printed.
      return paramATM;
    }
    return methodAnnos.getParameterTypeInitialized(paramATM, i, atypeFactory);
  }

  @Override
  public AnnotatedTypeMirror getReceiverAnnotations(
      ExecutableElement methodElt,
      AnnotatedTypeMirror paramATM,
      AnnotatedTypeFactory atypeFactory) {
    CallableDeclarationAnnos methodAnnos = getMethodAnnos(methodElt);
    if (methodAnnos == null) {
      // See the comment on the similar exception in #getParameterAnnotations, above.
      return paramATM;
    }
    return methodAnnos.getReceiverType(paramATM, atypeFactory);
  }

  @Override
  public AnnotatedTypeMirror getReturnAnnotations(
      ExecutableElement methodElt, AnnotatedTypeMirror atm, AnnotatedTypeFactory atypeFactory) {
    CallableDeclarationAnnos methodAnnos = getMethodAnnos(methodElt);
    if (methodAnnos == null) {
      // See the comment on the similar exception in #getParameterAnnotations, above.
      return atm;
    }
    return methodAnnos.getReturnType(atm, atypeFactory);
  }

  @Override
  public @Nullable AnnotatedTypeMirror getFieldAnnotations(
      Element element,
      String fieldName,
      AnnotatedTypeMirror lhsATM,
      AnnotatedTypeFactory atypeFactory) {
    ClassSymbol enclosingClass = ((VarSymbol) element).enclClass();
    // Read in classes for the element.
    getFileForElement(element);
    @SuppressWarnings("signature") // https://tinyurl.com/cfissue/3094
    @BinaryName String className = enclosingClass.flatname.toString();
    ClassOrInterfaceAnnos classAnnos = classToAnnos.get(className);
    // If it's an enum constant it won't appear as a field
    // and it won't have extra annotations, so just return the basic type:
    if (classAnnos.enumConstants.contains(fieldName)) {
      return lhsATM;
    } else if (classAnnos.fields.get(fieldName) == null) {
      // There might not be a corresponding entry for the field name
      // in an anonymous class, if the field and class were defined in
      // another compilation unit (for the same reason that a method
      // might not have an entry, as in #getParameterAnnotations, above).
      return null;
    } else {
      return classAnnos.fields.get(fieldName).getType(lhsATM, atypeFactory);
    }
  }

  @Override
  public AnnotatedTypeMirror getPreOrPostconditions(
      Analysis.BeforeOrAfter preOrPost,
      ExecutableElement methodElement,
      String expression,
      AnnotatedTypeMirror declaredType,
      AnnotatedTypeFactory atypeFactory) {
    switch (preOrPost) {
      case BEFORE:
        return getPreconditionsForExpression(methodElement, expression, declaredType, atypeFactory);
      case AFTER:
        return getPostconditionsForExpression(
            methodElement, expression, declaredType, atypeFactory);
      default:
        throw new BugInCF("Unexpected " + preOrPost);
    }
  }

  /**
   * Returns the precondition annotations for the given expression.
   *
   * @param methodElement the method
   * @param expression the expression
   * @param declaredType the declared type of the expression
   * @param atypeFactory the type factory
   * @return the precondition annotations for a field
   */
  private AnnotatedTypeMirror getPreconditionsForExpression(
      ExecutableElement methodElement,
      String expression,
      AnnotatedTypeMirror declaredType,
      AnnotatedTypeFactory atypeFactory) {
    CallableDeclarationAnnos methodAnnos = getMethodAnnos(methodElement);
    if (methodAnnos == null) {
      // See the comment on the similar exception in #getParameterAnnotations, above.
      return declaredType;
    }
    return methodAnnos.getPreconditionsForExpression(expression, declaredType, atypeFactory);
  }

  /**
   * Returns the postcondition annotations for an expression.
   *
   * @param methodElement the method
   * @param expression the expression
   * @param declaredType the declared type of the expression
   * @param atypeFactory the type factory
   * @return the postcondition annotations for a field
   */
  private AnnotatedTypeMirror getPostconditionsForExpression(
      ExecutableElement methodElement,
      String expression,
      AnnotatedTypeMirror declaredType,
      AnnotatedTypeFactory atypeFactory) {
    CallableDeclarationAnnos methodAnnos = getMethodAnnos(methodElement);
    if (methodAnnos == null) {
      // See the comment on the similar exception in #getParameterAnnotations, above.
      return declaredType;
    }
    return methodAnnos.getPostconditionsForExpression(expression, declaredType, atypeFactory);
  }

  @Override
  public boolean addMethodDeclarationAnnotation(
      ExecutableElement methodElt, AnnotationMirror anno) {

    CallableDeclarationAnnos methodAnnos = getMethodAnnos(methodElt);
    if (methodAnnos == null) {
      // See the comment on the similar exception in #getParameterAnnotations, above.
      return false;
    }
    boolean isNewAnnotation = methodAnnos.addDeclarationAnnotation(anno);
    if (isNewAnnotation) {
      modifiedFiles.add(getFileForElement(methodElt));
    }
    return isNewAnnotation;
  }

  @Override
  public boolean addFieldDeclarationAnnotation(Element field, AnnotationMirror anno) {
    FieldAnnos fieldAnnos = getFieldAnnos(field);
    boolean isNewAnnotation = fieldAnnos.addDeclarationAnnotation(anno);
    if (isNewAnnotation) {
      modifiedFiles.add(getFileForElement(field));
    }
    return isNewAnnotation;
  }

  @Override
  public AnnotatedTypeMirror atmFromStorageLocation(
      TypeMirror typeMirror, AnnotatedTypeMirror storageLocation) {
    return storageLocation;
  }

  @Override
  public void updateStorageLocationFromAtm(
      AnnotatedTypeMirror newATM,
      AnnotatedTypeMirror curATM,
      AnnotatedTypeMirror typeToUpdate,
      TypeUseLocation defLoc,
      boolean ignoreIfAnnotated) {
    // Clears only the annotations that are supported by atypeFactory.
    // The others stay intact.
    Set<AnnotationMirror> annosToRemove = AnnotationUtils.createAnnotationSet();
    for (AnnotationMirror anno : typeToUpdate.getAnnotations()) {
      if (atypeFactory.isSupportedQualifier(anno)) {
        annosToRemove.add(anno);
      }
    }

    // This method may be called consecutive times to modify the same AnnotatedTypeMirror.
    // Each time it is called, the AnnotatedTypeMirror has a better type
    // estimate for the modified AnnotatedTypeMirror. Therefore, it is not a problem to remove
    // all annotations before inserting the new annotations.
    typeToUpdate.removeAnnotations(annosToRemove);

    // Only update the AnnotatedTypeMirror if there are no explicit annotations
    if (curATM.getExplicitAnnotations().isEmpty() || !ignoreIfAnnotated) {
      for (AnnotationMirror am : newATM.getAnnotations()) {
        typeToUpdate.addAnnotation(am);
      }
    } else if (curATM.getKind() == TypeKind.TYPEVAR) {
      // getExplicitAnnotations will be non-empty for type vars whose bounds are explicitly
      // annotated.  So instead, only insert the annotation if there is not primary annotation
      // of the same hierarchy.
      for (AnnotationMirror am : newATM.getAnnotations()) {
        if (curATM.getAnnotationInHierarchy(am) != null) {
          // Don't insert if the type is already has a primary annotation
          // in the same hierarchy.
          break;
        }

        typeToUpdate.addAnnotation(am);
      }
    }

    if (newATM.getKind() == TypeKind.ARRAY) {
      AnnotatedArrayType newAAT = (AnnotatedArrayType) newATM;
      AnnotatedArrayType oldAAT = (AnnotatedArrayType) curATM;
      AnnotatedArrayType aatToUpdate = (AnnotatedArrayType) typeToUpdate;
      updateStorageLocationFromAtm(
          newAAT.getComponentType(),
          oldAAT.getComponentType(),
          aatToUpdate.getComponentType(),
          defLoc,
          ignoreIfAnnotated);
    }
  }

  ///
  /// Reading in files
  ///

  @Override
  public void preprocessClassTree(ClassTree classTree) {
    addClassTree(classTree);
  }

  /**
   * Reads in the source file containing {@code tree} and creates wrappers around all classes in the
   * file. Stores the wrapper for the compilation unit in {@link #sourceToAnnos} and stores the
   * wrappers of all classes in the file in {@link #classToAnnos}.
   *
   * @param tree tree for class to add
   */
  private void addClassTree(ClassTree tree) {
    TypeElement element = TreeUtils.elementFromDeclaration(tree);
    String className = ElementUtils.getBinaryName(element);
    if (classToAnnos.containsKey(className)) {
      return;
    }

    TypeElement toplevelClass = ElementUtils.toplevelEnclosingTypeElement(element);
    String path = ElementUtils.getSourceFilePath(toplevelClass);
    addSourceFile(path);
    CompilationUnitAnnos sourceAnnos = sourceToAnnos.get(path);
    TypeDeclaration<?> javaParserNode =
        sourceAnnos.getClassOrInterfaceDeclarationByName(toplevelClass.getSimpleName().toString());
    ClassTree toplevelClassTree = atypeFactory.getTreeUtils().getTree(toplevelClass);
    createWrappersForClass(toplevelClassTree, javaParserNode, sourceAnnos);
  }

  /**
   * Reads in the file at {@code path} and creates a wrapper around its compilation unit. Stores the
   * wrapper in {@link #sourceToAnnos}, but doesn't create wrappers around any classes in the file.
   *
   * @param path path to source file to read
   */
  private void addSourceFile(String path) {
    if (sourceToAnnos.containsKey(path)) {
      return;
    }

    CompilationUnit root;
    try {
      root = JavaParserUtil.parseCompilationUnit(new File(path));
    } catch (FileNotFoundException e) {
      throw new BugInCF("Failed to read Java file " + path, e);
    }
    JavaParserUtil.concatenateAddedStringLiterals(root);
    CompilationUnitAnnos sourceAnnos = new CompilationUnitAnnos(root);
    sourceToAnnos.put(path, sourceAnnos);
  }

  /**
   * The first two arugments are a javac tree and a JavaParser node representing the same class.
   * This method creates wrappers around all the classes, fields, and methods in that class, and
   * stores those wrappers in {@code sourceAnnos}.
   *
   * @param javacClass javac tree for class
   * @param javaParserClass JavaParser node corresponding to the same class as {@code javacClass}
   * @param sourceAnnos compilation unit wrapper to add new wrappers to
   */
  private void createWrappersForClass(
      ClassTree javacClass, TypeDeclaration<?> javaParserClass, CompilationUnitAnnos sourceAnnos) {
    JointJavacJavaParserVisitor visitor =
        new DefaultJointVisitor() {

          /**
           * The number of inner classes encountered, for use in computing their names as keys to
           * various maps. This is an estimate only: an error might lead to inaccurate annotations
           * being emitted, but that is ok: WPI should never be run without running the checker
           * again afterwards to check the results. This field is only used when no element for the
           * inner class is available, such as when it comes from another compilation unit.
           */
          private int innerClassCount = 0;

          @Override
          public void processClass(
              ClassTree javacTree, ClassOrInterfaceDeclaration javaParserNode) {
            addClass(javacTree);
          }

          @Override
          public void processClass(ClassTree javacTree, EnumDeclaration javaParserNode) {
            addClass(javacTree);
          }

          @Override
          public void processClass(ClassTree javacTree, RecordDeclaration javaParserNode) {
            addClass(javacTree);
          }

          @Override
          public void processNewClass(NewClassTree javacTree, ObjectCreationExpr javaParserNode) {
            ClassTree body = javacTree.getClassBody();
            if (body != null) {
              // elementFromTree returns null instead of crashing when no element exists for
              // the class tree, which can happen for certain kinds of anonymous classes, such as
              // Ordering$1 in PolyCollectorTypeVar.java in the all-systems test suite.
              // addClass(ClassTree) in the then branch just below assumes that such an element
              // exists.
              Element classElt = TreeUtils.elementFromTree(body);
              if (classElt != null) {
                addClass(body);
              } else {
                // If such an element does not exist, compute the name of the class, instead.
                // This method of computing the name is not 100% guaranteed to be reliable,
                // but it should be sufficient for WPI's purposes here: if the wrong name
                // is computed, the worst outcome is a false positive because WPI inferred an
                // untrue annotation.
                @BinaryName String className;
                if ("".contentEquals(body.getSimpleName())) {
                  @SuppressWarnings("signature:assignment") // computed from string concatenation
                  @BinaryName String computedName =
                      javaParserClass.getFullyQualifiedName().get() + "$" + ++innerClassCount;
                  className = computedName;
                } else {
                  @SuppressWarnings("signature:assignment") // computed from string concatenation
                  @BinaryName String computedName =
                      javaParserClass.getFullyQualifiedName().get()
                          + "$"
                          + body.getSimpleName().toString();
                  className = computedName;
                }
                addClass(body, className);
              }
            }
          }

          /**
           * Creates a wrapper around the class for {@code tree} and stores it in {@code
           * sourceAnnos}.
           *
           * <p>This method assumes that there is an Element corresponding to {@code tree} if {@code
           * classNameKey} is null.
           *
           * @param tree tree to add. Its corresponding element is used as the key for {@code
           *     classToAnnos} if {@code classNameKey} is null.
           * @param classNameKey if non-null, used as the key for {@code classToAnnos} instead of
           *     the element corresponding to {@code tree}
           */
          private void addClass(ClassTree tree, @Nullable @BinaryName String classNameKey) {
            String className;
            if (classNameKey == null) {
              TypeElement classElt = TreeUtils.elementFromDeclaration(tree);
              className = ElementUtils.getBinaryName(classElt);
            } else {
              className = classNameKey;
            }
            ClassOrInterfaceAnnos typeWrapper = new ClassOrInterfaceAnnos();
            if (!classToAnnos.containsKey(className)) {
              classToAnnos.put(className, typeWrapper);
            }

            sourceAnnos.types.add(typeWrapper);
          }

          /**
           * Creates a wrapper around the class for {@code tree} and stores it in {@code
           * sourceAnnos}.
           *
           * <p>This method assumes that there is an Element corresponding to {@code tree}.
           *
           * @param tree tree to add. Its corresponding element is used as the key for {@code
           *     classToAnnos}.
           */
          private void addClass(ClassTree tree) {
            addClass(tree, null);
          }

          @Override
          public void processMethod(MethodTree javacTree, MethodDeclaration javaParserNode) {
            addCallableDeclaration(javacTree, javaParserNode);
          }

          @Override
          public void processMethod(MethodTree javacTree, ConstructorDeclaration javaParserNode) {
            addCallableDeclaration(javacTree, javaParserNode);
          }

          /**
           * Creates a wrapper around {@code javacTree} with the corresponding declaration {@code
           * javaParserNode} and stores it in {@code sourceAnnos}.
           *
           * @param javacTree javac tree for declaration to add
           * @param javaParserNode JavaParser node for the same class as {@code javacTree}
           */
          private void addCallableDeclaration(
              MethodTree javacTree, CallableDeclaration<?> javaParserNode) {
            Element element = TreeUtils.elementFromTree(javacTree);
            if (element == null) {
              // element can be null if there is no element corresponding to the method,
              // which happens for certain kinds of anonymous classes, such as Ordering$1 in
              // PolyCollectorTypeVar.java in the all-systems test suite.
              return;
            }
            // If elt is non-null, it is guaranteed to be an executable element.
            ExecutableElement elt = (ExecutableElement) element;
            String className = ElementUtils.getEnclosingClassName(elt);
            ClassOrInterfaceAnnos enclosingClass = classToAnnos.get(className);
            String executableSignature = JVMNames.getJVMMethodSignature(javacTree);
            if (!enclosingClass.callableDeclarations.containsKey(executableSignature)) {
              enclosingClass.callableDeclarations.put(
                  executableSignature, new CallableDeclarationAnnos(javaParserNode));
            }
          }

          @Override
          public void processVariable(
              VariableTree javacTree, EnumConstantDeclaration javaParserNode) {
            VariableElement elt = TreeUtils.elementFromDeclaration(javacTree);
            if (!elt.getKind().isField()) {
              throw new BugInCF(elt + " is not a field but a " + elt.getKind());
            }

            String enclosingClassName = ElementUtils.getEnclosingClassName(elt);
            ClassOrInterfaceAnnos enclosingClass = classToAnnos.get(enclosingClassName);
            String fieldName = javacTree.getName().toString();
            enclosingClass.enumConstants.add(fieldName);

            // Ensure that if an enum constant defines a class, that class gets registered properly.
            // See e.g. https://docs.oracle.com/javase/specs/jls/se7/html/jls-8.html#jls-8.9.1 for
            // the specification of an enum constant, which does permit it to define an anonymous
            // class.
            NewClassTree constructor = (NewClassTree) javacTree.getInitializer();
            if (constructor.getClassBody() != null) {
              addClass(constructor.getClassBody());
            }
          }

          @Override
          public void processVariable(VariableTree javacTree, VariableDeclarator javaParserNode) {
            // This seems to occur when javacTree is a local variable in the second
            // class located in a source file. If this check returns false, then the
            // below call to TreeUtils.elementFromDeclaration causes a crash.
            if (TreeUtils.elementFromTree(javacTree) == null) {
              return;
            }

            VariableElement elt = TreeUtils.elementFromDeclaration(javacTree);
            if (!elt.getKind().isField()) {
              return;
            }

            String enclosingClassName = ElementUtils.getEnclosingClassName(elt);
            ClassOrInterfaceAnnos enclosingClass = classToAnnos.get(enclosingClassName);
            String fieldName = javacTree.getName().toString();
            if (!enclosingClass.fields.containsKey(fieldName)) {
              enclosingClass.fields.put(fieldName, new FieldAnnos(javaParserNode));
            }
          }
        };
    visitor.visitClass(javacClass, javaParserClass);
  }

  /**
   * Calls {@link #addSourceFile(String)} for the file containing the given element.
   *
   * @param element the element for the source file to add
   * @return path of the file containing {@code element}
   */
  private String addClassesForElement(Element element) {
    if (!ElementUtils.isElementFromSourceCode(element)) {
      throw new BugInCF("Called addClassesForElement for non-source element: " + element);
    }

    TypeElement toplevelClass = ElementUtils.toplevelEnclosingTypeElement(element);
    String path = ElementUtils.getSourceFilePath(toplevelClass);
    if (classToAnnos.containsKey(ElementUtils.getBinaryName(toplevelClass))) {
      return path;
    }

    addSourceFile(path);
    CompilationUnitAnnos sourceAnnos = sourceToAnnos.get(path);
    ClassTree toplevelClassTree = (ClassTree) atypeFactory.declarationFromElement(toplevelClass);
    TypeDeclaration<?> javaParserNode =
        sourceAnnos.getClassOrInterfaceDeclarationByName(toplevelClass.getSimpleName().toString());
    createWrappersForClass(toplevelClassTree, javaParserNode, sourceAnnos);
    return path;
  }

  ///
  /// Writing to a file
  ///

  // The prepare*ForWriting hooks are needed in addition to the postProcessClassTree hook because
  // a scene may be modifed and written at any time, including before or after
  // postProcessClassTree is called.

  /**
   * Side-effects the compilation unit annotations to make any desired changes before writing to a
   * file.
   *
   * @param compilationUnitAnnos the compilation unit annotations to modify
   */
  public void prepareCompilationUnitForWriting(CompilationUnitAnnos compilationUnitAnnos) {
    for (ClassOrInterfaceAnnos type : compilationUnitAnnos.types) {
      prepareClassForWriting(type);
    }
  }

  /**
   * Side-effects the class annotations to make any desired changes before writing to a file.
   *
   * @param classAnnos the class annotations to modify
   */
  public void prepareClassForWriting(ClassOrInterfaceAnnos classAnnos) {
    for (Map.Entry<String, CallableDeclarationAnnos> methodEntry :
        classAnnos.callableDeclarations.entrySet()) {
      prepareMethodForWriting(methodEntry.getValue());
    }
  }

  /**
   * Side-effects the method or constructor annotations to make any desired changes before writing
   * to a file.
   *
   * @param methodAnnos the method or constructor annotations to modify
   */
  public void prepareMethodForWriting(CallableDeclarationAnnos methodAnnos) {
    atypeFactory.prepareMethodForWriting(methodAnnos);
  }

  @Override
  public void writeResultsToFile(OutputFormat outputFormat, BaseTypeChecker checker) {
    if (outputFormat != OutputFormat.AJAVA) {
      throw new BugInCF("WholeProgramInferenceJavaParser used with output format " + outputFormat);
    }

    File outputDir = new File(AJAVA_FILES_PATH);
    if (!outputDir.exists()) {
      outputDir.mkdirs();
    }

    for (String path : modifiedFiles) {
      CompilationUnitAnnos root = sourceToAnnos.get(path);
      prepareCompilationUnitForWriting(root);
      String packageDir = AJAVA_FILES_PATH;
      if (root.compilationUnit.getPackageDeclaration().isPresent()) {
        packageDir +=
            File.separator
                + root.compilationUnit
                    .getPackageDeclaration()
                    .get()
                    .getNameAsString()
                    .replaceAll("\\.", File.separator);
      }

      File packageDirFile = new File(packageDir);
      if (!packageDirFile.exists()) {
        packageDirFile.mkdirs();
      }

      String name = new File(path).getName();
      if (name.endsWith(".java")) {
        name = name.substring(0, name.length() - ".java".length());
      }

      String nameWithChecker = name + "-" + checker.getClass().getCanonicalName() + ".ajava";
      String outputPath = packageDir + File.separator + nameWithChecker;
      if (this.inferOutputOriginal) {
        String outputPathNoCheckerName = packageDir + File.separator + name + ".ajava";
        // Avoid re-writing this file for each checker that was run.
        if (Files.notExists(Paths.get(outputPathNoCheckerName))) {
          writeAjavaFile(outputPathNoCheckerName, root);
        }
      }
      root.transferAnnotations(checker);
      writeAjavaFile(outputPath, root);
    }

    modifiedFiles.clear();
  }

  /**
   * Write an ajava file to disk.
   *
   * @param outputPath the path to which the ajava file should be written
   * @param root the compilation unit to be written
   */
  private void writeAjavaFile(String outputPath, CompilationUnitAnnos root) {
<<<<<<< HEAD
    try {
      Writer writer = new BufferedWriter(new FileWriter(outputPath));
=======
    try (Writer writer = new FileWriter(outputPath)) {
>>>>>>> b2081204

      // JavaParser can output using lexical preserving printing, which writes the file such that
      // its formatting is close to the original source file it was parsed from as
      // possible. Currently, this feature is very buggy and crashes when adding annotations in
      // certain locations. This implementation could be used instead if it's fixed in JavaParser.
      // LexicalPreservingPrinter.print(root.declaration, writer);

      // Do not print invisible qualifiers, to avoid cluttering the output.
      Set<String> invisibleQualifierNames = getInvisibleQualifierNames(this.atypeFactory);
      DefaultPrettyPrinter prettyPrinter =
          new DefaultPrettyPrinter() {
            @Override
            public String print(Node node) {
              VoidVisitor<Void> visitor =
                  new DefaultPrettyPrinterVisitor(getConfiguration()) {
                    @Override
                    public void visit(final MarkerAnnotationExpr n, final Void arg) {
                      if (invisibleQualifierNames.contains(n.getName().toString())) {
                        return;
                      }
                      super.visit(n, arg);
                    }

                    @Override
                    public void visit(final SingleMemberAnnotationExpr n, final Void arg) {
                      if (invisibleQualifierNames.contains(n.getName().toString())) {
                        return;
                      }
                      super.visit(n, arg);
                    }

                    @Override
                    public void visit(final NormalAnnotationExpr n, final Void arg) {
                      if (invisibleQualifierNames.contains(n.getName().toString())) {
                        return;
                      }
                      super.visit(n, arg);
                    }
                  };
              node.accept(visitor, null);
              return visitor.toString();
            }
          };

      writer.write(prettyPrinter.print(root.compilationUnit));
    } catch (IOException e) {
      throw new BugInCF("Error while writing ajava file " + outputPath, e);
    }
  }

  /**
   * Adds an explicit receiver type to a JavaParser method declaration.
   *
   * @param methodDeclaration declaration to add a receiver to
   */
  private static void addExplicitReceiver(MethodDeclaration methodDeclaration) {
    if (methodDeclaration.getReceiverParameter().isPresent()) {
      return;
    }

    com.github.javaparser.ast.Node parent = methodDeclaration.getParentNode().get();
    if (!(parent instanceof TypeDeclaration)) {
      return;
    }

    TypeDeclaration<?> parentDecl = (TypeDeclaration<?>) parent;
    ClassOrInterfaceType receiver = new ClassOrInterfaceType();
    receiver.setName(parentDecl.getName());
    if (parentDecl.isClassOrInterfaceDeclaration()) {
      ClassOrInterfaceDeclaration parentClassDecl = parentDecl.asClassOrInterfaceDeclaration();
      if (!parentClassDecl.getTypeParameters().isEmpty()) {
        NodeList<Type> typeArgs = new NodeList<>();
        for (TypeParameter typeParam : parentClassDecl.getTypeParameters()) {
          ClassOrInterfaceType typeArg = new ClassOrInterfaceType();
          typeArg.setName(typeParam.getNameAsString());
          typeArgs.add(typeArg);
        }

        receiver.setTypeArguments(typeArgs);
      }
    }

    methodDeclaration.setReceiverParameter(new ReceiverParameter(receiver, "this"));
  }

  /**
   * Transfers all annotations for {@code annotatedType} and its nested types to {@code target},
   * which is the JavaParser node representing the same type. Does nothing if {@code annotatedType}
   * is null (this may occur if there are no inferred annotations for the type).
   *
   * @param annotatedType type to transfer annotations from
   * @param target the JavaParser type to transfer annotation to; must represent the same type as
   *     {@code annotatedType}
   */
  private static void transferAnnotations(
      @Nullable AnnotatedTypeMirror annotatedType, Type target) {
    if (annotatedType == null) {
      return;
    }

    target.accept(new AnnotationTransferVisitor(), annotatedType);
  }

  ///
  /// Storing annotations
  ///

  /**
   * Stores the JavaParser node for a compilation unit and the list of wrappers for the classes and
   * interfaces in that compilation unit.
   */
  private static class CompilationUnitAnnos {
    /** Compilation unit being wrapped. */
    public CompilationUnit compilationUnit;
    /** Wrappers for classes and interfaces in {@code compilationUnit}. */
    public List<ClassOrInterfaceAnnos> types;

    /**
     * Constructs a wrapper around the given compilation unit.
     *
     * @param compilationUnit compilation unit to wrap
     */
    public CompilationUnitAnnos(CompilationUnit compilationUnit) {
      this.compilationUnit = compilationUnit;
      types = new ArrayList<>();
    }

    /**
     * Transfers all annotations inferred by whole program inference for the wrapped compilation
     * unit to their corresponding JavaParser locations.
     *
     * @param checker the checker who's name to include in the @AnnotatedFor annotation
     */
    public void transferAnnotations(BaseTypeChecker checker) {
      JavaParserUtil.clearAnnotations(compilationUnit);
      for (TypeDeclaration<?> typeDecl : compilationUnit.getTypes()) {
        typeDecl.addSingleMemberAnnotation(
            "org.checkerframework.framework.qual.AnnotatedFor",
            "\"" + checker.getClass().getCanonicalName() + "\"");
      }

      for (ClassOrInterfaceAnnos typeAnnos : types) {
        typeAnnos.transferAnnotations();
      }
    }

    /**
     * Returns the top-level type declaration named {@code name} in the compilation unit.
     *
     * @param name name of type declaration
     * @return the type declaration named {@code name} in the wrapped compilation unit
     */
    public TypeDeclaration<?> getClassOrInterfaceDeclarationByName(String name) {
      return JavaParserUtil.getTypeDeclarationByName(compilationUnit, name);
    }
  }

  /**
   * Stores wrappers for the locations where annotations may be inferred in a class or interface.
   */
  private static class ClassOrInterfaceAnnos {
    /**
     * Mapping from JVM method signatures to the wrapper containing the corresponding executable.
     */
    public Map<String, CallableDeclarationAnnos> callableDeclarations = new HashMap<>();
    /** Mapping from field names to wrappers for those fields. */
    public Map<String, FieldAnnos> fields = new HashMap<>(2);
    /** Collection of declared enum constants (empty if not an enum). */
    public Set<String> enumConstants = new HashSet<>(2);

    /**
     * Transfers all annotations inferred by whole program inference for the methods and fields in
     * the wrapper class or interface to their corresponding JavaParser locations.
     */
    public void transferAnnotations() {
      for (CallableDeclarationAnnos callableAnnos : callableDeclarations.values()) {
        callableAnnos.transferAnnotations();
      }

      for (FieldAnnos field : fields.values()) {
        field.transferAnnotations();
      }
    }

    @Override
    public String toString() {
      return "ClassOrInterfaceAnnos [callableDeclarations="
          + callableDeclarations
          + ", fields="
          + fields
          + "]";
    }
  }

  /**
   * Stores the JavaParser node for a method or constructor and the annotations that have been
   * inferred about its parameters and return type.
   */
  public class CallableDeclarationAnnos {
    /** Wrapped method or constructor declaration. */
    public CallableDeclaration<?> declaration;
    /** Path to file containing the declaration. */
    public String file;
    /**
     * Inferred annotations for the return type, if the declaration represents a method. Initialized
     * on first usage.
     */
    private @MonotonicNonNull AnnotatedTypeMirror returnType = null;
    /**
     * Inferred annotations for the receiver type, if the declaration represents a method.
     * Initialized on first usage.
     */
    private @MonotonicNonNull AnnotatedTypeMirror receiverType = null;
    /**
     * Inferred annotations for parameter types. The list is initialized the first time any
     * parameter is accessed, and each parameter is initialized the first time it's accessed.
     */
    private @MonotonicNonNull List<@Nullable AnnotatedTypeMirror> parameterTypes = null;
    /** Annotations on the callable declaration. */
    private @MonotonicNonNull Set<AnnotationMirror> declarationAnnotations = null;

    /**
     * Mapping from expression strings to pairs of (inferred precondition, declared type). The keys
     * are strings representing JavaExpressions, using the same format as a user would in an {@link
     * org.checkerframework.framework.qual.RequiresQualifier} annotation.
     */
    private @MonotonicNonNull Map<String, Pair<AnnotatedTypeMirror, AnnotatedTypeMirror>>
        preconditions = null;
    /**
     * Mapping from expression strings to pairs of (inferred postcondition, declared type). The
     * okeys are strings representing JavaExpressions, using the same format as a user would in an
     * {@link org.checkerframework.framework.qual.EnsuresQualifier} annotation.
     */
    private @MonotonicNonNull Map<String, Pair<AnnotatedTypeMirror, AnnotatedTypeMirror>>
        postconditions = null;

    /**
     * Creates a wrapper for the given method or constructor declaration.
     *
     * @param declaration method or constructor declaration to wrap
     */
    public CallableDeclarationAnnos(CallableDeclaration<?> declaration) {
      this.declaration = declaration;
    }

    /**
     * Returns the inferred type for the parameter at the given index. If necessary, initializes the
     * {@code AnnotatedTypeMirror} for that location using {@code type} and {@code atf} to a wrapper
     * around the base type for the parameter.
     *
     * @param type type for the parameter at {@code index}, used for initializing the returned
     *     {@code AnnotatedTypeMirror} the first time it's accessed
     * @param atf the annotated type factory of a given type system, whose type hierarchy will be
     *     used
     * @param index index of the parameter to return the inferred annotations of
     * @return an {@code AnnotatedTypeMirror} containing all annotations inferred for the parameter
     *     at the given index
     */
    public AnnotatedTypeMirror getParameterTypeInitialized(
        AnnotatedTypeMirror type, int index, AnnotatedTypeFactory atf) {
      if (parameterTypes == null) {
        parameterTypes =
            new ArrayList<>(Collections.nCopies(declaration.getParameters().size(), null));
      }

      if (parameterTypes.get(index) == null) {
        parameterTypes.set(
            index, AnnotatedTypeMirror.createType(type.getUnderlyingType(), atf, false));
      }

      return parameterTypes.get(index);
    }

    /**
     * Returns the inferred type for the parameter at the given index, or null if there's no
     * parameter at the given index or there's no inferred type for that parameter.
     *
     * @param index index of the parameter to return the inferred annotations of
     * @return an {@code AnnotatedTypeMirror} containing all annotations inferred for the parameter
     *     at the given index, or null if there's no parameter at {@code index} or if there's not
     *     inferred annotations for that parameter
     */
    public @Nullable AnnotatedTypeMirror getParameterType(int index) {
      if (parameterTypes == null || index < 0 || index >= parameterTypes.size()) {
        return null;
      }

      return parameterTypes.get(index);
    }

    /**
     * Returns the inferred declaration annotations on this executable, or null if there are no
     * annotations.
     *
     * @return the declaration annotations for this callable declaration
     */
    public Set<AnnotationMirror> getDeclarationAnnotations() {
      if (declarationAnnotations == null) {
        return Collections.emptySet();
      }

      return Collections.unmodifiableSet(declarationAnnotations);
    }

    /**
     * Adds a declaration annotation to this callable declaration and returns whether it was a new
     * annotation.
     *
     * @param annotation declaration annotation to add
     * @return true if {@code annotation} wasn't previously stored for this callable declaration
     */
    public boolean addDeclarationAnnotation(AnnotationMirror annotation) {
      if (declarationAnnotations == null) {
        declarationAnnotations = new HashSet<>();
      }

      return declarationAnnotations.add(annotation);
    }

    /**
     * If this wrapper holds a method, returns the inferred type of the receiver. If necessary,
     * initializes the {@code AnnotatedTypeMirror} for that location using {@code type} and {@code
     * atf} to a wrapper around the base type for the receiver type.
     *
     * @param type base type for the receiver type, used for initializing the returned {@code
     *     AnnotatedTypeMirror} the first time it's accessed
     * @param atf the annotated type factory of a given type system, whose type hierarchy will be
     *     used
     * @return an {@code AnnotatedTypeMirror} containing all annotations inferred for the receiver
     *     type
     */
    public AnnotatedTypeMirror getReceiverType(AnnotatedTypeMirror type, AnnotatedTypeFactory atf) {
      if (receiverType == null) {
        receiverType = AnnotatedTypeMirror.createType(type.getUnderlyingType(), atf, false);
      }

      return receiverType;
    }

    /**
     * If this wrapper holds a method, returns the inferred type of the return type. If necessary,
     * initializes the {@code AnnotatedTypeMirror} for that location using {@code type} and {@code
     * atf} to a wrapper around the base type for the return type.
     *
     * @param type base type for the return type, used for initializing the returned {@code
     *     AnnotatedTypeMirror} the first time it's accessed
     * @param atf the annotated type factory of a given type system, whose type hierarchy will be
     *     used
     * @return an {@code AnnotatedTypeMirror} containing all annotations inferred for the return
     *     type
     */
    public AnnotatedTypeMirror getReturnType(AnnotatedTypeMirror type, AnnotatedTypeFactory atf) {
      if (returnType == null) {
        returnType = AnnotatedTypeMirror.createType(type.getUnderlyingType(), atf, false);
      }

      return returnType;
    }

    /**
     * Returns the inferred preconditions for this callable declaration.
     *
     * @return a mapping from expression string to pairs of (inferred precondition, declared type).
     *     The keys of this map use the same string formatting as the {@link
     *     org.checkerframework.framework.qual.RequiresQualifier} annotation, e.g. "#1" for the
     *     first parameter.
     */
    public Map<String, Pair<AnnotatedTypeMirror, AnnotatedTypeMirror>> getPreconditions() {
      if (preconditions == null) {
        return Collections.emptyMap();
      }

      return Collections.unmodifiableMap(preconditions);
    }

    /**
     * Returns the inferred postconditions for this callable declaration.
     *
     * @return a mapping from expression string to pairs of (inferred postcondition, declared type).
     *     The keys of this map use the same string formatting as the {@link
     *     org.checkerframework.framework.qual.EnsuresQualifier} annotation, e.g. "#1" for the first
     *     parameter.
     */
    public Map<String, Pair<AnnotatedTypeMirror, AnnotatedTypeMirror>> getPostconditions() {
      if (postconditions == null) {
        return Collections.emptyMap();
      }

      return Collections.unmodifiableMap(postconditions);
    }

    /**
     * Returns an AnnotatedTypeMirror containing the preconditions for the given expression.
     *
     * @param expression a string representing a Java expression, in the same format as the argument
     *     to a {@link org.checkerframework.framework.qual.RequiresQualifier} annotation
     * @param declaredType the declared type of {@code expression}
     * @param atf the annotated type factory of a given type system, whose type hierarchy will be
     *     used
     * @return an {@code AnnotatedTypeMirror} containing the annotations for the inferred
     *     preconditions for the given expression
     */
    public AnnotatedTypeMirror getPreconditionsForExpression(
        String expression, AnnotatedTypeMirror declaredType, AnnotatedTypeFactory atf) {
      if (preconditions == null) {
        preconditions = new HashMap<>(1);
      }

      if (!preconditions.containsKey(expression)) {
        AnnotatedTypeMirror preconditionsType =
            AnnotatedTypeMirror.createType(declaredType.getUnderlyingType(), atf, false);
        preconditions.put(expression, Pair.of(preconditionsType, declaredType));
      }

      return preconditions.get(expression).first;
    }

    /**
     * Returns an AnnotatedTypeMirror containing the postconditions for the given expression.
     *
     * @param expression a string representing a Java expression, in the same format as the argument
     *     to a {@link org.checkerframework.framework.qual.EnsuresQualifier} annotation
     * @param declaredType the declared type of {@code expression}
     * @param atf the annotated type factory of a given type system, whose type hierarchy will be
     *     used
     * @return an {@code AnnotatedTypeMirror} containing the annotations for the inferred
     *     postconditions for the given expression
     */
    public AnnotatedTypeMirror getPostconditionsForExpression(
        String expression, AnnotatedTypeMirror declaredType, AnnotatedTypeFactory atf) {
      if (postconditions == null) {
        postconditions = new HashMap<>(1);
      }

      if (!postconditions.containsKey(expression)) {
        AnnotatedTypeMirror postconditionsType =
            AnnotatedTypeMirror.createType(declaredType.getUnderlyingType(), atf, false);
        postconditions.put(expression, Pair.of(postconditionsType, declaredType));
      }

      return postconditions.get(expression).first;
    }

    /**
     * Transfers all annotations inferred by whole program inference for the return type, receiver
     * type, and parameter types for the wrapped declaration to their corresponding JavaParser
     * locations.
     */
    public void transferAnnotations() {
      if (atypeFactory instanceof GenericAnnotatedTypeFactory<?, ?, ?, ?>) {
        GenericAnnotatedTypeFactory<?, ?, ?, ?> genericAtf =
            (GenericAnnotatedTypeFactory<?, ?, ?, ?>) atypeFactory;
        for (AnnotationMirror contractAnno : genericAtf.getContractAnnotations(this)) {
          declaration.addAnnotation(
              AnnotationMirrorToAnnotationExprConversion.annotationMirrorToAnnotationExpr(
                  contractAnno));
        }
      }

      if (declarationAnnotations != null) {
        for (AnnotationMirror annotation : declarationAnnotations) {
          declaration.addAnnotation(
              AnnotationMirrorToAnnotationExprConversion.annotationMirrorToAnnotationExpr(
                  annotation));
        }
      }

      if (returnType != null) {
        // If a return type exists, then the declaration must be a method, not a constructor.
        WholeProgramInferenceJavaParserStorage.transferAnnotations(
            returnType, declaration.asMethodDeclaration().getType());
      }

      if (receiverType != null) {
        addExplicitReceiver(declaration.asMethodDeclaration());
        // The receiver won't be present for an anonymous class.
        if (declaration.getReceiverParameter().isPresent()) {
          WholeProgramInferenceJavaParserStorage.transferAnnotations(
              receiverType, declaration.getReceiverParameter().get().getType());
        }
      }

      if (parameterTypes == null) {
        return;
      }

      for (int i = 0; i < parameterTypes.size(); i++) {
        AnnotatedTypeMirror inferredType = parameterTypes.get(i);
        Parameter param = declaration.getParameter(i);
        Type javaParserType = param.getType();
        if (param.isVarArgs()) {
          NodeList<AnnotationExpr> varArgsAnnoExprs =
              AnnotationMirrorToAnnotationExprConversion.annotationMirrorSetToAnnotationExprList(
                  inferredType.getAnnotations());
          param.setVarArgsAnnotations(varArgsAnnoExprs);

          AnnotatedTypeMirror inferredComponentType =
              ((AnnotatedArrayType) inferredType).getComponentType();
          WholeProgramInferenceJavaParserStorage.transferAnnotations(
              inferredComponentType, javaParserType);
        } else {
          WholeProgramInferenceJavaParserStorage.transferAnnotations(inferredType, javaParserType);
        }
      }
    }

    @Override
    public String toString() {
      return "CallableDeclarationAnnos [declaration="
          + declaration
          + ", file="
          + file
          + ", parameterTypes="
          + parameterTypes
          + ", receiverType="
          + receiverType
          + ", returnType="
          + returnType
          + "]";
    }
  }

  /** Stores the JavaParser node for a field and the annotations that have been inferred for it. */
  private static class FieldAnnos {
    /** Wrapped field declaration. */
    public VariableDeclarator declaration;
    /** Inferred type for field, initialized the first time it's accessed. */
    private @MonotonicNonNull AnnotatedTypeMirror type = null;
    /** Annotations on the field declaration. */
    private @MonotonicNonNull Set<AnnotationMirror> declarationAnnotations = null;

    /**
     * Creates a wrapper for the given field declaration.
     *
     * @param declaration field declaration to wrap
     */
    public FieldAnnos(VariableDeclarator declaration) {
      this.declaration = declaration;
    }

    /**
     * Returns the inferred type of the field. If necessary, initializes the {@code
     * AnnotatedTypeMirror} for that location using {@code type} and {@code atf} to a wrapper around
     * the base type for the field.
     *
     * @param type base type for the field, used for initializing the returned {@code
     *     AnnotatedTypeMirror} the first time it's accessed
     * @param atf the annotated type factory of a given type system, whose type hierarchy will be
     *     used
     * @return an {@code AnnotatedTypeMirror} containing all annotations inferred for the field
     */
    public AnnotatedTypeMirror getType(AnnotatedTypeMirror type, AnnotatedTypeFactory atf) {
      if (this.type == null) {
        this.type = AnnotatedTypeMirror.createType(type.getUnderlyingType(), atf, false);
      }

      return this.type;
    }
    /**
     * Adds a declaration annotation to this field declaration and returns whether it was a new
     * annotation.
     *
     * @param annotation declaration annotation to add
     * @return true if {@code annotation} wasn't previously stored for this field declaration
     */
    public boolean addDeclarationAnnotation(AnnotationMirror annotation) {
      if (declarationAnnotations == null) {
        declarationAnnotations = new HashSet<>();
      }

      return declarationAnnotations.add(annotation);
    }

    /**
     * Returns the inferred declaration annotations on this field, or an empty set if there are no
     * annotations.
     *
     * @return the declaration annotations for this field declaration
     */
    @SuppressWarnings("UnusedMethod")
    public Set<AnnotationMirror> getDeclarationAnnotations() {
      if (declarationAnnotations == null) {
        return Collections.emptySet();
      }

      return Collections.unmodifiableSet(declarationAnnotations);
    }

    /**
     * Transfers all annotations inferred by whole program inference on this field to the JavaParser
     * nodes for that field.
     */
    public void transferAnnotations() {
      if (type == null) {
        return;
      }

      if (declarationAnnotations != null) {
        ClassOrInterfaceType type = declaration.getType().asClassOrInterfaceType();
        for (AnnotationMirror annotation : declarationAnnotations) {
          type.addAnnotation(
              AnnotationMirrorToAnnotationExprConversion.annotationMirrorToAnnotationExpr(
                  annotation));
        }
      }

      Type newType = (Type) declaration.getType().accept(new CloneVisitor(), null);
      WholeProgramInferenceJavaParserStorage.transferAnnotations(type, newType);
      declaration.setType(newType);
    }

    @Override
    public String toString() {
      return "FieldAnnos [declaration=" + declaration + ", type=" + type + "]";
    }
  }
}<|MERGE_RESOLUTION|>--- conflicted
+++ resolved
@@ -810,12 +810,7 @@
    * @param root the compilation unit to be written
    */
   private void writeAjavaFile(String outputPath, CompilationUnitAnnos root) {
-<<<<<<< HEAD
-    try {
-      Writer writer = new BufferedWriter(new FileWriter(outputPath));
-=======
-    try (Writer writer = new FileWriter(outputPath)) {
->>>>>>> b2081204
+    try (Writer writer = new BufferedWriter(new FileWriter(outputPath))) {
 
       // JavaParser can output using lexical preserving printing, which writes the file such that
       // its formatting is close to the original source file it was parsed from as
