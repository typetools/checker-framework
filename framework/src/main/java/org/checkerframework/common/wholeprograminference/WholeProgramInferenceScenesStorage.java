package org.checkerframework.common.wholeprograminference;

import com.sun.source.tree.ClassTree;
import com.sun.tools.javac.code.Symbol.ClassSymbol;
<<<<<<< HEAD
import com.sun.tools.javac.code.Symbol.MethodSymbol;
import com.sun.tools.javac.code.Symbol.VarSymbol;
import com.sun.tools.javac.code.TypeAnnotationPosition;
=======
>>>>>>> 4505e7f2
import java.io.File;
import java.io.IOException;
import java.lang.annotation.Target;
import java.util.Collections;
import java.util.HashMap;
import java.util.HashSet;
import java.util.Map;
import java.util.Set;
import javax.lang.model.element.AnnotationMirror;
import javax.lang.model.element.Element;
import javax.lang.model.element.ExecutableElement;
import javax.lang.model.element.VariableElement;
import javax.lang.model.type.TypeKind;
import javax.lang.model.type.TypeMirror;
import org.checkerframework.checker.nullness.qual.Nullable;
import org.checkerframework.checker.signature.qual.BinaryName;
import org.checkerframework.common.basetype.BaseTypeChecker;
import org.checkerframework.common.wholeprograminference.WholeProgramInference.OutputFormat;
import org.checkerframework.common.wholeprograminference.scenelib.ASceneWrapper;
import org.checkerframework.dataflow.analysis.Analysis;
import org.checkerframework.dataflow.cfg.node.LocalVariableNode;
import org.checkerframework.framework.qual.DefaultFor;
import org.checkerframework.framework.qual.DefaultQualifier;
import org.checkerframework.framework.qual.DefaultQualifierInHierarchy;
import org.checkerframework.framework.qual.InvisibleQualifier;
import org.checkerframework.framework.qual.TypeUseLocation;
import org.checkerframework.framework.type.AnnotatedTypeFactory;
import org.checkerframework.framework.type.AnnotatedTypeMirror;
import org.checkerframework.framework.type.AnnotatedTypeMirror.AnnotatedArrayType;
import org.checkerframework.framework.type.AnnotatedTypeMirror.AnnotatedNullType;
import org.checkerframework.framework.type.AnnotatedTypeMirror.AnnotatedTypeVariable;
import org.checkerframework.framework.type.GenericAnnotatedTypeFactory;
import org.checkerframework.javacutil.BugInCF;
import org.checkerframework.javacutil.ElementUtils;
import org.checkerframework.javacutil.Pair;
import org.checkerframework.javacutil.TypeAnnotationUtils;
import org.checkerframework.javacutil.UserError;
import scenelib.annotations.Annotation;
import scenelib.annotations.el.AClass;
import scenelib.annotations.el.AField;
import scenelib.annotations.el.AMethod;
import scenelib.annotations.el.AScene;
import scenelib.annotations.el.ATypeElement;
import scenelib.annotations.el.TypePathEntry;
import scenelib.annotations.io.IndexFileParser;
import scenelib.annotations.util.JVMNames;

/**
 * This class stores annotations using scenelib objects.
 *
 * <p>The set of annotations inferred for a certain class is stored in an {@link
 * scenelib.annotations.el.AScene}, which {@code writeScenes()} can write into a file. For example,
 * a class {@code my.pakkage.MyClass} will have its members' inferred types stored in a Scene, and
 * later written into a file named {@code my.pakkage.MyClass.jaif} if using {@link
 * OutputFormat#JAIF}, or {@code my.pakkage.MyClass.astub} if using {@link OutputFormat#STUB}.
 *
 * <p>This class populates the initial Scenes by reading existing .jaif files on the {@link
 * #JAIF_FILES_PATH} directory (regardless of output format). Having more information in those
 * initial .jaif files means that the precision achieved by the whole-program inference analysis
 * will be better. {@link #writeScenes} rewrites the initial .jaif files and may create new ones.
 */
public class WholeProgramInferenceScenesStorage
        implements WholeProgramInferenceStorage<ATypeElement> {

    /** The type factory associated with this WholeProgramInferenceScenesStorage. */
    protected final AnnotatedTypeFactory atypeFactory;

    /** Annotations that should not be output to a .jaif or stub file. */
    private final AnnotationsInContexts annosToIgnore = new AnnotationsInContexts();

    /**
     * Directory where .jaif files will be written to and read from. This directory is relative to
     * where the CF's javac command is executed.
     */
    public static final String JAIF_FILES_PATH =
            "build" + File.separator + "whole-program-inference" + File.separator;

    /**
     * If true, assignments where the rhs is null are be ignored.
     *
     * <p>If all assignments to a variable are null (because inference is being done with respect to
     * a limited set of uses) then the variable is inferred to have bottom type. That inference is
     * unlikely to be correct. To avoid that inference, set this variable to true. When the variable
     * is true, if all assignments are null, then none are recorded, no inference is done, and the
     * variable remains at its default type.
     */
    private final boolean ignoreNullAssignments;

    /** Maps .jaif file paths (Strings) to Scenes. Relative to JAIF_FILES_PATH. */
    public final Map<String, ASceneWrapper> scenes = new HashMap<>();

    /**
     * Scenes that were modified since the last time all Scenes were written into .jaif files. Each
     * String element of this set is a path (relative to JAIF_FILES_PATH) to the .jaif file of the
     * corresponding Scene in the set. It is obtained by passing a class name as argument to the
     * {@link #getJaifPath} method.
     *
     * <p>Modifying a Scene means adding (or changing) a type annotation for a field, method return
     * type, or method parameter type in the Scene. (Scenes are modified by the method {@link
     * #updateAnnotationSetInScene}.)
     */
    public final Set<String> modifiedScenes = new HashSet<>();

    /**
     * Default constructor.
     *
     * @param atypeFactory the type factory associated with this WholeProgramInferenceScenesStorage
     */
    public WholeProgramInferenceScenesStorage(AnnotatedTypeFactory atypeFactory) {
        this.atypeFactory = atypeFactory;
        boolean isNullness =
                atypeFactory.getClass().getSimpleName().equals("NullnessAnnotatedTypeFactory");
        this.ignoreNullAssignments = !isNullness;
    }

    @Override
    public String getFileForElement(Element elt) {
        String className;
        switch (elt.getKind()) {
            case CONSTRUCTOR:
            case METHOD:
                className = ElementUtils.getEnclosingClassName((ExecutableElement) elt);
                break;
            case LOCAL_VARIABLE:
                className = getEnclosingClassName((LocalVariableNode) elt);
                break;
            case FIELD:
                ClassSymbol enclosingClass = ((VarSymbol) elt).enclClass();
                className = enclosingClass.flatname.toString();
                break;
            default:
                throw new BugInCF("What element? %s %s", elt.getKind(), elt);
        }
        String file = getJaifPath(className);
        return file;
    }

    /**
     * Get the annotations for a class.
     *
     * @param className the name of the class, in binary form
     * @param file the path to the file that represents the class
     * @param classSymbol optionally, the ClassSymbol representing the class
     * @return the annotations for the class
     */
    private AClass getClassAnnos(
            @BinaryName String className, String file, @Nullable ClassSymbol classSymbol) {
        // Possibly reads .jaif file to obtain a Scene.
        ASceneWrapper scene = getScene(file);
        AClass aClass = scene.getAScene().classes.getVivify(className);
        scene.updateSymbolInformation(aClass, classSymbol);
        return aClass;
    }

    /**
     * Get the annotations for a method or constructor.
     *
     * @param methodElt the method or constructor
     * @return the annotations for a method or constructor
     */
    private AMethod getMethodAnnos(ExecutableElement methodElt) {
        String className = ElementUtils.getEnclosingClassName(methodElt);
        String file = getFileForElement(methodElt);
        AClass classAnnos = getClassAnnos(className, file, ((MethodSymbol) methodElt).enclClass());
        AMethod methodAnnos =
                classAnnos.methods.getVivify(JVMNames.getJVMMethodSignature(methodElt));
        methodAnnos.setFieldsFromMethodElement(methodElt);
        return methodAnnos;
    }

    @Override
    public boolean hasStorageLocationForMethod(ExecutableElement methodElt) {
        // The scenes implementation can always add annotations to a method.
        return true;
    }

    @Override
    public ATypeElement getParameterAnnotations(
            ExecutableElement methodElt,
            int i,
            AnnotatedTypeMirror paramATM,
            VariableElement ve,
            AnnotatedTypeFactory atypeFactory) {
        AMethod methodAnnos = getMethodAnnos(methodElt);
        AField param =
                methodAnnos.vivifyAndAddTypeMirrorToParameter(
                        i, paramATM.getUnderlyingType(), ve.getSimpleName());
        return param.type;
    }

    @Override
    public ATypeElement getReceiverAnnotations(
            ExecutableElement methodElt,
            AnnotatedTypeMirror paramATM,
            AnnotatedTypeFactory atypeFactory) {
        AMethod methodAnnos = getMethodAnnos(methodElt);
        return methodAnnos.receiver.type;
    }

    @Override
    public ATypeElement getReturnAnnotations(
            ExecutableElement methodElt,
            AnnotatedTypeMirror atm,
            AnnotatedTypeFactory atypeFactory) {
        AMethod methodAnnos = getMethodAnnos(methodElt);
        return methodAnnos.returnType;
    }

    @Override
    public ATypeElement getFieldAnnotations(
            Element element,
            String fieldName,
            AnnotatedTypeMirror lhsATM,
            AnnotatedTypeFactory atypeFactory) {
        ClassSymbol enclosingClass = ((VarSymbol) element).enclClass();
        String file = getFileForElement(element);
        @SuppressWarnings("signature") // https://tinyurl.com/cfissue/3094
        @BinaryName String className = enclosingClass.flatname.toString();
        AClass classAnnos = getClassAnnos(className, file, enclosingClass);
        AField field = classAnnos.fields.getVivify(fieldName);
        field.setTypeMirror(lhsATM.getUnderlyingType());
        return field.type;
    }

    @Override
    public ATypeElement getPreOrPostconditionsForField(
            Analysis.BeforeOrAfter preOrPost,
            ExecutableElement methodElement,
            VariableElement fieldElement,
            AnnotatedTypeFactory atypeFactory) {
        switch (preOrPost) {
            case BEFORE:
                return getPreconditionsForField(methodElement, fieldElement, atypeFactory);
            case AFTER:
                return getPostconditionsForField(methodElement, fieldElement, atypeFactory);
            default:
                throw new BugInCF("Unexpected " + preOrPost);
        }
    }

    /**
     * Returns the precondition annotations for a field.
     *
     * @param methodElement the method
     * @param fieldElement the field
     * @param atypeFactory the type factory
     * @return the precondition annotations for a field
     */
    @SuppressWarnings("UnusedVariable")
    private ATypeElement getPreconditionsForField(
            ExecutableElement methodElement,
            VariableElement fieldElement,
            AnnotatedTypeFactory atypeFactory) {
        AMethod methodAnnos = getMethodAnnos(methodElement);
        TypeMirror typeMirror = TypeAnnotationUtils.unannotatedType(fieldElement.asType());
        return methodAnnos.vivifyAndAddTypeMirrorToPrecondition(fieldElement, typeMirror).type;
    }

    /**
     * Returns the postcondition annotations for a field.
     *
     * @param methodElement the method
     * @param fieldElement the field
     * @param atypeFactory the type factory
     * @return the postcondition annotations for a field
     */
    @SuppressWarnings("UnusedVariable")
    private ATypeElement getPostconditionsForField(
            ExecutableElement methodElement,
            VariableElement fieldElement,
            AnnotatedTypeFactory atypeFactory) {
        AMethod methodAnnos = getMethodAnnos(methodElement);
        TypeMirror typeMirror = TypeAnnotationUtils.unannotatedType(fieldElement.asType());
        return methodAnnos.vivifyAndAddTypeMirrorToPostcondition(fieldElement, typeMirror).type;
    }

    @Override
    public boolean addMethodDeclarationAnnotation(
            ExecutableElement methodElt, AnnotationMirror anno) {

        // Do not infer types for library code, only for type-checked source code.
        if (!ElementUtils.isElementFromSourceCode(methodElt)) {
            return false;
        }

        AMethod methodAnnos = getMethodAnnos(methodElt);

        scenelib.annotations.Annotation sceneAnno =
                AnnotationConverter.annotationMirrorToAnnotation(anno);
        boolean isNewAnnotation = methodAnnos.tlAnnotationsHere.add(sceneAnno);
        return isNewAnnotation;
    }

    /**
     * Write all modified scenes into files. (Scenes are modified by the method {@link
     * #updateAnnotationSetInScene}.)
     *
     * @param outputFormat the output format to use when writing files
     * @param checker the checker from which this method is called, for naming stub files
     */
    public void writeScenes(OutputFormat outputFormat, BaseTypeChecker checker) {
        // Create WPI directory if it doesn't exist already.
        File jaifDir = new File(JAIF_FILES_PATH);
        if (!jaifDir.exists()) {
            jaifDir.mkdirs();
        }
        // Write scenes into files.
        for (String jaifPath : modifiedScenes) {
            scenes.get(jaifPath).writeToFile(jaifPath, annosToIgnore, outputFormat, checker);
        }
        modifiedScenes.clear();
    }

    /**
     * Returns the String representing the .jaif path of a class given its name.
     *
     * @param className the simple name of a class
     * @return the path to the .jaif file
     */
    protected String getJaifPath(String className) {
        String jaifPath = JAIF_FILES_PATH + className + ".jaif";
        return jaifPath;
    }

    /**
     * Reads a Scene from the given .jaif file, or returns an empty Scene if the file does not
     * exist.
     *
     * @param jaifPath the .jaif file
     * @return the Scene read from the file, or an empty Scene if the file does not exist
     */
    private ASceneWrapper getScene(String jaifPath) {
        AScene scene;
        if (!scenes.containsKey(jaifPath)) {
            File jaifFile = new File(jaifPath);
            scene = new AScene();
            if (jaifFile.exists()) {
                try {
                    IndexFileParser.parseFile(jaifPath, scene);
                } catch (IOException e) {
                    throw new UserError("Problem while reading %s: %s", jaifPath, e.getMessage());
                }
            }
            ASceneWrapper wrapper = new ASceneWrapper(scene);
            scenes.put(jaifPath, wrapper);
            return wrapper;
        } else {
            return scenes.get(jaifPath);
        }
    }

    /**
     * Returns the scene-lib representation of the given className in the scene identified by the
     * given jaifPath.
     *
     * @param className the name of the class to get, in binary form
     * @param jaifPath the path to the jaif file that would represent that class (must end in
     *     ".jaif")
     * @param classSymbol optionally, the ClassSymbol representing the class. Used to set the symbol
     *     information stored on an AClass.
     * @return a version of the scene-lib representation of the class, augmented with symbol
     *     information if {@code classSymbol} was non-null
     */
    protected AClass getAClass(
            @BinaryName String className, String jaifPath, @Nullable ClassSymbol classSymbol) {
        // Possibly reads .jaif file to obtain a Scene.
        ASceneWrapper scene = getScene(jaifPath);
        AClass aClass = scene.getAScene().classes.getVivify(className);
        scene.updateSymbolInformation(aClass, classSymbol);
        return aClass;
    }

    /**
     * Returns the scene-lib representation of the given className in the scene identified by the
     * given jaifPath.
     *
     * @param className the name of the class to get, in binary form
     * @param jaifPath the path to the jaif file that would represent that class (must end in
     *     ".jaif")
     * @return the scene-lib representation of the class, possibly augmented with symbol information
     *     if {@link #getAClass(String, String, com.sun.tools.javac.code.Symbol.ClassSymbol)} has
     *     already been called with a non-null third argument
     */
    protected AClass getAClass(@BinaryName String className, String jaifPath) {
        return getAClass(className, jaifPath, null);
    }

    /**
     * Updates the set of annotations in a location of a Scene, as the result of a
     * pseudo-assignment.
     *
     * <ul>
     *   <li>If there was no previous annotation for that location, then the updated set will be the
     *       annotations in rhsATM.
     *   <li>If there was a previous annotation, the updated set will be the LUB between the
     *       previous annotation and rhsATM.
     * </ul>
     *
     * @param type ATypeElement of the Scene which will be modified
     * @param jaifPath path to a .jaif file for a Scene; used for marking the scene as modified
     *     (needing to be written to disk)
     * @param rhsATM the RHS of the annotated type on the source code
     * @param lhsATM the LHS of the annotated type on the source code
     * @param defLoc the location where the annotation will be added
     * @param ignoreIfAnnotated if true, don't update any type that is explicitly annotated in the
     *     source code
     */
    protected void updateAnnotationSetInScene(
            ATypeElement type,
            TypeUseLocation defLoc,
            AnnotatedTypeMirror rhsATM,
            AnnotatedTypeMirror lhsATM,
            String jaifPath,
            boolean ignoreIfAnnotated) {
        if (rhsATM instanceof AnnotatedNullType && ignoreNullAssignments) {
            return;
        }
        AnnotatedTypeMirror atmFromScene = atmFromStorageLocation(rhsATM.getUnderlyingType(), type);
        updateAtmWithLub(rhsATM, atmFromScene);
        if (lhsATM instanceof AnnotatedTypeVariable) {
            Set<AnnotationMirror> upperAnnos =
                    ((AnnotatedTypeVariable) lhsATM).getUpperBound().getEffectiveAnnotations();
            // If the inferred type is a subtype of the upper bounds of the
            // current type on the source code, halt.
            if (upperAnnos.size() == rhsATM.getAnnotations().size()
                    && atypeFactory
                            .getQualifierHierarchy()
                            .isSubtype(rhsATM.getAnnotations(), upperAnnos)) {
                return;
            }
        }
        updateTypeElementFromATM(type, 1, defLoc, rhsATM, lhsATM, ignoreIfAnnotated);
        modifiedScenes.add(jaifPath);
    }

    /**
     * Updates sourceCodeATM to contain the LUB between sourceCodeATM and jaifATM, ignoring missing
     * AnnotationMirrors from jaifATM -- it considers the LUB between an AnnotationMirror am and a
     * missing AnnotationMirror to be am. The results are stored in sourceCodeATM.
     *
     * @param sourceCodeATM the annotated type on the source code
     * @param jaifATM the annotated type on the .jaif file
     */
    private void updateAtmWithLub(AnnotatedTypeMirror sourceCodeATM, AnnotatedTypeMirror jaifATM) {

        switch (sourceCodeATM.getKind()) {
            case TYPEVAR:
                updateAtmWithLub(
                        ((AnnotatedTypeVariable) sourceCodeATM).getLowerBound(),
                        ((AnnotatedTypeVariable) jaifATM).getLowerBound());
                updateAtmWithLub(
                        ((AnnotatedTypeVariable) sourceCodeATM).getUpperBound(),
                        ((AnnotatedTypeVariable) jaifATM).getUpperBound());
                break;
                //        case WILDCARD:
                // Because inferring type arguments is not supported, wildcards won't be encoutered
                //            updateAtmWithLub(((AnnotatedWildcardType)
                // sourceCodeATM).getExtendsBound(),
                //                              ((AnnotatedWildcardType)
                // jaifATM).getExtendsBound());
                //            updateAtmWithLub(((AnnotatedWildcardType)
                // sourceCodeATM).getSuperBound(),
                //                              ((AnnotatedWildcardType) jaifATM).getSuperBound());
                //            break;
            case ARRAY:
                updateAtmWithLub(
                        ((AnnotatedArrayType) sourceCodeATM).getComponentType(),
                        ((AnnotatedArrayType) jaifATM).getComponentType());
                break;
                // case DECLARED:
                // inferring annotations on type arguments is not supported, so no need to recur on
                // generic types. If this was every implemented, this method would need VisitHistory
                // object to prevent infinite recursion on types such as T extends List<T>.
            default:
                // ATM only has primary annotations
                break;
        }

        // LUB primary annotations
        Set<AnnotationMirror> annosToReplace = new HashSet<>();
        for (AnnotationMirror amSource : sourceCodeATM.getAnnotations()) {
            AnnotationMirror amJaif = jaifATM.getAnnotationInHierarchy(amSource);
            // amJaif only contains  annotations from the jaif, so it might be missing
            // an annotation in the hierarchy
            if (amJaif != null) {
                amSource = atypeFactory.getQualifierHierarchy().leastUpperBound(amSource, amJaif);
            }
            annosToReplace.add(amSource);
        }
        sourceCodeATM.replaceAnnotations(annosToReplace);
    }

    /**
     * Returns true if {@code am} should not be inserted in source code, for example {@link
     * org.checkerframework.common.value.qual.BottomVal}. This happens when {@code am} cannot be
     * inserted in source code or is the default for the location passed as argument.
     *
     * <p>Invisible qualifiers, which are annotations that contain the {@link
     * org.checkerframework.framework.qual.InvisibleQualifier} meta-annotation, also return true.
     *
     * <p>TODO: Merge functionality somewhere else with {@link
     * org.checkerframework.framework.util.defaults.QualifierDefaults}. Look into the
     * createQualifierDefaults method in {@link GenericAnnotatedTypeFactory} (which uses the
     * QualifierDefaults class linked above) before changing anything here. See
     * https://github.com/typetools/checker-framework/issues/683 .
     *
     * @param am an annotation to test for whether it should be inserted into source code
     * @param location where the location would be inserted; used to determine if {@code am} is the
     *     default for that location
     * @param atm its kind is used to determine if {@code am} is the default for that kind
     * @return true if am should not be inserted into source code, or if am is invisible
     */
    private boolean shouldIgnore(
            AnnotationMirror am, TypeUseLocation location, AnnotatedTypeMirror atm) {
        Element elt = am.getAnnotationType().asElement();
        // Checks if am is an implementation detail (a type qualifier used
        // internally by the type system and not meant to be seen by the user.)
        Target target = elt.getAnnotation(Target.class);
        if (target != null && target.value().length == 0) {
            return true;
        }
        if (elt.getAnnotation(InvisibleQualifier.class) != null) {
            return true;
        }

        // Checks if am is default
        if (elt.getAnnotation(DefaultQualifierInHierarchy.class) != null) {
            return true;
        }
        DefaultQualifier defaultQual = elt.getAnnotation(DefaultQualifier.class);
        if (defaultQual != null) {
            for (TypeUseLocation loc : defaultQual.locations()) {
                if (loc == TypeUseLocation.ALL || loc == location) {
                    return true;
                }
            }
        }
        DefaultFor defaultQualForLocation = elt.getAnnotation(DefaultFor.class);
        if (defaultQualForLocation != null) {
            for (TypeUseLocation loc : defaultQualForLocation.value()) {
                if (loc == TypeUseLocation.ALL || loc == location) {
                    return true;
                }
            }
        }

        // Checks if am is a default annotation.
        // This case checks if it is meta-annotated with @DefaultFor.
        // TODO: Handle cases of annotations added via an
        // org.checkerframework.framework.type.treeannotator.LiteralTreeAnnotator.
        DefaultFor defaultFor = elt.getAnnotation(DefaultFor.class);
        if (defaultFor != null) {
            org.checkerframework.framework.qual.TypeKind[] types = defaultFor.typeKinds();
            TypeKind atmKind = atm.getUnderlyingType().getKind();
            if (hasMatchingTypeKind(atmKind, types)) {
                return true;
            }
        }

        return false;
    }

    /** Returns true, iff a matching TypeKind is found. */
    private boolean hasMatchingTypeKind(
            TypeKind atmKind, org.checkerframework.framework.qual.TypeKind[] types) {
        for (org.checkerframework.framework.qual.TypeKind tk : types) {
            if (tk.name().equals(atmKind.name())) {
                return true;
            }
        }
        return false;
    }

    /**
     * Returns a subset of annosSet, consisting of the annotations supported by the type factory
     * associated with this. These are not necessarily legal annotations: they have the right name,
     * but they may lack elements (fields).
     *
     * @param annosSet a set of annotations
     * @return the annoattions supported by this object's AnnotatedTypeFactory
     */
    private Set<Annotation> getSupportedAnnosInSet(Set<Annotation> annosSet) {
        Set<Annotation> output = new HashSet<>();
        Set<Class<? extends java.lang.annotation.Annotation>> supportedAnnos =
                atypeFactory.getSupportedTypeQualifiers();
        for (Annotation anno : annosSet) {
            for (Class<? extends java.lang.annotation.Annotation> clazz : supportedAnnos) {
                // TODO: Remove comparison by name, and make this routine more efficient.
                if (clazz.getName().equals(anno.def.name)) {
                    output.add(anno);
                }
            }
        }
        return output;
    }

    @Override
    public AnnotatedTypeMirror atmFromStorageLocation(
            TypeMirror typeMirror, ATypeElement storageLocation) {
        AnnotatedTypeMirror result =
                AnnotatedTypeMirror.createType(typeMirror, atypeFactory, false);
        updateAtmFromATypeElement(result, storageLocation);
        return result;
    }

    /**
     * Updates an {@link org.checkerframework.framework.type.AnnotatedTypeMirror} to contain the
     * {@link scenelib.annotations.Annotation}s of an {@link scenelib.annotations.el.ATypeElement}.
     *
     * @param result the AnnotatedTypeMirror to be modified
     * @param storageLocation the {@link scenelib.annotations.el.ATypeElement} used
     */
    private void updateAtmFromATypeElement(
            AnnotatedTypeMirror result, ATypeElement storageLocation) {
        Set<Annotation> annos = getSupportedAnnosInSet(storageLocation.tlAnnotationsHere);
        for (Annotation anno : annos) {
            AnnotationMirror am =
                    AnnotationConverter.annotationToAnnotationMirror(
                            anno, atypeFactory.getProcessingEnv());
            result.addAnnotation(am);
        }
        if (result.getKind() == TypeKind.ARRAY) {
            AnnotatedArrayType aat = (AnnotatedArrayType) result;
            for (ATypeElement innerType : storageLocation.innerTypes.values()) {
                updateAtmFromATypeElement(aat.getComponentType(), innerType);
            }
        }
        if (result.getKind() == TypeKind.TYPEVAR) {
            AnnotatedTypeVariable atv = (AnnotatedTypeVariable) result;
            for (ATypeElement innerType : storageLocation.innerTypes.values()) {
                updateAtmFromATypeElement(atv.getUpperBound(), innerType);
            }
        }
    }

    @Override
    public void updateStorageLocationFromAtm(
            AnnotatedTypeMirror newATM,
            AnnotatedTypeMirror curATM,
            ATypeElement typeToUpdate,
            TypeUseLocation defLoc,
            boolean ignoreIfAnnotated) {
        updateTypeElementFromATM(typeToUpdate, 1, defLoc, newATM, curATM, ignoreIfAnnotated);
    }

    ///
    /// Writing to a file
    ///

    // The prepare*ForWriting hooks are needed in addition to the postProcessClassTree hook because
    // a scene may be modifed and written at any time, including before or after
    // postProcessClassTree is called.

    /**
     * Side-effects the compilation unit annotations to make any desired changes before writing to a
     * file.
     *
     * @param compilationUnitAnnos the compilation unit annotations to modify
     */
    public void prepareSceneForWriting(AScene compilationUnitAnnos) {
        for (Map.Entry<String, AClass> classEntry : compilationUnitAnnos.classes.entrySet()) {
            prepareClassForWriting(classEntry.getValue());
        }
    }

    /**
     * Side-effects the class annotations to make any desired changes before writing to a file.
     *
     * @param classAnnos the class annotations to modify
     */
    public void prepareClassForWriting(AClass classAnnos) {
        for (Map.Entry<String, AMethod> methodEntry : classAnnos.methods.entrySet()) {
            prepareMethodForWriting(methodEntry.getValue());
        }
    }

    /**
     * Side-effects the method or constructor annotations to make any desired changes before writing
     * to a file.
     *
     * @param methodAnnos the method or constructor annotations to modify
     */
    public void prepareMethodForWriting(AMethod methodAnnos) {
        atypeFactory.prepareMethodForWriting(methodAnnos);
    }

    @Override
    public void writeResultsToFile(
            WholeProgramInference.OutputFormat outputFormat, BaseTypeChecker checker) {
        if (outputFormat == OutputFormat.AJAVA) {
            throw new BugInCF("WholeProgramInferenceScenes used with format " + outputFormat);
        }

        for (String file : modifiedScenes) {
            ASceneWrapper scene = scenes.get(file);
            prepareSceneForWriting(scene.getAScene());
        }

        writeScenes(outputFormat, checker);
    }

    @Override
    public void setFileModified(String path) {
        modifiedScenes.add(path);
    }

    @Override
    public void preprocessClassTree(ClassTree classTree) {
        // This implementation does nothing.
    }

    /**
     * Updates an {@link scenelib.annotations.el.ATypeElement} to have the annotations of an {@link
     * org.checkerframework.framework.type.AnnotatedTypeMirror} passed as argument. Annotations in
     * the original set that should be ignored (see {@link #shouldIgnore}) are not added to the
     * resulting set. This method also checks if the AnnotatedTypeMirror has explicit annotations in
     * source code, and if that is the case no annotations are added for that location.
     *
     * <p>This method removes from the ATypeElement all annotations supported by this object's
     * AnnotatedTypeFactory before inserting new ones. It is assumed that every time this method is
     * called, the AnnotatedTypeMirror has a better type estimate for the ATypeElement. Therefore,
     * it is not a problem to remove all annotations before inserting the new annotations.
     *
     * @param typeToUpdate the ATypeElement that will be updated
     * @param idx used to write annotations on compound types of an ATypeElement
     * @param defLoc the location where the annotation will be added
     * @param newATM the AnnotatedTypeMirror whose annotations will be added to the ATypeElement
     * @param curATM used to check if the element which will be updated has explicit annotations in
     *     source code
     * @param ignoreIfAnnotated if true, don't update any type that is explicitly annotated in the
     *     source code
     */
    private void updateTypeElementFromATM(
            ATypeElement typeToUpdate,
            int idx,
            TypeUseLocation defLoc,
            AnnotatedTypeMirror newATM,
            AnnotatedTypeMirror curATM,
            boolean ignoreIfAnnotated) {
        // Clears only the annotations that are supported by the relevant AnnotatedTypeFactory.
        // The others stay intact.
        if (idx == 1) {
            // This if avoids clearing the annotations multiple times in cases
            // of type variables and compound types.
            Set<Annotation> annosToRemove = getSupportedAnnosInSet(typeToUpdate.tlAnnotationsHere);
            // This method may be called consecutive times for the same ATypeElement.
            // Each time it is called, the AnnotatedTypeMirror has a better type
            // estimate for the ATypeElement. Therefore, it is not a problem to remove
            // all annotations before inserting the new annotations.
            typeToUpdate.tlAnnotationsHere.removeAll(annosToRemove);
        }

        // Only update the ATypeElement if there are no explicit annotations.
        if (curATM.getExplicitAnnotations().isEmpty() || !ignoreIfAnnotated) {
            for (AnnotationMirror am : newATM.getAnnotations()) {
                addAnnotationsToATypeElement(
                        newATM, typeToUpdate, defLoc, am, curATM.hasEffectiveAnnotation(am));
            }
        } else if (curATM.getKind() == TypeKind.TYPEVAR) {
            // getExplicitAnnotations will be non-empty for type vars whose bounds are explicitly
            // annotated.  So instead, only insert the annotation if there is not primary annotation
            // of the same hierarchy.  #shouldIgnore prevent annotations that are subtypes of type
            // vars upper bound from being inserted.
            for (AnnotationMirror am : newATM.getAnnotations()) {
                if (curATM.getAnnotationInHierarchy(am) != null) {
                    // Don't insert if the type is already has a primary annotation
                    // in the same hierarchy.
                    break;
                }
                addAnnotationsToATypeElement(
                        newATM, typeToUpdate, defLoc, am, curATM.hasEffectiveAnnotation(am));
            }
        }

        // Recursively update compound type and type variable type if they exist.
        if (newATM.getKind() == TypeKind.ARRAY && curATM.getKind() == TypeKind.ARRAY) {
            AnnotatedArrayType newAAT = (AnnotatedArrayType) newATM;
            AnnotatedArrayType oldAAT = (AnnotatedArrayType) curATM;
            updateTypeElementFromATM(
                    typeToUpdate.innerTypes.getVivify(
                            TypePathEntry.getTypePathEntryListFromBinary(
                                    Collections.nCopies(2 * idx, 0))),
                    idx + 1,
                    defLoc,
                    newAAT.getComponentType(),
                    oldAAT.getComponentType(),
                    ignoreIfAnnotated);
        }
    }

    private void addAnnotationsToATypeElement(
            AnnotatedTypeMirror newATM,
            ATypeElement typeToUpdate,
            TypeUseLocation defLoc,
            AnnotationMirror am,
            boolean isEffectiveAnnotation) {
        Annotation anno = AnnotationConverter.annotationMirrorToAnnotation(am);
        typeToUpdate.tlAnnotationsHere.add(anno);
        if (isEffectiveAnnotation || shouldIgnore(am, defLoc, newATM)) {
            // firstKey works as a unique identifier for each annotation
            // that should not be inserted in source code
            String firstKey = aTypeElementToString(typeToUpdate);
            Pair<String, TypeUseLocation> key = Pair.of(firstKey, defLoc);
            Set<String> annosIgnored = annosToIgnore.get(key);
            if (annosIgnored == null) {
                annosIgnored = new HashSet<>();
                annosToIgnore.put(key, annosIgnored);
            }
            annosIgnored.add(anno.def().toString());
        }
    }

    /**
     * Returns a string representation of an ATypeElement, for use as part of a key in {@link
     * AnnotationsInContexts}.
     *
     * @param aType an ATypeElement to convert to a string representation
     * @return a string representation of the argument
     */
    public static String aTypeElementToString(ATypeElement aType) {
        // return aType.description.toString() + aType.tlAnnotationsHere;
        return aType.description.toString();
    }

    /**
     * Maps the {@link #aTypeElementToString} representation of an ATypeElement and its
     * TypeUseLocation to a set of names of annotations.
     */
    public static class AnnotationsInContexts
            extends HashMap<Pair<String, TypeUseLocation>, Set<String>> {
        private static final long serialVersionUID = 20200321L;
    }

    /**
     * Returns the "flatname" of the class enclosing {@code localVariableNode}.
     *
     * @param localVariableNode the {@link LocalVariableNode}
     * @return the "flatname" of the class enclosing {@code localVariableNode}
     */
    private static @BinaryName String getEnclosingClassName(LocalVariableNode localVariableNode) {
        return ElementUtils.getBinaryName(
                ElementUtils.enclosingClass(localVariableNode.getElement()));
    }
}<|MERGE_RESOLUTION|>--- conflicted
+++ resolved
@@ -2,12 +2,8 @@
 
 import com.sun.source.tree.ClassTree;
 import com.sun.tools.javac.code.Symbol.ClassSymbol;
-<<<<<<< HEAD
 import com.sun.tools.javac.code.Symbol.MethodSymbol;
 import com.sun.tools.javac.code.Symbol.VarSymbol;
-import com.sun.tools.javac.code.TypeAnnotationPosition;
-=======
->>>>>>> 4505e7f2
 import java.io.File;
 import java.io.IOException;
 import java.lang.annotation.Target;
@@ -849,6 +845,6 @@
      */
     private static @BinaryName String getEnclosingClassName(LocalVariableNode localVariableNode) {
         return ElementUtils.getBinaryName(
-                ElementUtils.enclosingClass(localVariableNode.getElement()));
+                ElementUtils.enclosingTypeElement(localVariableNode.getElement()));
     }
 }