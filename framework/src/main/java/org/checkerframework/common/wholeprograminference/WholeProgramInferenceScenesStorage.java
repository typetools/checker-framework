--- conflicted
+++ resolved
@@ -362,28 +362,6 @@
             if (hasMatchingTypeKind(atmKind, types)) {
                 return true;
             }
-<<<<<<< HEAD
-
-            try {
-                Class<?>[] names = defaultFor.types();
-                for (Class<?> c : names) {
-                    TypeMirror underlyingtype = atm.getUnderlyingType();
-                    while (underlyingtype instanceof javax.lang.model.type.ArrayType) {
-                        underlyingtype =
-                                ((javax.lang.model.type.ArrayType) underlyingtype)
-                                        .getComponentType();
-                    }
-                    if (c.getCanonicalName().equals(atm.getUnderlyingType().toString())) {
-                        return true;
-                    }
-                }
-            } catch (MirroredTypesException e) {
-                System.err.println(
-                        "A MirroredTypesException was thrown and I don't know what to do about it: "
-                                + e.toString());
-            }
-=======
->>>>>>> 3e78ccc6
         }
 
         return false;
