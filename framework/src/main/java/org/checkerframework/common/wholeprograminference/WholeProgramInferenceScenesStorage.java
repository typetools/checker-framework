--- conflicted
+++ resolved
@@ -577,18 +577,11 @@
           ((AnnotatedTypeVariable) lhsATM).getUpperBound().getEffectiveAnnotations();
       // If the inferred type is a subtype of the upper bounds of the
       // current type on the source code, halt.
-<<<<<<< HEAD
       if (upperAnnos.size() == rhsATM.getAnnotations().size()
           && atypeFactory
               .getQualifierHierarchy()
               .isSubtypeShallow(
                   rhsATM.getAnnotations(), rhsTM, upperAnnos, lhsATM.getUnderlyingType())) {
-=======
-      if (upperAnnos.size() == rhsATM.getPrimaryAnnotations().size()
-          && atypeFactory
-              .getQualifierHierarchy()
-              .isSubtype(rhsATM.getPrimaryAnnotations(), upperAnnos)) {
->>>>>>> 0fc4f1e0
         return;
       }
     }
