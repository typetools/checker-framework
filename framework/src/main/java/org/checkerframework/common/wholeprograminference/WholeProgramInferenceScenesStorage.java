--- conflicted
+++ resolved
@@ -17,10 +17,7 @@
 import javax.lang.model.type.TypeMirror;
 import org.checkerframework.checker.nullness.qual.Nullable;
 import org.checkerframework.checker.signature.qual.BinaryName;
-<<<<<<< HEAD
-=======
 import org.checkerframework.common.wholeprograminference.WholeProgramInference.OutputFormat;
->>>>>>> adb03121
 import org.checkerframework.common.wholeprograminference.scenelib.AClassWrapper;
 import org.checkerframework.common.wholeprograminference.scenelib.ASceneWrapper;
 import org.checkerframework.framework.qual.DefaultFor;
@@ -110,29 +107,7 @@
         }
         // Write scenes into files.
         for (String jaifPath : modifiedScenes) {
-<<<<<<< HEAD
-            scenes.get(jaifPath).writeToJaif(jaifPath, annosToIgnore);
-        }
-        modifiedScenes.clear();
-    }
-
-    /**
-     * Writes the scenes out to .astub files. This method is an alternative to {@link
-     * #writeScenesToJaif}.
-     */
-    public void writeScenesToStub() {
-        // Use the same directory that .jaif files would normally be written to.
-        File stubDir = new File(JAIF_FILES_PATH);
-        if (!stubDir.exists()) {
-            stubDir.mkdirs();
-        }
-        // Convert the .jaif file names in modifiedScenes into .astub file names.
-        // Then write scenes into .astub files.
-        for (String jaifPath : modifiedScenes) {
-            scenes.get(jaifPath).writeToStub(jaifPath, annosToIgnore);
-=======
             scenes.get(jaifPath).writeToFile(jaifPath, annosToIgnore, outputFormat);
->>>>>>> adb03121
         }
         modifiedScenes.clear();
     }
