package org.checkerframework.common.wholeprograminference;

import com.sun.source.tree.ClassTree;
import com.sun.tools.javac.code.Symbol.ClassSymbol;
import com.sun.tools.javac.code.Symbol.MethodSymbol;
import com.sun.tools.javac.code.Symbol.VarSymbol;
import java.io.File;
import java.io.IOException;
import java.lang.annotation.Target;
import java.util.Collections;
import java.util.HashMap;
import java.util.HashSet;
import java.util.Map;
import java.util.Set;
import javax.lang.model.element.AnnotationMirror;
import javax.lang.model.element.Element;
import javax.lang.model.element.ExecutableElement;
import javax.lang.model.element.TypeElement;
import javax.lang.model.element.VariableElement;
import javax.lang.model.type.TypeKind;
import javax.lang.model.type.TypeMirror;
import org.checkerframework.afu.scenelib.Annotation;
import org.checkerframework.afu.scenelib.el.AClass;
import org.checkerframework.afu.scenelib.el.AField;
import org.checkerframework.afu.scenelib.el.AMethod;
import org.checkerframework.afu.scenelib.el.AScene;
import org.checkerframework.afu.scenelib.el.ATypeElement;
import org.checkerframework.afu.scenelib.el.TypePathEntry;
import org.checkerframework.afu.scenelib.io.IndexFileParser;
import org.checkerframework.afu.scenelib.util.JVMNames;
import org.checkerframework.checker.nullness.qual.Nullable;
import org.checkerframework.checker.signature.qual.BinaryName;
import org.checkerframework.common.basetype.BaseTypeChecker;
import org.checkerframework.common.wholeprograminference.WholeProgramInference.OutputFormat;
import org.checkerframework.common.wholeprograminference.scenelib.ASceneWrapper;
import org.checkerframework.dataflow.analysis.Analysis;
import org.checkerframework.dataflow.cfg.node.LocalVariableNode;
import org.checkerframework.framework.qual.DefaultFor;
import org.checkerframework.framework.qual.DefaultQualifier;
import org.checkerframework.framework.qual.DefaultQualifierInHierarchy;
import org.checkerframework.framework.qual.InvisibleQualifier;
import org.checkerframework.framework.qual.TypeUseLocation;
import org.checkerframework.framework.type.AnnotatedTypeFactory;
import org.checkerframework.framework.type.AnnotatedTypeMirror;
import org.checkerframework.framework.type.AnnotatedTypeMirror.AnnotatedArrayType;
import org.checkerframework.framework.type.AnnotatedTypeMirror.AnnotatedNullType;
import org.checkerframework.framework.type.AnnotatedTypeMirror.AnnotatedTypeVariable;
import org.checkerframework.framework.type.GenericAnnotatedTypeFactory;
import org.checkerframework.javacutil.BugInCF;
import org.checkerframework.javacutil.ElementUtils;
import org.checkerframework.javacutil.Pair;
import org.checkerframework.javacutil.UserError;
import org.plumelib.util.CollectionsPlume;

/**
 * This class stores annotations using scenelib objects.
 *
 * <p>The set of annotations inferred for a certain class is stored in an {@link AScene}, which
 * {@code writeScenes()} can write into a file. For example, a class {@code my.pakkage.MyClass} will
 * have its members' inferred types stored in a Scene, and later written into a file named {@code
 * my.pakkage.MyClass.jaif} if using {@link OutputFormat#JAIF}, or {@code my.pakkage.MyClass.astub}
 * if using {@link OutputFormat#STUB}.
 *
 * <p>This class populates the initial Scenes by reading existing .jaif files on the {@link
 * #JAIF_FILES_PATH} directory (regardless of output format). Having more information in those
 * initial .jaif files means that the precision achieved by the whole-program inference analysis
 * will be better. {@link #writeScenes} rewrites the initial .jaif files and may create new ones.
 */
public class WholeProgramInferenceScenesStorage
    implements WholeProgramInferenceStorage<ATypeElement> {

  /**
   * Directory where .jaif files will be written to and read from. This directory is relative to
   * where the CF's javac command is executed.
   */
  public static final String JAIF_FILES_PATH =
      "build" + File.separator + "whole-program-inference" + File.separator;

  /** The type factory associated with this WholeProgramInferenceScenesStorage. */
  protected final AnnotatedTypeFactory atypeFactory;

  /** Annotations that should not be output to a .jaif or stub file. */
  private final AnnotationsInContexts annosToIgnore = new AnnotationsInContexts();

  /**
   * If true, assignments where the rhs is null are be ignored.
   *
   * <p>If all assignments to a variable are null (because inference is being done with respect to a
   * limited set of uses) then the variable is inferred to have bottom type. That inference is
   * unlikely to be correct. To avoid that inference, set this variable to true. When the variable
   * is true, if all assignments are null, then none are recorded, no inference is done, and the
   * variable remains at its default type.
   */
  private final boolean ignoreNullAssignments;

  /** Maps .jaif file paths (Strings) to Scenes. Relative to JAIF_FILES_PATH. */
  public final Map<String, ASceneWrapper> scenes = new HashMap<>();

  /**
   * Scenes that were modified since the last time all Scenes were written into .jaif files. Each
   * String element of this set is a path (relative to JAIF_FILES_PATH) to the .jaif file of the
   * corresponding Scene in the set. It is obtained by passing a class name as argument to the
   * {@link #getJaifPath} method.
   *
   * <p>Modifying a Scene means adding (or changing) a type annotation for a field, method return
   * type, or method parameter type in the Scene. (Scenes are modified by the method {@link
   * #updateAnnotationSetInScene}.)
   */
  public final Set<String> modifiedScenes = new HashSet<>();

  /**
   * This map relates inferred preconditions to the declared types of the expressions to which the
   * precondition applies. It is necessary to keep this map here because the AFU does not have a
   * dependency on the CF itself, where AnnotatedTypeMirror exists.
   *
   * <p>The keys are the concatenation of the string representation of the method signature as
   * stored by {@link AMethod} to which the precondition applies and the expression to which the
   * precondition applies.
   */
  private final Map<String, AnnotatedTypeMirror> preconditionsToDeclaredTypes = new HashMap<>();

  /**
   * This map relates inferred postconditions to the declared types of the expressions to which the
   * postcondition applies. It is necessary to keep this map here because the AFU does not have a
   * dependency on the CF itself, where AnnotatedTypeMirror exists.
   *
   * <p>The keys are the concatenation of the string representation of the method signature as
   * stored by {@link AMethod} to which the postcondition applies and the expression to which the
   * postcondition applies.
   */
  private final Map<String, AnnotatedTypeMirror> postconditionsToDeclaredTypes = new HashMap<>();

  /**
   * Default constructor.
   *
   * @param atypeFactory the type factory associated with this WholeProgramInferenceScenesStorage
   */
  public WholeProgramInferenceScenesStorage(AnnotatedTypeFactory atypeFactory) {
    this.atypeFactory = atypeFactory;
    boolean isNullness =
        atypeFactory.getClass().getSimpleName().equals("NullnessAnnotatedTypeFactory");
    this.ignoreNullAssignments = !isNullness;
  }

  @Override
  public String getFileForElement(Element elt) {
    String className;
    switch (elt.getKind()) {
      case CONSTRUCTOR:
      case METHOD:
        className = ElementUtils.getEnclosingClassName((ExecutableElement) elt);
        break;
      case LOCAL_VARIABLE:
        className = getEnclosingClassName((LocalVariableNode) elt);
        break;
      case FIELD:
      case ENUM_CONSTANT:
        ClassSymbol enclosingClass = ((VarSymbol) elt).enclClass();
        className = enclosingClass.flatname.toString();
        break;
      case CLASS:
        className = ElementUtils.getBinaryName((TypeElement) elt);
        break;
      default:
        throw new BugInCF("What element? %s %s", elt.getKind(), elt);
    }
    String file = getJaifPath(className);
    return file;
  }

  /**
   * Get the annotations for a class.
   *
   * @param className the name of the class, in binary form
   * @param file the path to the file that represents the class
   * @param classSymbol optionally, the ClassSymbol representing the class
   * @return the annotations for the class
   */
  private AClass getClassAnnos(
      @BinaryName String className, String file, @Nullable ClassSymbol classSymbol) {
    // Possibly reads .jaif file to obtain a Scene.
    ASceneWrapper scene = getScene(file);
    AClass aClass = scene.getAScene().classes.getVivify(className);
    scene.updateSymbolInformation(aClass, classSymbol);
    return aClass;
  }

  /**
   * Get the annotations for a method or constructor.
   *
   * @param methodElt the method or constructor
   * @return the annotations for a method or constructor
   */
  private AMethod getMethodAnnos(ExecutableElement methodElt) {
    String className = ElementUtils.getEnclosingClassName(methodElt);
    String file = getFileForElement(methodElt);
    AClass classAnnos = getClassAnnos(className, file, ((MethodSymbol) methodElt).enclClass());
    AMethod methodAnnos = classAnnos.methods.getVivify(JVMNames.getJVMMethodSignature(methodElt));
    methodAnnos.setFieldsFromMethodElement(methodElt);
    return methodAnnos;
  }

  /**
   * Get the annotations for a field.
   *
   * @param fieldElt the field
   * @return the annotations for a field
   */
  private AField getFieldAnnos(VariableElement fieldElt) {
    String className = ElementUtils.getEnclosingClassName(fieldElt);
    String file = getFileForElement(fieldElt);
    AClass classAnnos = getClassAnnos(className, file, ((VarSymbol) fieldElt).enclClass());
    AField fieldAnnos = classAnnos.fields.getVivify(fieldElt.getSimpleName().toString());
    return fieldAnnos;
  }

  @Override
  public boolean hasStorageLocationForMethod(ExecutableElement methodElt) {
    // The scenes implementation can always add annotations to a method.
    return true;
  }

  @Override
  public ATypeElement getParameterAnnotations(
      ExecutableElement methodElt,
      int i,
      AnnotatedTypeMirror paramATM,
      VariableElement ve,
      AnnotatedTypeFactory atypeFactory) {
    AMethod methodAnnos = getMethodAnnos(methodElt);
    AField param =
        methodAnnos.vivifyAndAddTypeMirrorToParameter(
            i, paramATM.getUnderlyingType(), ve.getSimpleName());
    return param.type;
  }

  @Override
  public ATypeElement getReceiverAnnotations(
      ExecutableElement methodElt,
      AnnotatedTypeMirror paramATM,
      AnnotatedTypeFactory atypeFactory) {
    AMethod methodAnnos = getMethodAnnos(methodElt);
    return methodAnnos.receiver.type;
  }

  @Override
  public ATypeElement getReturnAnnotations(
      ExecutableElement methodElt, AnnotatedTypeMirror atm, AnnotatedTypeFactory atypeFactory) {
    AMethod methodAnnos = getMethodAnnos(methodElt);
    return methodAnnos.returnType;
  }

  @Override
  public ATypeElement getFieldAnnotations(
      Element element,
      String fieldName,
      AnnotatedTypeMirror lhsATM,
      AnnotatedTypeFactory atypeFactory) {
    ClassSymbol enclosingClass = ((VarSymbol) element).enclClass();
    String file = getFileForElement(element);
    @SuppressWarnings("signature") // https://tinyurl.com/cfissue/3094
    @BinaryName String className = enclosingClass.flatname.toString();
    AClass classAnnos = getClassAnnos(className, file, enclosingClass);
    AField field = classAnnos.fields.getVivify(fieldName);
    field.setTypeMirror(lhsATM.getUnderlyingType());
    return field.type;
  }

  @Override
  public ATypeElement getPreOrPostconditions(
      Analysis.BeforeOrAfter preOrPost,
      ExecutableElement methodElement,
      String expression,
      AnnotatedTypeMirror declaredType,
      AnnotatedTypeFactory atypeFactory) {
    switch (preOrPost) {
      case BEFORE:
        return getPreconditionsForExpression(methodElement, expression, declaredType);
      case AFTER:
        return getPostconditionsForExpression(methodElement, expression, declaredType);
      default:
        throw new BugInCF("Unexpected " + preOrPost);
    }
  }

  /**
   * Returns the precondition annotations for a Java expression.
   *
   * @param methodElement the method
   * @param expression the expression
   * @param declaredType the declared type of the expression
   * @return the precondition annotations for a Java expression
   */
  private ATypeElement getPreconditionsForExpression(
      ExecutableElement methodElement, String expression, AnnotatedTypeMirror declaredType) {
    AMethod methodAnnos = getMethodAnnos(methodElement);
    preconditionsToDeclaredTypes.put(methodAnnos.methodSignature + expression, declaredType);
    return methodAnnos.vivifyAndAddTypeMirrorToPrecondition(
            expression, declaredType.getUnderlyingType())
        .type;
  }

  /**
   * Returns the postcondition annotations for a Java expression.
   *
   * @param methodElement the method
   * @param expression the expression
   * @param declaredType the declared type of the expression
   * @return the postcondition annotations for a Java expression
   */
  private ATypeElement getPostconditionsForExpression(
      ExecutableElement methodElement, String expression, AnnotatedTypeMirror declaredType) {
    AMethod methodAnnos = getMethodAnnos(methodElement);
    postconditionsToDeclaredTypes.put(methodAnnos.methodSignature + expression, declaredType);
    return methodAnnos.vivifyAndAddTypeMirrorToPostcondition(
            expression, declaredType.getUnderlyingType())
        .type;
  }

  /**
   * Fetches the declared type of an expression for which a precondition was inferred, for the given
   * AMethod.
   *
   * @param m a method
   * @param expression the expression
   * @return the declared type
   */
  public AnnotatedTypeMirror getPreconditionDeclaredType(AMethod m, String expression) {
    String key = m.methodSignature + expression;
    if (!preconditionsToDeclaredTypes.containsKey(key)) {
      throw new BugInCF(
          "attempted to retrieve the declared type of a precondition expression for which"
              + "nothing was inferred: "
              + key);
    }
    return preconditionsToDeclaredTypes.get(key);
  }

  /**
   * Fetches the declared type of an expression for which a postcondition was inferred, for the
   * given AMethod.
   *
   * @param m a method
   * @param expression the expression
   * @return the declared type
   */
  public AnnotatedTypeMirror getPostconditionDeclaredType(AMethod m, String expression) {
    String key = m.methodSignature + expression;
    if (!postconditionsToDeclaredTypes.containsKey(key)) {
      throw new BugInCF(
          "attempted to retrieve the declared type of a postcondition expression for which"
              + "nothing was inferred: "
              + key);
    }
    return postconditionsToDeclaredTypes.get(key);
  }

  @Override
  public boolean addMethodDeclarationAnnotation(
      ExecutableElement methodElt, AnnotationMirror anno) {

    // Do not infer types for library code, only for type-checked source code.
    if (!ElementUtils.isElementFromSourceCode(methodElt)) {
      return false;
    }

    AMethod methodAnnos = getMethodAnnos(methodElt);

    Annotation sceneAnno = AnnotationConverter.annotationMirrorToAnnotation(anno);
    boolean isNewAnnotation = methodAnnos.tlAnnotationsHere.add(sceneAnno);
    return isNewAnnotation;
  }

  @Override
  public boolean addFieldDeclarationAnnotation(VariableElement field, AnnotationMirror anno) {
    if (!ElementUtils.isElementFromSourceCode(field)) {
      return false;
    }

    AField fieldAnnos = getFieldAnnos(field);

    Annotation sceneAnno = AnnotationConverter.annotationMirrorToAnnotation(anno);

    boolean isNewAnnotation = fieldAnnos.tlAnnotationsHere.add(sceneAnno);
    return isNewAnnotation;
  }

  @Override
  public boolean addDeclarationAnnotationToFormalParameter(
      ExecutableElement methodElt, int index, AnnotationMirror anno) {
    if (!ElementUtils.isElementFromSourceCode(methodElt)) {
      return false;
    }

    VariableElement paramElt = methodElt.getParameters().get(index);
    AnnotatedTypeMirror paramAType = atypeFactory.getAnnotatedType(paramElt);
    ATypeElement paramAnnos =
        getParameterAnnotations(methodElt, index, paramAType, paramElt, atypeFactory);
    Annotation sceneAnno = AnnotationConverter.annotationMirrorToAnnotation(anno);

    boolean isNewAnnotation = paramAnnos.tlAnnotationsHere.add(sceneAnno);
    return isNewAnnotation;
  }

  @Override
  public boolean addClassDeclarationAnnotation(TypeElement classElt, AnnotationMirror anno) {
    if (!ElementUtils.isElementFromSourceCode(classElt)) {
      return false;
    }

    AClass classAnnos =
        getClassAnnos(
            ElementUtils.getBinaryName(classElt),
            getFileForElement(classElt),
            (ClassSymbol) classElt);

    Annotation sceneAnno = AnnotationConverter.annotationMirrorToAnnotation(anno);

    boolean isNewAnnotation = classAnnos.tlAnnotationsHere.add(sceneAnno);
    return isNewAnnotation;
  }

  /**
   * Write all modified scenes into files. (Scenes are modified by the method {@link
   * #updateAnnotationSetInScene}.)
   *
   * @param outputFormat the output format to use when writing files
   * @param checker the checker from which this method is called, for naming stub files
   */
  public void writeScenes(OutputFormat outputFormat, BaseTypeChecker checker) {
    // Create WPI directory if it doesn't exist already.
    File jaifDir = new File(JAIF_FILES_PATH);
    if (!jaifDir.exists()) {
      jaifDir.mkdirs();
    }
    // Write scenes into files.
    for (String jaifPath : modifiedScenes) {
      scenes.get(jaifPath).writeToFile(jaifPath, annosToIgnore, outputFormat, checker);
    }
    modifiedScenes.clear();
  }

  /**
   * Returns the String representing the .jaif path of a class given its name.
   *
   * @param className the simple name of a class
   * @return the path to the .jaif file
   */
  protected String getJaifPath(String className) {
    String jaifPath = JAIF_FILES_PATH + className + ".jaif";
    return jaifPath;
  }

  /**
   * Reads a Scene from the given .jaif file, or returns an empty Scene if the file does not exist.
   *
   * @param jaifPath the .jaif file
   * @return the Scene read from the file, or an empty Scene if the file does not exist
   */
  private ASceneWrapper getScene(String jaifPath) {
    AScene scene;
    if (!scenes.containsKey(jaifPath)) {
      File jaifFile = new File(jaifPath);
      scene = new AScene();
      if (jaifFile.exists()) {
        try {
          IndexFileParser.parseFile(jaifPath, scene);
        } catch (IOException e) {
          throw new UserError("Problem while reading %s: %s", jaifPath, e.getMessage());
        }
      }
      ASceneWrapper wrapper = new ASceneWrapper(scene);
      scenes.put(jaifPath, wrapper);
      return wrapper;
    } else {
      return scenes.get(jaifPath);
    }
  }

  /**
   * Returns the scene-lib representation of the given className in the scene identified by the
   * given jaifPath.
   *
   * @param className the name of the class to get, in binary form
   * @param jaifPath the path to the jaif file that would represent that class (must end in ".jaif")
   * @param classSymbol optionally, the ClassSymbol representing the class. Used to set the symbol
   *     information stored on an AClass.
   * @return a version of the scene-lib representation of the class, augmented with symbol
   *     information if {@code classSymbol} was non-null
   */
  protected AClass getAClass(
      @BinaryName String className, String jaifPath, @Nullable ClassSymbol classSymbol) {
    // Possibly reads .jaif file to obtain a Scene.
    ASceneWrapper scene = getScene(jaifPath);
    AClass aClass = scene.getAScene().classes.getVivify(className);
    scene.updateSymbolInformation(aClass, classSymbol);
    return aClass;
  }

  /**
   * Returns the scene-lib representation of the given className in the scene identified by the
   * given jaifPath.
   *
   * @param className the name of the class to get, in binary form
   * @param jaifPath the path to the jaif file that would represent that class (must end in ".jaif")
   * @return the scene-lib representation of the class, possibly augmented with symbol information
   *     if {@link #getAClass(String, String, com.sun.tools.javac.code.Symbol.ClassSymbol)} has
   *     already been called with a non-null third argument
   */
  protected AClass getAClass(@BinaryName String className, String jaifPath) {
    return getAClass(className, jaifPath, null);
  }

  /**
   * Updates the set of annotations in a location of a Scene, as the result of a pseudo-assignment.
   *
   * <ul>
   *   <li>If there was no previous annotation for that location, then the updated set will be the
   *       annotations in rhsATM.
   *   <li>If there was a previous annotation, the updated set will be the LUB between the previous
   *       annotation and rhsATM.
   * </ul>
   *
   * @param type ATypeElement of the Scene which will be modified
   * @param jaifPath path to a .jaif file for a Scene; used for marking the scene as modified
   *     (needing to be written to disk)
   * @param rhsATM the RHS of the annotated type on the source code
   * @param lhsATM the LHS of the annotated type on the source code
   * @param defLoc the location where the annotation will be added
   * @param ignoreIfAnnotated if true, don't update any type that is explicitly annotated in the
   *     source code
   */
  protected void updateAnnotationSetInScene(
      ATypeElement type,
      TypeUseLocation defLoc,
      AnnotatedTypeMirror rhsATM,
      AnnotatedTypeMirror lhsATM,
      String jaifPath,
      boolean ignoreIfAnnotated) {
    if (rhsATM instanceof AnnotatedNullType && ignoreNullAssignments) {
      return;
    }
    AnnotatedTypeMirror atmFromScene = atmFromStorageLocation(rhsATM.getUnderlyingType(), type);
    updateAtmWithLub(rhsATM, atmFromScene);
    if (lhsATM instanceof AnnotatedTypeVariable) {
      Set<AnnotationMirror> upperAnnos =
          ((AnnotatedTypeVariable) lhsATM).getUpperBound().getEffectiveAnnotations();
      // If the inferred type is a subtype of the upper bounds of the
      // current type on the source code, halt.
      if (upperAnnos.size() == rhsATM.getAnnotations().size()
          && atypeFactory.getQualifierHierarchy().isSubtype(rhsATM.getAnnotations(), upperAnnos)) {
        return;
      }
    }
    updateTypeElementFromATM(type, defLoc, rhsATM, lhsATM, ignoreIfAnnotated);
    modifiedScenes.add(jaifPath);
  }

  /**
   * Updates sourceCodeATM to contain the LUB between sourceCodeATM and jaifATM, ignoring missing
   * AnnotationMirrors from jaifATM -- it considers the LUB between an AnnotationMirror am and a
   * missing AnnotationMirror to be am. The results are stored in sourceCodeATM.
   *
   * @param sourceCodeATM the annotated type on the source code
   * @param jaifATM the annotated type on the .jaif file
   */
  private void updateAtmWithLub(AnnotatedTypeMirror sourceCodeATM, AnnotatedTypeMirror jaifATM) {

    switch (sourceCodeATM.getKind()) {
      case TYPEVAR:
        updateAtmWithLub(
            ((AnnotatedTypeVariable) sourceCodeATM).getLowerBound(),
            ((AnnotatedTypeVariable) jaifATM).getLowerBound());
        updateAtmWithLub(
            ((AnnotatedTypeVariable) sourceCodeATM).getUpperBound(),
            ((AnnotatedTypeVariable) jaifATM).getUpperBound());
        break;
        //        case WILDCARD:
        // Because inferring type arguments is not supported, wildcards won't be encoutered
        //            updateAtmWithLub(((AnnotatedWildcardType)
        // sourceCodeATM).getExtendsBound(),
        //                              ((AnnotatedWildcardType)
        // jaifATM).getExtendsBound());
        //            updateAtmWithLub(((AnnotatedWildcardType)
        // sourceCodeATM).getSuperBound(),
        //                              ((AnnotatedWildcardType) jaifATM).getSuperBound());
        //            break;
      case ARRAY:
        updateAtmWithLub(
            ((AnnotatedArrayType) sourceCodeATM).getComponentType(),
            ((AnnotatedArrayType) jaifATM).getComponentType());
        break;
        // case DECLARED:
        // inferring annotations on type arguments is not supported, so no need to recur on
        // generic types. If this was every implemented, this method would need VisitHistory
        // object to prevent infinite recursion on types such as T extends List<T>.
      default:
        // ATM only has primary annotations
        break;
    }

    // LUB primary annotations
    Set<AnnotationMirror> annosToReplace = new HashSet<>(sourceCodeATM.getAnnotations().size());
    for (AnnotationMirror amSource : sourceCodeATM.getAnnotations()) {
      AnnotationMirror amJaif = jaifATM.getAnnotationInHierarchy(amSource);
      // amJaif only contains annotations from the jaif, so it might be missing
      // an annotation in the hierarchy
      if (amJaif != null) {
        amSource = atypeFactory.getQualifierHierarchy().leastUpperBound(amSource, amJaif);
      }
      annosToReplace.add(amSource);
    }
    sourceCodeATM.replaceAnnotations(annosToReplace);
  }

  /**
   * Returns true if {@code am} should not be inserted in source code, for example {@link
   * org.checkerframework.common.value.qual.BottomVal}. This happens when {@code am} cannot be
   * inserted in source code or is the default for the location passed as argument.
   *
   * <p>Invisible qualifiers, which are annotations that contain the {@link
   * org.checkerframework.framework.qual.InvisibleQualifier} meta-annotation, also return true.
   *
   * <p>TODO: Merge functionality somewhere else with {@link
   * org.checkerframework.framework.util.defaults.QualifierDefaults}. Look into the
   * createQualifierDefaults method in {@link GenericAnnotatedTypeFactory} (which uses the
   * QualifierDefaults class linked above) before changing anything here. See
   * https://github.com/typetools/checker-framework/issues/683 .
   *
   * @param am an annotation to test for whether it should be inserted into source code
   * @param location where the location would be inserted; used to determine if {@code am} is the
   *     default for that location
   * @param atm its kind is used to determine if {@code am} is the default for that kind
   * @return true if am should not be inserted into source code, or if am is invisible
   */
  private boolean shouldIgnore(
      AnnotationMirror am, TypeUseLocation location, AnnotatedTypeMirror atm) {
    Element elt = am.getAnnotationType().asElement();
    // Checks if am is an implementation detail (a type qualifier used
    // internally by the type system and not meant to be seen by the user).
    Target target = elt.getAnnotation(Target.class);
    if (target != null && target.value().length == 0) {
      return true;
    }
    if (elt.getAnnotation(InvisibleQualifier.class) != null) {
      return true;
    }

    // Checks if am is default
    if (elt.getAnnotation(DefaultQualifierInHierarchy.class) != null) {
      return true;
    }
    DefaultQualifier defaultQual = elt.getAnnotation(DefaultQualifier.class);
    if (defaultQual != null) {
      for (TypeUseLocation loc : defaultQual.locations()) {
        if (loc == TypeUseLocation.ALL || loc == location) {
          return true;
        }
      }
    }
    DefaultFor defaultQualForLocation = elt.getAnnotation(DefaultFor.class);
    if (defaultQualForLocation != null) {
      for (TypeUseLocation loc : defaultQualForLocation.value()) {
        if (loc == TypeUseLocation.ALL || loc == location) {
          return true;
        }
      }
    }

    // Checks if am is a default annotation.
    // This case checks if it is meta-annotated with @DefaultFor.
    // TODO: Handle cases of annotations added via an
    // org.checkerframework.framework.type.treeannotator.LiteralTreeAnnotator.
    DefaultFor defaultFor = elt.getAnnotation(DefaultFor.class);
    if (defaultFor != null) {
      org.checkerframework.framework.qual.TypeKind[] types = defaultFor.typeKinds();
      TypeKind atmKind = atm.getUnderlyingType().getKind();
      if (hasMatchingTypeKind(atmKind, types)) {
        return true;
      }
    }

    return false;
  }

  /** Returns true, iff a matching TypeKind is found. */
  private boolean hasMatchingTypeKind(
      TypeKind atmKind, org.checkerframework.framework.qual.TypeKind[] types) {
    for (org.checkerframework.framework.qual.TypeKind tk : types) {
      if (tk.name().equals(atmKind.name())) {
        return true;
      }
    }
    return false;
  }

  /**
   * Returns a subset of annosSet, consisting of the annotations supported by the type factory
   * associated with this. These are not necessarily legal annotations: they have the right name,
   * but they may lack elements (fields).
   *
   * @param annosSet a set of annotations
   * @return the annoattions supported by this object's AnnotatedTypeFactory
   */
  private Set<Annotation> getSupportedAnnosInSet(Set<Annotation> annosSet) {
    Set<Annotation> output = new HashSet<>(1);
    Set<Class<? extends java.lang.annotation.Annotation>> supportedAnnos =
        atypeFactory.getSupportedTypeQualifiers();
    for (Annotation anno : annosSet) {
      for (Class<? extends java.lang.annotation.Annotation> clazz : supportedAnnos) {
        // TODO: Remove comparison by name, and make this routine more efficient.
        if (clazz.getName().equals(anno.def.name)) {
          output.add(anno);
        }
      }
    }
    return output;
  }

  @Override
  public AnnotatedTypeMirror atmFromStorageLocation(
      TypeMirror typeMirror, ATypeElement storageLocation) {
    AnnotatedTypeMirror result = AnnotatedTypeMirror.createType(typeMirror, atypeFactory, false);
    updateAtmFromATypeElement(result, storageLocation);
    return result;
  }

  /**
   * Updates an {@link org.checkerframework.framework.type.AnnotatedTypeMirror} to contain the
   * {@link Annotation}s of an {@link ATypeElement}.
   *
   * @param result the AnnotatedTypeMirror to be modified
   * @param storageLocation the {@link ATypeElement} used
   */
  private void updateAtmFromATypeElement(AnnotatedTypeMirror result, ATypeElement storageLocation) {
    Set<Annotation> annos = getSupportedAnnosInSet(storageLocation.tlAnnotationsHere);
    for (Annotation anno : annos) {
      AnnotationMirror am =
          AnnotationConverter.annotationToAnnotationMirror(anno, atypeFactory.getProcessingEnv());
      result.addAnnotation(am);
    }
    if (result.getKind() == TypeKind.ARRAY) {
      AnnotatedArrayType aat = (AnnotatedArrayType) result;
      for (ATypeElement innerType : storageLocation.innerTypes.values()) {
        updateAtmFromATypeElement(aat.getComponentType(), innerType);
      }
    }
    if (result.getKind() == TypeKind.TYPEVAR) {
      AnnotatedTypeVariable atv = (AnnotatedTypeVariable) result;
      for (ATypeElement innerType : storageLocation.innerTypes.values()) {
        updateAtmFromATypeElement(atv.getUpperBound(), innerType);
      }
    }
  }MustCall

  @Override
  public void updateStorageLocationFromAtm(
      AnnotatedTypeMirror newATM,
      AnnotatedTypeMirror curATM,
      ATypeElement typeToUpdate,
      TypeUseLocation defLoc,
      boolean ignoreIfAnnotated) {
    updateTypeElementFromATM(typeToUpdate, defLoc, newATM, curATM, ignoreIfAnnotated);
  }

  ///
  /// Writing to a file
  ///

  // The prepare*ForWriting hooks are needed in addition to the postProcessClassTree hook because
  // a scene may be modifed and written at any time, including before or after
  // postProcessClassTree is called.

  /**
   * Side-effects the compilation unit annotations to make any desired changes before writing to a
   * file.
   *
   * @param compilationUnitAnnos the compilation unit annotations to modify
   */
  public void prepareSceneForWriting(AScene compilationUnitAnnos) {
    for (Map.Entry<String, AClass> classEntry : compilationUnitAnnos.classes.entrySet()) {
      prepareClassForWriting(classEntry.getValue());
    }
  }

  /**
   * Side-effects the class annotations to make any desired changes before writing to a file.
   *
   * @param classAnnos the class annotations to modify
   */
  public void prepareClassForWriting(AClass classAnnos) {
    for (Map.Entry<String, AMethod> methodEntry : classAnnos.methods.entrySet()) {
      prepareMethodForWriting(methodEntry.getValue());
    }
  }

  /**
   * Side-effects the method or constructor annotations to make any desired changes before writing
   * to a file.
   *
   * @param methodAnnos the method or constructor annotations to modify
   */
  public void prepareMethodForWriting(AMethod methodAnnos) {
    atypeFactory.prepareMethodForWriting(methodAnnos);
  }

  @Override
  public void writeResultsToFile(
      WholeProgramInference.OutputFormat outputFormat, BaseTypeChecker checker) {
    if (outputFormat == OutputFormat.AJAVA) {
      throw new BugInCF("WholeProgramInferenceScenes used with format " + outputFormat);
    }

    for (String file : modifiedScenes) {
      ASceneWrapper scene = scenes.get(file);
      prepareSceneForWriting(scene.getAScene());
    }

    writeScenes(outputFormat, checker);
  }

  @Override
  public void setFileModified(String path) {
    modifiedScenes.add(path);
  }

  @Override
  public void preprocessClassTree(ClassTree classTree) {
    // This implementation does nothing.
  }

  /**
   * Updates an {@link ATypeElement} to have the annotations of an {@link
   * org.checkerframework.framework.type.AnnotatedTypeMirror} passed as argument. Annotations in the
   * original set that should be ignored (see {@link #shouldIgnore}) are not added to the resulting
   * set. This method also checks if the AnnotatedTypeMirror has explicit annotations in source
   * code, and if that is the case no annotations are added for that location.
   *
   * <p>This method removes from the ATypeElement all annotations supported by this object's
   * AnnotatedTypeFactory before inserting new ones. It is assumed that every time this method is
   * called, the AnnotatedTypeMirror has a better type estimate for the ATypeElement. Therefore, it
   * is not a problem to remove all annotations before inserting the new annotations.
   *
   * @param typeToUpdate the ATypeElement that will be updated
   * @param defLoc the location where the annotation will be added
   * @param newATM the AnnotatedTypeMirror whose annotations will be added to the ATypeElement
   * @param curATM used to check if the element which will be updated has explicit annotations in
   *     source code
   * @param ignoreIfAnnotated if true, don't update any type that is explicitly annotated in the
   *     source code
   */
  private void updateTypeElementFromATM(
      ATypeElement typeToUpdate,
      TypeUseLocation defLoc,
      AnnotatedTypeMirror newATM,
      AnnotatedTypeMirror curATM,
      boolean ignoreIfAnnotated) {
    // Clears only the annotations that are supported by the relevant AnnotatedTypeFactory.
    // The others stay intact.
    Set<Annotation> annosToRemove = getSupportedAnnosInSet(typeToUpdate.tlAnnotationsHere);
<<<<<<< HEAD

=======
    // This method may be called consecutive times for the same ATypeElement.  Each time it is
    // called, the AnnotatedTypeMirror has a better type estimate for the ATypeElement.
    // Therefore, it is not a problem to remove all annotations before inserting the new
    // annotations.
    typeToUpdate.tlAnnotationsHere.removeAll(annosToRemove);
>>>>>>> a89bb39c

    // Only update the ATypeElement if there are no explicit annotations.
    if (curATM.getExplicitAnnotations().isEmpty() || !ignoreIfAnnotated) {
      // This method may be called consecutive times for the same ATypeElement.  Each time it is
      // called, the AnnotatedTypeMirror has a better type estimate for the ATypeElement. Therefore,
      // it is not a problem to remove all annotations before inserting the new annotations.
      typeToUpdate.tlAnnotationsHere.removeAll(annosToRemove);
      for (AnnotationMirror am : newATM.getAnnotations()) {
        addAnnotationsToATypeElement(
            newATM, typeToUpdate, defLoc, am, curATM.hasEffectiveAnnotation(am));
      }
    } else if (curATM.getKind() == TypeKind.TYPEVAR) {
      // getExplicitAnnotations will be non-empty for type vars whose bounds are explicitly
      // annotated.  So instead, only insert the annotation if there is not primary annotation
      // of the same hierarchy.  #shouldIgnore prevent annotations that are subtypes of type
      // vars upper bound from being inserted.
      for (AnnotationMirror am : newATM.getAnnotations()) {
        if (curATM.getAnnotationInHierarchy(am) != null) {
          // Don't insert if the type is already has a primary annotation
          // in the same hierarchy.
          break;
        }
        addAnnotationsToATypeElement(
            newATM, typeToUpdate, defLoc, am, curATM.hasEffectiveAnnotation(am));
      }
    }

    // Recursively update compound type and type variable type if they exist.
    if (newATM.getKind() == TypeKind.ARRAY && curATM.getKind() == TypeKind.ARRAY) {
      AnnotatedArrayType newAAT = (AnnotatedArrayType) newATM;
      AnnotatedArrayType oldAAT = (AnnotatedArrayType) curATM;
      updateTypeElementFromATM(
          typeToUpdate.innerTypes.getVivify(
              TypePathEntry.getTypePathEntryListFromBinary(Collections.nCopies(2, 0))),
          defLoc,
          newAAT.getComponentType(),
          oldAAT.getComponentType(),
          ignoreIfAnnotated);
    }
  }

  private void addAnnotationsToATypeElement(
      AnnotatedTypeMirror newATM,
      ATypeElement typeToUpdate,
      TypeUseLocation defLoc,
      AnnotationMirror am,
      boolean isEffectiveAnnotation) {
    Annotation anno = AnnotationConverter.annotationMirrorToAnnotation(am);
    typeToUpdate.tlAnnotationsHere.add(anno);
    if (isEffectiveAnnotation || shouldIgnore(am, defLoc, newATM)) {
      // firstKey works as a unique identifier for each annotation
      // that should not be inserted in source code
      String firstKey = aTypeElementToString(typeToUpdate);
      Pair<String, TypeUseLocation> key = Pair.of(firstKey, defLoc);
      Set<String> annosIgnored = annosToIgnore.get(key);
      if (annosIgnored == null) {
        annosIgnored = new HashSet<>(CollectionsPlume.mapCapacity(1));
        annosToIgnore.put(key, annosIgnored);
      }
      annosIgnored.add(anno.def().toString());
    }
  }

  /**
   * Returns a string representation of an ATypeElement, for use as part of a key in {@link
   * AnnotationsInContexts}.
   *
   * @param aType an ATypeElement to convert to a string representation
   * @return a string representation of the argument
   */
  public static String aTypeElementToString(ATypeElement aType) {
    // return aType.description.toString() + aType.tlAnnotationsHere;
    return aType.description.toString();
  }

  /**
   * Maps the {@link #aTypeElementToString} representation of an ATypeElement and its
   * TypeUseLocation to a set of names of annotations.
   */
  public static class AnnotationsInContexts
      extends HashMap<Pair<String, TypeUseLocation>, Set<String>> {
    private static final long serialVersionUID = 20200321L;
  }

  /**
   * Returns the "flatname" of the class enclosing {@code localVariableNode}.
   *
   * @param localVariableNode the {@link LocalVariableNode}
   * @return the "flatname" of the class enclosing {@code localVariableNode}
   */
  private static @BinaryName String getEnclosingClassName(LocalVariableNode localVariableNode) {
    return ElementUtils.getBinaryName(
        ElementUtils.enclosingTypeElement(localVariableNode.getElement()));
  }
}<|MERGE_RESOLUTION|>--- conflicted
+++ resolved
@@ -751,7 +751,7 @@
         updateAtmFromATypeElement(atv.getUpperBound(), innerType);
       }
     }
-  }MustCall
+  }
 
   @Override
   public void updateStorageLocationFromAtm(
@@ -858,22 +858,14 @@
     // Clears only the annotations that are supported by the relevant AnnotatedTypeFactory.
     // The others stay intact.
     Set<Annotation> annosToRemove = getSupportedAnnosInSet(typeToUpdate.tlAnnotationsHere);
-<<<<<<< HEAD
-
-=======
     // This method may be called consecutive times for the same ATypeElement.  Each time it is
     // called, the AnnotatedTypeMirror has a better type estimate for the ATypeElement.
     // Therefore, it is not a problem to remove all annotations before inserting the new
     // annotations.
     typeToUpdate.tlAnnotationsHere.removeAll(annosToRemove);
->>>>>>> a89bb39c
 
     // Only update the ATypeElement if there are no explicit annotations.
     if (curATM.getExplicitAnnotations().isEmpty() || !ignoreIfAnnotated) {
-      // This method may be called consecutive times for the same ATypeElement.  Each time it is
-      // called, the AnnotatedTypeMirror has a better type estimate for the ATypeElement. Therefore,
-      // it is not a problem to remove all annotations before inserting the new annotations.
-      typeToUpdate.tlAnnotationsHere.removeAll(annosToRemove);
       for (AnnotationMirror am : newATM.getAnnotations()) {
         addAnnotationsToATypeElement(
             newATM, typeToUpdate, defLoc, am, curATM.hasEffectiveAnnotation(am));
