--- conflicted
+++ resolved
@@ -1,8 +1,6 @@
 package org.checkerframework.common.wholeprograminference;
 
 import com.sun.source.tree.ClassTree;
-import com.sun.source.tree.IdentifierTree;
-import com.sun.source.tree.MemberSelectTree;
 import com.sun.source.tree.MethodTree;
 import com.sun.source.tree.Tree;
 import com.sun.tools.javac.code.Symbol.ClassSymbol;
@@ -14,7 +12,6 @@
 import javax.lang.model.element.AnnotationMirror;
 import javax.lang.model.element.Element;
 import javax.lang.model.element.ExecutableElement;
-import javax.lang.model.element.Name;
 import javax.lang.model.element.TypeElement;
 import javax.lang.model.element.VariableElement;
 import javax.lang.model.util.ElementFilter;
@@ -186,35 +183,10 @@
    * @return true if the given call is a recursive call
    */
   private boolean isRecursiveCall(MethodInvocationNode methodInvNode) {
-<<<<<<< HEAD
-    // TODO: This tests only the name.  It should also ensure that the call isn't to an overload or
-    // a completely unrelated method of the same name.
-
-=======
->>>>>>> 85670e8c
     MethodTree enclosingMethod = TreePathUtil.enclosingMethod(methodInvNode.getTreePath());
     if (enclosingMethod == null) {
       return false;
     }
-<<<<<<< HEAD
-
-    Tree invoked = methodInvNode.getTree().getMethodSelect();
-    Name invokedMethodName;
-    switch (invoked.getKind()) {
-      case IDENTIFIER:
-        invokedMethodName = ((IdentifierTree) invoked).getName();
-        break;
-      case MEMBER_SELECT:
-        invokedMethodName = ((MemberSelectTree) invoked).getIdentifier();
-        break;
-      default:
-        throw new BugInCF(
-            "What invoked method? [%s] %s",
-            invoked.getKind(), TreeUtils.toStringTruncated(invoked, 65));
-    }
-
-    return enclosingMethod.getName().contentEquals(invokedMethodName);
-=======
     ExecutableElement methodInvocEle = TreeUtils.elementFromUse(methodInvNode.getTree());
     ExecutableElement methodDeclEle = TreeUtils.elementFromDeclaration(enclosingMethod);
     if (!methodDeclEle.equals(methodInvocEle)) {
@@ -226,7 +198,6 @@
     } else {
       return methodInvNode.getTarget().getMethod() instanceof ThisNode;
     }
->>>>>>> 85670e8c
   }
 
   /**
