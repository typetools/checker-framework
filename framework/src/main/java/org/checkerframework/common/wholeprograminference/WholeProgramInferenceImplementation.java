package org.checkerframework.common.wholeprograminference;

import com.sun.source.tree.ClassTree;
import com.sun.source.tree.MethodTree;
import com.sun.source.tree.Tree;
import com.sun.tools.javac.code.Symbol.ClassSymbol;
import java.util.HashSet;
import java.util.List;
import java.util.Map;
import java.util.Set;
import javax.lang.model.SourceVersion;
import javax.lang.model.element.AnnotationMirror;
import javax.lang.model.element.Element;
import javax.lang.model.element.ExecutableElement;
import javax.lang.model.element.TypeElement;
import javax.lang.model.element.VariableElement;
import javax.lang.model.type.TypeKind;
import javax.lang.model.util.ElementFilter;
import org.checkerframework.common.basetype.BaseTypeChecker;
import org.checkerframework.dataflow.analysis.Analysis;
import org.checkerframework.dataflow.cfg.node.FieldAccessNode;
import org.checkerframework.dataflow.cfg.node.LocalVariableNode;
import org.checkerframework.dataflow.cfg.node.MethodInvocationNode;
import org.checkerframework.dataflow.cfg.node.Node;
import org.checkerframework.dataflow.cfg.node.ObjectCreationNode;
import org.checkerframework.dataflow.cfg.node.ReturnNode;
import org.checkerframework.dataflow.expression.ClassName;
import org.checkerframework.dataflow.expression.FieldAccess;
import org.checkerframework.dataflow.expression.LocalVariable;
import org.checkerframework.dataflow.expression.ThisReference;
import org.checkerframework.framework.flow.CFAbstractStore;
import org.checkerframework.framework.flow.CFAbstractValue;
import org.checkerframework.framework.qual.IgnoreInWholeProgramInference;
import org.checkerframework.framework.qual.TypeUseLocation;
import org.checkerframework.framework.type.AnnotatedTypeFactory;
import org.checkerframework.framework.type.AnnotatedTypeMirror;
import org.checkerframework.framework.type.AnnotatedTypeMirror.AnnotatedArrayType;
import org.checkerframework.framework.type.AnnotatedTypeMirror.AnnotatedDeclaredType;
import org.checkerframework.framework.type.AnnotatedTypeMirror.AnnotatedExecutableType;
import org.checkerframework.framework.type.AnnotatedTypeMirror.AnnotatedNullType;
import org.checkerframework.framework.type.AnnotatedTypeMirror.AnnotatedTypeVariable;
import org.checkerframework.framework.type.GenericAnnotatedTypeFactory;
import org.checkerframework.framework.util.AnnotatedTypes;
import org.checkerframework.framework.util.dependenttypes.DependentTypesHelper;
import org.checkerframework.javacutil.BugInCF;
import org.checkerframework.javacutil.ElementUtils;
import org.checkerframework.javacutil.TreePathUtil;
import org.checkerframework.javacutil.TreeUtils;
import org.checkerframework.javacutil.TypesUtils;
import scenelib.annotations.util.JVMNames;

/**
 * This is the primary implementation of {@link
 * org.checkerframework.common.wholeprograminference.WholeProgramInference}. It uses an instance of
 * {@link WholeProgramInferenceStorage} to store annotations and to create output files.
 *
 * <p>This class does not perform inference for an element if the element has explicit annotations.
 * That is, calling an {@code update*} method on an explicitly annotated field, method return, or
 * method parameter has no effect.
 *
 * <p>In addition, whole program inference ignores inferred types in a few scenarios. When
 * discovering a use, WPI ignores an inferred type if:
 *
 * <ol>
 *   <li>The inferred type of an element that should be written into a file is a subtype of the
 *       upper bounds of this element's written type in the source code.
 *   <li>The annotation annotates a {@code null} literal, except when doing inference for the
 *       NullnessChecker. (The rationale for this is that {@code null} is a frequently-used default
 *       value, and it would be undesirable to infer the bottom type if {@code null} were the only
 *       value passed as an argument.)
 * </ol>
 *
 * When outputting a file, WPI ignores an inferred type if:
 *
 * <ol>
 *   <li>The @Target annotation does not permit the annotation to be written at this location.
 *   <li>The @RelevantJavaTypes annotation does not permit the annotation to be written at this
 *       location.
 *   <li>The inferred annotation has the @InvisibleQualifier meta-annotation.
 *   <li>The inferred annotation would be the same annotation applied via defaulting &mdash; that
 *       is, if omitting it has the same effect as writing it.
 * </ol>
 *
 * @param <T> the type used by the storage to store annotations. See {@link
 *     WholeProgramInferenceStorage}
 */
// TODO: We could add an option to update the type of explicitly annotated elements, but this
// currently is not recommended since the insert-annotations-to-source tool, which adds annotations
// from .jaif files into source code, adds annotations on top of existing annotations. See
// https://github.com/typetools/annotation-tools/issues/105 .
// TODO: Ensure that annotations are inserted deterministically into files. This is important for
// debugging and comparison; otherwise running the whole-program inference on the same set of files
// can yield different results (order of annotations).
public class WholeProgramInferenceImplementation<T> implements WholeProgramInference {

  /** The type factory associated with this. */
  protected final AnnotatedTypeFactory atypeFactory;

  /**
   * Whether to print debugging information when an inference is attempted, but cannot be completed.
   * An inference can be attempted without success for example because the current storage system
   * does not support placing annotation in the location for which an annotation was inferred.
   */
  private final boolean showWpiFailedInferences;

  /** The storage for the inferred annotations. */
  private WholeProgramInferenceStorage<T> storage;

  /** Whether to ignore assignments where the rhs is null. */
  private final boolean ignoreNullAssignments;

  /**
   * Constructs a new {@code WholeProgramInferenceImplementation} that has not yet inferred any
   * annotations.
   *
   * @param atypeFactory the associated type factory
   * @param storage the storage used for inferred annotations and for writing output files
   * @param showWpiFailedInferences whether the {@code -AshowWpiFailedInferences} argument was
   *     passed to the checker, and therefore whether to print debugging messages when inference
   *     fails
   */
  public WholeProgramInferenceImplementation(
      AnnotatedTypeFactory atypeFactory,
      WholeProgramInferenceStorage<T> storage,
      boolean showWpiFailedInferences) {
    this.atypeFactory = atypeFactory;
    this.storage = storage;
    boolean isNullness =
        atypeFactory.getClass().getSimpleName().equals("NullnessAnnotatedTypeFactory");
    this.ignoreNullAssignments = !isNullness;
    this.showWpiFailedInferences = showWpiFailedInferences;
  }

  /**
   * Returns the storage for inferred annotations.
   *
   * @return the storage for the inferred annotations
   */
  public WholeProgramInferenceStorage<T> getStorage() {
    return storage;
  }

  @Override
  public void updateFromObjectCreation(
      ObjectCreationNode objectCreationNode,
      ExecutableElement constructorElt,
      CFAbstractStore<?, ?> store) {
    // Don't infer types for code that isn't presented as source.
    if (!ElementUtils.isElementFromSourceCode(constructorElt)) {
      return;
    }

    // Don't infer types for code that can't be annotated anyway.
    if (!storage.hasStorageLocationForMethod(constructorElt)) {
      if (showWpiFailedInferences) {
        printFailedInferenceDebugMessage(
            "WPI could not store information"
                + "about this constructor: "
                + JVMNames.getJVMMethodSignature(constructorElt));
      }
      return;
    }

    List<Node> arguments = objectCreationNode.getArguments();
    updateInferredExecutableParameterTypes(constructorElt, arguments);
    updateContracts(Analysis.BeforeOrAfter.BEFORE, constructorElt, store);
  }

  @Override
  public void updateFromMethodInvocation(
      MethodInvocationNode methodInvNode,
      ExecutableElement methodElt,
      CFAbstractStore<?, ?> store) {
    // Don't infer types for code that isn't presented as source.
    if (!ElementUtils.isElementFromSourceCode(methodElt)) {
      return;
    }

    if (!storage.hasStorageLocationForMethod(methodElt)) {
      return;
    }

    // Don't infer formal parameter types from recursive calls.
    //
    // When performing WPI on a library, if there are no external calls (only recursive calls), then
    // each iteration of WPI would make the formal parameter types more restrictive, leading to an
    // infinite (or very long) loop.
    //
    // Consider
    //   void myMethod(int x) { ... myMethod(x-1) ... }`
    // On one iteration, if x has type IntRange(to=100), the recursive call's argument has type
    // IntRange(to=99).  If that is the only call to `MyMethod`, then the formal parameter type
    // would be updated.  On the next iteration it would be refined again to @IntRange(to=98), and
    // so forth.  A recursive call should never restrict a formal parameter type.
    if (isRecursiveCall(methodInvNode)) {
      return;
    }

    List<Node> arguments = methodInvNode.getArguments();
    updateInferredExecutableParameterTypes(methodElt, arguments);
    updateContracts(Analysis.BeforeOrAfter.BEFORE, methodElt, store);
  }

  /**
   * Returns true if the given call is a recursive call.
   *
   * @param methodInvNode a method invocation
   * @return true if the given call is a recursive call
   */
  private boolean isRecursiveCall(MethodInvocationNode methodInvNode) {
    MethodTree enclosingMethod = TreePathUtil.enclosingMethod(methodInvNode.getTreePath());
    if (enclosingMethod == null) {
      return false;
    }
    ExecutableElement methodInvocEle = TreeUtils.elementFromUse(methodInvNode.getTree());
    ExecutableElement methodDeclEle = TreeUtils.elementFromDeclaration(enclosingMethod);
    return methodDeclEle.equals(methodInvocEle);
  }

  /**
   * Updates inferred parameter types based on a call to a method or constructor.
   *
   * @param methodElt the element of the method or constructor being invoked
   * @param arguments the arguments of the invocation
   */
  private void updateInferredExecutableParameterTypes(
      ExecutableElement methodElt, List<Node> arguments) {

    String file = storage.getFileForElement(methodElt);

    for (int i = 0; i < arguments.size(); i++) {
      Node arg = arguments.get(i);
      Tree argTree = arg.getTree();

      VariableElement ve;
      boolean varargsParam = i >= methodElt.getParameters().size() - 1 && methodElt.isVarArgs();
      if (varargsParam && this.atypeFactory.wpiOutputFormat == OutputFormat.JAIF) {
        // The AFU's annotator.Main produces a non-compilable source file when JAIF-based WPI
        // tries to output an annotated varargs parameter, such as when running the test
        // checker/tests/ainfer-testchecker/non-annotated/AnonymousAndInnerClass.java.
        // Until that bug is fixed, do not attempt to infer information about varargs parameters
        // in JAIF mode.
        if (showWpiFailedInferences) {
          printFailedInferenceDebugMessage(
              "Annotations cannot be placed on varargs parameters in -Ainfer=jaifs mode, because"
                  + " the JAIF format does not correctly support it.\n"
                  + "The signature of the method whose varargs parameter was not annotated is: "
                  + JVMNames.getJVMMethodSignature(methodElt));
        }
        return;
      }
      if (varargsParam) {
        ve = methodElt.getParameters().get(methodElt.getParameters().size() - 1);
      } else {
        ve = methodElt.getParameters().get(i);
      }
      AnnotatedTypeMirror paramATM = atypeFactory.getAnnotatedType(ve);
      AnnotatedTypeMirror argATM = atypeFactory.getAnnotatedType(argTree);
      if (varargsParam) {
        // Check whether argATM needs to be turned into an array type, so that the type structure
        // matches paramATM.
        boolean expandArgATM = false;
        if (argATM.getKind() == TypeKind.ARRAY) {
          int argATMDepth = AnnotatedTypes.getArrayDepth((AnnotatedArrayType) argATM);
          // This unchecked cast is safe because the declared type of a varargs parameter
          // is guaranteed to be an array of some kind.
          int paramATMDepth = AnnotatedTypes.getArrayDepth((AnnotatedArrayType) paramATM);
          if (paramATMDepth != argATMDepth) {
            assert argATMDepth + 1 == paramATMDepth;
            expandArgATM = true;
          }
        } else {
          expandArgATM = true;
        }
        if (expandArgATM) {
          if (argATM.getKind() == TypeKind.WILDCARD) {
            if (showWpiFailedInferences) {
              printFailedInferenceDebugMessage(
                  "Javac cannot create an array type "
                      + "from a wildcard, so WPI did not attempt to infer a type for an array "
<<<<<<< HEAD
                      + "parameter. The signature of the method whose parameter had inference "
                      + "skipped is: "
=======
                      + "parameter.\n"
                      + "The signature of the method whose parameter had inference skipped is: "
>>>>>>> 667cd09f
                      + JVMNames.getJVMMethodSignature(methodElt));
            }
            return;
          }
          AnnotatedTypeMirror argArray =
              AnnotatedTypeMirror.createType(
                  TypesUtils.createArrayType(argATM.getUnderlyingType(), atypeFactory.types),
                  atypeFactory,
                  false);
          ((AnnotatedArrayType) argArray).setComponentType(argATM);
          argATM = argArray;
        }
      }
      atypeFactory.wpiAdjustForUpdateNonField(argATM);
      // If storage.getParameterAnnotations receives an index that's larger than the size
      // of the parameter list, scenes-backed inference can create duplicate entries
      // for the varargs parameter (it indexes inferred annotations by the parameter number).
      int paramIndex = varargsParam ? methodElt.getParameters().size() - 1 : i;
      T paramAnnotations =
          storage.getParameterAnnotations(methodElt, paramIndex, paramATM, ve, atypeFactory);
      updateAnnotationSet(paramAnnotations, TypeUseLocation.PARAMETER, argATM, paramATM, file);
    }
  }

  @Override
  public void updateContracts(
      Analysis.BeforeOrAfter preOrPost, ExecutableElement methodElt, CFAbstractStore<?, ?> store) {
    // Don't infer types for code that isn't presented as source.
    if (!ElementUtils.isElementFromSourceCode(methodElt)) {
      return;
    }

    if (store == null) {
      throw new BugInCF(
          "updateContracts(%s, %s, null) for %s",
          preOrPost, methodElt, atypeFactory.getClass().getSimpleName());
    }

    if (!storage.hasStorageLocationForMethod(methodElt)) {
      return;
    }

    // TODO: Probably move some part of this into the AnnotatedTypeFactory.

    // This code handles fields of "this" and method parameters (including the receiver parameter
    // "this"), for now.  In the future, extend it to other expressions.
    TypeElement containingClass = (TypeElement) methodElt.getEnclosingElement();
    ThisReference thisReference = new ThisReference(containingClass.asType());
    ClassName classNameReceiver = new ClassName(containingClass.asType());
    // Fields of "this":
    for (VariableElement fieldElement :
        ElementFilter.fieldsIn(containingClass.getEnclosedElements())) {
      if (atypeFactory.wpiOutputFormat == OutputFormat.JAIF
          && containingClass.getNestingKind().isNested()) {
        // Don't infer facts about fields of inner classes, because IndexFileWriter
        // places the annotations incorrectly on the class declarations.
        continue;
      }
      FieldAccess fa =
          new FieldAccess(
              (ElementUtils.isStatic(fieldElement) ? classNameReceiver : thisReference),
              fieldElement.asType(),
              fieldElement);
      CFAbstractValue<?> v = store.getFieldValue(fa);
      AnnotatedTypeMirror fieldDeclType = atypeFactory.getAnnotatedType(fieldElement);
      AnnotatedTypeMirror inferredType;
      if (v != null) {
        // This field is in the store.
        inferredType = convertCFAbstractValueToAnnotatedTypeMirror(v, fieldDeclType);
        atypeFactory.wpiAdjustForUpdateNonField(inferredType);
      } else {
        // This field is not in the store. Use the declared type.
        inferredType = fieldDeclType;
      }
      T preOrPostConditionAnnos =
          storage.getPreOrPostconditions(
              preOrPost, methodElt, fa.toString(), fieldDeclType, atypeFactory);
      if (preOrPostConditionAnnos == null) {
        continue;
      }
      String file = storage.getFileForElement(methodElt);
      updateAnnotationSet(
          preOrPostConditionAnnos, TypeUseLocation.FIELD, inferredType, fieldDeclType, file, false);
    }
    // Method parameters (other than the receiver parameter "this"):
    // This loop is 1-indexed to match the syntax used in annotation arguments.
    for (int index = 1; index <= methodElt.getParameters().size(); index++) {
      VariableElement paramElt = methodElt.getParameters().get(index - 1);

      // Do not infer information about non-effectively-final method parameters, to avoid
      // spurious flowexpr.parameter.not.final warnings.
      if (!ElementUtils.isEffectivelyFinal(paramElt)) {
        continue;
      }
      LocalVariable param = new LocalVariable(paramElt);
      CFAbstractValue<?> v = store.getValue(param);
      AnnotatedTypeMirror declType = atypeFactory.getAnnotatedType(paramElt);
      AnnotatedTypeMirror inferredType;
      if (v != null) {
        // This parameter is in the store.
        inferredType = convertCFAbstractValueToAnnotatedTypeMirror(v, declType);
        atypeFactory.wpiAdjustForUpdateNonField(inferredType);
      } else {
        // The parameter is not in the store, so don't attempt to create a postcondition for it,
        // since anything other than its default type would not be verifiable. (Only postconditions
        // are supported for parameters.)
        continue;
      }
      T preOrPostConditionAnnos =
          storage.getPreOrPostconditions(preOrPost, methodElt, "#" + index, declType, atypeFactory);
      if (preOrPostConditionAnnos != null) {
        String file = storage.getFileForElement(methodElt);
        updateAnnotationSet(
            preOrPostConditionAnnos,
            TypeUseLocation.PARAMETER,
            inferredType,
            declType,
            file,
            false);
      }
    }
    // Receiver parameter ("this"):
    if (!ElementUtils.isStatic(methodElt)) { // Static methods do not have a receiver.
      CFAbstractValue<?> v = store.getValue(thisReference);
      if (v != null) {
        // This parameter is in the store.
        AnnotatedTypeMirror declaredType =
            atypeFactory.getAnnotatedType(methodElt).getReceiverType();
        if (declaredType == null) {
          // declaredType is null when the method being analyzed is a constructor (which doesn't
          // have a receiver).
          return;
        }
        AnnotatedTypeMirror inferredType =
            AnnotatedTypeMirror.createType(declaredType.getUnderlyingType(), atypeFactory, false);
        inferredType.replaceAnnotations(v.getAnnotations());
        atypeFactory.wpiAdjustForUpdateNonField(inferredType);
        T preOrPostConditionAnnos =
            storage.getPreOrPostconditions(
                preOrPost, methodElt, "this", declaredType, atypeFactory);
        if (preOrPostConditionAnnos != null) {
          String file = storage.getFileForElement(methodElt);
          updateAnnotationSet(
              preOrPostConditionAnnos,
              TypeUseLocation.PARAMETER,
              inferredType,
              declaredType,
              file,
              false);
        }
      }
    }
  }

  /**
   * Converts a CFAbstractValue to an AnnotatedTypeMirror.
   *
   * @param v a value to convert to an AnnotatedTypeMirror
   * @param fieldType an {@code AnnotatedTypeMirror} with the same underlying type as {@code v} that
   *     is copied, then the copy is updated to use {@code v}'s annotations
   * @return a copy of {@code fieldType} with {@code v}'s annotations
   */
  private AnnotatedTypeMirror convertCFAbstractValueToAnnotatedTypeMirror(
      CFAbstractValue<?> v, AnnotatedTypeMirror fieldType) {
    AnnotatedTypeMirror result = fieldType.deepCopy();
    result.replaceAnnotations(v.getAnnotations());
    return result;
  }

  @Override
  public void updateFromOverride(
      MethodTree methodTree,
      ExecutableElement methodElt,
      AnnotatedExecutableType overriddenMethod) {
    // Don't infer types for code that isn't presented as source.
    if (!ElementUtils.isElementFromSourceCode(methodElt)) {
      return;
    }

    String file = storage.getFileForElement(methodElt);

    for (int i = 0; i < overriddenMethod.getParameterTypes().size(); i++) {
      VariableElement ve = methodElt.getParameters().get(i);
      AnnotatedTypeMirror paramATM = atypeFactory.getAnnotatedType(ve);
      AnnotatedTypeMirror argATM = overriddenMethod.getParameterTypes().get(i);
      atypeFactory.wpiAdjustForUpdateNonField(argATM);
      T paramAnnotations =
          storage.getParameterAnnotations(methodElt, i, paramATM, ve, atypeFactory);
      updateAnnotationSet(paramAnnotations, TypeUseLocation.PARAMETER, argATM, paramATM, file);
    }

    AnnotatedDeclaredType argADT = overriddenMethod.getReceiverType();
    if (argADT != null) {
      AnnotatedTypeMirror paramATM = atypeFactory.getAnnotatedType(methodTree).getReceiverType();
      if (paramATM != null) {
        T receiver = storage.getReceiverAnnotations(methodElt, paramATM, atypeFactory);
        updateAnnotationSet(receiver, TypeUseLocation.RECEIVER, argADT, paramATM, file);
      }
    }
  }

  @Override
  public void updateFromFormalParameterAssignment(
      LocalVariableNode lhs, Node rhs, VariableElement paramElt) {
    // Don't infer types for code that isn't presented as source.
    if (!ElementUtils.isElementFromSourceCode(lhs.getElement())) {
      return;
    }

    Tree rhsTree = rhs.getTree();
    if (rhsTree == null) {
      // TODO: Handle variable-length list as parameter.
      // An ArrayCreationNode with a null tree is created when the
      // parameter is a variable-length list. We are ignoring it for now.
      // See Issue 682: https://github.com/typetools/checker-framework/issues/682
      if (showWpiFailedInferences) {
        printFailedInferenceDebugMessage(
            "Could not update from formal parameter "
                + "assignment, because an ArrayCreationNode with a null tree is created when "
                + "the parameter is a variable-length list.\nParameter: "
                + paramElt);
      }
      return;
    }

    ExecutableElement methodElt = (ExecutableElement) paramElt.getEnclosingElement();

    int i = methodElt.getParameters().indexOf(paramElt);
    if (i == -1) {
      // When paramElt is the parameter of a lambda contained in another
      // method body, the enclosing element is the outer method body
      // rather than the lambda itself (which has no element). WPI
      // does not support inferring types for lambda parameters, so
      // ignore it.
      if (showWpiFailedInferences) {
        printFailedInferenceDebugMessage(
            "Could not update from formal "
                + "parameter assignment inside a lambda expression, because lambda parameters "
                + "cannot be annotated.\nParameter: "
                + paramElt);
      }
      return;
    }

    AnnotatedTypeMirror paramATM = atypeFactory.getAnnotatedType(paramElt);
    AnnotatedTypeMirror argATM = atypeFactory.getAnnotatedType(rhsTree);
    atypeFactory.wpiAdjustForUpdateNonField(argATM);
    T paramAnnotations =
        storage.getParameterAnnotations(methodElt, i, paramATM, paramElt, atypeFactory);
    String file = storage.getFileForElement(methodElt);
    updateAnnotationSet(paramAnnotations, TypeUseLocation.PARAMETER, argATM, paramATM, file);
  }

  @Override
  public void updateFromFieldAssignment(Node lhs, Node rhs) {

    Element element;
    String fieldName;
    if (lhs instanceof FieldAccessNode) {
      element = ((FieldAccessNode) lhs).getElement();
      fieldName = ((FieldAccessNode) lhs).getFieldName();
    } else if (lhs instanceof LocalVariableNode) {
      element = ((LocalVariableNode) lhs).getElement();
      fieldName = ((LocalVariableNode) lhs).getName();
    } else {
      throw new BugInCF(
          "updateFromFieldAssignment received an unexpected node type: " + lhs.getClass());
    }

    // TODO: For a primitive such as long, this is yielding just @GuardedBy rather than
    // @GuardedBy({}).
    AnnotatedTypeMirror rhsATM = atypeFactory.getAnnotatedType(rhs.getTree());
    atypeFactory.wpiAdjustForUpdateField(lhs.getTree(), element, fieldName, rhsATM);

    updateFieldFromType(lhs.getTree(), element, fieldName, rhsATM);
  }

  @Override
  public void updateFieldFromType(
      Tree lhsTree, Element element, String fieldName, AnnotatedTypeMirror rhsATM) {

    if (ignoreFieldInWPI(element, fieldName)) {
      return;
    }

    // Don't infer types for code that isn't presented as source.
    if (!ElementUtils.isElementFromSourceCode(element)) {
      return;
    }

    String file = storage.getFileForElement(element);

    AnnotatedTypeMirror lhsATM = atypeFactory.getAnnotatedType(lhsTree);
    T fieldAnnotations = storage.getFieldAnnotations(element, fieldName, lhsATM, atypeFactory);

    updateAnnotationSet(fieldAnnotations, TypeUseLocation.FIELD, rhsATM, lhsATM, file);
  }

  /**
   * Returns true if an assignment to the given field should be ignored by WPI.
   *
   * @param element the field's element
   * @param fieldName the field's name
   * @return true if an assignment to the given field should be ignored by WPI
   */
  protected boolean ignoreFieldInWPI(Element element, String fieldName) {
    // Do not attempt to infer types for fields that do not have valid names. For example,
    // compiler-generated temporary variables will have invalid names. Recording facts about fields
    // with invalid names causes jaif-based WPI to crash when reading the .jaif file, and stub-based
    // WPI to generate unparsable stub files.  See
    // https://github.com/typetools/checker-framework/issues/3442
    if (!SourceVersion.isIdentifier(fieldName)) {
      return true;
    }

    // Don't infer types if the inferred field has a declaration annotation with the
    // @IgnoreInWholeProgramInference meta-annotation.
    if (atypeFactory.getDeclAnnotation(element, IgnoreInWholeProgramInference.class) != null
        || atypeFactory
                .getDeclAnnotationWithMetaAnnotation(element, IgnoreInWholeProgramInference.class)
                .size()
            > 0) {
      return true;
    }

    // Don't infer types for code that isn't presented as source.
    if (!ElementUtils.isElementFromSourceCode(element)) {
      return true;
    }

    return false;
  }

  @Override
  public void updateFromReturn(
      ReturnNode retNode,
      ClassSymbol classSymbol,
      MethodTree methodDeclTree,
      Map<AnnotatedDeclaredType, ExecutableElement> overriddenMethods) {
    // Don't infer types for code that isn't presented as source.
    if (methodDeclTree == null
        || !ElementUtils.isElementFromSourceCode(
            TreeUtils.elementFromDeclaration(methodDeclTree))) {
      return;
    }

    // Whole-program inference ignores some locations.  See Issue 682:
    // https://github.com/typetools/checker-framework/issues/682
    if (classSymbol == null) { // TODO: Handle anonymous classes.
      return;
    }

    ExecutableElement methodElt = TreeUtils.elementFromDeclaration(methodDeclTree);
    String file = storage.getFileForElement(methodElt);

    AnnotatedTypeMirror lhsATM = atypeFactory.getAnnotatedType(methodDeclTree).getReturnType();
    // Type of the expression returned
    AnnotatedTypeMirror rhsATM = atypeFactory.getAnnotatedType(retNode.getTree().getExpression());
    atypeFactory.wpiAdjustForUpdateNonField(rhsATM);
    DependentTypesHelper dependentTypesHelper =
        ((GenericAnnotatedTypeFactory) atypeFactory).getDependentTypesHelper();
    dependentTypesHelper.delocalize(rhsATM, methodDeclTree);
    T returnTypeAnnos = storage.getReturnAnnotations(methodElt, lhsATM, atypeFactory);
    updateAnnotationSet(returnTypeAnnos, TypeUseLocation.RETURN, rhsATM, lhsATM, file);

    // Now, update return types of overridden methods based on the implementation we just saw.
    // This inference is similar to the inference procedure for method parameters: both are
    // updated based only on the implementations (in this case) or call-sites (for method
    // parameters) that are available to WPI.
    //
    // An alternative implementation would be to:
    //  * update only the method (not overridden methods)
    //  * when finished, propagate the final result to overridden methods
    //
    for (Map.Entry<AnnotatedDeclaredType, ExecutableElement> pair : overriddenMethods.entrySet()) {

      AnnotatedDeclaredType superclassDecl = pair.getKey();
      ExecutableElement overriddenMethodElement = pair.getValue();

      // Don't infer types for code that isn't presented as source.
      if (!ElementUtils.isElementFromSourceCode(overriddenMethodElement)) {
        continue;
      }

      AnnotatedExecutableType overriddenMethod =
          AnnotatedTypes.asMemberOf(
              atypeFactory.getProcessingEnv().getTypeUtils(),
              atypeFactory,
              superclassDecl,
              overriddenMethodElement);

      String superClassFile = storage.getFileForElement(overriddenMethodElement);
      AnnotatedTypeMirror overriddenMethodReturnType = overriddenMethod.getReturnType();
      T storedOverriddenMethodReturnTypeAnnotations =
          storage.getReturnAnnotations(
              overriddenMethodElement, overriddenMethodReturnType, atypeFactory);

      updateAnnotationSet(
          storedOverriddenMethodReturnTypeAnnotations,
          TypeUseLocation.RETURN,
          rhsATM,
          overriddenMethodReturnType,
          superClassFile);
    }
  }

  @Override
  public void addMethodDeclarationAnnotation(ExecutableElement methodElt, AnnotationMirror anno) {

    // Do not infer types for library code, only for type-checked source code.
    if (!ElementUtils.isElementFromSourceCode(methodElt)) {
      return;
    }

    String file = storage.getFileForElement(methodElt);
    boolean isNewAnnotation = storage.addMethodDeclarationAnnotation(methodElt, anno);
    if (isNewAnnotation) {
      storage.setFileModified(file);
    }
  }

  @Override
  public void addFieldDeclarationAnnotation(Element field, AnnotationMirror anno) {
    if (!ElementUtils.isElementFromSourceCode(field)) {
      return;
    }

    String file = storage.getFileForElement(field);
    boolean isNewAnnotation = storage.addFieldDeclarationAnnotation(field, anno);
    if (isNewAnnotation) {
      storage.setFileModified(file);
    }
  }

  /**
   * Updates the set of annotations in a location in a program.
   *
   * <ul>
   *   <li>If there was no previous annotation for that location, then the updated set will be the
   *       annotations in rhsATM.
   *   <li>If there was a previous annotation, the updated set will be the LUB between the previous
   *       annotation and rhsATM.
   * </ul>
   *
   * <p>Subclasses can customize this behavior.
   *
   * @param annotationsToUpdate the type whose annotations are modified by this method
   * @param defLoc the location where the annotation will be added
   * @param rhsATM the RHS of the annotated type on the source code
   * @param lhsATM the LHS of the annotated type on the source code
   * @param file the annotation file containing the executable; used for marking the scene as
   *     modified (needing to be written to disk)
   */
  protected void updateAnnotationSet(
      T annotationsToUpdate,
      TypeUseLocation defLoc,
      AnnotatedTypeMirror rhsATM,
      AnnotatedTypeMirror lhsATM,
      String file) {
    updateAnnotationSet(annotationsToUpdate, defLoc, rhsATM, lhsATM, file, true);
  }

  /**
   * Updates the set of annotations in a location in a program.
   *
   * <ul>
   *   <li>If there was no previous annotation for that location, then the updated set will be the
   *       annotations in rhsATM.
   *   <li>If there was a previous annotation, the updated set will be the LUB between the previous
   *       annotation and rhsATM.
   * </ul>
   *
   * <p>Subclasses can customize this behavior.
   *
   * @param annotationsToUpdate the type whose annotations are modified by this method
   * @param defLoc the location where the annotation will be added
   * @param rhsATM the RHS of the annotated type on the source code
   * @param lhsATM the LHS of the annotated type on the source code
   * @param file annotation file containing the executable; used for marking the scene as modified
   *     (needing to be written to disk)
   * @param ignoreIfAnnotated if true, don't update any type that is explicitly annotated in the
   *     source code
   */
  protected void updateAnnotationSet(
      T annotationsToUpdate,
      TypeUseLocation defLoc,
      AnnotatedTypeMirror rhsATM,
      AnnotatedTypeMirror lhsATM,
      String file,
      boolean ignoreIfAnnotated) {
    if (rhsATM instanceof AnnotatedNullType && ignoreNullAssignments) {
      return;
    }

    // If the rhsATM and the lhsATM have different kinds (which can happen e.g. when
    // an array type is substituted for a type parameter), do not attempt to update
    // the inferred type, because this method is written with the assumption
    // that rhsATM and lhsATM are the same kind.
    if (rhsATM.getKind() != lhsATM.getKind()) {
      // The one difference in kinds situation that this method can account for is the RHS being
      // a literal null expression.
      if (!(rhsATM instanceof AnnotatedNullType)) {
        if (showWpiFailedInferences) {
          printFailedInferenceDebugMessage(
              "type structure mismatch, so cannot transfer inferred type"
                  + "to declared type.\nDeclared type kind: "
                  + rhsATM.getKind()
                  + "\nInferred type kind: "
                  + lhsATM.getKind());
        }
        return;
      }
    }

    AnnotatedTypeMirror atmFromStorage =
        storage.atmFromStorageLocation(rhsATM.getUnderlyingType(), annotationsToUpdate);
    updateAtmWithLub(rhsATM, atmFromStorage);
    if (lhsATM instanceof AnnotatedTypeVariable) {
      Set<AnnotationMirror> upperAnnos =
          ((AnnotatedTypeVariable) lhsATM).getUpperBound().getEffectiveAnnotations();
      // If the inferred type is a subtype of the upper bounds of the
      // current type in the source code, do nothing.
      if (upperAnnos.size() == rhsATM.getAnnotations().size()
          && atypeFactory.getQualifierHierarchy().isSubtype(rhsATM.getAnnotations(), upperAnnos)) {
        return;
      }
    }
    storage.updateStorageLocationFromAtm(
        rhsATM, lhsATM, annotationsToUpdate, defLoc, ignoreIfAnnotated);
    storage.setFileModified(file);
  }

  /**
   * Prints a debugging message about a failed inference. Must only be called after {@link
   * #showWpiFailedInferences} has been checked, to avoid constructing the debugging message
   * eagerly.
   *
   * @param reason a message describing the reason an inference was unsuccessful, which will be
   *     displayed to the user
   */
  private void printFailedInferenceDebugMessage(String reason) {
    assert showWpiFailedInferences;
    // TODO: it would be nice if this message also included a line number
    // for the file being analyzed, but I don't know how to get that information
    // here, given that this message is called from places where only the annotated
    // type mirrors for the LHS and RHS of some pseduo-assignment are available.
    System.out.println("WPI failed to make an inference: " + reason);
  }

  /**
   * Updates sourceCodeATM to contain the LUB between sourceCodeATM and ajavaATM, ignoring missing
   * AnnotationMirrors from ajavaATM -- it considers the LUB between an AnnotationMirror am and a
   * missing AnnotationMirror to be am. The results are stored in sourceCodeATM.
   *
   * @param sourceCodeATM the annotated type on the source code; side effected by this method
   * @param ajavaATM the annotated type on the ajava file
   */
  private void updateAtmWithLub(AnnotatedTypeMirror sourceCodeATM, AnnotatedTypeMirror ajavaATM) {

    switch (sourceCodeATM.getKind()) {
      case TYPEVAR:
        updateAtmWithLub(
            ((AnnotatedTypeVariable) sourceCodeATM).getLowerBound(),
            ((AnnotatedTypeVariable) ajavaATM).getLowerBound());
        updateAtmWithLub(
            ((AnnotatedTypeVariable) sourceCodeATM).getUpperBound(),
            ((AnnotatedTypeVariable) ajavaATM).getUpperBound());
        break;
      case WILDCARD:
        break;
        // throw new BugInCF("This can't happen");
        // TODO: This comment is wrong: the wildcard case does get entered.
        // Because inferring type arguments is not supported, wildcards won't be encountered.
        // updateATMWithLUB(
        //         atf,
        //         ((AnnotatedWildcardType) sourceCodeATM).getExtendsBound(),
        //         ((AnnotatedWildcardType) ajavaATM).getExtendsBound());
        // updateATMWithLUB(
        //         atf,
        //         ((AnnotatedWildcardType) sourceCodeATM).getSuperBound(),
        //         ((AnnotatedWildcardType) ajavaATM).getSuperBound());
        // break;
      case ARRAY:
        AnnotatedTypeMirror sourceCodeComponent =
            ((AnnotatedArrayType) sourceCodeATM).getComponentType();
        AnnotatedTypeMirror ajavaComponent = ((AnnotatedArrayType) ajavaATM).getComponentType();
        if (sourceCodeComponent.getKind() == ajavaComponent.getKind()) {
          updateAtmWithLub(sourceCodeComponent, ajavaComponent);
        } else {
          if (showWpiFailedInferences) {
            printFailedInferenceDebugMessage(
                "attempted to update the component type of an array type, but found an unexpected"
                    + " difference in type structure.\n"
                    + "LHS kind: "
                    + sourceCodeComponent.getKind()
                    + "\nRHS kind: "
                    + ajavaComponent.getKind());
            break;
          }
        }
        break;
        // case DECLARED:
        // Inferring annotations on type arguments is not supported, so no need to recur on generic
        // types. If this was ever implemented, this method would need a VisitHistory object to
        // prevent infinite recursion on types such as T extends List<T>.
      default:
        // ATM only has primary annotations
        break;
    }

    // LUB primary annotations
    Set<AnnotationMirror> annosToReplace = new HashSet<>(sourceCodeATM.getAnnotations().size());
    for (AnnotationMirror amSource : sourceCodeATM.getAnnotations()) {
      AnnotationMirror amAjava = ajavaATM.getAnnotationInHierarchy(amSource);
      // amAjava only contains annotations from the ajava file, so it might be missing
      // an annotation in the hierarchy.
      if (amAjava != null) {
        amSource = atypeFactory.getQualifierHierarchy().leastUpperBound(amSource, amAjava);
      }
      annosToReplace.add(amSource);
    }
    sourceCodeATM.replaceAnnotations(annosToReplace);
  }

  @Override
  public void writeResultsToFile(OutputFormat outputFormat, BaseTypeChecker checker) {
    storage.writeResultsToFile(outputFormat, checker);
  }

  @Override
  public void preprocessClassTree(ClassTree classTree) {
    storage.preprocessClassTree(classTree);
  }
}<|MERGE_RESOLUTION|>--- conflicted
+++ resolved
@@ -278,13 +278,8 @@
               printFailedInferenceDebugMessage(
                   "Javac cannot create an array type "
                       + "from a wildcard, so WPI did not attempt to infer a type for an array "
-<<<<<<< HEAD
-                      + "parameter. The signature of the method whose parameter had inference "
-                      + "skipped is: "
-=======
                       + "parameter.\n"
                       + "The signature of the method whose parameter had inference skipped is: "
->>>>>>> 667cd09f
                       + JVMNames.getJVMMethodSignature(methodElt));
             }
             return;
