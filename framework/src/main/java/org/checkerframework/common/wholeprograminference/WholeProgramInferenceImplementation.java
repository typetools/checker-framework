package org.checkerframework.common.wholeprograminference;

import com.sun.source.tree.ClassTree;
import com.sun.source.tree.MethodTree;
import com.sun.source.tree.Tree;
import com.sun.tools.javac.code.Symbol.ClassSymbol;
import java.util.HashSet;
import java.util.List;
import java.util.Map;
import java.util.Set;
import javax.lang.model.SourceVersion;
import javax.lang.model.element.AnnotationMirror;
import javax.lang.model.element.Element;
import javax.lang.model.element.ExecutableElement;
import javax.lang.model.element.TypeElement;
import javax.lang.model.element.VariableElement;
import javax.lang.model.type.TypeKind;
import javax.lang.model.util.ElementFilter;
import org.checkerframework.common.basetype.BaseTypeChecker;
import org.checkerframework.dataflow.analysis.Analysis;
import org.checkerframework.dataflow.cfg.node.FieldAccessNode;
import org.checkerframework.dataflow.cfg.node.LocalVariableNode;
import org.checkerframework.dataflow.cfg.node.MethodInvocationNode;
import org.checkerframework.dataflow.cfg.node.Node;
import org.checkerframework.dataflow.cfg.node.ObjectCreationNode;
import org.checkerframework.dataflow.cfg.node.ReturnNode;
import org.checkerframework.dataflow.expression.ClassName;
import org.checkerframework.dataflow.expression.FieldAccess;
import org.checkerframework.dataflow.expression.LocalVariable;
import org.checkerframework.dataflow.expression.ThisReference;
import org.checkerframework.framework.flow.CFAbstractStore;
import org.checkerframework.framework.flow.CFAbstractValue;
import org.checkerframework.framework.qual.IgnoreInWholeProgramInference;
import org.checkerframework.framework.qual.TypeUseLocation;
import org.checkerframework.framework.type.AnnotatedTypeFactory;
import org.checkerframework.framework.type.AnnotatedTypeMirror;
import org.checkerframework.framework.type.AnnotatedTypeMirror.AnnotatedArrayType;
import org.checkerframework.framework.type.AnnotatedTypeMirror.AnnotatedDeclaredType;
import org.checkerframework.framework.type.AnnotatedTypeMirror.AnnotatedExecutableType;
import org.checkerframework.framework.type.AnnotatedTypeMirror.AnnotatedNullType;
import org.checkerframework.framework.type.AnnotatedTypeMirror.AnnotatedTypeVariable;
import org.checkerframework.framework.type.GenericAnnotatedTypeFactory;
import org.checkerframework.framework.util.AnnotatedTypes;
import org.checkerframework.framework.util.dependenttypes.DependentTypesHelper;
import org.checkerframework.javacutil.BugInCF;
import org.checkerframework.javacutil.ElementUtils;
import org.checkerframework.javacutil.TreePathUtil;
import org.checkerframework.javacutil.TreeUtils;
import org.checkerframework.javacutil.TypesUtils;
<<<<<<< HEAD
=======
import scenelib.annotations.util.JVMNames;
>>>>>>> c1c9837d

/**
 * This is the primary implementation of {@link
 * org.checkerframework.common.wholeprograminference.WholeProgramInference}. It uses an instance of
 * {@link WholeProgramInferenceStorage} to store annotations and to create output files.
 *
 * <p>This class does not perform inference for an element if the element has explicit annotations.
 * That is, calling an {@code update*} method on an explicitly annotated field, method return, or
 * method parameter has no effect.
 *
 * <p>In addition, whole program inference ignores inferred types in a few scenarios. When
 * discovering a use, WPI ignores an inferred type if:
 *
 * <ol>
 *   <li>The inferred type of an element that should be written into a file is a subtype of the
 *       upper bounds of this element's written type in the source code.
 *   <li>The annotation annotates a {@code null} literal, except when doing inference for the
 *       NullnessChecker. (The rationale for this is that {@code null} is a frequently-used default
 *       value, and it would be undesirable to infer the bottom type if {@code null} were the only
 *       value passed as an argument.)
 * </ol>
 *
 * When outputting a file, WPI ignores an inferred type if:
 *
 * <ol>
 *   <li>The @Target annotation does not permit the annotation to be written at this location.
 *   <li>The @RelevantJavaTypes annotation does not permit the annotation to be written at this
 *       location.
 *   <li>The inferred annotation has the @InvisibleQualifier meta-annotation.
 *   <li>The inferred annotation would be the same annotation applied via defaulting &mdash; that
 *       is, if omitting it has the same effect as writing it.
 * </ol>
 *
 * @param <T> the type used by the storage to store annotations. See {@link
 *     WholeProgramInferenceStorage}
 */
// TODO: We could add an option to update the type of explicitly annotated elements, but this
// currently is not recommended since the insert-annotations-to-source tool, which adds annotations
// from .jaif files into source code, adds annotations on top of existing annotations. See
// https://github.com/typetools/annotation-tools/issues/105 .
// TODO: Ensure that annotations are inserted deterministically into files. This is important for
// debugging and comparison; otherwise running the whole-program inference on the same set of files
// can yield different results (order of annotations).
public class WholeProgramInferenceImplementation<T> implements WholeProgramInference {

  /** The type factory associated with this. */
  protected final AnnotatedTypeFactory atypeFactory;

  /**
   * Whether to print debugging information when an inference is attempted, but cannot be completed.
   * An inference can be attempted without success for example because the current storage system
   * does not support placing annotation in the location for which an annotation was inferred.
   */
  private final boolean showWpiFailedInferences;

  /** The storage for the inferred annotations. */
  private WholeProgramInferenceStorage<T> storage;

  /** Whether to ignore assignments where the rhs is null. */
  private final boolean ignoreNullAssignments;

  /**
   * Constructs a new {@code WholeProgramInferenceImplementation} that has not yet inferred any
   * annotations.
   *
   * @param atypeFactory the associated type factory
   * @param storage the storage used for inferred annotations and for writing output files
   * @param showWpiFailedInferences whether the {@code -AshowWpiFailedInferences} argument was
   *     passed to the checker, and therefore whether to print debugging messages when inference
   *     fails
   */
  public WholeProgramInferenceImplementation(
      AnnotatedTypeFactory atypeFactory,
      WholeProgramInferenceStorage<T> storage,
      boolean showWpiFailedInferences) {
    this.atypeFactory = atypeFactory;
    this.storage = storage;
    boolean isNullness =
        atypeFactory.getClass().getSimpleName().equals("NullnessAnnotatedTypeFactory");
    this.ignoreNullAssignments = !isNullness;
    this.showWpiFailedInferences = showWpiFailedInferences;
  }

  /**
   * Returns the storage for inferred annotations.
   *
   * @return the storage for the inferred annotations
   */
  public WholeProgramInferenceStorage<T> getStorage() {
    return storage;
  }

  @Override
  public void updateFromObjectCreation(
      ObjectCreationNode objectCreationNode,
      ExecutableElement constructorElt,
      CFAbstractStore<?, ?> store) {
    // Don't infer types for code that isn't presented as source.
    if (!ElementUtils.isElementFromSourceCode(constructorElt)) {
      return;
    }

    // Don't infer types for code that can't be annotated anyway.
    if (!storage.hasStorageLocationForMethod(constructorElt)) {
<<<<<<< HEAD
=======
      if (showWpiFailedInferences) {
        printFailedInferenceDebugMessage(
            "WPI could not store information"
                + "about this constructor: "
                + JVMNames.getJVMMethodSignature(constructorElt));
      }
>>>>>>> c1c9837d
      return;
    }

    List<Node> arguments = objectCreationNode.getArguments();
    updateInferredExecutableParameterTypes(constructorElt, arguments);
    updateContracts(Analysis.BeforeOrAfter.BEFORE, constructorElt, store);
  }

  @Override
  public void updateFromMethodInvocation(
      MethodInvocationNode methodInvNode,
      ExecutableElement methodElt,
      CFAbstractStore<?, ?> store) {
    // Don't infer types for code that isn't presented as source.
    if (!ElementUtils.isElementFromSourceCode(methodElt)) {
      return;
    }

    if (!storage.hasStorageLocationForMethod(methodElt)) {
      return;
    }

    // Don't infer formal parameter types from recursive calls.
    //
    // When performing WPI on a library, if there are no external calls (only recursive calls), then
    // each iteration of WPI would make the formal parameter types more restrictive, leading to an
    // infinite (or very long) loop.
    //
    // Consider
    //   void myMethod(int x) { ... myMethod(x-1) ... }`
    // On one iteration, if x has type IntRange(to=100), the recursive call's argument has type
    // IntRange(to=99).  If that is the only call to `MyMethod`, then the formal parameter type
    // would be updated.  On the next iteration it would be refined again to @IntRange(to=98), and
    // so forth.  A recursive call should never restrict a formal parameter type.
    if (isRecursiveCall(methodInvNode)) {
      return;
    }

    List<Node> arguments = methodInvNode.getArguments();
    updateInferredExecutableParameterTypes(methodElt, arguments);
    updateContracts(Analysis.BeforeOrAfter.BEFORE, methodElt, store);
  }

  /**
   * Returns true if the given call is a recursive call.
   *
   * @param methodInvNode a method invocation
   * @return true if the given call is a recursive call
   */
  private boolean isRecursiveCall(MethodInvocationNode methodInvNode) {
    MethodTree enclosingMethod = TreePathUtil.enclosingMethod(methodInvNode.getTreePath());
    if (enclosingMethod == null) {
      return false;
    }
    ExecutableElement methodInvocEle = TreeUtils.elementFromUse(methodInvNode.getTree());
    ExecutableElement methodDeclEle = TreeUtils.elementFromDeclaration(enclosingMethod);
    return methodDeclEle.equals(methodInvocEle);
  }

  /**
   * Updates inferred parameter types based on a call to a method or constructor.
   *
   * @param methodElt the element of the method or constructor being invoked
   * @param arguments the arguments of the invocation
   */
  private void updateInferredExecutableParameterTypes(
      ExecutableElement methodElt, List<Node> arguments) {

    String file = storage.getFileForElement(methodElt);

    for (int i = 0; i < arguments.size(); i++) {
      Node arg = arguments.get(i);
      Tree argTree = arg.getTree();

      VariableElement ve;
      boolean varargsParam = i >= methodElt.getParameters().size() - 1 && methodElt.isVarArgs();
      if (varargsParam && this.atypeFactory.wpiOutputFormat == OutputFormat.JAIF) {
        // The AFU's annotator.Main produces a non-compilable source file when JAIF-based WPI
        // tries to output an annotated varargs parameter, such as when running the test
        // checker/tests/ainfer-testchecker/non-annotated/AnonymousAndInnerClass.java.
        // Until that bug is fixed, do not attempt to infer information about varargs parameters
        // in JAIF mode.
<<<<<<< HEAD
=======
        if (showWpiFailedInferences) {
          printFailedInferenceDebugMessage(
              "Annotations cannot be placed on varargs parametersin -Ainfer=jaifs mode, because the"
                  + " JAIF format does not correctly support it.\n"
                  + "The signature of the method whose varargs parameter was not annotated is: "
                  + JVMNames.getJVMMethodSignature(methodElt));
        }
>>>>>>> c1c9837d
        return;
      }
      if (varargsParam) {
        ve = methodElt.getParameters().get(methodElt.getParameters().size() - 1);
      } else {
        ve = methodElt.getParameters().get(i);
      }
      AnnotatedTypeMirror paramATM = atypeFactory.getAnnotatedType(ve);
      AnnotatedTypeMirror argATM = atypeFactory.getAnnotatedType(argTree);
      if (varargsParam) {
        // Check whether argATM needs to be turned into an array type, so that the type structure
        // matches paramATM.
        boolean expandArgATM = false;
        if (argATM.getKind() == TypeKind.ARRAY) {
          int argATMDepth = AnnotatedTypes.getArrayDepth((AnnotatedArrayType) argATM);
          // This unchecked cast is safe because the declared type of a varargs parameter
          // is guaranteed to be an array of some kind.
          int paramATMDepth = AnnotatedTypes.getArrayDepth((AnnotatedArrayType) paramATM);
          if (paramATMDepth != argATMDepth) {
            assert argATMDepth + 1 == paramATMDepth;
            expandArgATM = true;
          }
        } else {
          expandArgATM = true;
        }
        if (expandArgATM) {
          AnnotatedTypeMirror argArray =
              AnnotatedTypeMirror.createType(
                  TypesUtils.createArrayType(argATM.getUnderlyingType(), atypeFactory.types),
                  atypeFactory,
                  false);
          ((AnnotatedArrayType) argArray).setComponentType(argATM);
          argATM = argArray;
        }
      }
      atypeFactory.wpiAdjustForUpdateNonField(argATM);
      // If storage.getParameterAnnotations receives an index that's larger than the size
      // of the parameter list, scenes-backed inference can create duplicate entries
      // for the varargs parameter (it indexes inferred annotations by the parameter number).
      int paramIndex = varargsParam ? methodElt.getParameters().size() - 1 : i;
      T paramAnnotations =
          storage.getParameterAnnotations(methodElt, paramIndex, paramATM, ve, atypeFactory);
      updateAnnotationSet(paramAnnotations, TypeUseLocation.PARAMETER, argATM, paramATM, file);
    }
  }

  @Override
  public void updateContracts(
      Analysis.BeforeOrAfter preOrPost, ExecutableElement methodElt, CFAbstractStore<?, ?> store) {
    // Don't infer types for code that isn't presented as source.
    if (!ElementUtils.isElementFromSourceCode(methodElt)) {
      return;
    }

    if (store == null) {
      throw new BugInCF(
          "updateContracts(%s, %s, null) for %s",
          preOrPost, methodElt, atypeFactory.getClass().getSimpleName());
    }

    if (!storage.hasStorageLocationForMethod(methodElt)) {
      return;
    }

    // TODO: Probably move some part of this into the AnnotatedTypeFactory.

    // This code handles fields of "this" and method parameters (including the receiver parameter
    // "this"), for now.  In the future, extend it to other expressions.
    TypeElement containingClass = (TypeElement) methodElt.getEnclosingElement();
    ThisReference thisReference = new ThisReference(containingClass.asType());
    ClassName classNameReceiver = new ClassName(containingClass.asType());
    // Fields of "this":
    for (VariableElement fieldElement :
        ElementFilter.fieldsIn(containingClass.getEnclosedElements())) {
      if (atypeFactory.wpiOutputFormat == OutputFormat.JAIF
          && containingClass.getNestingKind().isNested()) {
        // Don't infer facts about fields of inner classes, because IndexFileWriter
        // places the annotations incorrectly on the class declarations.
        continue;
      }
      FieldAccess fa =
          new FieldAccess(
              (ElementUtils.isStatic(fieldElement) ? classNameReceiver : thisReference),
              fieldElement.asType(),
              fieldElement);
      CFAbstractValue<?> v = store.getFieldValue(fa);
      AnnotatedTypeMirror fieldDeclType = atypeFactory.getAnnotatedType(fieldElement);
      AnnotatedTypeMirror inferredType;
      if (v != null) {
        // This field is in the store.
        inferredType = convertCFAbstractValueToAnnotatedTypeMirror(v, fieldDeclType);
        atypeFactory.wpiAdjustForUpdateNonField(inferredType);
      } else {
        // This field is not in the store. Use the declared type.
        inferredType = fieldDeclType;
      }
      T preOrPostConditionAnnos =
          storage.getPreOrPostconditions(
              preOrPost, methodElt, fa.toString(), fieldDeclType, atypeFactory);
      if (preOrPostConditionAnnos == null) {
        continue;
      }
      String file = storage.getFileForElement(methodElt);
      updateAnnotationSet(
          preOrPostConditionAnnos, TypeUseLocation.FIELD, inferredType, fieldDeclType, file, false);
    }
    // Method parameters (other than the receiver parameter "this"):
    // This loop is 1-indexed to match the syntax used in annotation arguments.
    for (int index = 1; index <= methodElt.getParameters().size(); index++) {
      VariableElement paramElt = methodElt.getParameters().get(index - 1);

      // Do not infer information about non-effectively-final method parameters, to avoid
      // spurious flowexpr.parameter.not.final warnings.
      if (!ElementUtils.isEffectivelyFinal(paramElt)) {
        continue;
      }
      LocalVariable param = new LocalVariable(paramElt);
      CFAbstractValue<?> v = store.getValue(param);
      AnnotatedTypeMirror declType = atypeFactory.getAnnotatedType(paramElt);
      AnnotatedTypeMirror inferredType;
      if (v != null) {
        // This parameter is in the store.
        inferredType = convertCFAbstractValueToAnnotatedTypeMirror(v, declType);
        atypeFactory.wpiAdjustForUpdateNonField(inferredType);
      } else {
        // The parameter is not in the store, so don't attempt to create a postcondition for it,
        // since anything other than its default type would not be verifiable. (Only postconditions
        // are supported for parameters.)
        continue;
      }
      T preOrPostConditionAnnos =
          storage.getPreOrPostconditions(preOrPost, methodElt, "#" + index, declType, atypeFactory);
      if (preOrPostConditionAnnos != null) {
        String file = storage.getFileForElement(methodElt);
        updateAnnotationSet(
            preOrPostConditionAnnos,
            TypeUseLocation.PARAMETER,
            inferredType,
            declType,
            file,
            false);
      }
    }
    // Receiver parameter ("this"):
    if (!ElementUtils.isStatic(methodElt)) { // Static methods do not have a receiver.
      CFAbstractValue<?> v = store.getValue(thisReference);
      if (v != null) {
        // This parameter is in the store.
        AnnotatedTypeMirror declaredType =
            atypeFactory.getAnnotatedType(methodElt).getReceiverType();
        if (declaredType == null) {
          // declaredType is null when the method being analyzed is a constructor (which doesn't
          // have a receiver).
          return;
        }
        AnnotatedTypeMirror inferredType =
            AnnotatedTypeMirror.createType(declaredType.getUnderlyingType(), atypeFactory, false);
        inferredType.replaceAnnotations(v.getAnnotations());
        atypeFactory.wpiAdjustForUpdateNonField(inferredType);
        T preOrPostConditionAnnos =
            storage.getPreOrPostconditions(
                preOrPost, methodElt, "this", declaredType, atypeFactory);
        if (preOrPostConditionAnnos != null) {
          String file = storage.getFileForElement(methodElt);
          updateAnnotationSet(
              preOrPostConditionAnnos,
              TypeUseLocation.PARAMETER,
              inferredType,
              declaredType,
              file,
              false);
        }
      }
    }
  }

  /**
   * Converts a CFAbstractValue to an AnnotatedTypeMirror.
   *
   * @param v a value to convert to an AnnotatedTypeMirror
   * @param fieldType an {@code AnnotatedTypeMirror} with the same underlying type as {@code v} that
   *     is copied, then the copy is updated to use {@code v}'s annotations
   * @return a copy of {@code fieldType} with {@code v}'s annotations
   */
  private AnnotatedTypeMirror convertCFAbstractValueToAnnotatedTypeMirror(
      CFAbstractValue<?> v, AnnotatedTypeMirror fieldType) {
    AnnotatedTypeMirror result = fieldType.deepCopy();
    result.replaceAnnotations(v.getAnnotations());
    return result;
  }

  @Override
  public void updateFromOverride(
      MethodTree methodTree,
      ExecutableElement methodElt,
      AnnotatedExecutableType overriddenMethod) {
    // Don't infer types for code that isn't presented as source.
    if (!ElementUtils.isElementFromSourceCode(methodElt)) {
      return;
    }

    String file = storage.getFileForElement(methodElt);

    for (int i = 0; i < overriddenMethod.getParameterTypes().size(); i++) {
      VariableElement ve = methodElt.getParameters().get(i);
      AnnotatedTypeMirror paramATM = atypeFactory.getAnnotatedType(ve);
      AnnotatedTypeMirror argATM = overriddenMethod.getParameterTypes().get(i);
      atypeFactory.wpiAdjustForUpdateNonField(argATM);
      T paramAnnotations =
          storage.getParameterAnnotations(methodElt, i, paramATM, ve, atypeFactory);
      updateAnnotationSet(paramAnnotations, TypeUseLocation.PARAMETER, argATM, paramATM, file);
    }

    AnnotatedDeclaredType argADT = overriddenMethod.getReceiverType();
    if (argADT != null) {
      AnnotatedTypeMirror paramATM = atypeFactory.getAnnotatedType(methodTree).getReceiverType();
      if (paramATM != null) {
        T receiver = storage.getReceiverAnnotations(methodElt, paramATM, atypeFactory);
        updateAnnotationSet(receiver, TypeUseLocation.RECEIVER, argADT, paramATM, file);
      }
    }
  }

  @Override
  public void updateFromFormalParameterAssignment(
      LocalVariableNode lhs, Node rhs, VariableElement paramElt) {
    // Don't infer types for code that isn't presented as source.
    if (!ElementUtils.isElementFromSourceCode(lhs.getElement())) {
      return;
    }

    Tree rhsTree = rhs.getTree();
    if (rhsTree == null) {
      // TODO: Handle variable-length list as parameter.
      // An ArrayCreationNode with a null tree is created when the
      // parameter is a variable-length list. We are ignoring it for now.
      // See Issue 682: https://github.com/typetools/checker-framework/issues/682
      if (showWpiFailedInferences) {
        printFailedInferenceDebugMessage(
            "Could not update from formal parameter "
                + "assignment, because an ArrayCreationNode with a null tree is created when "
                + "the parameter is a variable-length list.\nParameter: "
                + paramElt);
      }
      return;
    }

    ExecutableElement methodElt = (ExecutableElement) paramElt.getEnclosingElement();

    int i = methodElt.getParameters().indexOf(paramElt);
    if (i == -1) {
      // When paramElt is the parameter of a lambda contained in another
      // method body, the enclosing element is the outer method body
      // rather than the lambda itself (which has no element). WPI
      // does not support inferring types for lambda parameters, so
      // ignore it.
      if (showWpiFailedInferences) {
        printFailedInferenceDebugMessage(
            "Could not update from formal "
                + "parameter assignment inside a lambda expression, because lambda parameters "
                + "cannot be annotated.\nParameter: "
                + paramElt);
      }
      return;
    }

    AnnotatedTypeMirror paramATM = atypeFactory.getAnnotatedType(paramElt);
    AnnotatedTypeMirror argATM = atypeFactory.getAnnotatedType(rhsTree);
    atypeFactory.wpiAdjustForUpdateNonField(argATM);
    T paramAnnotations =
        storage.getParameterAnnotations(methodElt, i, paramATM, paramElt, atypeFactory);
    String file = storage.getFileForElement(methodElt);
    updateAnnotationSet(paramAnnotations, TypeUseLocation.PARAMETER, argATM, paramATM, file);
  }

  @Override
  public void updateFromFieldAssignment(Node lhs, Node rhs) {

    Element element;
    String fieldName;
    if (lhs instanceof FieldAccessNode) {
      element = ((FieldAccessNode) lhs).getElement();
      fieldName = ((FieldAccessNode) lhs).getFieldName();
    } else if (lhs instanceof LocalVariableNode) {
      element = ((LocalVariableNode) lhs).getElement();
      fieldName = ((LocalVariableNode) lhs).getName();
    } else {
      throw new BugInCF(
          "updateFromFieldAssignment received an unexpected node type: " + lhs.getClass());
    }

    // TODO: For a primitive such as long, this is yielding just @GuardedBy rather than
    // @GuardedBy({}).
    AnnotatedTypeMirror rhsATM = atypeFactory.getAnnotatedType(rhs.getTree());
    atypeFactory.wpiAdjustForUpdateField(lhs.getTree(), element, fieldName, rhsATM);

    updateFieldFromType(lhs.getTree(), element, fieldName, rhsATM);
  }

  @Override
  public void updateFieldFromType(
      Tree lhsTree, Element element, String fieldName, AnnotatedTypeMirror rhsATM) {

    if (ignoreFieldInWPI(element, fieldName)) {
      return;
    }

    // Don't infer types for code that isn't presented as source.
    if (!ElementUtils.isElementFromSourceCode(element)) {
      return;
    }

    String file = storage.getFileForElement(element);

    AnnotatedTypeMirror lhsATM = atypeFactory.getAnnotatedType(lhsTree);
    T fieldAnnotations = storage.getFieldAnnotations(element, fieldName, lhsATM, atypeFactory);

    updateAnnotationSet(fieldAnnotations, TypeUseLocation.FIELD, rhsATM, lhsATM, file);
  }

  /**
   * Returns true if an assignment to the given field should be ignored by WPI.
   *
   * @param element the field's element
   * @param fieldName the field's name
   * @return true if an assignment to the given field should be ignored by WPI
   */
  protected boolean ignoreFieldInWPI(Element element, String fieldName) {
    // Do not attempt to infer types for fields that do not have valid names. For example,
    // compiler-generated temporary variables will have invalid names. Recording facts about fields
    // with invalid names causes jaif-based WPI to crash when reading the .jaif file, and stub-based
    // WPI to generate unparsable stub files.  See
    // https://github.com/typetools/checker-framework/issues/3442
    if (!SourceVersion.isIdentifier(fieldName)) {
      return true;
    }

    // Don't infer types if the inferred field has a declaration annotation with the
    // @IgnoreInWholeProgramInference meta-annotation.
    if (atypeFactory.getDeclAnnotation(element, IgnoreInWholeProgramInference.class) != null
        || atypeFactory
                .getDeclAnnotationWithMetaAnnotation(element, IgnoreInWholeProgramInference.class)
                .size()
            > 0) {
      return true;
    }

    // Don't infer types for code that isn't presented as source.
    if (!ElementUtils.isElementFromSourceCode(element)) {
      return true;
    }

    return false;
  }

  @Override
  public void updateFromReturn(
      ReturnNode retNode,
      ClassSymbol classSymbol,
      MethodTree methodDeclTree,
      Map<AnnotatedDeclaredType, ExecutableElement> overriddenMethods) {
    // Don't infer types for code that isn't presented as source.
    if (methodDeclTree == null
        || !ElementUtils.isElementFromSourceCode(
            TreeUtils.elementFromDeclaration(methodDeclTree))) {
      return;
    }

    // Whole-program inference ignores some locations.  See Issue 682:
    // https://github.com/typetools/checker-framework/issues/682
    if (classSymbol == null) { // TODO: Handle anonymous classes.
      return;
    }

    ExecutableElement methodElt = TreeUtils.elementFromDeclaration(methodDeclTree);
    String file = storage.getFileForElement(methodElt);

    AnnotatedTypeMirror lhsATM = atypeFactory.getAnnotatedType(methodDeclTree).getReturnType();
    // Type of the expression returned
    AnnotatedTypeMirror rhsATM = atypeFactory.getAnnotatedType(retNode.getTree().getExpression());
    atypeFactory.wpiAdjustForUpdateNonField(rhsATM);
    DependentTypesHelper dependentTypesHelper =
        ((GenericAnnotatedTypeFactory) atypeFactory).getDependentTypesHelper();
    dependentTypesHelper.delocalize(rhsATM, methodDeclTree);
    T returnTypeAnnos = storage.getReturnAnnotations(methodElt, lhsATM, atypeFactory);
    updateAnnotationSet(returnTypeAnnos, TypeUseLocation.RETURN, rhsATM, lhsATM, file);

    // Now, update return types of overridden methods based on the implementation we just saw.
    // This inference is similar to the inference procedure for method parameters: both are
    // updated based only on the implementations (in this case) or call-sites (for method
    // parameters) that are available to WPI.
    //
    // An alternative implementation would be to:
    //  * update only the method (not overridden methods)
    //  * when finished, propagate the final result to overridden methods
    //
    for (Map.Entry<AnnotatedDeclaredType, ExecutableElement> pair : overriddenMethods.entrySet()) {

      AnnotatedDeclaredType superclassDecl = pair.getKey();
      ExecutableElement overriddenMethodElement = pair.getValue();

      // Don't infer types for code that isn't presented as source.
      if (!ElementUtils.isElementFromSourceCode(overriddenMethodElement)) {
        continue;
      }

      AnnotatedExecutableType overriddenMethod =
          AnnotatedTypes.asMemberOf(
              atypeFactory.getProcessingEnv().getTypeUtils(),
              atypeFactory,
              superclassDecl,
              overriddenMethodElement);

      String superClassFile = storage.getFileForElement(overriddenMethodElement);
      AnnotatedTypeMirror overriddenMethodReturnType = overriddenMethod.getReturnType();
      T storedOverriddenMethodReturnTypeAnnotations =
          storage.getReturnAnnotations(
              overriddenMethodElement, overriddenMethodReturnType, atypeFactory);

      updateAnnotationSet(
          storedOverriddenMethodReturnTypeAnnotations,
          TypeUseLocation.RETURN,
          rhsATM,
          overriddenMethodReturnType,
          superClassFile);
    }
  }

  @Override
  public void addMethodDeclarationAnnotation(ExecutableElement methodElt, AnnotationMirror anno) {

    // Do not infer types for library code, only for type-checked source code.
    if (!ElementUtils.isElementFromSourceCode(methodElt)) {
      return;
    }

    String file = storage.getFileForElement(methodElt);
    boolean isNewAnnotation = storage.addMethodDeclarationAnnotation(methodElt, anno);
    if (isNewAnnotation) {
      storage.setFileModified(file);
    }
  }

  @Override
  public void addFieldDeclarationAnnotation(Element field, AnnotationMirror anno) {
    if (!ElementUtils.isElementFromSourceCode(field)) {
      return;
    }

    String file = storage.getFileForElement(field);
    boolean isNewAnnotation = storage.addFieldDeclarationAnnotation(field, anno);
    if (isNewAnnotation) {
      storage.setFileModified(file);
    }
  }

  /**
   * Updates the set of annotations in a location in a program.
   *
   * <ul>
   *   <li>If there was no previous annotation for that location, then the updated set will be the
   *       annotations in rhsATM.
   *   <li>If there was a previous annotation, the updated set will be the LUB between the previous
   *       annotation and rhsATM.
   * </ul>
   *
   * <p>Subclasses can customize this behavior.
   *
   * @param annotationsToUpdate the type whose annotations are modified by this method
   * @param defLoc the location where the annotation will be added
   * @param rhsATM the RHS of the annotated type on the source code
   * @param lhsATM the LHS of the annotated type on the source code
   * @param file the annotation file containing the executable; used for marking the scene as
   *     modified (needing to be written to disk)
   */
  protected void updateAnnotationSet(
      T annotationsToUpdate,
      TypeUseLocation defLoc,
      AnnotatedTypeMirror rhsATM,
      AnnotatedTypeMirror lhsATM,
      String file) {
    updateAnnotationSet(annotationsToUpdate, defLoc, rhsATM, lhsATM, file, true);
  }

  /**
   * Updates the set of annotations in a location in a program.
   *
   * <ul>
   *   <li>If there was no previous annotation for that location, then the updated set will be the
   *       annotations in rhsATM.
   *   <li>If there was a previous annotation, the updated set will be the LUB between the previous
   *       annotation and rhsATM.
   * </ul>
   *
   * <p>Subclasses can customize this behavior.
   *
   * @param annotationsToUpdate the type whose annotations are modified by this method
   * @param defLoc the location where the annotation will be added
   * @param rhsATM the RHS of the annotated type on the source code
   * @param lhsATM the LHS of the annotated type on the source code
   * @param file annotation file containing the executable; used for marking the scene as modified
   *     (needing to be written to disk)
   * @param ignoreIfAnnotated if true, don't update any type that is explicitly annotated in the
   *     source code
   */
  protected void updateAnnotationSet(
      T annotationsToUpdate,
      TypeUseLocation defLoc,
      AnnotatedTypeMirror rhsATM,
      AnnotatedTypeMirror lhsATM,
      String file,
      boolean ignoreIfAnnotated) {
    if (rhsATM instanceof AnnotatedNullType && ignoreNullAssignments) {
      return;
    }

    // If the rhsATM and the lhsATM have different kinds (which can happen e.g. when
    // an array type is substituted for a type parameter), do not attempt to update
    // the inferred type, because this method is written with the assumption
    // that rhsATM and lhsATM are the same kind.
    if (rhsATM.getKind() != lhsATM.getKind()) {
      // The one difference in kinds situation that this method can account for is the RHS being
      // a literal null expression.
      if (!(rhsATM instanceof AnnotatedNullType)) {
        if (showWpiFailedInferences) {
          printFailedInferenceDebugMessage(
              "type structure mismatch, so cannot transfer inferred type"
                  + "to declared type.\nDeclared type kind: "
                  + rhsATM.getKind()
                  + "\nInferred type kind: "
                  + lhsATM.getKind());
        }
        return;
      }
    }

    AnnotatedTypeMirror atmFromStorage =
        storage.atmFromStorageLocation(rhsATM.getUnderlyingType(), annotationsToUpdate);
    updateAtmWithLub(rhsATM, atmFromStorage);
    if (lhsATM instanceof AnnotatedTypeVariable) {
      Set<AnnotationMirror> upperAnnos =
          ((AnnotatedTypeVariable) lhsATM).getUpperBound().getEffectiveAnnotations();
      // If the inferred type is a subtype of the upper bounds of the
      // current type in the source code, do nothing.
      if (upperAnnos.size() == rhsATM.getAnnotations().size()
          && atypeFactory.getQualifierHierarchy().isSubtype(rhsATM.getAnnotations(), upperAnnos)) {
        return;
      }
    }
    storage.updateStorageLocationFromAtm(
        rhsATM, lhsATM, annotationsToUpdate, defLoc, ignoreIfAnnotated);
    storage.setFileModified(file);
  }

  /**
   * Prints a debugging message about a failed inference. Must only be called after {@link
   * #showWpiFailedInferences} has been checked, to avoid constructing the debugging message
   * eagerly.
   *
   * @param reason a message describing the reason an inference was unsuccessful, which will be
   *     displayed to the user
   */
  private void printFailedInferenceDebugMessage(String reason) {
    assert showWpiFailedInferences;
    // TODO: it would be nice if this message also included a line number
    // for the file being analyzed, but I don't know how to get that information
    // here, given that this message is called from places where only the annotated
    // type mirrors for the LHS and RHS of some pseduo-assignment are available.
    System.out.println("WPI failed to make an inference: " + reason);
  }

  /**
   * Updates sourceCodeATM to contain the LUB between sourceCodeATM and ajavaATM, ignoring missing
   * AnnotationMirrors from ajavaATM -- it considers the LUB between an AnnotationMirror am and a
   * missing AnnotationMirror to be am. The results are stored in sourceCodeATM.
   *
   * @param sourceCodeATM the annotated type on the source code; side effected by this method
   * @param ajavaATM the annotated type on the ajava file
   */
  private void updateAtmWithLub(AnnotatedTypeMirror sourceCodeATM, AnnotatedTypeMirror ajavaATM) {

    switch (sourceCodeATM.getKind()) {
      case TYPEVAR:
        updateAtmWithLub(
            ((AnnotatedTypeVariable) sourceCodeATM).getLowerBound(),
            ((AnnotatedTypeVariable) ajavaATM).getLowerBound());
        updateAtmWithLub(
            ((AnnotatedTypeVariable) sourceCodeATM).getUpperBound(),
            ((AnnotatedTypeVariable) ajavaATM).getUpperBound());
        break;
      case WILDCARD:
        break;
        // throw new BugInCF("This can't happen");
        // TODO: This comment is wrong: the wildcard case does get entered.
        // Because inferring type arguments is not supported, wildcards won't be encountered.
        // updateATMWithLUB(
        //         atf,
        //         ((AnnotatedWildcardType) sourceCodeATM).getExtendsBound(),
        //         ((AnnotatedWildcardType) ajavaATM).getExtendsBound());
        // updateATMWithLUB(
        //         atf,
        //         ((AnnotatedWildcardType) sourceCodeATM).getSuperBound(),
        //         ((AnnotatedWildcardType) ajavaATM).getSuperBound());
        // break;
      case ARRAY:
        updateAtmWithLub(
            ((AnnotatedArrayType) sourceCodeATM).getComponentType(),
            ((AnnotatedArrayType) ajavaATM).getComponentType());
        break;
        // case DECLARED:
        // Inferring annotations on type arguments is not supported, so no need to recur on generic
        // types. If this was ever implemented, this method would need a VisitHistory object to
        // prevent infinite recursion on types such as T extends List<T>.
      default:
        // ATM only has primary annotations
        break;
    }

    // LUB primary annotations
    Set<AnnotationMirror> annosToReplace = new HashSet<>(sourceCodeATM.getAnnotations().size());
    for (AnnotationMirror amSource : sourceCodeATM.getAnnotations()) {
      AnnotationMirror amAjava = ajavaATM.getAnnotationInHierarchy(amSource);
      // amAjava only contains annotations from the ajava file, so it might be missing
      // an annotation in the hierarchy.
      if (amAjava != null) {
        amSource = atypeFactory.getQualifierHierarchy().leastUpperBound(amSource, amAjava);
      }
      annosToReplace.add(amSource);
    }
    sourceCodeATM.replaceAnnotations(annosToReplace);
  }

  @Override
  public void writeResultsToFile(OutputFormat outputFormat, BaseTypeChecker checker) {
    storage.writeResultsToFile(outputFormat, checker);
  }

  @Override
  public void preprocessClassTree(ClassTree classTree) {
    storage.preprocessClassTree(classTree);
  }
}<|MERGE_RESOLUTION|>--- conflicted
+++ resolved
@@ -47,10 +47,7 @@
 import org.checkerframework.javacutil.TreePathUtil;
 import org.checkerframework.javacutil.TreeUtils;
 import org.checkerframework.javacutil.TypesUtils;
-<<<<<<< HEAD
-=======
 import scenelib.annotations.util.JVMNames;
->>>>>>> c1c9837d
 
 /**
  * This is the primary implementation of {@link
@@ -155,15 +152,12 @@
 
     // Don't infer types for code that can't be annotated anyway.
     if (!storage.hasStorageLocationForMethod(constructorElt)) {
-<<<<<<< HEAD
-=======
       if (showWpiFailedInferences) {
         printFailedInferenceDebugMessage(
             "WPI could not store information"
                 + "about this constructor: "
                 + JVMNames.getJVMMethodSignature(constructorElt));
       }
->>>>>>> c1c9837d
       return;
     }
 
@@ -246,8 +240,6 @@
         // checker/tests/ainfer-testchecker/non-annotated/AnonymousAndInnerClass.java.
         // Until that bug is fixed, do not attempt to infer information about varargs parameters
         // in JAIF mode.
-<<<<<<< HEAD
-=======
         if (showWpiFailedInferences) {
           printFailedInferenceDebugMessage(
               "Annotations cannot be placed on varargs parametersin -Ainfer=jaifs mode, because the"
@@ -255,7 +247,6 @@
                   + "The signature of the method whose varargs parameter was not annotated is: "
                   + JVMNames.getJVMMethodSignature(methodElt));
         }
->>>>>>> c1c9837d
         return;
       }
       if (varargsParam) {
