--- conflicted
+++ resolved
@@ -292,7 +292,6 @@
       if (returnsThis(tree)) {
         // There is a @This annotation on the return type of the invoked method.
         ExpressionTree receiverTree = TreeUtils.getReceiverTree(tree.getMethodSelect());
-<<<<<<< HEAD
         AnnotationMirror returnAnno = type.getAnnotationInHierarchy(top);
         AnnotationMirror glbAnno;
         if (receiverTree == null) {
@@ -310,16 +309,6 @@
         }
 
         type.replaceAnnotation(glbAnno);
-=======
-        AnnotatedTypeMirror receiverType =
-            receiverTree == null ? null : getAnnotatedType(receiverTree);
-        // The current type of the receiver, or top if none exists.
-        AnnotationMirror receiverAnno =
-            receiverType == null ? top : receiverType.getPrimaryAnnotationInHierarchy(top);
-
-        AnnotationMirror returnAnno = type.getPrimaryAnnotationInHierarchy(top);
-        type.replaceAnnotation(qualHierarchy.greatestLowerBound(returnAnno, receiverAnno));
->>>>>>> 0fc4f1e0
       }
       return super.visitMethodInvocation(tree, type);
     }
