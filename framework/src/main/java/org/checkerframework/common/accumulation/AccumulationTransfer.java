package org.checkerframework.common.accumulation;

import com.sun.source.tree.MethodInvocationTree;
import com.sun.source.tree.Tree;
import com.sun.source.tree.Tree.Kind;
import java.util.Arrays;
import java.util.List;
import java.util.Set;
import javax.lang.model.element.AnnotationMirror;
import org.checkerframework.dataflow.analysis.TransferResult;
import org.checkerframework.dataflow.cfg.node.MethodInvocationNode;
import org.checkerframework.dataflow.cfg.node.Node;
import org.checkerframework.dataflow.expression.JavaExpression;
import org.checkerframework.framework.flow.CFAbstractStore;
import org.checkerframework.framework.flow.CFAnalysis;
import org.checkerframework.framework.flow.CFStore;
import org.checkerframework.framework.flow.CFTransfer;
import org.checkerframework.framework.flow.CFValue;

/**
 * The default transfer function for an accumulation checker.
 *
 * <p>Subclasses should call the {@link #accumulate(Node, TransferResult, String...)} accumulate}
 * method to add a string to the estimate at a particular program point.
 */
public class AccumulationTransfer extends CFTransfer {

  /** The type factory. */
  protected final AccumulationAnnotatedTypeFactory atypeFactory;

  /**
   * Build a new AccumulationTransfer for the given analysis.
   *
   * @param analysis the analysis
   */
  public AccumulationTransfer(CFAnalysis analysis) {
    super(analysis);
    atypeFactory = (AccumulationAnnotatedTypeFactory) analysis.getTypeFactory();
  }

  /**
   * Updates the estimate of how many things {@code node} has accumulated.
   *
   * <p>If the node is an invocation of a method that returns its receiver, then its receiver's type
   * will also be updated. In a chain of method calls, this process will continue backward as long
   * as each receiver is itself a receiver-returning method invocation.
   *
   * <p>For example, suppose {@code node} is the expression {@code a.b().c()}, the new value (added
   * by the accumulation analysis because of the {@code .c()} call) is "foo", and b and c return
   * their receiver. This method will directly update the estimate of {@code a.b().c()} to include
   * "foo". In addition, the estimates for the expressions {@code a.b()} and {@code a} would have
   * their estimates updated to include "foo", because c and b (respectively) return their
   * receivers. Note that due to what kind of values can be held in the store, this information is
   * lost outside the method chain. That is, the returns-receiver propagated information is lost
   * outside the expression in which the returns-receiver method invocations are nested.
   *
   * <p>As a concrete example, consider the Called Methods accumulation checker: if {@code build}
   * requires a, b, and c to be called, then {@code foo.a().b().c().build();} will typecheck (they
   * are in one fluent method chain), but {@code foo.a().b().c(); foo.build();} will not -- the
   * store does not keep the information that a, b, and c have been called outside the chain. {@code
   * foo}'s type will be {@code CalledMethods("a")}, because only {@code a()} was called directly on
   * {@code foo}. For such code to typecheck, the Called Methods accumulation checker uses an
   * additional rule: the return type of a receiver-returning method {@code rr()} is {@code
   * CalledMethods("rr")}. This rule is implemented directly in the {@link
   * org.checkerframework.framework.type.treeannotator.TreeAnnotator} subclass defined in the Called
   * Methods type factory.
   *
   * @param node the node whose estimate should be expanded
   * @param result the transfer result containing the store to be modified
   * @param values the new accumulation values
   */
  public void accumulate(Node node, TransferResult<CFValue, CFStore> result, String... values) {
    List<String> valuesAsList = Arrays.asList(values);
    // If dataflow has already recorded information about the target, fetch it and integrate
    // it into the list of values in the new annotation.
    JavaExpression target = JavaExpression.fromNode(node);
    if (CFAbstractStore.canInsertJavaExpression(target)) {
      CFValue flowValue = result.getRegularStore().getValue(target);
      if (flowValue != null) {
        Set<AnnotationMirror> flowAnnos = flowValue.getAnnotations();
        assert flowAnnos.size() <= 1;
        for (AnnotationMirror anno : flowAnnos) {
          if (atypeFactory.isAccumulatorAnnotation(anno)) {
            List<String> oldFlowValues = atypeFactory.getAccumulatedValues(anno);
            if (!oldFlowValues.isEmpty()) {
              // valuesAsList cannot have its length changed -- it is backed by an
              // array -- but if oldFlowValues is not empty, it is a new, modifiable list.
              oldFlowValues.addAll(valuesAsList);
              valuesAsList = oldFlowValues;
            }
          }
        }
      }
    }

    AnnotationMirror newAnno = atypeFactory.createAccumulatorAnnotation(valuesAsList);
    insertIntoStores(result, target, newAnno);

    Tree tree = node.getTree();
    if (tree != null && tree.getKind() == Kind.METHOD_INVOCATION) {
      Node receiver = ((MethodInvocationNode) node).getTarget().getReceiver();
      if (receiver != null && atypeFactory.returnsThis((MethodInvocationTree) tree)) {
        accumulate(receiver, result, values);
      }
    }
  }
<<<<<<< HEAD

  /**
   * Inserts newAnno as the value into all stores (conditional or not) in the result for node.
   *
   * @param result the TransferResult holding the stores to modify
   * @param target the receiver whose value should be modified
   * @param newAnno the new value
   */
  private void insertIntoStores(
      TransferResult<CFValue, CFStore> result, JavaExpression target, AnnotationMirror newAnno) {
    if (result.containsTwoStores()) {
      result.getThenStore().insertValue(target, newAnno);
      result.getElseStore().insertValue(target, newAnno);
    } else {
      result.getRegularStore().insertValue(target, newAnno);
    }
  }
=======
>>>>>>> 6834ebff
}<|MERGE_RESOLUTION|>--- conflicted
+++ resolved
@@ -104,24 +104,4 @@
       }
     }
   }
-<<<<<<< HEAD
-
-  /**
-   * Inserts newAnno as the value into all stores (conditional or not) in the result for node.
-   *
-   * @param result the TransferResult holding the stores to modify
-   * @param target the receiver whose value should be modified
-   * @param newAnno the new value
-   */
-  private void insertIntoStores(
-      TransferResult<CFValue, CFStore> result, JavaExpression target, AnnotationMirror newAnno) {
-    if (result.containsTwoStores()) {
-      result.getThenStore().insertValue(target, newAnno);
-      result.getElseStore().insertValue(target, newAnno);
-    } else {
-      result.getRegularStore().insertValue(target, newAnno);
-    }
-  }
-=======
->>>>>>> 6834ebff
 }