--- conflicted
+++ resolved
@@ -80,12 +80,9 @@
 purity.more.deterministic=the method %s could be declared as @Deterministic
 purity.more.pure=the method %s could be declared as @Pure
 purity.more.sideeffectfree=the method %s could be declared as @SideEffectFree
-<<<<<<< HEAD
 purity.incorrect.sideeffectsonly=the method %s may side-effect %s
 purity.incorrect.annotation.conflict=the method %s cannot be annotated with both @SideEffectsOnly and %s
-=======
 purity.effectively.pure=a method declared both @SideEffectFree and @Deterministic can instead be declared @Pure
->>>>>>> c8453cb0
 
 flowexpr.parse.index.too.big=the method does not have a parameter %s
 flowexpr.parse.error=cannot parse the expression %s
