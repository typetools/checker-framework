### Error messages for BaseTypeChecker
receiver=incompatible types.%nfound   : %s%nrequired: %s
type.anno.before.modifier=write type annotation %s immediately before type, after modifiers %s
type.anno.before.decl.anno=write type annotations %s immediately before type, after declaration annotation %s

array.initializer=incompatible types in array initializer.%nfound   : %s%nrequired: %s
assignment=incompatible types in assignment.%nfound   : %s%nrequired: %s
compound.assignment=expression type incompatible with left-hand side in compound assignment.%nfound   : %s%nrequired: %s
unary.increment=increment result incompatible with variable declared type.%nfound   : %s%nrequired: %s
unary.decrement=decrement result incompatible with variable declared type.%nfound   : %s%nrequired: %s
enhancedfor=incompatible types in enhanced for loop.%nfound   : %s%nrequired: %s
vector.copyinto=incompatible component type in Vector.copyinto.%nfound   : %s%nrequired: %s
return=incompatible types in return.%ntype of expression: %s%nmethod return type: %s
annotation=incompatible types in annotation.%nfound   : %s%nrequired: %s
conditional=incompatible types in conditional expression.%nfound   : %s%nrequired: %s
switch.expression=incompatible types in switch expression.%nfound   : %s%nrequired: %s
type.argument=incompatible type argument for type parameter %s of %s.%nfound   : %s%nrequired: %s
super.wildcard=bounds must have the same annotations.%nsuper bound  : %s%nextends bound: %s
argument=incompatible argument for parameter %s of %s.%nfound   : %s%nrequired: %s
varargs=incompatible types in varargs.%nfound   : %s%nrequired: %s
type.incompatible=incompatible types.%nfound   : %s%nrequired: %s
bound=incompatible bounds in %s%ntype: %s%nupper bound: %s%nlower bound: %s
monotonic=cannot assign %s to %s (monotonic type).%ntype of right-hand-side: %s
type.invalid=invalid type: annotations %s in type "%s"
conflicting.annos=invalid type: conflicting annotations %s in type "%s"
too.few.annotations=invalid type: missing annotations %s in type "%s"
annotations.on.use=invalid type: annotations %s conflict with declaration of type %s
cast.unsafe=cast from "%s" to "%s" cannot be statically verified
invariant.cast.unsafe=cannot cast from "%s" to "%s"
cast.unsafe.constructor.invocation=constructor invocation cast from "%s" to "%s" cannot be statically verified
exception.parameter=invalid type in catch argument.%nfound   : %s%nrequired: %s
throw=invalid type thrown.%nfound   : %s%nrequired: %s
expression.unparsable=Expression invalid in dependent type annotation: %s
explicit.annotation.ignored=The qualifier %s is ignored in favor of %s. Either delete %s or change it to %s.

override.return=Incompatible return type.%nfound   : %s%nrequired: %s%nConsequence: method in %s%n  %s%ncannot override method in %s%n  %s
override.param=Incompatible parameter type for %s.%nfound   : %s%nrequired: %s%nConsequence: method in %s%n  %s%ncannot override method in %s%n  %s
override.receiver=Incompatible receiver type%nfound   : %s%nrequired: %s%nConsequence: method in %s%n  %s%ncannot override method in %s%n  %s
methodref.return=Incompatible return type%nfound   : %s%nrequired: %s%nConsequence: method in %s%n  %s%nis not a valid method reference for method in %s%n  %s
methodref.param=Incompatible parameter type for %s%nfound   : %s%nrequired: %s%nConsequence: method in %s%n  %s%nis not a valid method reference for method in %s%n  %s
methodref.receiver=Incompatible receiver type%nfound   : %s%nrequired: %s%nConsequence: method in %s%n  %s%nis not a valid method reference for method in %s%n  %s
methodref.receiver.bound=Incompatible receiver type%nfound   : %s%nrequired: %s%nConsequence: method%n  %s%nis not a valid method reference for method in %s%n  %s
lambda.param=incompatible parameter types for parameter %s in lambda expression.%nfound   : %s%nrequired: %s

# The first argument is a string like "annotation @KeyFor on parameter 'param1'"
# or "postcondition @EnsuresKeyFor on the declaration".
expression.parameter.name=The %s of method '%s' contains invalid identifier '%s'. Use "#%d" for the formal parameter.
expression.parameter.name.shadows.field=The %s of method '%s' contains ambiguous identifier '%s'. Use "this.%s" for the field, or "#%d" for the formal parameter.

inconsistent.constructor.type=Constructor type (%s) is a subtype of the top type (%s), therefore it cannot be statically verified.
super.invocation=Constructor of type %s cannot call %s of type %s.
this.invocation=Constructor of type %s cannot call %s of type %s.
method.invocation=call to %s not allowed on the given receiver.%nfound   : %s%nrequired: %s
constructor.invocation=creation of %s not allowed with given receiver.%nfound   : %s%nrequired: %s
type.arguments.not.inferred=Could not infer type arguments for %s.
type.argument.hasqualparam=Types with qualifier parameters are not allowed as type arguments.%nfound qualifier parameter of %s hierarchy.
declaration.inconsistent.with.extends.clause=Class %s cannot extend %s
declaration.inconsistent.with.implements.clause=Class %s cannot implement %s

unallowed.access=access of the field (%s) is not permitted on receiver of type (%s)
cast.redundant=Redundant cast;%ntype   : %s

# TODO: The call.{constructor,method} messages should take an argument indicating which method or constructor is the problem
purity.deterministic.constructor=a constructor cannot be deterministic
purity.deterministic.void.method=a method without return value cannot be deterministic
purity.methodref=Incompatible purity declaration%nMethod in %s%n  %s%n  is not a valid method reference for method in %s%n  %s%nfound   : %s%nrequired: %s
purity.overriding=Incompatible purity declaration%nMethod in %s%n  %s%n  cannot override method in %s%n  %s%nfound   : %s%nrequired: %s
purity.not.deterministic.assign.array=array assignment not allowed in deterministic method
purity.not.deterministic.assign.field=field assignment not allowed in deterministic method
purity.not.deterministic.call=call to non-deterministic method %s not allowed in deterministic method
purity.not.deterministic.catch=catch block not allowed in deterministic method
purity.not.deterministic.object.creation=object creation not allowed in deterministic method
purity.not.deterministic.not.sideeffectfree.assign.array=array assignment not allowed in deterministic side-effect-free method
purity.not.deterministic.not.sideeffectfree.assign.field=field assignment not allowed in deterministic side-effect-free method
purity.not.deterministic.not.sideeffectfree.call=call to non-deterministic side-effecting %s not allowed in deterministic side-effect-free method
purity.not.sideeffectfree.assign.array=array assignment not allowed in side-effect-free method
purity.not.sideeffectfree.assign.field=field assignment not allowed in side-effect-free method
purity.not.sideeffectfree.call=call to side-effecting %s not allowed in side-effect-free method
purity.more.deterministic=the method %s could be declared as @Deterministic
purity.more.pure=the method %s could be declared as @Pure
purity.more.sideeffectfree=the method %s could be declared as @SideEffectFree

flowexpr.parse.index.too.big=the method does not have a parameter %s
flowexpr.parse.error=cannot parse the expression %s
flowexpr.parse.error.postcondition=error parsing the postcondition expression for %s%ncannot parse the expression %s
flowexpr.parse.context.not.determined=could not determine the context at '%s' with which to parse expressions
flowexpr.parameter.not.final=parameter %s in '%s' is not effectively final (i.e., it gets re-assigned)
contracts.precondition=precondition of %s is not satisfied.%nfound   : %s%nrequired: %s
contracts.postcondition=postcondition of %s is not satisfied.%nfound   : %s%nrequired: %s
contracts.conditional.postcondition=conditional postcondition is not satisfied when %s returns %s.%nfound   : %s%nrequired: %s
contracts.conditional.postcondition.returntype=this annotation is only valid for methods with return type 'boolean'
# Same text for "override" and "methodref", but different key.
contracts.precondition.override=Subclass precondition is stronger for '%s' in %s.%n  In superclass %s: %s%n  In subclass %s: %s
contracts.postcondition.override=Subclass postcondition is weaker for '%s' in %s.%n  In superclass %s: %s%n  In subclass %s: %s
contracts.conditional.postcondition.true.override=Subclass postcondition with result=true is weaker for '%s' in %s.%n  In superclass %s: %s%n  In subclass %s: %s
contracts.conditional.postcondition.false.override=Subclass postcondition with result=false is weaker for '%s' in %s.%n  In superclass %s: %s%n  In subclass %s: %s
contracts.precondition.methodref=Subclass precondition is stronger for '%s' in %s.%n  In superclass %s: %s%n  In subclass %s: %s
contracts.postcondition.methodref=Subclass postcondition is weaker for '%s' in %s.%n  In superclass %s: %s%n  In subclass %s: %s
contracts.conditional.postcondition.true.methodref=Subclass postcondition with result=true is weaker for '%s' in %s.%n  In superclass %s: %s%n  In subclass %s: %s
contracts.conditional.postcondition.false.methodref=Subclass postcondition with result=false is weaker for '%s' in %s.%n  In superclass %s: %s%n  In subclass %s: %s

lambda.unimplemented=This version of the Checker Framework does not type-check lambda expressions.
methodref.inference.unimplemented=This version of the Checker Framework does not type-check method references with implicit type arguments.

invalid.polymorphic.qualifier=Cannot use polymorphic qualifier %s %s
invalid.polymorphic.qualifier.use=Cannot use polymorphic qualifier %s on a field unless the class is annotated with @HasQualifierParameter
missing.has.qual.param=Missing @HasQualifierParameter for hierarchy %s.%nClass extends or implements a type that has a qualifier parameter.
conflicting.qual.param=Conflicting @HasQualifierParameter.%nClass has both @HasQualifierParameter and @NoQualifierParameter for %s.


field.invariant.not.found=the field invariant annotation refers to fields not found in a superclass%nfields not found: %s
field.invariant.not.final=the field invariant annotation refers to fields that are not final%nfields not final: %s
field.invariant.not.subtype=the qualifier for field %s is not a subtype of the declared type%nfound: %s%ndeclared type: %s
field.invariant.not.wellformed=the field invariant annotation does not have equal numbers of fields and qualifiers.
field.invariant.not.found.superclass=the field invariant annotation is missing fields that are listed in the superclass field invariant.%nfields not found: %s
field.invariant.not.subtype.superclass=the qualifier for field %s is not a subtype of the qualifier in the superclass field invariant%nfound: %s%nsuperclass type: %s

invalid.annotation.location.bytecode=found annotation in unexpected location in bytecode on element: %s %nUse -AignoreInvalidAnnotationLocations to suppress this warning
instanceof.unsafe='%s' instanceof '%s' cannot be statically verified.
instanceof.pattern.unsafe=instanceof pattern binding '%s' to '%s' cannot be statically verified.

anno.on.irrelevant=Annotation %s is not applicable to %s
<<<<<<< HEAD

type.inference.not.same=incorrect inferred types\ntype variable: %s\ninferred: %s\njava type: %s
type.inference.crash=type inference crashed: %s
=======
redundant.anno=Annotation %s is redundant: it's the same as the default at this location
>>>>>>> 3d37a427
<|MERGE_RESOLUTION|>--- conflicted
+++ resolved
@@ -120,10 +120,7 @@
 instanceof.pattern.unsafe=instanceof pattern binding '%s' to '%s' cannot be statically verified.
 
 anno.on.irrelevant=Annotation %s is not applicable to %s
-<<<<<<< HEAD
+redundant.anno=Annotation %s is redundant: it's the same as the default at this location
 
 type.inference.not.same=incorrect inferred types\ntype variable: %s\ninferred: %s\njava type: %s
-type.inference.crash=type inference crashed: %s
-=======
-redundant.anno=Annotation %s is redundant: it's the same as the default at this location
->>>>>>> 3d37a427
+type.inference.crash=type inference crashed: %s