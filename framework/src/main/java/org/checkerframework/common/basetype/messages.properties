--- conflicted
+++ resolved
@@ -116,14 +116,9 @@
 instanceof.unsafe='%s' instanceof '%s' cannot be statically verified.
 instanceof.pattern.unsafe=instanceof pattern binding '%s' to '%s' cannot be statically verified.
 
-<<<<<<< HEAD
-anno.on.irrelevant=Annotation %s is not applicable to %s; only applicable to %s
+# Third arg is optional explanation
+anno.on.irrelevant=Annotation %s is not applicable to %s%s
 redundant.anno=Annotation %s is redundant: it's the same as the default at this location
 
 type.inference.not.same=incorrect inferred types\ntype variable: %s\ninferred: %s\njava type: %s
-type.inference.crash=type inference crashed: %s
-=======
-# Third arg is optional explanation
-anno.on.irrelevant=Annotation %s is not applicable to %s%s
-redundant.anno=Annotation %s is redundant: it's the same as the default at this location
->>>>>>> 3d154fac
+type.inference.crash=type inference crashed: %s