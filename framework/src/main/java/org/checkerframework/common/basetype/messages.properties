--- conflicted
+++ resolved
@@ -111,10 +111,7 @@
 field.invariant.not.subtype.superclass=the qualifier for field %s is not a subtype of the qualifier in the superclass field invariant%nfound: %s%nsuperclass type: %s
 
 invalid.annotation.location.bytecode=found annotation in unexpected location in bytecode on element: %s %nUse -AignoreInvalidAnnotationLocations to suppress this warning
-<<<<<<< HEAD
+instanceof.unsafe='%s' instanceof '%s' cannot be statically verified.
 
 type.inference.not.same=incorrect inferred types\ntype variable: %s\ninferred: %s\njava type: %s
-type.inference.crash=type inference crashed: %s
-=======
-instanceof.unsafe='%s' instanceof '%s' cannot be statically verified.
->>>>>>> e3ee2b6a
+type.inference.crash=type inference crashed: %s