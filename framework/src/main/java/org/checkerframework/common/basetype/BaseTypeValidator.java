--- conflicted
+++ resolved
@@ -620,24 +620,17 @@
           AnnotatedTypeMirror superBound = wildcard.getSuperBound();
           TypeMirror superBoundTM = superBound.getUnderlyingType();
           AnnotatedTypeMirror extendsBound = wildcard.getExtendsBound();
-<<<<<<< HEAD
           TypeMirror extendsBoundTM = extendsBound.getUnderlyingType();
-          if (!(atypeFactory
-                  .getQualifierHierarchy()
-                  .isSubtype(
-                      superBound.getEffectiveAnnotations(), superBoundTM,
-                      extendsBound.getAnnotations(), extendsBoundTM)
-              && atypeFactory
-                  .getQualifierHierarchy()
-                  .isSubtype(
-                      extendsBound.getAnnotations(), extendsBoundTM,
-                      superBound.getEffectiveAnnotations(), superBoundTM))) {
-=======
           if (!(qualHierarchy.isSubtype(
-                  superBound.getEffectiveAnnotations(), extendsBound.getAnnotations())
+                  superBound.getEffectiveAnnotations(),
+                  superBoundTM,
+                  extendsBound.getAnnotations(),
+                  extendsBoundTM)
               && qualHierarchy.isSubtype(
-                  extendsBound.getAnnotations(), superBound.getEffectiveAnnotations()))) {
->>>>>>> d8bda895
+                  extendsBound.getAnnotations(),
+                  extendsBoundTM,
+                  superBound.getEffectiveAnnotations(),
+                  superBoundTM))) {
             checker.reportError(
                 tree.getTypeArguments().get(i), "super.wildcard", extendsBound, superBound);
           }
@@ -693,15 +686,11 @@
         AnnotatedTypes.findEffectiveAnnotations(qualHierarchy, lowerBound);
 
     if (upperBoundAnnos.size() == lowerBoundAnnos.size()) {
-<<<<<<< HEAD
-      return qualifierHierarchy.isSubtype(
+      return qualHierarchy.isSubtype(
           lowerBoundAnnos,
           lowerBound.getUnderlyingType(),
           upperBoundAnnos,
           upperBound.getUnderlyingType());
-=======
-      return qualHierarchy.isSubtype(lowerBoundAnnos, upperBoundAnnos);
->>>>>>> d8bda895
     } else {
       // When upperBoundAnnos.size() != lowerBoundAnnos.size() one of the two bound types will
       // be reported as invalid.  Therefore, we do not do any other comparisons nor do we report
