--- conflicted
+++ resolved
@@ -617,24 +617,12 @@
           // For example, Set<@1 ? super @2 Object> will collapse into Set<@2 Object>.
           // So, issue a warning if the annotations on the extends bound are not the
           // same as the annotations on the super bound.
-<<<<<<< HEAD
-          if (!(qualHierarchy.isSubtype(
-                  wildcard.getSuperBound().getEffectiveAnnotations(),
-                  wildcard.getExtendsBound().getAnnotations())
-              && qualHierarchy.isSubtype(
-                  wildcard.getExtendsBound().getAnnotations(),
-                  wildcard.getSuperBound().getEffectiveAnnotations()))) {
-=======
           AnnotatedTypeMirror superBound = wildcard.getSuperBound();
           AnnotatedTypeMirror extendsBound = wildcard.getExtendsBound();
-          if (!(atypeFactory
-                  .getQualifierHierarchy()
-                  .isSubtype(superBound.getEffectiveAnnotations(), extendsBound.getAnnotations())
-              && atypeFactory
-                  .getQualifierHierarchy()
-                  .isSubtype(
-                      extendsBound.getAnnotations(), superBound.getEffectiveAnnotations()))) {
->>>>>>> a0d6e5e7
+          if (!(qualHierarchy.isSubtype(
+                  superBound.getEffectiveAnnotations(), extendsBound.getAnnotations())
+              && qualHierarchy.isSubtype(
+                  extendsBound.getAnnotations(), superBound.getEffectiveAnnotations()))) {
             checker.reportError(
                 tree.getTypeArguments().get(i), "super.wildcard", extendsBound, superBound);
           }
