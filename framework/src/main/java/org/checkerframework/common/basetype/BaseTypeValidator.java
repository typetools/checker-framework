--- conflicted
+++ resolved
@@ -35,13 +35,9 @@
 public class BaseTypeValidator extends AnnotatedTypeScanner<Void, Tree> implements TypeValidator {
     /** Is the type valid? */
     protected boolean isValid = true;
-<<<<<<< HEAD
-    /** Should the primary annotation on the the top level type be checked? */
-    protected boolean checkTopLevelDeclaredType = true;
-=======
+
     /** Should the primary annotation on the top level type be checked? */
     protected boolean checkTopLevelDeclaredType = false;
->>>>>>> 9ff0700e
 
     protected final BaseTypeChecker checker;
     protected final BaseTypeVisitor<?> visitor;
