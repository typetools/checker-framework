--- conflicted
+++ resolved
@@ -105,11 +105,7 @@
 
     /**
      * Performs some well-formedness checks on the given {@link AnnotatedTypeMirror}. Returns a list
-<<<<<<< HEAD
-     * of failures. If successful, returns en empty list. The method will never return failures for
-=======
      * of failures. If successful, returns an empty list. The method will never return failures for
->>>>>>> c50f036f
      * a valid type, but might not catch all invalid types.
      *
      * <p>Currently, the following is checked:
@@ -147,14 +143,6 @@
 
     /**
      * Checks every property listed in {@link #isValidType}, but only for the top level type. If
-<<<<<<< HEAD
-     * successful, returns null. If not successful, returns diagnostics.
-     *
-     * @param qualifierHierarchy the qualifier hierarchy
-     * @param type the type to be checked
-     * @return the diagnostics indicating failure, or null if successful
-     */
-=======
      * successful, returns an empty list. If not successful, returns diagnostics.
      *
      * @param qualifierHierarchy the qualifier hierarchy
@@ -164,7 +152,6 @@
     // This method returns a singleton or empyty list.  Its return type is List rather than
     // DiagMessage (with null indicting success) because its caller,  isValidType(), expects a
     // list.
->>>>>>> c50f036f
     protected List<DiagMessage> isTopLevelValidType(
             QualifierHierarchy qualifierHierarchy, AnnotatedTypeMirror type) {
         // multiple annotations from the same hierarchy
