package org.checkerframework.common.basetype;

import com.sun.source.tree.AnnotatedTypeTree;
import com.sun.source.tree.ClassTree;
import com.sun.source.tree.ExpressionTree;
import com.sun.source.tree.IdentifierTree;
import com.sun.source.tree.MethodTree;
import com.sun.source.tree.NewClassTree;
import com.sun.source.tree.ParameterizedTypeTree;
import com.sun.source.tree.Tree;
import com.sun.source.tree.TypeParameterTree;
import com.sun.source.tree.VariableTree;
import java.util.Collections;
import java.util.List;
import java.util.Map;
import javax.lang.model.element.AnnotationMirror;
import javax.lang.model.element.TypeElement;
import javax.lang.model.type.TypeKind;
import javax.lang.model.type.TypeMirror;
import javax.lang.model.type.TypeVariable;
import org.checkerframework.checker.compilermsgs.qual.CompilerMessageKey;
import org.checkerframework.checker.nullness.qual.Nullable;
import org.checkerframework.framework.source.DiagMessage;
import org.checkerframework.framework.type.AnnotatedTypeFactory;
import org.checkerframework.framework.type.AnnotatedTypeMirror;
import org.checkerframework.framework.type.AnnotatedTypeMirror.AnnotatedArrayType;
import org.checkerframework.framework.type.AnnotatedTypeMirror.AnnotatedDeclaredType;
import org.checkerframework.framework.type.AnnotatedTypeMirror.AnnotatedIntersectionType;
import org.checkerframework.framework.type.AnnotatedTypeMirror.AnnotatedPrimitiveType;
import org.checkerframework.framework.type.AnnotatedTypeMirror.AnnotatedTypeVariable;
import org.checkerframework.framework.type.AnnotatedTypeMirror.AnnotatedWildcardType;
import org.checkerframework.framework.type.AnnotatedTypeParameterBounds;
import org.checkerframework.framework.type.QualifierHierarchy;
import org.checkerframework.framework.type.visitor.AnnotatedTypeScanner;
import org.checkerframework.framework.type.visitor.SimpleAnnotatedTypeScanner;
import org.checkerframework.framework.util.AnnotatedTypes;
import org.checkerframework.javacutil.AnnotationMirrorSet;
import org.checkerframework.javacutil.AnnotationUtils;
import org.checkerframework.javacutil.BugInCF;
import org.checkerframework.javacutil.TreeUtils;
import org.checkerframework.javacutil.TypeAnnotationUtils;
import org.checkerframework.javacutil.TypesUtils;
import org.plumelib.util.ArrayMap;
import org.plumelib.util.IPair;

/**
 * A visitor to validate the types in a tree.
 *
 * <p>Note: A TypeValidator (this class and its subclasses) cannot tell whether an annotation was
 * written by a programmer or defaulted/inferred/computed by the Checker Framework, because the
 * AnnotatedTypeMirror does not make distinctions about which annotations in an AnnotatedTypeMirror
 * were explicitly written and which were added by a checker. To issue a warning/error only when a
 * programmer writes an annotation, override {@link BaseTypeVisitor#visitAnnotatedType} and {@link
 * BaseTypeVisitor#visitVariable}.
 */
public class BaseTypeValidator extends AnnotatedTypeScanner<Void, Tree> implements TypeValidator {
  /** Is the type valid? This is side-effected by the visitor, and read at the end of visiting. */
  protected boolean isValid = true;

  /** Should the primary annotation on the top level type be checked? */
  protected boolean checkTopLevelDeclaredOrPrimitiveType = true;

  /** BaseTypeChecker. */
  protected final BaseTypeChecker checker;

  /** BaseTypeVisitor. */
  protected final BaseTypeVisitor<?> visitor;

  /** AnnotatedTypeFactory. */
  protected final AnnotatedTypeFactory atypeFactory;

  /** The qualifer hierarchy. */
  protected final QualifierHierarchy qualHierarchy;

  // TODO: clean up coupling between components
  public BaseTypeValidator(
      BaseTypeChecker checker, BaseTypeVisitor<?> visitor, AnnotatedTypeFactory atypeFactory) {
    this.checker = checker;
    this.visitor = visitor;
    this.atypeFactory = atypeFactory;
    this.qualHierarchy = atypeFactory.getQualifierHierarchy();
  }

  /**
   * Validate the type against the given tree. This method both issues error messages and also
   * returns a boolean value.
   *
   * <p>This is the entry point to the type validator. Neither this method nor visit should be
   * called directly by a visitor, only use {@link BaseTypeVisitor#validateTypeOf(Tree)}.
   *
   * <p>This method is only called on top-level types, but it validates the entire type including
   * components of a compound type. Subclasses should override this only if there is special-case
   * behavior that should be performed only on top-level types.
   *
   * @param type the type to validate
   * @param tree the tree from which the type originated. If the tree is a method tree, {@code type}
   *     is its return type. If the tree is a variable tree, {@code type} is the variable's type.
   * @return true if the type is valid
   */
  @Override
  public boolean isValid(AnnotatedTypeMirror type, Tree tree) {
    List<DiagMessage> diagMessages = isValidStructurally(qualHierarchy, type);
    if (!diagMessages.isEmpty()) {
      for (DiagMessage d : diagMessages) {
        checker.report(tree, d);
      }
      return false;
    }
    this.isValid = true;
    this.checkTopLevelDeclaredOrPrimitiveType =
        shouldCheckTopLevelDeclaredOrPrimitiveType(type, tree);
    visit(type, tree);
    return this.isValid;
  }

  /**
   * Should the top-level declared or primitive type be checked?
   *
   * <p>If {@code type} is not a declared or primitive type, then this method returns true.
   *
   * <p>Top-level type is not checked if tree is a local variable or an expression tree.
   *
   * @param type the AnnotatedTypeMirror being validated
   * @param tree a Tree whose type is {@code type}
   * @return whether or not the top-level type should be checked, if {@code type} is a declared or
   *     primitive type.
   */
  protected boolean shouldCheckTopLevelDeclaredOrPrimitiveType(
      AnnotatedTypeMirror type, Tree tree) {
    if (type.getKind() != TypeKind.DECLARED && !type.getKind().isPrimitive()) {
      return true;
    }
    return !TreeUtils.isLocalVariable(tree)
        && (!TreeUtils.isExpressionTree(tree) || TreeUtils.isTypeTree(tree));
  }

  /**
   * Performs some well-formedness checks on the given {@link AnnotatedTypeMirror}. Returns a list
   * of failures. If successful, returns an empty list. The method will never return failures for a
   * valid type, but might not catch all invalid types.
   *
   * <p>This method ensures that the type is structurally or lexically well-formed, but it does not
   * check whether the annotations are semantically sensible. Subclasses should generally override
   * visit methods such as {@link #visitDeclared} rather than this method.
   *
   * <p>Currently, this implementation checks the following (subclasses can extend this behavior):
   *
   * <ol>
   *   <li>There should not be multiple annotations from the same qualifier hierarchy.
   *   <li>There should not be more annotations than the width of the QualifierHierarchy.
   *   <li>If the type is not a type variable, then the number of annotations should be the same as
   *       the width of the QualifierHierarchy.
   *   <li>These properties should also hold recursively for component types of arrays and for
   *       bounds of type variables and wildcards.
   * </ol>
   *
   * This does not test whether the Java type is relevant, because by the time this method is
   * called, the type includes some non-programmer-written annotations.
   *
   * @param qualHierarchy the QualifierHierarchy
   * @param type the type to test
   * @return list of reasons the type is invalid, or empty list if the type is valid
   */
  protected List<DiagMessage> isValidStructurally(
      QualifierHierarchy qualHierarchy, AnnotatedTypeMirror type) {
    SimpleAnnotatedTypeScanner<List<DiagMessage>, QualifierHierarchy> scanner =
        new SimpleAnnotatedTypeScanner<>(
            (atm, q) -> isTopLevelValidType(q, atm),
            DiagMessage::mergeLists,
            Collections.emptyList());
    return scanner.visit(type, qualHierarchy);
  }

  /**
   * Checks every property listed in {@link #isValidStructurally}, but only for the top level type.
   * If successful, returns an empty list. If not successful, returns diagnostics.
   *
   * @param qualHierarchy the QualifierHierarchy
   * @param type the type to be checked
   * @return the diagnostics indicating failure, or an empty list if successful
   */
  // This method returns a singleton or empyty list.  Its return type is List rather than
  // DiagMessage (with null indicting success) because its caller, isValidStructurally(), expects
  // a list.
  protected List<DiagMessage> isTopLevelValidType(
      QualifierHierarchy qualHierarchy, AnnotatedTypeMirror type) {
    // multiple annotations from the same hierarchy
    AnnotationMirrorSet annotations = type.getPrimaryAnnotations();
    AnnotationMirrorSet seenTops = new AnnotationMirrorSet();
    for (AnnotationMirror anno : annotations) {
      AnnotationMirror top = qualHierarchy.getTopAnnotation(anno);
      if (AnnotationUtils.containsSame(seenTops, top)) {
        return Collections.singletonList(DiagMessage.error("conflicting.annos", annotations, type));
      }
      seenTops.add(top);
    }

    boolean canHaveEmptyAnnotationSet = QualifierHierarchy.canHaveEmptyAnnotationSet(type);

    // wrong number of annotations
    if (!canHaveEmptyAnnotationSet && seenTops.size() < qualHierarchy.getWidth()) {
      return Collections.singletonList(DiagMessage.error("too.few.annotations", annotations, type));
    }

    // success
    return Collections.emptyList();
  }

  protected void reportValidityResult(
      @CompilerMessageKey String errorType, AnnotatedTypeMirror type, Tree p) {
    checker.reportError(p, errorType, type.getPrimaryAnnotations(), type.toString());
    isValid = false;
  }

  /**
   * Like {@link #reportValidityResult}, but the type is printed in the error message without
   * annotations. This method would print "annotation @NonNull is not permitted on type int",
   * whereas {@link #reportValidityResult} would print "annotation @NonNull is not permitted on
   * type @NonNull int". In addition, when the underlying type is a compound type such as
   * {@code @Bad List<String>}, the erased type will be used, i.e., "{@code List}" will print
   * instead of "{@code @Bad List<String>}".
   */
  protected void reportValidityResultOnUnannotatedType(
      @CompilerMessageKey String errorType, AnnotatedTypeMirror type, Tree p) {
    TypeMirror underlying =
        TypeAnnotationUtils.unannotatedType(type.getErased().getUnderlyingType());
    checker.reportError(p, errorType, type.getPrimaryAnnotations(), underlying.toString());
    isValid = false;
  }

  /**
   * Most errors reported by this class are of the form type.invalid. This method reports when the
   * bounds of a wildcard or type variable don't make sense. Bounds make sense when the effective
   * annotations on the upper bound are supertypes of those on the lower bounds for all hierarchies.
   * To ensure that this subtlety is not lost on users, we report "bound" and print the bounds along
   * with the invalid type rather than a "type.invalid".
   *
   * @param type the type with invalid bounds
   * @param tree where to report the error
   */
  protected void reportInvalidBounds(AnnotatedTypeMirror type, Tree tree) {
    final String label;
    final AnnotatedTypeMirror upperBound;
    final AnnotatedTypeMirror lowerBound;

    switch (type.getKind()) {
      case TYPEVAR:
        label = "type parameter";
        upperBound = ((AnnotatedTypeVariable) type).getUpperBound();
        lowerBound = ((AnnotatedTypeVariable) type).getLowerBound();
        break;

      case WILDCARD:
        label = "wildcard";
        upperBound = ((AnnotatedWildcardType) type).getExtendsBound();
        lowerBound = ((AnnotatedWildcardType) type).getSuperBound();
        break;

      default:
        throw new BugInCF("Type is not bounded.%ntype=%s%ntree=%s", type, tree);
    }

    checker.reportError(
        tree,
        "bound",
        label,
        type.toString(),
        upperBound.toString(true),
        lowerBound.toString(true));
    isValid = false;
  }

  protected void reportInvalidType(AnnotatedTypeMirror type, Tree p) {
    reportValidityResult("type.invalid", type, p);
  }

  /**
   * Report an "annotations.on.use" error for the given type and tree.
   *
   * @param type the type with invalid annotations
   * @param p the tree where to report the error
   */
  protected void reportInvalidAnnotationsOnUse(AnnotatedTypeMirror type, Tree p) {
    reportValidityResultOnUnannotatedType("annotations.on.use", type, p);
  }

  @Override
  public Void visitDeclared(AnnotatedDeclaredType type, Tree tree) {
    if (visitedNodes.containsKey(type)) {
      return visitedNodes.get(type);
    }

    boolean skipChecks = checker.shouldSkipUses(type.getUnderlyingType().asElement());

    if (checkTopLevelDeclaredOrPrimitiveType && !skipChecks) {
      // Ensure that type use is a subtype of the element type
      // isValidUse determines the erasure of the types.

      AnnotationMirrorSet bounds = atypeFactory.getTypeDeclarationBounds(type.getUnderlyingType());

      AnnotatedDeclaredType elemType = type.deepCopy();
      elemType.clearPrimaryAnnotations();
      elemType.addAnnotations(bounds);

      if (!visitor.isValidUse(elemType, type, tree)) {
        reportInvalidAnnotationsOnUse(type, tree);
      }
    }
    // Set checkTopLevelDeclaredType to true, because the next time visitDeclared is called,
    // the type isn't the top level, so always do the check.
    checkTopLevelDeclaredOrPrimitiveType = true;

    if (TreeUtils.isClassTree(tree)) {
      visitedNodes.put(type, null);
      visitClassTypeParameters(type, (ClassTree) tree);
      return null;
    }

    /*
     * Try to reconstruct the ParameterizedTypeTree from the given tree.
     * TODO: there has to be a nicer way to do this...
     */
    IPair<ParameterizedTypeTree, AnnotatedDeclaredType> p =
        extractParameterizedTypeTree(tree, type);
    ParameterizedTypeTree typeArgTree = p.first;
    type = p.second;

    if (typeArgTree == null) {
      return super.visitDeclared(type, tree);
    } // else

    // We put this here because we don't want to put it in visitedNodes before calling
    // super (in the else branch) because that would cause the super implementation
    // to detect that we've already visited type and to immediately return.
    visitedNodes.put(type, null);

    // We have a ParameterizedTypeTree -> visit it.

    visitParameterizedType(type, typeArgTree);

    /*
     * Instead of calling super with the unchanged "tree", adapt the
     * second argument to be the corresponding type argument tree. This
     * ensures that the first and second parameter to this method always
     * correspond. visitDeclared is the only method that had this
     * problem.
     */
    List<? extends AnnotatedTypeMirror> tatypes = type.getTypeArguments();

    if (tatypes == null) {
      return null;
    }

    // May be zero for a "diamond" (inferred type args in constructor invocation).
    int numTypeArgs = typeArgTree.getTypeArguments().size();
    if (numTypeArgs != 0) {
      // TODO: this should be an equality, but in the past it failed with:
      //   daikon/Debug.java; message: size mismatch for type arguments:
      //   @NonNull Object and Class<?>
      // but I didn't manage to reduce it to a test case.
      assert tatypes.size() <= numTypeArgs || skipChecks
          : "size mismatch for type arguments: " + type + " and " + typeArgTree;

      for (int i = 0; i < tatypes.size(); ++i) {
        scan(tatypes.get(i), typeArgTree.getTypeArguments().get(i));
      }
    }

    // Don't call the super version, because it creates a mismatch
    // between the first and second parameters.
    // return super.visitDeclared(type, tree);

    return null;
  }

  /**
   * Visits the type parameters of a class tree.
   *
   * @param type type of {@code tree}
   * @param tree a class tree
   */
  protected void visitClassTypeParameters(AnnotatedDeclaredType type, ClassTree tree) {
    for (int i = 0, size = type.getTypeArguments().size(); i < size; i++) {
      AnnotatedTypeVariable typeParameter = (AnnotatedTypeVariable) type.getTypeArguments().get(i);
      TypeParameterTree typeParameterTree = tree.getTypeParameters().get(i);
      scan(typeParameter, typeParameterTree);
    }
  }

  /**
   * Visits type parameter bounds.
   *
   * @param typeParameter type of {@code typeParameterTree}
   * @param typeParameterTree a type parameter tree
   */
  protected void visitTypeParameterBounds(
      AnnotatedTypeVariable typeParameter, TypeParameterTree typeParameterTree) {
    List<? extends Tree> boundTrees = typeParameterTree.getBounds();
    if (boundTrees.size() == 1) {
      scan(typeParameter.getUpperBound(), boundTrees.get(0));
    } else if (boundTrees.size() == 0) {
      // The upper bound is implicitly Object
      scan(typeParameter.getUpperBound(), typeParameterTree);
    } else {
      AnnotatedIntersectionType intersectionType =
          (AnnotatedIntersectionType) typeParameter.getUpperBound();
      for (int j = 0; j < intersectionType.getBounds().size(); j++) {
        scan(intersectionType.getBounds().get(j), boundTrees.get(j));
      }
    }
  }

  /**
   * If {@code tree} has a {@link ParameterizedTypeTree}, then the tree and its type is returned.
   * Otherwise null and {@code type} are returned.
   *
   * @param tree tree to search
   * @param type type to return if no {@code ParameterizedTypeTree} is found
   * @return if {@code tree} has a {@code ParameterizedTypeTree}, then returns the tree and its
   *     type. Otherwise, returns null and {@code type}.
   */
  private IPair<@Nullable ParameterizedTypeTree, AnnotatedDeclaredType>
      extractParameterizedTypeTree(Tree tree, AnnotatedDeclaredType type) {
    ParameterizedTypeTree typeargtree = null;

    switch (tree.getKind()) {
      case VARIABLE:
        Tree lt = ((VariableTree) tree).getType();
        if (lt instanceof ParameterizedTypeTree) {
          typeargtree = (ParameterizedTypeTree) lt;
        } else {
          // System.out.println("Found a: " + lt);
        }
        break;
      case PARAMETERIZED_TYPE:
        typeargtree = (ParameterizedTypeTree) tree;
        break;
      case NEW_CLASS:
        NewClassTree nct = (NewClassTree) tree;
        ExpressionTree nctid = nct.getIdentifier();
        if (nctid.getKind() == Tree.Kind.PARAMETERIZED_TYPE) {
          typeargtree = (ParameterizedTypeTree) nctid;
          /*
           * This is quite tricky... for anonymous class instantiations,
           * the type at this point has no type arguments. By doing the
           * following, we get the type arguments again.
           */
          type = (AnnotatedDeclaredType) atypeFactory.getAnnotatedType(typeargtree);
        }
        break;
      case ANNOTATED_TYPE:
        AnnotatedTypeTree tr = (AnnotatedTypeTree) tree;
        ExpressionTree undtr = tr.getUnderlyingType();
        if (undtr instanceof ParameterizedTypeTree) {
          typeargtree = (ParameterizedTypeTree) undtr;
        } else if (undtr instanceof IdentifierTree) {
          // @Something D -> Nothing to do
        } else {
          // TODO: add more test cases to ensure that nested types are
          // handled correctly,
          // e.g. @Nullable() List<@Nullable Object>[][]
          IPair<ParameterizedTypeTree, AnnotatedDeclaredType> p =
              extractParameterizedTypeTree(undtr, type);
          typeargtree = p.first;
          type = p.second;
        }
        break;
      case IDENTIFIER:
      case ARRAY_TYPE:
      case NEW_ARRAY:
      case MEMBER_SELECT:
      case UNBOUNDED_WILDCARD:
      case EXTENDS_WILDCARD:
      case SUPER_WILDCARD:
      case TYPE_PARAMETER:
        // Nothing to do.
        break;
      case METHOD:
        // If a MethodTree is passed, it's just the return type that is validated.
        // See BaseTypeVisitor#validateTypeOf.
        MethodTree methodTree = (MethodTree) tree;
        if (methodTree.getReturnType() instanceof ParameterizedTypeTree) {
          typeargtree = (ParameterizedTypeTree) methodTree.getReturnType();
        }
        break;
      default:
        // The parameterized type is the result of some expression tree.
        // No need to do anything further.
        break;
    }

    return IPair.of(typeargtree, type);
  }

  @Override
  @SuppressWarnings("signature:argument") // PrimitiveType.toString(): @PrimitiveType
  public Void visitPrimitive(AnnotatedPrimitiveType type, Tree tree) {
    if (!checkTopLevelDeclaredOrPrimitiveType
        || checker.shouldSkipUses(type.getUnderlyingType().toString())) {
      return super.visitPrimitive(type, tree);
    }

    if (!visitor.isValidUse(type, tree)) {
      reportInvalidAnnotationsOnUse(type, tree);
    }

    return super.visitPrimitive(type, tree);
  }

  @Override
  public Void visitArray(AnnotatedArrayType type, Tree tree) {
    // TODO: is there already or add a helper method
    // to determine the non-array component type
    AnnotatedTypeMirror comp = type;
    do {
      comp = ((AnnotatedArrayType) comp).getComponentType();
    } while (comp.getKind() == TypeKind.ARRAY);

    if (comp.getKind() == TypeKind.DECLARED
        && checker.shouldSkipUses(((AnnotatedDeclaredType) comp).getUnderlyingType().asElement())) {
      return super.visitArray(type, tree);
    }

    if (!visitor.isValidUse(type, tree)) {
      reportInvalidAnnotationsOnUse(type, tree);
    }

    return super.visitArray(type, tree);
  }

  /**
   * Checks that the annotations on the type arguments supplied to a type or a method invocation are
   * within the bounds of the type variables as declared, and issues the "type.argument" error if
   * they are not.
   *
   * @param type the type to check
   * @param tree the type's tree
   */
  protected Void visitParameterizedType(AnnotatedDeclaredType type, ParameterizedTypeTree tree) {
    // System.out.printf("TypeValidator.visitParameterizedType: type: %s, tree: %s%n", type,
    // tree);

    if (TreeUtils.isDiamondTree(tree)) {
      return null;
    }

    TypeElement element = (TypeElement) type.getUnderlyingType().asElement();
    if (checker.shouldSkipUses(element)) {
      return null;
    }

    AnnotatedDeclaredType capturedType =
        (AnnotatedDeclaredType) atypeFactory.applyCaptureConversion(type);
    List<AnnotatedTypeParameterBounds> bounds =
        atypeFactory.typeVariablesFromUse(capturedType, element);

    visitor.checkTypeArguments(
        tree,
        bounds,
        capturedType.getTypeArguments(),
        tree.getTypeArguments(),
        element.getSimpleName(),
        element.getTypeParameters());

    @SuppressWarnings(
        "interning:not.interned") // applyCaptureConversion returns the passed type if type
    // does not have wildcards.
    boolean hasCapturedTypeVariables = capturedType != type;
    if (!hasCapturedTypeVariables) {
      return null;
    }

    // Check that the extends bound of the captured type variable is a subtype of the
    // extends bound of the wildcard.
    int numTypeArgs = capturedType.getTypeArguments().size();
    // First create a mapping from captured type variable to its wildcard.
    Map<TypeVariable, AnnotatedTypeMirror> typeVarToWildcard =
        ArrayMap.newArrayMapOrHashMap(numTypeArgs);
    for (int i = 0; i < numTypeArgs; i++) {
      AnnotatedTypeMirror captureTypeArg = capturedType.getTypeArguments().get(i);
      if (TypesUtils.isCapturedTypeVariable(captureTypeArg.getUnderlyingType())
          && type.getTypeArguments().get(i).getKind() == TypeKind.WILDCARD) {
        AnnotatedTypeVariable capturedTypeVar = (AnnotatedTypeVariable) captureTypeArg;
        AnnotatedWildcardType wildcard = (AnnotatedWildcardType) type.getTypeArguments().get(i);
        typeVarToWildcard.put(capturedTypeVar.getUnderlyingType(), wildcard);
      }
    }

    for (int i = 0; i < numTypeArgs; i++) {
      AnnotatedTypeMirror captureTypeArg = capturedType.getTypeArguments().get(i);
      if (type.getTypeArguments().get(i).getKind() == TypeKind.WILDCARD) {
        AnnotatedWildcardType wildcard = (AnnotatedWildcardType) type.getTypeArguments().get(i);
        if (TypesUtils.isCapturedTypeVariable(captureTypeArg.getUnderlyingType())) {
          AnnotatedTypeVariable capturedTypeVar = (AnnotatedTypeVariable) captureTypeArg;
          // Substitute the captured type variables with their wildcards. Without
          // this, the isSubtype check crashes because wildcards aren't comparable
          // with type variables.
          AnnotatedTypeMirror captureTypeVarUB =
              atypeFactory
                  .getTypeVarSubstitutor()
                  .substituteWithoutCopyingTypeArguments(
                      typeVarToWildcard, capturedTypeVar.getUpperBound());
          if (!atypeFactory
              .getTypeHierarchy()
              .isSubtype(captureTypeVarUB, wildcard.getExtendsBound())) {
            checker.reportError(
                tree.getTypeArguments().get(i),
                "type.argument",
                element.getTypeParameters().get(i),
                element.getSimpleName(),
                wildcard.getExtendsBound(),
                capturedTypeVar.getUpperBound());
          }
        } else if (AnnotatedTypes.hasExplicitSuperBound(wildcard)) {
          // If the super bound of the wildcard is the same as the upper bound of the
          // type parameter, then javac uses the bound rather than creating a fresh
          // type variable.
          // (See https://bugs.openjdk.org/browse/JDK-8054309.)
          // In this case, the Checker Framework uses the annotations on the super
          // bound of the wildcard and ignores the annotations on the extends bound.
          // For example, Set<@1 ? super @2 Object> will collapse into Set<@2 Object>.
          // So, issue a warning if the annotations on the extends bound are not the
          // same as the annotations on the super bound.
<<<<<<< HEAD

          if (!(qualHierarchy.isSubtypeShallowEffective(
                  wildcard.getSuperBound(), wildcard.getExtendsBound())
              && qualHierarchy.isSubtypeShallowEffective(
                  wildcard.getExtendsBound(), wildcard.getSuperBound()))) {
=======
          AnnotatedTypeMirror superBound = wildcard.getSuperBound();
          AnnotatedTypeMirror extendsBound = wildcard.getExtendsBound();
          if (!(qualHierarchy.isSubtype(
                  superBound.getEffectiveAnnotations(), extendsBound.getPrimaryAnnotations())
              && qualHierarchy.isSubtype(
                  extendsBound.getPrimaryAnnotations(), superBound.getEffectiveAnnotations()))) {
>>>>>>> 0fc4f1e0
            checker.reportError(
                tree.getTypeArguments().get(i),
                "super.wildcard",
                wildcard.getExtendsBound(),
                wildcard.getSuperBound());
          }
        }
      }
    }

    return null;
  }

  @Override
  public Void visitTypeVariable(AnnotatedTypeVariable type, Tree tree) {
    if (visitedNodes.containsKey(type)) {
      return visitedNodes.get(type);
    }

    if (type.isDeclaration() && !areBoundsValid(type.getUpperBound(), type.getLowerBound())) {
      reportInvalidBounds(type, tree);
    }
    AnnotatedTypeVariable useOfTypeVar = type.asUse();
    if (tree instanceof TypeParameterTree) {
      TypeParameterTree typeParameterTree = (TypeParameterTree) tree;
      visitedNodes.put(useOfTypeVar, defaultResult);
      visitTypeParameterBounds(useOfTypeVar, typeParameterTree);
      visitedNodes.put(useOfTypeVar, defaultResult);
      return null;
    }
    return super.visitTypeVariable(useOfTypeVar, tree);
  }

  @Override
  public Void visitWildcard(AnnotatedWildcardType type, Tree tree) {
    if (visitedNodes.containsKey(type)) {
      return visitedNodes.get(type);
    }

    if (!areBoundsValid(type.getExtendsBound(), type.getSuperBound())) {
      reportInvalidBounds(type, tree);
    }

    return super.visitWildcard(type, tree);
  }

  /**
   * Returns true if the effective annotations on the upperBound are above (or equal to) those on
   * the lowerBound.
   *
   * @param upperBound the upper bound to check
   * @param lowerBound the lower bound to check
   * @return true if the effective annotations on the upperBound are above (or equal to) those on
   *     the lowerBound
   */
  public boolean areBoundsValid(AnnotatedTypeMirror upperBound, AnnotatedTypeMirror lowerBound) {
    AnnotationMirrorSet upperBoundAnnos =
        AnnotatedTypes.findEffectiveAnnotations(qualHierarchy, upperBound);
    AnnotationMirrorSet lowerBoundAnnos =
        AnnotatedTypes.findEffectiveAnnotations(qualHierarchy, lowerBound);

    if (upperBoundAnnos.size() == lowerBoundAnnos.size()) {
      return qualHierarchy.isSubtypeShallowEffective(upperBound, lowerBound);
    } else {
      // When upperBoundAnnos.size() != lowerBoundAnnos.size() one of the two bound types will
      // be reported as invalid.  Therefore, we do not do any other comparisons nor do we report
      // a bound.
      return true;
    }
  }
}<|MERGE_RESOLUTION|>--- conflicted
+++ resolved
@@ -621,20 +621,11 @@
           // For example, Set<@1 ? super @2 Object> will collapse into Set<@2 Object>.
           // So, issue a warning if the annotations on the extends bound are not the
           // same as the annotations on the super bound.
-<<<<<<< HEAD
 
           if (!(qualHierarchy.isSubtypeShallowEffective(
                   wildcard.getSuperBound(), wildcard.getExtendsBound())
               && qualHierarchy.isSubtypeShallowEffective(
                   wildcard.getExtendsBound(), wildcard.getSuperBound()))) {
-=======
-          AnnotatedTypeMirror superBound = wildcard.getSuperBound();
-          AnnotatedTypeMirror extendsBound = wildcard.getExtendsBound();
-          if (!(qualHierarchy.isSubtype(
-                  superBound.getEffectiveAnnotations(), extendsBound.getPrimaryAnnotations())
-              && qualHierarchy.isSubtype(
-                  extendsBound.getPrimaryAnnotations(), superBound.getEffectiveAnnotations()))) {
->>>>>>> 0fc4f1e0
             checker.reportError(
                 tree.getTypeArguments().get(i),
                 "super.wildcard",
