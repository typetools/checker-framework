package org.checkerframework.common.basetype;

import com.sun.source.tree.CompilationUnitTree;
import com.sun.source.tree.Tree;
import com.sun.source.util.TreePath;
import com.sun.tools.javac.processing.JavacProcessingEnvironment;
import com.sun.tools.javac.util.Context;
import com.sun.tools.javac.util.Log;
import java.lang.reflect.Constructor;
import java.lang.reflect.InvocationTargetException;
import java.util.ArrayList;
import java.util.Arrays;
import java.util.Collection;
import java.util.Collections;
import java.util.HashMap;
import java.util.HashSet;
import java.util.LinkedHashMap;
import java.util.LinkedHashSet;
import java.util.List;
import java.util.Map;
import java.util.Objects;
import java.util.Set;
import java.util.TreeSet;
import javax.lang.model.element.AnnotationMirror;
import javax.lang.model.element.Element;
import javax.lang.model.element.TypeElement;
import javax.tools.Diagnostic;
import org.checkerframework.checker.nullness.qual.MonotonicNonNull;
import org.checkerframework.checker.nullness.qual.Nullable;
import org.checkerframework.checker.signature.qual.ClassGetName;
import org.checkerframework.common.reflection.MethodValChecker;
import org.checkerframework.dataflow.cfg.CFGVisualizer;
import org.checkerframework.framework.qual.SubtypeOf;
import org.checkerframework.framework.source.SourceChecker;
import org.checkerframework.framework.type.AnnotatedTypeFactory;
import org.checkerframework.framework.type.GenericAnnotatedTypeFactory;
import org.checkerframework.framework.type.QualifierHierarchy;
import org.checkerframework.framework.type.TypeHierarchy;
import org.checkerframework.framework.util.TreePathCacher;
import org.checkerframework.javacutil.AbstractTypeProcessor;
import org.checkerframework.javacutil.AnnotationProvider;
import org.checkerframework.javacutil.BugInCF;
import org.checkerframework.javacutil.InternalUtils;
import org.checkerframework.javacutil.UserError;

/**
 * An abstract {@link SourceChecker} that provides a simple {@link
 * org.checkerframework.framework.source.SourceVisitor} implementation that type-checks assignments,
 * pseudo-assignments such as parameter passing and method invocation, and method overriding.
 *
 * <p>Most type-checker annotation processor should extend this class, instead of {@link
 * SourceChecker}. Checkers that require annotated types but not subtype checking (e.g. for testing
 * purposes) should extend {@link SourceChecker}. Non-type checkers (e.g. checkers to enforce coding
 * styles) can extend {@link SourceChecker} or {@link AbstractTypeProcessor}; the Checker Framework
 * is not designed for such checkers.
 *
 * <p>It is a convention that, for a type system Foo, the checker, the visitor, and the annotated
 * type factory are named as <i>FooChecker</i>, <i>FooVisitor</i>, and
 * <i>FooAnnotatedTypeFactory</i>. Some factory methods use this convention to construct the
 * appropriate classes reflectively.
 *
 * <p>{@code BaseTypeChecker} encapsulates a group for factories for various representations/classes
 * related the type system, mainly:
 *
 * <ul>
 *   <li>{@link QualifierHierarchy}: to represent the supported qualifiers in addition to their
 *       hierarchy, mainly, subtyping rules
 *   <li>{@link TypeHierarchy}: to check subtyping rules between <b>annotated types</b> rather than
 *       qualifiers
 *   <li>{@link AnnotatedTypeFactory}: to construct qualified types enriched with default qualifiers
 *       according to the type system rules
 *   <li>{@link BaseTypeVisitor}: to visit the compiled Java files and check for violations of the
 *       type system rules
 * </ul>
 *
 * <p>Subclasses must specify the set of type qualifiers they support. See {@link
 * AnnotatedTypeFactory#createSupportedTypeQualifiers()}.
 *
 * <p>If the specified type qualifiers are meta-annotated with {@link SubtypeOf}, this
 * implementation will automatically construct the type qualifier hierarchy. Otherwise, or if this
 * behavior must be overridden, the subclass may override the {@link
 * BaseAnnotatedTypeFactory#createQualifierHierarchy()} method.
 *
 * @checker_framework.manual #creating-compiler-interface The checker class
 */
public abstract class BaseTypeChecker extends SourceChecker implements BaseTypeContext {

    @Override
    public void initChecker() {
        // initialize all checkers and share options as necessary
        for (BaseTypeChecker checker : getSubcheckers()) {
            checker.initChecker();
            // We need to add all options that are activated for the set of subcheckers to
            // the individual checkers.
            checker.addOptions(super.getOptions());
            // Each checker should "support" all possible lint options - otherwise
            // subchecker A would complain about a lint option for subchecker B.
            checker.setSupportedLintOptions(this.getSupportedLintOptions());
        }

        if (!getSubcheckers().isEmpty()) {
            messageStore = new TreeSet<>(this::compareCheckerMessages);
        }

        super.initChecker();
    }

    /**
     * The full list of subcheckers that need to be run prior to this one, in the order they need to
     * be run in. This list will only be non-empty for the one checker that runs all other
     * subcheckers. Do not read this field directly. Instead, retrieve it via {@link
     * #getSubcheckers}.
     *
     * <p>If the list still null when {@link #getSubcheckers} is called, then getSubcheckers() will
     * call {@link #instantiateSubcheckers}. However, if the current object was itself instantiated
     * by a prior call to instantiateSubcheckers, this field will have been initialized to an empty
     * list before getSubcheckers() is called, thereby ensuring that this list is non-empty only for
     * one checker.
     */
    private @MonotonicNonNull List<BaseTypeChecker> subcheckers = null;

    /**
     * The list of subcheckers that are direct dependencies of this checker. This list will be
     * non-empty for any checker that has at least one subchecker.
     *
     * <p>Does not need to be initialized to null or an empty list because it is always initialized
     * via calls to instantiateSubcheckers.
     */
    // Set to non-null when subcheckers is.
    private @MonotonicNonNull List<BaseTypeChecker> immediateSubcheckers = null;

    /** Supported options for this checker. */
    private @MonotonicNonNull Set<String> supportedOptions = null;

    /**
     * TreePathCacher to share between instances. Initialized either in getTreePathCacher (which is
     * also called from instantiateSubcheckers).
     */
    private TreePathCacher treePathCacher = null;

    @Override
    protected void setRoot(CompilationUnitTree newRoot) {
        super.setRoot(newRoot);
        if (parentChecker == null) {
            // Only clear the path cache if this is the main checker.
            treePathCacher.clear();
        }
    }

    /**
     * Returns the set of subchecker classes on which this checker depends. Returns an empty set if
     * this checker does not depend on any others.
     *
     * <p>Subclasses should override this method to specify subcheckers. If they do so, they should
     * call the super implementation of this method and add dependencies to the returned set so that
     * checkers required for reflection resolution are included if reflection resolution is
     * requested.
     *
     * <p>Each subchecker of this checker may also depend on other checkers. If this checker and one
     * of its subcheckers both depend on a third checker, that checker will only be instantiated
     * once.
     *
     * <p>Though each checker is run on a whole compilation unit before the next checker is run,
     * error and warning messages are collected and sorted based on the location in the source file
     * before being printed. (See {@link #printOrStoreMessage(Diagnostic.Kind, String, Tree,
     * CompilationUnitTree)}.)
     *
     * <p>WARNING: Circular dependencies are not supported nor do checkers verify that their
     * dependencies are not circular. Make sure no circular dependencies are created when overriding
     * this method. (In other words, if checker A depends on checker B, checker B cannot depend on
     * checker A.)
     *
     * <p>This method is protected so it can be overridden, but it should only be called internally
     * by the BaseTypeChecker.
     *
     * <p>The BaseTypeChecker will not modify the list returned by this method.
     */
    protected LinkedHashSet<Class<? extends BaseTypeChecker>> getImmediateSubcheckerClasses() {
        if (shouldResolveReflection()) {
            return new LinkedHashSet<>(Collections.singleton(MethodValChecker.class));
        }
        return new LinkedHashSet<>();
    }

    /** Returns whether or not reflection should be resolved. */
    public boolean shouldResolveReflection() {
        // Because this method is indirectly called by getSubcheckers and
        // this.getOptions or this.hasOption
        // also call getSubcheckers, super.getOptions is called here.
        return super.getOptions().containsKey("resolveReflection");
    }

    /**
     * Returns the appropriate visitor that type-checks the compilation unit according to the type
     * system rules.
     *
     * <p>This implementation uses the checker naming convention to create the appropriate visitor.
     * If no visitor is found, it returns an instance of {@link BaseTypeVisitor}. It reflectively
     * invokes the constructor that accepts this checker and the compilation unit tree (in that
     * order) as arguments.
     *
     * <p>Subclasses have to override this method to create the appropriate visitor if they do not
     * follow the checker naming convention.
     *
     * @return the type-checking visitor
     */
    @Override
    protected BaseTypeVisitor<?> createSourceVisitor() {
        // Try to reflectively load the visitor.
        Class<?> checkerClass = this.getClass();

        while (checkerClass != BaseTypeChecker.class) {
            BaseTypeVisitor<?> result =
                    invokeConstructorFor(
                            BaseTypeChecker.getRelatedClassName(checkerClass, "Visitor"),
                            new Class<?>[] {BaseTypeChecker.class},
                            new Object[] {this});
            if (result != null) {
                return result;
            }
            checkerClass = checkerClass.getSuperclass();
        }

        // If a visitor couldn't be loaded reflectively, return the default.
        return new BaseTypeVisitor<BaseAnnotatedTypeFactory>(this);
    }

    /**
     * Returns the name of a class related to a given one, by replacing "Checker" or "Subchecker" by
     * {@code replacement}.
     *
     * @param checkerClass the checker class
     * @param replacement the string to replace "Checker" or "Subchecker" by
     * @return the name of the related class
     */
    @SuppressWarnings("signature") // string manipulation of @ClassGetName string
    public static @ClassGetName String getRelatedClassName(
            Class<?> checkerClass, String replacement) {
        return checkerClass
                .getName()
                .replace("Checker", replacement)
                .replace("Subchecker", replacement);
    }

    // **********************************************************************
    // Misc. methods
    // **********************************************************************

    /** Specify supported lint options for all type-checkers. */
    @Override
    public Set<String> getSupportedLintOptions() {
        Set<String> lintSet = new HashSet<>(super.getSupportedLintOptions());
        lintSet.add("cast");
        lintSet.add("cast:redundant");
        lintSet.add("cast:unsafe");

        for (BaseTypeChecker checker : getSubcheckers()) {
            lintSet.addAll(checker.getSupportedLintOptions());
        }

        return Collections.unmodifiableSet(lintSet);
    }

    /**
     * Invokes the constructor belonging to the class named by {@code name} having the given
     * parameter types on the given arguments. Returns {@code null} if the class cannot be found.
     * Otherwise, throws an exception if there is trouble with the constructor invocation.
     *
     * @param <T> the type to which the constructor belongs
     * @param name the name of the class to which the constructor belongs
     * @param paramTypes the types of the constructor's parameters
     * @param args the arguments on which to invoke the constructor
     * @return the result of the constructor invocation on {@code args}, or null if the class does
     *     not exist
     */
    @SuppressWarnings({"unchecked", "TypeParameterUnusedInFormals"}) // Intentional abuse
    public static <T> T invokeConstructorFor(
            @ClassGetName String name, Class<?>[] paramTypes, Object[] args) {

        // Load the class.
        Class<T> cls = null;
        try {
            cls = (Class<T>) Class.forName(name);
        } catch (Exception e) {
            // no class is found, simply return null
            return null;
        }

        assert cls != null : "reflectively loading " + name + " failed";

        // Invoke the constructor.
        try {
            Constructor<T> ctor = cls.getConstructor(paramTypes);
            return ctor.newInstance(args);
        } catch (Throwable t) {
            if (t instanceof InvocationTargetException) {
                Throwable err = t.getCause();
                if (err instanceof UserError) {
                    UserError ue = (UserError) err;
                    // Don't add another stack frame, just show the message.
                    throw ue;
                }
                throw new BugInCF(
                        String.format(
                                "InvocationTargetException when invoking constructor for class %s on args %s; Underlying cause: %s",
                                name, Arrays.toString(args), err),
                        t);
            } else {
                throw new BugInCF(
                        "Unexpected "
                                + t.getClass().getSimpleName()
                                + " for "
                                + "class "
                                + name
                                + " when invoking the constructor; parameter types: "
                                + Arrays.toString(paramTypes),
                        // + " and args: " + Arrays.toString(args),
                        t);
            }
        }
    }

    @Override
    public BaseTypeContext getContext() {
        return this;
    }

    @Override
    public BaseTypeChecker getChecker() {
        return this;
    }

    @Override
    public BaseTypeVisitor<?> getVisitor() {
        return (BaseTypeVisitor<?>) super.getVisitor();
    }

    @Override
    public GenericAnnotatedTypeFactory<?, ?, ?, ?> getTypeFactory() {
        BaseTypeVisitor<?> visitor = getVisitor();
        // Avoid NPE if this method is called during initialization.
        if (visitor == null) {
            return null;
        }
        return visitor.getTypeFactory();
    }

    @Override
    public AnnotationProvider getAnnotationProvider() {
        return getTypeFactory();
    }

    /**
     * Returns the requested subchecker. A checker of a given class can only be run once, so this
     * returns the only such checker, or null if none was found. The caller must know the exact
     * checker class to request.
     *
     * @param checkerClass the class of the subchecker
     * @return the requested subchecker or null if not found
     */
    @SuppressWarnings("unchecked")
    public <T extends BaseTypeChecker> T getSubchecker(Class<T> checkerClass) {
        for (BaseTypeChecker checker : immediateSubcheckers) {
            if (checker.getClass() == checkerClass) {
                return (T) checker;
            }
        }

        return null;
    }

    /**
     * Returns the type factory used by a subchecker. Returns null if no matching subchecker was
     * found or if the type factory is null. The caller must know the exact checker class to
     * request.
     *
     * @param checkerClass the class of the subchecker
     * @return the type factory of the requested subchecker or null if not found
     */
    @SuppressWarnings({"unchecked", "TypeParameterUnusedInFormals"}) // Intentional abuse
    public <T extends GenericAnnotatedTypeFactory<?, ?, ?, ?>, U extends BaseTypeChecker>
            T getTypeFactoryOfSubchecker(Class<U> checkerClass) {
        BaseTypeChecker checker = getSubchecker(checkerClass);
        if (checker != null) {
            return (T) checker.getTypeFactory();
        }

        return null;
    }

    /*
     * Performs a depth first search for all checkers this checker depends on.
     * The depth first search ensures that the collection has the correct order the checkers need to be run in.
     *
     * Modifies the alreadyInitializedSubcheckerMap map by adding all recursively newly instantiated subcheckers' class objects and instances.
     * A LinkedHashMap is used because, unlike HashMap, it preserves the order in which entries were inserted.
     *
     * Returns the unmodifiable list of immediate subcheckers of this checker.
     */
    private List<BaseTypeChecker> instantiateSubcheckers(
            LinkedHashMap<Class<? extends BaseTypeChecker>, BaseTypeChecker>
                    alreadyInitializedSubcheckerMap) {
        LinkedHashSet<Class<? extends BaseTypeChecker>> classesOfImmediateSubcheckers =
                getImmediateSubcheckerClasses();
        if (classesOfImmediateSubcheckers.isEmpty()) {
            return Collections.emptyList();
        }

        ArrayList<BaseTypeChecker> immediateSubcheckers =
                new ArrayList<>(classesOfImmediateSubcheckers.size());

        for (Class<? extends BaseTypeChecker> subcheckerClass : classesOfImmediateSubcheckers) {
            BaseTypeChecker subchecker = alreadyInitializedSubcheckerMap.get(subcheckerClass);
            if (subchecker != null) {
                // Add the already initialized subchecker to the list of immediate subcheckers so
                // that this checker can refer to it.
                immediateSubcheckers.add(subchecker);
                continue;
            }

            BaseTypeChecker instance;
            try {
                instance = subcheckerClass.getDeclaredConstructor().newInstance();
            } catch (Exception e) {
                throw new BugInCF("Could not create an instance of " + subcheckerClass);
            }

            instance.setProcessingEnvironment(this.processingEnv);
            instance.treePathCacher = this.getTreePathCacher();
            // Prevent the new checker from storing non-immediate subcheckers
            instance.subcheckers = Collections.emptyList();
            immediateSubcheckers.add(instance);
            instance.immediateSubcheckers =
                    instance.instantiateSubcheckers(alreadyInitializedSubcheckerMap);
            instance.setParentChecker(this);
            alreadyInitializedSubcheckerMap.put(subcheckerClass, instance);
        }

        return Collections.unmodifiableList(immediateSubcheckers);
    }

    /*
     * Get the list of all subcheckers (if any). via the instantiateSubcheckers method.
     * This list is only non-empty for the one checker that runs all other subcheckers.
     * These are recursively instantiated via instantiateSubcheckers the first time
     * the method is called if subcheckers is null.
     * Assumes all checkers run on the same thread.
     */
    private List<BaseTypeChecker> getSubcheckers() {
        if (subcheckers == null) {
            // Instantiate the checkers this one depends on, if any.
            LinkedHashMap<Class<? extends BaseTypeChecker>, BaseTypeChecker> checkerMap =
                    new LinkedHashMap<>();

            immediateSubcheckers = instantiateSubcheckers(checkerMap);

            subcheckers = Collections.unmodifiableList(new ArrayList<>(checkerMap.values()));
        }

        return subcheckers;
    }

    /** Get the shared TreePathCacher instance. */
    public TreePathCacher getTreePathCacher() {
        if (treePathCacher == null) {
            // In case it wasn't already set in instantiateSubcheckers.
            treePathCacher = new TreePathCacher();
        }
        return treePathCacher;
    }

    // AbstractTypeProcessor delegation
    @Override
    public void typeProcess(TypeElement element, TreePath tree) {
        if (!getSubcheckers().isEmpty()) {
            // TODO: I expected this to only be necessary if (parentChecker == null).
            // However, the NestedAggregateChecker fails otherwise.
            messageStore.clear();
        }

        // Errors (or other messages) issued via
        // SourceChecker#message(Diagnostic.Kind, Object, String, Object...)
        // are stored in messageStore until all checkers have processed this compilation unit.
        // All other messages are printed immediately.  This includes errors issued because the
        // checker threw an exception.

        // In order to run the next checker on this compilation unit even if the previous
        // issued errors, the next checker's errsOnLastExit needs to include all errors
        // issued by previous checkers.

        Context context = ((JavacProcessingEnvironment) processingEnv).getContext();
        Log log = Log.instance(context);

        int nerrorsOfAllPreviousCheckers = this.errsOnLastExit;
        for (BaseTypeChecker subchecker : getSubcheckers()) {
            subchecker.errsOnLastExit = nerrorsOfAllPreviousCheckers;
            subchecker.messageStore = messageStore;
            int errorsBeforeTypeChecking = log.nerrors;

            subchecker.typeProcess(element, tree);

            int errorsAfterTypeChecking = log.nerrors;
            nerrorsOfAllPreviousCheckers += errorsAfterTypeChecking - errorsBeforeTypeChecking;
        }

        this.errsOnLastExit = nerrorsOfAllPreviousCheckers;
        super.typeProcess(element, tree);

        if (!getSubcheckers().isEmpty()) {
            printStoredMessages(tree.getCompilationUnit());
            // Update errsOnLastExit to reflect the errors issued.
            this.errsOnLastExit = log.nerrors;
        }
    }

    /**
     * Issues a warning about any {@code @SuppressWarnings} that isn't used by this checker, but
     * contains a key that would suppress a warning from this checker.
     *
     * <p>Collects needed warning suppressions for all subcheckers.
     */
    @Override
    protected void warnUnneededSuppressions() {
        if (parentChecker != null) {
            return;
        }

        if (!hasOption("warnUnneededSuppressions")) {
            return;
        }
        Set<Element> elementsSuppress = new HashSet<>(this.elementsWithSuppressedWarnings);
        this.elementsWithSuppressedWarnings.clear();
        Set<String> checkerKeys = new HashSet<>(getSuppressWarningsKeys());
        Set<String> errorKeys = new HashSet<>(messagesProperties.stringPropertyNames());
        for (BaseTypeChecker subChecker : subcheckers) {
            elementsSuppress.addAll(subChecker.elementsWithSuppressedWarnings);
            subChecker.elementsWithSuppressedWarnings.clear();
            checkerKeys.addAll(subChecker.getSuppressWarningsKeys());
            errorKeys.addAll(subChecker.messagesProperties.stringPropertyNames());
            subChecker.getVisitor().treesWithSuppressWarnings.clear();
        }
        warnUnneededSuppressions(elementsSuppress, checkerKeys, errorKeys);

        getVisitor().treesWithSuppressWarnings.clear();
    }

    /**
     * Stores all messages issued by this checker and its subcheckers for the current compilation
     * unit. The messages are printed after all checkers have processed the current compilation
     * unit. If this checker has no subcheckers and is not a subchecker for any other checker, then
     * messageStore is null and messages will be printed as they are issued by this checker.
     */
    private TreeSet<CheckerMessage> messageStore = null;

    /**
     * If this is a compound checker or a subchecker of a compound checker, then the message is
     * stored until all messages from all checkers for the compilation unit are issued.
     *
     * <p>Otherwise, it prints the message.
     */
    @Override
    protected void printOrStoreMessage(
            Diagnostic.Kind kind, String message, Tree source, CompilationUnitTree root) {
        assert this.currentRoot == root;
        if (messageStore == null) {
            super.printOrStoreMessage(kind, message, source, root);
        } else {
            CheckerMessage checkerMessage = new CheckerMessage(kind, message, source, this);
            messageStore.add(checkerMessage);
        }
    }

    /**
     * Prints error messages for this checker and all subcheckers such that the errors are ordered
     * by line and column number and then by checker. (See {@link #compareCheckerMessages} for more
     * precise order.)
     *
     * @param unit current compilation unit
     */
    private void printStoredMessages(CompilationUnitTree unit) {
        if (messageStore != null) {
            for (CheckerMessage msg : messageStore) {
                super.printOrStoreMessage(msg.kind, msg.message, msg.source, unit);
            }
        }
    }

    /** Represents a message (e.g., an error message) issued by a checker. */
    private static class CheckerMessage {
        final Diagnostic.Kind kind;
        final String message;
        final Tree source;

        /**
         * The checker that issued this message. The compound checker that depends on this checker
         * uses this to sort the messages.
         */
        final BaseTypeChecker checker;

        private CheckerMessage(
                Diagnostic.Kind kind, String message, Tree source, BaseTypeChecker checker) {
            this.kind = kind;
            this.message = message;
            this.source = source;
            this.checker = checker;
        }

        @Override
        public boolean equals(@Nullable Object o) {
            if (this == o) {
                return true;
            }
            if (o == null || getClass() != o.getClass()) {
                return false;
            }

            CheckerMessage that = (CheckerMessage) o;
            return this.kind == that.kind
                    && this.message.equals(that.message)
                    && this.source == that.source
                    && this.checker == that.checker;
        }

        @Override
        public int hashCode() {
            return Objects.hash(kind, message, source, checker);
        }

        @Override
        public String toString() {
            return "CheckerMessage{"
                    + "kind="
                    + kind
                    + ", checker="
                    + checker.getClass().getSimpleName()
                    + ", message='"
                    + message
                    + '\''
                    + ", source="
                    + source
                    + '}';
        }
    }

    /**
     * Compares two {@link CheckerMessage}s. Compares first by position at which the error will be
     * printed, then by kind of message, then by the message string, and finally by the order in
     * which the checkers run.
     *
     * @param o1 the first CheckerMessage
     * @param o2 the second CheckerMessage
     * @return a negative integer, zero, or a positive integer if the first CheckerMessage is less
     *     than, equal to, or greater than the second.
     */
    private int compareCheckerMessages(CheckerMessage o1, CheckerMessage o2) {
        int byPos = InternalUtils.compareDiagnosticPosition(o1.source, o2.source);
        if (byPos != 0) {
            return byPos;
        }

        int kind = o1.kind.compareTo(o2.kind);
        if (kind != 0) {
            return kind;
        }

        int msgcmp = o1.message.compareTo(o2.message);
        if (msgcmp == 0) {
            // If the two messages are identical so far, it doesn't matter
            // from which checker they came.
            return 0;
        }

        // Sort by order in which the checkers are run. (All the subcheckers,
        // followed by the checker.)
        List<BaseTypeChecker> subcheckers = BaseTypeChecker.this.getSubcheckers();
        int o1Index = subcheckers.indexOf(o1.checker);
        int o2Index = subcheckers.indexOf(o2.checker);
        if (o1Index == -1) {
            o1Index = subcheckers.size();
        }
        if (o2Index == -1) {
            o2Index = subcheckers.size();
        }
        int checkercmp = Integer.compare(o1Index, o2Index);
        if (checkercmp == 0) {
            // If the two messages are from the same checker, sort by message.
            return msgcmp;
        } else {
            return checkercmp;
        }
    }

    @Override
    public void typeProcessingOver(boolean hasError) {
        for (BaseTypeChecker checker : getSubcheckers()) {
            checker.typeProcessingOver(hasError);
        }
<<<<<<< HEAD
        super.typeProcessingOver(hasError);
=======
        super.typeProcessingOver();
>>>>>>> b564e95b
    }

    @Override
    public Set<String> getSupportedOptions() {
        if (supportedOptions == null) {
            Set<String> options = new HashSet<>();
            options.addAll(super.getSupportedOptions());

            for (BaseTypeChecker checker : getSubcheckers()) {
                options.addAll(checker.getSupportedOptions());
            }

            options.addAll(
                    expandCFOptions(
                            Arrays.asList(this.getClass()), options.toArray(new String[0])));

            supportedOptions = Collections.unmodifiableSet(options);
        }
        return supportedOptions;
    }

    @Override
    public Map<String, String> getOptions() {
        Map<String, String> options = new HashMap<>(super.getOptions());

        for (BaseTypeChecker checker : getSubcheckers()) {
            options.putAll(checker.getOptions());
        }

        return options;
    }

    @Override
    protected Object processArg(Object arg) {
        if (arg instanceof Collection) {
            Collection<?> carg = (Collection<?>) arg;
            List<Object> newList = new ArrayList<>(carg.size());
            for (Object o : carg) {
                newList.add(processArg(o));
            }
            return newList;
        } else if (arg instanceof AnnotationMirror && getTypeFactory() != null) {
            return getTypeFactory()
                    .getAnnotationFormatter()
                    .formatAnnotationMirror((AnnotationMirror) arg);
        } else {
            return super.processArg(arg);
        }
    }

    @Override
    protected boolean shouldAddShutdownHook() {
        if (super.shouldAddShutdownHook() || getTypeFactory().getCFGVisualizer() != null) {
            return true;
        }
        for (BaseTypeChecker checker : getSubcheckers()) {
            if (checker.getTypeFactory().getCFGVisualizer() != null) {
                return true;
            }
        }
        return false;
    }

    @Override
    protected void shutdownHook() {
        super.shutdownHook();

        CFGVisualizer<?, ?, ?> viz = getTypeFactory().getCFGVisualizer();
        if (viz != null) {
            viz.shutdown();
        }

        for (BaseTypeChecker checker : getSubcheckers()) {
            viz = checker.getTypeFactory().getCFGVisualizer();
            if (viz != null) {
                viz.shutdown();
            }
        }
    }
}<|MERGE_RESOLUTION|>--- conflicted
+++ resolved
@@ -691,15 +691,11 @@
     }
 
     @Override
-    public void typeProcessingOver(boolean hasError) {
+    public void typeProcessingOver() {
         for (BaseTypeChecker checker : getSubcheckers()) {
-            checker.typeProcessingOver(hasError);
-        }
-<<<<<<< HEAD
-        super.typeProcessingOver(hasError);
-=======
+            checker.typeProcessingOver();
+        }
         super.typeProcessingOver();
->>>>>>> b564e95b
     }
 
     @Override
