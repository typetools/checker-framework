package org.checkerframework.common.basetype;

import com.sun.source.tree.CompilationUnitTree;
import com.sun.source.tree.Tree;
import com.sun.source.util.TreePath;
import com.sun.tools.javac.processing.JavacProcessingEnvironment;
import com.sun.tools.javac.util.Context;
import com.sun.tools.javac.util.Log;
import java.lang.reflect.Constructor;
import java.lang.reflect.InvocationTargetException;
import java.util.ArrayList;
import java.util.Arrays;
import java.util.Collection;
import java.util.Collections;
import java.util.Comparator;
import java.util.HashMap;
import java.util.HashSet;
import java.util.LinkedHashMap;
import java.util.LinkedHashSet;
import java.util.List;
import java.util.Map;
import java.util.Objects;
import java.util.Set;
import java.util.TreeSet;
import javax.lang.model.element.AnnotationMirror;
import javax.lang.model.element.Element;
import javax.lang.model.element.TypeElement;
import javax.tools.Diagnostic;
import org.checkerframework.common.reflection.MethodValChecker;
import org.checkerframework.dataflow.cfg.CFGVisualizer;
import org.checkerframework.dataflow.util.HashCodeUtils;
import org.checkerframework.framework.qual.SubtypeOf;
import org.checkerframework.framework.source.SourceChecker;
import org.checkerframework.framework.type.AnnotatedTypeFactory;
import org.checkerframework.framework.type.GenericAnnotatedTypeFactory;
import org.checkerframework.framework.type.QualifierHierarchy;
import org.checkerframework.framework.type.TypeHierarchy;
import org.checkerframework.javacutil.AbstractTypeProcessor;
import org.checkerframework.javacutil.AnnotationProvider;
import org.checkerframework.javacutil.BugInCF;
import org.checkerframework.javacutil.InternalUtils;
import org.checkerframework.javacutil.UserError;

/**
 * An abstract {@link SourceChecker} that provides a simple {@link
 * org.checkerframework.framework.source.SourceVisitor} implementation that type-checks assignments,
 * pseudo-assignments such as parameter passing and method invocation, and method overriding.
 *
 * <p>Most type-checker annotation processor should extend this class, instead of {@link
 * SourceChecker}. Checkers that require annotated types but not subtype checking (e.g. for testing
 * purposes) should extend {@link SourceChecker}. Non-type checkers (e.g. checkers to enforce coding
 * styles) can extend {@link SourceChecker} or {@link AbstractTypeProcessor}; the Checker Framework
 * is not designed for such checkers.
 *
 * <p>It is a convention that, for a type system Foo, the checker, the visitor, and the annotated
 * type factory are named as <i>FooChecker</i>, <i>FooVisitor</i>, and
 * <i>FooAnnotatedTypeFactory</i>. Some factory methods use this convention to construct the
 * appropriate classes reflectively.
 *
 * <p>{@code BaseTypeChecker} encapsulates a group for factories for various representations/classes
 * related the type system, mainly:
 *
 * <ul>
 *   <li>{@link QualifierHierarchy}: to represent the supported qualifiers in addition to their
 *       hierarchy, mainly, subtyping rules
 *   <li>{@link TypeHierarchy}: to check subtyping rules between <b>annotated types</b> rather than
 *       qualifiers
 *   <li>{@link AnnotatedTypeFactory}: to construct qualified types enriched with implicit
 *       qualifiers according to the type system rules
 *   <li>{@link BaseTypeVisitor}: to visit the compiled Java files and check for violations of the
 *       type system rules
 * </ul>
 *
 * <p>Subclasses must specify the set of type qualifiers they support. See {@link
 * AnnotatedTypeFactory#createSupportedTypeQualifiers()}.
 *
 * <p>If the specified type qualifiers are meta-annotated with {@link SubtypeOf}, this
 * implementation will automatically construct the type qualifier hierarchy. Otherwise, or if this
 * behavior must be overridden, the subclass may override the {@link
 * BaseAnnotatedTypeFactory#createQualifierHierarchy()} method.
 *
 * @checker_framework.manual #creating-compiler-interface The checker class
 */
public abstract class BaseTypeChecker extends SourceChecker implements BaseTypeContext {

    @Override
    public void initChecker() {
        // initialize all checkers and share options as necessary
        for (BaseTypeChecker checker : getSubcheckers()) {
            checker.initChecker();
            // We need to add all options that are activated for the set of subcheckers to
            // the individual checkers.
            checker.addOptions(super.getOptions());
            // Each checker should "support" all possible lint options - otherwise
            // subchecker A would complain about a lint option for subchecker B.
            checker.setSupportedLintOptions(this.getSupportedLintOptions());
        }

        super.initChecker();
    }

    /**
     * The full list of subcheckers that need to be run prior to this one, in the order they need to
     * be run in. This list will only be non-empty for the one checker that runs all other
     * subcheckers. Do not read this field directly. Instead, retrieve it via {@link
     * #getSubcheckers}.
     *
     * <p>If the list still null when {@link #getSubcheckers} is called, then getSubcheckers() will
     * call {@link #instantiateSubcheckers}. However, if the current object was itself instantiated
     * by a prior call to instantiateSubcheckers, this field will have been initialized to an empty
     * list before getSubcheckers() is called, thereby ensuring that this list is non-empty only for
     * one checker.
     */
    private List<BaseTypeChecker> subcheckers = null;

    /**
     * The list of subcheckers that are direct dependencies of this checker. This list will be
     * non-empty for any checker that has at least one subchecker.
     *
     * <p>Does not need to be initialized to null or an empty list because it is always initialized
     * via calls to instantiateSubcheckers.
     */
    private List<BaseTypeChecker> immediateSubcheckers;

    /** Supported options for this checker. */
    private Set<String> supportedOptions;

    /**
     * Returns the set of subchecker classes on which this checker depends. Returns an empty set if
     * this checker does not depend on any others.
     *
     * <p>Subclasses should override this method to specify subcheckers. If they do so, they should
     * call the super implementation of this method and add dependencies to the returned set so that
     * checkers required for reflection resolution are included if reflection resolution is
     * requested.
     *
     * <p>Each subchecker of this checker may also depend on other checkers. If this checker and one
     * of its subcheckers both depend on a third checker, that checker will only be instantiated
     * once.
     *
     * <p>Though each checker is run on a whole compilation unit before the next checker is run,
     * error and warning messages are collected and sorted based on the location in the source file
     * before being printed. (See {@link #printMessage(Diagnostic.Kind, String, Tree,
     * CompilationUnitTree)}.)
     *
     * <p>WARNING: Circular dependencies are not supported nor do checkers verify that their
     * dependencies are not circular. Make sure no circular dependencies are created when overriding
     * this method. (In other words, if checker A depends on checker B, checker B cannot depend on
     * checker A.)
     *
     * <p>This method is protected so it can be overridden, but it should only be called internally
     * by the BaseTypeChecker.
     *
     * <p>The BaseTypeChecker will not modify the list returned by this method.
     */
    protected LinkedHashSet<Class<? extends BaseTypeChecker>> getImmediateSubcheckerClasses() {
        if (shouldResolveReflection()) {
            return new LinkedHashSet<>(Collections.singleton(MethodValChecker.class));
        }
        return new LinkedHashSet<>();
    }

    /** Returns whether or not reflection should be resolved. */
    public boolean shouldResolveReflection() {
        // Because this method is indirectly called by getSubcheckers and
        // this.getOptions or this.hasOption
        // also call getSubcheckers, super.getOptions is called here.
        return super.getOptions().containsKey("resolveReflection");
    }

    /**
     * Returns the appropriate visitor that type-checks the compilation unit according to the type
     * system rules.
     *
     * <p>This implementation uses the checker naming convention to create the appropriate visitor.
     * If no visitor is found, it returns an instance of {@link BaseTypeVisitor}. It reflectively
     * invokes the constructor that accepts this checker and the compilation unit tree (in that
     * order) as arguments.
     *
     * <p>Subclasses have to override this method to create the appropriate visitor if they do not
     * follow the checker naming convention.
     *
     * @return the type-checking visitor
     */
    @Override
    protected BaseTypeVisitor<?> createSourceVisitor() {
        // Try to reflectively load the visitor.
        Class<?> checkerClass = this.getClass();

        while (checkerClass != BaseTypeChecker.class) {
            final String classToLoad =
                    checkerClass
                            .getName()
                            .replace("Checker", "Visitor")
                            .replace("Subchecker", "Visitor");
            BaseTypeVisitor<?> result =
                    invokeConstructorFor(
                            classToLoad,
                            new Class<?>[] {BaseTypeChecker.class},
                            new Object[] {this});
            if (result != null) {
                return result;
            }
            checkerClass = checkerClass.getSuperclass();
        }

        // If a visitor couldn't be loaded reflectively, return the default.
        return new BaseTypeVisitor<BaseAnnotatedTypeFactory>(this);
    }

    // **********************************************************************
    // Misc. methods
    // **********************************************************************

    /** Specify supported lint options for all type-checkers. */
    @Override
    public Set<String> getSupportedLintOptions() {
        Set<String> lintSet = new HashSet<>(super.getSupportedLintOptions());
        lintSet.add("cast");
        lintSet.add("cast:redundant");
        lintSet.add("cast:unsafe");

        for (BaseTypeChecker checker : getSubcheckers()) {
            lintSet.addAll(checker.getSupportedLintOptions());
        }

        return Collections.unmodifiableSet(lintSet);
    }

    /**
     * Invokes the constructor belonging to the class named by {@code name} having the given
     * parameter types on the given arguments. Returns {@code null} if the class cannot be found.
     * Otherwise, throws an exception if there is trouble with the constructor invocation.
     *
     * @param <T> the type to which the constructor belongs
     * @param name the name of the class to which the constructor belongs
     * @param paramTypes the types of the constructor's parameters
     * @param args the arguments on which to invoke the constructor
     * @return the result of the constructor invocation on {@code args}, or null if the class does
     *     not exist
     */
    @SuppressWarnings({"unchecked", "TypeParameterUnusedInFormals"}) // Intentional abuse
    public static <T> T invokeConstructorFor(String name, Class<?>[] paramTypes, Object[] args) {

        // Load the class.
        Class<T> cls = null;
        try {
            cls = (Class<T>) Class.forName(name);
        } catch (Exception e) {
            // no class is found, simply return null
            return null;
        }

        assert cls != null : "reflectively loading " + name + " failed";

        // Invoke the constructor.
        try {
            Constructor<T> ctor = cls.getConstructor(paramTypes);
            return ctor.newInstance(args);
        } catch (Throwable t) {
            if (t instanceof InvocationTargetException) {
                Throwable err = t.getCause();
                if (err instanceof UserError) {
                    UserError ue = (UserError) err;
                    // Don't add another stack frame, just show the message.
                    throw ue;
                }
                throw new BugInCF(
                        "InvocationTargetException when invoking constructor for class "
                                + name
                                + "; Underlying cause: "
                                + err,
                        t);
            } else {
                throw new BugInCF(
                        "Unexpected "
                                + t.getClass().getSimpleName()
                                + " for "
                                + "class "
                                + name
                                + " when invoking the constructor; parameter types: "
                                + Arrays.toString(paramTypes),
                        // + " and args: " + Arrays.toString(args),
                        t);
            }
        }
    }

    @Override
    public BaseTypeContext getContext() {
        return this;
    }

    @Override
    public BaseTypeChecker getChecker() {
        return this;
    }

    @Override
    public BaseTypeVisitor<?> getVisitor() {
        return (BaseTypeVisitor<?>) super.getVisitor();
    }

    @Override
    public GenericAnnotatedTypeFactory<?, ?, ?, ?> getTypeFactory() {
        BaseTypeVisitor<?> visitor = getVisitor();
        // Avoid NPE if this method is called during initialization.
        if (visitor == null) {
            return null;
        }
        return visitor.getTypeFactory();
    }

    @Override
    public AnnotationProvider getAnnotationProvider() {
        return getTypeFactory();
    }

    /**
     * Returns the requested subchecker. A checker of a given class can only be run once, so this
     * returns the only such checker, or null if none was found. The caller must know the exact
     * checker class to request.
     *
     * @param checkerClass the class of the subchecker
     * @return the requested subchecker or null if not found
     */
    @SuppressWarnings("unchecked")
    public <T extends BaseTypeChecker> T getSubchecker(Class<T> checkerClass) {
        for (BaseTypeChecker checker : immediateSubcheckers) {
            if (checker.getClass().equals(checkerClass)) {
                return (T) checker;
            }
        }

        return null;
    }

    /**
     * Returns the type factory used by a subchecker. Returns null if no matching subchecker was
     * found or if the type factory is null. The caller must know the exact checker class to
     * request.
     *
     * @param checkerClass the class of the subchecker
     * @return the type factory of the requested subchecker or null if not found
     */
    @SuppressWarnings({"unchecked", "TypeParameterUnusedInFormals"}) // Intentional abuse
    public <T extends GenericAnnotatedTypeFactory<?, ?, ?, ?>, U extends BaseTypeChecker>
            T getTypeFactoryOfSubchecker(Class<U> checkerClass) {
        BaseTypeChecker checker = getSubchecker(checkerClass);
        if (checker != null) {
            return (T) checker.getTypeFactory();
        }

        return null;
    }

    /*
     * Performs a depth first search for all checkers this checker depends on.
     * The depth first search ensures that the collection has the correct order the checkers need to be run in.
     *
     * Modifies the alreadyInitializedSubcheckerMap map by adding all recursively newly instantiated subcheckers' class objects and instances.
     * A LinkedHashMap is used because, unlike HashMap, it preserves the order in which entries were inserted.
     *
     * Returns the unmodifiable list of immediate subcheckers of this checker.
     */
    private List<BaseTypeChecker> instantiateSubcheckers(
            LinkedHashMap<Class<? extends BaseTypeChecker>, BaseTypeChecker>
                    alreadyInitializedSubcheckerMap) {
        LinkedHashSet<Class<? extends BaseTypeChecker>> classesOfImmediateSubcheckers =
                getImmediateSubcheckerClasses();
        ArrayList<BaseTypeChecker> immediateSubcheckers = new ArrayList<>();

        for (Class<? extends BaseTypeChecker> subcheckerClass : classesOfImmediateSubcheckers) {
            BaseTypeChecker subchecker = alreadyInitializedSubcheckerMap.get(subcheckerClass);
            if (subchecker != null) {
                // Add the already initialized subchecker to the list of immediate subcheckers so
                // that this checker can refer to it.
                immediateSubcheckers.add(subchecker);
                continue;
            }

            try {
                BaseTypeChecker instance = subcheckerClass.getDeclaredConstructor().newInstance();
                instance.setProcessingEnvironment(this.processingEnv);
                // Prevent the new checker from storing non-immediate subcheckers
                instance.subcheckers =
                        Collections.unmodifiableList(new ArrayList<BaseTypeChecker>());
                immediateSubcheckers.add(instance);
                instance.immediateSubcheckers =
                        instance.instantiateSubcheckers(alreadyInitializedSubcheckerMap);
                instance.setParentChecker(this);
                alreadyInitializedSubcheckerMap.put(subcheckerClass, instance);
            } catch (Exception e) {
                throw new BugInCF("Could not create an instance of " + subcheckerClass);
            }
        }

        return Collections.unmodifiableList(immediateSubcheckers);
    }

    /*
     * Get the list of all subcheckers (if any). via the instantiateSubcheckers method.
     * This list is only non-empty for the one checker that runs all other subcheckers.
     * These are recursively instantiated via instantiateSubcheckers the first time
     * the method is called if subcheckers is null.
     * Assumes all checkers run on the same thread.
     */
    private List<BaseTypeChecker> getSubcheckers() {
        if (subcheckers == null) {
            // Instantiate the checkers this one depends on, if any.
            LinkedHashMap<Class<? extends BaseTypeChecker>, BaseTypeChecker> checkerMap =
                    new LinkedHashMap<>();

            immediateSubcheckers = instantiateSubcheckers(checkerMap);

            subcheckers = Collections.unmodifiableList(new ArrayList<>(checkerMap.values()));
        }

        return subcheckers;
    }

    /**
     * Sort by position at which the error will be printed, then by the order in which the checkers
     * run, then by kind of message, and finally by the message string.
     */
    private final Comparator<CheckerMessage> checkerMessageComparator =
            new Comparator<CheckerMessage>() {
                @Override
                public int compare(CheckerMessage o1, CheckerMessage o2) {
                    int byPos = InternalUtils.compareDiagnosticPosition(o1.source, o2.source);
                    if (byPos != 0) {
                        return byPos;
                    }

                    // Sort by order in which the checkers are run. (All the subcheckers in
                    // followed by the checker.)
                    int o1Index = BaseTypeChecker.this.getSubcheckers().indexOf(o1.checker);
                    int o2Index = BaseTypeChecker.this.getSubcheckers().indexOf(o2.checker);
                    if (o1Index != o2Index) {
                        if (o1Index == -1) {
                            o1Index = BaseTypeChecker.this.getSubcheckers().size();
                        }
                        if (o2Index == -1) {
                            o2Index = BaseTypeChecker.this.getSubcheckers().size();
                        }
                        return Integer.compare(o1Index, o2Index);
                    }

                    int kind = o1.kind.compareTo(o2.kind);
                    if (kind != 0) {
                        return kind;
                    }

                    return o1.message.compareTo(o2.message);
                }
            };

    // AbstractTypeProcessor delegation
    @Override
    public void typeProcess(TypeElement element, TreePath tree) {
        if (getSubcheckers().size() > 0) {
            messageStore = new TreeSet<>(checkerMessageComparator);
        }

        // Errors (or other messages) issued via
        // SourceChecker#message(Diagnostic.Kind, Object, String, Object...)
        // are stored in messageStore until all checkers have processed this compilation unit.
        // All other messages are printed immediately.  This includes errors issued because the
        // checker threw an exception.

        // In order to run the next checker on this compilation unit even if the previous
        // issued errors, the next checker's errsOnLastExit needs to include all errors
        // issued by previous checkers.

        Context context = ((JavacProcessingEnvironment) processingEnv).getContext();
        Log log = Log.instance(context);

        int nerrorsOfAllPreviousCheckers = this.errsOnLastExit;
        for (BaseTypeChecker subchecker : getSubcheckers()) {
            subchecker.errsOnLastExit = nerrorsOfAllPreviousCheckers;
            subchecker.messageStore = messageStore;
            int errorsBeforeTypeChecking = log.nerrors;

            subchecker.typeProcess(element, tree);

            int errorsAfterTypeChecking = log.nerrors;
            nerrorsOfAllPreviousCheckers += errorsAfterTypeChecking - errorsBeforeTypeChecking;
        }

        this.errsOnLastExit = nerrorsOfAllPreviousCheckers;
        super.typeProcess(element, tree);

        if (getSubcheckers().size() > 0) {
            printCollectedMessages(tree.getCompilationUnit());
            // Update errsOnLastExit to reflect the errors issued.
            this.errsOnLastExit = log.nerrors;
        }
    }

    /**
     * Issues a warning about any {@code @SuppressWarnings} that isn't used by this checker, but
     * contains a key that would suppress a warning from this checker.
     *
     * <p>Collects needed warning suppressions for all subcheckers.
     */
    @Override
    protected void warnUnneededSuppressions() {
        if (parentChecker != null || !hasOption("warnUnneededSuppressions")) {
            return;
        }
        Set<Element> elementsSuppress = new HashSet<>(this.elementsWithSuppressedWarnings);
        this.elementsWithSuppressedWarnings.clear();
        Set<String> checkerKeys = new HashSet<>(getSuppressWarningsKeys());
        Set<String> errorKeys = new HashSet<>(messages.stringPropertyNames());
        for (BaseTypeChecker subChecker : subcheckers) {
            elementsSuppress.addAll(subChecker.elementsWithSuppressedWarnings);
            subChecker.elementsWithSuppressedWarnings.clear();
            checkerKeys.addAll(subChecker.getSuppressWarningsKeys());
            errorKeys.addAll(subChecker.messages.stringPropertyNames());
            subChecker.getVisitor().treesWithSuppressWarnings.clear();
        }
        warnUnneedSuppressions(elementsSuppress, checkerKeys, errorKeys);

        getVisitor().treesWithSuppressWarnings.clear();
    }

    /**
     * Stores all messages issued by this checker and its subcheckers for the current compilation
     * unit. The messages are printed after all checkers have processed the current compilation
     * unit. If this checker has no subcheckers and is not a subchecker for any other checker, then
     * messageStore is null and messages will be printed as they are issued by this checker.
     */
    private TreeSet<CheckerMessage> messageStore = null;

    /**
     * If this is a compound checker or a subchecker of a compound checker, then the message is
     * stored until all messages from all checkers for the compilation unit are issued.
     *
     * <p>Otherwise, it prints the message.
     */
    @Override
    protected void printMessage(
            Diagnostic.Kind kind, String message, Tree source, CompilationUnitTree root) {
        assert this.currentRoot == root;
        if (messageStore == null) {
            super.printMessage(kind, message, source, root);
        } else {
            CheckerMessage checkerMessage = new CheckerMessage(kind, message, source, this);
            messageStore.add(checkerMessage);
        }
    }

    /**
     * Prints error messages for this checker and all subcheckers such that the errors are ordered
     * by line and column number and then by checker. (See checkerMessageComparator for more precise
     * order.)
     *
     * @param unit current compilation unit
     */
    private void printCollectedMessages(CompilationUnitTree unit) {
        if (messageStore != null) {
            for (CheckerMessage msg : messageStore) {
                super.printMessage(msg.kind, msg.message, msg.source, unit);
            }
        }
    }

    /** Represents a message (e.g., an error message) issued by a checker. */
    private static class CheckerMessage {
        final Diagnostic.Kind kind;
        final String message;
        final Tree source;

        /**
         * The checker that issued this message. The compound checker that depends on this checker
         * uses this to sort the messages.
         */
        final BaseTypeChecker checker;

        private CheckerMessage(
                Diagnostic.Kind kind, String message, Tree source, BaseTypeChecker checker) {
            this.kind = kind;
            this.message = message;
            this.source = source;
            this.checker = checker;
        }

        @Override
        public boolean equals(Object o) {
            if (this == o) {
                return true;
            }
            if (o == null || getClass() != o.getClass()) {
                return false;
            }

            CheckerMessage that = (CheckerMessage) o;

            if (kind != that.kind) {
                return false;
            }
            if (!message.equals(that.message)) {
                return false;
            }
            if (source == that.source) {
                return false;
            }
            return checker == that.checker;
        }

        @Override
        public int hashCode() {
<<<<<<< HEAD
            return HashCodeUtils.hash(kind, message, source, checker);
=======
            return Objects.hash(kind, message, source, checker);
>>>>>>> ae06f516
        }

        @Override
        public String toString() {
            return "CheckerMessage{"
                    + "kind="
                    + kind
                    + ", checker="
                    + checker.getClass().getSimpleName()
                    + ", message='"
                    + message
                    + '\''
                    + ", source="
                    + source
                    + '}';
        }
    }

    @Override
    public void typeProcessingOver() {
        for (BaseTypeChecker checker : getSubcheckers()) {
            checker.typeProcessingOver();
        }

        super.typeProcessingOver();
    }

    @Override
    public Set<String> getSupportedOptions() {
        if (supportedOptions == null) {
            Set<String> options = new HashSet<>();
            options.addAll(super.getSupportedOptions());

            for (BaseTypeChecker checker : getSubcheckers()) {
                options.addAll(checker.getSupportedOptions());
            }

            options.addAll(
                    expandCFOptions(
                            Arrays.asList(this.getClass()), options.toArray(new String[0])));

            supportedOptions = Collections.unmodifiableSet(options);
        }
        return supportedOptions;
    }

    @Override
    public Map<String, String> getOptions() {
        Map<String, String> options = new HashMap<>(super.getOptions());

        for (BaseTypeChecker checker : getSubcheckers()) {
            options.putAll(checker.getOptions());
        }

        return options;
    }

    @Override
    protected Object processArg(Object arg) {
        if (arg instanceof Collection) {
            Collection<?> carg = (Collection<?>) arg;
            List<Object> newList = new ArrayList<>(carg.size());
            for (Object o : carg) {
                newList.add(processArg(o));
            }
            return newList;
        } else if (arg instanceof AnnotationMirror && getTypeFactory() != null) {
            return getTypeFactory()
                    .getAnnotationFormatter()
                    .formatAnnotationMirror((AnnotationMirror) arg);
        } else {
            return super.processArg(arg);
        }
    }

    @Override
    protected boolean shouldAddShutdownHook() {
        if (super.shouldAddShutdownHook() || getTypeFactory().getCFGVisualizer() != null) {
            return true;
        }
        for (BaseTypeChecker checker : getSubcheckers()) {
            if (checker.getTypeFactory().getCFGVisualizer() != null) {
                return true;
            }
        }
        return false;
    }

    @Override
    protected void shutdownHook() {
        super.shutdownHook();

        CFGVisualizer<?, ?, ?> viz = getTypeFactory().getCFGVisualizer();
        if (viz != null) {
            viz.shutdown();
        }

        for (BaseTypeChecker checker : getSubcheckers()) {
            viz = checker.getTypeFactory().getCFGVisualizer();
            if (viz != null) {
                viz.shutdown();
            }
        }
    }
}<|MERGE_RESOLUTION|>--- conflicted
+++ resolved
@@ -28,7 +28,6 @@
 import javax.tools.Diagnostic;
 import org.checkerframework.common.reflection.MethodValChecker;
 import org.checkerframework.dataflow.cfg.CFGVisualizer;
-import org.checkerframework.dataflow.util.HashCodeUtils;
 import org.checkerframework.framework.qual.SubtypeOf;
 import org.checkerframework.framework.source.SourceChecker;
 import org.checkerframework.framework.type.AnnotatedTypeFactory;
@@ -610,11 +609,7 @@
 
         @Override
         public int hashCode() {
-<<<<<<< HEAD
-            return HashCodeUtils.hash(kind, message, source, checker);
-=======
             return Objects.hash(kind, message, source, checker);
->>>>>>> ae06f516
         }
 
         @Override
