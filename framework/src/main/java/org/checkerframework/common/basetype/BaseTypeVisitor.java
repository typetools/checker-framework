--- conflicted
+++ resolved
@@ -3936,12 +3936,8 @@
                 return;
             }
 
-<<<<<<< HEAD
             String msgKey =
                     isMethodReference ? "methodref.param.invalid" : "override.param.invalid";
-=======
-            String msgKey = methodReference ? "methodref.param.invalid" : "override.param.invalid";
->>>>>>> 5de70745
             long valuePos =
                     overriderTree instanceof MethodTree
                             ? positions.getStartPosition(
@@ -4205,13 +4201,8 @@
      * @param methodType the type of the method that the contracts are for
      * @return pairs of (expression, AnnotationMirror), which are localized contracts
      */
-<<<<<<< HEAD
     private Set<Pair<JavaExpression, AnnotationMirror>> localizeContracts(
             Set<? extends Contract> contractSet, AnnotatedExecutableType methodType) {
-=======
-    private Set<Pair<JavaExpression, AnnotationMirror>> resolveContracts(
-            Set<? extends Contract> contractSet, AnnotatedExecutableType method) {
->>>>>>> 5de70745
         if (contractSet.isEmpty()) {
             return Collections.emptySet();
         }
@@ -4224,20 +4215,10 @@
         TreePath path = atypeFactory.getPath(methodTree);
         JavaExpressionContext jeContext =
                 JavaExpressionContext.buildContextForMethodDeclaration(
-                        methodTree, method.getReceiverType().getUnderlyingType(), checker);
+                        methodTree, methodType.getReceiverType().getUnderlyingType(), checker);
         for (Contract p : contractSet) {
             String expressionString = p.expressionString;
             AnnotationMirror annotation = p.annotation;
-<<<<<<< HEAD
-            if (jeContext == null) {
-                jeContext =
-                        JavaExpressionContext.buildContextForMethodDeclaration(
-                                methodTree,
-                                methodType.getReceiverType().getUnderlyingType(),
-                                checker);
-            }
-=======
->>>>>>> 5de70745
 
             annotation =
                     atypeFactory.standardizeAnnotationFromContract(annotation, jeContext, path);
