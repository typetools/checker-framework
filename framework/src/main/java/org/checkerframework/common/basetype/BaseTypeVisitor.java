package org.checkerframework.common.basetype;

import com.github.javaparser.ParseProblemException;
import com.github.javaparser.ast.CompilationUnit;
import com.github.javaparser.printer.DefaultPrettyPrinter;
import com.sun.source.tree.AnnotatedTypeTree;
import com.sun.source.tree.AnnotationTree;
import com.sun.source.tree.ArrayTypeTree;
import com.sun.source.tree.AssignmentTree;
import com.sun.source.tree.CatchTree;
import com.sun.source.tree.ClassTree;
import com.sun.source.tree.CompilationUnitTree;
import com.sun.source.tree.CompoundAssignmentTree;
import com.sun.source.tree.ConditionalExpressionTree;
import com.sun.source.tree.EnhancedForLoopTree;
import com.sun.source.tree.ExpressionTree;
import com.sun.source.tree.IdentifierTree;
import com.sun.source.tree.InstanceOfTree;
import com.sun.source.tree.IntersectionTypeTree;
import com.sun.source.tree.LambdaExpressionTree;
import com.sun.source.tree.LineMap;
import com.sun.source.tree.MemberReferenceTree;
import com.sun.source.tree.MemberReferenceTree.ReferenceMode;
import com.sun.source.tree.MemberSelectTree;
import com.sun.source.tree.MethodInvocationTree;
import com.sun.source.tree.MethodTree;
import com.sun.source.tree.ModifiersTree;
import com.sun.source.tree.NewArrayTree;
import com.sun.source.tree.NewClassTree;
import com.sun.source.tree.ParameterizedTypeTree;
import com.sun.source.tree.ReturnTree;
import com.sun.source.tree.ThrowTree;
import com.sun.source.tree.Tree;
import com.sun.source.tree.TypeCastTree;
import com.sun.source.tree.TypeParameterTree;
import com.sun.source.tree.UnaryTree;
import com.sun.source.tree.VariableTree;
import com.sun.source.util.SourcePositions;
import com.sun.source.util.TreePath;
import com.sun.source.util.TreeScanner;
import com.sun.tools.javac.code.Symbol.ClassSymbol;
import com.sun.tools.javac.tree.JCTree;
import com.sun.tools.javac.tree.JCTree.JCFieldAccess;
import com.sun.tools.javac.tree.JCTree.JCIdent;
import com.sun.tools.javac.tree.TreeInfo;
import java.io.IOException;
import java.io.InputStream;
import java.lang.annotation.Annotation;
import java.lang.annotation.ElementType;
import java.lang.annotation.Target;
import java.nio.file.Paths;
import java.util.ArrayList;
import java.util.Arrays;
import java.util.Collections;
import java.util.EnumSet;
import java.util.HashMap;
import java.util.List;
import java.util.Map;
import java.util.Set;
import java.util.StringJoiner;
import java.util.Vector;
import javax.annotation.processing.ProcessingEnvironment;
import javax.lang.model.element.AnnotationMirror;
import javax.lang.model.element.AnnotationValue;
import javax.lang.model.element.Element;
import javax.lang.model.element.ElementKind;
import javax.lang.model.element.ExecutableElement;
import javax.lang.model.element.Modifier;
import javax.lang.model.element.Name;
import javax.lang.model.element.TypeElement;
import javax.lang.model.element.VariableElement;
import javax.lang.model.type.DeclaredType;
import javax.lang.model.type.TypeKind;
import javax.lang.model.type.TypeMirror;
import javax.lang.model.util.ElementFilter;
import org.checkerframework.checker.compilermsgs.qual.CompilerMessageKey;
import org.checkerframework.checker.interning.qual.FindDistinct;
import org.checkerframework.checker.nullness.qual.MonotonicNonNull;
import org.checkerframework.checker.nullness.qual.Nullable;
import org.checkerframework.common.wholeprograminference.WholeProgramInference;
import org.checkerframework.dataflow.analysis.Analysis;
import org.checkerframework.dataflow.analysis.TransferResult;
import org.checkerframework.dataflow.cfg.node.BooleanLiteralNode;
import org.checkerframework.dataflow.cfg.node.Node;
import org.checkerframework.dataflow.cfg.node.ReturnNode;
import org.checkerframework.dataflow.expression.JavaExpression;
import org.checkerframework.dataflow.expression.JavaExpressionScanner;
import org.checkerframework.dataflow.expression.LocalVariable;
import org.checkerframework.dataflow.qual.Deterministic;
import org.checkerframework.dataflow.qual.Impure;
import org.checkerframework.dataflow.qual.Pure;
import org.checkerframework.dataflow.qual.SideEffectFree;
import org.checkerframework.dataflow.util.PurityChecker;
import org.checkerframework.dataflow.util.PurityChecker.PurityResult;
import org.checkerframework.dataflow.util.PurityUtils;
import org.checkerframework.framework.ajava.AnnotationEqualityVisitor;
import org.checkerframework.framework.ajava.ExpectedTreesVisitor;
import org.checkerframework.framework.ajava.InsertAjavaAnnotations;
import org.checkerframework.framework.ajava.JointVisitorWithDefaultAction;
import org.checkerframework.framework.flow.CFAbstractStore;
import org.checkerframework.framework.flow.CFAbstractValue;
import org.checkerframework.framework.qual.DefaultQualifier;
import org.checkerframework.framework.qual.Unused;
import org.checkerframework.framework.source.DiagMessage;
import org.checkerframework.framework.source.SourceVisitor;
import org.checkerframework.framework.type.AnnotatedTypeFactory;
import org.checkerframework.framework.type.AnnotatedTypeFactory.ParameterizedExecutableType;
import org.checkerframework.framework.type.AnnotatedTypeMirror;
import org.checkerframework.framework.type.AnnotatedTypeMirror.AnnotatedArrayType;
import org.checkerframework.framework.type.AnnotatedTypeMirror.AnnotatedDeclaredType;
import org.checkerframework.framework.type.AnnotatedTypeMirror.AnnotatedExecutableType;
import org.checkerframework.framework.type.AnnotatedTypeMirror.AnnotatedIntersectionType;
import org.checkerframework.framework.type.AnnotatedTypeMirror.AnnotatedPrimitiveType;
import org.checkerframework.framework.type.AnnotatedTypeMirror.AnnotatedTypeVariable;
import org.checkerframework.framework.type.AnnotatedTypeMirror.AnnotatedUnionType;
import org.checkerframework.framework.type.AnnotatedTypeMirror.AnnotatedWildcardType;
import org.checkerframework.framework.type.AnnotatedTypeParameterBounds;
import org.checkerframework.framework.type.GenericAnnotatedTypeFactory;
import org.checkerframework.framework.type.QualifierHierarchy;
import org.checkerframework.framework.type.TypeHierarchy;
import org.checkerframework.framework.type.poly.QualifierPolymorphism;
import org.checkerframework.framework.type.visitor.SimpleAnnotatedTypeScanner;
import org.checkerframework.framework.util.AnnotatedTypes;
import org.checkerframework.framework.util.Contract;
import org.checkerframework.framework.util.Contract.ConditionalPostcondition;
import org.checkerframework.framework.util.Contract.Postcondition;
import org.checkerframework.framework.util.Contract.Precondition;
import org.checkerframework.framework.util.ContractsFromMethod;
import org.checkerframework.framework.util.FieldInvariants;
import org.checkerframework.framework.util.JavaExpressionParseUtil.JavaExpressionParseException;
import org.checkerframework.framework.util.JavaParserUtil;
import org.checkerframework.framework.util.StringToJavaExpression;
import org.checkerframework.javacutil.AnnotationBuilder;
import org.checkerframework.javacutil.AnnotationMirrorSet;
import org.checkerframework.javacutil.AnnotationUtils;
import org.checkerframework.javacutil.BugInCF;
import org.checkerframework.javacutil.ElementUtils;
import org.checkerframework.javacutil.SwitchExpressionScanner;
import org.checkerframework.javacutil.SwitchExpressionScanner.FunctionalSwitchExpressionScanner;
import org.checkerframework.javacutil.SystemUtil;
import org.checkerframework.javacutil.TreePathUtil;
import org.checkerframework.javacutil.TreeUtils;
import org.checkerframework.javacutil.TreeUtils.MemberReferenceKind;
import org.checkerframework.javacutil.TypesUtils;
import org.checkerframework.javacutil.trees.TreeUtilsAfterJava11.BindingPatternUtils;
import org.checkerframework.javacutil.trees.TreeUtilsAfterJava11.InstanceOfUtils;
import org.plumelib.util.ArrayMap;
import org.plumelib.util.ArraySet;
import org.plumelib.util.ArraysPlume;
import org.plumelib.util.CollectionsPlume;
import org.plumelib.util.IPair;

/**
 * A {@link SourceVisitor} that performs assignment and pseudo-assignment checking, method
 * invocation checking, and assignability checking.
 *
 * <p>This implementation uses the {@link AnnotatedTypeFactory} implementation provided by an
 * associated {@link BaseTypeChecker}; its visitor methods will invoke this factory on parts of the
 * AST to determine the "annotated type" of an expression. Then, the visitor methods will check the
 * types in assignments and pseudo-assignments using {@link #commonAssignmentCheck}, which
 * ultimately calls the {@link TypeHierarchy#isSubtype} method and reports errors that violate
 * Java's rules of assignment.
 *
 * <p>Note that since this implementation only performs assignment and pseudo-assignment checking,
 * other rules for custom type systems must be added in subclasses (e.g., dereference checking in
 * the {@link org.checkerframework.checker.nullness.NullnessChecker} is implemented in the {@link
 * org.checkerframework.checker.nullness.NullnessChecker}'s {@link TreeScanner#visitMemberSelect}
 * method).
 *
 * <p>This implementation does the following checks:
 *
 * <ol>
 *   <li><b>Assignment and Pseudo-Assignment Check</b>: It verifies that any assignment type-checks,
 *       using the {@link TypeHierarchy#isSubtype} method. This includes method invocation and
 *       method overriding checks.
 *   <li><b>Type Validity Check</b>: It verifies that any user-supplied type is a valid type, using
 *       one of the {@code isValidUse} methods.
 *   <li><b>(Re-)Assignability Check</b>: It verifies that any assignment is valid, using {@code
 *       Checker.isAssignable} method.
 * </ol>
 *
 * @see "JLS $4"
 * @see TypeHierarchy#isSubtype
 * @see AnnotatedTypeFactory
 */
public class BaseTypeVisitor<Factory extends GenericAnnotatedTypeFactory<?, ?, ?, ?>>
    extends SourceVisitor<Void, Void> {

  /** The {@link BaseTypeChecker} for error reporting. */
  protected final BaseTypeChecker checker;

  /** The factory to use for obtaining "parsed" version of annotations. */
  protected final Factory atypeFactory;

  /** The qualifier hierarchy. */
  protected final QualifierHierarchy qualHierarchy;

  /** The Annotated Type Hierarchy. */
  protected final TypeHierarchy typeHierarchy;

  /** For obtaining line numbers in {@code -Ashowchecks} debugging output. */
  protected final SourcePositions positions;

  /** The element for java.util.Vector#copyInto. */
  private final ExecutableElement vectorCopyInto;

  /** The element for java.util.function.Function#apply. */
  private final ExecutableElement functionApply;

  /** The type of java.util.Vector. */
  private final AnnotatedDeclaredType vectorType;

  /** The @java.lang.annotation.Target annotation. */
  protected final AnnotationMirror TARGET =
      AnnotationBuilder.fromClass(
          elements,
          java.lang.annotation.Target.class,
          AnnotationBuilder.elementNamesValues("value", new ElementType[0]));

  /** The @{@link Deterministic} annotation. */
  protected final AnnotationMirror DETERMINISTIC =
      AnnotationBuilder.fromClass(elements, Deterministic.class);

  /** The @{@link SideEffectFree} annotation. */
  protected final AnnotationMirror SIDE_EFFECT_FREE =
      AnnotationBuilder.fromClass(elements, SideEffectFree.class);

  /** The @{@link Pure} annotation. */
  protected final AnnotationMirror PURE = AnnotationBuilder.fromClass(elements, Pure.class);

  /** The @{@link Impure} annotation. */
  protected final AnnotationMirror IMPURE = AnnotationBuilder.fromClass(elements, Impure.class);

  /** The {@code value} element/field of the @java.lang.annotation.Target annotation. */
  protected final ExecutableElement targetValueElement;

  /** The {@code when} element/field of the @Unused annotation. */
  protected final ExecutableElement unusedWhenElement;

  /** True if "-Ashowchecks" was passed on the command line. */
  protected final boolean showchecks;

  /** True if "-Ainfer" was passed on the command line. */
  private final boolean infer;

  /** True if "-AsuggestPureMethods" or "-Ainfer" was passed on the command line. */
  private final boolean suggestPureMethods;

  /**
   * True if "-AcheckPurityAnnotations" or "-AsuggestPureMethods" or "-Ainfer" was passed on the
   * command line.
   */
  private final boolean checkPurity;

  /** True if "-AajavaChecks" was passed on the command line. */
  private final boolean ajavaChecks;

  /** True if "-AassumeSideEffectFree" or "-aassumePure" was passed on the command line. */
  private final boolean assumeSideEffectFree;

  /** True if "-AassumeDeterministic" or "-aassumePure" was passed on the command line. */
  private final boolean assumeDeterministic;

  /** True if "-AcheckCastElementType" was passed on the command line. */
  private final boolean checkCastElementType;

  /** True if "-AconservativeUninferredTypeArguments" was passed on the command line. */
  private final boolean conservativeUninferredTypeArguments;

  /** True if "-AwarnRedundantAnnotations" was passed on the command line */
  private final boolean warnRedundantAnnotations;

  /** The tree of the enclosing method that is currently being visited. */
  protected @Nullable MethodTree methodTree = null;

  /**
   * @param checker the type-checker associated with this visitor (for callbacks to {@link
   *     TypeHierarchy#isSubtype})
   */
  public BaseTypeVisitor(BaseTypeChecker checker) {
    this(checker, null);
  }

  /**
   * @param checker the type-checker associated with this visitor
   * @param typeFactory the type factory, or null. If null, this calls {@link #createTypeFactory}.
   */
  protected BaseTypeVisitor(BaseTypeChecker checker, @Nullable Factory typeFactory) {
    super(checker);

    this.checker = checker;
    this.atypeFactory = typeFactory == null ? createTypeFactory() : typeFactory;
    this.qualHierarchy = atypeFactory.getQualifierHierarchy();
    this.typeHierarchy = atypeFactory.getTypeHierarchy();
    this.positions = trees.getSourcePositions();
    this.typeValidator = createTypeValidator();
    ProcessingEnvironment env = checker.getProcessingEnvironment();
    this.vectorCopyInto = TreeUtils.getMethod("java.util.Vector", "copyInto", 1, env);
    this.functionApply = TreeUtils.getMethod("java.util.function.Function", "apply", 1, env);
    this.vectorType =
        atypeFactory.fromElement(elements.getTypeElement(Vector.class.getCanonicalName()));
    targetValueElement = TreeUtils.getMethod(Target.class, "value", 0, env);
    unusedWhenElement = TreeUtils.getMethod(Unused.class, "when", 0, env);
    showchecks = checker.hasOption("showchecks");
    infer = checker.hasOption("infer");
    suggestPureMethods = checker.hasOption("suggestPureMethods") || infer;
    checkPurity = checker.hasOption("checkPurityAnnotations") || suggestPureMethods;
    ajavaChecks = checker.hasOption("ajavaChecks");
    assumeSideEffectFree =
        checker.hasOption("assumeSideEffectFree") || checker.hasOption("assumePure");
    assumeDeterministic =
        checker.hasOption("assumeDeterministic") || checker.hasOption("assumePure");
    checkCastElementType = checker.hasOption("checkCastElementType");
    conservativeUninferredTypeArguments = checker.hasOption("conservativeUninferredTypeArguments");
    warnRedundantAnnotations = checker.hasOption("warnRedundantAnnotations");
  }

  /** An array containing just {@code BaseTypeChecker.class}. */
  private static final Class<?>[] baseTypeCheckerClassArray =
      new Class<?>[] {BaseTypeChecker.class};

  /**
   * Constructs an instance of the appropriate type factory for the implemented type system.
   *
   * <p>The default implementation uses the checker naming convention to create the appropriate type
   * factory. If no factory is found, it returns {@link BaseAnnotatedTypeFactory}. It reflectively
   * invokes the constructor that accepts this checker and compilation unit tree (in that order) as
   * arguments.
   *
   * <p>Subclasses have to override this method to create the appropriate visitor if they do not
   * follow the checker naming convention.
   *
   * @return the appropriate type factory
   */
  @SuppressWarnings({
    "unchecked", // unchecked cast to type variable
  })
  protected Factory createTypeFactory() {
    // Try to reflectively load the type factory.
    Class<?> checkerClass = checker.getClass();
    Object[] checkerArray = new Object[] {checker};
    while (checkerClass != BaseTypeChecker.class) {
      AnnotatedTypeFactory result =
          BaseTypeChecker.invokeConstructorFor(
              BaseTypeChecker.getRelatedClassName(checkerClass, "AnnotatedTypeFactory"),
              baseTypeCheckerClassArray,
              checkerArray);
      if (result != null) {
        return (Factory) result;
      }
      checkerClass = checkerClass.getSuperclass();
    }
    try {
      return (Factory) new BaseAnnotatedTypeFactory(checker);
    } catch (Throwable t) {
      throw new BugInCF(
          "Unexpected "
              + t.getClass().getSimpleName()
              + " when invoking BaseAnnotatedTypeFactory for checker "
              + checker.getClass().getSimpleName(),
          t);
    }
  }

  public final Factory getTypeFactory() {
    return atypeFactory;
  }

  /**
   * A public variant of {@link #createTypeFactory}. Only use this if you know what you are doing.
   *
   * @return the appropriate type factory
   */
  public Factory createTypeFactoryPublic() {
    return createTypeFactory();
  }

  // **********************************************************************
  // Responsible for updating the factory for the location (for performance)
  // **********************************************************************

  @Override
  public void setRoot(CompilationUnitTree root) {
    atypeFactory.setRoot(root);
    super.setRoot(root);
    testJointJavacJavaParserVisitor();
    testAnnotationInsertion();
  }

  @Override
  public Void scan(@Nullable Tree tree, Void p) {
    if (tree == null) {
      return null;
    }
    if (getCurrentPath() != null) {
      this.atypeFactory.setVisitorTreePath(new TreePath(getCurrentPath(), tree));
    }
    // TODO: use JCP to add version-specific behavior
    if (tree != null
        && SystemUtil.jreVersion >= 14
        && tree.getKind().name().equals("SWITCH_EXPRESSION")) {
      visitSwitchExpression17(tree);
      return null;
    }
    return super.scan(tree, p);
  }

  /**
   * Test {@link org.checkerframework.framework.ajava.JointJavacJavaParserVisitor} if the checker
   * has the "ajavaChecks" option.
   *
   * <p>Parse the current source file with JavaParser and check that the AST can be matched with the
   * Tree produced by javac. Crash if not.
   *
   * <p>Subclasses may override this method to disable the test if even the option is provided.
   */
  protected void testJointJavacJavaParserVisitor() {
    if (root == null
        || !ajavaChecks
        // TODO: Make annotation insertion work for Java 21.
        || root.getSourceFile().toUri().toString().contains("java21")) {
      return;
    }

    Map<Tree, com.github.javaparser.ast.Node> treePairs = new HashMap<>();
    try (InputStream reader = root.getSourceFile().openInputStream()) {
      CompilationUnit javaParserRoot = JavaParserUtil.parseCompilationUnit(reader);
      JavaParserUtil.concatenateAddedStringLiterals(javaParserRoot);
      new JointVisitorWithDefaultAction() {
        @Override
        public void defaultJointAction(
            Tree javacTree, com.github.javaparser.ast.Node javaParserNode) {
          treePairs.put(javacTree, javaParserNode);
        }
      }.visitCompilationUnit(root, javaParserRoot);
      ExpectedTreesVisitor expectedTreesVisitor = new ExpectedTreesVisitor();
      expectedTreesVisitor.visitCompilationUnit(root, null);
      for (Tree expected : expectedTreesVisitor.getTrees()) {
        if (!treePairs.containsKey(expected)) {
          throw new BugInCF(
              "Javac tree not matched to JavaParser node: %s [%s @ %d], in file: %s",
              expected,
              expected.getClass(),
              positions.getStartPosition(root, expected),
              root.getSourceFile().getName());
        }
      }
    } catch (IOException e) {
      throw new BugInCF("Error reading Java source file", e);
    }
  }

  /**
   * Tests {@link org.checkerframework.framework.ajava.InsertAjavaAnnotations} if the checker has
   * the "ajavaChecks" option.
   *
   * <ol>
   *   <li>Parses the current file with JavaParser.
   *   <li>Removes all annotations.
   *   <li>Reinserts the annotations.
   *   <li>Throws an exception if the ASTs are not the same.
   * </ol>
   *
   * <p>Subclasses may override this method to disable the test even if the option is provided.
   */
  protected void testAnnotationInsertion() {
    if (root == null
        || !ajavaChecks
        // TODO: Make annotation insertion work for Java 21.
        || root.getSourceFile().toUri().toString().contains("java21")) {
      return;
    }

    CompilationUnit originalAst;
    try (InputStream originalInputStream = root.getSourceFile().openInputStream()) {
      originalAst = JavaParserUtil.parseCompilationUnit(originalInputStream);
    } catch (IOException e) {
      throw new BugInCF("Error while reading Java file: " + root.getSourceFile().toUri(), e);
    }

    CompilationUnit astWithoutAnnotations = originalAst.clone();
    JavaParserUtil.clearAnnotations(astWithoutAnnotations);
    String withoutAnnotations = new DefaultPrettyPrinter().print(astWithoutAnnotations);

    String withAnnotations;
    try (InputStream annotationInputStream = root.getSourceFile().openInputStream()) {
      // This check only runs on files from the Checker Framework test suite, which should all
      // use UNIX line separators. Using System.lineSeparator instead of "\n" could cause the
      // test to fail on Mac or Windows.
      withAnnotations =
          new InsertAjavaAnnotations(elements)
              .insertAnnotations(annotationInputStream, withoutAnnotations, "\n");
    } catch (IOException e) {
      throw new BugInCF("Error while reading Java file: " + root.getSourceFile().toUri(), e);
    }

    CompilationUnit modifiedAst = null;
    try {
      modifiedAst = JavaParserUtil.parseCompilationUnit(withAnnotations);
    } catch (ParseProblemException e) {
      throw new BugInCF("Failed to parse code after annotation insertion:\n" + withAnnotations, e);
    }

    AnnotationEqualityVisitor visitor = new AnnotationEqualityVisitor();
    originalAst.accept(visitor, modifiedAst);
    if (!visitor.getAnnotationsMatch()) {
      throw new BugInCF(
          String.join(
              System.lineSeparator(),
              "Sanity check of erasing then reinserting annotations produced a different AST.",
              "File: " + root.getSourceFile(),
              "Node class: " + visitor.getMismatchedNode1().getClass().getSimpleName(),
              "Original node: " + oneLine(visitor.getMismatchedNode1()),
              "Node with annotations re-inserted: " + oneLine(visitor.getMismatchedNode2()),
              "Original annotations: " + visitor.getMismatchedNode1().getAnnotations(),
              "Re-inserted annotations: " + visitor.getMismatchedNode2().getAnnotations(),
              "Original AST:",
              originalAst.toString(),
              "Ast with annotations re-inserted: " + modifiedAst));
    }
  }

  /**
   * Replace newlines in the printed representation by spaces.
   *
   * @param arg an object to format
   * @return the object's toString representation, on one line
   */
  private String oneLine(Object arg) {
    return arg.toString().replace(System.lineSeparator(), " ");
  }

  /**
   * Type-check classTree and skips classes specified by the skipDef option. Subclasses should
   * override {@link #processClassTree(ClassTree)} instead of this method.
   *
   * @param classTree class to check
   * @param p null
   * @return null
   */
  @Override
  public final Void visitClass(ClassTree classTree, Void p) {
    if (checker.shouldSkipDefs(classTree)) {
      // Not "return super.visitClass(classTree, p);" because that would recursively call
      // visitors on subtrees; we want to skip the class entirely.
      return null;
    }
    atypeFactory.preProcessClassTree(classTree);

    TreePath preTreePath = atypeFactory.getVisitorTreePath();
    MethodTree preMT = methodTree;

    // Don't use atypeFactory.getPath, because that depends on the visitor path.
    atypeFactory.setVisitorTreePath(TreePath.getPath(root, classTree));
    methodTree = null;

    try {
      processClassTree(classTree);
      atypeFactory.postProcessClassTree(classTree);
    } finally {
      atypeFactory.setVisitorTreePath(preTreePath);
      methodTree = preMT;
    }
    return null;
  }

  /**
   * Type-check classTree. Subclasses should override this method instead of {@link
   * #visitClass(ClassTree, Void)}.
   *
   * @param classTree class to check
   */
  public void processClassTree(ClassTree classTree) {
    checkFieldInvariantDeclarations(classTree);
    if (!TreeUtils.hasExplicitConstructor(classTree)) {
      checkDefaultConstructor(classTree);
    }

    AnnotatedDeclaredType classType = atypeFactory.getAnnotatedType(classTree);
    atypeFactory.getDependentTypesHelper().checkClassForErrorExpressions(classTree, classType);
    validateType(classTree, classType);

    Tree ext = classTree.getExtendsClause();
    if (ext != null) {
      for (AnnotatedDeclaredType superType : classType.directSupertypes()) {
        if (superType.getUnderlyingType().asElement().getKind().isClass()) {
          validateType(ext, superType);
          break;
        }
      }
    }

    List<? extends Tree> impls = classTree.getImplementsClause();
    if (impls != null) {
      for (Tree im : impls) {
        for (AnnotatedDeclaredType superType : classType.directSupertypes()) {
          if (superType.getUnderlyingType().asElement().getKind().isInterface()
              && types.isSameType(superType.getUnderlyingType(), TreeUtils.typeOf(im))) {
            validateType(im, superType);
            break;
          }
        }
      }
    }

    checkForPolymorphicQualifiers(classTree);

    checkExtendsAndImplements(classTree);

    checkQualifierParameter(classTree);

    super.visitClass(classTree, null);
  }

  /**
   * A TreeScanner that issues an "invalid.polymorphic.qualifier" error for each {@link
   * AnnotationTree} that is a polymorphic qualifier. The second parameter is added to the error
   * message and should explain the location.
   */
  private final TreeScanner<Void, String> polyTreeScanner =
      new TreeScanner<Void, String>() {
        @Override
        public Void visitAnnotation(AnnotationTree annoTree, String location) {
          AnnotationMirror anno = TreeUtils.annotationFromAnnotationTree(annoTree);
          if (atypeFactory.isSupportedQualifier(anno)
              && qualHierarchy.isPolymorphicQualifier(anno)) {
            checker.reportError(annoTree, "invalid.polymorphic.qualifier", anno, location);
          }
          return super.visitAnnotation(annoTree, location);
        }
      };

  /**
   * Issues an "invalid.polymorphic.qualifier" error for all polymorphic annotations written on the
   * class declaration.
   *
   * @param classTree the class to check
   */
  protected void checkForPolymorphicQualifiers(ClassTree classTree) {
    if (TypesUtils.isAnonymous(TreeUtils.typeOf(classTree))) {
      // Anonymous class can have polymorphic annotations, so don't check them.
      return;
    }
    classTree.getModifiers().accept(polyTreeScanner, "in a class declaration");
    if (classTree.getExtendsClause() != null) {
      classTree.getExtendsClause().accept(polyTreeScanner, "in a class declaration");
    }
    for (Tree tree : classTree.getImplementsClause()) {
      tree.accept(polyTreeScanner, "in a class declaration");
    }
    for (Tree tree : classTree.getTypeParameters()) {
      tree.accept(polyTreeScanner, "in a class declaration");
    }
  }

  /**
   * Issues an "invalid.polymorphic.qualifier" error for all polymorphic annotations written on the
   * type parameters declaration.
   *
   * @param typeParameterTrees the type parameters to check
   */
  protected void checkForPolymorphicQualifiers(
      List<? extends TypeParameterTree> typeParameterTrees) {
    for (Tree tree : typeParameterTrees) {
      tree.accept(polyTreeScanner, "in a type parameter");
    }
  }

  /**
   * Issues an error if {@code classTree} has polymorphic fields but is not annotated with
   * {@code @HasQualifierParameter}. Always issue a warning if the type of a static field is
   * annotated with a polymorphic qualifier.
   *
   * <p>Issues an error if {@code classTree} extends or implements a class/interface that has a
   * qualifier parameter, but this class does not.
   *
   * @param classTree the ClassTree to check for polymorphic fields
   */
  protected void checkQualifierParameter(ClassTree classTree) {
    // Set of polymorphic qualifiers for hierarchies that do not have a qualifier parameter and
    // therefor cannot appear on a field.
    AnnotationMirrorSet illegalOnFieldsPolyQual = new AnnotationMirrorSet();
    // Set of polymorphic annotations for all hierarchies
    AnnotationMirrorSet polys = new AnnotationMirrorSet();
    TypeElement classElement = TreeUtils.elementFromDeclaration(classTree);
    for (AnnotationMirror top : qualHierarchy.getTopAnnotations()) {
      AnnotationMirror poly = qualHierarchy.getPolymorphicAnnotation(top);
      if (poly != null) {
        polys.add(poly);
      }
      // else {
      // If there is no polymorphic qualifier in the hierarchy, it could still have a
      // @HasQualifierParameter that must be checked.
      // }

      if (atypeFactory.hasExplicitQualifierParameterInHierarchy(classElement, top)
          && atypeFactory.hasExplicitNoQualifierParameterInHierarchy(classElement, top)) {
        checker.reportError(classTree, "conflicting.qual.param", top);
      }

      if (atypeFactory.hasQualifierParameterInHierarchy(classElement, top)) {
        continue;
      }

      if (poly != null) {
        illegalOnFieldsPolyQual.add(poly);
      }
      Element extendsEle = TypesUtils.getTypeElement(classElement.getSuperclass());
      if (extendsEle != null && atypeFactory.hasQualifierParameterInHierarchy(extendsEle, top)) {
        checker.reportError(classTree, "missing.has.qual.param", top);
      } else {
        for (TypeMirror interfaceType : classElement.getInterfaces()) {
          Element interfaceEle = TypesUtils.getTypeElement(interfaceType);
          if (atypeFactory.hasQualifierParameterInHierarchy(interfaceEle, top)) {
            checker.reportError(classTree, "missing.has.qual.param", top);
            break; // only issue error once
          }
        }
      }
    }

    for (Tree mem : classTree.getMembers()) {
      if (mem.getKind() == Tree.Kind.VARIABLE) {
        AnnotatedTypeMirror fieldType = atypeFactory.getAnnotatedType(mem);
        List<DiagMessage> hasIllegalPoly;
        if (ElementUtils.isStatic(TreeUtils.elementFromDeclaration((VariableTree) mem))) {
          // A polymorphic qualifier is not allowed on a static field even if the class
          // has a qualifier parameter.
          hasIllegalPoly = polyScanner.visit(fieldType, polys);
        } else {
          hasIllegalPoly = polyScanner.visit(fieldType, illegalOnFieldsPolyQual);
        }
        for (DiagMessage dm : hasIllegalPoly) {
          checker.report(mem, dm);
        }
      }
    }
  }

  /**
   * A scanner that given a set of polymorphic qualifiers, returns a list of errors reporting a use
   * of one of the polymorphic qualifiers.
   */
  private final PolyTypeScanner polyScanner = new PolyTypeScanner();

  /**
   * A scanner that given a set of polymorphic qualifiers, returns a list of errors reporting a use
   * of one of the polymorphic qualifiers.
   */
  static class PolyTypeScanner
      extends SimpleAnnotatedTypeScanner<List<DiagMessage>, AnnotationMirrorSet> {

    /** Create PolyTypeScanner. */
    private PolyTypeScanner() {
      super(DiagMessage::mergeLists, Collections.emptyList());
    }

    @Override
    protected List<DiagMessage> defaultAction(AnnotatedTypeMirror type, AnnotationMirrorSet polys) {
      if (type == null) {
        return Collections.emptyList();
      }

      for (AnnotationMirror poly : polys) {
        if (type.hasPrimaryAnnotationRelaxed(poly)) {
          return Collections.singletonList(
              DiagMessage.error("invalid.polymorphic.qualifier.use", poly));
        }
      }
      return Collections.emptyList();
    }
  }

  /**
   * In {@code @A class X extends @B Y implements @C Z {}}, enforce that {@code @A} must be a
   * subtype of {@code @B} and {@code @C}.
   *
   * <p>Also validate the types of the extends and implements clauses.
   *
   * @param classTree class tree to check
   */
  protected void checkExtendsAndImplements(ClassTree classTree) {
    if (TypesUtils.isAnonymous(TreeUtils.typeOf(classTree))) {
      // Don't check extends clause on anonymous classes.
      return;
    }
    if (classTree.getExtendsClause() == null && classTree.getImplementsClause().isEmpty()) {
      // Nothing to do
      return;
    }

    TypeMirror classType = TreeUtils.typeOf(classTree);
    AnnotationMirrorSet classBounds = atypeFactory.getTypeDeclarationBounds(classType);
    // No explicitly-written extends clause, as in "class X {}", is equivalent to writing "class X
    // extends @Top Object {}", so there is no need to do any subtype checking.
    if (classTree.getExtendsClause() != null) {
      Tree superClause = classTree.getExtendsClause();
      checkExtendsOrImplements(superClause, classBounds, classType, true);
    }
    // Do the same check as above for implements clauses.
    for (Tree superClause : classTree.getImplementsClause()) {
      checkExtendsOrImplements(superClause, classBounds, classType, false);
    }
  }

  /**
   * Helper for {@link #checkExtendsAndImplements} that checks one extends or implements clause.
   *
   * @param superClause an extends or implements clause
   * @param classBounds the type declarations bounds to check for consistency with {@code
   *     superClause}
   * @param classType the type being declared
   * @param isExtends true for an extends clause, false for an implements clause
   */
  protected void checkExtendsOrImplements(
      Tree superClause, AnnotationMirrorSet classBounds, TypeMirror classType, boolean isExtends) {
    AnnotatedTypeMirror superType = atypeFactory.getTypeOfExtendsImplements(superClause);
    TypeMirror superTM = superType.getUnderlyingType();
    for (AnnotationMirror classAnno : classBounds) {
      AnnotationMirror superAnno = superType.getPrimaryAnnotationInHierarchy(classAnno);
      if (!qualHierarchy.isSubtypeShallow(classAnno, classType, superAnno, superTM)) {
        checker.reportError(
            superClause,
            (isExtends
                ? "declaration.inconsistent.with.extends.clause"
                : "declaration.inconsistent.with.implements.clause"),
            classAnno,
            superAnno);
      }
    }
  }

  /**
   * Check that the field invariant declaration annotations meet the following requirements:
   *
   * <ol>
   *   <!-- The item numbering is referred to in the body of the method.-->
   *   <li value="1">If the superclass of {@code classTree} has a field invariant, then the field
   *       invariant for {@code classTree} must include all the fields in the superclass invariant
   *       and those fields' annotations must be a subtype (or equal) to the annotations for those
   *       fields in the superclass.
   *   <li value="2">The fields in the invariant must be a.) final and b.) declared in a superclass
   *       of {@code classTree}.
   *   <li value="3">The qualifier for each field must be a subtype of the annotation on the
   *       declaration of that field.
   *   <li value="4">The field invariant has an equal number of fields and qualifiers, or it has one
   *       qualifier and at least one field.
   * </ol>
   *
   * @param classTree class that might have a field invariant
   * @checker_framework.manual #field-invariants Field invariants
   */
  protected void checkFieldInvariantDeclarations(ClassTree classTree) {
    TypeElement elt = TreeUtils.elementFromDeclaration(classTree);
    FieldInvariants invariants = atypeFactory.getFieldInvariants(elt);
    if (invariants == null) {
      // No invariants to check
      return;
    }

    // Where to issue an error, if any.
    Tree errorTree =
        atypeFactory.getFieldInvariantAnnotationTree(classTree.getModifiers().getAnnotations());
    if (errorTree == null) {
      // If the annotation was inherited, then there is no annotation tree, so issue the
      // error on the class.
      errorTree = classTree;
    }

    // Checks #4 (see method Javadoc)
    if (!invariants.isWellFormed()) {
      checker.reportError(errorTree, "field.invariant.not.wellformed");
      return;
    }

    TypeMirror superClass = elt.getSuperclass();
    List<String> fieldsNotFound = new ArrayList<>(invariants.getFields());
    Set<VariableElement> fieldElts =
        ElementUtils.findFieldsInTypeOrSuperType(superClass, fieldsNotFound);

    // Checks that fields are declared in super class. (#2b)
    if (!fieldsNotFound.isEmpty()) {
      String notFoundString = String.join(", ", fieldsNotFound);
      checker.reportError(errorTree, "field.invariant.not.found", notFoundString);
    }

    FieldInvariants superInvar =
        atypeFactory.getFieldInvariants(TypesUtils.getTypeElement(superClass));
    if (superInvar != null) {
      // Checks #3 (see method Javadoc)
      DiagMessage superError = invariants.isStrongerThan(superInvar);
      if (superError != null) {
        checker.report(errorTree, superError);
      }
    }

    List<String> notFinal = new ArrayList<>(fieldElts.size());
    for (VariableElement field : fieldElts) {
      String fieldName = field.getSimpleName().toString();
      if (!ElementUtils.isFinal(field)) {
        notFinal.add(fieldName);
      }
      AnnotatedTypeMirror fieldType = atypeFactory.getAnnotatedType(field);

      List<AnnotationMirror> annos = invariants.getQualifiersFor(field.getSimpleName());
      for (AnnotationMirror invariantAnno : annos) {
        AnnotationMirror declaredAnno = fieldType.getEffectiveAnnotationInHierarchy(invariantAnno);
        if (declaredAnno == null) {
          // invariant anno isn't in this hierarchy
          continue;
        }

        if (!typeHierarchy.isSubtypeShallowEffective(invariantAnno, fieldType)) {
          // Checks #3
          checker.reportError(
              errorTree, "field.invariant.not.subtype", fieldName, invariantAnno, declaredAnno);
        }
      }
    }

    // Checks #2a
    if (!notFinal.isEmpty()) {
      String notFinalString = String.join(", ", notFinal);
      checker.reportError(errorTree, "field.invariant.not.final", notFinalString);
    }
  }

  /**
   * Check the default constructor.
   *
   * @param tree a class declaration
   */
  protected void checkDefaultConstructor(ClassTree tree) {}

  /**
   * Checks that the method or constructor obeys override and subtype rules to all overridden
   * methods. (Uses the pseudo-assignment logic to do so.)
   *
   * <p>The override rule specifies that a method, m1, may override a method m2 only if:
   *
   * <ul>
   *   <li>m1 return type is a subtype of m2
   *   <li>m1 receiver type is a supertype of m2
   *   <li>m1 parameters are supertypes of corresponding m2 parameters
   * </ul>
   *
   * Also, it issues a "missing.this" error for static method annotated receivers.
   */
  @Override
  public Void visitMethod(MethodTree tree, Void p) {
    // We copy the result from getAnnotatedType to ensure that circular types (e.g. K extends
    // Comparable<K>) are represented by circular AnnotatedTypeMirrors, which avoids problems
    // with later checks.
    // TODO: Find a cleaner way to ensure circular AnnotatedTypeMirrors.
    AnnotatedExecutableType methodType = atypeFactory.getAnnotatedType(tree).deepCopy();
    MethodTree preMT = methodTree;
    methodTree = tree;
    ExecutableElement methodElement = TreeUtils.elementFromDeclaration(tree);

    warnAboutTypeAnnotationsTooEarly(tree, tree.getModifiers());

    if (tree.getReturnType() != null) {
      visitAnnotatedType(tree.getModifiers().getAnnotations(), tree.getReturnType());
      warnRedundantAnnotations(tree.getReturnType(), methodType.getReturnType());
    } else if (TreeUtils.isConstructor(tree)) {
      maybeReportAnnoOnIrrelevant(
          tree.getModifiers(),
          methodType.getReturnType().getUnderlyingType(),
          tree.getModifiers().getAnnotations());
    }

    try {
      if (TreeUtils.isAnonymousConstructor(tree)) {
        // We shouldn't dig deeper
        return null;
      }

      if (TreeUtils.isConstructor(tree)) {
        checkConstructorResult(methodType, methodElement);
      }

      checkPurity(tree);

      // Passing the whole method/constructor validates the return type
      validateTypeOf(tree);

      // Validate types in throws clauses
      for (ExpressionTree thr : tree.getThrows()) {
        validateTypeOf(thr);
      }

      atypeFactory.getDependentTypesHelper().checkMethodForErrorExpressions(tree, methodType);

      // Check method overrides
      AnnotatedDeclaredType enclosingType =
          (AnnotatedDeclaredType)
              atypeFactory.getAnnotatedType(methodElement.getEnclosingElement());

      // Find which methods this method overrides
      Map<AnnotatedDeclaredType, ExecutableElement> overriddenMethods =
          AnnotatedTypes.overriddenMethods(elements, atypeFactory, methodElement);
      for (Map.Entry<AnnotatedDeclaredType, ExecutableElement> pair :
          overriddenMethods.entrySet()) {
        AnnotatedDeclaredType overriddenType = pair.getKey();
        ExecutableElement overriddenMethodElt = pair.getValue();
        AnnotatedExecutableType overriddenMethodType =
            AnnotatedTypes.asMemberOf(types, atypeFactory, overriddenType, overriddenMethodElt);
        if (!checkOverride(tree, enclosingType, overriddenMethodType, overriddenType)) {
          // Stop at the first mismatch; this makes a difference only if
          // -Awarns is passed, in which case multiple warnings might be raised on
          // the same method, not adding any value. See Issue 373.
          break;
        }
      }

      // Check well-formedness of pre/postcondition
      boolean abstractMethod =
          methodElement.getModifiers().contains(Modifier.ABSTRACT)
              || methodElement.getModifiers().contains(Modifier.NATIVE);

      List<String> formalParamNames =
          CollectionsPlume.mapList(
              (VariableTree param) -> param.getName().toString(), tree.getParameters());
      checkContractsAtMethodDeclaration(tree, methodElement, formalParamNames, abstractMethod);

      // Infer postconditions
      if (atypeFactory.getWholeProgramInference() != null) {
        assert ElementUtils.isElementFromSourceCode(methodElement);

        // TODO: Infer conditional postconditions too.
        CFAbstractStore<?, ?> store = atypeFactory.getRegularExitStore(tree);
        // The store is null if the method has no normal exit, for example if its body is a
        // throw statement.
        if (store != null) {
          atypeFactory
              .getWholeProgramInference()
              .updateContracts(Analysis.BeforeOrAfter.AFTER, methodElement, store);
        }
      }

      checkForPolymorphicQualifiers(tree.getTypeParameters());

      return super.visitMethod(tree, p);
    } finally {
      methodTree = preMT;
    }
  }

  /**
   * Check method purity if needed. Note that overriding rules are checked as part of {@link
   * #checkOverride(MethodTree, AnnotatedTypeMirror.AnnotatedExecutableType,
   * AnnotatedTypeMirror.AnnotatedDeclaredType, AnnotatedTypeMirror.AnnotatedExecutableType,
   * AnnotatedTypeMirror.AnnotatedDeclaredType)}.
   *
   * @param tree the method tree to check
   */
  protected void checkPurity(MethodTree tree) {
    if (!checkPurity) {
      return;
    }

    if (!suggestPureMethods && !PurityUtils.hasPurityAnnotation(atypeFactory, tree)) {
      // There is nothing to check.
      return;
    }

    // check "no" purity
    EnumSet<Pure.Kind> kinds = PurityUtils.getPurityKinds(atypeFactory, tree);
    // @Deterministic makes no sense for a void method or constructor
    boolean isDeterministic = kinds.contains(Pure.Kind.DETERMINISTIC);
    if (isDeterministic) {
      if (TreeUtils.isConstructor(tree)) {
        checker.reportWarning(tree, "purity.deterministic.constructor");
      } else if (TreeUtils.isVoidReturn(tree)) {
        checker.reportWarning(tree, "purity.deterministic.void.method");
      }
    }

    TreePath body = atypeFactory.getPath(tree.getBody());
    PurityResult r;
    if (body == null) {
      r = new PurityResult();
    } else {
      r = PurityChecker.checkPurity(body, atypeFactory, assumeSideEffectFree, assumeDeterministic);
    }
    if (!r.isPure(kinds)) {
      reportPurityErrors(r, tree, kinds);
    }

    if (suggestPureMethods && !TreeUtils.isSynthetic(tree)) {
      // Issue a warning if the method is pure, but not annotated as such.
      EnumSet<Pure.Kind> additionalKinds = r.getKinds().clone();
      if (!infer) {
        // During WPI, propagate all purity kinds, even those that are already
        // present (because they were inferred in a previous WPI round).
        additionalKinds.removeAll(kinds);
      }
      if (TreeUtils.isConstructor(tree) || TreeUtils.isVoidReturn(tree)) {
        additionalKinds.remove(Pure.Kind.DETERMINISTIC);
      }
      if (infer) {
        WholeProgramInference wpi = atypeFactory.getWholeProgramInference();
        ExecutableElement methodElt = TreeUtils.elementFromDeclaration(tree);
        inferPurityAnno(additionalKinds, wpi, methodElt);
        // The purity of overridden methods is impacted by the purity of this method. If a
        // superclass method is pure, but an implementation in a subclass is not, WPI ought to treat
        // **neither** as pure. The purity kind of the superclass method is the LUB of its own
        // purity and the purity of all the methods that override it. Logically, this rule is the
        // same as the WPI rule for overrides, but purity isn't a type system and therefore must be
        // special-cased.
        Set<? extends ExecutableElement> overriddenMethods =
            ElementUtils.getOverriddenMethods(methodElt, types);
        for (ExecutableElement overriddenElt : overriddenMethods) {
          inferPurityAnno(additionalKinds, wpi, overriddenElt);
        }
      } else if (additionalKinds.isEmpty()) {
        // No need to suggest @Impure, since it is equivalent to no annotation.
      } else if (additionalKinds.size() == 2) {
        checker.reportWarning(tree, "purity.more.pure", tree.getName());
      } else if (additionalKinds.contains(Pure.Kind.SIDE_EFFECT_FREE)) {
        checker.reportWarning(tree, "purity.more.sideeffectfree", tree.getName());
      } else if (additionalKinds.contains(Pure.Kind.DETERMINISTIC)) {
        checker.reportWarning(tree, "purity.more.deterministic", tree.getName());
      } else {
        throw new BugInCF("Unexpected purity kind in " + additionalKinds);
      }
    }
  }

  /**
   * Infer a purity annotation for {@code elt} by converting {@code kinds} into a method annotation.
   *
   * <p>This method delegates to {@code WholeProgramInference.addMethodDeclarationAnnotation}, which
   * special-cases purity annotations: that method lubs a purity argument with whatever purity
   * annotation is already present on {@code elt}.
   *
   * @param kinds the set of purity kinds to use to infer the annotation
   * @param wpi the whole program inference instance to use to do the inferring
   * @param elt the element whose purity is being inferred
   */
  private void inferPurityAnno(
      EnumSet<Pure.Kind> kinds, WholeProgramInference wpi, ExecutableElement elt) {
    if (kinds.size() == 2) {
      wpi.addMethodDeclarationAnnotation(elt, PURE, true);
    } else if (kinds.contains(Pure.Kind.SIDE_EFFECT_FREE)) {
      wpi.addMethodDeclarationAnnotation(elt, SIDE_EFFECT_FREE, true);
    } else if (kinds.contains(Pure.Kind.DETERMINISTIC)) {
      wpi.addMethodDeclarationAnnotation(elt, DETERMINISTIC, true);
    } else {
      assert kinds.isEmpty();
      wpi.addMethodDeclarationAnnotation(elt, IMPURE, true);
    }
  }

  /**
   * Issue a warning if the result type of the constructor declaration is not top. If it is a
   * supertype of the class, then a conflicting.annos error will also be issued by {@link
   * #isValidUse(AnnotatedTypeMirror.AnnotatedDeclaredType,AnnotatedTypeMirror.AnnotatedDeclaredType,Tree)}.
   *
   * @param constructorType the AnnotatedExecutableType for the constructor
   * @param constructorElement the element that declares the constructor
   */
  protected void checkConstructorResult(
      AnnotatedExecutableType constructorType, ExecutableElement constructorElement) {
    AnnotatedTypeMirror returnType = constructorType.getReturnType();
    AnnotationMirrorSet constructorAnnotations = returnType.getPrimaryAnnotations();
    AnnotationMirrorSet tops = qualHierarchy.getTopAnnotations();

    for (AnnotationMirror top : tops) {
      AnnotationMirror constructorAnno =
          qualHierarchy.findAnnotationInHierarchy(constructorAnnotations, top);
      if (!AnnotationUtils.areSame(top, constructorAnno)) {
        checker.reportWarning(
            constructorElement, "inconsistent.constructor.type", constructorAnno, top);
      }
    }
  }

  /**
   * Reports errors found during purity checking.
   *
   * @param result whether the method is deterministic and/or side-effect-free
   * @param tree the method
   * @param expectedKinds the expected purity for the method
   */
  protected void reportPurityErrors(
      PurityResult result, MethodTree tree, EnumSet<Pure.Kind> expectedKinds) {
    assert !result.isPure(expectedKinds);
    EnumSet<Pure.Kind> violations = EnumSet.copyOf(expectedKinds);
    violations.removeAll(result.getKinds());
    if (violations.contains(Pure.Kind.DETERMINISTIC)
        || violations.contains(Pure.Kind.SIDE_EFFECT_FREE)) {
      String msgKeyPrefix;
      if (!violations.contains(Pure.Kind.SIDE_EFFECT_FREE)) {
        msgKeyPrefix = "purity.not.deterministic.";
      } else if (!violations.contains(Pure.Kind.DETERMINISTIC)) {
        msgKeyPrefix = "purity.not.sideeffectfree.";
      } else {
        msgKeyPrefix = "purity.not.deterministic.not.sideeffectfree.";
      }
      for (IPair<Tree, String> r : result.getNotBothReasons()) {
        reportPurityError(msgKeyPrefix, r);
      }
      if (violations.contains(Pure.Kind.SIDE_EFFECT_FREE)) {
        for (IPair<Tree, String> r : result.getNotSEFreeReasons()) {
          reportPurityError("purity.not.sideeffectfree.", r);
        }
      }
      if (violations.contains(Pure.Kind.DETERMINISTIC)) {
        for (IPair<Tree, String> r : result.getNotDetReasons()) {
          reportPurityError("purity.not.deterministic.", r);
        }
      }
    }
  }

  /**
   * Reports a single purity error.
   *
   * @param msgKeyPrefix the prefix of the message key to use when reporting
   * @param r the result to report
   */
  private void reportPurityError(String msgKeyPrefix, IPair<Tree, String> r) {
    String reason = r.second;
    @SuppressWarnings("compilermessages")
    @CompilerMessageKey String msgKey = msgKeyPrefix + reason;
    if (reason.equals("call")) {
      if (r.first.getKind() == Tree.Kind.METHOD_INVOCATION) {
        MethodInvocationTree mitree = (MethodInvocationTree) r.first;
        checker.reportError(r.first, msgKey, mitree.getMethodSelect());
      } else {
        NewClassTree nctree = (NewClassTree) r.first;
        checker.reportError(r.first, msgKey, nctree.getIdentifier());
      }
    } else {
      checker.reportError(r.first, msgKey);
    }
  }

  /**
   * Check the contracts written on a method declaration. Ensures that the postconditions hold on
   * exit, and that the contracts are well-formed.
   *
   * @param methodTree the method declaration
   * @param methodElement the method element
   * @param formalParamNames the formal parameter names
   * @param abstractMethod whether the method is abstract
   */
  private void checkContractsAtMethodDeclaration(
      MethodTree methodTree,
      ExecutableElement methodElement,
      List<String> formalParamNames,
      boolean abstractMethod) {
    Set<Contract> contracts = atypeFactory.getContractsFromMethod().getContracts(methodElement);

    if (contracts.isEmpty()) {
      return;
    }
    StringToJavaExpression stringToJavaExpr =
        stringExpr -> StringToJavaExpression.atMethodBody(stringExpr, methodTree, checker);
    for (Contract contract : contracts) {
      String expressionString = contract.expressionString;
      AnnotationMirror annotation =
          contract.viewpointAdaptDependentTypeAnnotation(
              atypeFactory, stringToJavaExpr, methodTree);

      JavaExpression exprJe;
      try {
        exprJe = StringToJavaExpression.atMethodBody(expressionString, methodTree, checker);
      } catch (JavaExpressionParseException e) {
        DiagMessage diagMessage = e.getDiagMessage();
        if (diagMessage.getMessageKey().equals("flowexpr.parse.error")) {
          String s =
              String.format(
                  "'%s' in the %s %s on the declaration of method '%s': ",
                  expressionString,
                  contract.kind.errorKey,
                  contract.contractAnnotation.getAnnotationType().asElement().getSimpleName(),
                  methodTree.getName().toString());
          checker.reportError(methodTree, "flowexpr.parse.error", s + diagMessage.getArgs()[0]);
        } else {
          checker.report(methodTree, e.getDiagMessage());
        }
        continue;
      }
      if (!CFAbstractStore.canInsertJavaExpression(exprJe)) {
        checker.reportError(methodTree, "flowexpr.parse.error", expressionString);
        continue;
      }
      if (!abstractMethod && contract.kind != Contract.Kind.PRECONDITION) {
        // Check the contract, which is a postcondition.
        // Preconditions are checked at method invocations, not declarations.

        switch (contract.kind) {
          case POSTCONDITION:
            checkPostcondition(methodTree, annotation, exprJe);
            break;
          case CONDITIONALPOSTCONDITION:
            checkConditionalPostcondition(
                methodTree, annotation, exprJe, ((ConditionalPostcondition) contract).resultValue);
            break;
          default:
            throw new BugInCF("Impossible: " + contract.kind);
        }
      }

      if (formalParamNames != null && formalParamNames.contains(expressionString)) {
        String locationOfExpression =
            contract.kind.errorKey
                + " "
                + contract.contractAnnotation.getAnnotationType().asElement().getSimpleName()
                + " on the declaration";
        checker.reportWarning(
            methodTree,
            "expression.parameter.name.shadows.field",
            locationOfExpression,
            methodTree.getName().toString(),
            expressionString,
            expressionString,
            formalParamNames.indexOf(expressionString) + 1);
      }

      checkParametersAreEffectivelyFinal(methodTree, exprJe);
    }
  }

  /**
   * Scans a {@link JavaExpression} and adds all the parameters in the {@code JavaExpression} to the
   * passed set.
   */
  private final JavaExpressionScanner<Set<Element>> findParameters =
      new JavaExpressionScanner<Set<Element>>() {
        @Override
        protected Void visitLocalVariable(LocalVariable localVarExpr, Set<Element> parameters) {
          if (localVarExpr.getElement().getKind() == ElementKind.PARAMETER) {
            parameters.add(localVarExpr.getElement());
          }
          return super.visitLocalVariable(localVarExpr, parameters);
        }
      };

  /**
   * Check that the parameters used in {@code javaExpression} are effectively final for method
   * {@code method}.
   *
   * @param methodDeclTree a method declaration
   * @param javaExpression a Java expression
   */
  private void checkParametersAreEffectivelyFinal(
      MethodTree methodDeclTree, JavaExpression javaExpression) {
    // check that all parameters used in the expression are
    // effectively final, so that they cannot be modified
    Set<Element> parameters = new ArraySet<>(2);
    findParameters.scan(javaExpression, parameters);
    for (Element parameter : parameters) {
      if (!ElementUtils.isEffectivelyFinal(parameter)) {
        checker.reportError(
            methodDeclTree,
            "flowexpr.parameter.not.final",
            parameter.getSimpleName(),
            javaExpression);
      }
    }
  }

  /**
   * Check that the expression's type is annotated with {@code annotation} at the regular exit
   * store.
   *
   * @param methodTree declaration of the method
   * @param annotation expression's type must have this annotation
   * @param expression the expression that must have an annotation
   */
  protected void checkPostcondition(
      MethodTree methodTree, AnnotationMirror annotation, JavaExpression expression) {
    CFAbstractStore<?, ?> exitStore = atypeFactory.getRegularExitStore(methodTree);
    if (exitStore == null) {
      // If there is no regular exitStore, then the method cannot reach the regular exit and
      // there is no need to check anything.
    } else {
      CFAbstractValue<?> value = exitStore.getValue(expression);
      AnnotationMirror inferredAnno = null;
      if (value != null) {
        AnnotationMirrorSet annos = value.getAnnotations();
        inferredAnno = qualHierarchy.findAnnotationInSameHierarchy(annos, annotation);
      }
      if (!checkContract(expression, annotation, inferredAnno, exitStore)) {
        checker.reportError(
            methodTree,
            "contracts.postcondition",
            methodTree.getName(),
            contractExpressionAndType(expression.toString(), inferredAnno),
            contractExpressionAndType(expression.toString(), annotation));
      }
    }
  }

  /**
   * Returns a string representation of an expression and type qualifier.
   *
   * @param expression a Java expression
   * @param qualifier the expression's type, or null if no information is available
   * @return a string representation of the expression and type qualifier
   */
  private String contractExpressionAndType(
      String expression, @Nullable AnnotationMirror qualifier) {
    if (qualifier == null) {
      return "no information about " + expression;
    } else {
      return expression
          + " is "
          + atypeFactory.getAnnotationFormatter().formatAnnotationMirror(qualifier);
    }
  }

  /**
   * Check that the expression's type is annotated with {@code annotation} at every regular exit
   * that returns {@code result}.
   *
   * @param methodTree tree of method with the postcondition
   * @param annotation expression's type must have this annotation
   * @param expression the expression that the postcondition concerns
   * @param result result for which the postcondition is valid
   */
  protected void checkConditionalPostcondition(
      MethodTree methodTree,
      AnnotationMirror annotation,
      JavaExpression expression,
      boolean result) {
    boolean booleanReturnType =
        TypesUtils.isBooleanType(TreeUtils.typeOf(methodTree.getReturnType()));
    if (!booleanReturnType) {
      checker.reportError(methodTree, "contracts.conditional.postcondition.returntype");
      // No reason to go ahead with further checking. The
      // annotation is invalid.
      return;
    }

    for (IPair<ReturnNode, ?> pair : atypeFactory.getReturnStatementStores(methodTree)) {
      ReturnNode returnStmt = pair.first;

      Node retValNode = returnStmt.getResult();
      Boolean retVal =
          retValNode instanceof BooleanLiteralNode
              ? ((BooleanLiteralNode) retValNode).getValue()
              : null;

      TransferResult<?, ?> transferResult = (TransferResult<?, ?>) pair.second;
      if (transferResult == null) {
        // Unreachable return statements have no stores, but there is no need to check them.
        continue;
      }
      CFAbstractStore<?, ?> exitStore =
          (CFAbstractStore<?, ?>)
              (result ? transferResult.getThenStore() : transferResult.getElseStore());
      CFAbstractValue<?> value = exitStore.getValue(expression);

      // don't check if return statement certainly does not match 'result'. at the moment,
      // this means the result is a boolean literal
      if (!(retVal == null || retVal == result)) {
        continue;
      }
      AnnotationMirror inferredAnno = null;
      if (value != null) {
        AnnotationMirrorSet annos = value.getAnnotations();
        inferredAnno = qualHierarchy.findAnnotationInSameHierarchy(annos, annotation);
      }

      if (!checkContract(expression, annotation, inferredAnno, exitStore)) {
        checker.reportError(
            returnStmt.getTree(),
            "contracts.conditional.postcondition",
            methodTree.getName(),
            result,
            contractExpressionAndType(expression.toString(), inferredAnno),
            contractExpressionAndType(expression.toString(), annotation));
      }
    }
  }

  @Override
  public Void visitTypeParameter(TypeParameterTree tree, Void p) {
    if (tree.getBounds().size() > 1) {
      // The upper bound of the type parameter is an intersection
      AnnotatedTypeVariable type =
          (AnnotatedTypeVariable) atypeFactory.getAnnotatedTypeFromTypeTree(tree);
      AnnotatedIntersectionType intersection = (AnnotatedIntersectionType) type.getUpperBound();
      checkExplicitAnnotationsOnIntersectionBounds(intersection, tree.getBounds());
    }
    validateTypeOf(tree);

    return super.visitTypeParameter(tree, p);
  }

  /**
   * Issues "explicit.annotation.ignored" warning if any explicit annotation on an intersection
   * bound is not the same as the primary annotation of the given intersection type.
   *
   * @param intersection type to use
   * @param boundTrees trees of {@code intersection} bounds
   */
  protected void checkExplicitAnnotationsOnIntersectionBounds(
      AnnotatedIntersectionType intersection, List<? extends Tree> boundTrees) {
    for (Tree boundTree : boundTrees) {
      if (boundTree.getKind() != Tree.Kind.ANNOTATED_TYPE) {
        continue;
      }
      List<? extends AnnotationMirror> explictAnnos =
          TreeUtils.annotationsFromTree((AnnotatedTypeTree) boundTree);
      for (AnnotationMirror explictAnno : explictAnnos) {
        if (atypeFactory.isSupportedQualifier(explictAnno)) {
          AnnotationMirror anno = intersection.getPrimaryAnnotationInHierarchy(explictAnno);
          if (!AnnotationUtils.areSame(anno, explictAnno)) {
            checker.reportWarning(
                boundTree, "explicit.annotation.ignored", explictAnno, anno, explictAnno, anno);
          }
        }
      }
    }
  }

  // **********************************************************************
  // Assignment checkers and pseudo-assignments
  // **********************************************************************

  @Override
  public Void visitVariable(VariableTree tree, Void p) {
    warnAboutTypeAnnotationsTooEarly(tree, tree.getModifiers());

    if (tree.getType() != null) {
      // VariableTree#getType returns null for binding variables from a DeconstructionPatternTree.
      visitAnnotatedType(tree.getModifiers().getAnnotations(), tree.getType());
    }

    AnnotatedTypeMirror variableType;
    if (getCurrentPath().getParentPath() != null
        && getCurrentPath().getParentPath().getLeaf().getKind() == Tree.Kind.LAMBDA_EXPRESSION) {
      // Calling getAnnotatedTypeLhs on a lambda parameter tree is possibly expensive
      // because caching is turned off.  This should be fixed by #979.
      // See https://github.com/typetools/checker-framework/issues/2853 for an example.
      variableType = atypeFactory.getAnnotatedType(tree);
    } else {
      variableType = atypeFactory.getAnnotatedTypeLhs(tree);
    }

    atypeFactory.getDependentTypesHelper().checkTypeForErrorExpressions(variableType, tree);
    Element varEle = TreeUtils.elementFromDeclaration(tree);
    if (varEle.getKind() == ElementKind.ENUM_CONSTANT) {
      commonAssignmentCheck(tree, tree.getInitializer(), "enum.declaration");
    } else if (tree.getInitializer() != null) {
      // If there's no assignment in this variable declaration, skip it.
      commonAssignmentCheck(tree, tree.getInitializer(), "assignment");
    } else {
      // commonAssignmentCheck validates the type of `tree`,
      // so only validate if commonAssignmentCheck wasn't called
      validateTypeOf(tree);
    }
    warnRedundantAnnotations(tree, variableType);
    return super.visitVariable(tree, p);
  }

  /**
   * Issues a "redundant.anno" warning if the annotation written on the type is the same as the
   * default annotation for this type and location.
   *
   * @param tree an AST node
   * @param type get the explicit annotation on this type and compare it with the default one for
   *     this type and location.
   */
  protected void warnRedundantAnnotations(Tree tree, AnnotatedTypeMirror type) {
    if (!warnRedundantAnnotations) {
      return;
    }
    Set<AnnotationMirror> explicitAnnos = type.getExplicitAnnotations();
    if (explicitAnnos.isEmpty()) {
      return;
    }
    if (tree == null) {
      throw new BugInCF("unexpected null tree argument!");
    }

    AnnotatedTypeMirror defaultAtm = atypeFactory.getDefaultAnnotationsForWarnRedundant(tree, type);
    for (AnnotationMirror explicitAnno : explicitAnnos) {
      AnnotationMirror defaultAm = defaultAtm.getPrimaryAnnotationInHierarchy(explicitAnno);
      if (defaultAm != null && AnnotationUtils.areSame(defaultAm, explicitAnno)) {
        checker.reportWarning(tree, "redundant.anno", defaultAtm);
      }
    }
  }

  /**
   * Warn if a type annotation is written before a modifier such as "public" or before a declaration
   * annotation.
   *
   * @param tree a VariableTree or a MethodTree
   * @param modifiersTree the modifiers sub-tree of tree
   */
  private void warnAboutTypeAnnotationsTooEarly(Tree tree, ModifiersTree modifiersTree) {

    // Don't issue warnings about compiler-inserted modifiers.
    // This simple code completely igonores enum constants and try-with-resources declarations.
    // It could be made to catch some user errors in those locations, but it doesn't seem worth
    // the effort to do so.
    if (tree.getKind() == Tree.Kind.VARIABLE) {
      ElementKind varKind = TreeUtils.elementFromDeclaration((VariableTree) tree).getKind();
      switch (varKind) {
        case ENUM_CONSTANT:
          // Enum constants are "public static final" by default, so the annotation always
          // appears to be before "public".
          return;
        case RESOURCE_VARIABLE:
          // Try-with-resources variables are "final" by default, so the annotation always
          // appears to be before "final".
          return;
        default:
          if (TreeUtils.isAutoGeneratedRecordMember(tree)) {
            // Annotations can appear on record fields before the class body, so don't
            // issue a warning about those.
            return;
          }
          // Nothing to do
      }
    }

    Set<Modifier> modifierSet = modifiersTree.getFlags();
    List<? extends AnnotationTree> annotations = modifiersTree.getAnnotations();

    if (annotations.isEmpty()) {
      return;
    }

    // Warn about type annotations written before modifiers such as "public".  javac retains no
    // information about modifier locations.  So, this is a very partial check:  Issue a warning
    // if a type annotation is at the very beginning of the VariableTree, and a modifier follows
    // it.

    // Check if a type annotation precedes a declaration annotation.
    int lastDeclAnnoIndex = -1;
    for (int i = annotations.size() - 1; i > 0; i--) { // no need to check index 0
      if (!isTypeAnnotation(annotations.get(i))) {
        lastDeclAnnoIndex = i;
        break;
      }
    }
    if (lastDeclAnnoIndex != -1) {
      // Usually, there are few bad invariant annotations.
      List<AnnotationTree> badTypeAnnos = new ArrayList<>(2);
      for (int i = 0; i < lastDeclAnnoIndex; i++) {
        AnnotationTree anno = annotations.get(i);
        if (isTypeAnnotation(anno)) {
          badTypeAnnos.add(anno);
        }
      }
      if (!badTypeAnnos.isEmpty()) {
        checker.reportWarning(
            tree, "type.anno.before.decl.anno", badTypeAnnos, annotations.get(lastDeclAnnoIndex));
      }
    }

    // Determine the length of the text that ought to precede the first type annotation.
    // If the type annotation appears before that text could appear, then warn that a
    // modifier appears after the type annotation.
    // TODO: in the future, account for the lengths of declaration annotations.  Length of
    // toString of the annotation isn't useful, as it might be different length than original
    // input.  Can use JCTree.getEndPosition(EndPosTable) and
    // com.sun.tools.javac.tree.EndPosTable, but it requires -Xjcov.
    AnnotationTree firstAnno = annotations.get(0);
    if (!modifierSet.isEmpty() && isTypeAnnotation(firstAnno)) {
      int precedingTextLength = 0;
      for (Modifier m : modifierSet) {
        precedingTextLength += m.toString().length() + 1; // +1 for the space
      }
      int annoStartPos = ((JCTree) firstAnno).getStartPosition();
      int varStartPos = ((JCTree) tree).getStartPosition();
      if (annoStartPos < varStartPos + precedingTextLength) {
        checker.reportWarning(tree, "type.anno.before.modifier", firstAnno, modifierSet);
      }
    }
  }

  /**
   * Return true if the given annotation is a type annotation: that is, its definition is
   * meta-annotated with {@code @Target({TYPE_USE,....})}.
   */
  private boolean isTypeAnnotation(AnnotationTree anno) {
    Tree annoType = anno.getAnnotationType();
    ClassSymbol annoSymbol;
    switch (annoType.getKind()) {
      case IDENTIFIER:
        annoSymbol = (ClassSymbol) ((JCIdent) annoType).sym;
        break;
      case MEMBER_SELECT:
        annoSymbol = (ClassSymbol) ((JCFieldAccess) annoType).sym;
        break;
      default:
        throw new BugInCF("Unhandled kind: " + annoType.getKind() + " for " + anno);
    }
    for (AnnotationMirror metaAnno : annoSymbol.getAnnotationMirrors()) {
      if (AnnotationUtils.areSameByName(metaAnno, TARGET)) {
        AnnotationValue av = metaAnno.getElementValues().get(targetValueElement);
        return AnnotationUtils.annotationValueContainsToString(av, "TYPE_USE");
      }
    }

    return false;
  }

  /**
   * Performs two checks: subtyping and assignability checks, using {@link
   * #commonAssignmentCheck(Tree, ExpressionTree, String, Object[])}.
   *
   * <p>If the subtype check fails, it issues an "assignment" error.
   */
  @Override
  public Void visitAssignment(AssignmentTree tree, Void p) {
    commonAssignmentCheck(tree.getVariable(), tree.getExpression(), "assignment");
    return super.visitAssignment(tree, p);
  }

  /**
   * Performs a subtype check, to test whether the tree expression iterable type is a subtype of the
   * variable type in the enhanced for loop.
   *
   * <p>If the subtype check fails, it issues a "enhancedfor" error.
   */
  @Override
  public Void visitEnhancedForLoop(EnhancedForLoopTree tree, Void p) {
    AnnotatedTypeMirror var = atypeFactory.getAnnotatedTypeLhs(tree.getVariable());
    AnnotatedTypeMirror iteratedType = atypeFactory.getIterableElementType(tree.getExpression());
    boolean valid = validateTypeOf(tree.getVariable());
    if (valid) {
      commonAssignmentCheck(var, iteratedType, tree.getExpression(), "enhancedfor");
    }
    return super.visitEnhancedForLoop(tree, p);
  }

  /**
   * Performs a method invocation check.
   *
   * <p>An invocation of a method, m, on the receiver, r is valid only if:
   *
   * <ul>
   *   <li>passed arguments are subtypes of corresponding m parameters
   *   <li>r is a subtype of m receiver type
   *   <li>if m is generic, passed type arguments are subtypes of m type variables
   * </ul>
   */
  @Override
  public Void visitMethodInvocation(MethodInvocationTree tree, Void p) {

    // Skip calls to the Enum constructor (they're generated by javac and
    // hard to check), also see CFGBuilder.visitMethodInvocation.
    if (TreeUtils.elementFromUse(tree) == null || TreeUtils.isEnumSuperCall(tree)) {
      return super.visitMethodInvocation(tree, p);
    }

    if (shouldSkipUses(tree)) {
      return super.visitMethodInvocation(tree, p);
    }

    ParameterizedExecutableType mType = atypeFactory.methodFromUse(tree);
    AnnotatedExecutableType invokedMethod = mType.executableType;
    List<AnnotatedTypeMirror> typeargs = mType.typeArgs;

    if (!atypeFactory.ignoreUninferredTypeArguments) {
      for (AnnotatedTypeMirror typearg : typeargs) {
        if (typearg.getKind() == TypeKind.WILDCARD
            && ((AnnotatedWildcardType) typearg).isUninferredTypeArgument()) {
          checker.reportError(
              tree, "type.arguments.not.inferred", invokedMethod.getElement().getSimpleName());
          break; // only issue error once per method
        }
      }
    }

    List<AnnotatedTypeParameterBounds> paramBounds =
        CollectionsPlume.mapList(
            AnnotatedTypeVariable::getBounds, invokedMethod.getTypeVariables());

    ExecutableElement method = invokedMethod.getElement();
    CharSequence methodName = ElementUtils.getSimpleDescription(method);
    try {
      checkTypeArguments(
          tree,
          paramBounds,
          typeargs,
          tree.getTypeArguments(),
          methodName,
          invokedMethod.getTypeVariables());
      List<AnnotatedTypeMirror> params =
          AnnotatedTypes.adaptParameters(atypeFactory, invokedMethod, tree.getArguments());
      checkArguments(params, tree.getArguments(), methodName, method.getParameters());
      checkVarargs(invokedMethod, tree);

      if (ElementUtils.isMethod(
          invokedMethod.getElement(), vectorCopyInto, atypeFactory.getProcessingEnv())) {
        typeCheckVectorCopyIntoArgument(tree, params);
      }

      ExecutableElement invokedMethodElement = invokedMethod.getElement();
      if (!ElementUtils.isStatic(invokedMethodElement) && !TreeUtils.isSuperConstructorCall(tree)) {
        checkMethodInvocability(invokedMethod, tree);
      }

      // check precondition annotations
      checkPreconditions(
          tree, atypeFactory.getContractsFromMethod().getPreconditions(invokedMethodElement));

      if (TreeUtils.isSuperConstructorCall(tree)) {
        checkSuperConstructorCall(tree);
      } else if (TreeUtils.isThisConstructorCall(tree)) {
        checkThisConstructorCall(tree);
      }
    } catch (RuntimeException t) {
      // Sometimes the type arguments are inferred incorrectly, which causes crashes. Once
      // #979 is fixed this should be removed and crashes should be reported normally.
      if (tree.getTypeArguments().size() == typeargs.size()) {
        // They type arguments were explicitly written.
        throw t;
      }
      if (!atypeFactory.ignoreUninferredTypeArguments) {
        checker.reportError(
            tree, "type.arguments.not.inferred", invokedMethod.getElement().getSimpleName());
      } // else ignore the crash.
    }

    // Do not call super, as that would observe the arguments without
    // a set assignment context.
    scan(tree.getMethodSelect(), p);
    return null; // super.visitMethodInvocation(tree, p);
  }

  /**
   * Checks that the following rule is satisfied: The type on a constructor declaration must be a
   * supertype of the return type of "this()" invocation within that constructor.
   *
   * <p>Subclasses can override this method to change the behavior for just "this" constructor
   * class. Or override {@link #checkThisOrSuperConstructorCall(MethodInvocationTree, String)} to
   * change the behavior for "this" and "super" constructor calls.
   *
   * @param thisCall the AST node for the constructor call
   */
  protected void checkThisConstructorCall(MethodInvocationTree thisCall) {
    checkThisOrSuperConstructorCall(thisCall, "this.invocation");
  }

  /**
   * Checks that the following rule is satisfied: The type on a constructor declaration must be a
   * supertype of the return type of "super()" invocation within that constructor.
   *
   * <p>Subclasses can override this method to change the behavior for just "super" constructor
   * class. Or override {@link #checkThisOrSuperConstructorCall(MethodInvocationTree, String)} to
   * change the behavior for "this" and "super" constructor calls.
   *
   * @param superCall the AST node for the super constructor call
   */
  protected void checkSuperConstructorCall(MethodInvocationTree superCall) {
    checkThisOrSuperConstructorCall(superCall, "super.invocation");
  }

  /**
   * Checks that the following rule is satisfied: The type on a constructor declaration must be a
   * supertype of the return type of "this()" or "super()" invocation within that constructor.
   *
   * @param call the AST node for the constructor call
   * @param errorKey the error message key to use if the check fails
   */
  protected void checkThisOrSuperConstructorCall(
      MethodInvocationTree call, @CompilerMessageKey String errorKey) {
    TreePath path = atypeFactory.getPath(call);
    MethodTree enclosingMethod = TreePathUtil.enclosingMethod(path);
    AnnotatedTypeMirror superType = atypeFactory.getAnnotatedType(call);
    AnnotatedExecutableType constructorType = atypeFactory.getAnnotatedType(enclosingMethod);
    AnnotatedTypeMirror returnType = constructorType.getReturnType();
    AnnotationMirrorSet topAnnotations = qualHierarchy.getTopAnnotations();
    for (AnnotationMirror topAnno : topAnnotations) {
      if (!typeHierarchy.isSubtypeShallowEffective(superType, returnType, topAnno)) {
        AnnotationMirror superAnno = superType.getPrimaryAnnotationInHierarchy(topAnno);
        AnnotationMirror constructorReturnAnno =
            returnType.getPrimaryAnnotationInHierarchy(topAnno);
        checker.reportError(call, errorKey, constructorReturnAnno, call, superAnno);
      }
    }
  }

  /**
   * If the given invocation is a varargs invocation, check that the array type of actual varargs is
   * a subtype of the corresponding formal parameter; issues "argument" error if not.
   *
   * <p>The caller must type-check for each element in varargs before or after calling this method.
   *
   * @see #checkArguments
   * @param invokedMethod the method type to be invoked
   * @param tree method or constructor invocation tree
   */
  protected void checkVarargs(AnnotatedExecutableType invokedMethod, Tree tree) {
    if (!TreeUtils.isVarArgs(tree)) {
      // If not a varargs invocation, type checking is already done in checkArguments.
      return;
    }

    List<AnnotatedTypeMirror> formals = invokedMethod.getParameterTypes();
    int numFormals = formals.size();
    int lastArgIndex = numFormals - 1;
    // This is the varags type, an array.
    AnnotatedArrayType lastParamAnnotatedType = (AnnotatedArrayType) formals.get(lastArgIndex);

    AnnotatedTypeMirror wrappedVarargsType = atypeFactory.getAnnotatedTypeVarargsArray(tree);

    // When dataflow analysis is not enabled, it will be null and we can suppose there is no
    // annotation to be checked for generated varargs array.
    if (wrappedVarargsType == null) {
      return;
    }

    // The component type of wrappedVarargsType might not be a subtype of the component type of
    // lastParamAnnotatedType due to the difference of type inference between for an expression
    // and an invoked method element. We can consider that the component type of actual is same
    // with formal one because type checking for elements will be done in checkArguments. This
    // is also needed to avoid duplicating error message caused by elements in varargs.
    if (wrappedVarargsType.getKind() == TypeKind.ARRAY) {
      ((AnnotatedArrayType) wrappedVarargsType)
          .setComponentType(lastParamAnnotatedType.getComponentType());
    }

    commonAssignmentCheck(lastParamAnnotatedType, wrappedVarargsType, tree, "varargs");
  }

  /**
   * Checks that all the given {@code preconditions} hold true immediately prior to the method
   * invocation or variable access at {@code tree}.
   *
   * @param tree the method invocation; immediately prior to it, the preconditions must hold true
   * @param preconditions the preconditions to be checked
   */
  protected void checkPreconditions(MethodInvocationTree tree, Set<Precondition> preconditions) {
    // This check is needed for the GUI effects and Units Checkers tests to pass.
    // TODO: Remove this check and investigate the root cause.
    if (preconditions.isEmpty()) {
      return;
    }

    StringToJavaExpression stringToJavaExpr =
        stringExpr -> StringToJavaExpression.atMethodInvocation(stringExpr, tree, checker);
    for (Contract c : preconditions) {
      Precondition p = (Precondition) c;
      String expressionString = p.expressionString;
      AnnotationMirror anno =
          c.viewpointAdaptDependentTypeAnnotation(atypeFactory, stringToJavaExpr, tree);
      JavaExpression exprJe;
      try {
        exprJe = StringToJavaExpression.atMethodInvocation(expressionString, tree, checker);
      } catch (JavaExpressionParseException e) {
        // report errors here
        checker.report(tree, e.getDiagMessage());
        return;
      }

      CFAbstractStore<?, ?> store = atypeFactory.getStoreBefore(tree);
      CFAbstractValue<?> value = null;
      if (CFAbstractStore.canInsertJavaExpression(exprJe)) {
        value = store.getValue(exprJe);
      }
      AnnotationMirror inferredAnno = null;
      if (value != null) {
        AnnotationMirrorSet annos = value.getAnnotations();
        inferredAnno = qualHierarchy.findAnnotationInSameHierarchy(annos, anno);
      } else {
        // If the expression is "this", then get the type of the method receiver.
        // TODO: There are other expressions that can be converted to trees, "#1" for example.
        if (expressionString.equals("this")) {
          AnnotatedTypeMirror atype = atypeFactory.getReceiverType(tree);
          if (atype != null) {
            AnnotationMirrorSet annos = atype.getEffectiveAnnotations();
            inferredAnno = qualHierarchy.findAnnotationInSameHierarchy(annos, anno);
          }
        }

        if (inferredAnno == null) {
          // If there is no information in the store (possible if e.g., no refinement
          // of the field has occurred), use top instead of automatically
          // issuing a warning. This is not perfectly precise: for example,
          // if jeExpr is a field it would be more precise to use the field's
          // declared type rather than top. However, doing so would be unsound
          // in at least three circumstances where the type of the field depends
          // on the type of the receiver: (1) all fields in Nullness Checker,
          // because of possibility that the receiver is under initialization,
          // (2) polymorphic fields, and (3) fields whose type is a type variable.
          // Using top here instead means that there is no need for special cases
          // for these situations.
          inferredAnno = qualHierarchy.getTopAnnotation(anno);
        }
      }
      if (!checkContract(exprJe, anno, inferredAnno, store)) {
        if (exprJe != null) {
          expressionString = exprJe.toString();
        }
        checker.reportError(
            tree,
            "contracts.precondition",
            tree.getMethodSelect().toString(),
            contractExpressionAndType(expressionString, inferredAnno),
            contractExpressionAndType(expressionString, anno));
      }
    }
  }

  /**
   * Returns true if and only if {@code inferredAnnotation} is valid for a given expression to match
   * the {@code necessaryAnnotation}.
   *
   * <p>By default, {@code inferredAnnotation} must be a subtype of {@code necessaryAnnotation}, but
   * subclasses might override this behavior.
   */
  protected boolean checkContract(
      JavaExpression expr,
      AnnotationMirror necessaryAnnotation,
      AnnotationMirror inferredAnnotation,
      CFAbstractStore<?, ?> store) {
    if (inferredAnnotation == null) {
      return false;
    }
    TypeMirror exprTM = expr.getType();
    return qualHierarchy.isSubtypeShallow(inferredAnnotation, necessaryAnnotation, exprTM);
  }

  /**
   * Type checks the method arguments of {@code Vector.copyInto()}.
   *
   * <p>The Checker Framework special-cases the method invocation, as its type safety cannot be
   * expressed by Java's type system.
   *
   * <p>For a Vector {@code v} of type {@code Vector<E>}, the method invocation {@code
   * v.copyInto(arr)} is type-safe iff {@code arr} is an array of type {@code T[]}, where {@code T}
   * is a subtype of {@code E}.
   *
   * <p>In other words, this method checks that the type argument of the receiver method is a
   * subtype of the component type of the passed array argument.
   *
   * @param tree a method invocation of {@code Vector.copyInto()}
   * @param params the types of the parameters of {@code Vectory.copyInto()}
   */
  protected void typeCheckVectorCopyIntoArgument(
      MethodInvocationTree tree, List<? extends AnnotatedTypeMirror> params) {
    assert params.size() == 1
        : "invalid no. of parameters " + params + " found for method invocation " + tree;
    assert tree.getArguments().size() == 1
        : "invalid no. of arguments in method invocation " + tree;

    AnnotatedTypeMirror passed = atypeFactory.getAnnotatedType(tree.getArguments().get(0));
    AnnotatedArrayType passedAsArray = (AnnotatedArrayType) passed;

    AnnotatedTypeMirror receiver = atypeFactory.getReceiverType(tree);
    AnnotatedDeclaredType receiverAsVector =
        AnnotatedTypes.asSuper(atypeFactory, receiver, vectorType);
    if (receiverAsVector.getTypeArguments().isEmpty()) {
      return;
    }

    AnnotatedTypeMirror argComponent = passedAsArray.getComponentType();
    AnnotatedTypeMirror vectorTypeArg = receiverAsVector.getTypeArguments().get(0);
    Tree errorLocation = tree.getArguments().get(0);
    if (TypesUtils.isErasedSubtype(
        vectorTypeArg.getUnderlyingType(), argComponent.getUnderlyingType(), types)) {
      commonAssignmentCheck(argComponent, vectorTypeArg, errorLocation, "vector.copyinto");
    } else {
      checker.reportError(errorLocation, "vector.copyinto", vectorTypeArg, argComponent);
    }
  }

  /**
   * Performs a new class invocation check.
   *
   * <p>An invocation of a constructor, c, is valid only if:
   *
   * <ul>
   *   <li>passed arguments are subtypes of corresponding c parameters
   *   <li>if c is generic, passed type arguments are subtypes of c type variables
   * </ul>
   */
  @Override
  public Void visitNewClass(NewClassTree tree, Void p) {
    if (checker.shouldSkipUses(TreeUtils.elementFromUse(tree))) {
      return super.visitNewClass(tree, p);
    }

    ParameterizedExecutableType fromUse = atypeFactory.constructorFromUse(tree);
    AnnotatedExecutableType constructorType = fromUse.executableType;
    List<AnnotatedTypeMirror> typeargs = fromUse.typeArgs;

    List<? extends ExpressionTree> passedArguments = tree.getArguments();
    List<AnnotatedTypeMirror> params =
        AnnotatedTypes.adaptParameters(atypeFactory, constructorType, passedArguments);

    ExecutableElement constructor = constructorType.getElement();
    CharSequence constructorName = ElementUtils.getSimpleDescription(constructor);

    checkArguments(params, passedArguments, constructorName, constructor.getParameters());
    checkVarargs(constructorType, tree);

    List<AnnotatedTypeParameterBounds> paramBounds =
        CollectionsPlume.mapList(
            AnnotatedTypeVariable::getBounds, constructorType.getTypeVariables());

    checkTypeArguments(
        tree,
        paramBounds,
        typeargs,
        tree.getTypeArguments(),
        constructorName,
        constructor.getTypeParameters());

    boolean valid = validateTypeOf(tree);

    if (valid) {
      AnnotatedDeclaredType dt = atypeFactory.getAnnotatedType(tree);
      atypeFactory.getDependentTypesHelper().checkTypeForErrorExpressions(dt, tree);
      checkConstructorInvocation(dt, constructorType, tree);
    }
    // Do not call super, as that would observe the arguments without
    // a set assignment context.
    scan(tree.getEnclosingExpression(), p);
    scan(tree.getIdentifier(), p);
    scan(tree.getClassBody(), p);

    return null;
  }

  @Override
  public Void visitLambdaExpression(LambdaExpressionTree tree, Void p) {

    AnnotatedExecutableType functionType = atypeFactory.getFunctionTypeFromTree(tree);

    if (tree.getBody().getKind() != Tree.Kind.BLOCK) {
      // Check return type for single statement returns here.
      AnnotatedTypeMirror ret = functionType.getReturnType();
      if (ret.getKind() != TypeKind.VOID) {
        commonAssignmentCheck(ret, (ExpressionTree) tree.getBody(), "return");
      }
    }

    // Check parameters
    for (int i = 0; i < functionType.getParameterTypes().size(); ++i) {
      AnnotatedTypeMirror lambdaParameter =
          atypeFactory.getAnnotatedType(tree.getParameters().get(i));
      commonAssignmentCheck(
          lambdaParameter,
          functionType.getParameterTypes().get(i),
          tree.getParameters().get(i),
          "lambda.param",
          i);
    }

    // TODO: Postconditions?
    // https://github.com/typetools/checker-framework/issues/801

    return super.visitLambdaExpression(tree, p);
  }

  @Override
  public Void visitMemberReference(MemberReferenceTree tree, Void p) {
    this.checkMethodReferenceAsOverride(tree, p);
    return super.visitMemberReference(tree, p);
  }

  /** A set containing {@code Tree.Kind.METHOD} and {@code Tree.Kind.LAMBDA_EXPRESSION}. */
  private ArraySet<Tree.Kind> methodAndLambdaExpression =
      new ArraySet<>(Arrays.asList(Tree.Kind.METHOD, Tree.Kind.LAMBDA_EXPRESSION));

  /**
   * Checks that the type of the return expression is a subtype of the enclosing method required
   * return type. If not, it issues a "return" error.
   */
  @Override
  public Void visitReturn(ReturnTree tree, Void p) {
    // Don't try to check return expressions for void methods.
    if (tree.getExpression() == null) {
      return super.visitReturn(tree, p);
    }

    Tree enclosing = TreePathUtil.enclosingOfKind(getCurrentPath(), methodAndLambdaExpression);

    AnnotatedTypeMirror ret = null;
    if (enclosing.getKind() == Tree.Kind.METHOD) {

      MethodTree enclosingMethod = TreePathUtil.enclosingMethod(getCurrentPath());
      boolean valid = validateTypeOf(enclosing);
      if (valid) {
        ret = atypeFactory.getMethodReturnType(enclosingMethod, tree);
      }
    } else {
      AnnotatedExecutableType result =
          atypeFactory.getFunctionTypeFromTree((LambdaExpressionTree) enclosing);
      ret = result.getReturnType();
    }

    if (ret != null) {
      commonAssignmentCheck(ret, tree.getExpression(), "return");
    }
    return super.visitReturn(tree, p);
  }

  /**
   * Ensure that the annotation arguments comply to their declarations. This needs some special
   * casing, as annotation arguments form special trees.
   */
  @Override
  public Void visitAnnotation(AnnotationTree tree, Void p) {
    List<? extends ExpressionTree> args = tree.getArguments();
    if (args.isEmpty()) {
      // Nothing to do if there are no annotation arguments.
      return null;
    }

    TypeElement anno = (TypeElement) TreeInfo.symbol((JCTree) tree.getAnnotationType());

    Name annoName = anno.getQualifiedName();
    if (annoName.contentEquals(DefaultQualifier.class.getName())
        || annoName.contentEquals(SuppressWarnings.class.getName())) {
      // Skip these two annotations, as we don't care about the arguments to them.
      return null;
    }

    List<ExecutableElement> methods = ElementFilter.methodsIn(anno.getEnclosedElements());
    // Mapping from argument simple name to its annotated type.
    Map<String, AnnotatedTypeMirror> annoTypes = ArrayMap.newArrayMapOrHashMap(methods.size());
    for (ExecutableElement meth : methods) {
      AnnotatedExecutableType exeatm = atypeFactory.getAnnotatedType(meth);
      AnnotatedTypeMirror retty = exeatm.getReturnType();
      annoTypes.put(meth.getSimpleName().toString(), retty);
    }

    for (ExpressionTree arg : args) {
      if (!(arg instanceof AssignmentTree)) {
        // TODO: when can this happen?
        continue;
      }

      AssignmentTree at = (AssignmentTree) arg;
      // Ensure that we never ask for the annotated type of an annotation, because
      // we don't have a type for annotations.
      if (at.getExpression().getKind() == Tree.Kind.ANNOTATION) {
        visitAnnotation((AnnotationTree) at.getExpression(), p);
        continue;
      }
      if (at.getExpression().getKind() == Tree.Kind.NEW_ARRAY) {
        NewArrayTree nat = (NewArrayTree) at.getExpression();
        boolean isAnno = false;
        for (ExpressionTree init : nat.getInitializers()) {
          if (init.getKind() == Tree.Kind.ANNOTATION) {
            visitAnnotation((AnnotationTree) init, p);
            isAnno = true;
          }
        }
        if (isAnno) {
          continue;
        }
      }

      AnnotatedTypeMirror expected = annoTypes.get(at.getVariable().toString());
      AnnotatedTypeMirror actual = atypeFactory.getAnnotatedType(at.getExpression());
      if (expected.getKind() != TypeKind.ARRAY) {
        // Expected is not an array -> direct comparison.
        commonAssignmentCheck(expected, actual, at.getExpression(), "annotation");
      } else if (actual.getKind() == TypeKind.ARRAY) {
        // Both actual and expected are arrays.
        commonAssignmentCheck(expected, actual, at.getExpression(), "annotation");
      } else {
        // The declaration is an array type, but just a single element is given.
        commonAssignmentCheck(
            ((AnnotatedArrayType) expected).getComponentType(),
            actual,
            at.getExpression(),
            "annotation");
      }
    }
    return null;
  }

  /**
   * If the computation of the type of the ConditionalExpressionTree in
   * org.checkerframework.framework.type.TypeFromTree.TypeFromExpression.visitConditionalExpression(ConditionalExpressionTree,
   * AnnotatedTypeFactory) is correct, the following checks are redundant. However, let's add
   * another failsafe guard and do the checks.
   */
  @Override
  public Void visitConditionalExpression(ConditionalExpressionTree tree, Void p) {
    AnnotatedTypeMirror cond = atypeFactory.getAnnotatedType(tree);
    this.commonAssignmentCheck(cond, tree.getTrueExpression(), "conditional");
    this.commonAssignmentCheck(cond, tree.getFalseExpression(), "conditional");
    return super.visitConditionalExpression(tree, p);
  }

  /**
   * This method validates the type of the switch expression. It issues an error if the type of a
   * value that the switch expression can result is not a subtype of the switch type.
   *
   * <p>If a subclass overrides this method, it must call {@code super.scan(switchExpressionTree,
   * null)} so that the blocks and statements in the cases are checked.
   *
   * @param switchExpressionTree a {@code SwitchExpressionTree}
   */
  public void visitSwitchExpression17(Tree switchExpressionTree) {
    boolean valid = validateTypeOf(switchExpressionTree);
    if (valid) {
      AnnotatedTypeMirror switchType = atypeFactory.getAnnotatedType(switchExpressionTree);
      SwitchExpressionScanner<Void, Void> scanner =
          new FunctionalSwitchExpressionScanner<>(
              (ExpressionTree valueTree, Void unused) -> {
                BaseTypeVisitor.this.commonAssignmentCheck(
                    switchType, valueTree, "switch.expression");
                return null;
              },
              (r1, r2) -> null);

      scanner.scanSwitchExpression(switchExpressionTree, null);
    }
    super.scan(switchExpressionTree, null);
  }

  // **********************************************************************
  // Check for illegal re-assignment
  // **********************************************************************

  /** Performs assignability check. */
  @Override
  public Void visitUnary(UnaryTree tree, Void p) {
    Tree.Kind treeKind = tree.getKind();
    if (treeKind == Tree.Kind.PREFIX_DECREMENT
        || treeKind == Tree.Kind.PREFIX_INCREMENT
        || treeKind == Tree.Kind.POSTFIX_DECREMENT
        || treeKind == Tree.Kind.POSTFIX_INCREMENT) {
      // Check the assignment that occurs at the increment/decrement. i.e.:
      // exp = exp + 1 or exp = exp - 1
      AnnotatedTypeMirror varType = atypeFactory.getAnnotatedTypeLhs(tree.getExpression());
      AnnotatedTypeMirror valueType;
      if (treeKind == Tree.Kind.POSTFIX_DECREMENT || treeKind == Tree.Kind.POSTFIX_INCREMENT) {
        // For postfixed increments or decrements, the type of the tree the type of the
        // expression before 1 is added or subtracted. So, use a special method to get the
        // type after 1 has been added or subtracted.
        valueType = atypeFactory.getAnnotatedTypeRhsUnaryAssign(tree);
      } else {
        // For prefixed increments or decrements, the type of the tree the type of the
        // expression after 1 is added or subtracted. So, its type can be found using the
        // usual method.
        valueType = atypeFactory.getAnnotatedType(tree);
      }
      String errorKey =
          (treeKind == Tree.Kind.PREFIX_INCREMENT || treeKind == Tree.Kind.POSTFIX_INCREMENT)
              ? "unary.increment"
              : "unary.decrement";
      commonAssignmentCheck(varType, valueType, tree, errorKey);
    }
    return super.visitUnary(tree, p);
  }

  /** Performs assignability check. */
  @Override
  public Void visitCompoundAssignment(CompoundAssignmentTree tree, Void p) {
    // If tree is the tree representing the compounds assignment s += expr,
    // Then this method should check whether s + expr can be assigned to s,
    // but the "s + expr" tree does not exist.  So instead, check that
    // s += expr can be assigned to s.
    commonAssignmentCheck(tree.getVariable(), tree, "compound.assignment");
    return super.visitCompoundAssignment(tree, p);
  }

  // **********************************************************************
  // Check for invalid types inserted by the user
  // **********************************************************************

  @Override
  public Void visitNewArray(NewArrayTree tree, Void p) {
    boolean valid = validateTypeOf(tree);

    if (valid && tree.getType() != null) {
      AnnotatedArrayType arrayType = atypeFactory.getAnnotatedType(tree);
      atypeFactory.getDependentTypesHelper().checkTypeForErrorExpressions(arrayType, tree);
      if (tree.getInitializers() != null) {
        checkArrayInitialization(arrayType.getComponentType(), tree.getInitializers());
      }
    }

    return super.visitNewArray(tree, p);
  }

  /**
   * If the lint option "cast:redundant" is set, this method issues a warning if the cast is
   * redundant.
   */
  protected void checkTypecastRedundancy(TypeCastTree typeCastTree) {
    if (!checker.getLintOption("cast:redundant", false)) {
      return;
    }

    AnnotatedTypeMirror castType = atypeFactory.getAnnotatedType(typeCastTree);
    AnnotatedTypeMirror exprType = atypeFactory.getAnnotatedType(typeCastTree.getExpression());

    if (castType.equals(exprType)) {
      checker.reportWarning(typeCastTree, "cast.redundant", castType);
    }
  }

  /**
   * Issues a warning if the given explicitly-written typecast is unsafe. Does nothing if the lint
   * option "cast:unsafe" is not set. Only primary qualifiers are checked unless the command line
   * option "checkCastElementType" is supplied.
   *
   * @param typeCastTree an explicitly-written typecast
   */
  protected void checkTypecastSafety(TypeCastTree typeCastTree) {
    if (!checker.getLintOption("cast:unsafe", true)) {
      return;
    }
    AnnotatedTypeMirror castType = atypeFactory.getAnnotatedType(typeCastTree);
    AnnotatedTypeMirror exprType = atypeFactory.getAnnotatedType(typeCastTree.getExpression());
    boolean reported = false;
    for (AnnotationMirror top : atypeFactory.getQualifierParameterHierarchies(castType)) {
      if (!isTypeCastSafeInvariant(castType, exprType, top)) {
        checker.reportError(
            typeCastTree,
            "invariant.cast.unsafe",
            exprType.toString(true),
            castType.toString(true));
      }
      reported = true; // don't issue cast unsafe warning.
    }

    // Don't call TypeHierarchy#isSubtype(exprType, castType) because the underlying Java types will
    // not be in the correct subtyping relationship if this is a downcast.
    if (!reported && !isTypeCastSafe(castType, exprType)) {
      checker.reportWarning(
          typeCastTree, "cast.unsafe", exprType.toString(true), castType.toString(true));
    }
  }

  /**
   * Returns true if the cast is safe.
   *
   * <p>Only primary qualifiers are checked unless the command line option "checkCastElementType" is
   * supplied.
   *
   * @param castType annotated type of the cast
   * @param exprType annotated type of the casted expression
   * @return true if the type cast is safe, false otherwise
   */
  protected boolean isTypeCastSafe(AnnotatedTypeMirror castType, AnnotatedTypeMirror exprType) {

    TypeKind castTypeKind = castType.getKind();
    if (castTypeKind == TypeKind.DECLARED) {
      // Don't issue an error if the annotations are equivalent to the qualifier upper bound
      // of the type.
      AnnotatedDeclaredType castDeclared = (AnnotatedDeclaredType) castType;
      AnnotationMirrorSet bounds =
          atypeFactory.getTypeDeclarationBounds(castDeclared.getUnderlyingType());

      if (AnnotationUtils.areSame(castDeclared.getPrimaryAnnotations(), bounds)) {
        return true;
      }
    }

    AnnotationMirrorSet castAnnos;
    AnnotatedTypeMirror newCastType;
    TypeMirror newCastTM;
    if (!checkCastElementType) {
      // checkCastElementType option wasn't specified, so only check effective annotations.
      castAnnos = castType.getEffectiveAnnotations();
      newCastType = castType;
      newCastTM = newCastType.getUnderlyingType();
    } else {
      if (castTypeKind == TypeKind.TYPEVAR) {
        newCastType = ((AnnotatedTypeVariable) castType).getUpperBound();
      } else {
        newCastType = castType;
      }
      newCastTM = newCastType.getUnderlyingType();
      AnnotatedTypeMirror newExprType;
      if (exprType.getKind() == TypeKind.TYPEVAR) {
        newExprType = ((AnnotatedTypeVariable) exprType).getUpperBound();
      } else {
        newExprType = exprType;
      }
      TypeMirror newExprTM = newExprType.getUnderlyingType();

      if (!typeHierarchy.isSubtype(newExprType, newCastType)) {
        return false;
      }
      if (newCastType.getKind() == TypeKind.ARRAY && newExprType.getKind() != TypeKind.ARRAY) {
        // Always warn if the cast contains an array, but the expression
        // doesn't, as in "(Object[]) o" where o is of type Object
        return false;
      } else if (newCastType.getKind() == TypeKind.DECLARED
          && newExprType.getKind() == TypeKind.DECLARED) {
        int castSize = ((AnnotatedDeclaredType) newCastType).getTypeArguments().size();
        int exprSize = ((AnnotatedDeclaredType) newExprType).getTypeArguments().size();

        if (castSize != exprSize) {
          // Always warn if the cast and expression contain a different number of type
          // arguments, e.g. to catch a cast from "Object" to "List<@NonNull Object>".
          // TODO: the same number of arguments actually doesn't guarantee anything.
          return false;
        }
      } else if (castTypeKind == TypeKind.TYPEVAR && exprType.getKind() == TypeKind.TYPEVAR) {
        // If both the cast type and the casted expression are type variables, then check
        // the bounds.
        AnnotationMirrorSet lowerBoundAnnotationsCast =
            AnnotatedTypes.findEffectiveLowerBoundAnnotations(qualHierarchy, castType);
        AnnotationMirrorSet lowerBoundAnnotationsExpr =
            AnnotatedTypes.findEffectiveLowerBoundAnnotations(qualHierarchy, exprType);
        return qualHierarchy.isSubtypeShallow(
                lowerBoundAnnotationsExpr, newExprTM, lowerBoundAnnotationsCast, newCastTM)
            && typeHierarchy.isSubtypeShallowEffective(exprType, castType);
      }
      if (castTypeKind == TypeKind.TYPEVAR) {
        // If the cast type is a type var, but the expression is not, then check that the
        // type of the expression is a subtype of the lower bound.
        castAnnos = AnnotatedTypes.findEffectiveLowerBoundAnnotations(qualHierarchy, castType);
      } else {
        castAnnos = castType.getPrimaryAnnotations();
      }
    }

    AnnotatedTypeMirror exprTypeWidened = atypeFactory.getWidenedType(exprType, castType);
    return qualHierarchy.isSubtypeShallow(
        exprTypeWidened.getEffectiveAnnotations(),
        exprTypeWidened.getUnderlyingType(),
        castAnnos,
        newCastTM);
  }

  /**
   * Return whether casting the {@code exprType} to {@code castType}, a type with a qualifier
   * parameter, is legal.
   *
   * <p>If {@code exprType} has qualifier parameter, the cast is legal if the qualifiers are
   * invariant. Otherwise, the cast is legal is if the qualifier on both types is bottom.
   *
   * @param castType a type with a qualifier parameter
   * @param exprType type of the expressions that is cast which may or may not have a qualifier
   *     parameter
   * @param top the top qualifier of the hierarchy to check
   * @return whether casting the {@code exprType} to {@code castType}, a type with a qualifier
   *     parameter, is legal.
   */
  private boolean isTypeCastSafeInvariant(
      AnnotatedTypeMirror castType, AnnotatedTypeMirror exprType, AnnotationMirror top) {
    if (!isTypeCastSafe(castType, exprType)) {
      return false;
    }

    if (atypeFactory.hasQualifierParameterInHierarchy(exprType, top)) {
      // The isTypeCastSafe call above checked that the exprType is a subtype of castType,
      // so just check the reverse to check that the qualifiers are equivalent.
      return typeHierarchy.isSubtypeShallowEffective(castType, exprType, top);
    }
    AnnotationMirror castTypeAnno = castType.getEffectiveAnnotationInHierarchy(top);
    AnnotationMirror exprTypeAnno = exprType.getEffectiveAnnotationInHierarchy(top);
    // Otherwise the cast is unsafe, unless the qualifiers on both cast and expr are bottom.
    AnnotationMirror bottom = qualHierarchy.getBottomAnnotation(top);
    return AnnotationUtils.areSame(castTypeAnno, bottom)
        && AnnotationUtils.areSame(exprTypeAnno, bottom);
  }

  @Override
  public Void visitTypeCast(TypeCastTree tree, Void p) {
    // validate "tree" instead of "tree.getType()" to prevent duplicate errors.
    boolean valid = validateTypeOf(tree) && validateTypeOf(tree.getExpression());
    if (valid) {
      checkTypecastSafety(tree);
      checkTypecastRedundancy(tree);
    }
    if (atypeFactory.getDependentTypesHelper().hasDependentAnnotations()) {
      AnnotatedTypeMirror type = atypeFactory.getAnnotatedType(tree);
      atypeFactory.getDependentTypesHelper().checkTypeForErrorExpressions(type, tree.getType());
    }

    if (tree.getType().getKind() == Tree.Kind.INTERSECTION_TYPE) {
      AnnotatedIntersectionType intersection =
          (AnnotatedIntersectionType) atypeFactory.getAnnotatedType(tree);
      checkExplicitAnnotationsOnIntersectionBounds(
          intersection, ((IntersectionTypeTree) tree.getType()).getBounds());
    }
    return super.visitTypeCast(tree, p);
  }

  @Override
  public Void visitInstanceOf(InstanceOfTree tree, Void p) {
    // The "reference type" is the type after "instanceof".
    Tree patternTree = InstanceOfUtils.getPattern(tree);
    if (patternTree != null) {
<<<<<<< HEAD
      if (TreeUtils.isBindingPatternTree(patternTree)) {
        VariableTree variableTree = TreeUtils.bindingPatternTreeGetVariable(patternTree);
        validateTypeOf(variableTree);
        if (variableTree.getModifiers() != null) {
          AnnotatedTypeMirror variableType = atypeFactory.getAnnotatedType(variableTree);
          AnnotatedTypeMirror expType = atypeFactory.getAnnotatedType(tree.getExpression());
          if (!isTypeCastSafe(variableType, expType)) {
            checker.reportWarning(tree, "instanceof.pattern.unsafe", expType, variableTree);
          }
=======
      VariableTree variableTree = BindingPatternUtils.getVariable(patternTree);
      validateTypeOf(variableTree);
      if (variableTree.getModifiers() != null) {
        AnnotatedTypeMirror variableType = atypeFactory.getAnnotatedType(variableTree);
        AnnotatedTypeMirror expType = atypeFactory.getAnnotatedType(tree.getExpression());
        if (!isTypeCastSafe(variableType, expType)) {
          checker.reportWarning(tree, "instanceof.pattern.unsafe", expType, variableTree);
>>>>>>> 64c4575c
        }
      } else {
        // TODO: implement deconstructed patterns.
      }
    } else {
      Tree refTypeTree = tree.getType();
      validateTypeOf(refTypeTree);
      if (refTypeTree.getKind() == Tree.Kind.ANNOTATED_TYPE) {
        AnnotatedTypeMirror refType = atypeFactory.getAnnotatedType(refTypeTree);
        AnnotatedTypeMirror expType = atypeFactory.getAnnotatedType(tree.getExpression());
        if (typeHierarchy.isSubtype(refType, expType)
            && !refType.getPrimaryAnnotations().equals(expType.getPrimaryAnnotations())) {
          checker.reportWarning(tree, "instanceof.unsafe", expType, refType);
        }
      }
    }

    return super.visitInstanceOf(tree, p);
  }

  /**
   * Checks the type of the exception parameter. Subclasses should override {@link
   * #checkExceptionParameter} rather than this method to change the behavior of this check.
   */
  @Override
  public Void visitCatch(CatchTree tree, Void p) {
    checkExceptionParameter(tree);
    return super.visitCatch(tree, p);
  }

  /**
   * Checks the type of a thrown exception. Subclasses should override
   * checkThrownExpression(ThrowTree tree) rather than this method to change the behavior of this
   * check.
   */
  @Override
  public Void visitThrow(ThrowTree tree, Void p) {
    checkThrownExpression(tree);
    return super.visitThrow(tree, p);
  }

  /**
   * Rather than overriding this method, clients should often override {@link
   * #visitAnnotatedType(List,Tree)}. That method also handles the case of annotations at the
   * beginning of a variable or method declaration. javac parses all those annotations as being on
   * the variable or method declaration, even though the ones that are type annotations logically
   * belong to the variable type or method return type.
   */
  @Override
  public Void visitAnnotatedType(AnnotatedTypeTree tree, Void p) {
    visitAnnotatedType(null, tree);
    return super.visitAnnotatedType(tree, p);
  }

  /**
   * Checks an annotated type. Invoked by {@link #visitAnnotatedType(AnnotatedTypeTree, Void)},
   * {@link #visitVariable}, and {@link #visitMethod}. Exists to prevent code duplication among the
   * three. Checking in {@code visitVariable} and {@code visitMethod} is needed because there isn't
   * an AnnotatedTypeTree within a variable declaration or for a method return type -- all the
   * annotations are attached to the VariableTree or MethodTree, respectively.
   *
   * @param annoTrees annotations written before a variable/method declaration, if this type is from
   *     one; null otherwise. This might contain type annotations that the Java parser attached to
   *     the declaration rather than to the type.
   * @param typeTree the type that any type annotations in annoTrees apply to
   */
  public void visitAnnotatedType(
      @Nullable List<? extends AnnotationTree> annoTrees, Tree typeTree) {
    warnAboutIrrelevantJavaTypes(annoTrees, typeTree);
  }

  /**
   * Warns if a type annotation is written on a Java type that is not listed in
   * the @RelevantJavaTypes annotation.
   *
   * @param annoTrees annotations written before a variable/method declaration, if this type is from
   *     one; null otherwise. This might contain type annotations that the Java parser attached to
   *     the declaration rather than to the type.
   * @param typeTree the type that any type annotations in annoTrees apply to
   */
  public void warnAboutIrrelevantJavaTypes(
      @Nullable List<? extends AnnotationTree> annoTrees, Tree typeTree) {
    if (!shouldWarnAboutIrrelevantJavaTypes()) {
      return;
    }

    Tree t = typeTree;
    while (true) {
      switch (t.getKind()) {

          // Recurse for compound types whose top level is not at the far left.
        case ARRAY_TYPE:
          t = ((ArrayTypeTree) t).getType();
          continue;
        case MEMBER_SELECT:
          t = ((MemberSelectTree) t).getExpression();
          continue;
        case PARAMETERIZED_TYPE:
          t = ((ParameterizedTypeTree) t).getType();
          continue;

          // Base cases
        case PRIMITIVE_TYPE:
        case IDENTIFIER:
          maybeReportAnnoOnIrrelevant(t, TreeUtils.typeOf(t), annoTrees);
          return;
        case ANNOTATED_TYPE:
          AnnotatedTypeTree at = (AnnotatedTypeTree) t;
          ExpressionTree underlying = at.getUnderlyingType();
          maybeReportAnnoOnIrrelevant(t, TreeUtils.typeOf(underlying), at.getAnnotations());
          return;

        default:
          return;
      }
    }
  }

  /**
   * If the given Java basetype is not relevant, report an "anno.on.irrelevant" if it is annotated.
   * This method does not necessarily issue an error, but it might.
   *
   * @param errorLocation where to repor the error
   * @param type the Java basetype
   * @param annos the annotation on the type
   */
  private void maybeReportAnnoOnIrrelevant(
      Tree errorLocation, TypeMirror type, List<? extends AnnotationTree> annos) {
    List<AnnotationTree> supportedAnnoTrees = supportedAnnoTrees(annos);
    if (!supportedAnnoTrees.isEmpty() && !atypeFactory.isRelevant(type)) {
      String extraInfo = atypeFactory.irrelevantExtraMessage();
      checker.reportError(errorLocation, "anno.on.irrelevant", annos, type, extraInfo);
    }
  }

  /**
   * Returns true if the checker should issue warnings about irrelevant java types.
   *
   * @return true if the checker should issue warnings about irrelevant java types
   */
  protected boolean shouldWarnAboutIrrelevantJavaTypes() {
    return atypeFactory.relevantJavaTypes != null;
  }

  /**
   * Returns a new list containing only the supported annotations from its argument -- that is,
   * those that are part of the current type system.
   *
   * <p>This method ignores aliases of supported annotations that are declaration annotations,
   * because they may apply to inner types.
   *
   * @param annoTrees annotation trees
   * @return a new list containing only the supported annotations from its argument
   */
  private List<AnnotationTree> supportedAnnoTrees(List<? extends AnnotationTree> annoTrees) {
    List<AnnotationTree> result = new ArrayList<>(1);
    for (AnnotationTree at : annoTrees) {
      AnnotationMirror anno = TreeUtils.annotationFromAnnotationTree(at);
      if (!AnnotationUtils.isDeclarationAnnotation(anno)
          && atypeFactory.isSupportedQualifier(anno)) {
        result.add(at);
      }
    }
    return result;
  }

  // **********************************************************************
  // Helper methods to provide a single overriding point
  // **********************************************************************

  /** Cache to avoid calling {@link #getExceptionParameterLowerBoundAnnotations} more than once. */
  private @MonotonicNonNull AnnotationMirrorSet getExceptionParameterLowerBoundAnnotationsCache;

  /**
   * Returns a set of AnnotationMirrors that is a lower bound for exception parameters. The same as
   * {@link #getExceptionParameterLowerBoundAnnotations}, but uses a cache.
   *
   * @return a set of AnnotationMirrors that is a lower bound for exception parameters
   */
  private AnnotationMirrorSet getExceptionParameterLowerBoundAnnotationsCached() {
    if (getExceptionParameterLowerBoundAnnotationsCache == null) {
      getExceptionParameterLowerBoundAnnotationsCache =
          getExceptionParameterLowerBoundAnnotations();
    }
    return getExceptionParameterLowerBoundAnnotationsCache;
  }

  /**
   * Issue error if the exception parameter is not a supertype of the annotation specified by {@link
   * #getExceptionParameterLowerBoundAnnotations()}, which is top by default.
   *
   * <p>Subclasses may override this method to change the behavior of this check. Subclasses wishing
   * to enforce that exception parameter be annotated with other annotations can just override
   * {@link #getExceptionParameterLowerBoundAnnotations()}.
   *
   * @param tree a CatchTree to check
   */
  protected void checkExceptionParameter(CatchTree tree) {

    AnnotationMirrorSet requiredAnnotations = getExceptionParameterLowerBoundAnnotationsCached();
    VariableTree excParamTree = tree.getParameter();
    AnnotatedTypeMirror excParamType = atypeFactory.getAnnotatedType(excParamTree);

    for (AnnotationMirror required : requiredAnnotations) {
      AnnotationMirror found = excParamType.getPrimaryAnnotationInHierarchy(required);
      assert found != null;
      if (!typeHierarchy.isSubtypeShallowEffective(required, excParamType)) {
        checker.reportError(excParamTree, "exception.parameter", found, required);
      }

      if (excParamType.getKind() == TypeKind.UNION) {
        AnnotatedUnionType aut = (AnnotatedUnionType) excParamType;
        for (AnnotatedTypeMirror alternativeType : aut.getAlternatives()) {
          if (!typeHierarchy.isSubtypeShallowEffective(required, alternativeType)) {
            AnnotationMirror alternativeAnno =
                alternativeType.getPrimaryAnnotationInHierarchy(required);
            checker.reportError(excParamTree, "exception.parameter", alternativeAnno, required);
          }
        }
      }
    }
  }

  /**
   * Returns a set of AnnotationMirrors that is a lower bound for exception parameters.
   *
   * <p>This implementation returns top; subclasses can change this behavior.
   *
   * <p>Note: by default this method is called by {@link #getThrowUpperBoundAnnotations()}, so that
   * this annotation is enforced.
   *
   * @return set of annotation mirrors, one per hierarchy, that form a lower bound of annotations
   *     that can be written on an exception parameter
   */
  protected AnnotationMirrorSet getExceptionParameterLowerBoundAnnotations() {
    return qualHierarchy.getTopAnnotations();
  }

  /**
   * Checks the type of the thrown expression.
   *
   * <p>By default, this method checks that the thrown expression is a subtype of top.
   *
   * <p>Issue error if the thrown expression is not a sub type of the annotation given by {@link
   * #getThrowUpperBoundAnnotations()}, the same as {@link
   * #getExceptionParameterLowerBoundAnnotations()} by default.
   *
   * <p>Subclasses may override this method to change the behavior of this check. Subclasses wishing
   * to enforce that the thrown expression be a subtype of a type besides {@link
   * #getExceptionParameterLowerBoundAnnotations}, should override {@link
   * #getThrowUpperBoundAnnotations()}.
   *
   * @param tree a ThrowTree to check
   */
  protected void checkThrownExpression(ThrowTree tree) {
    AnnotatedTypeMirror throwType = atypeFactory.getAnnotatedType(tree.getExpression());
    TypeMirror throwTM = throwType.getUnderlyingType();
    Set<? extends AnnotationMirror> required = getThrowUpperBoundAnnotations();
    switch (throwType.getKind()) {
      case NULL:
      case DECLARED:
      case TYPEVAR:
      case WILDCARD:
        if (!typeHierarchy.isSubtypeShallowEffective(throwType, required)) {
          AnnotationMirrorSet found = throwType.getEffectiveAnnotations();
          checker.reportError(tree.getExpression(), "throw", found, required);
        }
        break;

      case UNION:
        AnnotatedUnionType unionType = (AnnotatedUnionType) throwType;
        AnnotationMirrorSet foundPrimary = unionType.getPrimaryAnnotations();
        if (!qualHierarchy.isSubtypeShallow(foundPrimary, required, throwTM)) {
          checker.reportError(tree.getExpression(), "throw", foundPrimary, required);
        }
        for (AnnotatedTypeMirror altern : unionType.getAlternatives()) {
          TypeMirror alternTM = altern.getUnderlyingType();
          if (!qualHierarchy.isSubtypeShallow(altern.getPrimaryAnnotations(), required, alternTM)) {
            checker.reportError(
                tree.getExpression(), "throw", altern.getPrimaryAnnotations(), required);
          }
        }
        break;
      default:
        throw new BugInCF("Unexpected throw expression type: " + throwType.getKind());
    }
  }

  /**
   * Returns a set of AnnotationMirrors that is a upper bound for thrown exceptions.
   *
   * <p>Note: by default this method is returns by getExceptionParameterLowerBoundAnnotations(), so
   * that this annotation is enforced.
   *
   * <p>(Default is top)
   *
   * @return set of annotation mirrors, one per hierarchy, that form an upper bound of thrown
   *     expressions
   */
  protected AnnotationMirrorSet getThrowUpperBoundAnnotations() {
    return getExceptionParameterLowerBoundAnnotations();
  }

  /**
   * Checks the validity of an assignment (or pseudo-assignment) from a value to a variable and
   * emits an error message (through the compiler's messaging interface) if it is not valid.
   *
   * @param varTree the AST node for the lvalue (usually a variable)
   * @param valueExpTree the AST node for the rvalue (the new value)
   * @param errorKey the error message key to use if the check fails
   * @param extraArgs arguments to the error message key, before "found" and "expected" types
   * @return true if the check succeeds, false if an error message was issued
   */
  protected boolean commonAssignmentCheck(
      Tree varTree,
      ExpressionTree valueExpTree,
      @CompilerMessageKey String errorKey,
      Object... extraArgs) {
    AnnotatedTypeMirror varType = atypeFactory.getAnnotatedTypeLhs(varTree);
    assert varType != null : "no variable found for tree: " + varTree;

    if (!validateType(varTree, varType)) {
      if (showchecks) {
        System.out.printf(
            "%s %s (at %s): actual tree = %s %s%n   expected: %s %s%n",
            this.getClass().getSimpleName(),
            "skipping test whether actual is a subtype of expected"
                + " because validateType() returned false",
            fileAndLineNumber(valueExpTree),
            valueExpTree.getKind(),
            valueExpTree,
            varType.getKind(),
            varType.toString());
      }
      return true;
    }

    return commonAssignmentCheck(varType, valueExpTree, errorKey, extraArgs);
  }

  /**
   * Checks the validity of an assignment (or pseudo-assignment) from a value to a variable and
   * emits an error message (through the compiler's messaging interface) if it is not valid.
   *
   * @param varType the annotated type for the lvalue (usually a variable)
   * @param valueExpTree the AST node for the rvalue (the new value)
   * @param errorKey the error message key to use if the check fails
   * @param extraArgs arguments to the error message key, before "found" and "expected" types
   * @return true if the check succeeds, false if an error message was issued
   */
  protected boolean commonAssignmentCheck(
      AnnotatedTypeMirror varType,
      ExpressionTree valueExpTree,
      @CompilerMessageKey String errorKey,
      Object... extraArgs) {
    if (shouldSkipUses(valueExpTree)) {
      if (showchecks) {
        System.out.printf(
            "%s %s (at %s): actual tree = %s %s%n   expected: %s %s%n",
            this.getClass().getSimpleName(),
            "skipping test whether actual is a subtype of expected"
                + " because shouldSkipUses() returned true",
            fileAndLineNumber(valueExpTree),
            valueExpTree.getKind(),
            valueExpTree,
            varType.getKind(),
            varType.toString());
      }
      return true;
    }
    if (valueExpTree.getKind() == Tree.Kind.MEMBER_REFERENCE
        || valueExpTree.getKind() == Tree.Kind.LAMBDA_EXPRESSION) {
      // Member references and lambda expressions are type checked separately
      // and do not need to be checked again as arguments.
      if (showchecks) {
        System.out.printf(
            "%s %s (at %s): actual tree = %s %s%n   expected: %s %s%n",
            this.getClass().getSimpleName(),
            "skipping test whether actual is a subtype of expected"
                + " because member reference and lambda expression are type checked separately",
            fileAndLineNumber(valueExpTree),
            valueExpTree.getKind(),
            valueExpTree,
            varType.getKind(),
            varType.toString());
      }
      return true;
    }
    boolean result = true;
    if (varType.getKind() == TypeKind.ARRAY
        && valueExpTree instanceof NewArrayTree
        && ((NewArrayTree) valueExpTree).getType() == null) {
      AnnotatedTypeMirror compType = ((AnnotatedArrayType) varType).getComponentType();
      NewArrayTree arrayTree = (NewArrayTree) valueExpTree;
      assert arrayTree.getInitializers() != null
          : "array initializers are not expected to be null in: " + valueExpTree;
      result = checkArrayInitialization(compType, arrayTree.getInitializers()) && result;
    }
    if (!validateTypeOf(valueExpTree)) {
      if (showchecks) {
        System.out.printf(
            "%s %s (at %s): actual tree = %s %s%n   expected: %s %s%n",
            this.getClass().getSimpleName(),
            "skipping test whether actual is a subtype of expected"
                + " because validateType() returned false",
            fileAndLineNumber(valueExpTree),
            valueExpTree.getKind(),
            valueExpTree,
            varType.getKind(),
            varType.toString());
      }
      return result;
    }
    AnnotatedTypeMirror valueType = atypeFactory.getAnnotatedType(valueExpTree);
    atypeFactory.logGat(
        "BTV: %s.getAnnotatedType(%s) => %s%n",
        atypeFactory.getClass().getSimpleName(), valueExpTree, valueType);
    assert valueType != null : "null type for expression: " + valueExpTree;
    result = commonAssignmentCheck(varType, valueType, valueExpTree, errorKey, extraArgs) && result;
    return result;
  }

  /**
   * Checks the validity of an assignment (or pseudo-assignment) from a value to a variable and
   * emits an error message (through the compiler's messaging interface) if it is not valid.
   *
   * @param varType the annotated type of the variable
   * @param valueType the annotated type of the value
   * @param valueExpTree the location to use when reporting the error message
   * @param errorKey the error message key to use if the check fails
   * @param extraArgs arguments to the error message key, before "found" and "expected" types
   * @return true if the check succeeds, false if an error message was issued
   */
  protected boolean commonAssignmentCheck(
      AnnotatedTypeMirror varType,
      AnnotatedTypeMirror valueType,
      Tree valueExpTree,
      @CompilerMessageKey String errorKey,
      Object... extraArgs) {

    commonAssignmentCheckStartDiagnostic(varType, valueType, valueExpTree);

    AnnotatedTypeMirror widenedValueType = atypeFactory.getWidenedType(valueType, varType);
    boolean result = typeHierarchy.isSubtype(widenedValueType, varType);

    // TODO: integrate with subtype test.
    if (result) {
      for (Class<? extends Annotation> mono : atypeFactory.getSupportedMonotonicTypeQualifiers()) {
        if (valueType.hasPrimaryAnnotation(mono) && varType.hasPrimaryAnnotation(mono)) {
          checker.reportError(
              valueExpTree,
              "monotonic",
              mono.getSimpleName(),
              mono.getSimpleName(),
              valueType.toString());
          result = false;
        }
      }
    } else {
      // `result` is false.
      // Use an error key only if it's overridden by a checker.
      FoundRequired pair = FoundRequired.of(valueType, varType);
      String valueTypeString = pair.found;
      String varTypeString = pair.required;
      checker.reportError(
          valueExpTree,
          errorKey,
          ArraysPlume.concatenate(extraArgs, valueTypeString, varTypeString));
    }

    commonAssignmentCheckEndDiagnostic(result, null, varType, valueType, valueExpTree);

    return result;
  }

  /**
   * Prints a diagnostic about entering {@code commonAssignmentCheck()}, if the showchecks option
   * was set.
   *
   * @param varType the annotated type of the variable
   * @param valueType the annotated type of the value
   * @param valueExpTree the location to use when reporting the error message
   */
  protected final void commonAssignmentCheckStartDiagnostic(
      AnnotatedTypeMirror varType, AnnotatedTypeMirror valueType, Tree valueExpTree) {
    if (showchecks) {
      System.out.printf(
          "%s %s (at %s): actual tree = %s %s%n     actual: %s %s%n   expected: %s %s%n",
          this.getClass().getSimpleName(),
          "about to test whether actual is a subtype of expected",
          fileAndLineNumber(valueExpTree),
          valueExpTree.getKind(),
          valueExpTree,
          valueType.getKind(),
          valueType.toString(),
          varType.getKind(),
          varType.toString());
    }
  }

  /**
   * Prints a diagnostic about exiting {@code commonAssignmentCheck()}, if the showchecks option was
   * set.
   *
   * @param success whether the check succeeded or failed
   * @param extraMessage information about why the result is what it is; may be null
   * @param varType the annotated type of the variable
   * @param valueType the annotated type of the value
   * @param valueExpTree the location to use when reporting the error message
   */
  protected final void commonAssignmentCheckEndDiagnostic(
      boolean success,
      @Nullable String extraMessage,
      AnnotatedTypeMirror varType,
      AnnotatedTypeMirror valueType,
      Tree valueExpTree) {
    if (showchecks) {
      commonAssignmentCheckEndDiagnostic(
          (success
                  ? "success: actual is subtype of expected"
                  : "FAILURE: actual is not subtype of expected")
              + (extraMessage == null ? "" : " because " + extraMessage),
          varType,
          valueType,
          valueExpTree);
    }
  }

  /**
   * Helper method for printing a diagnostic about exiting {@code commonAssignmentCheck()}, if the
   * showchecks option was set.
   *
   * <p>Most clients should call {@link #commonAssignmentCheckEndDiagnostic(boolean, String,
   * AnnotatedTypeMirror, AnnotatedTypeMirror, Tree)}. The purpose of this method is to permit
   * customizing the message that is printed.
   *
   * @param message the result, plus information about why the result is what it is
   * @param varType the annotated type of the variable
   * @param valueType the annotated type of the value
   * @param valueExpTree the location to use when reporting the error message
   */
  protected final void commonAssignmentCheckEndDiagnostic(
      String message,
      AnnotatedTypeMirror varType,
      AnnotatedTypeMirror valueType,
      Tree valueExpTree) {
    if (showchecks) {
      System.out.printf(
          " %s  (at %s): actual tree = %s %s%n     actual: %s %s%n   expected: %s %s%n",
          message,
          fileAndLineNumber(valueExpTree),
          valueExpTree.getKind(),
          valueExpTree,
          valueType.getKind(),
          valueType.toString(),
          varType.getKind(),
          varType.toString());
    }
  }

  /**
   * Returns "filename:linenumber:columnnumber" for the given tree. For brevity, the filename is
   * given as a simple name, without any directory components. If the line and column numbers are
   * unknown, they are omitted.
   *
   * @param tree a tree
   * @return the location of the given tree in source code
   */
  private String fileAndLineNumber(Tree tree) {
    StringBuilder result = new StringBuilder();
    result.append(Paths.get(root.getSourceFile().getName()).getFileName().toString());
    long valuePos = positions.getStartPosition(root, tree);
    LineMap lineMap = root.getLineMap();
    if (valuePos != -1 && lineMap != null) {
      result.append(":");
      result.append(lineMap.getLineNumber(valuePos));
      result.append(":");
      result.append(lineMap.getColumnNumber(valuePos));
    }
    return result.toString();
  }

  /**
   * Class that creates string representations of {@link AnnotatedTypeMirror}s which are only
   * verbose if required to differentiate the two types.
   */
  private static class FoundRequired {
    public final String found;
    public final String required;

    private FoundRequired(AnnotatedTypeMirror found, AnnotatedTypeMirror required) {
      if (shouldPrintVerbose(found, required)) {
        this.found = found.toString(true);
        this.required = required.toString(true);
      } else {
        this.found = found.toString();
        this.required = required.toString();
      }
    }

    /** Create a FoundRequired for a type and bounds. */
    private FoundRequired(AnnotatedTypeMirror found, AnnotatedTypeParameterBounds required) {
      if (shouldPrintVerbose(found, required)) {
        this.found = found.toString(true);
        this.required = required.toString(true);
      } else {
        this.found = found.toString();
        this.required = required.toString();
      }
    }

    /**
     * Creates string representations of {@link AnnotatedTypeMirror}s which are only verbose if
     * required to differentiate the two types.
     */
    static FoundRequired of(AnnotatedTypeMirror found, AnnotatedTypeMirror required) {
      return new FoundRequired(found, required);
    }

    /**
     * Creates string representations of {@link AnnotatedTypeMirror} and {@link
     * AnnotatedTypeParameterBounds}s which are only verbose if required to differentiate the two
     * types.
     */
    static FoundRequired of(AnnotatedTypeMirror found, AnnotatedTypeParameterBounds required) {
      return new FoundRequired(found, required);
    }
  }

  /**
   * Return whether or not the verbose toString should be used when printing the two annotated
   * types.
   *
   * @param atm1 the first AnnotatedTypeMirror
   * @param atm2 the second AnnotatedTypeMirror
   * @return true iff neither argument contains "@", or there are two annotated types (in either
   *     ATM) such that their toStrings are the same but their verbose toStrings differ
   */
  private static boolean shouldPrintVerbose(AnnotatedTypeMirror atm1, AnnotatedTypeMirror atm2) {
    if (!atm1.toString().contains("@") && !atm2.toString().contains("@")) {
      return true;
    }
    return containsSameToString(atm1, atm2);
  }

  /**
   * Return whether or not the verbose toString should be used when printing the annotated type and
   * the bounds it is not within.
   *
   * @param atm the type
   * @param bounds the bounds
   * @return true iff bounds does not contain "@", or there are two annotated types (in either
   *     argument) such that their toStrings are the same but their verbose toStrings differ
   */
  private static boolean shouldPrintVerbose(
      AnnotatedTypeMirror atm, AnnotatedTypeParameterBounds bounds) {
    if (!atm.toString().contains("@") && !bounds.toString().contains("@")) {
      return true;
    }
    return containsSameToString(atm, bounds.getUpperBound(), bounds.getLowerBound());
  }

  /**
   * A scanner that indicates whether any (component) types have the same toString but different
   * verbose toString. If so, the Checker Framework prints types verbosely.
   */
  private static final SimpleAnnotatedTypeScanner<Boolean, Map<String, String>>
      checkContainsSameToString =
          new SimpleAnnotatedTypeScanner<>(
              (AnnotatedTypeMirror type, Map<String, String> map) -> {
                if (type == null) {
                  return false;
                }
                String simple = type.toString();
                String verbose = map.get(simple);
                if (verbose == null) {
                  map.put(simple, type.toString(true));
                  return false;
                } else {
                  return !verbose.equals(type.toString(true));
                }
              },
              Boolean::logicalOr,
              false);

  /**
   * Return true iff there are two annotated types (anywhere in any ATM) such that their toStrings
   * are the same but their verbose toStrings differ. If so, the Checker Framework prints types
   * verbosely.
   *
   * @param atms annotated type mirrors to compare
   * @return true iff there are two annotated types (anywhere in any ATM) such that their toStrings
   *     are the same but their verbose toStrings differ
   */
  private static boolean containsSameToString(AnnotatedTypeMirror... atms) {
    Map<String, String> simpleToVerbose = new HashMap<>();
    for (AnnotatedTypeMirror atm : atms) {
      if (checkContainsSameToString.visit(atm, simpleToVerbose)) {
        return true;
      }
    }

    return false;
  }

  /**
   * Checks that the array initializers are consistent with the array type.
   *
   * @param type the array elemen type
   * @param initializers the initializers
   * @return true if the check succeeds, false if an error message was issued
   */
  protected boolean checkArrayInitialization(
      AnnotatedTypeMirror type, List<? extends ExpressionTree> initializers) {
    // TODO: set assignment context like for method arguments?
    // Also in AbstractFlow.
    boolean result = true;
    for (ExpressionTree init : initializers) {
      result = commonAssignmentCheck(type, init, "array.initializer") && result;
    }
    return result;
  }

  /**
   * Checks that the annotations on the type arguments supplied to a type or a method invocation are
   * within the bounds of the type variables as declared, and issues the "type.argument" error if
   * they are not.
   *
   * @param toptree the tree for error reporting, only used for inferred type arguments
   * @param paramBounds the bounds of the type parameters from a class or method declaration
   * @param typeargs the type arguments from the type or method invocation
   * @param typeargTrees the type arguments as trees, used for error reporting
   */
  protected void checkTypeArguments(
      Tree toptree,
      List<? extends AnnotatedTypeParameterBounds> paramBounds,
      List<? extends AnnotatedTypeMirror> typeargs,
      List<? extends Tree> typeargTrees,
      CharSequence typeOrMethodName,
      List<?> paramNames) {

    // System.out.printf("BaseTypeVisitor.checkTypeArguments: %s, TVs: %s, TAs: %s, TATs: %s%n",
    //         toptree, paramBounds, typeargs, typeargTrees);

    // If there are no type variables, do nothing.
    if (paramBounds.isEmpty()) {
      return;
    }

    int size = paramBounds.size();
    assert size == typeargs.size()
        : "BaseTypeVisitor.checkTypeArguments: mismatch between type arguments: "
            + typeargs
            + " and type parameter bounds"
            + paramBounds;

    for (int i = 0; i < size; i++) {

      AnnotatedTypeParameterBounds bounds = paramBounds.get(i);
      AnnotatedTypeMirror typeArg = typeargs.get(i);

      if (isIgnoredUninferredWildcard(bounds.getUpperBound())) {
        continue;
      }

      AnnotatedTypeMirror paramUpperBound = bounds.getUpperBound();

      Tree reportErrorToTree;
      if (typeargTrees == null || typeargTrees.isEmpty()) {
        // The type arguments were inferred, report the error on the method invocation.
        reportErrorToTree = toptree;
      } else {
        reportErrorToTree = typeargTrees.get(i);
      }

      checkHasQualifierParameterAsTypeArgument(typeArg, paramUpperBound, toptree);
      commonAssignmentCheck(
          paramUpperBound,
          typeArg,
          reportErrorToTree,
          "type.argument",
          paramNames.get(i),
          typeOrMethodName);

      if (!typeHierarchy.isSubtype(bounds.getLowerBound(), typeArg)) {
        FoundRequired fr = FoundRequired.of(typeArg, bounds);
        checker.reportError(
            reportErrorToTree,
            "type.argument",
            paramNames.get(i),
            typeOrMethodName,
            fr.found,
            fr.required);
      }
    }
  }

  /**
   * Reports an error if the type argument has a qualifier parameter and the type parameter upper
   * bound does not have a qualifier parameter.
   *
   * @param typeArgument type argument
   * @param typeParameterUpperBound upper bound of the type parameter
   * @param reportError where to report the error
   */
  private void checkHasQualifierParameterAsTypeArgument(
      AnnotatedTypeMirror typeArgument,
      AnnotatedTypeMirror typeParameterUpperBound,
      Tree reportError) {
    for (AnnotationMirror top : qualHierarchy.getTopAnnotations()) {
      if (atypeFactory.hasQualifierParameterInHierarchy(typeArgument, top)
          && !getTypeFactory().hasQualifierParameterInHierarchy(typeParameterUpperBound, top)) {
        checker.reportError(reportError, "type.argument.hasqualparam", top);
      }
    }
  }

  private boolean isIgnoredUninferredWildcard(AnnotatedTypeMirror type) {
    return atypeFactory.ignoreUninferredTypeArguments
        && type.getKind() == TypeKind.WILDCARD
        && ((AnnotatedWildcardType) type).isUninferredTypeArgument();
  }

  /**
   * Indicates whether to skip subtype checks on the receiver when checking method invocability. A
   * visitor may, for example, allow a method to be invoked even if the receivers are siblings in a
   * hierarchy, provided that some other condition (implemented by the visitor) is satisfied.
   *
   * @param tree the method invocation tree
   * @param methodDefinitionReceiver the ATM of the receiver of the method definition
   * @param methodCallReceiver the ATM of the receiver of the method call
   * @return whether to skip subtype checks on the receiver
   */
  protected boolean skipReceiverSubtypeCheck(
      MethodInvocationTree tree,
      AnnotatedTypeMirror methodDefinitionReceiver,
      AnnotatedTypeMirror methodCallReceiver) {
    return false;
  }

  /**
   * Tests whether the method can be invoked using the receiver of the 'tree' method invocation, and
   * issues a "method.invocation" if the invocation is invalid.
   *
   * <p>This implementation tests whether the receiver in the method invocation is a subtype of the
   * method receiver type. This behavior can be specialized by overriding skipReceiverSubtypeCheck.
   *
   * @param method the type of the invoked method
   * @param tree the method invocation tree
   */
  protected void checkMethodInvocability(
      AnnotatedExecutableType method, MethodInvocationTree tree) {
    if (method.getReceiverType() == null) {
      // Static methods don't have a receiver to check.
      return;
    }
    if (method.getElement().getKind() == ElementKind.CONSTRUCTOR) {
      // TODO: Explicit "this()" calls of constructors have an implicit passed
      // from the enclosing constructor. We must not use the self type, but
      // instead should find a way to determine the receiver of the enclosing constructor.
      // rcv =
      // ((AnnotatedExecutableType)atypeFactory.getAnnotatedType(atypeFactory.getEnclosingMethod(tree))).getReceiverType();
      return;
    }

    AnnotatedTypeMirror methodReceiver = method.getReceiverType().getErased();
    AnnotatedTypeMirror treeReceiver = methodReceiver.shallowCopy(false);
    AnnotatedTypeMirror rcv = atypeFactory.getReceiverType(tree);

    treeReceiver.addAnnotations(rcv.getEffectiveAnnotations());

    if (!skipReceiverSubtypeCheck(tree, methodReceiver, rcv)) {
      // The diagnostic can be a bit misleading because the check is of the receiver but
      // `tree` is the entire method invocation (where the receiver might be implicit).
      commonAssignmentCheckStartDiagnostic(methodReceiver, treeReceiver, tree);
      boolean success = typeHierarchy.isSubtype(treeReceiver, methodReceiver);
      commonAssignmentCheckEndDiagnostic(success, null, methodReceiver, treeReceiver, tree);
      if (!success) {
        reportMethodInvocabilityError(tree, treeReceiver, methodReceiver);
      }
    }
  }

  /**
   * Report a method invocability error. Allows checkers to change how the message is output.
   *
   * @param tree the AST node at which to report the error
   * @param found the actual type of the receiver
   * @param expected the expected type of the receiver
   */
  protected void reportMethodInvocabilityError(
      MethodInvocationTree tree, AnnotatedTypeMirror found, AnnotatedTypeMirror expected) {
    checker.reportError(
        tree,
        "method.invocation",
        TreeUtils.elementFromUse(tree),
        found.toString(),
        expected.toString());
  }

  /**
   * Check that the (explicit) annotations on a new class tree are comparable to the result type of
   * the constructor. Issue an error if not.
   *
   * <p>Issue a warning if the annotations on the constructor invocation is a subtype of the
   * constructor result type. This is equivalent to down-casting.
   */
  protected void checkConstructorInvocation(
      AnnotatedDeclaredType invocation,
      AnnotatedExecutableType constructor,
      NewClassTree newClassTree) {
    // Only check the primary annotations, the type arguments are checked elsewhere.
    AnnotationMirrorSet explicitAnnos = atypeFactory.getExplicitNewClassAnnos(newClassTree);
    if (explicitAnnos.isEmpty()) {
      return;
    }
    for (AnnotationMirror explicit : explicitAnnos) {
      // The return type of the constructor (resultAnnos) must be comparable to the
      // annotations on the constructor invocation (explicitAnnos).
      boolean resultIsSubtypeOfExplicit =
          typeHierarchy.isSubtypeShallowEffective(constructor.getReturnType(), explicit);
      if (!(typeHierarchy.isSubtypeShallowEffective(explicit, constructor.getReturnType())
          || resultIsSubtypeOfExplicit)) {
        AnnotationMirror resultAnno =
            constructor.getReturnType().getPrimaryAnnotationInHierarchy(explicit);
        checker.reportError(
            newClassTree, "constructor.invocation", constructor.toString(), explicit, resultAnno);
        return;
      } else if (!resultIsSubtypeOfExplicit) {
        AnnotationMirror resultAnno =
            constructor.getReturnType().getPrimaryAnnotationInHierarchy(explicit);
        // Issue a warning if the annotations on the constructor invocation is a subtype of
        // the constructor result type. This is equivalent to down-casting.
        checker.reportWarning(
            newClassTree, "cast.unsafe.constructor.invocation", resultAnno, explicit);
        return;
      }
    }

    // TODO: what properties should hold for constructor receivers for
    // inner type instantiations?
  }

  /**
   * A helper method to check that each passed argument is a subtype of the corresponding required
   * argument. Issues an "argument" error for each passed argument that not a subtype of the
   * required one.
   *
   * <p>Note this method requires the lists to have the same length, as it does not handle cases
   * like var args.
   *
   * @see #checkVarargs(AnnotatedTypeMirror.AnnotatedExecutableType, Tree)
   * @param requiredArgs the required types. This may differ from the formal parameter types,
   *     because it replaces a varargs parameter by multiple parameters with the vararg's element
   *     type.
   * @param passedArgs the expressions passed to the corresponding types
   * @param executableName the name of the method or constructor being called
   * @param paramNames the names of the callee's formal parameters
   */
  protected void checkArguments(
      List<? extends AnnotatedTypeMirror> requiredArgs,
      List<? extends ExpressionTree> passedArgs,
      CharSequence executableName,
      List<?> paramNames) {
    int size = requiredArgs.size();
    assert size == passedArgs.size()
        : "mismatch between required args ("
            + requiredArgs
            + ") and passed args ("
            + passedArgs
            + ")";
    int maxParamNamesIndex = paramNames.size() - 1;
    // Rather weak assertion, due to how varargs parameters are treated.
    assert size >= maxParamNamesIndex
        : String.format(
            "mismatched lengths %d %d %d checkArguments(%s, %s, %s, %s)",
            size,
            passedArgs.size(),
            paramNames.size(),
            listToString(requiredArgs),
            listToString(passedArgs),
            executableName,
            listToString(paramNames));

    for (int i = 0; i < size; ++i) {
      commonAssignmentCheck(
          requiredArgs.get(i),
          passedArgs.get(i),
          "argument",
          // TODO: for expanded varargs parameters, maybe adjust the name
          paramNames.get(Math.min(i, maxParamNamesIndex)),
          executableName);
      // Also descend into the argument within the correct assignment context.
      scan(passedArgs.get(i), null);
    }
  }

  // com.sun.tools.javac.util.List has a toString that does not include surrounding "[...]",
  // making it hard to interpret in messages.
  /**
   * Produce a printed representation of a list, in the standard format with surrounding "[...]".
   *
   * @param lst a list to format
   * @return the printed representation of the list
   */
  private String listToString(List<?> lst) {
    StringJoiner result = new StringJoiner(",", "[", "]");
    for (Object elt : lst) {
      result.add(elt.toString());
    }
    return result.toString();
  }

  /**
   * Returns true if both types are type variables and outer contains inner. Outer contains inner
   * implies: {@literal inner.upperBound <: outer.upperBound outer.lowerBound <: inner.lowerBound}.
   *
   * @return true if both types are type variables and outer contains inner
   */
  protected boolean testTypevarContainment(AnnotatedTypeMirror inner, AnnotatedTypeMirror outer) {
    if (inner.getKind() == TypeKind.TYPEVAR && outer.getKind() == TypeKind.TYPEVAR) {

      AnnotatedTypeVariable innerAtv = (AnnotatedTypeVariable) inner;
      AnnotatedTypeVariable outerAtv = (AnnotatedTypeVariable) outer;

      if (AnnotatedTypes.areCorrespondingTypeVariables(elements, innerAtv, outerAtv)) {
        return typeHierarchy.isSubtype(innerAtv.getUpperBound(), outerAtv.getUpperBound())
            && typeHierarchy.isSubtype(outerAtv.getLowerBound(), innerAtv.getLowerBound());
      }
    }

    return false;
  }

  /**
   * Create an OverrideChecker.
   *
   * <p>This exists so that subclasses can subclass OverrideChecker and use their subclass instead
   * of using OverrideChecker itself.
   *
   * @param overriderTree the AST node of the overriding method or method reference
   * @param overriderMethodType the type of the overriding method
   * @param overriderType the type enclosing the overrider method, usually an AnnotatedDeclaredType;
   *     for Method References may be something else
   * @param overriderReturnType the return type of the overriding method
   * @param overriddenMethodType the type of the overridden method
   * @param overriddenType the declared type enclosing the overridden method
   * @param overriddenReturnType the return type of the overridden method
   * @return an OverrideChecker
   */
  protected OverrideChecker createOverrideChecker(
      Tree overriderTree,
      AnnotatedExecutableType overriderMethodType,
      AnnotatedTypeMirror overriderType,
      AnnotatedTypeMirror overriderReturnType,
      AnnotatedExecutableType overriddenMethodType,
      AnnotatedDeclaredType overriddenType,
      AnnotatedTypeMirror overriddenReturnType) {
    return new OverrideChecker(
        overriderTree,
        overriderMethodType,
        overriderType,
        overriderReturnType,
        overriddenMethodType,
        overriddenType,
        overriddenReturnType);
  }

  /**
   * Type checks that a method may override another method. Uses an OverrideChecker subclass as
   * created by {@link #createOverrideChecker}. This version of the method uses the annotated type
   * factory to get the annotated type of the overriding method, and does NOT expose that type.
   *
   * @see #checkOverride(MethodTree, AnnotatedTypeMirror.AnnotatedExecutableType,
   *     AnnotatedTypeMirror.AnnotatedDeclaredType, AnnotatedTypeMirror.AnnotatedExecutableType,
   *     AnnotatedTypeMirror.AnnotatedDeclaredType)
   * @param overriderTree declaration tree of overriding method
   * @param overriderType type of overriding class
   * @param overriddenMethodType type of overridden method
   * @param overriddenType type of overridden class
   * @return true if the override is allowed
   */
  protected boolean checkOverride(
      MethodTree overriderTree,
      AnnotatedDeclaredType overriderType,
      AnnotatedExecutableType overriddenMethodType,
      AnnotatedDeclaredType overriddenType) {

    // Get the type of the overriding method.
    AnnotatedExecutableType overriderMethodType = atypeFactory.getAnnotatedType(overriderTree);

    // Call the other version of the method, which takes overriderMethodType. Both versions
    // exist to allow checkers to override one or the other depending on their needs.
    return checkOverride(
        overriderTree, overriderMethodType, overriderType, overriddenMethodType, overriddenType);
  }

  /**
   * Type checks that a method may override another method. Uses an OverrideChecker subclass as
   * created by {@link #createOverrideChecker}. This version of the method exposes
   * AnnotatedExecutableType of the overriding method. Override this version of the method if you
   * need to access that type.
   *
   * @see #checkOverride(MethodTree, AnnotatedTypeMirror.AnnotatedDeclaredType,
   *     AnnotatedTypeMirror.AnnotatedExecutableType, AnnotatedTypeMirror.AnnotatedDeclaredType)
   * @param overriderTree declaration tree of overriding method
   * @param overriderMethodType type of the overriding method
   * @param overriderType type of overriding class
   * @param overriddenMethodType type of overridden method
   * @param overriddenType type of overridden class
   * @return true if the override is allowed
   */
  protected boolean checkOverride(
      MethodTree overriderTree,
      AnnotatedExecutableType overriderMethodType,
      AnnotatedDeclaredType overriderType,
      AnnotatedExecutableType overriddenMethodType,
      AnnotatedDeclaredType overriddenType) {

    // This needs to be done before overriderMethodType.getReturnType() and
    // overriddenMethodType.getReturnType()
    if (overriderMethodType.getTypeVariables().isEmpty()
        && !overriddenMethodType.getTypeVariables().isEmpty()) {
      overriddenMethodType = overriddenMethodType.getErased();
    }

    OverrideChecker overrideChecker =
        createOverrideChecker(
            overriderTree,
            overriderMethodType,
            overriderType,
            overriderMethodType.getReturnType(),
            overriddenMethodType,
            overriddenType,
            overriddenMethodType.getReturnType());

    return overrideChecker.checkOverride();
  }

  /**
   * Check that a method reference is allowed. Using the OverrideChecker class.
   *
   * @param memberReferenceTree the tree for the method reference
   * @return true if the method reference is allowed
   */
  protected boolean checkMethodReferenceAsOverride(
      MemberReferenceTree memberReferenceTree, Void p) {

    IPair<AnnotatedTypeMirror, AnnotatedExecutableType> result =
        atypeFactory.getFnInterfaceFromTree(memberReferenceTree);
    // The type to which the member reference is assigned -- also known as the target type of
    // the reference.
    AnnotatedTypeMirror functionalInterface = result.first;
    // The type of the single method that is declared by the functional interface.
    AnnotatedExecutableType functionType = result.second;

    // ========= Overriding Type =========
    // This doesn't get the correct type for a "MyOuter.super" based on the receiver of the
    // enclosing method.
    // That is handled separately in method receiver check.

    // The type of the expression or type use, <expression>::method or <type use>::method.
    ExpressionTree qualifierExpression = memberReferenceTree.getQualifierExpression();
    MemberReferenceKind memRefKind =
        MemberReferenceKind.getMemberReferenceKind(memberReferenceTree);
    AnnotatedTypeMirror enclosingType;
    if (memberReferenceTree.getMode() == ReferenceMode.NEW
        || memRefKind == MemberReferenceKind.UNBOUND
        || memRefKind == MemberReferenceKind.STATIC) {
      // The "qualifier expression" is a type tree.
      enclosingType = atypeFactory.getAnnotatedTypeFromTypeTree(qualifierExpression);
    } else {
      // The "qualifier expression" is an expression.
      enclosingType = atypeFactory.getAnnotatedType(qualifierExpression);
    }

    // ========= Overriding Executable =========
    // The ::method element, see JLS 15.13.1 Compile-Time Declaration of a Method Reference
    ExecutableElement compileTimeDeclaration =
        (ExecutableElement) TreeUtils.elementFromUse(memberReferenceTree);

    if (enclosingType.getKind() == TypeKind.DECLARED
        && ((AnnotatedDeclaredType) enclosingType).isUnderlyingTypeRaw()) {
      if (memRefKind == MemberReferenceKind.UNBOUND) {
        // The method reference is of the form: Type # instMethod and Type is a raw type.
        // If the first parameter of the function type, p1, is a subtype of type, then type
        // should be p1.  This has the effect of "inferring" the class type parameter.
        AnnotatedTypeMirror p1 = functionType.getParameterTypes().get(0);
        TypeMirror asSuper =
            TypesUtils.asSuper(
                p1.getUnderlyingType(),
                enclosingType.getUnderlyingType(),
                atypeFactory.getProcessingEnv());
        if (asSuper != null) {
          enclosingType = AnnotatedTypes.asSuper(atypeFactory, p1, enclosingType);
        }
      }
      // else method reference is something like ArrayList::new
      // TODO: Use diamond, <>, inference to infer the class type arguments.
      // For now this case is skipped below in checkMethodReferenceInference.
    }

    // The type of the compileTimeDeclaration if it were invoked with a receiver expression
    // of type {@code type}
    AnnotatedExecutableType invocationType =
        atypeFactory.methodFromUse(memberReferenceTree, compileTimeDeclaration, enclosingType)
            .executableType;

    if (checkMethodReferenceInference(memberReferenceTree, invocationType, enclosingType)) {
      // Type argument inference is required, skip check.
      // #checkMethodReferenceInference issued a warning.
      return true;
    }

    // This needs to be done before invocationType.getReturnType() and
    // functionType.getReturnType()
    if (invocationType.getTypeVariables().isEmpty() && !functionType.getTypeVariables().isEmpty()) {
      functionType = functionType.getErased();
    }

    // Use the function type's parameters to resolve polymorphic qualifiers.
    QualifierPolymorphism poly = atypeFactory.getQualifierPolymorphism();
    poly.resolve(functionType, invocationType);

    AnnotatedTypeMirror invocationReturnType;
    if (compileTimeDeclaration.getKind() == ElementKind.CONSTRUCTOR) {
      if (enclosingType.getKind() == TypeKind.ARRAY) {
        // Special casing for the return of array constructor
        invocationReturnType = enclosingType;
      } else {
        invocationReturnType =
            atypeFactory.getResultingTypeOfConstructorMemberReference(
                memberReferenceTree, invocationType);
      }
    } else {
      invocationReturnType = invocationType.getReturnType();
    }

    AnnotatedTypeMirror functionTypeReturnType = functionType.getReturnType();
    if (functionTypeReturnType.getKind() == TypeKind.VOID) {
      // If the functional interface return type is void, the overriding return type doesn't
      // matter.
      functionTypeReturnType = invocationReturnType;
    }

    if (functionalInterface.getKind() == TypeKind.DECLARED) {
      // Check the member reference as if invocationType overrides functionType.
      OverrideChecker overrideChecker =
          createOverrideChecker(
              memberReferenceTree,
              invocationType,
              enclosingType,
              invocationReturnType,
              functionType,
              (AnnotatedDeclaredType) functionalInterface,
              functionTypeReturnType);
      return overrideChecker.checkOverride();
    } else {
      // If the functionalInterface is not a declared type, it must be an uninferred wildcard.
      // In that case, only return false if uninferred type arguments should not be ignored.
      return !atypeFactory.ignoreUninferredTypeArguments;
    }
  }

  /** Check if method reference type argument inference is required. Issue an error if it is. */
  private boolean checkMethodReferenceInference(
      MemberReferenceTree memberReferenceTree,
      AnnotatedExecutableType invocationType,
      AnnotatedTypeMirror type) {
    // TODO: Issue #802
    // TODO: https://github.com/typetools/checker-framework/issues/802
    // TODO: Method type argument inference
    // TODO: Enable checks for method reference with inferred type arguments.
    // For now, error on mismatch of class or method type arguments.
    boolean requiresInference = false;
    // If the function to which the member reference refers is generic, but the member
    // reference does not provide method type arguments, then Java 8 inference is required.
    // Issue 979.
    if (!invocationType.getTypeVariables().isEmpty()
        && (memberReferenceTree.getTypeArguments() == null
            || memberReferenceTree.getTypeArguments().isEmpty())) {
      // Method type args
      requiresInference = true;
    } else if (memberReferenceTree.getMode() == ReferenceMode.NEW
        || MemberReferenceKind.getMemberReferenceKind(memberReferenceTree).isUnbound()) {
      if (type.getKind() == TypeKind.DECLARED
          && ((AnnotatedDeclaredType) type).isUnderlyingTypeRaw()) {
        // Class type args
        requiresInference = true;
      }
    }
    if (requiresInference) {
      if (conservativeUninferredTypeArguments) {
        checker.reportWarning(memberReferenceTree, "methodref.inference.unimplemented");
      }
      return true;
    }
    return false;
  }

  /**
   * Class to perform method override and method reference checks.
   *
   * <p>Method references are checked similarly to method overrides, with the method reference
   * viewed as overriding the functional interface's method.
   *
   * <p>Checks that an overriding method's return type, parameter types, and receiver type are
   * correct with respect to the annotations on the overridden method's return type, parameter
   * types, and receiver type.
   *
   * <p>Furthermore, any contracts on the method must satisfy behavioral subtyping, that is,
   * postconditions must be at least as strong as the postcondition on the superclass, and
   * preconditions must be at most as strong as the condition on the superclass.
   *
   * <p>This method returns the result of the check, but also emits error messages as a side effect.
   */
  public class OverrideChecker {

    /** The declaration of an overriding method. */
    protected final Tree overriderTree;

    /** True if {@link #overriderTree} is a MEMBER_REFERENCE. */
    protected final boolean isMethodReference;

    /** The type of the overriding method. */
    protected final AnnotatedExecutableType overrider;

    /** The subtype that declares the overriding method. */
    protected final AnnotatedTypeMirror overriderType;

    /** The type of the overridden method. */
    protected final AnnotatedExecutableType overridden;

    /** The supertype that declares the overridden method. */
    protected final AnnotatedDeclaredType overriddenType;

    /** The teturn type of the overridden method. */
    protected final AnnotatedTypeMirror overriddenReturnType;

    /** The return type of the overriding method. */
    protected final AnnotatedTypeMirror overriderReturnType;

    /**
     * Create an OverrideChecker.
     *
     * <p>Notice that the return types are passed in separately. This is to support some types of
     * method references where the overrider's return type is not the appropriate type to check.
     *
     * @param overriderTree the AST node of the overriding method or method reference
     * @param overrider the type of the overriding method
     * @param overriderType the type enclosing the overrider method, usually an
     *     AnnotatedDeclaredType; for Method References may be something else
     * @param overriderReturnType the return type of the overriding method
     * @param overridden the type of the overridden method
     * @param overriddenType the declared type enclosing the overridden method
     * @param overriddenReturnType the return type of the overridden method
     */
    public OverrideChecker(
        Tree overriderTree,
        AnnotatedExecutableType overrider,
        AnnotatedTypeMirror overriderType,
        AnnotatedTypeMirror overriderReturnType,
        AnnotatedExecutableType overridden,
        AnnotatedDeclaredType overriddenType,
        AnnotatedTypeMirror overriddenReturnType) {

      this.overriderTree = overriderTree;
      this.overrider = overrider;
      this.overriderType = overriderType;
      this.overridden = overridden;
      this.overriddenType = overriddenType;
      this.overriddenReturnType = overriddenReturnType;
      this.overriderReturnType = overriderReturnType;

      this.isMethodReference = overriderTree.getKind() == Tree.Kind.MEMBER_REFERENCE;
    }

    /**
     * Perform the check.
     *
     * @return true if the override is allowed
     */
    public boolean checkOverride() {
      if (checker.shouldSkipUses(overriddenType.getUnderlyingType().asElement())) {
        return true;
      }

      boolean result = checkReturn();
      result &= checkParameters();
      if (isMethodReference) {
        result &= checkMemberReferenceReceivers();
      } else {
        result &= checkReceiverOverride();
      }
      checkPreAndPostConditions();
      checkPurity();

      return result;
    }

    /** Check that an override respects purity. */
    private void checkPurity() {
      String msgKey = isMethodReference ? "purity.methodref" : "purity.overriding";

      // check purity annotations
      EnumSet<Pure.Kind> superPurity =
          PurityUtils.getPurityKinds(atypeFactory, overridden.getElement());
      EnumSet<Pure.Kind> subPurity =
          PurityUtils.getPurityKinds(atypeFactory, overrider.getElement());
      if (!subPurity.containsAll(superPurity)) {
        checker.reportError(
            overriderTree,
            msgKey,
            overriderType,
            overrider,
            overriddenType,
            overridden,
            subPurity,
            superPurity);
      }
    }

    /**
     * Checks that overrides obey behavioral subtyping, that is, postconditions must be at least as
     * strong as the postcondition on the superclass, and preconditions must be at most as strong as
     * the condition on the superclass.
     */
    private void checkPreAndPostConditions() {
      String msgKey = isMethodReference ? "methodref" : "override";
      if (isMethodReference) {
        // TODO: Support postconditions and method references.
        // The parse context always expects instance methods, but method references can be
        // static.
        return;
      }

      ContractsFromMethod contractsUtils = atypeFactory.getContractsFromMethod();

      // Check preconditions
      Set<Precondition> superPre = contractsUtils.getPreconditions(overridden.getElement());
      Set<Precondition> subPre = contractsUtils.getPreconditions(overrider.getElement());
      Set<IPair<JavaExpression, AnnotationMirror>> superPre2 =
          parseAndLocalizeContracts(superPre, overridden);
      Set<IPair<JavaExpression, AnnotationMirror>> subPre2 =
          parseAndLocalizeContracts(subPre, overrider);
      @SuppressWarnings("compilermessages")
      @CompilerMessageKey String premsg = "contracts.precondition." + msgKey;
      checkContractsSubset(overriderType, overriddenType, subPre2, superPre2, premsg);

      // Check postconditions
      Set<Postcondition> superPost = contractsUtils.getPostconditions(overridden.getElement());
      Set<Postcondition> subPost = contractsUtils.getPostconditions(overrider.getElement());
      Set<IPair<JavaExpression, AnnotationMirror>> superPost2 =
          parseAndLocalizeContracts(superPost, overridden);
      Set<IPair<JavaExpression, AnnotationMirror>> subPost2 =
          parseAndLocalizeContracts(subPost, overrider);
      @SuppressWarnings("compilermessages")
      @CompilerMessageKey String postmsg = "contracts.postcondition." + msgKey;
      checkContractsSubset(overriderType, overriddenType, superPost2, subPost2, postmsg);

      // Check conditional postconditions
      Set<ConditionalPostcondition> superCPost =
          contractsUtils.getConditionalPostconditions(overridden.getElement());
      Set<ConditionalPostcondition> subCPost =
          contractsUtils.getConditionalPostconditions(overrider.getElement());
      // consider only 'true' postconditions
      Set<Postcondition> superCPostTrue = filterConditionalPostconditions(superCPost, true);
      Set<Postcondition> subCPostTrue = filterConditionalPostconditions(subCPost, true);
      Set<IPair<JavaExpression, AnnotationMirror>> superCPostTrue2 =
          parseAndLocalizeContracts(superCPostTrue, overridden);
      Set<IPair<JavaExpression, AnnotationMirror>> subCPostTrue2 =
          parseAndLocalizeContracts(subCPostTrue, overrider);
      @SuppressWarnings("compilermessages")
      @CompilerMessageKey String posttruemsg = "contracts.conditional.postcondition.true." + msgKey;
      checkContractsSubset(
          overriderType, overriddenType, superCPostTrue2, subCPostTrue2, posttruemsg);

      // consider only 'false' postconditions
      Set<Postcondition> superCPostFalse = filterConditionalPostconditions(superCPost, false);
      Set<Postcondition> subCPostFalse = filterConditionalPostconditions(subCPost, false);
      Set<IPair<JavaExpression, AnnotationMirror>> superCPostFalse2 =
          parseAndLocalizeContracts(superCPostFalse, overridden);
      Set<IPair<JavaExpression, AnnotationMirror>> subCPostFalse2 =
          parseAndLocalizeContracts(subCPostFalse, overrider);
      @SuppressWarnings("compilermessages")
      @CompilerMessageKey String postfalsemsg = "contracts.conditional.postcondition.false." + msgKey;
      checkContractsSubset(
          overriderType, overriddenType, superCPostFalse2, subCPostFalse2, postfalsemsg);
    }

    /**
     * Issue a "methodref.receiver" or "methodref.receiver.bound" error if the receiver for the
     * method reference does not satify overriding rules.
     *
     * @return true if the override is legal
     */
    private boolean checkMemberReferenceReceivers() {
      if (overriderType.getKind() == TypeKind.ARRAY) {
        // Assume the receiver for all method on arrays are @Top
        // This simplifies some logic because an AnnotatedExecutableType for an array method
        // (ie String[]::clone) has a receiver of "Array." The UNBOUND check would then
        // have to compare "Array" to "String[]".
        return true;
      }
      MemberReferenceTree memberTree = (MemberReferenceTree) overriderTree;
      MemberReferenceKind methodRefKind =
          MemberReferenceKind.getMemberReferenceKind((MemberReferenceTree) overriderTree);
      // These act like a traditional override
      if (methodRefKind == MemberReferenceKind.UNBOUND) {
        AnnotatedTypeMirror overriderReceiver = overrider.getReceiverType();
        AnnotatedTypeMirror overriddenReceiver = overridden.getParameterTypes().get(0);
        boolean success = typeHierarchy.isSubtype(overriddenReceiver, overriderReceiver);
        if (!success) {
          checker.reportError(
              overriderTree,
              "methodref.receiver",
              overriderReceiver,
              overriddenReceiver,
              overriderType,
              overrider,
              overriddenType,
              overridden);
        }
        return success;
      }

      // The rest act like method invocations
      AnnotatedTypeMirror receiverDecl;
      AnnotatedTypeMirror receiverArg;
      switch (methodRefKind) {
        case UNBOUND:
          throw new BugInCF("Case UNBOUND should already be handled.");
        case SUPER:
          receiverDecl = overrider.getReceiverType();
          receiverArg = atypeFactory.getAnnotatedType(memberTree.getQualifierExpression());

          AnnotatedTypeMirror selfType = atypeFactory.getSelfType(memberTree);
          receiverArg.replaceAnnotations(selfType.getPrimaryAnnotations());
          break;
        case BOUND:
          receiverDecl = overrider.getReceiverType();
          receiverArg = overriderType;
          break;
        case IMPLICIT_INNER:
          // JLS 15.13.1 "It is a compile-time error if the method reference expression is
          // of the form ClassType :: [TypeArguments] new and a compile-time error would
          // occur when determining an enclosing instance for ClassType as specified in
          // 15.9.2 (treating the method reference expression as if it were an unqualified
          // class instance creation expression)."

          // So a member reference can only refer to an inner class constructor if a type
          // that encloses the inner class can be found. So either "this" is that
          // enclosing type or "this" has an enclosing type that is that type.
          receiverDecl = overrider.getReceiverType();
          receiverArg = atypeFactory.getSelfType(memberTree);
          while (!TypesUtils.isErasedSubtype(
              receiverArg.getUnderlyingType(), receiverDecl.getUnderlyingType(), types)) {
            receiverArg = ((AnnotatedDeclaredType) receiverArg).getEnclosingType();
          }

          break;
        case TOPLEVEL:
        case STATIC:
        case ARRAY_CTOR:
        default:
          // Intentional fallthrough
          // These don't have receivers
          return true;
      }

      boolean success = typeHierarchy.isSubtype(receiverArg, receiverDecl);
      if (!success) {
        checker.reportError(
            overriderTree,
            "methodref.receiver.bound",
            receiverArg,
            receiverDecl,
            receiverArg,
            overriderType,
            overrider);
      }

      return success;
    }

    /**
     * Issue an "override.receiver" error if the receiver override is not valid.
     *
     * @return true if the override is legal
     */
    protected boolean checkReceiverOverride() {
      AnnotatedDeclaredType overriderReceiver = overrider.getReceiverType();
      AnnotatedDeclaredType overriddenReceiver = overridden.getReceiverType();
      // Check the receiver type.
      // isSubtype() requires its arguments to be actual subtypes with respect to the JLS, but
      // an overrider receiver is not a subtype of the overridden receiver.  So, just check
      // primary annotations.
      // TODO: this will need to be improved for generic receivers.
      if (!typeHierarchy.isSubtypeShallowEffective(overriddenReceiver, overriderReceiver)) {
        AnnotationMirrorSet declaredAnnos =
            atypeFactory.getTypeDeclarationBounds(overriderType.getUnderlyingType());
        if (typeHierarchy.isSubtypeShallowEffective(overriderReceiver, declaredAnnos)
            && typeHierarchy.isSubtypeShallowEffective(declaredAnnos, overriderReceiver)) {
          // All the type of an object must be no higher than its upper bound. So if the
          // receiver is annotated with the upper bound qualifiers, then the override is
          // safe.
          return true;
        }
        FoundRequired pair = FoundRequired.of(overriderReceiver, overriddenReceiver);
        checker.reportError(
            overriderTree,
            "override.receiver",
            pair.found,
            pair.required,
            overriderType,
            overrider,
            overriddenType,
            overridden);
        return false;
      }
      return true;
    }

    private boolean checkParameters() {
      List<AnnotatedTypeMirror> overriderParams = overrider.getParameterTypes();
      List<AnnotatedTypeMirror> overriddenParams = overridden.getParameterTypes();

      // Fix up method reference parameters.
      // See https://docs.oracle.com/javase/specs/jls/se17/html/jls-15.html#jls-15.13.1
      if (isMethodReference) {
        // The functional interface of an unbound member reference has an extra parameter
        // (the receiver).
        if (MemberReferenceKind.getMemberReferenceKind((MemberReferenceTree) overriderTree)
            == MemberReferenceKind.UNBOUND) {
          overriddenParams = new ArrayList<>(overriddenParams);
          overriddenParams.remove(0);
        }
        // Deal with varargs
        if (overrider.isVarArgs() && !overridden.isVarArgs()) {
          overriderParams =
              AnnotatedTypes.expandVarArgsParametersFromTypes(overrider, overriddenParams);
        }
      }

      boolean result = true;
      for (int i = 0; i < overriderParams.size(); ++i) {
        AnnotatedTypeMirror capturedParam =
            atypeFactory.applyCaptureConversion(overriddenParams.get(i));
        boolean success = typeHierarchy.isSubtype(capturedParam, overriderParams.get(i));
        if (!success) {
          success = testTypevarContainment(overriddenParams.get(i), overriderParams.get(i));
        }

        checkParametersMsg(success, i, overriderParams, overriddenParams);
        result &= success;
      }
      return result;
    }

    private void checkParametersMsg(
        boolean success,
        int index,
        List<AnnotatedTypeMirror> overriderParams,
        List<AnnotatedTypeMirror> overriddenParams) {
      if (success && !showchecks) {
        return;
      }

      String msgKey = isMethodReference ? "methodref.param" : "override.param";
      Tree posTree =
          overriderTree instanceof MethodTree
              ? ((MethodTree) overriderTree).getParameters().get(index)
              : overriderTree;

      if (showchecks) {
        System.out.printf(
            " %s (at %s):%n"
                + "     overrider: %s %s (parameter %d type %s)%n"
                + "    overridden: %s %s"
                + " (parameter %d type %s)%n",
            (success
                ? "success: overridden parameter type is subtype of overriding"
                : "FAILURE: overridden parameter type is not subtype of overriding"),
            fileAndLineNumber(posTree),
            overrider,
            overriderType,
            index,
            overriderParams.get(index).toString(),
            overridden,
            overriddenType,
            index,
            overriddenParams.get(index).toString());
      }
      if (!success) {
        FoundRequired pair =
            FoundRequired.of(overriderParams.get(index), overriddenParams.get(index));
        checker.reportError(
            posTree,
            msgKey,
            overrider.getElement().getParameters().get(index).toString(),
            pair.found,
            pair.required,
            overriderType,
            overrider,
            overriddenType,
            overridden);
      }
    }

    /**
     * Returns true if the return type of the overridden method is a subtype of the return type of
     * the overriding method.
     *
     * @return true if the return type is correct
     */
    private boolean checkReturn() {
      if ((overriderReturnType.getKind() == TypeKind.VOID)) {
        // Nothing to check.
        return true;
      }
      boolean success = typeHierarchy.isSubtype(overriderReturnType, overriddenReturnType);
      if (!success) {
        // If both the overridden method have type variables as return types and both
        // types were defined in their respective methods then, they can be covariant or
        // invariant use super/subtypes for the overrides locations
        success = testTypevarContainment(overriderReturnType, overriddenReturnType);
      }

      // Sometimes the overridden return type of a method reference becomes a captured
      // type variable.  This leads to defaulting that often makes the overriding return type
      // invalid.  We ignore these.  This happens in Issue403/Issue404.
      if (!success
          && isMethodReference
          && TypesUtils.isCapturedTypeVariable(overriddenReturnType.getUnderlyingType())) {
        if (ElementUtils.isMethod(
            overridden.getElement(), functionApply, atypeFactory.getProcessingEnv())) {
          success =
              typeHierarchy.isSubtype(
                  overriderReturnType,
                  ((AnnotatedTypeVariable) overriddenReturnType).getUpperBound());
        }
      }

      checkReturnMsg(success);
      return success;
    }

    /**
     * Issue an error message or log message about checking an overriding return type.
     *
     * @param success whether the check succeeded or failed
     */
    private void checkReturnMsg(boolean success) {
      if (success && !showchecks) {
        return;
      }

      String msgKey = isMethodReference ? "methodref.return" : "override.return";
      Tree posTree =
          overriderTree instanceof MethodTree
              ? ((MethodTree) overriderTree).getReturnType()
              : overriderTree;
      // The return type of a MethodTree is null for a constructor.
      if (posTree == null) {
        posTree = overriderTree;
      }

      if (showchecks) {
        System.out.printf(
            " %s (at %s):%n"
                + "     overrider: %s %s (return type %s)%n"
                + "    overridden: %s %s (return type %s)%n",
            (success
                ? "success: overriding return type is subtype of overridden"
                : "FAILURE: overriding return type is not subtype of overridden"),
            fileAndLineNumber(posTree),
            overrider,
            overriderType,
            overrider.getReturnType().toString(),
            overridden,
            overriddenType,
            overridden.getReturnType().toString());
      }
      if (!success) {
        FoundRequired pair = FoundRequired.of(overriderReturnType, overriddenReturnType);
        checker.reportError(
            posTree,
            msgKey,
            pair.found,
            pair.required,
            overriderType,
            overrider,
            overriddenType,
            overridden);
      }
    }
  }

  /**
   * Filters the set of conditional postconditions to return only those whose annotation result
   * value matches the value of the given boolean {@code b}. For example, if {@code b == true}, then
   * the following {@code @EnsuresNonNullIf} conditional postcondition would match:<br>
   * {@code @EnsuresNonNullIf(expression="#1", result=true)}<br>
   * {@code boolean equals(@Nullable Object o)}
   *
   * @param conditionalPostconditions each is a ConditionalPostcondition
   * @param b the value required for the {@code result} element
   * @return all the given conditional postconditions whose {@code result} is {@code b}
   */
  private Set<Postcondition> filterConditionalPostconditions(
      Set<ConditionalPostcondition> conditionalPostconditions, boolean b) {
    if (conditionalPostconditions.isEmpty()) {
      return Collections.emptySet();
    }

    Set<Postcondition> result =
        ArraySet.newArraySetOrLinkedHashSet(conditionalPostconditions.size());
    for (Contract c : conditionalPostconditions) {
      ConditionalPostcondition p = (ConditionalPostcondition) c;
      if (p.resultValue == b) {
        result.add(new Postcondition(p.expressionString, p.annotation, p.contractAnnotation));
      }
    }
    return result;
  }

  /**
   * Checks that {@code mustSubset} is a subset of {@code set} in the following sense: For every
   * expression in {@code mustSubset} there must be the same expression in {@code set}, with the
   * same (or a stronger) annotation.
   *
   * <p>This uses field {@link #methodTree} to determine where to issue an error message.
   *
   * @param overriderType the subtype
   * @param overriddenType the supertype
   * @param mustSubset annotations that should be weaker
   * @param set anontations that should be stronger
   * @param messageKey message key for error messages
   */
  private void checkContractsSubset(
      AnnotatedTypeMirror overriderType,
      AnnotatedDeclaredType overriddenType,
      Set<IPair<JavaExpression, AnnotationMirror>> mustSubset,
      Set<IPair<JavaExpression, AnnotationMirror>> set,
      @CompilerMessageKey String messageKey) {

    for (IPair<JavaExpression, AnnotationMirror> weak : mustSubset) {
      JavaExpression jexpr = weak.first;
      boolean found = false;

      for (IPair<JavaExpression, AnnotationMirror> strong : set) {
        // are we looking at a contract of the same receiver?
        if (jexpr.equals(strong.first)) {
          // check subtyping relationship of annotations
          TypeMirror jexprTM = jexpr.getType();
          if (qualHierarchy.isSubtypeShallow(strong.second, jexprTM, weak.second, jexprTM)) {
            found = true;
            break;
          }
        }
      }

      if (!found) {

        String overriddenTypeString = overriddenType.getUnderlyingType().asElement().toString();
        String overriderTypeString;
        if (overriderType.getKind() == TypeKind.DECLARED) {
          DeclaredType overriderTypeMirror =
              ((AnnotatedDeclaredType) overriderType).getUnderlyingType();
          overriderTypeString = overriderTypeMirror.asElement().toString();
        } else {
          overriderTypeString = overriderType.toString();
        }

        // weak.second is the AnnotationMirror that is too strong.  It might be from the
        // precondition or the postcondition.

        // These are the annotations that are too weak.
        StringJoiner strongRelevantAnnos = new StringJoiner(" ").setEmptyValue("no information");
        for (IPair<JavaExpression, AnnotationMirror> strong : set) {
          if (jexpr.equals(strong.first)) {
            strongRelevantAnnos.add(strong.second.toString());
          }
        }

        Object overriddenAnno;
        Object overriderAnno;
        if (messageKey.contains(".precondition.")) {
          overriddenAnno = strongRelevantAnnos;
          overriderAnno = weak.second;
        } else {
          overriddenAnno = weak.second;
          overriderAnno = strongRelevantAnnos;
        }

        checker.reportError(
            methodTree,
            messageKey,
            jexpr,
            methodTree.getName(),
            overriddenTypeString,
            overriddenAnno,
            overriderTypeString,
            overriderAnno);
      }
    }
  }

  /**
   * Localizes some contracts -- that is, viewpoint-adapts them to some method body, according to
   * the value of {@link #methodTree}.
   *
   * <p>The input is a set of {@link Contract}s, each of which contains an expression string and an
   * annotation. In a {@link Contract}, Java expressions are exactly as written in source code, not
   * standardized or viewpoint-adapted.
   *
   * <p>The output is a set of pairs of {@link JavaExpression} (parsed expression string) and
   * standardized annotation (with respect to the path of {@link #methodTree}. This method discards
   * any contract whose expression cannot be parsed into a JavaExpression.
   *
   * @param contractSet a set of contracts
   * @param methodType the type of the method that the contracts are for
   * @return pairs of (expression, AnnotationMirror), which are localized contracts
   */
  private Set<IPair<JavaExpression, AnnotationMirror>> parseAndLocalizeContracts(
      Set<? extends Contract> contractSet, AnnotatedExecutableType methodType) {
    if (contractSet.isEmpty()) {
      return Collections.emptySet();
    }

    // This is the path to a place where the contract is being used, which might or might not be
    // where the contract was defined.  For example, methodTree might be an overriding
    // definition, and the contract might be for a superclass.
    MethodTree methodTree = this.methodTree;

    StringToJavaExpression stringToJavaExpr =
        expression -> {
          JavaExpression javaExpr =
              StringToJavaExpression.atMethodDecl(expression, methodType.getElement(), checker);
          // methodType.getElement() is not necessarily the same method as methodTree, so
          // viewpoint-adapt it to methodTree.
          return javaExpr.atMethodBody(methodTree);
        };

    Set<IPair<JavaExpression, AnnotationMirror>> result =
        ArraySet.newArraySetOrHashSet(contractSet.size());
    for (Contract p : contractSet) {
      String expressionString = p.expressionString;
      AnnotationMirror annotation =
          p.viewpointAdaptDependentTypeAnnotation(atypeFactory, stringToJavaExpr, methodTree);
      JavaExpression exprJe;
      try {
        // TODO: currently, these expressions are parsed many times.
        // This could be optimized to store the result the first time.
        // (same for other annotations)
        exprJe = stringToJavaExpr.toJavaExpression(expressionString);
      } catch (JavaExpressionParseException e) {
        // report errors here
        checker.report(methodTree, e.getDiagMessage());
        continue;
      }
      result.add(IPair.of(exprJe, annotation));
    }
    return result;
  }

  /**
   * Call this only when the current path is an identifier.
   *
   * @return the enclosing member select, or null if the identifier is not the field in a member
   *     selection
   */
  protected @Nullable MemberSelectTree enclosingMemberSelect() {
    TreePath path = this.getCurrentPath();
    assert path.getLeaf().getKind() == Tree.Kind.IDENTIFIER
        : "expected identifier, found: " + path.getLeaf();
    if (path.getParentPath().getLeaf().getKind() == Tree.Kind.MEMBER_SELECT) {
      return (MemberSelectTree) path.getParentPath().getLeaf();
    } else {
      return null;
    }
  }

  /**
   * Returns the statement that encloses the given one.
   *
   * @param tree an AST node that is on the current path
   * @return the statement that encloses the given one
   */
  protected @Nullable Tree enclosingStatement(@FindDistinct Tree tree) {
    TreePath path = this.getCurrentPath();
    while (path != null && path.getLeaf() != tree) {
      path = path.getParentPath();
    }

    if (path != null) {
      return path.getParentPath().getLeaf();
    } else {
      return null;
    }
  }

  @Override
  public Void visitIdentifier(IdentifierTree tree, Void p) {
    checkAccess(tree, p);
    return super.visitIdentifier(tree, p);
  }

  /**
   * Issues an error if access not allowed, based on an @Unused annotation.
   *
   * @param identifierTree the identifier being accessed; the method does nothing if it is not a
   *     field
   * @param p ignored
   */
  protected void checkAccess(IdentifierTree identifierTree, Void p) {
    MemberSelectTree memberSel = enclosingMemberSelect();
    ExpressionTree tree;
    Element elem;

    if (memberSel == null) {
      tree = identifierTree;
      elem = TreeUtils.elementFromUse(identifierTree);
    } else {
      tree = memberSel;
      elem = TreeUtils.elementFromUse(memberSel);
    }

    if (elem == null || !elem.getKind().isField()) {
      return;
    }

    AnnotatedTypeMirror receiver = atypeFactory.getReceiverType(tree);

    checkAccessAllowed(elem, receiver, tree);
  }

  /**
   * Issues an error if access not allowed, based on an @Unused annotation.
   *
   * @param field the field to be accessed, whose declaration might be annotated by @Unused. It can
   *     also be (for example) {@code this}, in which case {@code receiverType} is null.
   * @param receiverType the type of the expression whose field is accessed; null if the field is
   *     static
   * @param accessTree the access expression
   */
  protected void checkAccessAllowed(
      Element field,
      @Nullable AnnotatedTypeMirror receiverType,
      @FindDistinct ExpressionTree accessTree) {
    AnnotationMirror unused = atypeFactory.getDeclAnnotation(field, Unused.class);
    if (unused == null) {
      return;
    }

    String when = AnnotationUtils.getElementValueClassName(unused, unusedWhenElement).toString();

    // TODO: Don't just look at the receiver type, but at the declaration annotations on the
    // receiver.  (That will enable handling type annotations that are not part of the type
    // system being checked.)

    // TODO: This requires exactly the same type qualifier, but it should permit subqualifiers.
    if (!AnnotationUtils.containsSameByName(receiverType.getPrimaryAnnotations(), when)) {
      return;
    }

    Tree tree = this.enclosingStatement(accessTree);

    if (tree != null
        && tree.getKind() == Tree.Kind.ASSIGNMENT
        && ((AssignmentTree) tree).getVariable() == accessTree
        && ((AssignmentTree) tree).getExpression().getKind() == Tree.Kind.NULL_LITERAL) {
      // Assigning unused to null is OK.
      return;
    }

    checker.reportError(accessTree, "unallowed.access", field, receiverType);
  }

  /**
   * Tests that the qualifiers present on {@code useType} are valid qualifiers, given the qualifiers
   * on the declaration of the type, {@code declarationType}.
   *
   * <p>The check is shallow, as it does not descend into generic or array types (i.e. only
   * performing the validity check on the raw type or outermost array dimension). {@link
   * BaseTypeVisitor#validateTypeOf(Tree)} would call this for each type argument or array dimension
   * separately.
   *
   * <p>In most cases, {@code useType} simply needs to be a subtype of {@code declarationType}. If a
   * type system makes exceptions to this rule, its implementation should override this method.
   *
   * <p>This method is not called if {@link
   * BaseTypeValidator#shouldCheckTopLevelDeclaredOrPrimitiveType(AnnotatedTypeMirror, Tree)}
   * returns false -- by default, it is not called on the top level for locals and expressions. To
   * enforce a type validity property everywhere, override methods such as {@link
   * BaseTypeValidator#visitDeclared} rather than this method.
   *
   * @param declarationType the type of the class (TypeElement)
   * @param useType the use of the class (instance type)
   * @param tree the tree where the type is used
   * @return true if the useType is a valid use of elemType
   */
  public boolean isValidUse(
      AnnotatedDeclaredType declarationType, AnnotatedDeclaredType useType, Tree tree) {
    // Don't use isSubtype(ATM, ATM) because it will return false if the types have qualifier
    // parameters.
    AnnotationMirrorSet tops = qualHierarchy.getTopAnnotations();
    TypeMirror declarationTM = declarationType.getUnderlyingType();
    AnnotationMirrorSet upperBounds =
        atypeFactory.getQualifierUpperBounds().getBoundQualifiers(declarationTM);
    for (AnnotationMirror top : tops) {
      AnnotationMirror upperBound = qualHierarchy.findAnnotationInHierarchy(upperBounds, top);
      if (!typeHierarchy.isSubtypeShallowEffective(useType, upperBound)) {
        return false;
      }
    }
    return true;
  }

  /**
   * Tests that the qualifiers present on the primitive type are valid.
   *
   * @param type the use of the primitive type
   * @param tree the tree where the type is used
   * @return true if the type is a valid use of the primitive type
   */
  public boolean isValidUse(AnnotatedPrimitiveType type, Tree tree) {
    AnnotationMirrorSet bounds = atypeFactory.getTypeDeclarationBounds(type.getUnderlyingType());
    return typeHierarchy.isSubtypeShallowEffective(type, bounds);
  }

  /**
   * Tests that the qualifiers present on the array type are valid. This method will be invoked for
   * each array level independently, i.e. this method only needs to check the top-level qualifiers
   * of an array.
   *
   * @param type the array type use
   * @param tree the tree where the type is used
   * @return true if the type is a valid array type
   */
  public boolean isValidUse(AnnotatedArrayType type, Tree tree) {
    AnnotationMirrorSet bounds = atypeFactory.getTypeDeclarationBounds(type.getUnderlyingType());
    return typeHierarchy.isSubtypeShallowEffective(type, bounds);
  }

  /**
   * Tests whether the tree expressed by the passed type tree is a valid type, and emits an error if
   * that is not the case (e.g. '@Mutable String'). If the tree is a method or constructor, check
   * the return type.
   *
   * @param tree the AST type supplied by the user
   * @return true if the tree is a valid type
   */
  public boolean validateTypeOf(Tree tree) {
    AnnotatedTypeMirror type;
    // It's quite annoying that there is no TypeTree.
    switch (tree.getKind()) {
      case PRIMITIVE_TYPE:
      case PARAMETERIZED_TYPE:
      case TYPE_PARAMETER:
      case ARRAY_TYPE:
      case UNBOUNDED_WILDCARD:
      case EXTENDS_WILDCARD:
      case SUPER_WILDCARD:
      case ANNOTATED_TYPE:
        type = atypeFactory.getAnnotatedTypeFromTypeTree(tree);
        break;
      case METHOD:
        type = atypeFactory.getMethodReturnType((MethodTree) tree);
        if (type == null || type.getKind() == TypeKind.VOID) {
          // Nothing to do for void methods.
          // Note that for a constructor the AnnotatedExecutableType does
          // not use void as return type.
          return true;
        }
        break;
      default:
        type = atypeFactory.getAnnotatedType(tree);
    }
    return validateType(tree, type);
  }

  /**
   * Tests whether the type and corresponding type tree is a valid type, and emits an error if that
   * is not the case (e.g. '@Mutable String'). If the tree is a method or constructor, tests the
   * return type.
   *
   * @param tree the type tree supplied by the user
   * @param type the type corresponding to tree
   * @return true if the type is valid
   */
  protected boolean validateType(Tree tree, AnnotatedTypeMirror type) {
    return typeValidator.isValid(type, tree);
  }

  // This is a test to ensure that all types are valid
  protected final TypeValidator typeValidator;

  protected TypeValidator createTypeValidator() {
    return new BaseTypeValidator(checker, this, atypeFactory);
  }

  // **********************************************************************
  // Random helper methods
  // **********************************************************************

  /**
   * Tests whether the expression should not be checked because of the tree referring to unannotated
   * classes, as specified in the {@code checker.skipUses} property.
   *
   * <p>It returns true if exprTree is a method invocation or a field access to a class whose
   * qualified name matches the {@code checker.skipUses} property.
   *
   * @param exprTree any expression tree
   * @return true if checker should not test exprTree
   */
  protected final boolean shouldSkipUses(ExpressionTree exprTree) {
    // System.out.printf("shouldSkipUses: %s: %s%n", exprTree.getClass(), exprTree);

    Element elm = TreeUtils.elementFromTree(exprTree);
    return checker.shouldSkipUses(elm);
  }

  // **********************************************************************
  // Overriding to avoid visit part of the tree
  // **********************************************************************

  /** Override Compilation Unit so we won't visit package names or imports. */
  @Override
  public Void visitCompilationUnit(CompilationUnitTree identifierTree, Void p) {
    Void r = scan(identifierTree.getPackageAnnotations(), p);
    // r = reduce(scan(identifierTree.getPackageName(), p), r);
    // r = reduce(scan(identifierTree.getImports(), p), r);
    r = reduce(scan(identifierTree.getTypeDecls(), p), r);
    return r;
  }
}<|MERGE_RESOLUTION|>--- conflicted
+++ resolved
@@ -2588,9 +2588,8 @@
     // The "reference type" is the type after "instanceof".
     Tree patternTree = InstanceOfUtils.getPattern(tree);
     if (patternTree != null) {
-<<<<<<< HEAD
       if (TreeUtils.isBindingPatternTree(patternTree)) {
-        VariableTree variableTree = TreeUtils.bindingPatternTreeGetVariable(patternTree);
+        VariableTree variableTree = BindingPatternUtils.getVariable(patternTree);
         validateTypeOf(variableTree);
         if (variableTree.getModifiers() != null) {
           AnnotatedTypeMirror variableType = atypeFactory.getAnnotatedType(variableTree);
@@ -2598,15 +2597,6 @@
           if (!isTypeCastSafe(variableType, expType)) {
             checker.reportWarning(tree, "instanceof.pattern.unsafe", expType, variableTree);
           }
-=======
-      VariableTree variableTree = BindingPatternUtils.getVariable(patternTree);
-      validateTypeOf(variableTree);
-      if (variableTree.getModifiers() != null) {
-        AnnotatedTypeMirror variableType = atypeFactory.getAnnotatedType(variableTree);
-        AnnotatedTypeMirror expType = atypeFactory.getAnnotatedType(tree.getExpression());
-        if (!isTypeCastSafe(variableType, expType)) {
-          checker.reportWarning(tree, "instanceof.pattern.unsafe", expType, variableTree);
->>>>>>> 64c4575c
         }
       } else {
         // TODO: implement deconstructed patterns.
