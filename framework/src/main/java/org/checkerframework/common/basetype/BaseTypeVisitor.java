--- conflicted
+++ resolved
@@ -1276,7 +1276,6 @@
   }
 
   /**
-<<<<<<< HEAD
    * Return either the {@link Pure} or {@link SideEffectFree} annotation (in that order) if either
    * appears on a method declaration.
    *
@@ -1290,7 +1289,9 @@
       return pureAnnotation;
     }
     return atypeFactory.getDeclAnnotation(methodDeclaration, SideEffectFree.class);
-=======
+  }
+
+  /**
    * Returns true if the given method is explicitly annotated with both @{@link SideEffectFree}
    * and @{@link Deterministic}.
    *
@@ -1303,7 +1304,6 @@
         TreeUtils.annotationsFromTypeAnnotationTrees(tree.getModifiers().getAnnotations());
     return AnnotationUtils.containsSame(annotationMirrors, SIDE_EFFECT_FREE)
         && AnnotationUtils.containsSame(annotationMirrors, DETERMINISTIC);
->>>>>>> c8453cb0
   }
 
   /**
