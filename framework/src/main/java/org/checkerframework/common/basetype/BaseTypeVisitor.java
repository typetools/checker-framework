package org.checkerframework.common.basetype;

import com.github.javaparser.ParseProblemException;
import com.github.javaparser.ast.CompilationUnit;
import com.github.javaparser.printer.DefaultPrettyPrinter;
import com.sun.source.tree.AnnotatedTypeTree;
import com.sun.source.tree.AnnotationTree;
import com.sun.source.tree.ArrayTypeTree;
import com.sun.source.tree.AssignmentTree;
import com.sun.source.tree.CatchTree;
import com.sun.source.tree.ClassTree;
import com.sun.source.tree.CompilationUnitTree;
import com.sun.source.tree.CompoundAssignmentTree;
import com.sun.source.tree.ConditionalExpressionTree;
import com.sun.source.tree.EnhancedForLoopTree;
import com.sun.source.tree.ExpressionTree;
import com.sun.source.tree.IdentifierTree;
import com.sun.source.tree.InstanceOfTree;
import com.sun.source.tree.IntersectionTypeTree;
import com.sun.source.tree.LambdaExpressionTree;
import com.sun.source.tree.MemberReferenceTree;
import com.sun.source.tree.MemberReferenceTree.ReferenceMode;
import com.sun.source.tree.MemberSelectTree;
import com.sun.source.tree.MethodInvocationTree;
import com.sun.source.tree.MethodTree;
import com.sun.source.tree.ModifiersTree;
import com.sun.source.tree.NewArrayTree;
import com.sun.source.tree.NewClassTree;
import com.sun.source.tree.ParameterizedTypeTree;
import com.sun.source.tree.ReturnTree;
import com.sun.source.tree.ThrowTree;
import com.sun.source.tree.Tree;
import com.sun.source.tree.TypeCastTree;
import com.sun.source.tree.TypeParameterTree;
import com.sun.source.tree.UnaryTree;
import com.sun.source.tree.VariableTree;
import com.sun.source.util.SourcePositions;
import com.sun.source.util.TreePath;
import com.sun.source.util.TreeScanner;
import com.sun.tools.javac.code.Symbol.ClassSymbol;
import com.sun.tools.javac.tree.JCTree;
import com.sun.tools.javac.tree.JCTree.JCFieldAccess;
import com.sun.tools.javac.tree.JCTree.JCIdent;
import com.sun.tools.javac.tree.JCTree.JCMemberReference;
import com.sun.tools.javac.tree.JCTree.JCMemberReference.ReferenceKind;
import com.sun.tools.javac.tree.TreeInfo;
import java.io.IOException;
import java.io.InputStream;
import java.lang.annotation.Annotation;
import java.lang.annotation.ElementType;
import java.lang.annotation.Target;
import java.util.ArrayList;
import java.util.Arrays;
import java.util.Collections;
import java.util.EnumSet;
import java.util.HashMap;
import java.util.List;
import java.util.Map;
import java.util.Set;
import java.util.StringJoiner;
import java.util.Vector;
import javax.annotation.processing.ProcessingEnvironment;
import javax.lang.model.element.AnnotationMirror;
import javax.lang.model.element.AnnotationValue;
import javax.lang.model.element.Element;
import javax.lang.model.element.ElementKind;
import javax.lang.model.element.ExecutableElement;
import javax.lang.model.element.Modifier;
import javax.lang.model.element.Name;
import javax.lang.model.element.TypeElement;
import javax.lang.model.element.VariableElement;
import javax.lang.model.type.DeclaredType;
import javax.lang.model.type.TypeKind;
import javax.lang.model.type.TypeMirror;
import javax.lang.model.util.ElementFilter;
import javax.tools.Diagnostic.Kind;
import org.checkerframework.checker.compilermsgs.qual.CompilerMessageKey;
import org.checkerframework.checker.interning.qual.FindDistinct;
import org.checkerframework.checker.nullness.qual.MonotonicNonNull;
import org.checkerframework.checker.nullness.qual.Nullable;
import org.checkerframework.common.wholeprograminference.WholeProgramInference;
import org.checkerframework.dataflow.analysis.Analysis;
import org.checkerframework.dataflow.analysis.TransferResult;
import org.checkerframework.dataflow.cfg.node.BooleanLiteralNode;
import org.checkerframework.dataflow.cfg.node.Node;
import org.checkerframework.dataflow.cfg.node.ReturnNode;
import org.checkerframework.dataflow.expression.JavaExpression;
import org.checkerframework.dataflow.expression.JavaExpressionScanner;
import org.checkerframework.dataflow.expression.LocalVariable;
import org.checkerframework.dataflow.qual.Deterministic;
import org.checkerframework.dataflow.qual.Pure;
import org.checkerframework.dataflow.qual.SideEffectFree;
import org.checkerframework.dataflow.qual.SideEffectsOnly;
import org.checkerframework.dataflow.util.PurityChecker;
import org.checkerframework.dataflow.util.PurityChecker.PurityResult;
import org.checkerframework.dataflow.util.PurityUtils;
import org.checkerframework.framework.ajava.AnnotationEqualityVisitor;
import org.checkerframework.framework.ajava.ExpectedTreesVisitor;
import org.checkerframework.framework.ajava.InsertAjavaAnnotations;
import org.checkerframework.framework.ajava.JointVisitorWithDefaultAction;
import org.checkerframework.framework.flow.CFAbstractStore;
import org.checkerframework.framework.flow.CFAbstractValue;
import org.checkerframework.framework.qual.DefaultQualifier;
import org.checkerframework.framework.qual.Unused;
import org.checkerframework.framework.source.DiagMessage;
import org.checkerframework.framework.source.SourceVisitor;
import org.checkerframework.framework.type.AnnotatedTypeFactory;
import org.checkerframework.framework.type.AnnotatedTypeFactory.ParameterizedExecutableType;
import org.checkerframework.framework.type.AnnotatedTypeMirror;
import org.checkerframework.framework.type.AnnotatedTypeMirror.AnnotatedArrayType;
import org.checkerframework.framework.type.AnnotatedTypeMirror.AnnotatedDeclaredType;
import org.checkerframework.framework.type.AnnotatedTypeMirror.AnnotatedExecutableType;
import org.checkerframework.framework.type.AnnotatedTypeMirror.AnnotatedIntersectionType;
import org.checkerframework.framework.type.AnnotatedTypeMirror.AnnotatedPrimitiveType;
import org.checkerframework.framework.type.AnnotatedTypeMirror.AnnotatedTypeVariable;
import org.checkerframework.framework.type.AnnotatedTypeMirror.AnnotatedUnionType;
import org.checkerframework.framework.type.AnnotatedTypeMirror.AnnotatedWildcardType;
import org.checkerframework.framework.type.AnnotatedTypeParameterBounds;
import org.checkerframework.framework.type.GenericAnnotatedTypeFactory;
import org.checkerframework.framework.type.QualifierHierarchy;
import org.checkerframework.framework.type.TypeHierarchy;
import org.checkerframework.framework.type.poly.QualifierPolymorphism;
import org.checkerframework.framework.type.visitor.SimpleAnnotatedTypeScanner;
import org.checkerframework.framework.util.AnnotatedTypes;
import org.checkerframework.framework.util.Contract;
import org.checkerframework.framework.util.Contract.ConditionalPostcondition;
import org.checkerframework.framework.util.Contract.Postcondition;
import org.checkerframework.framework.util.Contract.Precondition;
import org.checkerframework.framework.util.ContractsFromMethod;
import org.checkerframework.framework.util.FieldInvariants;
import org.checkerframework.framework.util.JavaExpressionParseUtil;
import org.checkerframework.framework.util.JavaExpressionParseUtil.JavaExpressionParseException;
import org.checkerframework.framework.util.JavaParserUtil;
import org.checkerframework.framework.util.StringToJavaExpression;
import org.checkerframework.javacutil.AnnotationBuilder;
import org.checkerframework.javacutil.AnnotationUtils;
import org.checkerframework.javacutil.BugInCF;
import org.checkerframework.javacutil.ElementUtils;
import org.checkerframework.javacutil.Pair;
import org.checkerframework.javacutil.SwitchExpressionScanner;
import org.checkerframework.javacutil.SwitchExpressionScanner.FunctionalSwitchExpressionScanner;
import org.checkerframework.javacutil.TreePathUtil;
import org.checkerframework.javacutil.TreeUtils;
import org.checkerframework.javacutil.TypesUtils;
import org.plumelib.util.ArrayMap;
import org.plumelib.util.ArraySet;
import org.plumelib.util.ArraysPlume;
import org.plumelib.util.CollectionsPlume;

/**
 * A {@link SourceVisitor} that performs assignment and pseudo-assignment checking, method
 * invocation checking, and assignability checking.
 *
 * <p>This implementation uses the {@link AnnotatedTypeFactory} implementation provided by an
 * associated {@link BaseTypeChecker}; its visitor methods will invoke this factory on parts of the
 * AST to determine the "annotated type" of an expression. Then, the visitor methods will check the
 * types in assignments and pseudo-assignments using {@link #commonAssignmentCheck}, which
 * ultimately calls the {@link TypeHierarchy#isSubtype} method and reports errors that violate
 * Java's rules of assignment.
 *
 * <p>Note that since this implementation only performs assignment and pseudo-assignment checking,
 * other rules for custom type systems must be added in subclasses (e.g., dereference checking in
 * the {@link org.checkerframework.checker.nullness.NullnessChecker} is implemented in the {@link
 * org.checkerframework.checker.nullness.NullnessChecker}'s {@link TreeScanner#visitMemberSelect}
 * method).
 *
 * <p>This implementation does the following checks:
 *
 * <ol>
 *   <li><b>Assignment and Pseudo-Assignment Check</b>: It verifies that any assignment type-checks,
 *       using {@code TypeHierarchy.isSubtype} method. This includes method invocation and method
 *       overriding checks.
 *   <li><b>Type Validity Check</b>: It verifies that any user-supplied type is a valid type, using
 *       one of the {@code isValidUse} methods.
 *   <li><b>(Re-)Assignability Check</b>: It verifies that any assignment is valid, using {@code
 *       Checker.isAssignable} method.
 * </ol>
 *
 * @see "JLS $4"
 * @see TypeHierarchy#isSubtype(AnnotatedTypeMirror, AnnotatedTypeMirror)
 * @see AnnotatedTypeFactory
 */
public class BaseTypeVisitor<Factory extends GenericAnnotatedTypeFactory<?, ?, ?, ?>>
    extends SourceVisitor<Void, Void> {

  /** The {@link BaseTypeChecker} for error reporting. */
  protected final BaseTypeChecker checker;

  /** The factory to use for obtaining "parsed" version of annotations. */
  protected final Factory atypeFactory;

  /** For obtaining line numbers in {@code -Ashowchecks} debugging output. */
  protected final SourcePositions positions;

  /** The element for java.util.Vector#copyInto. */
  private final ExecutableElement vectorCopyInto;

  /** The element for java.util.function.Function#apply. */
  private final ExecutableElement functionApply;

  /** The type of java.util.Vector. */
  private final AnnotatedDeclaredType vectorType;

  /** The @java.lang.annotation.Target annotation. */
  protected final AnnotationMirror TARGET =
      AnnotationBuilder.fromClass(
          elements,
          java.lang.annotation.Target.class,
          AnnotationBuilder.elementNamesValues("value", new ElementType[0]));

  /** The @{@link Deterministic} annotation. */
  protected final AnnotationMirror DETERMINISTIC =
      AnnotationBuilder.fromClass(elements, Deterministic.class);
  /** The @{@link SideEffectFree} annotation. */
  protected final AnnotationMirror SIDE_EFFECT_FREE =
      AnnotationBuilder.fromClass(elements, SideEffectFree.class);
  /** The @{@link Pure} annotation. */
  protected final AnnotationMirror PURE = AnnotationBuilder.fromClass(elements, Pure.class);

  /** The {@code value} element/field of the @java.lang.annotation.Target annotation. */
  protected final ExecutableElement targetValueElement;
  /** The {@code when} element/field of the @Unused annotation. */
  protected final ExecutableElement unusedWhenElement;

  /** The {@code value} element/field of the @{@link SideEffectsOnly} annotation. */
  ExecutableElement sideEffectsOnlyValueElement;

  /** True if "-Ashowchecks" was passed on the command line. */
  private final boolean showchecks;
  /** True if "-Ainfer" was passed on the command line. */
  private final boolean infer;
  /** True if "-AsuggestPureMethods" or "-Ainfer" was passed on the command line. */
  private final boolean suggestPureMethods;
  /**
   * True if "-AcheckPurityAnnotations" or "-AsuggestPureMethods" or "-Ainfer" was passed on the
   * command line.
   */
  private final boolean checkPurity;
  /** True if "-AcheckPurityAnnotations" was passed on the command line. */
  private final boolean checkPurityAnnotations;

  /** The tree of the enclosing method that is currently being visited. */
  protected @Nullable MethodTree methodTree = null;

  /**
   * @param checker the type-checker associated with this visitor (for callbacks to {@link
   *     TypeHierarchy#isSubtype})
   */
  public BaseTypeVisitor(BaseTypeChecker checker) {
    this(checker, null);
  }

  /**
   * @param checker the type-checker associated with this visitor
   * @param typeFactory the type factory, or null. If null, this calls {@link #createTypeFactory}.
   */
  protected BaseTypeVisitor(BaseTypeChecker checker, Factory typeFactory) {
    super(checker);

    this.checker = checker;
    this.atypeFactory = typeFactory == null ? createTypeFactory() : typeFactory;
    this.positions = trees.getSourcePositions();
    this.typeValidator = createTypeValidator();
    ProcessingEnvironment env = checker.getProcessingEnvironment();
    this.vectorCopyInto = TreeUtils.getMethod("java.util.Vector", "copyInto", 1, env);
    this.functionApply = TreeUtils.getMethod("java.util.function.Function", "apply", 1, env);
    this.vectorType =
        atypeFactory.fromElement(elements.getTypeElement(Vector.class.getCanonicalName()));
    targetValueElement = TreeUtils.getMethod(Target.class, "value", 0, env);
    unusedWhenElement = TreeUtils.getMethod(Unused.class, "when", 0, env);
    sideEffectsOnlyValueElement =
        TreeUtils.getMethod(SideEffectsOnly.class, "value", 0, checker.getProcessingEnvironment());
    showchecks = checker.hasOption("showchecks");
    infer = checker.hasOption("infer");
    suggestPureMethods = checker.hasOption("suggestPureMethods") || infer;
    checkPurity = checker.hasOption("checkPurityAnnotations") || suggestPureMethods;
    checkPurityAnnotations = checker.hasOption("checkPurityAnnotations");
  }

  /** An array containing just {@code BaseTypeChecker.class}. */
  private static Class<?>[] baseTypeCheckerClassArray = new Class<?>[] {BaseTypeChecker.class};

  /**
   * Constructs an instance of the appropriate type factory for the implemented type system.
   *
   * <p>The default implementation uses the checker naming convention to create the appropriate type
   * factory. If no factory is found, it returns {@link BaseAnnotatedTypeFactory}. It reflectively
   * invokes the constructor that accepts this checker and compilation unit tree (in that order) as
   * arguments.
   *
   * <p>Subclasses have to override this method to create the appropriate visitor if they do not
   * follow the checker naming convention.
   *
   * @return the appropriate type factory
   */
  @SuppressWarnings({
    "unchecked", // unchecked cast to type variable
    "mustcall:cast.unsafe" // cast to type variable, hairy generics error message
  })
  protected Factory createTypeFactory() {
    // Try to reflectively load the type factory.
    Class<?> checkerClass = checker.getClass();
    Object[] checkerArray = new Object[] {checker};
    while (checkerClass != BaseTypeChecker.class) {
      AnnotatedTypeFactory result =
          BaseTypeChecker.invokeConstructorFor(
              BaseTypeChecker.getRelatedClassName(checkerClass, "AnnotatedTypeFactory"),
              baseTypeCheckerClassArray,
              checkerArray);
      if (result != null) {
        return (Factory) result;
      }
      checkerClass = checkerClass.getSuperclass();
    }
    try {
      return (Factory) new BaseAnnotatedTypeFactory(checker);
    } catch (Throwable t) {
      throw new BugInCF(
          "Unexpected "
              + t.getClass().getSimpleName()
              + " when invoking BaseAnnotatedTypeFactory for checker "
              + checker.getClass().getSimpleName(),
          t);
    }
  }

  public final Factory getTypeFactory() {
    return atypeFactory;
  }

  /**
   * A public variant of {@link #createTypeFactory}. Only use this if you know what you are doing.
   *
   * @return the appropriate type factory
   */
  public Factory createTypeFactoryPublic() {
    return createTypeFactory();
  }

  // **********************************************************************
  // Responsible for updating the factory for the location (for performance)
  // **********************************************************************

  @Override
  public void setRoot(CompilationUnitTree root) {
    atypeFactory.setRoot(root);
    super.setRoot(root);
    testJointJavacJavaParserVisitor();
    testAnnotationInsertion();
  }

  @Override
  public Void scan(@Nullable Tree tree, Void p) {
    if (tree != null && getCurrentPath() != null) {
      this.atypeFactory.setVisitorTreePath(new TreePath(getCurrentPath(), tree));
    }
    if (tree != null && tree.getKind().name().equals("SWITCH_EXPRESSION")) {
      visitSwitchExpression17(tree);
      return null;
    }
    return super.scan(tree, p);
  }

  /**
   * Test {@link org.checkerframework.framework.ajava.JointJavacJavaParserVisitor} if the checker
   * has the "ajavaChecks" option.
   *
   * <p>Parse the current source file with JavaParser and check that the AST can be matched with the
   * Tree produced by javac. Crash if not.
   *
   * <p>Subclasses may override this method to disable the test if even the option is provided.
   */
  protected void testJointJavacJavaParserVisitor() {
    if (root == null || !checker.hasOption("ajavaChecks")) {
      return;
    }

    Map<Tree, com.github.javaparser.ast.Node> treePairs = new HashMap<>();
    try (InputStream reader = root.getSourceFile().openInputStream()) {
      CompilationUnit javaParserRoot = JavaParserUtil.parseCompilationUnit(reader);
      JavaParserUtil.concatenateAddedStringLiterals(javaParserRoot);
      new JointVisitorWithDefaultAction() {
        @Override
        public void defaultJointAction(
            Tree javacTree, com.github.javaparser.ast.Node javaParserNode) {
          treePairs.put(javacTree, javaParserNode);
        }
      }.visitCompilationUnit(root, javaParserRoot);
      ExpectedTreesVisitor expectedTreesVisitor = new ExpectedTreesVisitor();
      expectedTreesVisitor.visitCompilationUnit(root, null);
      for (Tree expected : expectedTreesVisitor.getTrees()) {
        if (!treePairs.containsKey(expected)) {
          throw new BugInCF(
              "Javac tree not matched to JavaParser node: %s [%s @ %d], in file: %s",
              expected,
              expected.getClass(),
              positions.getStartPosition(root, expected),
              root.getSourceFile().getName());
        }
      }
    } catch (IOException e) {
      throw new BugInCF("Error reading Java source file", e);
    }
  }

  /**
   * Tests {@link org.checkerframework.framework.ajava.InsertAjavaAnnotations} if the checker has
   * the "ajavaChecks" option.
   *
   * <ol>
   *   <li>Parses the current file with JavaParser.
   *   <li>Removes all annotations.
   *   <li>Reinserts the annotations.
   *   <li>Throws an exception if the ASTs are not the same.
   * </ol>
   *
   * <p>Subclasses may override this method to disable the test even if the option is provided.
   */
  protected void testAnnotationInsertion() {
    if (root == null || !checker.hasOption("ajavaChecks")) {
      return;
    }

    CompilationUnit originalAst;
    try (InputStream originalInputStream = root.getSourceFile().openInputStream()) {
      originalAst = JavaParserUtil.parseCompilationUnit(originalInputStream);
    } catch (IOException e) {
      throw new BugInCF("Error while reading Java file: " + root.getSourceFile().toUri(), e);
    }

    CompilationUnit astWithoutAnnotations = originalAst.clone();
    JavaParserUtil.clearAnnotations(astWithoutAnnotations);
    String withoutAnnotations = new DefaultPrettyPrinter().print(astWithoutAnnotations);

    String withAnnotations;
    try (InputStream annotationInputStream = root.getSourceFile().openInputStream()) {
      // This check only runs on files from the Checker Framework test suite, which should all
      // use UNIX line separators. Using System.lineSeparator instead of "\n" could cause the
      // test to fail on Mac or Windows.
      withAnnotations =
          new InsertAjavaAnnotations(elements)
              .insertAnnotations(annotationInputStream, withoutAnnotations, "\n");
    } catch (IOException e) {
      throw new BugInCF("Error while reading Java file: " + root.getSourceFile().toUri(), e);
    }

    CompilationUnit modifiedAst = null;
    try {
      modifiedAst = JavaParserUtil.parseCompilationUnit(withAnnotations);
    } catch (ParseProblemException e) {
      throw new BugInCF("Failed to parse code after annotation insertion:\n" + withAnnotations, e);
    }

    AnnotationEqualityVisitor visitor = new AnnotationEqualityVisitor();
    originalAst.accept(visitor, modifiedAst);
    if (!visitor.getAnnotationsMatch()) {
      throw new BugInCF(
          String.join(
              System.lineSeparator(),
              "Sanity check of erasing then reinserting annotations produced a different AST.",
              "File: " + root.getSourceFile(),
              "Node class: " + visitor.getMismatchedNode1().getClass().getSimpleName(),
              "Original node: " + oneLine(visitor.getMismatchedNode1()),
              "Node with annotations re-inserted: " + oneLine(visitor.getMismatchedNode2()),
              "Original annotations: " + visitor.getMismatchedNode1().getAnnotations(),
              "Re-inserted annotations: " + visitor.getMismatchedNode2().getAnnotations(),
              "Original AST:",
              originalAst.toString(),
              "Ast with annotations re-inserted: " + modifiedAst));
    }
  }

  /**
   * Replace newlines in the printed representation by spaces.
   *
   * @param arg an object to format
   * @return the object's toString representation, on one line
   */
  private String oneLine(Object arg) {
    return arg.toString().replace(System.lineSeparator(), " ");
  }

  /**
   * Type-check classTree and skips classes specified by the skipDef option. Subclasses should
   * override {@link #processClassTree(ClassTree)} instead of this method.
   *
   * @param classTree class to check
   * @param p null
   * @return null
   */
  @Override
  public final Void visitClass(ClassTree classTree, Void p) {
    if (checker.shouldSkipDefs(classTree)) {
      // Not "return super.visitClass(classTree, p);" because that would recursively call
      // visitors on subtrees; we want to skip the class entirely.
      return null;
    }
    atypeFactory.preProcessClassTree(classTree);

    TreePath preTreePath = atypeFactory.getVisitorTreePath();
    MethodTree preMT = methodTree;

    // Don't use atypeFactory.getPath, because that depends on the visitor path.
    atypeFactory.setVisitorTreePath(TreePath.getPath(root, classTree));
    methodTree = null;

    try {
      processClassTree(classTree);
      atypeFactory.postProcessClassTree(classTree);
    } finally {
      atypeFactory.setVisitorTreePath(preTreePath);
      methodTree = preMT;
    }
    return null;
  }

  /**
   * Type-check classTree. Subclasses should override this method instead of {@link
   * #visitClass(ClassTree, Void)}.
   *
   * @param classTree class to check
   */
  public void processClassTree(ClassTree classTree) {
    checkFieldInvariantDeclarations(classTree);
    if (!TreeUtils.hasExplicitConstructor(classTree)) {
      checkDefaultConstructor(classTree);
    }

    AnnotatedDeclaredType classType = atypeFactory.getAnnotatedType(classTree);
    atypeFactory.getDependentTypesHelper().checkClassForErrorExpressions(classTree, classType);
    validateType(classTree, classType);

    Tree ext = classTree.getExtendsClause();
    if (ext != null) {
      for (AnnotatedDeclaredType superType : classType.directSupertypes()) {
        if (superType.getUnderlyingType().asElement().getKind().isClass()) {
          validateType(ext, superType);
          break;
        }
      }
    }

    List<? extends Tree> impls = classTree.getImplementsClause();
    if (impls != null) {
      for (Tree im : impls) {
        for (AnnotatedDeclaredType superType : classType.directSupertypes()) {
          if (superType.getUnderlyingType().asElement().getKind().isInterface()
              && types.isSameType(superType.getUnderlyingType(), TreeUtils.typeOf(im))) {
            validateType(im, superType);
            break;
          }
        }
      }
    }

    checkForPolymorphicQualifiers(classTree);

    checkExtendsImplements(classTree);

    checkQualifierParameter(classTree);

    super.visitClass(classTree, null);
  }

  /**
   * A TreeScanner that issues an "invalid.polymorphic.qualifier" error for each {@link
   * AnnotationTree} that is a polymorphic qualifier. The second parameter is added to the error
   * message and should explain the location.
   */
  private final TreeScanner<Void, String> polyTreeScanner =
      new TreeScanner<Void, String>() {
        @Override
        public Void visitAnnotation(AnnotationTree annoTree, String location) {
          QualifierHierarchy qualifierHierarchy = atypeFactory.getQualifierHierarchy();
          AnnotationMirror anno = TreeUtils.annotationFromAnnotationTree(annoTree);
          if (atypeFactory.isSupportedQualifier(anno)
              && qualifierHierarchy.isPolymorphicQualifier(anno)) {
            checker.reportError(annoTree, "invalid.polymorphic.qualifier", anno, location);
          }
          return super.visitAnnotation(annoTree, location);
        }
      };

  /**
   * Issues an "invalid.polymorphic.qualifier" error for all polymorphic annotations written on the
   * class declaration.
   *
   * @param classTree the class to check
   */
  protected void checkForPolymorphicQualifiers(ClassTree classTree) {
    if (TypesUtils.isAnonymous(TreeUtils.typeOf(classTree))) {
      // Anonymous class can have polymorphic annotations, so don't check them.
      return;
    }
    classTree.getModifiers().accept(polyTreeScanner, "in a class declaration");
    if (classTree.getExtendsClause() != null) {
      classTree.getExtendsClause().accept(polyTreeScanner, "in a class declaration");
    }
    for (Tree tree : classTree.getImplementsClause()) {
      tree.accept(polyTreeScanner, "in a class declaration");
    }
    for (Tree tree : classTree.getTypeParameters()) {
      tree.accept(polyTreeScanner, "in a class declaration");
    }
  }

  /**
   * Issues an "invalid.polymorphic.qualifier" error for all polymorphic annotations written on the
   * type parameters declaration.
   *
   * @param typeParameterTrees the type parameters to check
   */
  protected void checkForPolymorphicQualifiers(
      List<? extends TypeParameterTree> typeParameterTrees) {
    for (Tree tree : typeParameterTrees) {
      tree.accept(polyTreeScanner, "in a type parameter");
    }
  }

  /**
   * Issues an error if {@code classTree} has polymorphic fields but is not annotated with
   * {@code @HasQualifierParameter}. Always issue a warning if the type of a static field is
   * annotated with a polymorphic qualifier.
   *
   * <p>Issues an error if {@code classTree} extends or implements a class/interface that has a
   * qualifier parameter, but this class does not.
   *
   * @param classTree the ClassTree to check for polymorphic fields
   */
  protected void checkQualifierParameter(ClassTree classTree) {
    // Set of polymorphic qualifiers for hierarchies that do not have a qualifier parameter and
    // therefor cannot appear on a field.
    Set<AnnotationMirror> illegalOnFieldsPolyQual = AnnotationUtils.createAnnotationSet();
    // Set of polymorphic annotations for all hierarchies
    Set<AnnotationMirror> polys = AnnotationUtils.createAnnotationSet();
    TypeElement classElement = TreeUtils.elementFromDeclaration(classTree);
    for (AnnotationMirror top : atypeFactory.getQualifierHierarchy().getTopAnnotations()) {
      AnnotationMirror poly = atypeFactory.getQualifierHierarchy().getPolymorphicAnnotation(top);
      if (poly != null) {
        polys.add(poly);
      }
      // else {
      // If there is no polymorphic qualifier in the hierarchy, it could still have a
      // @HasQualifierParameter that must be checked.
      // }

      if (atypeFactory.hasExplicitQualifierParameterInHierarchy(classElement, top)
          && atypeFactory.hasExplicitNoQualifierParameterInHierarchy(classElement, top)) {
        checker.reportError(classTree, "conflicting.qual.param", top);
      }

      if (atypeFactory.hasQualifierParameterInHierarchy(classElement, top)) {
        continue;
      }

      if (poly != null) {
        illegalOnFieldsPolyQual.add(poly);
      }
      Element extendsEle = TypesUtils.getTypeElement(classElement.getSuperclass());
      if (extendsEle != null && atypeFactory.hasQualifierParameterInHierarchy(extendsEle, top)) {
        checker.reportError(classTree, "missing.has.qual.param", top);
      } else {
        for (TypeMirror interfaceType : classElement.getInterfaces()) {
          Element interfaceEle = TypesUtils.getTypeElement(interfaceType);
          if (atypeFactory.hasQualifierParameterInHierarchy(interfaceEle, top)) {
            checker.reportError(classTree, "missing.has.qual.param", top);
            break; // only issue error once
          }
        }
      }
    }

    for (Tree mem : classTree.getMembers()) {
      if (mem.getKind() == Tree.Kind.VARIABLE) {
        AnnotatedTypeMirror fieldType = atypeFactory.getAnnotatedType(mem);
        List<DiagMessage> hasIllegalPoly;
        if (ElementUtils.isStatic(TreeUtils.elementFromDeclaration((VariableTree) mem))) {
          // A polymorphic qualifier is not allowed on a static field even if the class
          // has a qualifier parameter.
          hasIllegalPoly = polyScanner.visit(fieldType, polys);
        } else {
          hasIllegalPoly = polyScanner.visit(fieldType, illegalOnFieldsPolyQual);
        }
        for (DiagMessage dm : hasIllegalPoly) {
          checker.report(mem, dm);
        }
      }
    }
  }

  /**
   * A scanner that given a set of polymorphic qualifiers, returns a list of errors reporting a use
   * of one of the polymorphic qualifiers.
   */
  private final PolyTypeScanner polyScanner = new PolyTypeScanner();

  /**
   * A scanner that given a set of polymorphic qualifiers, returns a list of errors reporting a use
   * of one of the polymorphic qualifiers.
   */
  static class PolyTypeScanner
      extends SimpleAnnotatedTypeScanner<List<DiagMessage>, Set<AnnotationMirror>> {

    /** Create PolyTypeScanner. */
    private PolyTypeScanner() {
      super(DiagMessage::mergeLists, Collections.emptyList());
    }

    @Override
    protected List<DiagMessage> defaultAction(
        AnnotatedTypeMirror type, Set<AnnotationMirror> polys) {
      if (type == null) {
        return Collections.emptyList();
      }

      for (AnnotationMirror poly : polys) {
        if (type.hasAnnotationRelaxed(poly)) {
          return Collections.singletonList(
              new DiagMessage(Kind.ERROR, "invalid.polymorphic.qualifier.use", poly));
        }
      }
      return Collections.emptyList();
    }
  }

  /**
   * If "@B class Y extends @A X {}", then enforce that @B must be a subtype of @A.
   *
   * <p>Also validate the types of the extends and implements clauses.
   *
   * @param classTree class tree to check
   */
  protected void checkExtendsImplements(ClassTree classTree) {
    if (TypesUtils.isAnonymous(TreeUtils.typeOf(classTree))) {
      // Don't check extends clause on anonymous classes.
      return;
    }
    Set<AnnotationMirror> classBounds =
        atypeFactory.getTypeDeclarationBounds(TreeUtils.typeOf(classTree));
    QualifierHierarchy qualifierHierarchy = atypeFactory.getQualifierHierarchy();
    // If "@B class Y extends @A X {}", then enforce that @B must be a subtype of @A.
    // classTree.getExtendsClause() is null when there is no explicitly-written extends clause,
    // as in "class X {}". This is equivalent to writing "class X extends @Top Object {}", so
    // there is no need to do any subtype checking.
    if (classTree.getExtendsClause() != null) {
      Set<AnnotationMirror> extendsAnnos =
          atypeFactory.getTypeOfExtendsImplements(classTree.getExtendsClause()).getAnnotations();
      for (AnnotationMirror classAnno : classBounds) {
        AnnotationMirror extendsAnno =
            qualifierHierarchy.findAnnotationInSameHierarchy(extendsAnnos, classAnno);
        if (!qualifierHierarchy.isSubtype(classAnno, extendsAnno)) {
          checker.reportError(
              classTree.getExtendsClause(),
              "declaration.inconsistent.with.extends.clause",
              classAnno,
              extendsAnno);
        }
      }
    }
    // Do the same check as above for implements clauses.
    for (Tree implementsClause : classTree.getImplementsClause()) {
      Set<AnnotationMirror> implementsClauseAnnos =
          atypeFactory.getTypeOfExtendsImplements(implementsClause).getAnnotations();

      for (AnnotationMirror classAnno : classBounds) {
        AnnotationMirror implementsAnno =
            qualifierHierarchy.findAnnotationInSameHierarchy(implementsClauseAnnos, classAnno);
        if (!qualifierHierarchy.isSubtype(classAnno, implementsAnno)) {
          checker.reportError(
              implementsClause,
              "declaration.inconsistent.with.implements.clause",
              classAnno,
              implementsAnno);
        }
      }
    }
  }

  /**
   * Check that the field invariant declaration annotations meet the following requirements:
   *
   * <ol>
   *   <!-- The item numbering is referred to in the body of the method.-->
   *   <li value="1">If the superclass of {@code classTree} has a field invariant, then the field
   *       invariant for {@code classTree} must include all the fields in the superclass invariant
   *       and those fields' annotations must be a subtype (or equal) to the annotations for those
   *       fields in the superclass.
   *   <li value="2">The fields in the invariant must be a.) final and b.) declared in a superclass
   *       of {@code classTree}.
   *   <li value="3">The qualifier for each field must be a subtype of the annotation on the
   *       declaration of that field.
   *   <li value="4">The field invariant has an equal number of fields and qualifiers, or it has one
   *       qualifier and at least one field.
   * </ol>
   *
   * @param classTree class that might have a field invariant
   * @checker_framework.manual #field-invariants Field invariants
   */
  protected void checkFieldInvariantDeclarations(ClassTree classTree) {
    TypeElement elt = TreeUtils.elementFromDeclaration(classTree);
    FieldInvariants invariants = atypeFactory.getFieldInvariants(elt);
    if (invariants == null) {
      // No invariants to check
      return;
    }

    // Where to issue an error, if any.
    Tree errorTree =
        atypeFactory.getFieldInvariantAnnotationTree(classTree.getModifiers().getAnnotations());
    if (errorTree == null) {
      // If the annotation was inherited, then there is no annotation tree, so issue the
      // error on the class.
      errorTree = classTree;
    }

    // Checks #4 (see method Javadoc)
    if (!invariants.isWellFormed()) {
      checker.reportError(errorTree, "field.invariant.not.wellformed");
      return;
    }

    TypeMirror superClass = elt.getSuperclass();
    List<String> fieldsNotFound = new ArrayList<>(invariants.getFields());
    Set<VariableElement> fieldElts =
        ElementUtils.findFieldsInTypeOrSuperType(superClass, fieldsNotFound);

    // Checks that fields are declared in super class. (#2b)
    if (!fieldsNotFound.isEmpty()) {
      String notFoundString = String.join(", ", fieldsNotFound);
      checker.reportError(errorTree, "field.invariant.not.found", notFoundString);
    }

    FieldInvariants superInvar =
        atypeFactory.getFieldInvariants(TypesUtils.getTypeElement(superClass));
    if (superInvar != null) {
      // Checks #3 (see method Javadoc)
      DiagMessage superError = invariants.isSuperInvariant(superInvar, atypeFactory);
      if (superError != null) {
        checker.report(errorTree, superError);
      }
    }

    List<String> notFinal = new ArrayList<>(fieldElts.size());
    for (VariableElement field : fieldElts) {
      String fieldName = field.getSimpleName().toString();
      if (!ElementUtils.isFinal(field)) {
        notFinal.add(fieldName);
      }
      AnnotatedTypeMirror type = atypeFactory.getAnnotatedType(field);

      List<AnnotationMirror> annos = invariants.getQualifiersFor(field.getSimpleName());
      for (AnnotationMirror invariantAnno : annos) {
        AnnotationMirror declaredAnno = type.getEffectiveAnnotationInHierarchy(invariantAnno);
        if (declaredAnno == null) {
          // invariant anno isn't in this hierarchy
          continue;
        }

        if (!atypeFactory.getQualifierHierarchy().isSubtype(invariantAnno, declaredAnno)) {
          // Checks #3
          checker.reportError(
              errorTree, "field.invariant.not.subtype", fieldName, invariantAnno, declaredAnno);
        }
      }
    }

    // Checks #2a
    if (!notFinal.isEmpty()) {
      String notFinalString = String.join(", ", notFinal);
      checker.reportError(errorTree, "field.invariant.not.final", notFinalString);
    }
  }

  /**
   * Check the defaultc constructor.
   *
   * @param tree a class declaration
   */
  protected void checkDefaultConstructor(ClassTree tree) {}

  /**
   * Checks that the method obeys override and subtype rules to all overridden methods. (Uses the
   * pseudo-assignment logic to do so.)
   *
   * <p>The override rule specifies that a method, m1, may override a method m2 only if:
   *
   * <ul>
   *   <li>m1 return type is a subtype of m2
   *   <li>m1 receiver type is a supertype of m2
   *   <li>m1 parameters are supertypes of corresponding m2 parameters
   * </ul>
   *
   * Also, it issues a "missing.this" error for static method annotated receivers.
   */
  @Override
  public Void visitMethod(MethodTree tree, Void p) {
    // We copy the result from getAnnotatedType to ensure that circular types (e.g. K extends
    // Comparable<K>) are represented by circular AnnotatedTypeMirrors, which avoids problems
    // with later checks.
    // TODO: Find a cleaner way to ensure circular AnnotatedTypeMirrors.
    AnnotatedExecutableType methodType = atypeFactory.getAnnotatedType(tree).deepCopy();
    MethodTree preMT = methodTree;
    methodTree = tree;
    ExecutableElement methodElement = TreeUtils.elementFromDeclaration(tree);

    warnAboutTypeAnnotationsTooEarly(tree, tree.getModifiers());

    if (tree.getReturnType() != null) {
      visitAnnotatedType(tree.getModifiers().getAnnotations(), tree.getReturnType());
    }

    try {
      if (TreeUtils.isAnonymousConstructor(tree)) {
        // We shouldn't dig deeper
        return null;
      }

      if (TreeUtils.isConstructor(tree)) {
        checkConstructorResult(methodType, methodElement);
      }

      checkPurity(tree);

      // Passing the whole method/constructor validates the return type
      validateTypeOf(tree);

      // Validate types in throws clauses
      for (ExpressionTree thr : tree.getThrows()) {
        validateTypeOf(thr);
      }

      atypeFactory.getDependentTypesHelper().checkMethodForErrorExpressions(tree, methodType);

      // Check method overrides
      AnnotatedDeclaredType enclosingType =
          (AnnotatedDeclaredType)
              atypeFactory.getAnnotatedType(methodElement.getEnclosingElement());

      // Find which methods this method overrides
      Map<AnnotatedDeclaredType, ExecutableElement> overriddenMethods =
          AnnotatedTypes.overriddenMethods(elements, atypeFactory, methodElement);
      for (Map.Entry<AnnotatedDeclaredType, ExecutableElement> pair :
          overriddenMethods.entrySet()) {
        AnnotatedDeclaredType overriddenType = pair.getKey();
        ExecutableElement overriddenMethodElt = pair.getValue();
        AnnotatedExecutableType overriddenMethodType =
            AnnotatedTypes.asMemberOf(types, atypeFactory, overriddenType, overriddenMethodElt);
        if (!checkOverride(tree, enclosingType, overriddenMethodType, overriddenType)) {
          // Stop at the first mismatch; this makes a difference only if
          // -Awarns is passed, in which case multiple warnings might be raised on
          // the same method, not adding any value. See Issue 373.
          break;
        }
      }

      // Check well-formedness of pre/postcondition
      boolean abstractMethod =
          methodElement.getModifiers().contains(Modifier.ABSTRACT)
              || methodElement.getModifiers().contains(Modifier.NATIVE);

      List<String> formalParamNames =
          CollectionsPlume.mapList(
              (VariableTree param) -> param.getName().toString(), tree.getParameters());
      checkContractsAtMethodDeclaration(tree, methodElement, formalParamNames, abstractMethod);

      // Infer postconditions
      if (atypeFactory.getWholeProgramInference() != null) {
        assert ElementUtils.isElementFromSourceCode(methodElement);

        // TODO: Infer conditional postconditions too.
        CFAbstractStore<?, ?> store = atypeFactory.getRegularExitStore(tree);
        // The store is null if the method has no normal exit, for example if its body is a
        // throw statement.
        if (store != null) {
          atypeFactory
              .getWholeProgramInference()
              .updateContracts(Analysis.BeforeOrAfter.AFTER, methodElement, store);
        }
      }

      checkForPolymorphicQualifiers(tree.getTypeParameters());

      return super.visitMethod(tree, p);
    } finally {
      methodTree = preMT;
    }
  }

  /**
   * Check method purity if needed. Note that overriding rules are checked as part of {@link
   * #checkOverride(MethodTree, AnnotatedTypeMirror.AnnotatedExecutableType,
   * AnnotatedTypeMirror.AnnotatedDeclaredType, AnnotatedTypeMirror.AnnotatedExecutableType,
   * AnnotatedTypeMirror.AnnotatedDeclaredType)}.
   *
<<<<<<< HEAD
   * <p>If the method {@code node} is annotated with {@link SideEffectsOnly}, check that the method
   * side-effects a subset of the expressions specified as annotation arguments/elements to {@link
   * SideEffectsOnly}.
   *
   * @param node the method tree to check
=======
   * @param tree the method tree to check
>>>>>>> f241ce73
   */
  protected void checkPurity(MethodTree tree) {
    if (!checkPurity) {
      return;
    }

<<<<<<< HEAD
    // if (!suggestPureMethods && !PurityUtils.hasPurityAnnotation(atypeFactory, node) &&
    // !checkPurityAnnotations) {
    //   // There is nothing to check.
    //   return;
    // }

    // `body` is lazily assigned.
    TreePath body = null;
    boolean bodyAssigned = false;

    if (suggestPureMethods || PurityUtils.hasPurityAnnotation(atypeFactory, node)) {
      // check "no" purity
      EnumSet<Pure.Kind> kinds = PurityUtils.getPurityKinds(atypeFactory, node);
      // @Deterministic makes no sense for a void method or constructor
      boolean isDeterministic = kinds.contains(Pure.Kind.DETERMINISTIC);
      if (isDeterministic) {
        if (TreeUtils.isConstructor(node)) {
          checker.reportWarning(node, "purity.deterministic.constructor");
        } else if (TreeUtils.typeOf(node.getReturnType()).getKind() == TypeKind.VOID) {
          checker.reportWarning(node, "purity.deterministic.void.method");
        }
      }

      body = atypeFactory.getPath(node.getBody());
      bodyAssigned = true;
      PurityResult r;
      if (body == null) {
        r = new PurityResult();
      } else {
        r =
            PurityChecker.checkPurity(
                body,
                atypeFactory,
                checker.hasOption("assumeSideEffectFree") || checker.hasOption("assumePure"),
                checker.hasOption("assumeDeterministic") || checker.hasOption("assumePure"));
      }
      if (!r.isPure(kinds)) {
        reportPurityErrors(r, node, kinds);
      }

      if (suggestPureMethods && !TreeUtils.isSynthetic(node)) {
        // Issue a warning if the method is pure, but not annotated as such.
        EnumSet<Pure.Kind> additionalKinds = r.getKinds().clone();
        if (!infer) {
          // During WPI, propagate all purity kinds, even those that are already
          // present (because they were inferred in a previous WPI round).
          additionalKinds.removeAll(kinds);
        }
        if (TreeUtils.isConstructor(node)) {
          additionalKinds.remove(Pure.Kind.DETERMINISTIC);
        }
        if (!additionalKinds.isEmpty()) {
          if (infer) {
            WholeProgramInference wpi = atypeFactory.getWholeProgramInference();
            ExecutableElement methodElt = TreeUtils.elementFromDeclaration(node);
            if (additionalKinds.size() == 2) {
              wpi.addMethodDeclarationAnnotation(methodElt, PURE);
            } else if (additionalKinds.contains(Pure.Kind.SIDE_EFFECT_FREE)) {
              wpi.addMethodDeclarationAnnotation(methodElt, SIDE_EFFECT_FREE);
            } else if (additionalKinds.contains(Pure.Kind.DETERMINISTIC)) {
              wpi.addMethodDeclarationAnnotation(methodElt, DETERMINISTIC);
            } else {
              throw new BugInCF("Unexpected purity kind in " + additionalKinds);
            }
          } else {
            if (additionalKinds.size() == 2) {
              checker.reportWarning(node, "purity.more.pure", node.getName());
            } else if (additionalKinds.contains(Pure.Kind.SIDE_EFFECT_FREE)) {
              checker.reportWarning(node, "purity.more.sideeffectfree", node.getName());
            } else if (additionalKinds.contains(Pure.Kind.DETERMINISTIC)) {
              checker.reportWarning(node, "purity.more.deterministic", node.getName());
            } else {
              throw new BugInCF("Unexpected purity kind in " + additionalKinds);
            }
          }
        }
      }
    }

    if (checkPurityAnnotations) {
      if (bodyAssigned == false) {
        body = atypeFactory.getPath(node.getBody());
        bodyAssigned = true;
      }
      if (body == null) {
        return;
      }
      @Nullable Element methodDeclElem = TreeUtils.elementFromDeclaration(node);
      AnnotationMirror sefOnlyAnnotation =
          atypeFactory.getDeclAnnotation(methodDeclElem, SideEffectsOnly.class);
      if (sefOnlyAnnotation == null) {
        return;
      }
      List<String> sideEffectsOnlyExpressionStrings =
          AnnotationUtils.getElementValueArray(
              sefOnlyAnnotation, sideEffectsOnlyValueElement, String.class);
      List<JavaExpression> sideEffectsOnlyExpressions =
          new ArrayList<>(sideEffectsOnlyExpressionStrings.size());
      for (String st : sideEffectsOnlyExpressionStrings) {
        try {
          JavaExpression exprJe = StringToJavaExpression.atMethodBody(st, node, checker);
          sideEffectsOnlyExpressions.add(exprJe);
        } catch (JavaExpressionParseUtil.JavaExpressionParseException ex) {
          checker.report(st, ex.getDiagMessage());
          return;
        }
      }

      if (sideEffectsOnlyExpressions.isEmpty()) {
        return;
      }

      System.out.printf("sideEffectsOnlyExpressions = %s%n", sideEffectsOnlyExpressions);

      SideEffectsOnlyChecker.ExtraSideEffects sefOnlyResult =
          SideEffectsOnlyChecker.checkSideEffectsOnly(
              body,
              atypeFactory,
              sideEffectsOnlyExpressions,
              atypeFactory.getProcessingEnv(),
              checker);

      System.out.printf("sefOnlyResult = %s%n", sefOnlyResult);

      List<Pair<Tree, JavaExpression>> seOnlyIncorrectExprs = sefOnlyResult.getSeOnlyResult();
      System.out.printf("seOnlyIncorrectExprs = %s%n", seOnlyIncorrectExprs);

      if (!seOnlyIncorrectExprs.isEmpty()) {
        for (Pair<Tree, JavaExpression> s : seOnlyIncorrectExprs) {
          if (!sideEffectsOnlyExpressions.contains(s.second)) {
            System.out.printf("Error 2%n");
            checker.reportError(s.first, "purity.incorrect.sideeffectsonly", s.second.toString());
=======
    if (!suggestPureMethods && !PurityUtils.hasPurityAnnotation(atypeFactory, tree)) {
      // There is nothing to check.
      return;
    }

    // check "no" purity
    EnumSet<Pure.Kind> kinds = PurityUtils.getPurityKinds(atypeFactory, tree);
    // @Deterministic makes no sense for a void method or constructor
    boolean isDeterministic = kinds.contains(Pure.Kind.DETERMINISTIC);
    if (isDeterministic) {
      if (TreeUtils.isConstructor(tree)) {
        checker.reportWarning(tree, "purity.deterministic.constructor");
      } else if (TreeUtils.typeOf(tree.getReturnType()).getKind() == TypeKind.VOID) {
        checker.reportWarning(tree, "purity.deterministic.void.method");
      }
    }

    TreePath body = atypeFactory.getPath(tree.getBody());
    PurityResult r;
    if (body == null) {
      r = new PurityResult();
    } else {
      r =
          PurityChecker.checkPurity(
              body,
              atypeFactory,
              checker.hasOption("assumeSideEffectFree") || checker.hasOption("assumePure"),
              checker.hasOption("assumeDeterministic") || checker.hasOption("assumePure"));
    }
    if (!r.isPure(kinds)) {
      reportPurityErrors(r, tree, kinds);
    }

    if (suggestPureMethods && !TreeUtils.isSynthetic(tree)) {
      // Issue a warning if the method is pure, but not annotated as such.
      EnumSet<Pure.Kind> additionalKinds = r.getKinds().clone();
      if (!infer) {
        // During WPI, propagate all purity kinds, even those that are already
        // present (because they were inferred in a previous WPI round).
        additionalKinds.removeAll(kinds);
      }
      if (TreeUtils.isConstructor(tree)) {
        additionalKinds.remove(Pure.Kind.DETERMINISTIC);
      }
      if (!additionalKinds.isEmpty()) {
        if (infer) {
          WholeProgramInference wpi = atypeFactory.getWholeProgramInference();
          ExecutableElement methodElt = TreeUtils.elementFromDeclaration(tree);
          if (additionalKinds.size() == 2) {
            wpi.addMethodDeclarationAnnotation(methodElt, PURE);
          } else if (additionalKinds.contains(Pure.Kind.SIDE_EFFECT_FREE)) {
            wpi.addMethodDeclarationAnnotation(methodElt, SIDE_EFFECT_FREE);
          } else if (additionalKinds.contains(Pure.Kind.DETERMINISTIC)) {
            wpi.addMethodDeclarationAnnotation(methodElt, DETERMINISTIC);
          } else {
            throw new BugInCF("Unexpected purity kind in " + additionalKinds);
          }
        } else {
          if (additionalKinds.size() == 2) {
            checker.reportWarning(tree, "purity.more.pure", tree.getName());
          } else if (additionalKinds.contains(Pure.Kind.SIDE_EFFECT_FREE)) {
            checker.reportWarning(tree, "purity.more.sideeffectfree", tree.getName());
          } else if (additionalKinds.contains(Pure.Kind.DETERMINISTIC)) {
            checker.reportWarning(tree, "purity.more.deterministic", tree.getName());
          } else {
            throw new BugInCF("Unexpected purity kind in " + additionalKinds);
>>>>>>> f241ce73
          }
        }
      }
    }
  }

  /**
   * Issue a warning if the result type of the constructor is not top. If it is a supertype of the
   * class, then a conflicting.annos error will also be issued by {@link
   * #isValidUse(AnnotatedTypeMirror.AnnotatedDeclaredType,AnnotatedTypeMirror.AnnotatedDeclaredType,Tree)}.
   *
   * @param constructorType AnnotatedExecutableType for the constructor
   * @param constructorElement element that declares the constructor
   */
  protected void checkConstructorResult(
      AnnotatedExecutableType constructorType, ExecutableElement constructorElement) {
    QualifierHierarchy qualifierHierarchy = atypeFactory.getQualifierHierarchy();
    Set<AnnotationMirror> constructorAnnotations = constructorType.getReturnType().getAnnotations();
    Set<? extends AnnotationMirror> tops = qualifierHierarchy.getTopAnnotations();

    for (AnnotationMirror top : tops) {
      AnnotationMirror constructorAnno =
          qualifierHierarchy.findAnnotationInHierarchy(constructorAnnotations, top);
      if (!qualifierHierarchy.isSubtype(top, constructorAnno)) {
        checker.reportWarning(
            constructorElement, "inconsistent.constructor.type", constructorAnno, top);
      }
    }
  }

  /**
   * Reports errors found during purity checking.
   *
   * @param result whether the method is deterministic and/or side-effect-free
   * @param tree the method
   * @param expectedKinds the expected purity for the method
   */
  protected void reportPurityErrors(
      PurityResult result, MethodTree tree, EnumSet<Pure.Kind> expectedKinds) {
    assert !result.isPure(expectedKinds);
    EnumSet<Pure.Kind> violations = EnumSet.copyOf(expectedKinds);
    violations.removeAll(result.getKinds());
    if (violations.contains(Pure.Kind.DETERMINISTIC)
        || violations.contains(Pure.Kind.SIDE_EFFECT_FREE)) {
      String msgKeyPrefix;
      if (!violations.contains(Pure.Kind.SIDE_EFFECT_FREE)) {
        msgKeyPrefix = "purity.not.deterministic.";
      } else if (!violations.contains(Pure.Kind.DETERMINISTIC)) {
        msgKeyPrefix = "purity.not.sideeffectfree.";
      } else {
        msgKeyPrefix = "purity.not.deterministic.not.sideeffectfree.";
      }
      for (Pair<Tree, String> r : result.getNotBothReasons()) {
        reportPurityError(msgKeyPrefix, r);
      }
      if (violations.contains(Pure.Kind.SIDE_EFFECT_FREE)) {
        for (Pair<Tree, String> r : result.getNotSEFreeReasons()) {
          reportPurityError("purity.not.sideeffectfree.", r);
        }
      }
      if (violations.contains(Pure.Kind.DETERMINISTIC)) {
        for (Pair<Tree, String> r : result.getNotDetReasons()) {
          reportPurityError("purity.not.deterministic.", r);
        }
      }
    }
  }

  /**
   * Reports a single purity error.
   *
   * @param msgKeyPrefix the prefix of the message key to use when reporting
   * @param r the result to report
   */
  private void reportPurityError(String msgKeyPrefix, Pair<Tree, String> r) {
    String reason = r.second;
    @SuppressWarnings("compilermessages")
    @CompilerMessageKey String msgKey = msgKeyPrefix + reason;
    if (reason.equals("call")) {
      if (r.first.getKind() == Tree.Kind.METHOD_INVOCATION) {
        MethodInvocationTree mitree = (MethodInvocationTree) r.first;
        checker.reportError(r.first, msgKey, mitree.getMethodSelect());
      } else {
        NewClassTree nctree = (NewClassTree) r.first;
        checker.reportError(r.first, msgKey, nctree.getIdentifier());
      }
    } else {
      checker.reportError(r.first, msgKey);
    }
  }

  /**
   * Check the contracts written on a method declaration. Ensures that the postconditions hold on
   * exit, and that the contracts are well-formed.
   *
   * @param methodTree the method declaration
   * @param methodElement the method element
   * @param formalParamNames the formal parameter names
   * @param abstractMethod whether the method is abstract
   */
  private void checkContractsAtMethodDeclaration(
      MethodTree methodTree,
      ExecutableElement methodElement,
      List<String> formalParamNames,
      boolean abstractMethod) {
    Set<Contract> contracts = atypeFactory.getContractsFromMethod().getContracts(methodElement);

    if (contracts.isEmpty()) {
      return;
    }
    StringToJavaExpression stringToJavaExpr =
        stringExpr -> StringToJavaExpression.atMethodBody(stringExpr, methodTree, checker);
    for (Contract contract : contracts) {
      String expressionString = contract.expressionString;
      AnnotationMirror annotation =
          contract.viewpointAdaptDependentTypeAnnotation(
              atypeFactory, stringToJavaExpr, methodTree);

      JavaExpression exprJe;
      try {
        exprJe = StringToJavaExpression.atMethodBody(expressionString, methodTree, checker);
      } catch (JavaExpressionParseException e) {
        DiagMessage diagMessage = e.getDiagMessage();
        if (diagMessage.getMessageKey().equals("flowexpr.parse.error")) {
          String s =
              String.format(
                  "'%s' in the %s %s on the declaration of method '%s': ",
                  expressionString,
                  contract.kind.errorKey,
                  contract.contractAnnotation.getAnnotationType().asElement().getSimpleName(),
                  methodTree.getName().toString());
          checker.reportError(methodTree, "flowexpr.parse.error", s + diagMessage.getArgs()[0]);
        } else {
          checker.report(methodTree, e.getDiagMessage());
        }
        continue;
      }
      if (!CFAbstractStore.canInsertJavaExpression(exprJe)) {
        checker.reportError(methodTree, "flowexpr.parse.error", expressionString);
        continue;
      }
      if (!abstractMethod && contract.kind != Contract.Kind.PRECONDITION) {
        // Check the contract, which is a postcondition.
        // Preconditions are checked at method invocations, not declarations.

        switch (contract.kind) {
          case POSTCONDITION:
            checkPostcondition(methodTree, annotation, exprJe);
            break;
          case CONDITIONALPOSTCONDITION:
            checkConditionalPostcondition(
                methodTree, annotation, exprJe, ((ConditionalPostcondition) contract).resultValue);
            break;
          default:
            throw new BugInCF("Impossible: " + contract.kind);
        }
      }

      if (formalParamNames != null && formalParamNames.contains(expressionString)) {
        String locationOfExpression =
            contract.kind.errorKey
                + " "
                + contract.contractAnnotation.getAnnotationType().asElement().getSimpleName()
                + " on the declaration";
        checker.reportWarning(
            methodTree,
            "expression.parameter.name.shadows.field",
            locationOfExpression,
            methodTree.getName().toString(),
            expressionString,
            expressionString,
            formalParamNames.indexOf(expressionString) + 1);
      }

      checkParametersAreEffectivelyFinal(methodTree, exprJe);
    }
  }

  /**
   * Scans a {@link JavaExpression} and adds all the parameters in the {@code JavaExpression} to the
   * passed set.
   */
  private final JavaExpressionScanner<Set<Element>> findParameters =
      new JavaExpressionScanner<Set<Element>>() {
        @Override
        protected Void visitLocalVariable(LocalVariable localVarExpr, Set<Element> parameters) {
          if (localVarExpr.getElement().getKind() == ElementKind.PARAMETER) {
            parameters.add(localVarExpr.getElement());
          }
          return super.visitLocalVariable(localVarExpr, parameters);
        }
      };
  /**
   * Check that the parameters used in {@code javaExpression} are effectively final for method
   * {@code method}.
   *
   * @param methodDeclTree a method declaration
   * @param javaExpression a Java expression
   */
  private void checkParametersAreEffectivelyFinal(
      MethodTree methodDeclTree, JavaExpression javaExpression) {
    // check that all parameters used in the expression are
    // effectively final, so that they cannot be modified
    Set<Element> parameters = new ArraySet<>(2);
    findParameters.scan(javaExpression, parameters);
    for (Element parameter : parameters) {
      if (!ElementUtils.isEffectivelyFinal(parameter)) {
        checker.reportError(
            methodDeclTree,
            "flowexpr.parameter.not.final",
            parameter.getSimpleName(),
            javaExpression);
      }
    }
  }

  /**
   * Check that the expression's type is annotated with {@code annotation} at the regular exit
   * store.
   *
   * @param methodTree declaration of the method
   * @param annotation expression's type must have this annotation
   * @param expression the expression that must have an annotation
   */
  protected void checkPostcondition(
      MethodTree methodTree, AnnotationMirror annotation, JavaExpression expression) {
    CFAbstractStore<?, ?> exitStore = atypeFactory.getRegularExitStore(methodTree);
    if (exitStore == null) {
      // If there is no regular exitStore, then the method cannot reach the regular exit and
      // there is no need to check anything.
    } else {
      CFAbstractValue<?> value = exitStore.getValue(expression);
      AnnotationMirror inferredAnno = null;
      if (value != null) {
        QualifierHierarchy hierarchy = atypeFactory.getQualifierHierarchy();
        Set<AnnotationMirror> annos = value.getAnnotations();
        inferredAnno = hierarchy.findAnnotationInSameHierarchy(annos, annotation);
      }
      if (!checkContract(expression, annotation, inferredAnno, exitStore)) {
        checker.reportError(
            methodTree,
            "contracts.postcondition",
            methodTree.getName(),
            contractExpressionAndType(expression.toString(), inferredAnno),
            contractExpressionAndType(expression.toString(), annotation));
      }
    }
  }

  /**
   * Returns a string representation of an expression and type qualifier.
   *
   * @param expression a Java expression
   * @param qualifier the expression's type, or null if no information is available
   * @return a string representation of the expression and type qualifier
   */
  private String contractExpressionAndType(
      String expression, @Nullable AnnotationMirror qualifier) {
    if (qualifier == null) {
      return "no information about " + expression;
    } else {
      return expression
          + " is "
          + atypeFactory.getAnnotationFormatter().formatAnnotationMirror(qualifier);
    }
  }

  /**
   * Check that the expression's type is annotated with {@code annotation} at every regular exit
   * that returns {@code result}.
   *
   * @param methodTree tree of method with the postcondition
   * @param annotation expression's type must have this annotation
   * @param expression the expression that the postcondition concerns
   * @param result result for which the postcondition is valid
   */
  protected void checkConditionalPostcondition(
      MethodTree methodTree,
      AnnotationMirror annotation,
      JavaExpression expression,
      boolean result) {
    boolean booleanReturnType =
        TypesUtils.isBooleanType(TreeUtils.typeOf(methodTree.getReturnType()));
    if (!booleanReturnType) {
      checker.reportError(methodTree, "contracts.conditional.postcondition.returntype");
      // No reason to go ahead with further checking. The
      // annotation is invalid.
      return;
    }

    for (Pair<ReturnNode, ?> pair : atypeFactory.getReturnStatementStores(methodTree)) {
      ReturnNode returnStmt = pair.first;

      Node retValNode = returnStmt.getResult();
      Boolean retVal =
          retValNode instanceof BooleanLiteralNode
              ? ((BooleanLiteralNode) retValNode).getValue()
              : null;

      TransferResult<?, ?> transferResult = (TransferResult<?, ?>) pair.second;
      if (transferResult == null) {
        // Unreachable return statements have no stores, but there is no need to check them.
        continue;
      }
      CFAbstractStore<?, ?> exitStore =
          (CFAbstractStore<?, ?>)
              (result ? transferResult.getThenStore() : transferResult.getElseStore());
      CFAbstractValue<?> value = exitStore.getValue(expression);

      // don't check if return statement certainly does not match 'result'. at the moment,
      // this means the result is a boolean literal
      if (!(retVal == null || retVal == result)) {
        continue;
      }
      AnnotationMirror inferredAnno = null;
      if (value != null) {
        QualifierHierarchy hierarchy = atypeFactory.getQualifierHierarchy();
        Set<AnnotationMirror> annos = value.getAnnotations();
        inferredAnno = hierarchy.findAnnotationInSameHierarchy(annos, annotation);
      }

      if (!checkContract(expression, annotation, inferredAnno, exitStore)) {
        checker.reportError(
            returnStmt.getTree(),
            "contracts.conditional.postcondition",
            methodTree.getName(),
            result,
            contractExpressionAndType(expression.toString(), inferredAnno),
            contractExpressionAndType(expression.toString(), annotation));
      }
    }
  }

  @Override
  public Void visitTypeParameter(TypeParameterTree tree, Void p) {
    if (tree.getBounds().size() > 1) {
      // The upper bound of the type parameter is an intersection
      AnnotatedTypeVariable type =
          (AnnotatedTypeVariable) atypeFactory.getAnnotatedTypeFromTypeTree(tree);
      AnnotatedIntersectionType intersection = (AnnotatedIntersectionType) type.getUpperBound();
      checkExplicitAnnotationsOnIntersectionBounds(intersection, tree.getBounds());
    }
    validateTypeOf(tree);

    return super.visitTypeParameter(tree, p);
  }

  /**
   * Issues "explicit.annotation.ignored" warning if any explicit annotation on an intersection
   * bound is not the same as the primary annotation of the given intersection type.
   *
   * @param intersection type to use
   * @param boundTrees trees of {@code intersection} bounds
   */
  protected void checkExplicitAnnotationsOnIntersectionBounds(
      AnnotatedIntersectionType intersection, List<? extends Tree> boundTrees) {
    for (Tree boundTree : boundTrees) {
      if (boundTree.getKind() != Tree.Kind.ANNOTATED_TYPE) {
        continue;
      }
      List<? extends AnnotationMirror> explictAnnos =
          TreeUtils.annotationsFromTree((AnnotatedTypeTree) boundTree);
      for (AnnotationMirror explictAnno : explictAnnos) {
        if (atypeFactory.isSupportedQualifier(explictAnno)) {
          AnnotationMirror anno = intersection.getAnnotationInHierarchy(explictAnno);
          if (!AnnotationUtils.areSame(anno, explictAnno)) {
            checker.reportWarning(
                boundTree, "explicit.annotation.ignored", explictAnno, anno, explictAnno, anno);
          }
        }
      }
    }
  }

  // **********************************************************************
  // Assignment checkers and pseudo-assignments
  // **********************************************************************

  @Override
  public Void visitVariable(VariableTree tree, Void p) {
    warnAboutTypeAnnotationsTooEarly(tree, tree.getModifiers());

    visitAnnotatedType(tree.getModifiers().getAnnotations(), tree.getType());

    AnnotatedTypeMirror variableType;
    if (getCurrentPath().getParentPath() != null
        && getCurrentPath().getParentPath().getLeaf().getKind() == Tree.Kind.LAMBDA_EXPRESSION) {
      // Calling getAnnotatedTypeLhs on a lambda parameter tree is possibly expensive
      // because caching is turned off.  This should be fixed by #979.
      // See https://github.com/typetools/checker-framework/issues/2853 for an example.
      variableType = atypeFactory.getAnnotatedType(tree);
    } else {
      variableType = atypeFactory.getAnnotatedTypeLhs(tree);
    }

    atypeFactory.getDependentTypesHelper().checkTypeForErrorExpressions(variableType, tree);
    // If there's no assignment in this variable declaration, skip it.
    if (tree.getInitializer() != null) {
      commonAssignmentCheck(tree, tree.getInitializer(), "assignment");
    } else {
      // commonAssignmentCheck validates the type of tree,
      // so only validate if commonAssignmentCheck wasn't called
      validateTypeOf(tree);
    }
    return super.visitVariable(tree, p);
  }

  /**
   * Warn if a type annotation is written before a modifier such as "public" or before a declaration
   * annotation.
   *
   * @param tree a VariableTree or a MethodTree
   * @param modifiersTree the modifiers sub-tree of tree
   */
  private void warnAboutTypeAnnotationsTooEarly(Tree tree, ModifiersTree modifiersTree) {

    // Don't issue warnings about compiler-inserted modifiers.
    // This simple code completely igonores enum constants and try-with-resources declarations.
    // It could be made to catch some user errors in those locations, but it doesn't seem worth
    // the effort to do so.
    if (tree.getKind() == Tree.Kind.VARIABLE) {
      ElementKind varKind = TreeUtils.elementFromDeclaration((VariableTree) tree).getKind();
      switch (varKind) {
        case ENUM_CONSTANT:
          // Enum constants are "public static final" by default, so the annotation always
          // appears to be before "public".
          return;
        case RESOURCE_VARIABLE:
          // Try-with-resources variables are "final" by default, so the annotation always
          // appears to be before "final".
          return;
        default:
          if (TreeUtils.isAutoGeneratedRecordMember(tree)) {
            // Annotations can appear on record fields before the class body, so don't
            // issue a warning about those.
            return;
          }
          // Nothing to do
      }
    }

    Set<Modifier> modifierSet = modifiersTree.getFlags();
    List<? extends AnnotationTree> annotations = modifiersTree.getAnnotations();

    if (annotations.isEmpty()) {
      return;
    }

    // Warn about type annotations written before modifiers such as "public".  javac retains no
    // information about modifier locations.  So, this is a very partial check:  Issue a warning
    // if a type annotation is at the very beginning of the VariableTree, and a modifier follows
    // it.

    // Check if a type annotation precedes a declaration annotation.
    int lastDeclAnnoIndex = -1;
    for (int i = annotations.size() - 1; i > 0; i--) { // no need to check index 0
      if (!isTypeAnnotation(annotations.get(i))) {
        lastDeclAnnoIndex = i;
        break;
      }
    }
    if (lastDeclAnnoIndex != -1) {
      // Usually, there are few bad invariant annotations.
      List<AnnotationTree> badTypeAnnos = new ArrayList<>(2);
      for (int i = 0; i < lastDeclAnnoIndex; i++) {
        AnnotationTree anno = annotations.get(i);
        if (isTypeAnnotation(anno)) {
          badTypeAnnos.add(anno);
        }
      }
      if (!badTypeAnnos.isEmpty()) {
        checker.reportWarning(
            tree, "type.anno.before.decl.anno", badTypeAnnos, annotations.get(lastDeclAnnoIndex));
      }
    }

    // Determine the length of the text that ought to precede the first type annotation.
    // If the type annotation appears before that text could appear, then warn that a
    // modifier appears after the type annotation.
    // TODO: in the future, account for the lengths of declaration annotations.  Length of
    // toString of the annotation isn't useful, as it might be different length than original
    // input.  Can use JCTree.getEndPosition(EndPosTable) and
    // com.sun.tools.javac.tree.EndPosTable, but it requires -Xjcov.
    AnnotationTree firstAnno = annotations.get(0);
    if (!modifierSet.isEmpty() && isTypeAnnotation(firstAnno)) {
      int precedingTextLength = 0;
      for (Modifier m : modifierSet) {
        precedingTextLength += m.toString().length() + 1; // +1 for the space
      }
      int annoStartPos = ((JCTree) firstAnno).getStartPosition();
      int varStartPos = ((JCTree) tree).getStartPosition();
      if (annoStartPos < varStartPos + precedingTextLength) {
        checker.reportWarning(tree, "type.anno.before.modifier", firstAnno, modifierSet);
      }
    }
  }

  /**
   * Return true if the given annotation is a type annotation: that is, its definition is
   * meta-annotated with {@code @Target({TYPE_USE,....})}.
   */
  private boolean isTypeAnnotation(AnnotationTree anno) {
    Tree annoType = anno.getAnnotationType();
    ClassSymbol annoSymbol;
    switch (annoType.getKind()) {
      case IDENTIFIER:
        annoSymbol = (ClassSymbol) ((JCIdent) annoType).sym;
        break;
      case MEMBER_SELECT:
        annoSymbol = (ClassSymbol) ((JCFieldAccess) annoType).sym;
        break;
      default:
        throw new BugInCF("Unhandled kind: " + annoType.getKind() + " for " + anno);
    }
    for (AnnotationMirror metaAnno : annoSymbol.getAnnotationMirrors()) {
      if (AnnotationUtils.areSameByName(metaAnno, TARGET)) {
        AnnotationValue av = metaAnno.getElementValues().get(targetValueElement);
        return AnnotationUtils.annotationValueContainsToString(av, "TYPE_USE");
      }
    }

    return false;
  }

  /**
   * Performs two checks: subtyping and assignability checks, using {@link
   * #commonAssignmentCheck(Tree, ExpressionTree, String, Object[])}.
   *
   * <p>If the subtype check fails, it issues a "assignment" error.
   */
  @Override
  public Void visitAssignment(AssignmentTree tree, Void p) {
    commonAssignmentCheck(tree.getVariable(), tree.getExpression(), "assignment");
    return super.visitAssignment(tree, p);
  }

  /**
   * Performs a subtype check, to test whether the tree expression iterable type is a subtype of the
   * variable type in the enhanced for loop.
   *
   * <p>If the subtype check fails, it issues a "enhancedfor" error.
   */
  @Override
  public Void visitEnhancedForLoop(EnhancedForLoopTree tree, Void p) {
    AnnotatedTypeMirror var = atypeFactory.getAnnotatedTypeLhs(tree.getVariable());
    AnnotatedTypeMirror iteratedType = atypeFactory.getIterableElementType(tree.getExpression());
    boolean valid = validateTypeOf(tree.getVariable());
    if (valid) {
      commonAssignmentCheck(var, iteratedType, tree.getExpression(), "enhancedfor");
    }
    return super.visitEnhancedForLoop(tree, p);
  }

  /**
   * Performs a method invocation check.
   *
   * <p>An invocation of a method, m, on the receiver, r is valid only if:
   *
   * <ul>
   *   <li>passed arguments are subtypes of corresponding m parameters
   *   <li>r is a subtype of m receiver type
   *   <li>if m is generic, passed type arguments are subtypes of m type variables
   * </ul>
   */
  @Override
  public Void visitMethodInvocation(MethodInvocationTree tree, Void p) {

    // Skip calls to the Enum constructor (they're generated by javac and
    // hard to check), also see CFGBuilder.visitMethodInvocation.
    if (TreeUtils.elementFromUse(tree) == null || TreeUtils.isEnumSuperCall(tree)) {
      return super.visitMethodInvocation(tree, p);
    }

    if (shouldSkipUses(tree)) {
      return super.visitMethodInvocation(tree, p);
    }

    ParameterizedExecutableType mType = atypeFactory.methodFromUse(tree);
    AnnotatedExecutableType invokedMethod = mType.executableType;
    List<AnnotatedTypeMirror> typeargs = mType.typeArgs;

    if (!atypeFactory.ignoreUninferredTypeArguments) {
      for (AnnotatedTypeMirror typearg : typeargs) {
        if (typearg.getKind() == TypeKind.WILDCARD
            && ((AnnotatedWildcardType) typearg).isUninferredTypeArgument()) {
          checker.reportError(
              tree, "type.arguments.not.inferred", invokedMethod.getElement().getSimpleName());
          break; // only issue error once per method
        }
      }
    }

    List<AnnotatedTypeParameterBounds> paramBounds =
        CollectionsPlume.mapList(
            AnnotatedTypeVariable::getBounds, invokedMethod.getTypeVariables());

    ExecutableElement method = invokedMethod.getElement();
    CharSequence methodName = ElementUtils.getSimpleNameOrDescription(method);
    try {
      checkTypeArguments(
          tree,
          paramBounds,
          typeargs,
          tree.getTypeArguments(),
          methodName,
          invokedMethod.getTypeVariables());
      List<AnnotatedTypeMirror> params =
          AnnotatedTypes.adaptParameters(atypeFactory, invokedMethod, tree.getArguments());
      checkArguments(params, tree.getArguments(), methodName, method.getParameters());
      checkVarargs(invokedMethod, tree);

      if (ElementUtils.isMethod(
          invokedMethod.getElement(), vectorCopyInto, atypeFactory.getProcessingEnv())) {
        typeCheckVectorCopyIntoArgument(tree, params);
      }

      ExecutableElement invokedMethodElement = invokedMethod.getElement();
      if (!ElementUtils.isStatic(invokedMethodElement) && !TreeUtils.isSuperConstructorCall(tree)) {
        checkMethodInvocability(invokedMethod, tree);
      }

      // check precondition annotations
      checkPreconditions(
          tree, atypeFactory.getContractsFromMethod().getPreconditions(invokedMethodElement));

      if (TreeUtils.isSuperConstructorCall(tree)) {
        checkSuperConstructorCall(tree);
      } else if (TreeUtils.isThisConstructorCall(tree)) {
        checkThisConstructorCall(tree);
      }
    } catch (RuntimeException t) {
      // Sometimes the type arguments are inferred incorrectly, which causes crashes. Once
      // #979 is fixed this should be removed and crashes should be reported normally.
      if (tree.getTypeArguments().size() == typeargs.size()) {
        // They type arguments were explicitly written.
        throw t;
      }
      if (!atypeFactory.ignoreUninferredTypeArguments) {
        checker.reportError(
            tree, "type.arguments.not.inferred", invokedMethod.getElement().getSimpleName());
      } // else ignore the crash.
    }

    // Do not call super, as that would observe the arguments without
    // a set assignment context.
    scan(tree.getMethodSelect(), p);
    return null; // super.visitMethodInvocation(tree, p);
  }

  /**
   * Checks that the following rule is satisfied: The type on a constructor declaration must be a
   * supertype of the return type of "this()" invocation within that constructor.
   *
   * <p>Subclasses can override this method to change the behavior for just "this" constructor
   * class. Or override {@link #checkThisOrSuperConstructorCall(MethodInvocationTree, String)} to
   * change the behavior for "this" and "super" constructor calls.
   *
   * @param thisCall the AST node for the constructor call
   */
  protected void checkThisConstructorCall(MethodInvocationTree thisCall) {
    checkThisOrSuperConstructorCall(thisCall, "this.invocation");
  }

  /**
   * Checks that the following rule is satisfied: The type on a constructor declaration must be a
   * supertype of the return type of "super()" invocation within that constructor.
   *
   * <p>Subclasses can override this method to change the behavior for just "super" constructor
   * class. Or override {@link #checkThisOrSuperConstructorCall(MethodInvocationTree, String)} to
   * change the behavior for "this" and "super" constructor calls.
   *
   * @param superCall the AST node for the super constructor call
   */
  protected void checkSuperConstructorCall(MethodInvocationTree superCall) {
    checkThisOrSuperConstructorCall(superCall, "super.invocation");
  }

  /**
   * Checks that the following rule is satisfied: The type on a constructor declaration must be a
   * supertype of the return type of "this()" or "super()" invocation within that constructor.
   *
   * @param call the AST node for the constructor call
   * @param errorKey the error message key to use if the check fails
   */
  protected void checkThisOrSuperConstructorCall(
      MethodInvocationTree call, @CompilerMessageKey String errorKey) {
    TreePath path = atypeFactory.getPath(call);
    MethodTree enclosingMethod = TreePathUtil.enclosingMethod(path);
    AnnotatedTypeMirror superType = atypeFactory.getAnnotatedType(call);
    AnnotatedExecutableType constructorType = atypeFactory.getAnnotatedType(enclosingMethod);
    Set<? extends AnnotationMirror> topAnnotations =
        atypeFactory.getQualifierHierarchy().getTopAnnotations();
    for (AnnotationMirror topAnno : topAnnotations) {
      AnnotationMirror superTypeMirror = superType.getAnnotationInHierarchy(topAnno);
      AnnotationMirror constructorTypeMirror =
          constructorType.getReturnType().getAnnotationInHierarchy(topAnno);

      if (!atypeFactory.getQualifierHierarchy().isSubtype(superTypeMirror, constructorTypeMirror)) {
        checker.reportError(call, errorKey, constructorTypeMirror, call, superTypeMirror);
      }
    }
  }

  /**
   * If the given invocation is a varargs invocation, check that the array type of actual varargs is
   * a subtype of the corresponding formal parameter; issues "argument" error if not.
   *
   * <p>The caller must type-check for each element in varargs before or after calling this method.
   *
   * @see #checkArguments
   * @param invokedMethod the method type to be invoked
   * @param tree method or constructor invocation tree
   */
  protected void checkVarargs(AnnotatedExecutableType invokedMethod, Tree tree) {
    if (!TreeUtils.isVarArgs(tree)) {
      // If not a varargs invocation, type checking is already done in checkArguments.
      return;
    }

    List<AnnotatedTypeMirror> formals = invokedMethod.getParameterTypes();
    int numFormals = formals.size();
    int lastArgIndex = numFormals - 1;
    // This is the varags type, an array.
    AnnotatedArrayType lastParamAnnotatedType = (AnnotatedArrayType) formals.get(lastArgIndex);

    AnnotatedTypeMirror wrappedVarargsType = atypeFactory.getAnnotatedTypeVarargsArray(tree);

    // When dataflow analysis is not enabled, it will be null and we can suppose there is no
    // annotation to be checked for generated varargs array.
    if (wrappedVarargsType == null) {
      return;
    }

    // The component type of wrappedVarargsType might not be a subtype of the component type of
    // lastParamAnnotatedType due to the difference of type inference between for an expression
    // and an invoked method element. We can consider that the component type of actual is same
    // with formal one because type checking for elements will be done in checkArguments. This
    // is also needed to avoid duplicating error message caused by elements in varargs.
    if (wrappedVarargsType.getKind() == TypeKind.ARRAY) {
      ((AnnotatedArrayType) wrappedVarargsType)
          .setComponentType(lastParamAnnotatedType.getComponentType());
    }

    commonAssignmentCheck(lastParamAnnotatedType, wrappedVarargsType, tree, "varargs");
  }

  /**
   * Checks that all the given {@code preconditions} hold true immediately prior to the method
   * invocation or variable access at {@code tree}.
   *
   * @param tree the method invocation; immediately prior to it, the preconditions must hold true
   * @param preconditions the preconditions to be checked
   */
  protected void checkPreconditions(MethodInvocationTree tree, Set<Precondition> preconditions) {
    // This check is needed for the GUI effects and Units Checkers tests to pass.
    // TODO: Remove this check and investigate the root cause.
    if (preconditions.isEmpty()) {
      return;
    }

    StringToJavaExpression stringToJavaExpr =
        stringExpr -> StringToJavaExpression.atMethodInvocation(stringExpr, tree, checker);
    for (Contract c : preconditions) {
      Precondition p = (Precondition) c;
      String expressionString = p.expressionString;
      AnnotationMirror anno =
          c.viewpointAdaptDependentTypeAnnotation(atypeFactory, stringToJavaExpr, tree);
      JavaExpression exprJe;
      try {
        exprJe = StringToJavaExpression.atMethodInvocation(expressionString, tree, checker);
      } catch (JavaExpressionParseException e) {
        // report errors here
        checker.report(tree, e.getDiagMessage());
        return;
      }

      CFAbstractStore<?, ?> store = atypeFactory.getStoreBefore(tree);
      CFAbstractValue<?> value = null;
      if (CFAbstractStore.canInsertJavaExpression(exprJe)) {
        value = store.getValue(exprJe);
      }
      AnnotationMirror inferredAnno = null;
      if (value != null) {
        QualifierHierarchy hierarchy = atypeFactory.getQualifierHierarchy();
        Set<AnnotationMirror> annos = value.getAnnotations();
        inferredAnno = hierarchy.findAnnotationInSameHierarchy(annos, anno);
      } else {
        // If the expression is "this", then get the type of the method receiver.
        // TODO: There are other expressions that can be converted to trees, "#1" for example.
        if (expressionString.equals("this")) {
          AnnotatedTypeMirror atype = atypeFactory.getReceiverType(tree);
          if (atype != null) {
            QualifierHierarchy hierarchy = atypeFactory.getQualifierHierarchy();
            Set<AnnotationMirror> annos = atype.getEffectiveAnnotations();
            inferredAnno = hierarchy.findAnnotationInSameHierarchy(annos, anno);
          }
        }

        if (inferredAnno == null) {
          // If there is no information in the store (possible if e.g., no refinement
          // of the field has occurred), use top instead of automatically
          // issuing a warning. This is not perfectly precise: for example,
          // if jeExpr is a field it would be more precise to use the field's
          // declared type rather than top. However, doing so would be unsound
          // in at least three circumstances where the type of the field depends
          // on the type of the receiver: (1) all fields in Nullness Checker,
          // because of possibility that the receiver is under initialization,
          // (2) polymorphic fields, and (3) fields whose type is a type variable.
          // Using top here instead means that there is no need for special cases
          // for these situations.
          inferredAnno = atypeFactory.getQualifierHierarchy().getTopAnnotation(anno);
        }
      }
      if (!checkContract(exprJe, anno, inferredAnno, store)) {
        if (exprJe != null) {
          expressionString = exprJe.toString();
        }
        checker.reportError(
            tree,
            "contracts.precondition",
            tree.getMethodSelect().toString(),
            contractExpressionAndType(expressionString, inferredAnno),
            contractExpressionAndType(expressionString, anno));
      }
    }
  }

  /**
   * Returns true if and only if {@code inferredAnnotation} is valid for a given expression to match
   * the {@code necessaryAnnotation}.
   *
   * <p>By default, {@code inferredAnnotation} must be a subtype of {@code necessaryAnnotation}, but
   * subclasses might override this behavior.
   */
  protected boolean checkContract(
      JavaExpression expr,
      AnnotationMirror necessaryAnnotation,
      AnnotationMirror inferredAnnotation,
      CFAbstractStore<?, ?> store) {
    return inferredAnnotation != null
        && atypeFactory.getQualifierHierarchy().isSubtype(inferredAnnotation, necessaryAnnotation);
  }

  /**
   * Type checks the method arguments of {@code Vector.copyInto()}.
   *
   * <p>The Checker Framework special-cases the method invocation, as its type safety cannot be
   * expressed by Java's type system.
   *
   * <p>For a Vector {@code v} of type {@code Vector<E>}, the method invocation {@code
   * v.copyInto(arr)} is type-safe iff {@code arr} is an array of type {@code T[]}, where {@code T}
   * is a subtype of {@code E}.
   *
   * <p>In other words, this method checks that the type argument of the receiver method is a
   * subtype of the component type of the passed array argument.
   *
   * @param tree a method invocation of {@code Vector.copyInto()}
   * @param params the types of the parameters of {@code Vectory.copyInto()}
   */
  protected void typeCheckVectorCopyIntoArgument(
      MethodInvocationTree tree, List<? extends AnnotatedTypeMirror> params) {
    assert params.size() == 1
        : "invalid no. of parameters " + params + " found for method invocation " + tree;
    assert tree.getArguments().size() == 1
        : "invalid no. of arguments in method invocation " + tree;

    AnnotatedTypeMirror passed = atypeFactory.getAnnotatedType(tree.getArguments().get(0));
    AnnotatedArrayType passedAsArray = (AnnotatedArrayType) passed;

    AnnotatedTypeMirror receiver = atypeFactory.getReceiverType(tree);
    AnnotatedDeclaredType receiverAsVector =
        AnnotatedTypes.asSuper(atypeFactory, receiver, vectorType);
    if (receiverAsVector.getTypeArguments().isEmpty()) {
      return;
    }

    AnnotatedTypeMirror argComponent = passedAsArray.getComponentType();
    AnnotatedTypeMirror vectorTypeArg = receiverAsVector.getTypeArguments().get(0);
    Tree errorLocation = tree.getArguments().get(0);
    if (TypesUtils.isErasedSubtype(
        vectorTypeArg.getUnderlyingType(), argComponent.getUnderlyingType(), types)) {
      commonAssignmentCheck(argComponent, vectorTypeArg, errorLocation, "vector.copyinto");
    } else {
      checker.reportError(errorLocation, "vector.copyinto", vectorTypeArg, argComponent);
    }
  }

  /**
   * Performs a new class invocation check.
   *
   * <p>An invocation of a constructor, c, is valid only if:
   *
   * <ul>
   *   <li>passed arguments are subtypes of corresponding c parameters
   *   <li>if c is generic, passed type arguments are subtypes of c type variables
   * </ul>
   */
  @Override
  public Void visitNewClass(NewClassTree tree, Void p) {
    if (checker.shouldSkipUses(TreeUtils.elementFromUse(tree))) {
      return super.visitNewClass(tree, p);
    }

    ParameterizedExecutableType fromUse = atypeFactory.constructorFromUse(tree);
    AnnotatedExecutableType constructorType = fromUse.executableType;
    List<AnnotatedTypeMirror> typeargs = fromUse.typeArgs;

    List<? extends ExpressionTree> passedArguments = tree.getArguments();
    List<AnnotatedTypeMirror> params =
        AnnotatedTypes.adaptParameters(atypeFactory, constructorType, passedArguments);

    ExecutableElement constructor = constructorType.getElement();
    CharSequence constructorName = ElementUtils.getSimpleNameOrDescription(constructor);

    checkArguments(params, passedArguments, constructorName, constructor.getParameters());
    checkVarargs(constructorType, tree);

    List<AnnotatedTypeParameterBounds> paramBounds =
        CollectionsPlume.mapList(
            AnnotatedTypeVariable::getBounds, constructorType.getTypeVariables());

    checkTypeArguments(
        tree,
        paramBounds,
        typeargs,
        tree.getTypeArguments(),
        constructorName,
        constructor.getTypeParameters());

    boolean valid = validateTypeOf(tree);

    if (valid) {
      AnnotatedDeclaredType dt = atypeFactory.getAnnotatedType(tree);
      atypeFactory.getDependentTypesHelper().checkTypeForErrorExpressions(dt, tree);
      checkConstructorInvocation(dt, constructorType, tree);
    }
    // Do not call super, as that would observe the arguments without
    // a set assignment context.
    scan(tree.getEnclosingExpression(), p);
    scan(tree.getIdentifier(), p);
    scan(tree.getClassBody(), p);

    return null;
  }

  @Override
  public Void visitLambdaExpression(LambdaExpressionTree tree, Void p) {

    AnnotatedExecutableType functionType = atypeFactory.getFunctionTypeFromTree(tree);

    if (tree.getBody().getKind() != Tree.Kind.BLOCK) {
      // Check return type for single statement returns here.
      AnnotatedTypeMirror ret = functionType.getReturnType();
      if (ret.getKind() != TypeKind.VOID) {
        commonAssignmentCheck(ret, (ExpressionTree) tree.getBody(), "return");
      }
    }

    // Check parameters
    for (int i = 0; i < functionType.getParameterTypes().size(); ++i) {
      AnnotatedTypeMirror lambdaParameter =
          atypeFactory.getAnnotatedType(tree.getParameters().get(i));
      commonAssignmentCheck(
          lambdaParameter,
          functionType.getParameterTypes().get(i),
          tree.getParameters().get(i),
          "lambda.param",
          i);
    }

    // TODO: Postconditions?
    // https://github.com/typetools/checker-framework/issues/801

    return super.visitLambdaExpression(tree, p);
  }

  @Override
  public Void visitMemberReference(MemberReferenceTree tree, Void p) {
    this.checkMethodReferenceAsOverride(tree, p);
    return super.visitMemberReference(tree, p);
  }

  /** A set containing {@code Tree.Kind.METHOD} and {@code Tree.Kind.LAMBDA_EXPRESSION}. */
  private ArraySet<Tree.Kind> methodAndLambdaExpression =
      new ArraySet<>(Arrays.asList(Tree.Kind.METHOD, Tree.Kind.LAMBDA_EXPRESSION));

  /**
   * Checks that the type of the return expression is a subtype of the enclosing method required
   * return type. If not, it issues a "return" error.
   */
  @Override
  public Void visitReturn(ReturnTree tree, Void p) {
    // Don't try to check return expressions for void methods.
    if (tree.getExpression() == null) {
      return super.visitReturn(tree, p);
    }

    Tree enclosing = TreePathUtil.enclosingOfKind(getCurrentPath(), methodAndLambdaExpression);

    AnnotatedTypeMirror ret = null;
    if (enclosing.getKind() == Tree.Kind.METHOD) {

      MethodTree enclosingMethod = TreePathUtil.enclosingMethod(getCurrentPath());
      boolean valid = validateTypeOf(enclosing);
      if (valid) {
        ret = atypeFactory.getMethodReturnType(enclosingMethod, tree);
      }
    } else {
      AnnotatedExecutableType result =
          atypeFactory.getFunctionTypeFromTree((LambdaExpressionTree) enclosing);
      ret = result.getReturnType();
    }

    if (ret != null) {
      commonAssignmentCheck(ret, tree.getExpression(), "return");
    }
    return super.visitReturn(tree, p);
  }

  /**
   * Ensure that the annotation arguments comply to their declarations. This needs some special
   * casing, as annotation arguments form special trees.
   */
  @Override
  public Void visitAnnotation(AnnotationTree tree, Void p) {
    List<? extends ExpressionTree> args = tree.getArguments();
    if (args.isEmpty()) {
      // Nothing to do if there are no annotation arguments.
      return null;
    }

    TypeElement anno = (TypeElement) TreeInfo.symbol((JCTree) tree.getAnnotationType());

    Name annoName = anno.getQualifiedName();
    if (annoName.contentEquals(DefaultQualifier.class.getName())
        || annoName.contentEquals(SuppressWarnings.class.getName())) {
      // Skip these two annotations, as we don't care about the arguments to them.
      return null;
    }

    List<ExecutableElement> methods = ElementFilter.methodsIn(anno.getEnclosedElements());
    // Mapping from argument simple name to its annotated type.
    Map<String, AnnotatedTypeMirror> annoTypes = ArrayMap.newArrayMapOrHashMap(methods.size());
    for (ExecutableElement meth : methods) {
      AnnotatedExecutableType exeatm = atypeFactory.getAnnotatedType(meth);
      AnnotatedTypeMirror retty = exeatm.getReturnType();
      annoTypes.put(meth.getSimpleName().toString(), retty);
    }

    for (ExpressionTree arg : args) {
      if (!(arg instanceof AssignmentTree)) {
        // TODO: when can this happen?
        continue;
      }

      AssignmentTree at = (AssignmentTree) arg;
      // Ensure that we never ask for the annotated type of an annotation, because
      // we don't have a type for annotations.
      if (at.getExpression().getKind() == Tree.Kind.ANNOTATION) {
        visitAnnotation((AnnotationTree) at.getExpression(), p);
        continue;
      }
      if (at.getExpression().getKind() == Tree.Kind.NEW_ARRAY) {
        NewArrayTree nat = (NewArrayTree) at.getExpression();
        boolean isAnno = false;
        for (ExpressionTree init : nat.getInitializers()) {
          if (init.getKind() == Tree.Kind.ANNOTATION) {
            visitAnnotation((AnnotationTree) init, p);
            isAnno = true;
          }
        }
        if (isAnno) {
          continue;
        }
      }

      AnnotatedTypeMirror expected = annoTypes.get(at.getVariable().toString());
      AnnotatedTypeMirror actual = atypeFactory.getAnnotatedType(at.getExpression());
      if (expected.getKind() != TypeKind.ARRAY) {
        // Expected is not an array -> direct comparison.
        commonAssignmentCheck(expected, actual, at.getExpression(), "annotation");
      } else if (actual.getKind() == TypeKind.ARRAY) {
        // Both actual and expected are arrays.
        commonAssignmentCheck(expected, actual, at.getExpression(), "annotation");
      } else {
        // The declaration is an array type, but just a single element is given.
        commonAssignmentCheck(
            ((AnnotatedArrayType) expected).getComponentType(),
            actual,
            at.getExpression(),
            "annotation");
      }
    }
    return null;
  }

  /**
   * If the computation of the type of the ConditionalExpressionTree in
   * org.checkerframework.framework.type.TypeFromTree.TypeFromExpression.visitConditionalExpression(ConditionalExpressionTree,
   * AnnotatedTypeFactory) is correct, the following checks are redundant. However, let's add
   * another failsafe guard and do the checks.
   */
  @Override
  public Void visitConditionalExpression(ConditionalExpressionTree tree, Void p) {
    AnnotatedTypeMirror cond = atypeFactory.getAnnotatedType(tree);
    this.commonAssignmentCheck(cond, tree.getTrueExpression(), "conditional");
    this.commonAssignmentCheck(cond, tree.getFalseExpression(), "conditional");
    return super.visitConditionalExpression(tree, p);
  }

  /**
   * This method validates the type of the switch expression. It issues an error if the type of a
   * value that the switch expression can result is not a subtype of the switch type.
   *
   * <p>If a subclass overrides this method, it must call {@code super.scan(switchExpressionTree,
   * null)} so that the blocks and statements in the cases are checked.
   *
   * @param switchExpressionTree a {@code SwitchExpressionTree}
   */
  public void visitSwitchExpression17(Tree switchExpressionTree) {
    boolean valid = validateTypeOf(switchExpressionTree);
    if (valid) {
      AnnotatedTypeMirror switchType = atypeFactory.getAnnotatedType(switchExpressionTree);
      SwitchExpressionScanner<Void, Void> scanner =
          new FunctionalSwitchExpressionScanner<>(
              (ExpressionTree valueTree, Void unused) -> {
                BaseTypeVisitor.this.commonAssignmentCheck(
                    switchType, valueTree, "switch.expression");
                return null;
              },
              (r1, r2) -> null);

      scanner.scanSwitchExpression(switchExpressionTree, null);
    }
    super.scan(switchExpressionTree, null);
  }

  // **********************************************************************
  // Check for illegal re-assignment
  // **********************************************************************

  /** Performs assignability check. */
  @Override
  public Void visitUnary(UnaryTree tree, Void p) {
    Tree.Kind treeKind = tree.getKind();
    if (treeKind == Tree.Kind.PREFIX_DECREMENT
        || treeKind == Tree.Kind.PREFIX_INCREMENT
        || treeKind == Tree.Kind.POSTFIX_DECREMENT
        || treeKind == Tree.Kind.POSTFIX_INCREMENT) {
      // Check the assignment that occurs at the increment/decrement. i.e.:
      // exp = exp + 1 or exp = exp - 1
      AnnotatedTypeMirror varType = atypeFactory.getAnnotatedTypeLhs(tree.getExpression());
      AnnotatedTypeMirror valueType;
      if (treeKind == Tree.Kind.POSTFIX_DECREMENT || treeKind == Tree.Kind.POSTFIX_INCREMENT) {
        // For postfixed increments or decrements, the type of the tree the type of the
        // expression before 1 is added or subtracted. So, use a special method to get the
        // type after 1 has been added or subtracted.
        valueType = atypeFactory.getAnnotatedTypeRhsUnaryAssign(tree);
      } else {
        // For prefixed increments or decrements, the type of the tree the type of the
        // expression after 1 is added or subtracted. So, its type can be found using the
        // usual method.
        valueType = atypeFactory.getAnnotatedType(tree);
      }
      String errorKey =
          (treeKind == Tree.Kind.PREFIX_INCREMENT || treeKind == Tree.Kind.POSTFIX_INCREMENT)
              ? "unary.increment"
              : "unary.decrement";
      commonAssignmentCheck(varType, valueType, tree, errorKey);
    }
    return super.visitUnary(tree, p);
  }

  /** Performs assignability check. */
  @Override
  public Void visitCompoundAssignment(CompoundAssignmentTree tree, Void p) {
    // If tree is the tree representing the compounds assignment s += expr,
    // Then this method should check whether s + expr can be assigned to s,
    // but the "s + expr" tree does not exist.  So instead, check that
    // s += expr can be assigned to s.
    commonAssignmentCheck(tree.getVariable(), tree, "compound.assignment");
    return super.visitCompoundAssignment(tree, p);
  }

  // **********************************************************************
  // Check for invalid types inserted by the user
  // **********************************************************************

  @Override
  public Void visitNewArray(NewArrayTree tree, Void p) {
    boolean valid = validateTypeOf(tree);

    if (valid && tree.getType() != null) {
      AnnotatedArrayType arrayType = atypeFactory.getAnnotatedType(tree);
      atypeFactory.getDependentTypesHelper().checkTypeForErrorExpressions(arrayType, tree);
      if (tree.getInitializers() != null) {
        checkArrayInitialization(arrayType.getComponentType(), tree.getInitializers());
      }
    }

    return super.visitNewArray(tree, p);
  }

  /**
   * If the lint option "cast:redundant" is set, this methods issues a warning if the cast is
   * redundant.
   */
  protected void checkTypecastRedundancy(TypeCastTree typeCastTree) {
    if (!checker.getLintOption("cast:redundant", false)) {
      return;
    }

    AnnotatedTypeMirror castType = atypeFactory.getAnnotatedType(typeCastTree);
    AnnotatedTypeMirror exprType = atypeFactory.getAnnotatedType(typeCastTree.getExpression());

    if (castType.equals(exprType)) {
      checker.reportWarning(typeCastTree, "cast.redundant", castType);
    }
  }

  /**
   * Issues a warning if the given explicitly-written typecast is unsafe. Does nothing if the lint
   * option "cast:unsafe" is not set. Only primary qualifiers are checked unless the command line
   * option "checkCastElementType" is supplied.
   *
   * @param typeCastTree an explicitly-written typecast
   */
  protected void checkTypecastSafety(TypeCastTree typeCastTree) {
    if (!checker.getLintOption("cast:unsafe", true)) {
      return;
    }
    AnnotatedTypeMirror castType = atypeFactory.getAnnotatedType(typeCastTree);
    AnnotatedTypeMirror exprType = atypeFactory.getAnnotatedType(typeCastTree.getExpression());
    boolean calledOnce = false;
    for (AnnotationMirror top : atypeFactory.getQualifierParameterHierarchies(castType)) {
      if (!isInvariantTypeCastSafe(castType, exprType, top)) {
        checker.reportError(
            typeCastTree,
            "invariant.cast.unsafe",
            exprType.toString(true),
            castType.toString(true));
      }
      calledOnce = true; // don't issue cast unsafe warning.
    }
    // We cannot do a simple test of casting, as isSubtypeOf requires
    // the input types to be subtypes according to Java.
    if (!calledOnce && !isTypeCastSafe(castType, exprType)) {
      checker.reportWarning(
          typeCastTree, "cast.unsafe", exprType.toString(true), castType.toString(true));
    }
  }

  /**
   * Returns true if the cast is safe.
   *
   * <p>Only primary qualifiers are checked unless the command line option "checkCastElementType" is
   * supplied.
   *
   * @param castType annotated type of the cast
   * @param exprType annotated type of the casted expression
   * @return true if the type cast is safe, false otherwise
   */
  protected boolean isTypeCastSafe(AnnotatedTypeMirror castType, AnnotatedTypeMirror exprType) {

    final TypeKind castTypeKind = castType.getKind();
    if (castTypeKind == TypeKind.DECLARED) {
      // Don't issue an error if the annotations are equivalent to the qualifier upper bound
      // of the type.
      AnnotatedDeclaredType castDeclared = (AnnotatedDeclaredType) castType;
      Set<AnnotationMirror> bounds =
          atypeFactory.getTypeDeclarationBounds(castDeclared.getUnderlyingType());

      if (AnnotationUtils.areSame(castDeclared.getAnnotations(), bounds)) {
        return true;
      }
    }

    QualifierHierarchy qualifierHierarchy = atypeFactory.getQualifierHierarchy();

    Set<AnnotationMirror> castAnnos;
    if (!checker.hasOption("checkCastElementType")) {
      // checkCastElementType option wasn't specified, so only check effective annotations.
      castAnnos = castType.getEffectiveAnnotations();
    } else {
      AnnotatedTypeMirror newCastType;
      if (castTypeKind == TypeKind.TYPEVAR) {
        newCastType = ((AnnotatedTypeVariable) castType).getUpperBound();
      } else {
        newCastType = castType;
      }
      AnnotatedTypeMirror newExprType;
      if (exprType.getKind() == TypeKind.TYPEVAR) {
        newExprType = ((AnnotatedTypeVariable) exprType).getUpperBound();
      } else {
        newExprType = exprType;
      }

      if (!atypeFactory.getTypeHierarchy().isSubtype(newExprType, newCastType)) {
        return false;
      }
      if (newCastType.getKind() == TypeKind.ARRAY && newExprType.getKind() != TypeKind.ARRAY) {
        // Always warn if the cast contains an array, but the expression
        // doesn't, as in "(Object[]) o" where o is of type Object
        return false;
      } else if (newCastType.getKind() == TypeKind.DECLARED
          && newExprType.getKind() == TypeKind.DECLARED) {
        int castSize = ((AnnotatedDeclaredType) newCastType).getTypeArguments().size();
        int exprSize = ((AnnotatedDeclaredType) newExprType).getTypeArguments().size();

        if (castSize != exprSize) {
          // Always warn if the cast and expression contain a different number of type
          // arguments, e.g. to catch a cast from "Object" to "List<@NonNull Object>".
          // TODO: the same number of arguments actually doesn't guarantee anything.
          return false;
        }
      } else if (castTypeKind == TypeKind.TYPEVAR && exprType.getKind() == TypeKind.TYPEVAR) {
        // If both the cast type and the casted expression are type variables, then check
        // the bounds.
        Set<AnnotationMirror> lowerBoundAnnotationsCast =
            AnnotatedTypes.findEffectiveLowerBoundAnnotations(qualifierHierarchy, castType);
        Set<AnnotationMirror> lowerBoundAnnotationsExpr =
            AnnotatedTypes.findEffectiveLowerBoundAnnotations(qualifierHierarchy, exprType);
        return qualifierHierarchy.isSubtype(lowerBoundAnnotationsExpr, lowerBoundAnnotationsCast)
            && qualifierHierarchy.isSubtype(
                exprType.getEffectiveAnnotations(), castType.getEffectiveAnnotations());
      }
      if (castTypeKind == TypeKind.TYPEVAR) {
        // If the cast type is a type var, but the expression is not, then check that the
        // type of the expression is a subtype of the lower bound.
        castAnnos = AnnotatedTypes.findEffectiveLowerBoundAnnotations(qualifierHierarchy, castType);
      } else {
        castAnnos = castType.getAnnotations();
      }
    }

    AnnotatedTypeMirror exprTypeWidened = atypeFactory.getWidenedType(exprType, castType);
    return qualifierHierarchy.isSubtype(exprTypeWidened.getEffectiveAnnotations(), castAnnos);
  }

  /**
   * Return whether or not casting the exprType to castType is legal.
   *
   * @param castType an invariant type
   * @param exprType type of the expressions that is cast which may or may not be invariant
   * @param top the top qualifier of the hierarchy to check
   * @return whether or not casting the exprType to castType is legal
   */
  private boolean isInvariantTypeCastSafe(
      AnnotatedTypeMirror castType, AnnotatedTypeMirror exprType, AnnotationMirror top) {
    if (!isTypeCastSafe(castType, exprType)) {
      return false;
    }
    AnnotationMirror castTypeAnno = castType.getEffectiveAnnotationInHierarchy(top);
    AnnotationMirror exprTypeAnno = exprType.getEffectiveAnnotationInHierarchy(top);

    if (atypeFactory.hasQualifierParameterInHierarchy(exprType, top)) {
      // The isTypeCastSafe call above checked that the exprType is a subtype of castType,
      // so just check the reverse to check that the qualifiers are equivalent.
      return atypeFactory.getQualifierHierarchy().isSubtype(castTypeAnno, exprTypeAnno);
    }
    // Otherwise the cast is unsafe, unless the qualifiers on both cast and expr are bottom.
    AnnotationMirror bottom = atypeFactory.getQualifierHierarchy().getBottomAnnotation(top);
    return AnnotationUtils.areSame(castTypeAnno, bottom)
        && AnnotationUtils.areSame(exprTypeAnno, bottom);
  }

  @Override
  public Void visitTypeCast(TypeCastTree tree, Void p) {
    // validate "tree" instead of "tree.getType()" to prevent duplicate errors.
    boolean valid = validateTypeOf(tree) && validateTypeOf(tree.getExpression());
    if (valid) {
      checkTypecastSafety(tree);
      checkTypecastRedundancy(tree);
    }
    if (atypeFactory.getDependentTypesHelper().hasDependentAnnotations()) {
      AnnotatedTypeMirror type = atypeFactory.getAnnotatedType(tree);
      atypeFactory.getDependentTypesHelper().checkTypeForErrorExpressions(type, tree.getType());
    }

    if (tree.getType().getKind() == Tree.Kind.INTERSECTION_TYPE) {
      AnnotatedIntersectionType intersection =
          (AnnotatedIntersectionType) atypeFactory.getAnnotatedType(tree);
      checkExplicitAnnotationsOnIntersectionBounds(
          intersection, ((IntersectionTypeTree) tree.getType()).getBounds());
    }
    return super.visitTypeCast(tree, p);
    // return scan(tree.getExpression(), p);
  }

  @Override
  public Void visitInstanceOf(InstanceOfTree tree, Void p) {
    // The "reference type" is the type after "instanceof".
    Tree patternTree = TreeUtils.instanceOfGetPattern(tree);
    if (patternTree != null) {
      VariableTree variableTree = TreeUtils.bindingPatternTreeGetVariable(patternTree);
      validateTypeOf(variableTree);
      if (variableTree.getModifiers() != null) {
        AnnotatedTypeMirror variableType = atypeFactory.getAnnotatedType(variableTree);
        AnnotatedTypeMirror expType = atypeFactory.getAnnotatedType(tree.getExpression());
        if (!isTypeCastSafe(variableType, expType)) {
          checker.reportWarning(tree, "instanceof.pattern.unsafe", expType, variableTree);
        }
      }
    } else {
      Tree refTypeTree = tree.getType();
      validateTypeOf(refTypeTree);
      if (refTypeTree.getKind() == Tree.Kind.ANNOTATED_TYPE) {
        AnnotatedTypeMirror refType = atypeFactory.getAnnotatedType(refTypeTree);
        AnnotatedTypeMirror expType = atypeFactory.getAnnotatedType(tree.getExpression());
        if (atypeFactory.getTypeHierarchy().isSubtype(refType, expType)
            && !refType.getAnnotations().equals(expType.getAnnotations())) {
          checker.reportWarning(tree, "instanceof.unsafe", expType, refType);
        }
      }
    }

    return super.visitInstanceOf(tree, p);
  }

  /**
   * Checks the type of the exception parameter. Subclasses should override {@link
   * #checkExceptionParameter} rather than this method to change the behavior of this check.
   */
  @Override
  public Void visitCatch(CatchTree tree, Void p) {
    checkExceptionParameter(tree);
    return super.visitCatch(tree, p);
  }

  /**
   * Checks the type of a thrown exception. Subclasses should override
   * checkThrownExpression(ThrowTree tree) rather than this method to change the behavior of this
   * check.
   */
  @Override
  public Void visitThrow(ThrowTree tree, Void p) {
    checkThrownExpression(tree);
    return super.visitThrow(tree, p);
  }

  /**
   * Rather than overriding this method, clients should often override {@link
   * #visitAnnotatedType(List,Tree)}. That method also handles the case of annotations at the
   * beginning of a variable or method declaration. javac parses all those annotations as being on
   * the variable or method declaration, even though the ones that are type annotations logically
   * belong to the variable type or method return type.
   */
  @Override
  public Void visitAnnotatedType(AnnotatedTypeTree tree, Void p) {
    visitAnnotatedType(null, tree);
    return super.visitAnnotatedType(tree, p);
  }

  /**
   * Checks an annotated type. Invoked by {@link #visitAnnotatedType(AnnotatedTypeTree, Void)},
   * {@link #visitVariable}, and {@link #visitMethod}. Exists to prevent code duplication among the
   * three. Checking in {@code visitVariable} and {@code visitMethod} is needed because there isn't
   * an AnnotatedTypeTree within a variable declaration or for a method return type -- all the
   * annotations are attached to the VariableTree or MethodTree, respectively.
   *
   * @param annoTrees annotations written before a variable/method declaration, if this type is from
   *     one; null otherwise. This might contain type annotations that the Java parser attached to
   *     the declaration rather than to the type.
   * @param typeTree the type that any type annotations in annoTrees apply to
   */
  public void visitAnnotatedType(
      @Nullable List<? extends AnnotationTree> annoTrees, Tree typeTree) {
    warnAboutIrrelevantJavaTypes(annoTrees, typeTree);
  }

  /**
   * Warns if a type annotation is written on a Java type that is not listed in
   * the @RelevantJavaTypes annotation.
   *
   * @param annoTrees annotations written before a variable/method declaration, if this type is from
   *     one; null otherwise. This might contain type annotations that the Java parser attached to
   *     the declaration rather than to the type.
   * @param typeTree the type that any type annotations in annoTrees apply to
   */
  public void warnAboutIrrelevantJavaTypes(
      @Nullable List<? extends AnnotationTree> annoTrees, Tree typeTree) {
    if (!shouldWarnAboutIrrelevantJavaTypes()) {
      return;
    }

    Tree t = typeTree;
    while (true) {
      switch (t.getKind()) {

          // Recurse for compound types whose top level is not at the far left.
        case ARRAY_TYPE:
          t = ((ArrayTypeTree) t).getType();
          continue;
        case MEMBER_SELECT:
          t = ((MemberSelectTree) t).getExpression();
          continue;
        case PARAMETERIZED_TYPE:
          t = ((ParameterizedTypeTree) t).getType();
          continue;

          // Base cases
        case PRIMITIVE_TYPE:
        case IDENTIFIER:
          List<AnnotationTree> supportedAnnoTrees = supportedAnnoTrees(annoTrees);
          if (!supportedAnnoTrees.isEmpty() && !atypeFactory.isRelevant(TreeUtils.typeOf(t))) {
            checker.reportError(t, "anno.on.irrelevant", supportedAnnoTrees, t);
          }
          return;
        case ANNOTATED_TYPE:
          AnnotatedTypeTree at = (AnnotatedTypeTree) t;
          ExpressionTree underlying = at.getUnderlyingType();
          List<AnnotationTree> annos = supportedAnnoTrees(at.getAnnotations());
          if (!annos.isEmpty() && !atypeFactory.isRelevant(TreeUtils.typeOf(underlying))) {
            checker.reportError(t, "anno.on.irrelevant", annos, underlying);
          }
          return;

        default:
          return;
      }
    }
  }

  /**
   * Returns true if the checker should issue warnings about irrelevant java types.
   *
   * @return true if the checker should issue warnings about irrelevant java types
   */
  protected boolean shouldWarnAboutIrrelevantJavaTypes() {
    return atypeFactory.relevantJavaTypes != null;
  }

  /**
   * Returns a new list containing only the supported annotations from its argument -- that is,
   * those that are part of the current type system.
   *
   * <p>This method ignores aliases of supported annotations that are declaration annotations,
   * because they may apply to inner types.
   *
   * @param annoTrees annotation trees
   * @return a new list containing only the supported annotations from its argument
   */
  private List<AnnotationTree> supportedAnnoTrees(List<? extends AnnotationTree> annoTrees) {
    List<AnnotationTree> result = new ArrayList<>(1);
    for (AnnotationTree at : annoTrees) {
      AnnotationMirror anno = TreeUtils.annotationFromAnnotationTree(at);
      if (!AnnotationUtils.isDeclarationAnnotation(anno)
          && atypeFactory.isSupportedQualifier(anno)) {
        result.add(at);
      }
    }
    return result;
  }

  // **********************************************************************
  // Helper methods to provide a single overriding point
  // **********************************************************************

  /** Cache to avoid calling {@link #getExceptionParameterLowerBoundAnnotations} more than once. */
  private @MonotonicNonNull Set<? extends AnnotationMirror>
      getExceptionParameterLowerBoundAnnotationsCache;
  /**
   * Returns a set of AnnotationMirrors that is a lower bound for exception parameters. The same as
   * {@link #getExceptionParameterLowerBoundAnnotations}, but uses a cache.
   *
   * @return a set of AnnotationMirrors that is a lower bound for exception parameters
   */
  private Set<? extends AnnotationMirror> getExceptionParameterLowerBoundAnnotationsCached() {
    if (getExceptionParameterLowerBoundAnnotationsCache == null) {
      getExceptionParameterLowerBoundAnnotationsCache =
          getExceptionParameterLowerBoundAnnotations();
    }
    return getExceptionParameterLowerBoundAnnotationsCache;
  }

  /**
   * Issue error if the exception parameter is not a supertype of the annotation specified by {@link
   * #getExceptionParameterLowerBoundAnnotations()}, which is top by default.
   *
   * <p>Subclasses may override this method to change the behavior of this check. Subclasses wishing
   * to enforce that exception parameter be annotated with other annotations can just override
   * {@link #getExceptionParameterLowerBoundAnnotations()}.
   *
   * @param tree CatchTree to check
   */
  protected void checkExceptionParameter(CatchTree tree) {

    Set<? extends AnnotationMirror> requiredAnnotations =
        getExceptionParameterLowerBoundAnnotationsCached();
    AnnotatedTypeMirror exPar = atypeFactory.getAnnotatedType(tree.getParameter());

    for (AnnotationMirror required : requiredAnnotations) {
      AnnotationMirror found = exPar.getAnnotationInHierarchy(required);
      assert found != null;
      if (!atypeFactory.getQualifierHierarchy().isSubtype(required, found)) {
        checker.reportError(tree.getParameter(), "exception.parameter", found, required);
      }

      if (exPar.getKind() == TypeKind.UNION) {
        AnnotatedUnionType aut = (AnnotatedUnionType) exPar;
        for (AnnotatedTypeMirror alterntive : aut.getAlternatives()) {
          AnnotationMirror foundAltern = alterntive.getAnnotationInHierarchy(required);
          if (!atypeFactory.getQualifierHierarchy().isSubtype(required, foundAltern)) {
            checker.reportError(tree.getParameter(), "exception.parameter", foundAltern, required);
          }
        }
      }
    }
  }

  /**
   * Returns a set of AnnotationMirrors that is a lower bound for exception parameters.
   *
   * <p>This implementation returns top; subclasses can change this behavior.
   *
   * <p>Note: by default this method is called by {@link #getThrowUpperBoundAnnotations()}, so that
   * this annotation is enforced.
   *
   * @return set of annotation mirrors, one per hierarchy, that form a lower bound of annotations
   *     that can be written on an exception parameter
   */
  protected Set<? extends AnnotationMirror> getExceptionParameterLowerBoundAnnotations() {
    return atypeFactory.getQualifierHierarchy().getTopAnnotations();
  }

  /**
   * Checks the type of the thrown expression.
   *
   * <p>By default, this method checks that the thrown expression is a subtype of top.
   *
   * <p>Issue error if the thrown expression is not a sub type of the annotation given by {@link
   * #getThrowUpperBoundAnnotations()}, the same as {@link
   * #getExceptionParameterLowerBoundAnnotations()} by default.
   *
   * <p>Subclasses may override this method to change the behavior of this check. Subclasses wishing
   * to enforce that the thrown expression be a subtype of a type besides {@link
   * #getExceptionParameterLowerBoundAnnotations}, should override {@link
   * #getThrowUpperBoundAnnotations()}.
   *
   * @param tree ThrowTree to check
   */
  protected void checkThrownExpression(ThrowTree tree) {
    AnnotatedTypeMirror throwType = atypeFactory.getAnnotatedType(tree.getExpression());
    Set<? extends AnnotationMirror> required = getThrowUpperBoundAnnotations();
    switch (throwType.getKind()) {
      case NULL:
      case DECLARED:
        Set<AnnotationMirror> found = throwType.getAnnotations();
        if (!atypeFactory.getQualifierHierarchy().isSubtype(found, required)) {
          checker.reportError(tree.getExpression(), "throw", found, required);
        }
        break;
      case TYPEVAR:
      case WILDCARD:
        // TODO: this code might change after the type var changes.
        Set<AnnotationMirror> foundEffective = throwType.getEffectiveAnnotations();
        if (!atypeFactory.getQualifierHierarchy().isSubtype(foundEffective, required)) {
          checker.reportError(tree.getExpression(), "throw", foundEffective, required);
        }
        break;
      case UNION:
        AnnotatedUnionType unionType = (AnnotatedUnionType) throwType;
        Set<AnnotationMirror> foundPrimary = unionType.getAnnotations();
        if (!atypeFactory.getQualifierHierarchy().isSubtype(foundPrimary, required)) {
          checker.reportError(tree.getExpression(), "throw", foundPrimary, required);
        }
        for (AnnotatedTypeMirror altern : unionType.getAlternatives()) {
          if (!atypeFactory.getQualifierHierarchy().isSubtype(altern.getAnnotations(), required)) {
            checker.reportError(tree.getExpression(), "throw", altern.getAnnotations(), required);
          }
        }
        break;
      default:
        throw new BugInCF("Unexpected throw expression type: " + throwType.getKind());
    }
  }

  /**
   * Returns a set of AnnotationMirrors that is a upper bound for thrown exceptions.
   *
   * <p>Note: by default this method is returns by getExceptionParameterLowerBoundAnnotations(), so
   * that this annotation is enforced.
   *
   * <p>(Default is top)
   *
   * @return set of annotation mirrors, one per hierarchy, that form an upper bound of thrown
   *     expressions
   */
  protected Set<? extends AnnotationMirror> getThrowUpperBoundAnnotations() {
    return getExceptionParameterLowerBoundAnnotations();
  }

  /**
   * Checks the validity of an assignment (or pseudo-assignment) from a value to a variable and
   * emits an error message (through the compiler's messaging interface) if it is not valid.
   *
   * @param varTree the AST node for the lvalue (usually a variable)
   * @param valueExp the AST node for the rvalue (the new value)
   * @param errorKey the error message key to use if the check fails
   * @param extraArgs arguments to the error message key, before "found" and "expected" types
   */
  protected void commonAssignmentCheck(
      Tree varTree,
      ExpressionTree valueExp,
      @CompilerMessageKey String errorKey,
      Object... extraArgs) {
    AnnotatedTypeMirror varType = atypeFactory.getAnnotatedTypeLhs(varTree);
    assert varType != null : "no variable found for tree: " + varTree;

    if (!validateType(varTree, varType)) {
      return;
    }

    commonAssignmentCheck(varType, valueExp, errorKey, extraArgs);
  }

  /**
   * Checks the validity of an assignment (or pseudo-assignment) from a value to a variable and
   * emits an error message (through the compiler's messaging interface) if it is not valid.
   *
   * @param varType the annotated type for the lvalue (usually a variable)
   * @param valueExp the AST node for the rvalue (the new value)
   * @param errorKey the error message key to use if the check fails
   * @param extraArgs arguments to the error message key, before "found" and "expected" types
   */
  protected void commonAssignmentCheck(
      AnnotatedTypeMirror varType,
      ExpressionTree valueExp,
      @CompilerMessageKey String errorKey,
      Object... extraArgs) {
    if (shouldSkipUses(valueExp)) {
      return;
    }
    if (valueExp.getKind() == Tree.Kind.MEMBER_REFERENCE
        || valueExp.getKind() == Tree.Kind.LAMBDA_EXPRESSION) {
      // Member references and lambda expressions are type checked separately
      // and do not need to be checked again as arguments.
      return;
    }
    if (varType.getKind() == TypeKind.ARRAY
        && valueExp instanceof NewArrayTree
        && ((NewArrayTree) valueExp).getType() == null) {
      AnnotatedTypeMirror compType = ((AnnotatedArrayType) varType).getComponentType();
      NewArrayTree arrayTree = (NewArrayTree) valueExp;
      assert arrayTree.getInitializers() != null
          : "array initializers are not expected to be null in: " + valueExp;
      checkArrayInitialization(compType, arrayTree.getInitializers());
    }
    if (!validateTypeOf(valueExp)) {
      return;
    }
    AnnotatedTypeMirror valueType = atypeFactory.getAnnotatedType(valueExp);
    assert valueType != null : "null type for expression: " + valueExp;
    commonAssignmentCheck(varType, valueType, valueExp, errorKey, extraArgs);
  }

  /**
   * Checks the validity of an assignment (or pseudo-assignment) from a value to a variable and
   * emits an error message (through the compiler's messaging interface) if it is not valid.
   *
   * @param varType the annotated type of the variable
   * @param valueType the annotated type of the value
   * @param valueTree the location to use when reporting the error message
   * @param errorKey the error message key to use if the check fails
   * @param extraArgs arguments to the error message key, before "found" and "expected" types
   */
  protected void commonAssignmentCheck(
      AnnotatedTypeMirror varType,
      AnnotatedTypeMirror valueType,
      Tree valueTree,
      @CompilerMessageKey String errorKey,
      Object... extraArgs) {

    commonAssignmentCheckStartDiagnostic(varType, valueType, valueTree);

    AnnotatedTypeMirror widenedValueType = atypeFactory.getWidenedType(valueType, varType);
    boolean success = atypeFactory.getTypeHierarchy().isSubtype(widenedValueType, varType);

    // TODO: integrate with subtype test.
    if (success) {
      for (Class<? extends Annotation> mono : atypeFactory.getSupportedMonotonicTypeQualifiers()) {
        if (valueType.hasAnnotation(mono) && varType.hasAnnotation(mono)) {
          checker.reportError(
              valueTree,
              "monotonic",
              mono.getSimpleName(),
              mono.getSimpleName(),
              valueType.toString());
          return;
        }
      }
    }

    commonAssignmentCheckEndDiagnostic(success, null, varType, valueType, valueTree);

    // Use an error key only if it's overridden by a checker.
    if (!success) {
      FoundRequired pair = FoundRequired.of(valueType, varType);
      String valueTypeString = pair.found;
      String varTypeString = pair.required;
      checker.reportError(
          valueTree, errorKey, ArraysPlume.concatenate(extraArgs, valueTypeString, varTypeString));
    }
  }

  /**
   * Prints a diagnostic about entering commonAssignmentCheck, if the showchecks option was set.
   *
   * @param varType the annotated type of the variable
   * @param valueType the annotated type of the value
   * @param valueTree the location to use when reporting the error message
   */
  protected final void commonAssignmentCheckStartDiagnostic(
      AnnotatedTypeMirror varType, AnnotatedTypeMirror valueType, Tree valueTree) {
    if (showchecks) {
      long valuePos = positions.getStartPosition(root, valueTree);
      System.out.printf(
          "%s %s (line %3d): actual tree = %s %s%n     actual: %s %s%n   expected: %s %s%n",
          this.getClass().getSimpleName(),
          "about to test whether actual is a subtype of expected",
          (root.getLineMap() != null ? root.getLineMap().getLineNumber(valuePos) : -1),
          valueTree.getKind(),
          valueTree,
          valueType.getKind(),
          valueType.toString(),
          varType.getKind(),
          varType.toString());
    }
  }

  /**
   * Prints a diagnostic about exiting commonAssignmentCheck, if the showchecks option was set.
   *
   * @param success whether the check succeeded or failed
   * @param extraMessage information about why the result is what it is; may be null
   * @param varType the annotated type of the variable
   * @param valueType the annotated type of the value
   * @param valueTree the location to use when reporting the error message
   */
  protected final void commonAssignmentCheckEndDiagnostic(
      boolean success,
      String extraMessage,
      AnnotatedTypeMirror varType,
      AnnotatedTypeMirror valueType,
      Tree valueTree) {
    if (showchecks) {
      commonAssignmentCheckEndDiagnostic(
          (success
                  ? "success: actual is subtype of expected"
                  : "FAILURE: actual is not subtype of expected")
              + (extraMessage == null ? "" : " because " + extraMessage),
          varType,
          valueType,
          valueTree);
    }
  }

  /**
   * Prints a diagnostic about exiting commonAssignmentCheck, if the showchecks option was set.
   *
   * <p>Most clients should call {@link #commonAssignmentCheckEndDiagnostic(boolean, String,
   * AnnotatedTypeMirror, AnnotatedTypeMirror, Tree)}. The purpose of this method is to permit
   * customizing the message that is printed.
   *
   * @param message the result, plus information about why the result is what it is; may be null
   * @param varType the annotated type of the variable
   * @param valueType the annotated type of the value
   * @param valueTree the location to use when reporting the error message
   */
  protected final void commonAssignmentCheckEndDiagnostic(
      String message, AnnotatedTypeMirror varType, AnnotatedTypeMirror valueType, Tree valueTree) {
    if (showchecks) {
      long valuePos = positions.getStartPosition(root, valueTree);
      System.out.printf(
          " %s (line %3d): actual tree = %s %s%n     actual: %s %s%n   expected: %s %s%n",
          message,
          (root.getLineMap() != null ? root.getLineMap().getLineNumber(valuePos) : -1),
          valueTree.getKind(),
          valueTree,
          valueType.getKind(),
          valueType.toString(),
          varType.getKind(),
          varType.toString());
    }
  }

  /**
   * Class that creates string representations of {@link AnnotatedTypeMirror}s which are only
   * verbose if required to differentiate the two types.
   */
  private static class FoundRequired {
    public final String found;
    public final String required;

    private FoundRequired(AnnotatedTypeMirror found, AnnotatedTypeMirror required) {
      if (shouldPrintVerbose(found, required)) {
        this.found = found.toString(true);
        this.required = required.toString(true);
      } else {
        this.found = found.toString();
        this.required = required.toString();
      }
    }

    /** Create a FoundRequired for a type and bounds. */
    private FoundRequired(AnnotatedTypeMirror found, AnnotatedTypeParameterBounds required) {
      if (shouldPrintVerbose(found, required)) {
        this.found = found.toString(true);
        this.required = required.toString(true);
      } else {
        this.found = found.toString();
        this.required = required.toString();
      }
    }

    /**
     * Creates string representations of {@link AnnotatedTypeMirror}s which are only verbose if
     * required to differentiate the two types.
     */
    static FoundRequired of(AnnotatedTypeMirror found, AnnotatedTypeMirror required) {
      return new FoundRequired(found, required);
    }

    /**
     * Creates string representations of {@link AnnotatedTypeMirror} and {@link
     * AnnotatedTypeParameterBounds}s which are only verbose if required to differentiate the two
     * types.
     */
    static FoundRequired of(AnnotatedTypeMirror found, AnnotatedTypeParameterBounds required) {
      return new FoundRequired(found, required);
    }
  }

  /**
   * Return whether or not the verbose toString should be used when printing the two annotated
   * types.
   *
   * @param atm1 the first AnnotatedTypeMirror
   * @param atm2 the second AnnotatedTypeMirror
   * @return true iff neither argumentc contains "@", or there are two annotated types (in either
   *     ATM) such that their toStrings are the same but their verbose toStrings differ
   */
  private static boolean shouldPrintVerbose(AnnotatedTypeMirror atm1, AnnotatedTypeMirror atm2) {
    if (!atm1.toString().contains("@") && !atm2.toString().contains("@")) {
      return true;
    }
    return containsSameToString(atm1, atm2);
  }

  /**
   * Return whether or not the verbose toString should be used when printing the annotated type and
   * the bounds it is not within.
   *
   * @param atm the type
   * @param bounds the bounds
   * @return true iff bounds does not contain "@", or there are two annotated types (in either
   *     argument) such that their toStrings are the same but their verbose toStrings differ
   */
  private static boolean shouldPrintVerbose(
      AnnotatedTypeMirror atm, AnnotatedTypeParameterBounds bounds) {
    if (!atm.toString().contains("@") && !bounds.toString().contains("@")) {
      return true;
    }
    return containsSameToString(atm, bounds.getUpperBound(), bounds.getLowerBound());
  }

  /**
   * A scanner that indicates whether any (component) types have the same toString but different
   * verbose toString. If so, the Checker Framework prints types verbosely.
   */
  private static final SimpleAnnotatedTypeScanner<Boolean, Map<String, String>>
      checkContainsSameToString =
          new SimpleAnnotatedTypeScanner<>(
              (AnnotatedTypeMirror type, Map<String, String> map) -> {
                if (type == null) {
                  return false;
                }
                String simple = type.toString();
                String verbose = map.get(simple);
                if (verbose == null) {
                  map.put(simple, type.toString(true));
                  return false;
                } else {
                  return !verbose.equals(type.toString(true));
                }
              },
              Boolean::logicalOr,
              false);

  /**
   * Return true iff there are two annotated types (anywhere in any ATM) such that their toStrings
   * are the same but their verbose toStrings differ. If so, the Checker Framework prints types
   * verbosely.
   *
   * @param atms annotated type mirrors to compare
   * @return true iff there are two annotated types (anywhere in any ATM) such that their toStrings
   *     are the same but their verbose toStrings differ
   */
  private static boolean containsSameToString(AnnotatedTypeMirror... atms) {
    Map<String, String> simpleToVerbose = new HashMap<>();
    for (AnnotatedTypeMirror atm : atms) {
      if (checkContainsSameToString.visit(atm, simpleToVerbose)) {
        return true;
      }
    }

    return false;
  }

  protected void checkArrayInitialization(
      AnnotatedTypeMirror type, List<? extends ExpressionTree> initializers) {
    // TODO: set assignment context like for method arguments?
    // Also in AbstractFlow.
    for (ExpressionTree init : initializers) {
      commonAssignmentCheck(type, init, "array.initializer");
    }
  }

  /**
   * Checks that the annotations on the type arguments supplied to a type or a method invocation are
   * within the bounds of the type variables as declared, and issues the "type.argument" error if
   * they are not.
   *
   * @param toptree the tree for error reporting, only used for inferred type arguments
   * @param paramBounds the bounds of the type parameters from a class or method declaration
   * @param typeargs the type arguments from the type or method invocation
   * @param typeargTrees the type arguments as trees, used for error reporting
   */
  protected void checkTypeArguments(
      Tree toptree,
      List<? extends AnnotatedTypeParameterBounds> paramBounds,
      List<? extends AnnotatedTypeMirror> typeargs,
      List<? extends Tree> typeargTrees,
      CharSequence typeOrMethodName,
      List<?> paramNames) {

    // System.out.printf("BaseTypeVisitor.checkTypeArguments: %s, TVs: %s, TAs: %s, TATs: %s%n",
    //         toptree, paramBounds, typeargs, typeargTrees);

    // If there are no type variables, do nothing.
    if (paramBounds.isEmpty()) {
      return;
    }

    int size = paramBounds.size();
    assert size == typeargs.size()
        : "BaseTypeVisitor.checkTypeArguments: mismatch between type arguments: "
            + typeargs
            + " and type parameter bounds"
            + paramBounds;

    for (int i = 0; i < size; i++) {

      AnnotatedTypeParameterBounds bounds = paramBounds.get(i);
      AnnotatedTypeMirror typeArg = typeargs.get(i);

      if (isIgnoredUninferredWildcard(bounds.getUpperBound())) {
        continue;
      }

      AnnotatedTypeMirror paramUpperBound = bounds.getUpperBound();

      Tree reportErrorToTree;
      if (typeargTrees == null || typeargTrees.isEmpty()) {
        // The type arguments were inferred, report the error on the method invocation.
        reportErrorToTree = toptree;
      } else {
        reportErrorToTree = typeargTrees.get(i);
      }

      checkHasQualifierParameterAsTypeArgument(typeArg, paramUpperBound, toptree);
      commonAssignmentCheck(
          paramUpperBound,
          typeArg,
          reportErrorToTree,
          "type.argument",
          paramNames.get(i),
          typeOrMethodName);

      if (!atypeFactory.getTypeHierarchy().isSubtype(bounds.getLowerBound(), typeArg)) {
        FoundRequired fr = FoundRequired.of(typeArg, bounds);
        checker.reportError(
            reportErrorToTree,
            "type.argument",
            paramNames.get(i),
            typeOrMethodName,
            fr.found,
            fr.required);
      }
    }
  }

  /**
   * Reports an error if the type argument has a qualifier parameter and the type parameter upper
   * bound does not have a qualifier parameter.
   *
   * @param typeArgument type argument
   * @param typeParameterUpperBound upper bound of the type parameter
   * @param reportError where to report the error
   */
  private void checkHasQualifierParameterAsTypeArgument(
      AnnotatedTypeMirror typeArgument,
      AnnotatedTypeMirror typeParameterUpperBound,
      Tree reportError) {
    for (AnnotationMirror top : atypeFactory.getQualifierHierarchy().getTopAnnotations()) {
      if (atypeFactory.hasQualifierParameterInHierarchy(typeArgument, top)
          && !getTypeFactory().hasQualifierParameterInHierarchy(typeParameterUpperBound, top)) {
        checker.reportError(reportError, "type.argument.hasqualparam", top);
      }
    }
  }

  private boolean isIgnoredUninferredWildcard(AnnotatedTypeMirror type) {
    return atypeFactory.ignoreUninferredTypeArguments
        && type.getKind() == TypeKind.WILDCARD
        && ((AnnotatedWildcardType) type).isUninferredTypeArgument();
  }

  /**
   * Indicates whether to skip subtype checks on the receiver when checking method invocability. A
   * visitor may, for example, allow a method to be invoked even if the receivers are siblings in a
   * hierarchy, provided that some other condition (implemented by the visitor) is satisfied.
   *
   * @param tree the method invocation tree
   * @param methodDefinitionReceiver the ATM of the receiver of the method definition
   * @param methodCallReceiver the ATM of the receiver of the method call
   * @return whether to skip subtype checks on the receiver
   */
  protected boolean skipReceiverSubtypeCheck(
      MethodInvocationTree tree,
      AnnotatedTypeMirror methodDefinitionReceiver,
      AnnotatedTypeMirror methodCallReceiver) {
    return false;
  }

  /**
   * Tests whether the method can be invoked using the receiver of the 'tree' method invocation, and
   * issues a "method.invocation" if the invocation is invalid.
   *
   * <p>This implementation tests whether the receiver in the method invocation is a subtype of the
   * method receiver type. This behavior can be specialized by overriding skipReceiverSubtypeCheck.
   *
   * @param method the type of the invoked method
   * @param tree the method invocation tree
   */
  protected void checkMethodInvocability(
      AnnotatedExecutableType method, MethodInvocationTree tree) {
    if (method.getReceiverType() == null) {
      // Static methods don't have a receiver to check.
      return;
    }
    if (method.getElement().getKind() == ElementKind.CONSTRUCTOR) {
      // TODO: Explicit "this()" calls of constructors have an implicit passed
      // from the enclosing constructor. We must not use the self type, but
      // instead should find a way to determine the receiver of the enclosing constructor.
      // rcv =
      // ((AnnotatedExecutableType)atypeFactory.getAnnotatedType(atypeFactory.getEnclosingMethod(tree))).getReceiverType();
      return;
    }

    AnnotatedTypeMirror methodReceiver = method.getReceiverType().getErased();
    AnnotatedTypeMirror treeReceiver = methodReceiver.shallowCopy(false);
    AnnotatedTypeMirror rcv = atypeFactory.getReceiverType(tree);

    treeReceiver.addAnnotations(rcv.getEffectiveAnnotations());

    if (!skipReceiverSubtypeCheck(tree, methodReceiver, rcv)) {
      // The diagnostic can be a bit misleading because the check is of the receiver but
      // `tree` is the entire method invocation (where the receiver might be implicit).
      commonAssignmentCheckStartDiagnostic(methodReceiver, treeReceiver, tree);
      boolean success = atypeFactory.getTypeHierarchy().isSubtype(treeReceiver, methodReceiver);
      commonAssignmentCheckEndDiagnostic(success, null, methodReceiver, treeReceiver, tree);
      if (!success) {
        reportMethodInvocabilityError(tree, treeReceiver, methodReceiver);
      }
    }
  }

  /**
   * Report a method invocability error. Allows checkers to change how the message is output.
   *
   * @param tree the AST node at which to report the error
   * @param found the actual type of the receiver
   * @param expected the expected type of the receiver
   */
  protected void reportMethodInvocabilityError(
      MethodInvocationTree tree, AnnotatedTypeMirror found, AnnotatedTypeMirror expected) {
    checker.reportError(
        tree,
        "method.invocation",
        TreeUtils.elementFromUse(tree),
        found.toString(),
        expected.toString());
  }

  /**
   * Check that the (explicit) annotations on a new class tree are comparable to the result type of
   * the constructor. Issue an error if not.
   *
   * <p>Issue a warning if the annotations on the constructor invocation is a subtype of the
   * constructor result type. This is equivalent to down-casting.
   */
  protected void checkConstructorInvocation(
      AnnotatedDeclaredType invocation,
      AnnotatedExecutableType constructor,
      NewClassTree newClassTree) {
    // Only check the primary annotations, the type arguments are checked elsewhere.
    Set<AnnotationMirror> explicitAnnos = atypeFactory.getExplicitNewClassAnnos(newClassTree);
    if (explicitAnnos.isEmpty()) {
      return;
    }
    Set<AnnotationMirror> resultAnnos = constructor.getReturnType().getAnnotations();
    for (AnnotationMirror explicit : explicitAnnos) {
      AnnotationMirror resultAnno =
          atypeFactory.getQualifierHierarchy().findAnnotationInSameHierarchy(resultAnnos, explicit);
      // The return type of the constructor (resultAnnos) must be comparable to the
      // annotations on the constructor invocation (explicitAnnos).
      if (!(atypeFactory.getQualifierHierarchy().isSubtype(explicit, resultAnno)
          || atypeFactory.getQualifierHierarchy().isSubtype(resultAnno, explicit))) {
        checker.reportError(
            newClassTree, "constructor.invocation", constructor.toString(), explicit, resultAnno);
        return;
      } else if (!atypeFactory.getQualifierHierarchy().isSubtype(resultAnno, explicit)) {
        // Issue a warning if the annotations on the constructor invocation is a subtype of
        // the constructor result type. This is equivalent to down-casting.
        checker.reportWarning(
            newClassTree, "cast.unsafe.constructor.invocation", resultAnno, explicit);
        return;
      }
    }

    // TODO: what properties should hold for constructor receivers for
    // inner type instantiations?
  }

  /**
   * A helper method to check that each passed argument is a subtype of the corresponding required
   * argument, and issues "argument" error for each passed argument that not a subtype of the
   * required one.
   *
   * <p>Note this method requires the lists to have the same length, as it does not handle cases
   * like var args.
   *
   * @see #checkVarargs(AnnotatedTypeMirror.AnnotatedExecutableType, Tree)
   * @param requiredArgs the required types. This may differ from the formal parameter types,
   *     because it replaces a varargs parameter by multiple parameters with the vararg's element
   *     type.
   * @param passedArgs the expressions passed to the corresponding types
   * @param executableName the name of the method or constructor being called
   * @param paramNames the names of the callee's formal parameters
   */
  protected void checkArguments(
      List<? extends AnnotatedTypeMirror> requiredArgs,
      List<? extends ExpressionTree> passedArgs,
      CharSequence executableName,
      List<?> paramNames) {
    int size = requiredArgs.size();
    assert size == passedArgs.size()
        : "mismatch between required args ("
            + requiredArgs
            + ") and passed args ("
            + passedArgs
            + ")";
    int maxParamNamesIndex = paramNames.size() - 1;
    // Rather weak assertion, due to how varargs parameters are treated.
    assert size >= maxParamNamesIndex
        : String.format(
            "mismatched lengths %d %d %d checkArguments(%s, %s, %s, %s)",
            size,
            passedArgs.size(),
            paramNames.size(),
            listToString(requiredArgs),
            listToString(passedArgs),
            executableName,
            listToString(paramNames));

    for (int i = 0; i < size; ++i) {
      commonAssignmentCheck(
          requiredArgs.get(i),
          passedArgs.get(i),
          "argument",
          // TODO: for expanded varargs parameters, maybe adjust the name
          paramNames.get(Math.min(i, maxParamNamesIndex)),
          executableName);
      // Also descend into the argument within the correct assignment context.
      scan(passedArgs.get(i), null);
    }
  }

  // com.sun.tools.javac.util.List has a toString that does not include surrounding "[...]",
  // making it hard to interpret in messages.
  /**
   * Produce a printed representation of a list, in the standard format with surrounding "[...]".
   *
   * @param lst a list to format
   * @return the printed representation of the list
   */
  private String listToString(List<?> lst) {
    StringJoiner result = new StringJoiner(",", "[", "]");
    for (Object elt : lst) {
      result.add(elt.toString());
    }
    return result.toString();
  }

  /**
   * Returns true if both types are type variables and outer contains inner. Outer contains inner
   * implies: {@literal inner.upperBound <: outer.upperBound outer.lowerBound <: inner.lowerBound}.
   *
   * @return true if both types are type variables and outer contains inner
   */
  protected boolean testTypevarContainment(
      final AnnotatedTypeMirror inner, final AnnotatedTypeMirror outer) {
    if (inner.getKind() == TypeKind.TYPEVAR && outer.getKind() == TypeKind.TYPEVAR) {

      final AnnotatedTypeVariable innerAtv = (AnnotatedTypeVariable) inner;
      final AnnotatedTypeVariable outerAtv = (AnnotatedTypeVariable) outer;

      if (AnnotatedTypes.areCorrespondingTypeVariables(elements, innerAtv, outerAtv)) {
        final TypeHierarchy typeHierarchy = atypeFactory.getTypeHierarchy();
        return typeHierarchy.isSubtype(innerAtv.getUpperBound(), outerAtv.getUpperBound())
            && typeHierarchy.isSubtype(outerAtv.getLowerBound(), innerAtv.getLowerBound());
      }
    }

    return false;
  }

  /**
   * Create an OverrideChecker.
   *
   * <p>This exists so that subclasses can subclass OverrideChecker and use their subclass instead
   * of using OverrideChecker itself.
   *
   * @param overriderTree the AST node of the overriding method or method reference
   * @param overriderMethodType the type of the overriding method
   * @param overriderType the type enclosing the overrider method, usually an AnnotatedDeclaredType;
   *     for Method References may be something else
   * @param overriderReturnType the return type of the overriding method
   * @param overriddenMethodType the type of the overridden method
   * @param overriddenType the declared type enclosing the overridden method
   * @param overriddenReturnType the return type of the overridden method
   * @return an OverrideChecker
   */
  protected OverrideChecker createOverrideChecker(
      Tree overriderTree,
      AnnotatedExecutableType overriderMethodType,
      AnnotatedTypeMirror overriderType,
      AnnotatedTypeMirror overriderReturnType,
      AnnotatedExecutableType overriddenMethodType,
      AnnotatedDeclaredType overriddenType,
      AnnotatedTypeMirror overriddenReturnType) {
    return new OverrideChecker(
        overriderTree,
        overriderMethodType,
        overriderType,
        overriderReturnType,
        overriddenMethodType,
        overriddenType,
        overriddenReturnType);
  }

  /**
   * Type checks that a method may override another method. Uses an OverrideChecker subclass as
   * created by {@link #createOverrideChecker}. This version of the method uses the annotated type
   * factory to get the annotated type of the overriding method, and does NOT expose that type.
   *
   * @see #checkOverride(MethodTree, AnnotatedTypeMirror.AnnotatedExecutableType,
   *     AnnotatedTypeMirror.AnnotatedDeclaredType, AnnotatedTypeMirror.AnnotatedExecutableType,
   *     AnnotatedTypeMirror.AnnotatedDeclaredType)
   * @param overriderTree declaration tree of overriding method
   * @param overriderType type of overriding class
   * @param overriddenMethodType type of overridden method
   * @param overriddenType type of overridden class
   * @return true if the override is allowed
   */
  protected boolean checkOverride(
      MethodTree overriderTree,
      AnnotatedDeclaredType overriderType,
      AnnotatedExecutableType overriddenMethodType,
      AnnotatedDeclaredType overriddenType) {

    // Get the type of the overriding method.
    AnnotatedExecutableType overriderMethodType = atypeFactory.getAnnotatedType(overriderTree);

    // Call the other version of the method, which takes overriderMethodType. Both versions
    // exist to allow checkers to override one or the other depending on their needs.
    return checkOverride(
        overriderTree, overriderMethodType, overriderType, overriddenMethodType, overriddenType);
  }

  /**
   * Type checks that a method may override another method. Uses an OverrideChecker subclass as
   * created by {@link #createOverrideChecker}. This version of the method exposes
   * AnnotatedExecutableType of the overriding method. Override this version of the method if you
   * need to access that type.
   *
   * @see #checkOverride(MethodTree, AnnotatedTypeMirror.AnnotatedDeclaredType,
   *     AnnotatedTypeMirror.AnnotatedExecutableType, AnnotatedTypeMirror.AnnotatedDeclaredType)
   * @param overriderTree declaration tree of overriding method
   * @param overriderMethodType type of the overriding method
   * @param overriderType type of overriding class
   * @param overriddenMethodType type of overridden method
   * @param overriddenType type of overridden class
   * @return true if the override is allowed
   */
  protected boolean checkOverride(
      MethodTree overriderTree,
      AnnotatedExecutableType overriderMethodType,
      AnnotatedDeclaredType overriderType,
      AnnotatedExecutableType overriddenMethodType,
      AnnotatedDeclaredType overriddenType) {

    // This needs to be done before overriderMethodType.getReturnType() and
    // overriddenMethodType.getReturnType()
    if (overriderMethodType.getTypeVariables().isEmpty()
        && !overriddenMethodType.getTypeVariables().isEmpty()) {
      overriddenMethodType = overriddenMethodType.getErased();
    }

    OverrideChecker overrideChecker =
        createOverrideChecker(
            overriderTree,
            overriderMethodType,
            overriderType,
            overriderMethodType.getReturnType(),
            overriddenMethodType,
            overriddenType,
            overriddenMethodType.getReturnType());

    return overrideChecker.checkOverride();
  }

  /**
   * Check that a method reference is allowed. Using the OverrideChecker class.
   *
   * @param memberReferenceTree the tree for the method reference
   * @return true if the method reference is allowed
   */
  protected boolean checkMethodReferenceAsOverride(
      MemberReferenceTree memberReferenceTree, Void p) {

    Pair<AnnotatedTypeMirror, AnnotatedExecutableType> result =
        atypeFactory.getFnInterfaceFromTree(memberReferenceTree);
    // The type to which the member reference is assigned -- also known as the target type of
    // the reference.
    AnnotatedTypeMirror functionalInterface = result.first;
    // The type of the single method that is declared by the functional interface.
    AnnotatedExecutableType functionType = result.second;

    // ========= Overriding Type =========
    // This doesn't get the correct type for a "MyOuter.super" based on the receiver of the
    // enclosing method.
    // That is handled separately in method receiver check.

    // The type of the expression or type use, <expression>::method or <type use>::method.
    final ExpressionTree qualifierExpression = memberReferenceTree.getQualifierExpression();
    final ReferenceKind memRefKind = ((JCMemberReference) memberReferenceTree).kind;
    AnnotatedTypeMirror enclosingType;
    if (memberReferenceTree.getMode() == ReferenceMode.NEW
        || memRefKind == ReferenceKind.UNBOUND
        || memRefKind == ReferenceKind.STATIC) {
      // The "qualifier expression" is a type tree.
      enclosingType = atypeFactory.getAnnotatedTypeFromTypeTree(qualifierExpression);
    } else {
      // The "qualifier expression" is an expression.
      enclosingType = atypeFactory.getAnnotatedType(qualifierExpression);
    }

    // ========= Overriding Executable =========
    // The ::method element, see JLS 15.13.1 Compile-Time Declaration of a Method Reference
    ExecutableElement compileTimeDeclaration =
        (ExecutableElement) TreeUtils.elementFromUse(memberReferenceTree);

    if (enclosingType.getKind() == TypeKind.DECLARED
        && ((AnnotatedDeclaredType) enclosingType).isUnderlyingTypeRaw()) {
      if (memRefKind == ReferenceKind.UNBOUND) {
        // The method reference is of the form: Type # instMethod and Type is a raw type.
        // If the first parameter of the function type, p1, is a subtype of type, then type
        // should be p1.  This has the effect of "inferring" the class type parameter.
        AnnotatedTypeMirror p1 = functionType.getParameterTypes().get(0);
        TypeMirror asSuper =
            TypesUtils.asSuper(
                p1.getUnderlyingType(),
                enclosingType.getUnderlyingType(),
                atypeFactory.getProcessingEnv());
        if (asSuper != null) {
          enclosingType = AnnotatedTypes.asSuper(atypeFactory, p1, enclosingType);
        }
      }
      // else method reference is something like ArrayList::new
      // TODO: Use diamond, <>, inference to infer the class type arguments.
      // For now this case is skipped below in checkMethodReferenceInference.
    }

    // The type of the compileTimeDeclaration if it were invoked with a receiver expression
    // of type {@code type}
    AnnotatedExecutableType invocationType =
        atypeFactory.methodFromUse(memberReferenceTree, compileTimeDeclaration, enclosingType)
            .executableType;

    if (checkMethodReferenceInference(memberReferenceTree, invocationType, enclosingType)) {
      // Type argument inference is required, skip check.
      // #checkMethodReferenceInference issued a warning.
      return true;
    }

    // This needs to be done before invocationType.getReturnType() and
    // functionType.getReturnType()
    if (invocationType.getTypeVariables().isEmpty() && !functionType.getTypeVariables().isEmpty()) {
      functionType = functionType.getErased();
    }

    // Use the function type's parameters to resolve polymorphic qualifiers.
    QualifierPolymorphism poly = atypeFactory.getQualifierPolymorphism();
    poly.resolve(functionType, invocationType);

    AnnotatedTypeMirror invocationReturnType;
    if (compileTimeDeclaration.getKind() == ElementKind.CONSTRUCTOR) {
      if (enclosingType.getKind() == TypeKind.ARRAY) {
        // Special casing for the return of array constructor
        invocationReturnType = enclosingType;
      } else {
        invocationReturnType =
            atypeFactory.getResultingTypeOfConstructorMemberReference(
                memberReferenceTree, invocationType);
      }
    } else {
      invocationReturnType = invocationType.getReturnType();
    }

    AnnotatedTypeMirror functionTypeReturnType = functionType.getReturnType();
    if (functionTypeReturnType.getKind() == TypeKind.VOID) {
      // If the functional interface return type is void, the overriding return type doesn't
      // matter.
      functionTypeReturnType = invocationReturnType;
    }

    if (functionalInterface.getKind() == TypeKind.DECLARED) {
      // Check the member reference as if invocationType overrides functionType.
      OverrideChecker overrideChecker =
          createOverrideChecker(
              memberReferenceTree,
              invocationType,
              enclosingType,
              invocationReturnType,
              functionType,
              (AnnotatedDeclaredType) functionalInterface,
              functionTypeReturnType);
      return overrideChecker.checkOverride();
    } else {
      // If the functionalInterface is not a declared type, it must be an uninferred wildcard.
      // In that case, only return false if uninferred type arguments should not be ignored.
      return !atypeFactory.ignoreUninferredTypeArguments;
    }
  }

  /** Check if method reference type argument inference is required. Issue an error if it is. */
  private boolean checkMethodReferenceInference(
      MemberReferenceTree memberReferenceTree,
      AnnotatedExecutableType invocationType,
      AnnotatedTypeMirror type) {
    // TODO: Issue #802
    // TODO: https://github.com/typetools/checker-framework/issues/802
    // TODO: Method type argument inference
    // TODO: Enable checks for method reference with inferred type arguments.
    // For now, error on mismatch of class or method type arguments.
    boolean requiresInference = false;
    // If the function to which the member reference refers is generic, but the member
    // reference does not provide method type arguments, then Java 8 inference is required.
    // Issue 979.
    if (!invocationType.getTypeVariables().isEmpty()
        && (memberReferenceTree.getTypeArguments() == null
            || memberReferenceTree.getTypeArguments().isEmpty())) {
      // Method type args
      requiresInference = true;
    } else if (memberReferenceTree.getMode() == ReferenceMode.NEW) {
      if (type.getKind() == TypeKind.DECLARED
          && ((AnnotatedDeclaredType) type).isUnderlyingTypeRaw()) {
        // Class type args
        requiresInference = true;
      }
    }
    if (requiresInference) {
      if (checker.hasOption("conservativeUninferredTypeArguments")) {
        checker.reportWarning(memberReferenceTree, "methodref.inference.unimplemented");
      }
      return true;
    }
    return false;
  }

  /**
   * Class to perform method override and method reference checks.
   *
   * <p>Method references are checked similarly to method overrides, with the method reference
   * viewed as overriding the functional interface's method.
   *
   * <p>Checks that an overriding method's return type, parameter types, and receiver type are
   * correct with respect to the annotations on the overridden method's return type, parameter
   * types, and receiver type.
   *
   * <p>Furthermore, any contracts on the method must satisfy behavioral subtyping, that is,
   * postconditions must be at least as strong as the postcondition on the superclass, and
   * preconditions must be at most as strong as the condition on the superclass.
   *
   * <p>This method returns the result of the check, but also emits error messages as a side effect.
   */
  public class OverrideChecker {

    /** The declaration of an overriding method. */
    protected final Tree overriderTree;
    /** True if {@link #overriderTree} is a MEMBER_REFERENCE. */
    protected final boolean isMethodReference;

    /** The type of the overriding method. */
    protected final AnnotatedExecutableType overrider;
    /** The subtype that declares the overriding method. */
    protected final AnnotatedTypeMirror overriderType;
    /** The type of the overridden method. */
    protected final AnnotatedExecutableType overridden;
    /** The supertype that declares the overridden method. */
    protected final AnnotatedDeclaredType overriddenType;
    /** The teturn type of the overridden method. */
    protected final AnnotatedTypeMirror overriddenReturnType;
    /** The return type of the overriding method. */
    protected final AnnotatedTypeMirror overriderReturnType;

    /**
     * Create an OverrideChecker.
     *
     * <p>Notice that the return types are passed in separately. This is to support some types of
     * method references where the overrider's return type is not the appropriate type to check.
     *
     * @param overriderTree the AST node of the overriding method or method reference
     * @param overrider the type of the overriding method
     * @param overriderType the type enclosing the overrider method, usually an
     *     AnnotatedDeclaredType; for Method References may be something else
     * @param overriderReturnType the return type of the overriding method
     * @param overridden the type of the overridden method
     * @param overriddenType the declared type enclosing the overridden method
     * @param overriddenReturnType the return type of the overridden method
     */
    public OverrideChecker(
        Tree overriderTree,
        AnnotatedExecutableType overrider,
        AnnotatedTypeMirror overriderType,
        AnnotatedTypeMirror overriderReturnType,
        AnnotatedExecutableType overridden,
        AnnotatedDeclaredType overriddenType,
        AnnotatedTypeMirror overriddenReturnType) {

      this.overriderTree = overriderTree;
      this.overrider = overrider;
      this.overriderType = overriderType;
      this.overridden = overridden;
      this.overriddenType = overriddenType;
      this.overriddenReturnType = overriddenReturnType;
      this.overriderReturnType = overriderReturnType;

      this.isMethodReference = overriderTree.getKind() == Tree.Kind.MEMBER_REFERENCE;
    }

    /**
     * Perform the check.
     *
     * @return true if the override is allowed
     */
    public boolean checkOverride() {
      if (checker.shouldSkipUses(overriddenType.getUnderlyingType().asElement())) {
        return true;
      }

      boolean result = checkReturn();
      result &= checkParameters();
      if (isMethodReference) {
        result &= checkMemberReferenceReceivers();
      } else {
        result &= checkReceiverOverride();
      }
      checkPreAndPostConditions();
      checkPurity();

      return result;
    }

    /** Check that an override respects purity. */
    private void checkPurity() {
      String msgKey = isMethodReference ? "purity.methodref" : "purity.overriding";

      // check purity annotations
      EnumSet<Pure.Kind> superPurity =
          PurityUtils.getPurityKinds(atypeFactory, overridden.getElement());
      EnumSet<Pure.Kind> subPurity =
          PurityUtils.getPurityKinds(atypeFactory, overrider.getElement());
      if (!subPurity.containsAll(superPurity)) {
        checker.reportError(
            overriderTree,
            msgKey,
            overriderType,
            overrider,
            overriddenType,
            overridden,
            subPurity,
            superPurity);
      }
    }

    /** Checks that overrides obey behavioral subtyping. */
    private void checkPreAndPostConditions() {
      String msgKey = isMethodReference ? "methodref" : "override";
      if (isMethodReference) {
        // TODO: Support postconditions and method references.
        // The parse context always expects instance methods, but method references can be
        // static.
        return;
      }

      ContractsFromMethod contractsUtils = atypeFactory.getContractsFromMethod();

      // Check preconditions
      Set<Precondition> superPre = contractsUtils.getPreconditions(overridden.getElement());
      Set<Precondition> subPre = contractsUtils.getPreconditions(overrider.getElement());
      Set<Pair<JavaExpression, AnnotationMirror>> superPre2 =
          parseAndLocalizeContracts(superPre, overridden);
      Set<Pair<JavaExpression, AnnotationMirror>> subPre2 =
          parseAndLocalizeContracts(subPre, overrider);
      @SuppressWarnings("compilermessages")
      @CompilerMessageKey String premsg = "contracts.precondition." + msgKey;
      checkContractsSubset(overriderType, overriddenType, subPre2, superPre2, premsg);

      // Check postconditions
      Set<Postcondition> superPost = contractsUtils.getPostconditions(overridden.getElement());
      Set<Postcondition> subPost = contractsUtils.getPostconditions(overrider.getElement());
      Set<Pair<JavaExpression, AnnotationMirror>> superPost2 =
          parseAndLocalizeContracts(superPost, overridden);
      Set<Pair<JavaExpression, AnnotationMirror>> subPost2 =
          parseAndLocalizeContracts(subPost, overrider);
      @SuppressWarnings("compilermessages")
      @CompilerMessageKey String postmsg = "contracts.postcondition." + msgKey;
      checkContractsSubset(overriderType, overriddenType, superPost2, subPost2, postmsg);

      // Check conditional postconditions
      Set<ConditionalPostcondition> superCPost =
          contractsUtils.getConditionalPostconditions(overridden.getElement());
      Set<ConditionalPostcondition> subCPost =
          contractsUtils.getConditionalPostconditions(overrider.getElement());
      // consider only 'true' postconditions
      Set<Postcondition> superCPostTrue = filterConditionalPostconditions(superCPost, true);
      Set<Postcondition> subCPostTrue = filterConditionalPostconditions(subCPost, true);
      Set<Pair<JavaExpression, AnnotationMirror>> superCPostTrue2 =
          parseAndLocalizeContracts(superCPostTrue, overridden);
      Set<Pair<JavaExpression, AnnotationMirror>> subCPostTrue2 =
          parseAndLocalizeContracts(subCPostTrue, overrider);
      @SuppressWarnings("compilermessages")
      @CompilerMessageKey String posttruemsg = "contracts.conditional.postcondition.true." + msgKey;
      checkContractsSubset(
          overriderType, overriddenType, superCPostTrue2, subCPostTrue2, posttruemsg);

      // consider only 'false' postconditions
      Set<Postcondition> superCPostFalse = filterConditionalPostconditions(superCPost, false);
      Set<Postcondition> subCPostFalse = filterConditionalPostconditions(subCPost, false);
      Set<Pair<JavaExpression, AnnotationMirror>> superCPostFalse2 =
          parseAndLocalizeContracts(superCPostFalse, overridden);
      Set<Pair<JavaExpression, AnnotationMirror>> subCPostFalse2 =
          parseAndLocalizeContracts(subCPostFalse, overrider);
      @SuppressWarnings("compilermessages")
      @CompilerMessageKey String postfalsemsg = "contracts.conditional.postcondition.false." + msgKey;
      checkContractsSubset(
          overriderType, overriddenType, superCPostFalse2, subCPostFalse2, postfalsemsg);
    }

    private boolean checkMemberReferenceReceivers() {
      JCTree.JCMemberReference memberTree = (JCTree.JCMemberReference) overriderTree;

      if (overriderType.getKind() == TypeKind.ARRAY) {
        // Assume the receiver for all method on arrays are @Top
        // This simplifies some logic because an AnnotatedExecutableType for an array method
        // (ie String[]::clone) has a receiver of "Array." The UNBOUND check would then
        // have to compare "Array" to "String[]".
        return true;
      }

      // These act like a traditional override
      if (memberTree.kind == JCTree.JCMemberReference.ReferenceKind.UNBOUND) {
        AnnotatedTypeMirror overriderReceiver = overrider.getReceiverType();
        AnnotatedTypeMirror overriddenReceiver = overridden.getParameterTypes().get(0);
        boolean success =
            atypeFactory.getTypeHierarchy().isSubtype(overriddenReceiver, overriderReceiver);
        if (!success) {
          checker.reportError(
              overriderTree,
              "methodref.receiver",
              overriderReceiver,
              overriddenReceiver,
              overriderType,
              overrider,
              overriddenType,
              overridden);
        }
        return success;
      }

      // The rest act like method invocations
      AnnotatedTypeMirror receiverDecl;
      AnnotatedTypeMirror receiverArg;
      switch (memberTree.kind) {
        case UNBOUND:
          throw new BugInCF("Case UNBOUND should already be handled.");
        case SUPER:
          receiverDecl = overrider.getReceiverType();
          receiverArg = atypeFactory.getAnnotatedType(memberTree.getQualifierExpression());

          final AnnotatedTypeMirror selfType = atypeFactory.getSelfType(memberTree);
          receiverArg.replaceAnnotations(selfType.getAnnotations());
          break;
        case BOUND:
          receiverDecl = overrider.getReceiverType();
          receiverArg = overriderType;
          break;
        case IMPLICIT_INNER:
          // JLS 15.13.1 "It is a compile-time error if the method reference expression is
          // of the form ClassType :: [TypeArguments] new and a compile-time error would
          // occur when determining an enclosing instance for ClassType as specified in
          // 15.9.2 (treating the method reference expression as if it were an unqualified
          // class instance creation expression)."

          // So a member reference can only refer to an inner class constructor if a type
          // that encloses the inner class can be found. So either "this" is that
          // enclosing type or "this" has an enclosing type that is that type.
          receiverDecl = overrider.getReceiverType();
          receiverArg = atypeFactory.getSelfType(memberTree);
          while (!TypesUtils.isErasedSubtype(
              receiverArg.getUnderlyingType(), receiverDecl.getUnderlyingType(), types)) {
            receiverArg = ((AnnotatedDeclaredType) receiverArg).getEnclosingType();
          }

          break;
        case TOPLEVEL:
        case STATIC:
        case ARRAY_CTOR:
        default:
          // Intentional fallthrough
          // These don't have receivers
          return true;
      }

      boolean success = atypeFactory.getTypeHierarchy().isSubtype(receiverArg, receiverDecl);
      if (!success) {
        checker.reportError(
            overriderTree,
            "methodref.receiver.bound",
            receiverArg,
            receiverDecl,
            receiverArg,
            overriderType,
            overrider);
      }

      return success;
    }

    /**
     * Issue an "override.receiver" error if the receiver override is not valid.
     *
     * @return true if the override is legal
     */
    protected boolean checkReceiverOverride() {
      AnnotatedDeclaredType overriderReceiver = overrider.getReceiverType();
      AnnotatedDeclaredType overriddenReceiver = overridden.getReceiverType();
      QualifierHierarchy qualifierHierarchy = atypeFactory.getQualifierHierarchy();
      // Check the receiver type.
      // isSubtype() requires its arguments to be actual subtypes with respect to JLS, but
      // overrider receiver is not a subtype of the overridden receiver.  So, just check
      // primary annotations.
      // TODO: this will need to be improved for generic receivers.
      Set<AnnotationMirror> overriderAnnos = overriderReceiver.getAnnotations();
      Set<AnnotationMirror> overriddenAnnos = overriddenReceiver.getAnnotations();
      if (!qualifierHierarchy.isSubtype(overriddenAnnos, overriderAnnos)) {
        Set<AnnotationMirror> declaredAnnos =
            atypeFactory.getTypeDeclarationBounds(overriderType.getUnderlyingType());
        if (qualifierHierarchy.isSubtype(overriderAnnos, declaredAnnos)
            && qualifierHierarchy.isSubtype(declaredAnnos, overriderAnnos)) {
          // All the type of an object must be no higher than its upper bound. So if the
          // receiver is annotated with the upper bound qualifiers, then the override is
          // safe.
          return true;
        }
        FoundRequired pair = FoundRequired.of(overriderReceiver, overriddenReceiver);
        checker.reportError(
            overriderTree,
            "override.receiver",
            pair.found,
            pair.required,
            overriderType,
            overrider,
            overriddenType,
            overridden);
        return false;
      }
      return true;
    }

    private boolean checkParameters() {
      List<AnnotatedTypeMirror> overriderParams = overrider.getParameterTypes();
      List<AnnotatedTypeMirror> overriddenParams = overridden.getParameterTypes();

      // Fix up method reference parameters.
      // See https://docs.oracle.com/javase/specs/jls/se17/html/jls-15.html#jls-15.13.1
      if (isMethodReference) {
        // The functional interface of an unbound member reference has an extra parameter
        // (the receiver).
        if (((JCTree.JCMemberReference) overriderTree)
            .hasKind(JCTree.JCMemberReference.ReferenceKind.UNBOUND)) {
          overriddenParams = new ArrayList<>(overriddenParams);
          overriddenParams.remove(0);
        }
        // Deal with varargs
        if (overrider.isVarArgs() && !overridden.isVarArgs()) {
          overriderParams =
              AnnotatedTypes.expandVarArgsParametersFromTypes(overrider, overriddenParams);
        }
      }

      boolean result = true;
      for (int i = 0; i < overriderParams.size(); ++i) {
        AnnotatedTypeMirror capturedParam =
            atypeFactory.applyCaptureConversion(overriddenParams.get(i));
        boolean success =
            atypeFactory.getTypeHierarchy().isSubtype(capturedParam, overriderParams.get(i));
        if (!success) {
          success = testTypevarContainment(overriddenParams.get(i), overriderParams.get(i));
        }

        checkParametersMsg(success, i, overriderParams, overriddenParams);
        result &= success;
      }
      return result;
    }

    private void checkParametersMsg(
        boolean success,
        int index,
        List<AnnotatedTypeMirror> overriderParams,
        List<AnnotatedTypeMirror> overriddenParams) {
      if (success && !showchecks) {
        return;
      }

      String msgKey = isMethodReference ? "methodref.param" : "override.param";
      long valuePos =
          overriderTree instanceof MethodTree
              ? positions.getStartPosition(
                  root, ((MethodTree) overriderTree).getParameters().get(index))
              : positions.getStartPosition(root, overriderTree);
      Tree posTree =
          overriderTree instanceof MethodTree
              ? ((MethodTree) overriderTree).getParameters().get(index)
              : overriderTree;

      if (showchecks) {
        System.out.printf(
            " %s (line %3d):%n"
                + "     overrider: %s %s (parameter %d type %s)%n"
                + "    overridden: %s %s"
                + " (parameter %d type %s)%n",
            (success
                ? "success: overridden parameter type is subtype of overriding"
                : "FAILURE: overridden parameter type is not subtype of overriding"),
            (root.getLineMap() != null ? root.getLineMap().getLineNumber(valuePos) : -1),
            overrider,
            overriderType,
            index,
            overriderParams.get(index).toString(),
            overridden,
            overriddenType,
            index,
            overriddenParams.get(index).toString());
      }
      if (!success) {
        FoundRequired pair =
            FoundRequired.of(overriderParams.get(index), overriddenParams.get(index));
        checker.reportError(
            posTree,
            msgKey,
            overrider.getElement().getParameters().get(index).toString(),
            pair.found,
            pair.required,
            overriderType,
            overrider,
            overriddenType,
            overridden);
      }
    }

    /**
     * Returns true if the return type of the overridden method is a subtype of the return type of
     * the overriding method.
     *
     * @return true if the return type is correct
     */
    private boolean checkReturn() {
      if ((overriderReturnType.getKind() == TypeKind.VOID)) {
        // Nothing to check.
        return true;
      }
      final TypeHierarchy typeHierarchy = atypeFactory.getTypeHierarchy();
      boolean success = typeHierarchy.isSubtype(overriderReturnType, overriddenReturnType);
      if (!success) {
        // If both the overridden method have type variables as return types and both
        // types were defined in their respective methods then, they can be covariant or
        // invariant use super/subtypes for the overrides locations
        success = testTypevarContainment(overriderReturnType, overriddenReturnType);
      }

      // Sometimes the overridden return type of a method reference becomes a captured
      // type variable.  This leads to defaulting that often makes the overriding return type
      // invalid.  We ignore these.  This happens in Issue403/Issue404.
      if (!success
          && isMethodReference
          && TypesUtils.isCapturedTypeVariable(overriddenReturnType.getUnderlyingType())) {
        if (ElementUtils.isMethod(
            overridden.getElement(), functionApply, atypeFactory.getProcessingEnv())) {
          success =
              typeHierarchy.isSubtype(
                  overriderReturnType,
                  ((AnnotatedTypeVariable) overriddenReturnType).getUpperBound());
        }
      }

      checkReturnMsg(success);
      return success;
    }

    /**
     * Issue an error message or log message about checking an overriding return type.
     *
     * @param success whether the check succeeded or failed
     */
    private void checkReturnMsg(boolean success) {
      if (success && !showchecks) {
        return;
      }

      String msgKey = isMethodReference ? "methodref.return" : "override.return";
      long valuePos =
          overriderTree instanceof MethodTree
              ? positions.getStartPosition(root, ((MethodTree) overriderTree).getReturnType())
              : positions.getStartPosition(root, overriderTree);
      Tree posTree =
          overriderTree instanceof MethodTree
              ? ((MethodTree) overriderTree).getReturnType()
              : overriderTree;
      // The return type of a MethodTree is null for a constructor.
      if (posTree == null) {
        posTree = overriderTree;
      }

      if (showchecks) {
        System.out.printf(
            " %s (line %3d):%n"
                + "     overrider: %s %s (return type %s)%n"
                + "    overridden: %s %s (return type %s)%n",
            (success
                ? "success: overriding return type is subtype of overridden"
                : "FAILURE: overriding return type is not subtype of overridden"),
            (root.getLineMap() != null ? root.getLineMap().getLineNumber(valuePos) : -1),
            overrider,
            overriderType,
            overrider.getReturnType().toString(),
            overridden,
            overriddenType,
            overridden.getReturnType().toString());
      }
      if (!success) {
        FoundRequired pair = FoundRequired.of(overriderReturnType, overriddenReturnType);
        checker.reportError(
            posTree,
            msgKey,
            pair.found,
            pair.required,
            overriderType,
            overrider,
            overriddenType,
            overridden);
      }
    }
  }

  /**
   * Filters the set of conditional postconditions to return only those whose annotation result
   * value matches the value of the given boolean {@code b}. For example, if {@code b == true}, then
   * the following {@code @EnsuresNonNullIf} conditional postcondition would match:<br>
   * {@code @EnsuresNonNullIf(expression="#1", result=true)}<br>
   * {@code boolean equals(@Nullable Object o)}
   *
   * @param conditionalPostconditions each is a ConditionalPostcondition
   * @param b the value required for the {@code result} element
   * @return all the given conditional postconditions whose {@code result} is {@code b}
   */
  private Set<Postcondition> filterConditionalPostconditions(
      Set<ConditionalPostcondition> conditionalPostconditions, boolean b) {
    if (conditionalPostconditions.isEmpty()) {
      return Collections.emptySet();
    }

    Set<Postcondition> result =
        ArraySet.newArraySetOrLinkedHashSet(conditionalPostconditions.size());
    for (Contract c : conditionalPostconditions) {
      ConditionalPostcondition p = (ConditionalPostcondition) c;
      if (p.resultValue == b) {
        result.add(new Postcondition(p.expressionString, p.annotation, p.contractAnnotation));
      }
    }
    return result;
  }

  /**
   * Checks that {@code mustSubset} is a subset of {@code set} in the following sense: For every
   * expression in {@code mustSubset} there must be the same expression in {@code set}, with the
   * same (or a stronger) annotation.
   *
   * <p>This uses field {@link #methodTree} to determine where to issue an error message.
   *
   * @param overriderType the subtype
   * @param overriddenType the supertype
   * @param mustSubset annotations that should be weaker
   * @param set anontations that should be stronger
   * @param messageKey message key for error messages
   */
  private void checkContractsSubset(
      AnnotatedTypeMirror overriderType,
      AnnotatedDeclaredType overriddenType,
      Set<Pair<JavaExpression, AnnotationMirror>> mustSubset,
      Set<Pair<JavaExpression, AnnotationMirror>> set,
      @CompilerMessageKey String messageKey) {
    for (Pair<JavaExpression, AnnotationMirror> weak : mustSubset) {
      boolean found = false;

      for (Pair<JavaExpression, AnnotationMirror> strong : set) {
        // are we looking at a contract of the same receiver?
        if (weak.first.equals(strong.first)) {
          // check subtyping relationship of annotations
          QualifierHierarchy qualifierHierarchy = atypeFactory.getQualifierHierarchy();
          if (qualifierHierarchy.isSubtype(strong.second, weak.second)) {
            found = true;
            break;
          }
        }
      }

      if (!found) {

        String overriddenTypeString = overriddenType.getUnderlyingType().asElement().toString();
        String overriderTypeString;
        if (overriderType.getKind() == TypeKind.DECLARED) {
          DeclaredType overriderTypeMirror =
              ((AnnotatedDeclaredType) overriderType).getUnderlyingType();
          overriderTypeString = overriderTypeMirror.asElement().toString();
        } else {
          overriderTypeString = overriderType.toString();
        }

        // weak.second is the AnnotationMirror that is too strong.  It might be from the
        // precondition or the postcondition.

        // These are the annotations that are too weak.
        StringJoiner strongRelevantAnnos = new StringJoiner(" ").setEmptyValue("no information");
        for (Pair<JavaExpression, AnnotationMirror> strong : set) {
          if (weak.first.equals(strong.first)) {
            strongRelevantAnnos.add(strong.second.toString());
          }
        }

        Object overriddenAnno;
        Object overriderAnno;
        if (messageKey.contains(".precondition.")) {
          overriddenAnno = strongRelevantAnnos;
          overriderAnno = weak.second;
        } else {
          overriddenAnno = weak.second;
          overriderAnno = strongRelevantAnnos;
        }

        checker.reportError(
            methodTree,
            messageKey,
            weak.first,
            methodTree.getName(),
            overriddenTypeString,
            overriddenAnno,
            overriderTypeString,
            overriderAnno);
      }
    }
  }

  /**
   * Localizes some contracts -- that is, viewpoint-adapts them to some method body, according to
   * the value of {@link #methodTree}.
   *
   * <p>The input is a set of {@link Contract}s, each of which contains an expression string and an
   * annotation. In a {@link Contract}, Java expressions are exactly as written in source code, not
   * standardized or viewpoint-adapted.
   *
   * <p>The output is a set of pairs of {@link JavaExpression} (parsed expression string) and
   * standardized annotation (with respect to the path of {@link #methodTree}. This method discards
   * any contract whose expression cannot be parsed into a JavaExpression.
   *
   * @param contractSet a set of contracts
   * @param methodType the type of the method that the contracts are for
   * @return pairs of (expression, AnnotationMirror), which are localized contracts
   */
  private Set<Pair<JavaExpression, AnnotationMirror>> parseAndLocalizeContracts(
      Set<? extends Contract> contractSet, AnnotatedExecutableType methodType) {
    if (contractSet.isEmpty()) {
      return Collections.emptySet();
    }

    // This is the path to a place where the contract is being used, which might or might not be
    // where the contract was defined.  For example, methodTree might be an overriding
    // definition, and the contract might be for a superclass.
    MethodTree methodTree = this.methodTree;

    StringToJavaExpression stringToJavaExpr =
        expression -> {
          JavaExpression javaExpr =
              StringToJavaExpression.atMethodDecl(expression, methodType.getElement(), checker);
          // methodType.getElement() is not necessarily the same method as methodTree, so
          // viewpoint-adapt it to methodTree.
          return javaExpr.atMethodBody(methodTree);
        };

    Set<Pair<JavaExpression, AnnotationMirror>> result =
        ArraySet.newArraySetOrHashSet(contractSet.size());
    for (Contract p : contractSet) {
      String expressionString = p.expressionString;
      AnnotationMirror annotation =
          p.viewpointAdaptDependentTypeAnnotation(atypeFactory, stringToJavaExpr, methodTree);
      JavaExpression exprJe;
      try {
        // TODO: currently, these expressions are parsed many times.
        // This could be optimized to store the result the first time.
        // (same for other annotations)
        exprJe = stringToJavaExpr.toJavaExpression(expressionString);
      } catch (JavaExpressionParseException e) {
        // report errors here
        checker.report(methodTree, e.getDiagMessage());
        continue;
      }
      result.add(Pair.of(exprJe, annotation));
    }
    return result;
  }

  /**
   * Call this only when the current path is an identifier.
   *
   * @return the enclosing member select, or null if the identifier is not the field in a member
   *     selection
   */
  protected MemberSelectTree enclosingMemberSelect() {
    TreePath path = this.getCurrentPath();
    assert path.getLeaf().getKind() == Tree.Kind.IDENTIFIER
        : "expected identifier, found: " + path.getLeaf();
    if (path.getParentPath().getLeaf().getKind() == Tree.Kind.MEMBER_SELECT) {
      return (MemberSelectTree) path.getParentPath().getLeaf();
    } else {
      return null;
    }
  }

  /**
   * Returns the statement that encloses the given one.
   *
   * @param tree an AST node that is on the current path
   * @return the statement that encloses the given one
   */
  protected Tree enclosingStatement(@FindDistinct Tree tree) {
    TreePath path = this.getCurrentPath();
    while (path != null && path.getLeaf() != tree) {
      path = path.getParentPath();
    }

    if (path != null) {
      return path.getParentPath().getLeaf();
    } else {
      return null;
    }
  }

  @Override
  public Void visitIdentifier(IdentifierTree tree, Void p) {
    checkAccess(tree, p);
    return super.visitIdentifier(tree, p);
  }

  /**
   * Issues an error if access not allowed, based on an @Unused annotation.
   *
   * @param identifierTree the identifier being accessed; the method does nothing if it is not a
   *     field
   * @param p ignored
   */
  protected void checkAccess(IdentifierTree identifierTree, Void p) {
    MemberSelectTree memberSel = enclosingMemberSelect();
    ExpressionTree tree;
    Element elem;

    if (memberSel == null) {
      tree = identifierTree;
      elem = TreeUtils.elementFromUse(identifierTree);
    } else {
      tree = memberSel;
      elem = TreeUtils.elementFromUse(memberSel);
    }

    if (elem == null || !elem.getKind().isField()) {
      return;
    }

    AnnotatedTypeMirror receiver = atypeFactory.getReceiverType(tree);

    checkAccessAllowed(elem, receiver, tree);
  }

  /**
   * Issues an error if access not allowed, based on an @Unused annotation.
   *
   * @param field the field to be accessed, whose declaration might be annotated by @Unused. It can
   *     also be (for example) {@code this}, in which case {@code receiverType} is null.
   * @param receiverType the type of the expression whose field is accessed; null if the field is
   *     static
   * @param accessTree the access expression
   */
  protected void checkAccessAllowed(
      Element field, AnnotatedTypeMirror receiverType, @FindDistinct ExpressionTree accessTree) {
    AnnotationMirror unused = atypeFactory.getDeclAnnotation(field, Unused.class);
    if (unused == null) {
      return;
    }

    String when = AnnotationUtils.getElementValueClassName(unused, unusedWhenElement).toString();

    // TODO: Don't just look at the receiver type, but at the declaration annotations on the
    // receiver.  (That will enable handling type annotations that are not part of the type
    // system being checked.)

    // TODO: This requires exactly the same type qualifier, but it should permit subqualifiers.
    if (!AnnotationUtils.containsSameByName(receiverType.getAnnotations(), when)) {
      return;
    }

    Tree tree = this.enclosingStatement(accessTree);

    if (tree != null
        && tree.getKind() == Tree.Kind.ASSIGNMENT
        && ((AssignmentTree) tree).getVariable() == accessTree
        && ((AssignmentTree) tree).getExpression().getKind() == Tree.Kind.NULL_LITERAL) {
      // Assigning unused to null is OK.
      return;
    }

    checker.reportError(accessTree, "unallowed.access", field, receiverType);
  }

  /**
   * Tests that the qualifiers present on {@code useType} are valid qualifiers, given the qualifiers
   * on the declaration of the type, {@code declarationType}.
   *
   * <p>The check is shallow, as it does not descend into generic or array types (i.e. only
   * performing the validity check on the raw type or outermost array dimension). {@link
   * BaseTypeVisitor#validateTypeOf(Tree)} would call this for each type argument or array dimension
   * separately.
   *
   * <p>In most cases, {@code useType} simply needs to be a subtype of {@code declarationType}. If a
   * type system makes exceptions to this rule, its implementation should override this method.
   *
   * <p>This method is not called if {@link
   * BaseTypeValidator#shouldCheckTopLevelDeclaredOrPrimitiveType(AnnotatedTypeMirror, Tree)}
   * returns false -- by default, it is not called on the top level for locals and expressions. To
   * enforce a type validity property everywhere, override methods such as {@link
   * BaseTypeValidator#visitDeclared} rather than this method.
   *
   * @param declarationType the type of the class (TypeElement)
   * @param useType the use of the class (instance type)
   * @param tree the tree where the type is used
   * @return true if the useType is a valid use of elemType
   */
  public boolean isValidUse(
      AnnotatedDeclaredType declarationType, AnnotatedDeclaredType useType, Tree tree) {
    // Don't use isSubtype(ATM, ATM) because it will return false if the types have qualifier
    // parameters.
    Set<? extends AnnotationMirror> tops = atypeFactory.getQualifierHierarchy().getTopAnnotations();
    Set<AnnotationMirror> upperBounds =
        atypeFactory
            .getQualifierUpperBounds()
            .getBoundQualifiers(declarationType.getUnderlyingType());
    for (AnnotationMirror top : tops) {
      AnnotationMirror upperBound =
          atypeFactory.getQualifierHierarchy().findAnnotationInHierarchy(upperBounds, top);
      AnnotationMirror qualifier = useType.getAnnotationInHierarchy(top);
      if (!atypeFactory.getQualifierHierarchy().isSubtype(qualifier, upperBound)) {
        return false;
      }
    }
    return true;
  }

  /**
   * Tests that the qualifiers present on the primitive type are valid.
   *
   * @param type the use of the primitive type
   * @param tree the tree where the type is used
   * @return true if the type is a valid use of the primitive type
   */
  public boolean isValidUse(AnnotatedPrimitiveType type, Tree tree) {
    Set<AnnotationMirror> bounds = atypeFactory.getTypeDeclarationBounds(type.getUnderlyingType());
    return atypeFactory.getQualifierHierarchy().isSubtype(type.getAnnotations(), bounds);
  }

  /**
   * Tests that the qualifiers present on the array type are valid. This method will be invoked for
   * each array level independently, i.e. this method only needs to check the top-level qualifiers
   * of an array.
   *
   * @param type the array type use
   * @param tree the tree where the type is used
   * @return true if the type is a valid array type
   */
  public boolean isValidUse(AnnotatedArrayType type, Tree tree) {
    Set<AnnotationMirror> bounds = atypeFactory.getTypeDeclarationBounds(type.getUnderlyingType());
    return atypeFactory.getQualifierHierarchy().isSubtype(type.getAnnotations(), bounds);
  }

  /**
   * Tests whether the tree expressed by the passed type tree is a valid type, and emits an error if
   * that is not the case (e.g. '@Mutable String'). If the tree is a method or constructor, check
   * the return type.
   *
   * @param tree the AST type supplied by the user
   */
  public boolean validateTypeOf(Tree tree) {
    AnnotatedTypeMirror type;
    // It's quite annoying that there is no TypeTree.
    switch (tree.getKind()) {
      case PRIMITIVE_TYPE:
      case PARAMETERIZED_TYPE:
      case TYPE_PARAMETER:
      case ARRAY_TYPE:
      case UNBOUNDED_WILDCARD:
      case EXTENDS_WILDCARD:
      case SUPER_WILDCARD:
      case ANNOTATED_TYPE:
        type = atypeFactory.getAnnotatedTypeFromTypeTree(tree);
        break;
      case METHOD:
        type = atypeFactory.getMethodReturnType((MethodTree) tree);
        if (type == null || type.getKind() == TypeKind.VOID) {
          // Nothing to do for void methods.
          // Note that for a constructor the AnnotatedExecutableType does
          // not use void as return type.
          return true;
        }
        break;
      default:
        type = atypeFactory.getAnnotatedType(tree);
    }
    return validateType(tree, type);
  }

  /**
   * Tests whether the type and corresponding type tree is a valid type, and emits an error if that
   * is not the case (e.g. '@Mutable String'). If the tree is a method or constructor, tests the
   * return type.
   *
   * @param tree the type tree supplied by the user
   * @param type the type corresponding to tree
   * @return true if the type is valid
   */
  protected boolean validateType(Tree tree, AnnotatedTypeMirror type) {
    return typeValidator.isValid(type, tree);
  }

  // This is a test to ensure that all types are valid
  protected final TypeValidator typeValidator;

  protected TypeValidator createTypeValidator() {
    return new BaseTypeValidator(checker, this, atypeFactory);
  }

  // **********************************************************************
  // Random helper methods
  // **********************************************************************

  /**
   * Tests whether the expression should not be checked because of the tree referring to unannotated
   * classes, as specified in the {@code checker.skipUses} property.
   *
   * <p>It returns true if exprTree is a method invocation or a field access to a class whose
   * qualified name matches the {@code checker.skipUses} property.
   *
   * @param exprTree any expression tree
   * @return true if checker should not test exprTree
   */
  protected final boolean shouldSkipUses(ExpressionTree exprTree) {
    // System.out.printf("shouldSkipUses: %s: %s%n", exprTree.getClass(), exprTree);

    Element elm = TreeUtils.elementFromTree(exprTree);
    return checker.shouldSkipUses(elm);
  }

  // **********************************************************************
  // Overriding to avoid visit part of the tree
  // **********************************************************************

  /** Override Compilation Unit so we won't visit package names or imports. */
  @Override
  public Void visitCompilationUnit(CompilationUnitTree identifierTree, Void p) {
    Void r = scan(identifierTree.getPackageAnnotations(), p);
    // r = reduce(scan(identifierTree.getPackageName(), p), r);
    // r = reduce(scan(identifierTree.getImports(), p), r);
    r = reduce(scan(identifierTree.getTypeDecls(), p), r);
    return r;
  }
}<|MERGE_RESOLUTION|>--- conflicted
+++ resolved
@@ -992,23 +992,18 @@
    * AnnotatedTypeMirror.AnnotatedDeclaredType, AnnotatedTypeMirror.AnnotatedExecutableType,
    * AnnotatedTypeMirror.AnnotatedDeclaredType)}.
    *
-<<<<<<< HEAD
-   * <p>If the method {@code node} is annotated with {@link SideEffectsOnly}, check that the method
+   * <p>If the method {@code tree} is annotated with {@link SideEffectsOnly}, check that the method
    * side-effects a subset of the expressions specified as annotation arguments/elements to {@link
    * SideEffectsOnly}.
    *
-   * @param node the method tree to check
-=======
    * @param tree the method tree to check
->>>>>>> f241ce73
    */
   protected void checkPurity(MethodTree tree) {
     if (!checkPurity) {
       return;
     }
 
-<<<<<<< HEAD
-    // if (!suggestPureMethods && !PurityUtils.hasPurityAnnotation(atypeFactory, node) &&
+    // if (!suggestPureMethods && !PurityUtils.hasPurityAnnotation(atypeFactory, tree) &&
     // !checkPurityAnnotations) {
     //   // There is nothing to check.
     //   return;
@@ -1018,20 +1013,20 @@
     TreePath body = null;
     boolean bodyAssigned = false;
 
-    if (suggestPureMethods || PurityUtils.hasPurityAnnotation(atypeFactory, node)) {
+    if (suggestPureMethods || PurityUtils.hasPurityAnnotation(atypeFactory, tree)) {
       // check "no" purity
-      EnumSet<Pure.Kind> kinds = PurityUtils.getPurityKinds(atypeFactory, node);
+      EnumSet<Pure.Kind> kinds = PurityUtils.getPurityKinds(atypeFactory, tree);
       // @Deterministic makes no sense for a void method or constructor
       boolean isDeterministic = kinds.contains(Pure.Kind.DETERMINISTIC);
       if (isDeterministic) {
-        if (TreeUtils.isConstructor(node)) {
-          checker.reportWarning(node, "purity.deterministic.constructor");
-        } else if (TreeUtils.typeOf(node.getReturnType()).getKind() == TypeKind.VOID) {
-          checker.reportWarning(node, "purity.deterministic.void.method");
-        }
-      }
-
-      body = atypeFactory.getPath(node.getBody());
+        if (TreeUtils.isConstructor(tree)) {
+          checker.reportWarning(tree, "purity.deterministic.constructor");
+        } else if (TreeUtils.typeOf(tree.getReturnType()).getKind() == TypeKind.VOID) {
+          checker.reportWarning(tree, "purity.deterministic.void.method");
+        }
+      }
+
+      body = atypeFactory.getPath(tree.getBody());
       bodyAssigned = true;
       PurityResult r;
       if (body == null) {
@@ -1045,10 +1040,10 @@
                 checker.hasOption("assumeDeterministic") || checker.hasOption("assumePure"));
       }
       if (!r.isPure(kinds)) {
-        reportPurityErrors(r, node, kinds);
-      }
-
-      if (suggestPureMethods && !TreeUtils.isSynthetic(node)) {
+        reportPurityErrors(r, tree, kinds);
+      }
+
+      if (suggestPureMethods && !TreeUtils.isSynthetic(tree)) {
         // Issue a warning if the method is pure, but not annotated as such.
         EnumSet<Pure.Kind> additionalKinds = r.getKinds().clone();
         if (!infer) {
@@ -1056,13 +1051,13 @@
           // present (because they were inferred in a previous WPI round).
           additionalKinds.removeAll(kinds);
         }
-        if (TreeUtils.isConstructor(node)) {
+        if (TreeUtils.isConstructor(tree)) {
           additionalKinds.remove(Pure.Kind.DETERMINISTIC);
         }
         if (!additionalKinds.isEmpty()) {
           if (infer) {
             WholeProgramInference wpi = atypeFactory.getWholeProgramInference();
-            ExecutableElement methodElt = TreeUtils.elementFromDeclaration(node);
+            ExecutableElement methodElt = TreeUtils.elementFromDeclaration(tree);
             if (additionalKinds.size() == 2) {
               wpi.addMethodDeclarationAnnotation(methodElt, PURE);
             } else if (additionalKinds.contains(Pure.Kind.SIDE_EFFECT_FREE)) {
@@ -1074,11 +1069,11 @@
             }
           } else {
             if (additionalKinds.size() == 2) {
-              checker.reportWarning(node, "purity.more.pure", node.getName());
+              checker.reportWarning(tree, "purity.more.pure", tree.getName());
             } else if (additionalKinds.contains(Pure.Kind.SIDE_EFFECT_FREE)) {
-              checker.reportWarning(node, "purity.more.sideeffectfree", node.getName());
+              checker.reportWarning(tree, "purity.more.sideeffectfree", tree.getName());
             } else if (additionalKinds.contains(Pure.Kind.DETERMINISTIC)) {
-              checker.reportWarning(node, "purity.more.deterministic", node.getName());
+              checker.reportWarning(tree, "purity.more.deterministic", tree.getName());
             } else {
               throw new BugInCF("Unexpected purity kind in " + additionalKinds);
             }
@@ -1089,13 +1084,13 @@
 
     if (checkPurityAnnotations) {
       if (bodyAssigned == false) {
-        body = atypeFactory.getPath(node.getBody());
+        body = atypeFactory.getPath(tree.getBody());
         bodyAssigned = true;
       }
       if (body == null) {
         return;
       }
-      @Nullable Element methodDeclElem = TreeUtils.elementFromDeclaration(node);
+      @Nullable Element methodDeclElem = TreeUtils.elementFromDeclaration(tree);
       AnnotationMirror sefOnlyAnnotation =
           atypeFactory.getDeclAnnotation(methodDeclElem, SideEffectsOnly.class);
       if (sefOnlyAnnotation == null) {
@@ -1108,7 +1103,7 @@
           new ArrayList<>(sideEffectsOnlyExpressionStrings.size());
       for (String st : sideEffectsOnlyExpressionStrings) {
         try {
-          JavaExpression exprJe = StringToJavaExpression.atMethodBody(st, node, checker);
+          JavaExpression exprJe = StringToJavaExpression.atMethodBody(st, tree, checker);
           sideEffectsOnlyExpressions.add(exprJe);
         } catch (JavaExpressionParseUtil.JavaExpressionParseException ex) {
           checker.report(st, ex.getDiagMessage());
@@ -1140,74 +1135,6 @@
           if (!sideEffectsOnlyExpressions.contains(s.second)) {
             System.out.printf("Error 2%n");
             checker.reportError(s.first, "purity.incorrect.sideeffectsonly", s.second.toString());
-=======
-    if (!suggestPureMethods && !PurityUtils.hasPurityAnnotation(atypeFactory, tree)) {
-      // There is nothing to check.
-      return;
-    }
-
-    // check "no" purity
-    EnumSet<Pure.Kind> kinds = PurityUtils.getPurityKinds(atypeFactory, tree);
-    // @Deterministic makes no sense for a void method or constructor
-    boolean isDeterministic = kinds.contains(Pure.Kind.DETERMINISTIC);
-    if (isDeterministic) {
-      if (TreeUtils.isConstructor(tree)) {
-        checker.reportWarning(tree, "purity.deterministic.constructor");
-      } else if (TreeUtils.typeOf(tree.getReturnType()).getKind() == TypeKind.VOID) {
-        checker.reportWarning(tree, "purity.deterministic.void.method");
-      }
-    }
-
-    TreePath body = atypeFactory.getPath(tree.getBody());
-    PurityResult r;
-    if (body == null) {
-      r = new PurityResult();
-    } else {
-      r =
-          PurityChecker.checkPurity(
-              body,
-              atypeFactory,
-              checker.hasOption("assumeSideEffectFree") || checker.hasOption("assumePure"),
-              checker.hasOption("assumeDeterministic") || checker.hasOption("assumePure"));
-    }
-    if (!r.isPure(kinds)) {
-      reportPurityErrors(r, tree, kinds);
-    }
-
-    if (suggestPureMethods && !TreeUtils.isSynthetic(tree)) {
-      // Issue a warning if the method is pure, but not annotated as such.
-      EnumSet<Pure.Kind> additionalKinds = r.getKinds().clone();
-      if (!infer) {
-        // During WPI, propagate all purity kinds, even those that are already
-        // present (because they were inferred in a previous WPI round).
-        additionalKinds.removeAll(kinds);
-      }
-      if (TreeUtils.isConstructor(tree)) {
-        additionalKinds.remove(Pure.Kind.DETERMINISTIC);
-      }
-      if (!additionalKinds.isEmpty()) {
-        if (infer) {
-          WholeProgramInference wpi = atypeFactory.getWholeProgramInference();
-          ExecutableElement methodElt = TreeUtils.elementFromDeclaration(tree);
-          if (additionalKinds.size() == 2) {
-            wpi.addMethodDeclarationAnnotation(methodElt, PURE);
-          } else if (additionalKinds.contains(Pure.Kind.SIDE_EFFECT_FREE)) {
-            wpi.addMethodDeclarationAnnotation(methodElt, SIDE_EFFECT_FREE);
-          } else if (additionalKinds.contains(Pure.Kind.DETERMINISTIC)) {
-            wpi.addMethodDeclarationAnnotation(methodElt, DETERMINISTIC);
-          } else {
-            throw new BugInCF("Unexpected purity kind in " + additionalKinds);
-          }
-        } else {
-          if (additionalKinds.size() == 2) {
-            checker.reportWarning(tree, "purity.more.pure", tree.getName());
-          } else if (additionalKinds.contains(Pure.Kind.SIDE_EFFECT_FREE)) {
-            checker.reportWarning(tree, "purity.more.sideeffectfree", tree.getName());
-          } else if (additionalKinds.contains(Pure.Kind.DETERMINISTIC)) {
-            checker.reportWarning(tree, "purity.more.deterministic", tree.getName());
-          } else {
-            throw new BugInCF("Unexpected purity kind in " + additionalKinds);
->>>>>>> f241ce73
           }
         }
       }
