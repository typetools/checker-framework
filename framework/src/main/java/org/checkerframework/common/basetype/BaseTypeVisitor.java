--- conflicted
+++ resolved
@@ -899,14 +899,9 @@
 
     warnAboutTypeAnnotationsTooEarly(tree, tree.getModifiers());
 
-<<<<<<< HEAD
-    if (node.getReturnType() != null) {
-      visitAnnotatedType(node.getModifiers().getAnnotations(), node.getReturnType());
-      warnRedundantAnnotations(node.getReturnType(), methodType.getReturnType());
-=======
     if (tree.getReturnType() != null) {
       visitAnnotatedType(tree.getModifiers().getAnnotations(), tree.getReturnType());
->>>>>>> 35e73e78
+      warnRedundantAnnotations(tree.getReturnType(), methodType.getReturnType());
     }
 
     try {
@@ -1469,12 +1464,8 @@
       // so only validate if commonAssignmentCheck wasn't called
       validateTypeOf(tree);
     }
-<<<<<<< HEAD
-    warnRedundantAnnotations(node, variableType);
-    return super.visitVariable(node, p);
-=======
+    warnRedundantAnnotations(tree, variableType);
     return super.visitVariable(tree, p);
->>>>>>> 35e73e78
   }
 
   /**
