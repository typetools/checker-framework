package org.checkerframework.common.basetype;

import com.sun.source.tree.AnnotationTree;
import com.sun.source.tree.ArrayAccessTree;
import com.sun.source.tree.AssignmentTree;
import com.sun.source.tree.CatchTree;
import com.sun.source.tree.ClassTree;
import com.sun.source.tree.CompilationUnitTree;
import com.sun.source.tree.CompoundAssignmentTree;
import com.sun.source.tree.ConditionalExpressionTree;
import com.sun.source.tree.EnhancedForLoopTree;
import com.sun.source.tree.ExpressionTree;
import com.sun.source.tree.IdentifierTree;
import com.sun.source.tree.InstanceOfTree;
import com.sun.source.tree.LambdaExpressionTree;
import com.sun.source.tree.MemberReferenceTree;
import com.sun.source.tree.MemberReferenceTree.ReferenceMode;
import com.sun.source.tree.MemberSelectTree;
import com.sun.source.tree.MethodInvocationTree;
import com.sun.source.tree.MethodTree;
import com.sun.source.tree.ModifiersTree;
import com.sun.source.tree.NewArrayTree;
import com.sun.source.tree.NewClassTree;
import com.sun.source.tree.ReturnTree;
import com.sun.source.tree.ThrowTree;
import com.sun.source.tree.Tree;
import com.sun.source.tree.TypeCastTree;
import com.sun.source.tree.TypeParameterTree;
import com.sun.source.tree.UnaryTree;
import com.sun.source.tree.VariableTree;
import com.sun.source.util.SourcePositions;
import com.sun.source.util.TreePath;
import com.sun.source.util.TreeScanner;
import com.sun.tools.javac.code.Attribute;
import com.sun.tools.javac.code.Symbol.*;
import com.sun.tools.javac.tree.JCTree;
import com.sun.tools.javac.tree.JCTree.JCFieldAccess;
import com.sun.tools.javac.tree.JCTree.JCIdent;
import com.sun.tools.javac.tree.JCTree.JCMemberReference;
import com.sun.tools.javac.tree.JCTree.JCMemberReference.ReferenceKind;
import com.sun.tools.javac.tree.TreeInfo;
import java.lang.annotation.Annotation;
import java.util.ArrayList;
import java.util.Arrays;
import java.util.Collection;
import java.util.EnumSet;
import java.util.HashMap;
import java.util.HashSet;
import java.util.Iterator;
import java.util.LinkedHashSet;
import java.util.List;
import java.util.Map;
import java.util.Set;
import javax.annotation.processing.ProcessingEnvironment;
import javax.lang.model.element.AnnotationMirror;
import javax.lang.model.element.AnnotationValue;
import javax.lang.model.element.Element;
import javax.lang.model.element.ElementKind;
import javax.lang.model.element.ExecutableElement;
import javax.lang.model.element.Modifier;
import javax.lang.model.element.Name;
import javax.lang.model.element.TypeElement;
import javax.lang.model.element.VariableElement;
import javax.lang.model.type.DeclaredType;
import javax.lang.model.type.TypeKind;
import javax.lang.model.type.TypeMirror;
import javax.lang.model.type.TypeVariable;
import javax.lang.model.util.ElementFilter;
import javax.tools.Diagnostic.Kind;
import org.checkerframework.checker.compilermsgs.qual.CompilerMessageKey;
import org.checkerframework.dataflow.analysis.FlowExpressions;
import org.checkerframework.dataflow.analysis.FlowExpressions.Receiver;
import org.checkerframework.dataflow.analysis.TransferResult;
import org.checkerframework.dataflow.cfg.node.BooleanLiteralNode;
import org.checkerframework.dataflow.cfg.node.Node;
import org.checkerframework.dataflow.cfg.node.ReturnNode;
import org.checkerframework.dataflow.qual.Pure;
import org.checkerframework.dataflow.util.PurityChecker;
import org.checkerframework.dataflow.util.PurityChecker.PurityResult;
import org.checkerframework.dataflow.util.PurityUtils;
import org.checkerframework.framework.flow.CFAbstractStore;
import org.checkerframework.framework.flow.CFAbstractValue;
import org.checkerframework.framework.qual.DefaultQualifier;
import org.checkerframework.framework.qual.Unused;
import org.checkerframework.framework.source.Result;
import org.checkerframework.framework.source.SourceVisitor;
import org.checkerframework.framework.type.AnnotatedTypeFactory;
import org.checkerframework.framework.type.AnnotatedTypeFactory.ParameterizedExecutableType;
import org.checkerframework.framework.type.AnnotatedTypeMirror;
import org.checkerframework.framework.type.AnnotatedTypeMirror.AnnotatedArrayType;
import org.checkerframework.framework.type.AnnotatedTypeMirror.AnnotatedDeclaredType;
import org.checkerframework.framework.type.AnnotatedTypeMirror.AnnotatedExecutableType;
import org.checkerframework.framework.type.AnnotatedTypeMirror.AnnotatedPrimitiveType;
import org.checkerframework.framework.type.AnnotatedTypeMirror.AnnotatedTypeVariable;
import org.checkerframework.framework.type.AnnotatedTypeMirror.AnnotatedUnionType;
import org.checkerframework.framework.type.AnnotatedTypeMirror.AnnotatedWildcardType;
import org.checkerframework.framework.type.AnnotatedTypeParameterBounds;
import org.checkerframework.framework.type.GenericAnnotatedTypeFactory;
import org.checkerframework.framework.type.QualifierHierarchy;
import org.checkerframework.framework.type.TypeHierarchy;
import org.checkerframework.framework.type.VisitorState;
import org.checkerframework.framework.type.poly.QualifierPolymorphism;
import org.checkerframework.framework.type.visitor.SimpleAnnotatedTypeScanner;
import org.checkerframework.framework.util.AnnotatedTypes;
import org.checkerframework.framework.util.ContractsUtils;
import org.checkerframework.framework.util.ContractsUtils.ConditionalPostcondition;
import org.checkerframework.framework.util.ContractsUtils.Contract;
import org.checkerframework.framework.util.ContractsUtils.Postcondition;
import org.checkerframework.framework.util.ContractsUtils.Precondition;
import org.checkerframework.framework.util.FieldInvariants;
import org.checkerframework.framework.util.FlowExpressionParseUtil;
import org.checkerframework.framework.util.FlowExpressionParseUtil.FlowExpressionContext;
import org.checkerframework.framework.util.FlowExpressionParseUtil.FlowExpressionParseException;
import org.checkerframework.framework.util.dependenttypes.DependentTypesHelper;
import org.checkerframework.javacutil.AnnotationBuilder;
import org.checkerframework.javacutil.AnnotationUtils;
import org.checkerframework.javacutil.BugInCF;
import org.checkerframework.javacutil.ElementUtils;
import org.checkerframework.javacutil.Pair;
import org.checkerframework.javacutil.PluginUtil;
import org.checkerframework.javacutil.TreeUtils;
import org.checkerframework.javacutil.TypesUtils;

/**
 * A {@link SourceVisitor} that performs assignment and pseudo-assignment checking, method
 * invocation checking, and assignability checking.
 *
 * <p>This implementation uses the {@link AnnotatedTypeFactory} implementation provided by an
 * associated {@link BaseTypeChecker}; its visitor methods will invoke this factory on parts of the
 * AST to determine the "annotated type" of an expression. Then, the visitor methods will check the
 * types in assignments and pseudo-assignments using {@link #commonAssignmentCheck}, which
 * ultimately calls the {@link TypeHierarchy#isSubtype} method and reports errors that violate
 * Java's rules of assignment.
 *
 * <p>Note that since this implementation only performs assignment and pseudo-assignment checking,
 * other rules for custom type systems must be added in subclasses (e.g., dereference checking in
 * the {@link org.checkerframework.checker.nullness.NullnessChecker} is implemented in the {@link
 * org.checkerframework.checker.nullness.NullnessChecker}'s {@link TreeScanner#visitMemberSelect}
 * method).
 *
 * <p>This implementation does the following checks:
 *
 * <ol>
 *   <li><b>Assignment and Pseudo-Assignment Check</b>: It verifies that any assignment type-checks,
 *       using {@code TypeHierarchy.isSubtype} method. This includes method invocation and method
 *       overriding checks.
 *   <li><b>Type Validity Check</b>: It verifies that any user-supplied type is a valid type, using
 *       {@code isValidUse} method.
 *   <li><b>(Re-)Assignability Check</b>: It verifies that any assignment is valid, using {@code
 *       Checker.isAssignable} method.
 * </ol>
 *
 * @see "JLS $4"
 * @see TypeHierarchy#isSubtype(AnnotatedTypeMirror, AnnotatedTypeMirror)
 * @see AnnotatedTypeFactory
 */
/*
 * Note how the handling of VisitorState is duplicated in AbstractFlow. In
 * particular, the handling of the assignment context has to be done correctly
 * in both classes. This is a pain and we should see how to handle this in the
 * DFF version.
 *
 * TODO: missing assignment context: array initializer
 * expressions should have the component type as context
 */
public class BaseTypeVisitor<Factory extends GenericAnnotatedTypeFactory<?, ?, ?, ?>>
        extends SourceVisitor<Void, Void> {

    /** The {@link BaseTypeChecker} for error reporting. */
    protected final BaseTypeChecker checker;

    /** The factory to use for obtaining "parsed" version of annotations. */
    protected final Factory atypeFactory;

    /** For obtaining line numbers in -Ashowchecks debugging output. */
    protected final SourcePositions positions;

    /** For storing visitor state. */
    protected final VisitorState visitorState;

    /** An instance of the {@link ContractsUtils} helper class. */
    protected final ContractsUtils contractsUtils;

    /** The Object.equals method. */
    private final ExecutableElement objectEquals;

    /** The element for java.util.Vector#copyInto. */
    private final ExecutableElement vectorCopyInto;

    /** The element for java.util.function.Function#apply. */
    private final ExecutableElement functionApply;

    /** The type of java.util.Vector. */
    private final AnnotatedDeclaredType vectorType;

    /** The @java.lang.annotation.Target annotation. */
    protected final AnnotationMirror TARGET =
            AnnotationBuilder.fromClass(elements, java.lang.annotation.Target.class);

    /** The {@code value} element/field of the @java.lang.annotation.Target annotation. */
    protected final ExecutableElement targetValueElement;

    /**
     * @param checker the type-checker associated with this visitor (for callbacks to {@link
     *     TypeHierarchy#isSubtype})
     */
    public BaseTypeVisitor(BaseTypeChecker checker) {
        this(checker, null);
    }

    /**
     * @param checker the type-checker associated with this visitor
     * @param typeFactory the type factory, or null. If null, this calls {@link #createTypeFactory}.
     */
    protected BaseTypeVisitor(BaseTypeChecker checker, Factory typeFactory) {
        super(checker);

        this.checker = checker;
        this.atypeFactory = typeFactory == null ? createTypeFactory() : typeFactory;
        this.contractsUtils = ContractsUtils.getInstance(atypeFactory);
        this.positions = trees.getSourcePositions();
        this.visitorState = atypeFactory.getVisitorState();
        this.typeValidator = createTypeValidator();
        ProcessingEnvironment env = checker.getProcessingEnvironment();
        this.objectEquals = TreeUtils.getMethod("java.lang.Object", "equals", 1, env);
        this.vectorCopyInto = TreeUtils.getMethod("java.util.Vector", "copyInto", 1, env);
        this.functionApply = TreeUtils.getMethod("java.util.function.Function", "apply", 1, env);
        this.vectorType = atypeFactory.fromElement(elements.getTypeElement("java.util.Vector"));
        targetValueElement =
                TreeUtils.getMethod(java.lang.annotation.Target.class.getName(), "value", 0, env);

        checkForAnnotatedJdk();
    }

    /**
     * Constructs an instance of the appropriate type factory for the implemented type system.
     *
     * <p>The default implementation uses the checker naming convention to create the appropriate
     * type factory. If no factory is found, it returns {@link BaseAnnotatedTypeFactory}. It
     * reflectively invokes the constructor that accepts this checker and compilation unit tree (in
     * that order) as arguments.
     *
     * <p>Subclasses have to override this method to create the appropriate visitor if they do not
     * follow the checker naming convention.
     *
     * @return the appropriate type factory
     */
    @SuppressWarnings("unchecked") // unchecked cast to type variable
    protected Factory createTypeFactory() {
        // Try to reflectively load the type factory.
        Class<?> checkerClass = checker.getClass();
        while (checkerClass != BaseTypeChecker.class) {
            final String classToLoad =
                    checkerClass
                            .getName()
                            .replace("Checker", "AnnotatedTypeFactory")
                            .replace("Subchecker", "AnnotatedTypeFactory");

            AnnotatedTypeFactory result =
                    BaseTypeChecker.invokeConstructorFor(
                            classToLoad,
                            new Class<?>[] {BaseTypeChecker.class},
                            new Object[] {checker});
            if (result != null) {
                return (Factory) result;
            }
            checkerClass = checkerClass.getSuperclass();
        }
        try {
            return (Factory) new BaseAnnotatedTypeFactory(checker);
        } catch (Throwable t) {
            throw new BugInCF(
                    "Unexpected "
                            + t.getClass().getSimpleName()
                            + " when invoking BaseAnnotatedTypeFactory for checker "
                            + checker.getClass().getSimpleName(),
                    t);
        }
    }

    public final Factory getTypeFactory() {
        return atypeFactory;
    }

    // **********************************************************************
    // Responsible for updating the factory for the location (for performance)
    // **********************************************************************

    @Override
    public void setRoot(CompilationUnitTree root) {
        atypeFactory.setRoot(root);
        super.setRoot(root);
    }

    @Override
    public Void scan(Tree tree, Void p) {
        if (tree != null && getCurrentPath() != null) {
            this.visitorState.setPath(new TreePath(getCurrentPath(), tree));
        }
        return super.scan(tree, p);
    }

    /**
     * Type-check classTree and skips classes specified by the skipDef option. Subclasses should
     * override {@link #processClassTree(ClassTree)} instead of this method.
     *
     * @param classTree class to check
     * @param p null
     * @return null
     */
    @Override
    public final Void visitClass(ClassTree classTree, Void p) {
        if (checker.shouldSkipDefs(classTree)) {
            // Not "return super.visitClass(classTree, p);" because that would
            // recursively call visitors on subtrees; we want to skip the
            // class entirely.
            return null;
        }
        atypeFactory.preProcessClassTree(classTree);

        TreePath preTreePath = visitorState.getPath();
        AnnotatedDeclaredType preACT = visitorState.getClassType();
        ClassTree preCT = visitorState.getClassTree();
        AnnotatedDeclaredType preAMT = visitorState.getMethodReceiver();
        MethodTree preMT = visitorState.getMethodTree();
        Pair<Tree, AnnotatedTypeMirror> preAssCtxt = visitorState.getAssignmentContext();

        // Don't use atypeFactory.getPath, b/c that depends on the visitorState path.
        visitorState.setPath(TreePath.getPath(root, classTree));
        visitorState.setClassType(
                atypeFactory.getAnnotatedType(TreeUtils.elementFromDeclaration(classTree)));
        visitorState.setClassTree(classTree);
        visitorState.setMethodReceiver(null);
        visitorState.setMethodTree(null);
        visitorState.setAssignmentContext(null);

        try {
            processClassTree(classTree);
            atypeFactory.postProcessClassTree(classTree);
        } finally {
            visitorState.setPath(preTreePath);
            visitorState.setClassType(preACT);
            visitorState.setClassTree(preCT);
            visitorState.setMethodReceiver(preAMT);
            visitorState.setMethodTree(preMT);
            visitorState.setAssignmentContext(preAssCtxt);
        }
        return null;
    }

    /**
     * Type-check classTree. Subclasses should override this method instead of {@link
     * #visitClass(ClassTree, Void)}.
     *
     * @param classTree class to check
     */
    public void processClassTree(ClassTree classTree) {
        checkFieldInvariantDeclarations(classTree);
        if (!TreeUtils.hasExplicitConstructor(classTree)) {
            checkDefaultConstructor(classTree);
        }

        AnnotatedDeclaredType classType = atypeFactory.getAnnotatedType(classTree);
        if (atypeFactory.getDependentTypesHelper() != null) {
            atypeFactory.getDependentTypesHelper().checkClass(classTree, classType);
        }
        validateType(classTree, classType);

        Tree ext = classTree.getExtendsClause();
        if (ext != null) {
            validateTypeOf(ext);
        }

        List<? extends Tree> impls = classTree.getImplementsClause();
        if (impls != null) {
            for (Tree im : impls) {
                validateTypeOf(im);
            }
        }

        checkExtendsImplements(classTree);

        super.visitClass(classTree, null);
    }

    /**
     * If "@B class Y extends @A X {}", then enforce that @B must be a subtype of @A.
     *
     * <p>Also validate the types of the extends and implements clauses.
     *
     * @param classTree class tree to check
     */
    protected void checkExtendsImplements(ClassTree classTree) {
        if (TypesUtils.isAnonymous(TreeUtils.typeOf(classTree))) {
            // Don't check extends clause on anonymous classes.
            return;
        }

        AnnotatedTypeMirror classType = atypeFactory.getAnnotatedType(classTree);
        QualifierHierarchy qualifierHierarchy = atypeFactory.getQualifierHierarchy();
        // If "@B class Y extends @A X {}", then enforce that @B must be a subtype of @A.
        // classTree.getExtendsClause() is null when there is no explicitly-written extends clause,
        // as in "class X {}". This is equivalent to writing "class X extends @Top Object {}", so
        // there is no need to do any subtype checking.
        if (classTree.getExtendsClause() != null) {
            Set<AnnotationMirror> extendsAnnos =
                    atypeFactory.getAnnotatedType(classTree.getExtendsClause()).getAnnotations();
            for (AnnotationMirror classAnno : classType.getAnnotations()) {
                AnnotationMirror extendsAnno =
                        qualifierHierarchy.findAnnotationInSameHierarchy(extendsAnnos, classAnno);
                if (!qualifierHierarchy.isSubtype(classAnno, extendsAnno)) {
                    checker.report(
                            Result.failure(
                                    "declaration.inconsistent.with.extends.clause",
                                    classAnno,
                                    extendsAnno),
                            classTree.getExtendsClause());
                }
            }
        }
        // Do the same check as above for implements clauses.
        for (Tree implementsClause : classTree.getImplementsClause()) {
            Set<AnnotationMirror> implementsClauseAnnos =
                    atypeFactory.getAnnotatedType(implementsClause).getAnnotations();
            for (AnnotationMirror classAnno : classType.getAnnotations()) {
                AnnotationMirror implementsAnno =
                        qualifierHierarchy.findAnnotationInSameHierarchy(
                                implementsClauseAnnos, classAnno);
                if (!qualifierHierarchy.isSubtype(classAnno, implementsAnno)) {
                    checker.report(
                            Result.failure(
                                    "declaration.inconsistent.with.implements.clause",
                                    classAnno,
                                    implementsAnno),
                            implementsClause);
                }
            }
        }
    }

    /**
     * Check that the field invariant declaration annotations meet the following requirements:
     *
     * <ol>
     *   <!-- The item numbering is referred to in the body of the method.-->
     *   <li value="1">If the superclass of {@code classTree} has a field invariant, then the field
     *       invariant for {@code classTree} must include all the fields in the superclass invariant
     *       and those fields' annotations must be a subtype (or equal) to the annotations for those
     *       fields in the superclass.
     *   <li value="2">The fields in the invariant must be a.) final and b.) declared in a
     *       superclass of {@code classTree}.
     *   <li value="3">The qualifier for each field must be a subtype of the annotation on the
     *       declaration of that field.
     *   <li value="4">The field invariant has an equal number of fields and qualifiers, or it has
     *       one qualifier and at least one field.
     * </ol>
     *
     * @param classTree class that might have a field invariant
     * @checker_framework.manual #field-invariants Field invariants
     */
    protected void checkFieldInvariantDeclarations(ClassTree classTree) {
        TypeElement elt = TreeUtils.elementFromDeclaration(classTree);
        FieldInvariants invariants = atypeFactory.getFieldInvariants(elt);
        if (invariants == null) {
            // No invariants to check
            return;
        }

        // Where to issue an error, if any.
        Tree errorTree =
                atypeFactory.getFieldInvariantAnnotationTree(
                        classTree.getModifiers().getAnnotations());
        if (errorTree == null) {
            // If the annotation was inherited, then there is no annotation tree, so issue the
            // error on the class.
            errorTree = classTree;
        }

        // Checks #4 (see method Javadoc)
        if (!invariants.isWellFormed()) {
            checker.report(Result.failure("field.invariant.not.wellformed"), errorTree);
            return;
        }

        TypeMirror superClass = elt.getSuperclass();
        List<String> fieldsNotFound = new ArrayList<>(invariants.getFields());
        Set<VariableElement> fieldElts =
                ElementUtils.findFieldsInTypeOrSuperType(superClass, fieldsNotFound);

        // Checks that fields are declared in super class. (#2b)
        if (!fieldsNotFound.isEmpty()) {
            String notFoundString = String.join(", ", fieldsNotFound);
            checker.report(Result.failure("field.invariant.not.found", notFoundString), errorTree);
        }

        FieldInvariants superInvar =
                atypeFactory.getFieldInvariants(TypesUtils.getTypeElement(superClass));
        if (superInvar != null) {
            // Checks #3 (see method Javadoc)
            Result superError = invariants.isSuperInvariant(superInvar, atypeFactory);
            if (superError != null) {
                checker.report(superError, errorTree);
            }
        }

        List<String> notFinal = new ArrayList<>();
        for (VariableElement field : fieldElts) {
            String fieldName = field.getSimpleName().toString();
            if (!ElementUtils.isFinal(field)) {
                notFinal.add(fieldName);
            }
            AnnotatedTypeMirror type = atypeFactory.getAnnotatedType(field);

            List<AnnotationMirror> annos = invariants.getQualifiersFor(field.getSimpleName());
            for (AnnotationMirror invariantAnno : annos) {
                AnnotationMirror declaredAnno =
                        type.getEffectiveAnnotationInHierarchy(invariantAnno);
                if (declaredAnno == null) {
                    // invariant anno isn't in this hierarchy
                    continue;
                }

                if (!atypeFactory.getQualifierHierarchy().isSubtype(invariantAnno, declaredAnno)) {
                    // Checks #3
                    checker.report(
                            Result.failure(
                                    "field.invariant.not.subtype",
                                    fieldName,
                                    invariantAnno,
                                    declaredAnno),
                            errorTree);
                }
            }
        }

        // Checks #2a
        if (!notFinal.isEmpty()) {
            String notFinalString = String.join(", ", notFinal);
            checker.report(Result.failure("field.invariant.not.final", notFinalString), errorTree);
        }
    }

    protected void checkDefaultConstructor(ClassTree node) {}

    /**
     * Performs pseudo-assignment check: checks that the method obeys override and subtype rules to
     * all overridden methods.
     *
     * <p>The override rule specifies that a method, m1, may override a method m2 only if:
     *
     * <ul>
     *   <li>m1 return type is a subtype of m2
     *   <li>m1 receiver type is a supertype of m2
     *   <li>m1 parameters are supertypes of corresponding m2 parameters
     * </ul>
     *
     * Also, it issues a "missing.this" error for static method annotated receivers.
     */
    @Override
    public Void visitMethod(MethodTree node, Void p) {

        // We copy the result from getAnnotatedType to ensure that
        // circular types (e.g. K extends Comparable<K>) are represented
        // by circular AnnotatedTypeMirrors, which avoids problems with
        // later checks.
        // TODO: Find a cleaner way to ensure circular AnnotatedTypeMirrors.
        AnnotatedExecutableType methodType = atypeFactory.getAnnotatedType(node).deepCopy();
        AnnotatedDeclaredType preMRT = visitorState.getMethodReceiver();
        MethodTree preMT = visitorState.getMethodTree();
        visitorState.setMethodReceiver(methodType.getReceiverType());
        visitorState.setMethodTree(node);
        ExecutableElement methodElement = TreeUtils.elementFromDeclaration(node);

        warnAboutTypeAnnotationsTooEarly(node, node.getModifiers());

        try {
            if (TreeUtils.isAnonymousConstructor(node)) {
                // We shouldn't dig deeper
                return null;
            }

            if (TreeUtils.isConstructor(node)) {
                checkConstructorResult(methodType, methodElement);
            }

            // check method purity if needed
            {
                boolean anyPurityAnnotation = PurityUtils.hasPurityAnnotation(atypeFactory, node);
                boolean checkPurityAlways = checker.hasOption("suggestPureMethods");
                boolean checkPurityAnnotations = checker.hasOption("checkPurityAnnotations");

                if (checkPurityAnnotations && (anyPurityAnnotation || checkPurityAlways)) {
                    // check "no" purity
                    List<Pure.Kind> kinds = PurityUtils.getPurityKinds(atypeFactory, node);
                    // @Deterministic makes no sense for a void method or constructor
                    boolean isDeterministic = kinds.contains(Pure.Kind.DETERMINISTIC);
                    if (isDeterministic) {
                        if (TreeUtils.isConstructor(node)) {
                            checker.report(
                                    Result.warning("purity.deterministic.constructor"), node);
                        } else if (TreeUtils.typeOf(node.getReturnType()).getKind()
                                == TypeKind.VOID) {
                            checker.report(
                                    Result.warning("purity.deterministic.void.method"), node);
                        }
                    }

                    // Report errors if necessary.
                    PurityResult r =
                            PurityChecker.checkPurity(
                                    atypeFactory.getPath(node.getBody()),
                                    atypeFactory,
                                    checker.hasOption("assumeSideEffectFree"));
                    if (!r.isPure(kinds)) {
                        reportPurityErrors(r, node, kinds);
                    }

                    // Issue a warning if the method is pure, but not annotated
                    // as such (if the feature is activated).
                    if (checkPurityAlways) {
                        Collection<Pure.Kind> additionalKinds = new HashSet<>(r.getTypes());
                        additionalKinds.removeAll(kinds);
                        if (TreeUtils.isConstructor(node)) {
                            additionalKinds.remove(Pure.Kind.DETERMINISTIC);
                        }
                        if (!additionalKinds.isEmpty()) {
                            if (additionalKinds.size() == 2) {
                                checker.report(
                                        Result.warning("purity.more.pure", node.getName()), node);
                            } else if (additionalKinds.contains(Pure.Kind.SIDE_EFFECT_FREE)) {
                                checker.report(
                                        Result.warning(
                                                "purity.more.sideeffectfree", node.getName()),
                                        node);
                            } else if (additionalKinds.contains(Pure.Kind.DETERMINISTIC)) {
                                checker.report(
                                        Result.warning("purity.more.deterministic", node.getName()),
                                        node);
                            } else {
                                assert false : "BaseTypeVisitor reached undesirable state";
                            }
                        }
                    }
                }
            }

            // Passing the whole method/constructor validates the return type
            validateTypeOf(node);

            // Validate types in throws clauses
            for (ExpressionTree thr : node.getThrows()) {
                validateTypeOf(thr);
            }

            if (atypeFactory.getDependentTypesHelper() != null) {
                atypeFactory.getDependentTypesHelper().checkMethod(node, methodType);
            }

            AnnotatedDeclaredType enclosingType =
                    (AnnotatedDeclaredType)
                            atypeFactory.getAnnotatedType(methodElement.getEnclosingElement());

            // Find which method this overrides!
            Map<AnnotatedDeclaredType, ExecutableElement> overriddenMethods =
                    AnnotatedTypes.overriddenMethods(elements, atypeFactory, methodElement);
            for (Map.Entry<AnnotatedDeclaredType, ExecutableElement> pair :
                    overriddenMethods.entrySet()) {
                AnnotatedDeclaredType overriddenType = pair.getKey();
                AnnotatedExecutableType overriddenMethod =
                        AnnotatedTypes.asMemberOf(
                                types, atypeFactory, overriddenType, pair.getValue());
                if (!checkOverride(node, enclosingType, overriddenMethod, overriddenType)) {
                    // Stop at the first mismatch; this makes a difference only if
                    // -Awarns is passed, in which case multiple warnings might be raised on
                    // the same method, not adding any value. See Issue 373.
                    break;
                }
            }
            return super.visitMethod(node, p);
        } finally {
            boolean abstractMethod =
                    methodElement.getModifiers().contains(Modifier.ABSTRACT)
                            || methodElement.getModifiers().contains(Modifier.NATIVE);

            // check well-formedness of pre/postcondition
            List<String> formalParamNames = new ArrayList<>();
            for (VariableTree param : node.getParameters()) {
                formalParamNames.add(param.getName().toString());
            }
            checkContractsAtMethodDeclaration(
                    node, methodElement, formalParamNames, abstractMethod);

            visitorState.setMethodReceiver(preMRT);
            visitorState.setMethodTree(preMT);
        }
    }

    /**
     * Issue a warning if the result type of the constructor is not top. If it is a supertype of the
     * class, then a type.invalid.conflicting.annos error will also be issued by {@link
     * #isValidUse(AnnotatedTypeMirror.AnnotatedDeclaredType,AnnotatedTypeMirror.AnnotatedDeclaredType,Tree)}.
     *
     * @param constructorType AnnotatedExecutableType for the constructor
     * @param constructorElement element that declares the constructor
     */
    protected void checkConstructorResult(
            AnnotatedExecutableType constructorType, ExecutableElement constructorElement) {
        QualifierHierarchy qualifierHierarchy = atypeFactory.getQualifierHierarchy();
        Set<AnnotationMirror> constructorAnnotations =
                constructorType.getReturnType().getAnnotations();
        Set<? extends AnnotationMirror> tops = qualifierHierarchy.getTopAnnotations();

        for (AnnotationMirror top : tops) {
            AnnotationMirror constructorAnno =
                    qualifierHierarchy.findAnnotationInHierarchy(constructorAnnotations, top);
            if (!qualifierHierarchy.isSubtype(top, constructorAnno)) {
                checker.report(
                        Result.warning("inconsistent.constructor.type", constructorAnno),
                        constructorElement);
            }
        }
    }

    /** Reports errors found during purity checking. */
    protected void reportPurityErrors(
            PurityResult result, MethodTree node, Collection<Pure.Kind> expectedTypes) {
        assert !result.isPure(expectedTypes);
        Collection<Pure.Kind> t = EnumSet.copyOf(expectedTypes);
        t.removeAll(result.getTypes());
        if (t.contains(Pure.Kind.DETERMINISTIC) || t.contains(Pure.Kind.SIDE_EFFECT_FREE)) {
            String msgPrefix = "purity.not.deterministic.not.sideeffectfree.";
            if (!t.contains(Pure.Kind.SIDE_EFFECT_FREE)) {
                msgPrefix = "purity.not.deterministic.";
            } else if (!t.contains(Pure.Kind.DETERMINISTIC)) {
                msgPrefix = "purity.not.sideeffectfree.";
            }
            for (Pair<Tree, String> r : result.getNotBothReasons()) {
                reportPurityError(msgPrefix, r);
            }
            if (t.contains(Pure.Kind.SIDE_EFFECT_FREE)) {
                for (Pair<Tree, String> r : result.getNotSEFreeReasons()) {
                    reportPurityError("purity.not.sideeffectfree.", r);
                }
            }
            if (t.contains(Pure.Kind.DETERMINISTIC)) {
                for (Pair<Tree, String> r : result.getNotDetReasons()) {
                    reportPurityError("purity.not.deterministic.", r);
                }
            }
        }
    }

    /** Reports single purity error. * */
    private void reportPurityError(String msgPrefix, Pair<Tree, String> r) {
        String reason = r.second;
        @SuppressWarnings("CompilerMessages")
        @CompilerMessageKey String msg = msgPrefix + reason;
        if (reason.equals("call")) {
            MethodInvocationTree mitree = (MethodInvocationTree) r.first;
            checker.report(Result.failure(msg, mitree.getMethodSelect()), r.first);
        } else {
            checker.report(Result.failure(msg), r.first);
        }
    }

    private void checkContractsAtMethodDeclaration(
            MethodTree node,
            ExecutableElement methodElement,
            List<String> formalParamNames,
            boolean abstractMethod) {
        FlowExpressionContext flowExprContext = null;
        List<Contract> contracts = contractsUtils.getContracts(methodElement);

        for (Contract contract : contracts) {
            String expression = contract.expression;
            AnnotationMirror annotation = contract.annotation;

            if (flowExprContext == null) {
                flowExprContext =
                        FlowExpressionContext.buildContextForMethodDeclaration(
                                node, getCurrentPath(), checker.getContext());
            }

            annotation =
                    standardizeAnnotationFromContract(
                            annotation, flowExprContext, getCurrentPath());

            FlowExpressions.Receiver expr = null;
            try {
                expr =
                        FlowExpressionParseUtil.parse(
                                expression, flowExprContext, getCurrentPath(), false);
            } catch (FlowExpressionParseException e) {
                checker.report(e.getResult(), node);
            }
            // If expr is null, then an error was issued above.
            if (expr != null && !CFAbstractStore.canInsertReceiver(expr)) {
                checker.report(Result.failure("flowexpr.parse.error", expression), node);
                expr = null;
            }
            if (expr != null && !abstractMethod) {
                switch (contract.kind) {
                    case POSTCONDTION:
                        checkPostcondition(node, annotation, contract.contractAnnotation, expr);
                        break;
                    case CONDITIONALPOSTCONDTION:
                        checkConditionalPostcondition(
                                node,
                                annotation,
                                contract.contractAnnotation,
                                expr,
                                ((ConditionalPostcondition) contract).annoResult);
                        break;
                    case PRECONDITION:
                        // Preconditions are checked at method invocations, not declarations
                        break;
                }
            }

            if (formalParamNames != null && formalParamNames.contains(expression)) {
                @SuppressWarnings("CompilerMessages")
                @CompilerMessageKey String key = "contracts." + contract.kind.errorKey + ".expression.parameter.name";
                checker.report(
                        Result.warning(
                                key,
                                contract.contractAnnotation
                                        .getAnnotationType()
                                        .asElement()
                                        .getSimpleName(),
                                node.getName().toString(),
                                expression,
                                formalParamNames.indexOf(expression) + 1,
                                expression),
                        node);
            }

            checkParametersAreEffectivelyFinal(node, methodElement, expression);
        }
    }

    /** Standardize a type qualifier annotation obtained from a contract. */
    private AnnotationMirror standardizeAnnotationFromContract(
            AnnotationMirror annoFromContract,
            FlowExpressionContext flowExprContext,
            TreePath path) {
        DependentTypesHelper dependentTypesHelper = atypeFactory.getDependentTypesHelper();
        if (dependentTypesHelper != null) {
            AnnotationMirror anno =
                    dependentTypesHelper.standardizeAnnotation(
                            flowExprContext, path, annoFromContract, false);
            dependentTypesHelper.checkAnnotation(anno, path.getLeaf());
            return anno;
        } else {
            return annoFromContract;
        }
    }

    /**
     * Check that the parameters used in {@code stringExpr} are effectively final for method {@code
     * method}.
     */
    private void checkParametersAreEffectivelyFinal(
            MethodTree node, ExecutableElement method, String stringExpr) {
        // check that all parameters used in the expression are
        // effectively final, so that they cannot be modified
        List<Integer> parameterIndices = FlowExpressionParseUtil.parameterIndices(stringExpr);
        for (Integer idx : parameterIndices) {
            if (idx > method.getParameters().size()) {
                // If the index is too big, a parse error was issued in
                // checkContractsAtMethodDeclaration
                continue;
            }
            VariableElement parameter = method.getParameters().get(idx - 1);
            if (!ElementUtils.isEffectivelyFinal(parameter)) {
                checker.report(
                        Result.failure("flowexpr.parameter.not.final", "#" + idx, stringExpr),
                        node);
            }
        }
    }

    /**
     * Check that the expression's type is annotated with {@code annotation} at the regular exit
     * store.
     *
     * @param methodTree declaration of the method
     * @param annotation expression's type must have this annotation
     * @param contractAnnotation the user-written postcondition annotation, which mentions {@code
     *     expression}. Used only for diagnostic messages.
     * @param expression the expression that the postcondition {@code contractAnnotation} concerns
     */
    protected void checkPostcondition(
            MethodTree methodTree,
            AnnotationMirror annotation,
            AnnotationMirror contractAnnotation,
            Receiver expression) {
        CFAbstractStore<?, ?> exitStore = atypeFactory.getRegularExitStore(methodTree);
        if (exitStore == null) {
            // if there is no regular exitStore, then the method
            // cannot reach the regular exit and there is no need to
            // check anything
        } else {
            CFAbstractValue<?> value = exitStore.getValue(expression);
            AnnotationMirror inferredAnno = null;
            if (value != null) {
                QualifierHierarchy hierarchy = atypeFactory.getQualifierHierarchy();
                Set<AnnotationMirror> annos = value.getAnnotations();
                inferredAnno = hierarchy.findAnnotationInSameHierarchy(annos, annotation);
            }
            if (!checkContract(expression, annotation, inferredAnno, exitStore)) {
                checker.report(
                        Result.failure(
                                "contracts.postcondition.not.satisfied",
                                contractAnnotation.getAnnotationType().asElement().getSimpleName(),
                                expression.toString()),
                        methodTree);
            }
        }
    }

    /**
     * Check that the expression's type is annotated with {@code annotation} at every regular exit
     * that returns {@code result}.
     *
     * @param node tree of method with the postcondition
     * @param annotation expression's type must have this annotation
     * @param contractAnnotation the user-written postcondition annotation, which mentions {@code
     *     expression}. Used only for diagnostic messages.
     * @param expression the expression that the postcondition concerns
     * @param result result for which the postcondition is valid
     */
    protected void checkConditionalPostcondition(
            MethodTree node,
            AnnotationMirror annotation,
            AnnotationMirror contractAnnotation,
            Receiver expression,
            boolean result) {
        boolean booleanReturnType =
                TypesUtils.isBooleanType(TreeUtils.typeOf(node.getReturnType()));
        if (!booleanReturnType) {
            checker.report(
                    Result.failure("contracts.conditional.postcondition.invalid.returntype"), node);
            // No reason to go ahead with further checking. The
            // annotation is invalid.
            return;
        }

        for (Pair<ReturnNode, ?> pair : atypeFactory.getReturnStatementStores(node)) {
            ReturnNode returnStmt = pair.first;

            Node retValNode = returnStmt.getResult();
            Boolean retVal =
                    retValNode instanceof BooleanLiteralNode
                            ? ((BooleanLiteralNode) retValNode).getValue()
                            : null;

            TransferResult<?, ?> transferResult = (TransferResult<?, ?>) pair.second;
            if (transferResult == null) {
                // Unreachable return statements have no stores, but there is no need to check them.
                continue;
            }
            CFAbstractStore<?, ?> exitStore =
                    (CFAbstractStore<?, ?>)
                            (result
                                    ? transferResult.getThenStore()
                                    : transferResult.getElseStore());
            CFAbstractValue<?> value = exitStore.getValue(expression);

            // don't check if return statement certainly does not match 'result'. at the moment,
            // this means the result is a boolean literal
            if (!(retVal == null || retVal == result)) {
                continue;
            }
            AnnotationMirror inferredAnno = null;
            if (value != null) {
                QualifierHierarchy hierarchy = atypeFactory.getQualifierHierarchy();
                Set<AnnotationMirror> annos = value.getAnnotations();
                inferredAnno = hierarchy.findAnnotationInSameHierarchy(annos, annotation);
            }

            if (!checkContract(expression, annotation, inferredAnno, exitStore)) {
                checker.report(
                        Result.failure(
                                "contracts.conditional.postcondition.not.satisfied",
                                contractAnnotation.getAnnotationType().asElement().getSimpleName(),
                                expression.toString()),
                        returnStmt.getTree());
            }
        }
    }

    @Override
    public Void visitTypeParameter(TypeParameterTree node, Void p) {
        validateTypeOf(node);
        // Check the bounds here and not with every TypeParameterTree.
        // For the latter, we only need to check annotations on the type variable itself.
        // Why isn't this covered by the super call?
        for (Tree tpb : node.getBounds()) {
            validateTypeOf(tpb);
        }
        return super.visitTypeParameter(node, p);
    }

    // **********************************************************************
    // Assignment checkers and pseudo-assignments
    // **********************************************************************

    @Override
    public Void visitVariable(VariableTree node, Void p) {
        warnAboutTypeAnnotationsTooEarly(node, node.getModifiers());

        Pair<Tree, AnnotatedTypeMirror> preAssCtxt = visitorState.getAssignmentContext();
        visitorState.setAssignmentContext(
                Pair.of((Tree) node, atypeFactory.getAnnotatedType(node)));

        try {
            if (atypeFactory.getDependentTypesHelper() != null) {
                atypeFactory
                        .getDependentTypesHelper()
                        .checkType(visitorState.getAssignmentContext().second, node);
            }
            // If there's no assignment in this variable declaration, skip it.
            if (node.getInitializer() != null) {
                commonAssignmentCheck(node, node.getInitializer(), "assignment.type.incompatible");
            } else {
                // commonAssignmentCheck validates the type of node,
                // so only validate if commonAssignmentCheck wasn't called
                validateTypeOf(node);
            }
            return super.visitVariable(node, p);
        } finally {
            visitorState.setAssignmentContext(preAssCtxt);
        }
    }

    /**
     * Warn if a type annotation is written before a modifier such as "public" or before a
     * declaration annotation.
     *
     * @param node a VariableTree or a MethodTree
     * @param modifiersTree the modifiers sub-tree of node
     */
    private void warnAboutTypeAnnotationsTooEarly(Tree node, ModifiersTree modifiersTree) {
        Set<Modifier> modifierSet = modifiersTree.getFlags();
        List<? extends AnnotationTree> annotations = modifiersTree.getAnnotations();

        if (annotations.isEmpty()) {
            return;
        }

        // Warn about type annotations written before modifiers such as "public".  javac retains no
        // information about modifier locations.  So, this is a very partial check:  Issue a warning
        // if a type annotation is at the very beginning of the VariableTree, and a modifer follows
        // it.

        // Check if a type annotation precedes a declaration annotation.
        int lastDeclAnnoIndex = -1;
        for (int i = annotations.size() - 1; i > 0; i--) { // no need to check index 0
            if (!isTypeAnnotation(annotations.get(i))) {
                lastDeclAnnoIndex = i;
                break;
            }
        }
        if (lastDeclAnnoIndex != -1) {
            List<AnnotationTree> badTypeAnnos = new ArrayList<>();
            for (int i = 0; i < lastDeclAnnoIndex; i++) {
                AnnotationTree anno = annotations.get(i);
                if (isTypeAnnotation(anno)) {
                    badTypeAnnos.add(anno);
                }
            }
            if (!badTypeAnnos.isEmpty()) {
                checker.report(
                        Result.warning(
                                "type.anno.before.decl.anno",
                                badTypeAnnos,
                                annotations.get(lastDeclAnnoIndex)),
                        node);
            }
        }

        // Determine the length of the text that ought to precede the first type annotation.
        // If the type annotation appears before that text could appear, then warn that a
        // modifier appears after the type annotation.
        // TODO: in the future, account for the lengths of declaration annotations.  Length of
        // toString of the annotation isn't useful, as it might be different length than
        // original input.  Can use JCTree.getEndPosition(EndPosTable) and
        // com.sun.tools.javac.tree.EndPosTable, but it requires -Xjcov.
        AnnotationTree firstAnno = annotations.get(0);
        if (!modifierSet.isEmpty() && isTypeAnnotation(firstAnno)) {
            int precedingTextLength = 0;
            for (Modifier m : modifierSet) {
                precedingTextLength += m.toString().length() + 1; // +1 for the space
            }
            int annoStartPos = ((JCTree) firstAnno).getStartPosition();
            int varStartPos = ((JCTree) node).getStartPosition();
            if (annoStartPos < varStartPos + precedingTextLength) {
                checker.report(
                        Result.warning("type.anno.before.modifier", firstAnno, modifierSet), node);
            }
        }
    }

    /**
     * Return true if the given annotation is a type annotation: that is, its definition is
     * meta-annotated with {@code @Target({TYPE_USE,....})}.
     */
    private boolean isTypeAnnotation(AnnotationTree anno) {
        Tree annoType = anno.getAnnotationType();
        ClassSymbol annoSymbol;
        switch (annoType.getKind()) {
            case IDENTIFIER:
                annoSymbol = (ClassSymbol) ((JCIdent) annoType).sym;
                break;
            case MEMBER_SELECT:
                annoSymbol = (ClassSymbol) ((JCFieldAccess) annoType).sym;
                break;
            default:
                throw new Error("Unhandled kind: " + annoType.getKind() + " for " + anno);
        }
        for (AnnotationMirror metaAnno : annoSymbol.getAnnotationMirrors()) {
            if (AnnotationUtils.areSameByName(metaAnno, TARGET)) {
                AnnotationValue valueValue = metaAnno.getElementValues().get(targetValueElement);
                @SuppressWarnings("unchecked")
                List<? extends AnnotationValue> targets =
                        (List<? extends AnnotationValue>) valueValue.getValue();
                for (AnnotationValue target : targets) {
                    VarSymbol targetSymbol = ((Attribute.Enum) target).value;
                    if (targetSymbol.toString().equals("TYPE_USE")) {
                        return true;
                    }
                }
                return false;
            }
        }

        return false;
    }

    /**
     * Performs two checks: subtyping and assignability checks, using {@link
     * #commonAssignmentCheck(Tree, ExpressionTree, String)}.
     *
     * <p>If the subtype check fails, it issues a "assignment.type.incompatible" error.
     */
    @Override
    public Void visitAssignment(AssignmentTree node, Void p) {
        Pair<Tree, AnnotatedTypeMirror> preAssCtxt = visitorState.getAssignmentContext();
        visitorState.setAssignmentContext(
                Pair.of(
                        (Tree) node.getVariable(),
                        atypeFactory.getAnnotatedType(node.getVariable())));
        try {
            commonAssignmentCheck(
                    node.getVariable(), node.getExpression(), "assignment.type.incompatible");
            return super.visitAssignment(node, p);
        } finally {
            visitorState.setAssignmentContext(preAssCtxt);
        }
    }

    /**
     * Performs a subtype check, to test whether the node expression iterable type is a subtype of
     * the variable type in the enhanced for loop.
     *
     * <p>If the subtype check fails, it issues a "enhancedfor.type.incompatible" error.
     */
    @Override
    public Void visitEnhancedForLoop(EnhancedForLoopTree node, Void p) {
        AnnotatedTypeMirror var = atypeFactory.getAnnotatedTypeLhs(node.getVariable());
        AnnotatedTypeMirror iterableType = atypeFactory.getAnnotatedType(node.getExpression());
        AnnotatedTypeMirror iteratedType =
                AnnotatedTypes.getIteratedType(
                        checker.getProcessingEnvironment(), atypeFactory, iterableType);
        boolean valid = validateTypeOf(node.getVariable());
        if (valid) {
            commonAssignmentCheck(
                    var, iteratedType, node.getExpression(), "enhancedfor.type.incompatible");
        }
        return super.visitEnhancedForLoop(node, p);
    }

    /**
     * Performs a method invocation check.
     *
     * <p>An invocation of a method, m, on the receiver, r is valid only if:
     *
     * <ul>
     *   <li>passed arguments are subtypes of corresponding m parameters
     *   <li>r is a subtype of m receiver type
     *   <li>if m is generic, passed type arguments are subtypes of m type variables
     * </ul>
     */
    @Override
    public Void visitMethodInvocation(MethodInvocationTree node, Void p) {

        // Skip calls to the Enum constructor (they're generated by javac and
        // hard to check), also see CFGBuilder.visitMethodInvocation.
        if (TreeUtils.elementFromUse(node) == null || TreeUtils.isEnumSuper(node)) {
            return super.visitMethodInvocation(node, p);
        }

        if (shouldSkipUses(node)) {
            return super.visitMethodInvocation(node, p);
        }

        ParameterizedExecutableType mType = atypeFactory.methodFromUse(node);
        AnnotatedExecutableType invokedMethod = mType.executableType;
        List<AnnotatedTypeMirror> typeargs = mType.typeArgs;

        if (!atypeFactory.ignoreUninferredTypeArguments) {
            for (AnnotatedTypeMirror typearg : typeargs) {
                if (typearg.getKind() == TypeKind.WILDCARD
                        && ((AnnotatedWildcardType) typearg).isUninferredTypeArgument()) {
                    checker.report(
                            Result.failure(
                                    "type.arguments.not.inferred",
                                    invokedMethod.getElement().getSimpleName()),
                            node);
                    break; // only issue error once per method
                }
            }
        }

        List<AnnotatedTypeParameterBounds> paramBounds = new ArrayList<>();
        for (AnnotatedTypeVariable param : invokedMethod.getTypeVariables()) {
            paramBounds.add(param.getBounds());
        }

        checkTypeArguments(node, paramBounds, typeargs, node.getTypeArguments());

        List<AnnotatedTypeMirror> params =
                AnnotatedTypes.expandVarArgs(atypeFactory, invokedMethod, node.getArguments());
        checkArguments(params, node.getArguments());
        checkVarargs(invokedMethod, node);

        if (ElementUtils.isMethod(
                invokedMethod.getElement(), vectorCopyInto, atypeFactory.getProcessingEnv())) {
            typeCheckVectorCopyIntoArgument(node, params);
        }

        ExecutableElement invokedMethodElement = invokedMethod.getElement();
        if (!ElementUtils.isStatic(invokedMethodElement) && !TreeUtils.isSuperCall(node)) {
            checkMethodInvocability(invokedMethod, node);
        }

        // check precondition annotations
        checkPreconditions(node, contractsUtils.getPreconditions(invokedMethodElement));

        if (TreeUtils.isSuperCall(node)) {
            checkSuperConstructorCall(node);
        } else if (TreeUtils.isThisCall(node)) {
            checkThisConstructorCall(node);
        }

        // Do not call super, as that would observe the arguments without
        // a set assignment context.
        scan(node.getMethodSelect(), p);
        return null; // super.visitMethodInvocation(node, p);
    }

    /**
     * Checks that the following rule is satisfied: The type on a constructor declaration must be a
     * supertype of the return type of "this()" invocation within that constructor.
     *
     * <p>Subclass can override this method to change the behavior for just "this" constructor
     * class. Or {@link #checkThisOrSuperConstructorCall(MethodInvocationTree, String)} to change
     * the behavior for "this" and "super" constructor calls.
     */
    protected void checkThisConstructorCall(MethodInvocationTree thisCall) {
        checkThisOrSuperConstructorCall(thisCall, "this.invocation.invalid");
    }

    /**
     * Checks that the following rule is satisfied: The type on a constructor declaration must be a
     * supertype of the return type of "super()" invocation within that constructor.
     *
     * <p>Subclass can override this method to change the behavior for just "super" constructor
     * class. Or {@link #checkThisOrSuperConstructorCall(MethodInvocationTree, String)} to change
     * the behavior for "this" and "super" constructor calls.
     */
    protected void checkSuperConstructorCall(MethodInvocationTree superCall) {
        checkThisOrSuperConstructorCall(superCall, "super.invocation.invalid");
    }

    /**
     * Checks that the following rule is satisfied: The type on a constructor declaration must be a
     * supertype of the return type of "this()" or "super()" invocation within that constructor.
     */
    protected void checkThisOrSuperConstructorCall(
            MethodInvocationTree superCall, @CompilerMessageKey String errorKey) {
        TreePath path = atypeFactory.getPath(superCall);
        MethodTree enclosingMethod = TreeUtils.enclosingMethod(path);
        AnnotatedTypeMirror superType = atypeFactory.getAnnotatedType(superCall);
        AnnotatedExecutableType constructorType = atypeFactory.getAnnotatedType(enclosingMethod);
        Set<? extends AnnotationMirror> topAnnotations =
                atypeFactory.getQualifierHierarchy().getTopAnnotations();
        for (AnnotationMirror topAnno : topAnnotations) {
            AnnotationMirror superTypeMirror = superType.getAnnotationInHierarchy(topAnno);
            AnnotationMirror constructorTypeMirror =
                    constructorType.getReturnType().getAnnotationInHierarchy(topAnno);

            if (!atypeFactory
                    .getQualifierHierarchy()
                    .isSubtype(superTypeMirror, constructorTypeMirror)) {
                checker.report(
                        Result.failure(errorKey, constructorTypeMirror, superCall, superTypeMirror),
                        superCall);
            }
        }
    }

    /**
     * A helper method to check that the array type of actual varargs is a subtype of the
     * corresponding required varargs, and issues "argument.invalid" error if it's not a subtype of
     * the required one.
     *
     * <p>Note it's required that type checking for each element in varargs is executed by the
     * caller before or after calling this method.
     *
     * @see #checkArguments(List, List)
     * @param invokedMethod the method type to be invoked
     * @param tree method or constructor invocation tree
     */
    protected void checkVarargs(AnnotatedExecutableType invokedMethod, Tree tree) {
        if (!invokedMethod.isVarArgs()) {
            return;
        }

        List<AnnotatedTypeMirror> formals = invokedMethod.getParameterTypes();
        int numFormals = formals.size();
        int lastArgIndex = numFormals - 1;
        AnnotatedArrayType lastParamAnnotatedType = (AnnotatedArrayType) formals.get(lastArgIndex);

        // We will skip type checking so that we avoid duplicating error message
        // if the last argument is same depth with the depth of formal varargs
        // because type checking is already done in checkArguments.
        List<? extends ExpressionTree> args;
        switch (tree.getKind()) {
            case METHOD_INVOCATION:
                args = ((MethodInvocationTree) tree).getArguments();
                break;
            case NEW_CLASS:
                args = ((NewClassTree) tree).getArguments();
                break;
            default:
                throw new BugInCF("Unexpected kind of tree: " + tree);
        }
        if (numFormals == args.size()) {
            AnnotatedTypeMirror lastArgType =
                    atypeFactory.getAnnotatedType(args.get(args.size() - 1));
            if (lastArgType.getKind() == TypeKind.ARRAY
                    && AnnotatedTypes.getArrayDepth(lastParamAnnotatedType)
                            == AnnotatedTypes.getArrayDepth((AnnotatedArrayType) lastArgType)) {
                return;
            }
        }

        AnnotatedTypeMirror wrappedVarargsType = atypeFactory.getAnnotatedTypeVarargsArray(tree);

        // When dataflow analysis is not enabled, it will be null and we can suppose there is no
        // annotation to be checked for generated varargs array.
        if (wrappedVarargsType == null) {
            return;
        }

        // The component type of wrappedVarargsType might not be a subtype of the component type of
        // lastParamAnnotatedType due to the difference of type inference between for an expression
        // and an invoked method element. We can consider that the component type of actual is same
        // with formal one because type checking for elements will be done in checkArguments. This
        // is also needed to avoid duplicating error message caused by elements in varargs
        if (wrappedVarargsType.getKind() == TypeKind.ARRAY) {
            ((AnnotatedArrayType) wrappedVarargsType)
                    .setComponentType(lastParamAnnotatedType.getComponentType());
        }

        commonAssignmentCheck(
                lastParamAnnotatedType, wrappedVarargsType, tree, "varargs.type.incompatible");
    }

    /**
     * Checks that all the given {@code preconditions} hold true immediately prior to the method
     * invocation or variable access at {@code tree}.
     *
     * @param tree the Tree immediately prior to which the preconditions must hold true
     * @param preconditions the preconditions to be checked
     */
    protected void checkPreconditions(MethodInvocationTree tree, Set<Precondition> preconditions) {
        // This check is needed for the GUI effects and Units Checkers tests to pass.
        // TODO: Remove this check and investigate the root cause.
        if (preconditions.isEmpty()) {
            return;
        }
        FlowExpressionContext flowExprContext =
                FlowExpressionContext.buildContextForMethodUse(tree, checker.getContext());

        if (flowExprContext == null) {
            checker.report(Result.failure("flowexpr.parse.context.not.determined", tree), tree);
            return;
        }

        for (Precondition p : preconditions) {
            String expression = p.expression;
            AnnotationMirror anno = p.annotation;

            anno = standardizeAnnotationFromContract(anno, flowExprContext, getCurrentPath());

            FlowExpressions.Receiver expr;
            try {
                expr =
                        FlowExpressionParseUtil.parse(
                                expression, flowExprContext, getCurrentPath(), false);
            } catch (FlowExpressionParseException e) {
                // report errors here
                checker.report(e.getResult(), tree);
                return;
            }

            CFAbstractStore<?, ?> store = atypeFactory.getStoreBefore(tree);
            CFAbstractValue<?> value = null;
            if (CFAbstractStore.canInsertReceiver(expr)) {
                value = store.getValue(expr);
            }
            AnnotationMirror inferredAnno = null;
            if (value != null) {
                QualifierHierarchy hierarchy = atypeFactory.getQualifierHierarchy();
                Set<AnnotationMirror> annos = value.getAnnotations();
                inferredAnno = hierarchy.findAnnotationInSameHierarchy(annos, anno);
            }
            if (!checkContract(expr, anno, inferredAnno, store)) {
                String expressionString =
                        (expr == null || expr.containsUnknown()) ? expression : expr.toString();
                checker.report(
                        Result.failure(
                                "contracts.precondition.not.satisfied",
                                tree.getMethodSelect().toString(),
                                expressionString),
                        tree);
            }
        }
    }

    /**
     * Returns true if and only if {@code inferredAnnotation} is valid for a given expression to
     * match the {@code necessaryAnnotation}.
     *
     * <p>By default, {@code inferredAnnotation} must be a subtype of {@code necessaryAnnotation},
     * but subclasses might override this behavior.
     */
    protected boolean checkContract(
            Receiver expr,
            AnnotationMirror necessaryAnnotation,
            AnnotationMirror inferredAnnotation,
            CFAbstractStore<?, ?> store) {
        return inferredAnnotation != null
                && atypeFactory
                        .getQualifierHierarchy()
                        .isSubtype(inferredAnnotation, necessaryAnnotation);
    }

    /**
     * Type checks the method arguments of {@code Vector.copyInto()}.
     *
     * <p>The Checker Framework special-cases the method invocation, as its type safety cannot be
     * expressed by Java's type system.
     *
     * <p>For a Vector {@code v} of type {@code Vector<E>}, the method invocation {@code
     * v.copyInto(arr)} is type-safe iff {@code arr} is an array of type {@code T[]}, where {@code
     * T} is a subtype of {@code E}.
     *
     * <p>In other words, this method checks that the type argument of the receiver method is a
     * subtype of the component type of the passed array argument.
     *
     * @param node a method invocation of {@code Vector.copyInto()}
     * @param params the types of the parameters of {@code Vectory.copyInto()}
     */
    protected void typeCheckVectorCopyIntoArgument(
            MethodInvocationTree node, List<? extends AnnotatedTypeMirror> params) {
        assert params.size() == 1
                : "invalid no. of parameters " + params + " found for method invocation " + node;
        assert node.getArguments().size() == 1
                : "invalid no. of arguments in method invocation " + node;

        AnnotatedTypeMirror passed = atypeFactory.getAnnotatedType(node.getArguments().get(0));
        AnnotatedArrayType passedAsArray = (AnnotatedArrayType) passed;

        AnnotatedTypeMirror receiver = atypeFactory.getReceiverType(node);
        AnnotatedDeclaredType receiverAsVector =
                AnnotatedTypes.asSuper(atypeFactory, receiver, vectorType);
        if (receiverAsVector.getTypeArguments().isEmpty()) {
            return;
        }

        AnnotatedTypeMirror argComponent = passedAsArray.getComponentType();
        AnnotatedTypeMirror vectorTypeArg = receiverAsVector.getTypeArguments().get(0);
        Tree errorLocation = node.getArguments().get(0);
        if (TypesUtils.isErasedSubtype(
                vectorTypeArg.getUnderlyingType(), argComponent.getUnderlyingType(), types)) {
            commonAssignmentCheck(
                    argComponent,
                    vectorTypeArg,
                    errorLocation,
                    "vector.copyinto.type.incompatible");
        } else {
            checker.report(
                    Result.failure(
                            "vector.copyinto.type.incompatible", vectorTypeArg, argComponent),
                    errorLocation);
        }
    }

    /**
     * Performs a new class invocation check.
     *
     * <p>An invocation of a constructor, c, is valid only if:
     *
     * <ul>
     *   <li>passed arguments are subtypes of corresponding c parameters
     *   <li>if c is generic, passed type arguments are subtypes of c type variables
     * </ul>
     */
    @Override
    public Void visitNewClass(NewClassTree node, Void p) {
        if (checker.shouldSkipUses(TreeUtils.constructor(node))) {
            return super.visitNewClass(node, p);
        }

        ParameterizedExecutableType fromUse = atypeFactory.constructorFromUse(node);
        AnnotatedExecutableType constructor = fromUse.executableType;
        List<AnnotatedTypeMirror> typeargs = fromUse.typeArgs;

        List<? extends ExpressionTree> passedArguments = node.getArguments();
        List<AnnotatedTypeMirror> params =
                AnnotatedTypes.expandVarArgs(atypeFactory, constructor, passedArguments);

        checkArguments(params, passedArguments);
        checkVarargs(constructor, node);

        List<AnnotatedTypeParameterBounds> paramBounds = new ArrayList<>();
        for (AnnotatedTypeVariable param : constructor.getTypeVariables()) {
            paramBounds.add(param.getBounds());
        }

        checkTypeArguments(node, paramBounds, typeargs, node.getTypeArguments());

        boolean valid = validateTypeOf(node);

        if (valid) {
            AnnotatedDeclaredType dt = atypeFactory.getAnnotatedType(node);
            if (atypeFactory.getDependentTypesHelper() != null) {
                atypeFactory.getDependentTypesHelper().checkType(dt, node);
            }
            checkConstructorInvocation(dt, constructor, node);
        }
        // Do not call super, as that would observe the arguments without
        // a set assignment context.
        scan(node.getEnclosingExpression(), p);
        scan(node.getIdentifier(), p);
        scan(node.getClassBody(), p);

        return null;
    }

    @Override
    public Void visitLambdaExpression(LambdaExpressionTree node, Void p) {

        Pair<AnnotatedDeclaredType, AnnotatedExecutableType> result =
                atypeFactory.getFnInterfaceFromTree(node);
        AnnotatedExecutableType functionType = result.second;

        if (node.getBody().getKind() != Tree.Kind.BLOCK) {
            // Check return type for single statement returns here.
            AnnotatedTypeMirror ret = functionType.getReturnType();
            if (ret.getKind() != TypeKind.VOID) {
                visitorState.setAssignmentContext(Pair.of((Tree) node, ret));
                commonAssignmentCheck(
                        ret, (ExpressionTree) node.getBody(), "return.type.incompatible");
            }
        }

        // Check parameters
        for (int i = 0; i < functionType.getParameterTypes().size(); ++i) {
            AnnotatedTypeMirror lambdaParameter =
                    atypeFactory.getAnnotatedType(node.getParameters().get(i));
            commonAssignmentCheck(
                    lambdaParameter,
                    functionType.getParameterTypes().get(i),
                    node.getParameters().get(i),
                    "lambda.param.type.incompatible");
        }

        // TODO: Post conditions?
        // https://github.com/typetools/checker-framework/issues/801

        return super.visitLambdaExpression(node, p);
    }

    @Override
    public Void visitMemberReference(MemberReferenceTree node, Void p) {
        this.checkMethodReferenceAsOverride(node, p);
        return super.visitMemberReference(node, p);
    }

    /**
     * Checks that the type of the return expression is a subtype of the enclosing method required
     * return type. If not, it issues a "return.type.incompatible" error.
     */
    @Override
    public Void visitReturn(ReturnTree node, Void p) {
        // Don't try to check return expressions for void methods.
        if (node.getExpression() == null) {
            return super.visitReturn(node, p);
        }

        Pair<Tree, AnnotatedTypeMirror> preAssCtxt = visitorState.getAssignmentContext();
        try {

            Tree enclosing =
                    TreeUtils.enclosingOfKind(
                            getCurrentPath(),
                            new HashSet<>(
                                    Arrays.asList(Tree.Kind.METHOD, Tree.Kind.LAMBDA_EXPRESSION)));

            AnnotatedTypeMirror ret = null;
            if (enclosing.getKind() == Tree.Kind.METHOD) {

                MethodTree enclosingMethod = TreeUtils.enclosingMethod(getCurrentPath());
                boolean valid = validateTypeOf(enclosing);
                if (valid) {
                    ret = atypeFactory.getMethodReturnType(enclosingMethod, node);
                }
            } else {
                Pair<AnnotatedDeclaredType, AnnotatedExecutableType> result =
                        atypeFactory.getFnInterfaceFromTree((LambdaExpressionTree) enclosing);
                ret = result.second.getReturnType();
            }

            if (ret != null) {
                visitorState.setAssignmentContext(Pair.of((Tree) node, ret));

                commonAssignmentCheck(ret, node.getExpression(), "return.type.incompatible");
            }
            return super.visitReturn(node, p);
        } finally {
            visitorState.setAssignmentContext(preAssCtxt);
        }
    }

    /* TODO: something similar to visitReturn should be done.
     * public Void visitThrow(ThrowTree node, Void p) {
     * return super.visitThrow(node, p);
     * }
     */

    /**
     * Ensure that the annotation arguments comply to their declarations. This needs some special
     * casing, as annotation arguments form special trees.
     */
    @Override
    public Void visitAnnotation(AnnotationTree node, Void p) {
        List<? extends ExpressionTree> args = node.getArguments();
        if (args.isEmpty()) {
            // Nothing to do if there are no annotation arguments.
            return null;
        }

        TypeElement anno = (TypeElement) TreeInfo.symbol((JCTree) node.getAnnotationType());

        Name annoName = anno.getQualifiedName();
        if (annoName.contentEquals(DefaultQualifier.class.getName())
                || annoName.contentEquals(SuppressWarnings.class.getName())) {
            // Skip these two annotations, as we don't care about the arguments to them.
            return null;
        }

        // Mapping from argument simple name to its annotated type.
        Map<String, AnnotatedTypeMirror> annoTypes = new HashMap<>();
        for (Element encl : ElementFilter.methodsIn(anno.getEnclosedElements())) {
            AnnotatedExecutableType exeatm =
                    (AnnotatedExecutableType) atypeFactory.getAnnotatedType(encl);
            AnnotatedTypeMirror retty = exeatm.getReturnType();
            annoTypes.put(encl.getSimpleName().toString(), retty);
        }

        for (ExpressionTree arg : args) {
            if (!(arg instanceof AssignmentTree)) {
                // TODO: when can this happen?
                continue;
            }

            AssignmentTree at = (AssignmentTree) arg;
            // Ensure that we never ask for the annotated type of an annotation, because
            // we don't have a type for annotations.
            if (at.getExpression().getKind() == Tree.Kind.ANNOTATION) {
                visitAnnotation((AnnotationTree) at.getExpression(), p);
                continue;
            }
            if (at.getExpression().getKind() == Tree.Kind.NEW_ARRAY) {
                NewArrayTree nat = (NewArrayTree) at.getExpression();
                boolean isAnno = false;
                for (ExpressionTree init : nat.getInitializers()) {
                    if (init.getKind() == Tree.Kind.ANNOTATION) {
                        visitAnnotation((AnnotationTree) init, p);
                        isAnno = true;
                    }
                }
                if (isAnno) {
                    continue;
                }
            }

            AnnotatedTypeMirror expected = annoTypes.get(at.getVariable().toString());
            Pair<Tree, AnnotatedTypeMirror> preAssCtxt = visitorState.getAssignmentContext();

            {
                // Determine and set the new assignment context.
                ExpressionTree var = at.getVariable();
                assert var instanceof IdentifierTree
                        : "Expected IdentifierTree as context. Found: " + var;
                AnnotatedTypeMirror meth = atypeFactory.getAnnotatedType(var);
                assert meth instanceof AnnotatedExecutableType
                        : "Expected AnnotatedExecutableType as context. Found: " + meth;
                AnnotatedTypeMirror newctx = ((AnnotatedExecutableType) meth).getReturnType();
                visitorState.setAssignmentContext(Pair.of((Tree) null, newctx));
            }

            try {
                AnnotatedTypeMirror actual = atypeFactory.getAnnotatedType(at.getExpression());
                if (expected.getKind() != TypeKind.ARRAY) {
                    // Expected is not an array -> direct comparison.
                    commonAssignmentCheck(
                            expected, actual, at.getExpression(), "annotation.type.incompatible");
                } else {
                    if (actual.getKind() == TypeKind.ARRAY) {
                        // Both actual and expected are arrays.
                        commonAssignmentCheck(
                                expected,
                                actual,
                                at.getExpression(),
                                "annotation.type.incompatible");
                    } else {
                        // The declaration is an array type, but just a single
                        // element is given.
                        commonAssignmentCheck(
                                ((AnnotatedArrayType) expected).getComponentType(),
                                actual,
                                at.getExpression(),
                                "annotation.type.incompatible");
                    }
                }
            } finally {
                visitorState.setAssignmentContext(preAssCtxt);
            }
        }
        return null;
    }

    /**
     * If the computation of the type of the ConditionalExpressionTree in
     * org.checkerframework.framework.type.TypeFromTree.TypeFromExpression.visitConditionalExpression(ConditionalExpressionTree,
     * AnnotatedTypeFactory) is correct, the following checks are redundant. However, let's add
     * another failsafe guard and do the checks.
     */
    @Override
    public Void visitConditionalExpression(ConditionalExpressionTree node, Void p) {
        AnnotatedTypeMirror cond = atypeFactory.getAnnotatedType(node);
        this.commonAssignmentCheck(cond, node.getTrueExpression(), "conditional.type.incompatible");
        this.commonAssignmentCheck(
                cond, node.getFalseExpression(), "conditional.type.incompatible");
        return super.visitConditionalExpression(node, p);
    }

    // **********************************************************************
    // Check for illegal re-assignment
    // **********************************************************************

    /** Performs assignability check. */
    @Override
    public Void visitUnary(UnaryTree node, Void p) {
        if ((node.getKind() == Tree.Kind.PREFIX_DECREMENT)
                || (node.getKind() == Tree.Kind.PREFIX_INCREMENT)
                || (node.getKind() == Tree.Kind.POSTFIX_DECREMENT)
                || (node.getKind() == Tree.Kind.POSTFIX_INCREMENT)) {
            AnnotatedTypeMirror varType = atypeFactory.getAnnotatedTypeLhs(node.getExpression());
            AnnotatedTypeMirror valueType = atypeFactory.getAnnotatedTypeRhsUnaryAssign(node);
            commonAssignmentCheck(
                    varType, valueType, node, "compound.assignment.type.incompatible");
        }
        return super.visitUnary(node, p);
    }

    /** Performs assignability check. */
    @Override
    public Void visitCompoundAssignment(CompoundAssignmentTree node, Void p) {
        // If node is the tree representing the compounds assignment s += expr,
        // Then this method should check whether s + expr can be assigned to s,
        // but the "s + expr" tree does not exist.  So instead, check that
        // s += expr can be assigned to s.
        commonAssignmentCheck(node.getVariable(), node, "compound.assignment.type.incompatible");
        return super.visitCompoundAssignment(node, p);
    }

    // **********************************************************************
    // Check for invalid types inserted by the user
    // **********************************************************************

    @Override
    public Void visitNewArray(NewArrayTree node, Void p) {
        boolean valid = validateTypeOf(node);

        if (valid && node.getType() != null) {
            AnnotatedArrayType arrayType = atypeFactory.getAnnotatedType(node);
            if (atypeFactory.getDependentTypesHelper() != null) {
                atypeFactory.getDependentTypesHelper().checkType(arrayType, node);
            }
            if (node.getInitializers() != null) {
                checkArrayInitialization(arrayType.getComponentType(), node.getInitializers());
            }
        }

        return super.visitNewArray(node, p);
    }

<<<<<<< HEAD
    protected void checkTypecastRedundancy(TypeCastTree node, Void p) {
=======
    /**
     * Do not override this method! Previously, this method contained some logic, but the main
     * modifier of types was missing. It has been merged with the TypeValidator below. This method
     * doesn't need to do anything, as the type is already validated.
     */
    @Override
    public final Void visitParameterizedType(ParameterizedTypeTree node, Void p) {
        return null; // super.visitParameterizedType(node, p);
    }

    /**
     * If the lint option "cast:redundant" is set, this methods issues a warning if the cast is
     * redundant.
     */
    protected void checkTypecastRedundancy(TypeCastTree typeCastTree) {
>>>>>>> 7838ca8a
        if (!checker.getLintOption("cast:redundant", false)) {
            return;
        }

        AnnotatedTypeMirror castType = atypeFactory.getAnnotatedType(typeCastTree);
        AnnotatedTypeMirror exprType = atypeFactory.getAnnotatedType(typeCastTree.getExpression());

        if (castType.equals(exprType)) {
            checker.report(Result.warning("cast.redundant", castType), typeCastTree);
        }
    }

    /**
     * If the lint option "cast:unsafe" is set, this method issues a warning if the cast is unsafe.
     * Only primary qualifiers are checked unless the command line option "checkCastElementType" is
     * supplied.
     */
    protected void checkTypecastSafety(TypeCastTree typeCastTree) {
        if (!checker.getLintOption("cast:unsafe", true)) {
            return;
        }
        AnnotatedTypeMirror castType = atypeFactory.getAnnotatedType(typeCastTree);
        AnnotatedTypeMirror exprType = atypeFactory.getAnnotatedType(typeCastTree.getExpression());

        // We cannot do a simple test of casting, as isSubtypeOf requires
        // the input types to be subtypes according to Java
        if (!isTypeCastSafe(castType, exprType)) {
            checker.report(
                    Result.warning("cast.unsafe", exprType.toString(true), castType.toString(true)),
                    typeCastTree);
        }
    }

    /**
     * Returns true if the cast is safe.
     *
     * <p>Only primary qualifiers are checked unless the command line option "checkCastElementType"
     * is supplied.
     *
     * @param castType annotated type of the cast
     * @param exprType annotated type of the casted expression
     * @return true if the type cast is safe, false otherwise
     */
    private boolean isTypeCastSafe(AnnotatedTypeMirror castType, AnnotatedTypeMirror exprType) {
        QualifierHierarchy qualifierHierarchy = atypeFactory.getQualifierHierarchy();

        if (castType.getKind() == TypeKind.DECLARED) {
            // eliminate false positives, where the annotations are
            // implicitly added by the declared type declaration
            AnnotatedDeclaredType castDeclared = (AnnotatedDeclaredType) castType;
            AnnotatedDeclaredType elementType =
                    atypeFactory.fromElement(
                            (TypeElement) castDeclared.getUnderlyingType().asElement());
            if (AnnotationUtils.areSame(
                    castDeclared.getAnnotations(), elementType.getAnnotations())) {
                return true;
            }
        }

        if (checker.hasOption("checkCastElementType")) {
            AnnotatedTypeMirror newCastType;
            if (castType.getKind() == TypeKind.TYPEVAR) {
                newCastType = ((AnnotatedTypeVariable) castType).getUpperBound();
            } else {
                newCastType = castType;
            }
            AnnotatedTypeMirror newExprType;
            if (exprType.getKind() == TypeKind.TYPEVAR) {
                newExprType = ((AnnotatedTypeVariable) exprType).getUpperBound();
            } else {
                newExprType = exprType;
            }

            if (!atypeFactory.getTypeHierarchy().isSubtype(newExprType, newCastType)) {
                return false;
            }
            if (newCastType.getKind() == TypeKind.ARRAY
                    && newExprType.getKind() != TypeKind.ARRAY) {
                // Always warn if the cast contains an array, but the expression
                // doesn't, as in "(Object[]) o" where o is of type Object
                return false;
            } else if (newCastType.getKind() == TypeKind.DECLARED
                    && newExprType.getKind() == TypeKind.DECLARED) {
                int castSize = ((AnnotatedDeclaredType) newCastType).getTypeArguments().size();
                int exprSize = ((AnnotatedDeclaredType) newExprType).getTypeArguments().size();

                if (castSize != exprSize) {
                    // Always warn if the cast and expression contain a different number of
                    // type arguments, e.g. to catch a cast from "Object" to "List<@NonNull
                    // Object>".
                    // TODO: the same number of arguments actually doesn't guarantee anything.
                    return false;
                }
            } else if (castType.getKind() == TypeKind.TYPEVAR
                    && exprType.getKind() == TypeKind.TYPEVAR) {
                // If both the cast type and the casted expression are type variables, then check
                // the bounds.
                Set<AnnotationMirror> lowerBoundAnnotationsCast =
                        AnnotatedTypes.findEffectiveLowerBoundAnnotations(
                                qualifierHierarchy, castType);
                Set<AnnotationMirror> lowerBoundAnnotationsExpr =
                        AnnotatedTypes.findEffectiveLowerBoundAnnotations(
                                qualifierHierarchy, exprType);
                return qualifierHierarchy.isSubtype(
                                lowerBoundAnnotationsExpr, lowerBoundAnnotationsCast)
                        && qualifierHierarchy.isSubtype(
                                exprType.getEffectiveAnnotations(),
                                castType.getEffectiveAnnotations());
            }
            Set<AnnotationMirror> castAnnos;
            if (castType.getKind() == TypeKind.TYPEVAR) {
                // If the cast type is a type var, but the expression is not, then check that the
                // type of the expression is a subtype of the lower bound.
                castAnnos =
                        AnnotatedTypes.findEffectiveLowerBoundAnnotations(
                                qualifierHierarchy, castType);
            } else {
                castAnnos = castType.getAnnotations();
            }

            return qualifierHierarchy.isSubtype(exprType.getEffectiveAnnotations(), castAnnos);
        } else {
            // checkCastElementType option wasn't specified, so only check effective annotations.
            return qualifierHierarchy.isSubtype(
                    exprType.getEffectiveAnnotations(), castType.getEffectiveAnnotations());
        }
    }

    @Override
    public Void visitTypeCast(TypeCastTree node, Void p) {
        // validate "node" instead of "node.getType()" to prevent duplicate errors.
        boolean valid = validateTypeOf(node) && validateTypeOf(node.getExpression());
        if (valid) {
            checkTypecastSafety(node);
            checkTypecastRedundancy(node);
        }
        if (atypeFactory.getDependentTypesHelper() != null) {
            AnnotatedTypeMirror type = atypeFactory.getAnnotatedType(node);
            atypeFactory.getDependentTypesHelper().checkType(type, node.getType());
        }
        return super.visitTypeCast(node, p);
        // return scan(node.getExpression(), p);
    }

    @Override
    public Void visitInstanceOf(InstanceOfTree node, Void p) {
        validateTypeOf(node.getType());
        return super.visitInstanceOf(node, p);
    }

    @Override
    public Void visitArrayAccess(ArrayAccessTree node, Void p) {
        Pair<Tree, AnnotatedTypeMirror> preAssCtxt = visitorState.getAssignmentContext();
        try {
            visitorState.setAssignmentContext(null);
            scan(node.getExpression(), p);
            scan(node.getIndex(), p);
        } finally {
            visitorState.setAssignmentContext(preAssCtxt);
        }
        return null;
    }

    /**
     * Checks the type of the exception parameter Subclasses should override
     * checkExceptionParameter(CatchTree node) rather than this method to change the behavior of
     * this check.
     */
    @Override
    public Void visitCatch(CatchTree node, Void p) {
        checkExceptionParameter(node);
        return super.visitCatch(node, p);
    }

    /**
     * Checks the type of a thrown exception. Subclasses should override
     * checkThrownExpression(ThrowTree node) rather than this method to change the behavior of this
     * check.
     */
    @Override
    public Void visitThrow(ThrowTree node, Void p) {
        checkThrownExpression(node);
        return super.visitThrow(node, p);
    }

    // **********************************************************************
    // Helper methods to provide a single overriding point
    // **********************************************************************

    /**
     * Cache to avoid calling {@link #getExceptionParameterLowerBoundAnnotations} more than once.
     */
    private Set<? extends AnnotationMirror> getExceptionParameterLowerBoundAnnotationsCache = null;
    /** The same as {@link #getExceptionParameterLowerBoundAnnotations}, but uses a cache. */
    private Set<? extends AnnotationMirror> getExceptionParameterLowerBoundAnnotationsCached() {
        if (getExceptionParameterLowerBoundAnnotationsCache == null) {
            getExceptionParameterLowerBoundAnnotationsCache =
                    getExceptionParameterLowerBoundAnnotations();
        }
        return getExceptionParameterLowerBoundAnnotationsCache;
    }

    /**
     * Issue error if the exception parameter is not a supertype of the annotation specified by
     * {@link #getExceptionParameterLowerBoundAnnotations()}, which is top by default.
     *
     * <p>Subclasses may override this method to change the behavior of this check. Subclasses
     * wishing to enforce that exception parameter be annotated with other annotations can just
     * override {@link #getExceptionParameterLowerBoundAnnotations()}.
     *
     * @param node CatchTree to check
     */
    protected void checkExceptionParameter(CatchTree node) {

        Set<? extends AnnotationMirror> requiredAnnotations =
                getExceptionParameterLowerBoundAnnotationsCached();
        AnnotatedTypeMirror exPar = atypeFactory.getAnnotatedType(node.getParameter());

        for (AnnotationMirror required : requiredAnnotations) {
            AnnotationMirror found = exPar.getAnnotationInHierarchy(required);
            assert found != null;
            if (!atypeFactory.getQualifierHierarchy().isSubtype(required, found)) {
                checker.report(
                        Result.failure("exception.parameter.invalid", found, required),
                        node.getParameter());
            }

            if (exPar.getKind() == TypeKind.UNION) {
                AnnotatedUnionType aut = (AnnotatedUnionType) exPar;
                for (AnnotatedTypeMirror alterntive : aut.getAlternatives()) {
                    AnnotationMirror foundAltern = alterntive.getAnnotationInHierarchy(required);
                    if (!atypeFactory.getQualifierHierarchy().isSubtype(required, foundAltern)) {
                        checker.report(
                                Result.failure(
                                        "exception.parameter.invalid", foundAltern, required),
                                node.getParameter());
                    }
                }
            }
        }
    }

    /**
     * Returns a set of AnnotationMirrors that is a lower bound for exception parameters.
     *
     * <p>Note: by default this method is called by {@link #getThrowUpperBoundAnnotations()}, so
     * that this annotation is enforced.
     *
     * <p>(Default is top)
     *
     * @return set of annotation mirrors, one per hierarchy, that from a lower bound of annotations
     *     that can be written on an exception parameter
     */
    protected Set<? extends AnnotationMirror> getExceptionParameterLowerBoundAnnotations() {
        return atypeFactory.getQualifierHierarchy().getTopAnnotations();
    }

    /**
     * Checks the type of the thrown expression.
     *
     * <p>By default, this method checks that the thrown expression is a subtype of top.
     *
     * <p>Issue error if the thrown expression is not a sub type of the annotation given by {@link
     * #getThrowUpperBoundAnnotations()}, the same as {@link
     * #getExceptionParameterLowerBoundAnnotations()} by default.
     *
     * <p>Subclasses may override this method to change the behavior of this check. Subclasses
     * wishing to enforce that the thrown expression be a subtype of a type besides {@link
     * #getExceptionParameterLowerBoundAnnotations}, should override {@link
     * #getThrowUpperBoundAnnotations()}.
     *
     * @param node ThrowTree to check
     */
    protected void checkThrownExpression(ThrowTree node) {
        AnnotatedTypeMirror throwType = atypeFactory.getAnnotatedType(node.getExpression());
        Set<? extends AnnotationMirror> required = getThrowUpperBoundAnnotations();
        switch (throwType.getKind()) {
            case NULL:
            case DECLARED:
                Set<AnnotationMirror> found = throwType.getAnnotations();
                if (!atypeFactory.getQualifierHierarchy().isSubtype(found, required)) {
                    checker.report(
                            Result.failure("throw.type.invalid", found, required),
                            node.getExpression());
                }
                break;
            case TYPEVAR:
            case WILDCARD:
                // TODO: this code might change after the type var changes.
                Set<AnnotationMirror> foundEffective = throwType.getEffectiveAnnotations();
                if (!atypeFactory.getQualifierHierarchy().isSubtype(foundEffective, required)) {
                    checker.report(
                            Result.failure("throw.type.invalid", foundEffective, required),
                            node.getExpression());
                }
                break;
            case UNION:
                AnnotatedUnionType unionType = (AnnotatedUnionType) throwType;
                Set<AnnotationMirror> foundPrimary = unionType.getAnnotations();
                if (!atypeFactory.getQualifierHierarchy().isSubtype(foundPrimary, required)) {
                    checker.report(
                            Result.failure("throw.type.invalid", foundPrimary, required),
                            node.getExpression());
                }
                for (AnnotatedTypeMirror altern : unionType.getAlternatives()) {
                    if (!atypeFactory
                            .getQualifierHierarchy()
                            .isSubtype(altern.getAnnotations(), required)) {
                        checker.report(
                                Result.failure(
                                        "throw.type.invalid", altern.getAnnotations(), required),
                                node.getExpression());
                    }
                }
                break;
            default:
                throw new BugInCF("Unexpected throw expression type: " + throwType.getKind());
        }
    }

    /**
     * Returns a set of AnnotationMirrors that is a upper bound for thrown exceptions.
     *
     * <p>Note: by default this method is returns by getExceptionParameterLowerBoundAnnotations(),
     * so that this annotation is enforced.
     *
     * <p>(Default is top)
     *
     * @return set of annotation mirrors, one per hierarchy, that form an upper bound of thrown
     *     expressions
     */
    protected Set<? extends AnnotationMirror> getThrowUpperBoundAnnotations() {
        return getExceptionParameterLowerBoundAnnotations();
    }

    /**
     * Checks the validity of an assignment (or pseudo-assignment) from a value to a variable and
     * emits an error message (through the compiler's messaging interface) if it is not valid.
     *
     * @param varTree the AST node for the lvalue (usually a variable)
     * @param valueExp the AST node for the rvalue (the new value)
     * @param errorKey the error message to use if the check fails (must be a compiler message key,
     *     see {@link org.checkerframework.checker.compilermsgs.qual.CompilerMessageKey})
     */
    protected void commonAssignmentCheck(
            Tree varTree, ExpressionTree valueExp, @CompilerMessageKey String errorKey) {
        AnnotatedTypeMirror var = atypeFactory.getAnnotatedTypeLhs(varTree);
        assert var != null : "no variable found for tree: " + varTree;

        if (!validateType(varTree, var)) {
            return;
        }

        commonAssignmentCheck(var, valueExp, errorKey);
    }

    /**
     * Checks the validity of an assignment (or pseudo-assignment) from a value to a variable and
     * emits an error message (through the compiler's messaging interface) if it is not valid.
     *
     * @param varType the annotated type of the lvalue (usually a variable)
     * @param valueExp the AST node for the rvalue (the new value)
     * @param errorKey the error message to use if the check fails (must be a compiler message key,
     *     see {@link org.checkerframework.checker.compilermsgs.qual.CompilerMessageKey})
     */
    protected void commonAssignmentCheck(
            AnnotatedTypeMirror varType,
            ExpressionTree valueExp,
            @CompilerMessageKey String errorKey) {
        if (shouldSkipUses(valueExp)) {
            return;
        }
        if (valueExp.getKind() == Tree.Kind.MEMBER_REFERENCE
                || valueExp.getKind() == Tree.Kind.LAMBDA_EXPRESSION) {
            // Member references and lambda expressions are type checked separately
            // and do not need to be checked again as arguments.
            return;
        }
        if (varType.getKind() == TypeKind.ARRAY
                && valueExp instanceof NewArrayTree
                && ((NewArrayTree) valueExp).getType() == null) {
            AnnotatedTypeMirror compType = ((AnnotatedArrayType) varType).getComponentType();
            NewArrayTree arrayTree = (NewArrayTree) valueExp;
            assert arrayTree.getInitializers() != null
                    : "array initializers are not expected to be null in: " + valueExp;
            checkArrayInitialization(compType, arrayTree.getInitializers());
        }
        if (!validateTypeOf(valueExp)) {
            return;
        }
        AnnotatedTypeMirror valueType = atypeFactory.getAnnotatedType(valueExp);
        assert valueType != null : "null type for expression: " + valueExp;
        commonAssignmentCheck(varType, valueType, valueExp, errorKey);
    }

    /**
     * Prints a diagnostic about entering commonAssignmentCheck, if the showchecks option was set.
     *
     * @param varType the annotated type of the variable
     * @param valueType the annotated type of the value
     * @param valueTree the location to use when reporting the error message
     */
    protected final void commonAssignmentCheckStartDiagnostic(
            AnnotatedTypeMirror varType, AnnotatedTypeMirror valueType, Tree valueTree) {
        if (checker.hasOption("showchecks")) {
            long valuePos = positions.getStartPosition(root, valueTree);
            System.out.printf(
                    "%s %s (line %3d): %s %s%n     actual: %s %s%n   expected: %s %s%n",
                    this.getClass().getSimpleName(),
                    "about to test whether actual is a subtype of expected",
                    (root.getLineMap() != null ? root.getLineMap().getLineNumber(valuePos) : -1),
                    valueTree.getKind(),
                    valueTree,
                    valueType.getKind(),
                    valueType.toString(),
                    varType.getKind(),
                    varType.toString());
        }
    }

    /**
     * Prints a diagnostic about exiting commonAssignmentCheck, if the showchecks option was set.
     *
     * @param success whether the check succeeded or failed
     * @param extraMessage information about why the result is what it is; may be null
     * @param varType the annotated type of the variable
     * @param valueType the annotated type of the value
     * @param valueTree the location to use when reporting the error message
     */
    protected final void commonAssignmentCheckEndDiagnostic(
            boolean success,
            String extraMessage,
            AnnotatedTypeMirror varType,
            AnnotatedTypeMirror valueType,
            Tree valueTree) {

        if (checker.hasOption("showchecks")) {
            long valuePos = positions.getStartPosition(root, valueTree);
            System.out.printf(
                    " %s%s (line %3d): %s %s%n     actual: %s %s%n   expected: %s %s%n",
                    (success
                            ? "success: actual is subtype of expected"
                            : "FAILURE: actual is not subtype of expected"),
                    (extraMessage == null ? "" : " because " + extraMessage),
                    (root.getLineMap() != null ? root.getLineMap().getLineNumber(valuePos) : -1),
                    valueTree.getKind(),
                    valueTree,
                    valueType.getKind(),
                    valueType.toString(),
                    varType.getKind(),
                    varType.toString());
        }
    }

    /**
     * Checks the validity of an assignment (or pseudo-assignment) from a value to a variable and
     * emits an error message (through the compiler's messaging interface) if it is not valid.
     *
     * @param varType the annotated type of the variable
     * @param valueType the annotated type of the value
     * @param valueTree the location to use when reporting the error message
     * @param errorKey the error message to use if the check fails (must be a compiler message key,
     *     see {@link org.checkerframework.checker.compilermsgs.qual.CompilerMessageKey})
     */
    protected void commonAssignmentCheck(
            AnnotatedTypeMirror varType,
            AnnotatedTypeMirror valueType,
            Tree valueTree,
            @CompilerMessageKey String errorKey) {

        commonAssignmentCheckStartDiagnostic(varType, valueType, valueTree);

        boolean success = atypeFactory.getTypeHierarchy().isSubtype(valueType, varType);

        // TODO: integrate with subtype test.
        if (success) {
            for (Class<? extends Annotation> mono :
                    atypeFactory.getSupportedMonotonicTypeQualifiers()) {
                if (valueType.hasAnnotation(mono) && varType.hasAnnotation(mono)) {
                    checker.report(
                            Result.failure(
                                    "monotonic.type.incompatible",
                                    mono.getSimpleName(),
                                    mono.getSimpleName(),
                                    valueType.toString()),
                            valueTree);
                    return;
                }
            }
        }

        commonAssignmentCheckEndDiagnostic(success, null, varType, valueType, valueTree);

        // Use an error key only if it's overridden by a checker.
        if (!success) {
            FoundRequired pair = FoundRequired.of(valueType, varType);
            String valueTypeString = pair.found;
            String varTypeString = pair.required;
            checker.report(Result.failure(errorKey, valueTypeString, varTypeString), valueTree);
        }
    }

    /**
     * Class that creates string representations of {@link AnnotatedTypeMirror}s which are only
     * verbose if required to differentiate the two types.
     */
    private static class FoundRequired {
        public final String found;
        public final String required;

        private FoundRequired(AnnotatedTypeMirror found, AnnotatedTypeMirror required) {
            if (shouldPrintVerbose(found, required)) {
                this.found = found.toString(true);
                this.required = required.toString(true);
            } else {
                this.found = found.toString();
                this.required = required.toString();
            }
        }

        /** Create a FoundRequired for a type and bounds. */
        private FoundRequired(AnnotatedTypeMirror found, AnnotatedTypeParameterBounds required) {
            if (shouldPrintVerbose(found, required)) {
                this.found = found.toString(true);
                this.required = required.toString(true);
            } else {
                this.found = found.toString();
                this.required = required.toString();
            }
        }

        /**
         * Creates string representations of {@link AnnotatedTypeMirror}s which are only verbose if
         * required to differentiate the two types.
         */
        static FoundRequired of(AnnotatedTypeMirror found, AnnotatedTypeMirror required) {
            return new FoundRequired(found, required);
        }

        /**
         * Creates string representations of {@link AnnotatedTypeMirror} and {@link
         * AnnotatedTypeParameterBounds}s which are only verbose if required to differentiate the
         * two types.
         */
        static FoundRequired of(AnnotatedTypeMirror found, AnnotatedTypeParameterBounds required) {
            return new FoundRequired(found, required);
        }
    }

    /**
     * Return whether or not the verbose toString should be used when printing the two annotated
     * types.
     *
     * @param atm1 the first AnnotatedTypeMirror
     * @param atm2 the second AnnotatedTypeMirror
     * @return true iff neither argumentc contains "@", or there are two annotated types (in either
     *     ATM) such that their toStrings are the same but their verbose toStrings differ
     */
    private static boolean shouldPrintVerbose(AnnotatedTypeMirror atm1, AnnotatedTypeMirror atm2) {
        if ((!atm1.toString().contains("@") && !atm2.toString().contains("@"))) {
            return true;
        }
        return containsSameToString(atm1, atm2);
    }

    /**
     * Return whether or not the verbose toString should be used when printing the annotated type
     * and the bounds it is not within.
     *
     * @param atm the type
     * @param bounds the bounds
     * @return true iff bounds does not contain "@", or there are two annotated types (in either
     *     argument) such that their toStrings are the same but their verbose toStrings differ
     */
    private static boolean shouldPrintVerbose(
            AnnotatedTypeMirror atm, AnnotatedTypeParameterBounds bounds) {
        if (!atm.toString().contains("@") && !bounds.toString().contains("@")) {
            return true;
        }
        return containsSameToString(atm, bounds.getUpperBound(), bounds.getLowerBound());
    }

    /**
     * A scanner that indicates whether any (sub-)types have the same toString but different verbose
     * toString.
     */
    private static SimpleAnnotatedTypeScanner<Boolean, Void> checkContainsSameToString =
            new SimpleAnnotatedTypeScanner<Boolean, Void>() {
                /** Maps from a type's toString to its verbose toString. */
                Map<String, String> map = new HashMap<>();

                @Override
                protected Boolean reduce(Boolean r1, Boolean r2) {
                    r1 = r1 == null ? false : r1;
                    r2 = r2 == null ? false : r2;
                    return r1 || r2;
                }

                @Override
                protected Boolean defaultAction(AnnotatedTypeMirror type, Void avoid) {
                    if (type == null) {
                        return false;
                    }
                    String simple = type.toString();
                    String verbose = map.get(simple);
                    if (verbose == null) {
                        map.put(simple, type.toString(true));
                        return false;
                    } else {
                        return !verbose.equals(type.toString(true));
                    }
                }
            };

    /**
     * Return true iff there are two annotated types (anywhere in any ATM) such that their toStrings
     * are the same but their verbose toStrings differ.
     */
    private static boolean containsSameToString(AnnotatedTypeMirror... atms) {
        for (AnnotatedTypeMirror atm : atms) {
            Boolean result = checkContainsSameToString.visit(atm);
            if (result != null && result) {
                return true;
            }
            // Call reset to clear the visitor history, but not the map from Strings to types.
            checkContainsSameToString.reset();
        }

        return false;
    }

    protected void checkArrayInitialization(
            AnnotatedTypeMirror type, List<? extends ExpressionTree> initializers) {
        // TODO: set assignment context like for method arguments?
        // Also in AbstractFlow.
        for (ExpressionTree init : initializers) {
            commonAssignmentCheck(type, init, "array.initializer.type.incompatible");
        }
    }

    /**
     * Checks that the annotations on the type arguments supplied to a type or a method invocation
     * are within the bounds of the type variables as declared, and issues the
     * "type.argument.type.incompatible" error if they are not.
     *
     * @param toptree the tree for error reporting, only used for inferred type arguments
     * @param paramBounds the bounds of the type parameters from a class or method declaration
     * @param typeargs the type arguments from the type or method invocation
     * @param typeargTrees the type arguments as trees, used for error reporting
     */
    // TODO: see updated version below that performs more well-formedness checks.
    protected void checkTypeArguments(
            Tree toptree,
            List<? extends AnnotatedTypeParameterBounds> paramBounds,
            List<? extends AnnotatedTypeMirror> typeargs,
            List<? extends Tree> typeargTrees) {

        // System.out.printf("BaseTypeVisitor.checkTypeArguments: %s, TVs: %s, TAs: %s, TATs: %s\n",
        //         toptree, paramBounds, typeargs, typeargTrees);

        // If there are no type variables, do nothing.
        if (paramBounds.isEmpty()) {
            return;
        }

        assert paramBounds.size() == typeargs.size()
                : "BaseTypeVisitor.checkTypeArguments: mismatch between type arguments: "
                        + typeargs
                        + " and type parameter bounds"
                        + paramBounds;

        Iterator<? extends AnnotatedTypeParameterBounds> boundsIter = paramBounds.iterator();
        Iterator<? extends AnnotatedTypeMirror> argIter = typeargs.iterator();

        while (boundsIter.hasNext()) {

            AnnotatedTypeParameterBounds bounds = boundsIter.next();
            AnnotatedTypeMirror typeArg = argIter.next();

            if (isIgnoredUninferredWildcard(bounds.getUpperBound())
                    || isIgnoredUninferredWildcard(typeArg)) {
                continue;
            }

            if (shouldBeCaptureConverted(typeArg, bounds)) {
                continue;
            }

            AnnotatedTypeMirror paramUpperBound = bounds.getUpperBound();
            if (typeArg.getKind() == TypeKind.WILDCARD) {
                paramUpperBound =
                        atypeFactory.widenToUpperBound(
                                paramUpperBound, (AnnotatedWildcardType) typeArg);
            }

            if (typeargTrees == null || typeargTrees.isEmpty()) {
                // The type arguments were inferred and we mark the whole method.
                // The inference fails if we provide invalid arguments,
                // therefore issue an error for the arguments.
                // I hope this is less confusing for users.
                commonAssignmentCheck(
                        paramUpperBound, typeArg, toptree, "type.argument.type.incompatible");
            } else {
                commonAssignmentCheck(
                        paramUpperBound,
                        typeArg,
                        typeargTrees.get(typeargs.indexOf(typeArg)),
                        "type.argument.type.incompatible");
            }

            if (!atypeFactory.getTypeHierarchy().isSubtype(bounds.getLowerBound(), typeArg)) {
                FoundRequired fr = FoundRequired.of(typeArg, bounds);
                if (typeargTrees == null || typeargTrees.isEmpty()) {
                    // The type arguments were inferred and we mark the whole method.
                    checker.report(
                            Result.failure(
                                    "type.argument.type.incompatible", fr.found, fr.required),
                            toptree);
                } else {
                    checker.report(
                            Result.failure(
                                    "type.argument.type.incompatible", fr.found, fr.required),
                            typeargTrees.get(typeargs.indexOf(typeArg)));
                }
            }
        }
    }

    private boolean isIgnoredUninferredWildcard(AnnotatedTypeMirror type) {
        return atypeFactory.ignoreUninferredTypeArguments
                && type.getKind() == TypeKind.WILDCARD
                && ((AnnotatedWildcardType) type).isUninferredTypeArgument();
    }

    // TODO: REMOVE WHEN CAPTURE CONVERSION IS IMPLEMENTED
    // TODO: This may not occur only in places where capture conversion occurs but in those cases
    // TODO: The containment check provided by this method should be enough
    /**
     * Identifies cases that would not happen if capture conversion were implemented. These special
     * cases should be removed when capture conversion is implemented.
     */
    private boolean shouldBeCaptureConverted(
            final AnnotatedTypeMirror typeArg, final AnnotatedTypeParameterBounds bounds) {
        return typeArg.getKind() == TypeKind.WILDCARD
                && bounds.getUpperBound().getKind() == TypeKind.WILDCARD;
    }

    /* Updated version that performs more well-formedness checks.

    protected void checkTypeArguments(Tree toptree,
            List<? extends AnnotatedTypeVariable> typevars,
            List<? extends AnnotatedTypeMirror> typeargs,
            List<? extends Tree> typeargTrees) {

        // System.out.printf("BaseTypeVisitor.checkTypeArguments: %s, TVs: %s, TAs: %s, TATs: %s\n",
        //         toptree, typevars, typeargs, typeargTrees);

        // If there are no type variables, do nothing.
        if (typevars.isEmpty()) {
            return;
            }

        assert typevars.size() == typeargs.size() :
            "BaseTypeVisitor.checkTypeArguments: mismatch between type arguments: " +
            typeargs + " and type variables " + typevars;

        assert typeargTrees.isEmpty() ||
                    typeargTrees.size() == typeargs.size() :
            "BaseTypeVisitor.checkTypeArguments: mismatch between type arguments: " +
            typeargs + " and their trees " + typeargTrees;

        Iterator<? extends AnnotatedTypeVariable> varIter = typevars.iterator();
        Iterator<? extends AnnotatedTypeMirror> argIter = typeargs.iterator();
        Iterator<? extends Tree> argTreeIter = typeargTrees.iterator();

        while (varIter.hasNext()) {

            AnnotatedTypeVariable typeVar = varIter.next();
            AnnotatedTypeMirror typearg = argIter.next();

            Tree typeArgTree = null;
            if (argTreeIter.hasNext()) {
                typeArgTree = argTreeIter.next();
            }

            if (typeArgTree != null) {
                boolean valid = validateType(typeArgTree, typearg);
                if (!valid) {
                    // validateType already issued an error; check the next argument.
                    continue;
                }
            } else {
                if (!AnnotatedTypes.isValidType(atypeFactory.getQualifierHierarchy(), typearg)) {
                    continue;
                }
                typeArgTree = toptree;
            }

            if (typeVar.getUpperBound() != null) {
                if (!AnnotatedTypes.isValidType(atypeFactory.getQualifierHierarchy(), typeVar.getUpperBound())) {
                    continue;
                }

                commonAssignmentCheck(typeVar.getUpperBound(),
                        typearg, typeArgTree,
                        "type.argument.type.incompatible", false);
            }

            // Should we compare lower bounds instead of the annotations on the
            // type variables?
            if (!typeVar.getAnnotations().isEmpty()) {
                if (!typearg.getEffectiveAnnotations().equals(typeVar.getEffectiveAnnotations())) {
                    checker.report(Result.failure("type.argument.type.incompatible",
                            typearg, typeVar),
                            typeArgTree);
                }
            }

        }
    }
    */

    /**
     * Indicates whether to skip subtype checks on the receiver when checking method invocability. A
     * visitor may, for example, allow a method to be invoked even if the receivers are siblings in
     * a hierarchy, provided that some other condition (implemented by the visitor) is satisfied.
     *
     * @param node the method invocation node
     * @param methodDefinitionReceiver the ATM of the receiver of the method definition
     * @param methodCallReceiver the ATM of the receiver of the method call
     * @return whether to skip subtype checks on the receiver
     */
    protected boolean skipReceiverSubtypeCheck(
            MethodInvocationTree node,
            AnnotatedTypeMirror methodDefinitionReceiver,
            AnnotatedTypeMirror methodCallReceiver) {
        return false;
    }

    /**
     * Tests whether the method can be invoked using the receiver of the 'node' method invocation,
     * and issues a "method.invocation.invalid" if the invocation is invalid.
     *
     * <p>This implementation tests whether the receiver in the method invocation is a subtype of
     * the method receiver type. This behavior can be specialized by overriding
     * skipReceiverSubtypeCheck.
     *
     * @param method the type of the invoked method
     * @param node the method invocation node
     */
    protected void checkMethodInvocability(
            AnnotatedExecutableType method, MethodInvocationTree node) {
        if (method.getReceiverType() == null) {
            // Static methods don't have a receiver.
            return;
        }
        if (method.getElement().getKind() == ElementKind.CONSTRUCTOR) {
            // TODO: Explicit "this()" calls of constructors have an implicit passed
            // from the enclosing constructor. We must not use the self type, but
            // instead should find a way to determine the receiver of the enclosing constructor.
            // rcv =
            // ((AnnotatedExecutableType)atypeFactory.getAnnotatedType(atypeFactory.getEnclosingMethod(node))).getReceiverType();
            return;
        }

        AnnotatedTypeMirror methodReceiver = method.getReceiverType().getErased();
        AnnotatedTypeMirror treeReceiver = methodReceiver.shallowCopy(false);
        AnnotatedTypeMirror rcv = atypeFactory.getReceiverType(node);

        treeReceiver.addAnnotations(rcv.getEffectiveAnnotations());

        if (!skipReceiverSubtypeCheck(node, methodReceiver, rcv)
                && !atypeFactory.getTypeHierarchy().isSubtype(treeReceiver, methodReceiver)) {
            checker.report(
                    Result.failure(
                            "method.invocation.invalid",
                            TreeUtils.elementFromUse(node),
                            treeReceiver.toString(),
                            methodReceiver.toString()),
                    node);
        }
    }

    /**
     * Check that the (explicit) annotations on a new class tree are comparable to the result type
     * of the constructor. Issue an error if not.
     *
     * <p>Issue a warning if the annotations on the constructor invocation is a subtype of the
     * constructor result type. This is equivalent to down-casting.
     *
     * @param invocation
     * @param constructor
     * @param newClassTree
     */
    protected void checkConstructorInvocation(
            AnnotatedDeclaredType invocation,
            AnnotatedExecutableType constructor,
            NewClassTree newClassTree) {
        // Only check the primary annotations, the type arguments are checked elsewhere.
        Set<AnnotationMirror> explicitAnnos =
                atypeFactory.fromNewClass(newClassTree).getAnnotations();
        if (explicitAnnos.isEmpty()) {
            return;
        }
        Set<AnnotationMirror> resultAnnos = constructor.getReturnType().getAnnotations();
        for (AnnotationMirror explicit : explicitAnnos) {
            AnnotationMirror resultAnno =
                    atypeFactory
                            .getQualifierHierarchy()
                            .findAnnotationInSameHierarchy(resultAnnos, explicit);
            // The return type of the constructor (resultAnnos) must be comparable to the
            // annotations on the constructor invocation (explicitAnnos).
            if (!(atypeFactory.getQualifierHierarchy().isSubtype(explicit, resultAnno)
                    || atypeFactory.getQualifierHierarchy().isSubtype(resultAnno, explicit))) {
                checker.report(
                        Result.failure(
                                "constructor.invocation.invalid",
                                constructor.toString(),
                                explicit,
                                resultAnno),
                        newClassTree);
                return;
            } else if (!atypeFactory.getQualifierHierarchy().isSubtype(resultAnno, explicit)) {
                // Issue a warning if the annotations on the constructor invocation is a subtype of
                // the constructor result type. This is equivalent to down-casting.
                checker.report(
                        Result.warning("cast.unsafe.constructor.invocation", resultAnno, explicit),
                        newClassTree);
                return;
            }
        }

        // TODO: what properties should hold for constructor receivers for
        // inner type instantiations?
    }

    /**
     * A helper method to check that each passed argument is a subtype of the corresponding required
     * argument, and issues "argument.invalid" error for each passed argument that not a subtype of
     * the required one.
     *
     * <p>Note this method requires the lists to have the same length, as it does not handle cases
     * like var args.
     *
     * @see #checkVarargs(AnnotatedTypeMirror.AnnotatedExecutableType, Tree)
     * @param requiredArgs the required types
     * @param passedArgs the expressions passed to the corresponding types
     */
    protected void checkArguments(
            List<? extends AnnotatedTypeMirror> requiredArgs,
            List<? extends ExpressionTree> passedArgs) {
        assert requiredArgs.size() == passedArgs.size()
                : "mismatch between required args ("
                        + requiredArgs
                        + ") and passed args ("
                        + passedArgs
                        + ")";

        Pair<Tree, AnnotatedTypeMirror> preAssCtxt = visitorState.getAssignmentContext();
        try {
            for (int i = 0; i < requiredArgs.size(); ++i) {
                visitorState.setAssignmentContext(
                        Pair.of((Tree) null, (AnnotatedTypeMirror) requiredArgs.get(i)));
                commonAssignmentCheck(
                        requiredArgs.get(i), passedArgs.get(i), "argument.type.incompatible");
                // Also descend into the argument within the correct assignment
                // context.
                scan(passedArgs.get(i), null);
            }
        } finally {
            visitorState.setAssignmentContext(preAssCtxt);
        }
    }

    /**
     * @return true if both types are type variables and outer contains inner Outer contains inner
     *     implies: {@literal inner.upperBound <: outer.upperBound outer.lowerBound <:
     *     inner.lowerBound }
     */
    protected boolean testTypevarContainment(
            final AnnotatedTypeMirror inner, final AnnotatedTypeMirror outer) {
        if (inner.getKind() == TypeKind.TYPEVAR && outer.getKind() == TypeKind.TYPEVAR) {

            final AnnotatedTypeVariable innerAtv = (AnnotatedTypeVariable) inner;
            final AnnotatedTypeVariable outerAtv = (AnnotatedTypeVariable) outer;

            if (AnnotatedTypes.areCorrespondingTypeVariables(elements, innerAtv, outerAtv)) {
                final TypeHierarchy typeHierarchy = atypeFactory.getTypeHierarchy();
                return typeHierarchy.isSubtype(innerAtv.getUpperBound(), outerAtv.getUpperBound())
                        && typeHierarchy.isSubtype(
                                outerAtv.getLowerBound(), innerAtv.getLowerBound());
            }
        }

        return false;
    }

    /**
     * Create an OverrideChecker.
     *
     * <p>This exists so that subclasses can subclass OverrideChecker and use their subclass instead
     * of using OverrideChecker itself.
     */
    protected OverrideChecker createOverrideChecker(
            Tree overriderTree,
            AnnotatedExecutableType overrider,
            AnnotatedTypeMirror overridingType,
            AnnotatedTypeMirror overridingReturnType,
            AnnotatedExecutableType overridden,
            AnnotatedDeclaredType overriddenType,
            AnnotatedTypeMirror overriddenReturnType) {
        return new OverrideChecker(
                overriderTree,
                overrider,
                overridingType,
                overridingReturnType,
                overridden,
                overriddenType,
                overriddenReturnType);
    }

    /**
     * Type checks that a method may override another method. Uses an OverrideChecker subclass as
     * created by createOverrideChecker(). This version of the method uses the annotated type
     * factory to get the annotated type of the overriding method, and does NOT expose that type.
     *
     * @see #checkOverride(MethodTree, AnnotatedTypeMirror.AnnotatedExecutableType,
     *     AnnotatedTypeMirror.AnnotatedDeclaredType, AnnotatedTypeMirror.AnnotatedExecutableType,
     *     AnnotatedTypeMirror.AnnotatedDeclaredType)
     * @param overriderTree declaration tree of overriding method
     * @param overridingType type of overriding class
     * @param overridden type of overridden method
     * @param overriddenType type of overridden class
     * @return true if the override is allowed
     */
    protected boolean checkOverride(
            MethodTree overriderTree,
            AnnotatedDeclaredType overridingType,
            AnnotatedExecutableType overridden,
            AnnotatedDeclaredType overriddenType) {

        // Get the type of the overriding method.
        AnnotatedExecutableType overrider = atypeFactory.getAnnotatedType(overriderTree);

        // Call the other version of the method, which takes overrider. Both versions
        // exist to allow checkers to override one or the other depending on their needs.
        return checkOverride(overriderTree, overrider, overridingType, overridden, overriddenType);
    }

    /**
     * Type checks that a method may override another method. Uses an OverrideChecker subclass as
     * created by createOverrideChecker(). This version of the method exposes
     * AnnotatedExecutableType of the overriding method. Override this version of the method if you
     * need to access that type.
     *
     * @see #checkOverride(MethodTree, AnnotatedTypeMirror.AnnotatedDeclaredType,
     *     AnnotatedTypeMirror.AnnotatedExecutableType, AnnotatedTypeMirror.AnnotatedDeclaredType)
     * @param overriderTree declaration tree of overriding method
     * @param overrider type of the overriding method
     * @param overridingType type of overriding class
     * @param overridden type of overridden method
     * @param overriddenType type of overridden class
     * @return true if the override is allowed
     */
    protected boolean checkOverride(
            MethodTree overriderTree,
            AnnotatedExecutableType overrider,
            AnnotatedDeclaredType overridingType,
            AnnotatedExecutableType overridden,
            AnnotatedDeclaredType overriddenType) {

        // This needs to be done before overrider.getReturnType() and overridden.getReturnType()
        if (overrider.getTypeVariables().isEmpty() && !overridden.getTypeVariables().isEmpty()) {
            overridden = overridden.getErased();
        }

        OverrideChecker overrideChecker =
                createOverrideChecker(
                        overriderTree,
                        overrider,
                        overridingType,
                        overrider.getReturnType(),
                        overridden,
                        overriddenType,
                        overridden.getReturnType());

        return overrideChecker.checkOverride();
    }

    /**
     * Check that a method reference is allowed. Using the OverrideChecker class.
     *
     * @param memberReferenceTree the tree for the method reference
     * @return true if the method reference is allowed
     */
    protected boolean checkMethodReferenceAsOverride(
            MemberReferenceTree memberReferenceTree, Void p) {

        Pair<AnnotatedDeclaredType, AnnotatedExecutableType> result =
                atypeFactory.getFnInterfaceFromTree(memberReferenceTree);
        // The type to which the member reference is assigned -- also known as the target type of
        // the reference.
        AnnotatedDeclaredType functionalInterface = result.first;
        // The type of the single method that is declared by the functional interface.
        AnnotatedExecutableType functionType = result.second;

        // ========= Overriding Type =========
        // This doesn't get the correct type for a "MyOuter.super" based on the receiver of the
        // enclosing method.
        // That is handled separately in method receiver check.

        // The type of the expression or type use, <expression>::method or <type use>::method.
        final ExpressionTree qualifierExpression = memberReferenceTree.getQualifierExpression();
        final ReferenceKind memRefKind = ((JCMemberReference) memberReferenceTree).kind;
        AnnotatedTypeMirror enclosingType;
        if (memberReferenceTree.getMode() == ReferenceMode.NEW
                || memRefKind == ReferenceKind.UNBOUND
                || memRefKind == ReferenceKind.STATIC) {
            // The "qualifier expression" is a type tree.
            enclosingType = atypeFactory.getAnnotatedTypeFromTypeTree(qualifierExpression);
        } else {
            // The "qualifier expression" is an expression.
            enclosingType = atypeFactory.getAnnotatedType(qualifierExpression);
        }

        // ========= Overriding Executable =========
        // The ::method element, see JLS 15.13.1 Compile-Time Declaration of a Method Reference
        ExecutableElement compileTimeDeclaration =
                (ExecutableElement) TreeUtils.elementFromTree(memberReferenceTree);

        if (enclosingType.getKind() == TypeKind.DECLARED
                && ((AnnotatedDeclaredType) enclosingType).wasRaw()) {
            if (memRefKind == ReferenceKind.UNBOUND) {
                // The method reference is of the form: Type # instMethod
                // and Type is a raw type.
                // If the first parameter of the function type, p1, is a subtype
                // of type, then type should be p1.  This has the effect of "inferring" the
                // class type parameter.
                AnnotatedTypeMirror p1 = functionType.getParameterTypes().get(0);
                TypeMirror asSuper =
                        TypesUtils.asSuper(
                                p1.getUnderlyingType(),
                                enclosingType.getUnderlyingType(),
                                atypeFactory.getProcessingEnv());
                if (asSuper != null) {
                    enclosingType = AnnotatedTypes.asSuper(atypeFactory, p1, enclosingType);
                }
            }
            // else method reference is something like ArrayList::new
            // TODO: Use diamond, <>, inference to infer the class type arguments.
            // for now this case is skipped below in checkMethodReferenceInference.
        }

        // The type of the compileTimeDeclaration if it were invoked with a receiver expression
        // of type {@code type}
        AnnotatedExecutableType invocationType =
                atypeFactory.methodFromUse(
                                memberReferenceTree, compileTimeDeclaration, enclosingType)
                        .executableType;

        if (checkMethodReferenceInference(memberReferenceTree, invocationType, enclosingType)) {
            // Type argument inference is required, skip check.
            // #checkMethodReferenceInference issued a warning.
            return true;
        }

        // This needs to be done before invocationType.getReturnType() and
        // functionType.getReturnType()
        if (invocationType.getTypeVariables().isEmpty()
                && !functionType.getTypeVariables().isEmpty()) {
            functionType = functionType.getErased();
        }

        // Use the function type's parameters to resolve polymorphic qualifiers.
        QualifierPolymorphism poly = atypeFactory.getQualifierPolymorphism();
        poly.annotate(functionType, invocationType);

        AnnotatedTypeMirror invocationReturnType;
        if (compileTimeDeclaration.getKind() == ElementKind.CONSTRUCTOR) {
            if (enclosingType.getKind() == TypeKind.ARRAY) {
                // Special casing for the return of array constructor
                invocationReturnType = enclosingType;
            } else {
                invocationReturnType =
                        atypeFactory.getResultingTypeOfConstructorMemberReference(
                                memberReferenceTree, invocationType);
            }
        } else {
            invocationReturnType = invocationType.getReturnType();
        }

        AnnotatedTypeMirror functionTypeReturnType = functionType.getReturnType();
        if (functionTypeReturnType.getKind() == TypeKind.VOID) {
            // If the functional interface return type is void, the overriding return
            // type doesn't matter.
            functionTypeReturnType = invocationReturnType;
        }

        // Check the member reference as if invocationType overrides functionType.
        OverrideChecker overrideChecker =
                createOverrideChecker(
                        memberReferenceTree,
                        invocationType,
                        enclosingType,
                        invocationReturnType,
                        functionType,
                        functionalInterface,
                        functionTypeReturnType);
        return overrideChecker.checkOverride();
    }

    /** Check if method reference type argument inference is required. Issue an error if it is. */
    private boolean checkMethodReferenceInference(
            MemberReferenceTree memberReferenceTree,
            AnnotatedExecutableType invocationType,
            AnnotatedTypeMirror type) {
        // TODO: Issue #802
        // TODO: https://github.com/typetools/checker-framework/issues/802
        // TODO: Method type argument inference
        // TODO: Enable checks for method reference with inferred type arguments.
        // For now, error on mismatch of class or method type arguments.
        boolean requiresInference = false;
        // If the function to which the member reference refers is generic, but the member
        // reference does not provide method type arguments, then Java 8 inference is required.
        // Issue 979.
        if (!invocationType.getTypeVariables().isEmpty()
                && (memberReferenceTree.getTypeArguments() == null
                        || memberReferenceTree.getTypeArguments().isEmpty())) {
            // Method type args
            requiresInference = true;
        } else if (memberReferenceTree.getMode() == ReferenceMode.NEW) {
            if (type.getKind() == TypeKind.DECLARED && ((AnnotatedDeclaredType) type).wasRaw()) {
                // Class type args
                requiresInference = true;
            }
        }
        if (requiresInference) {
            if (checker.hasOption("conservativeUninferredTypeArguments")) {
                checker.report(
                        Result.warning("methodref.inference.unimplemented"), memberReferenceTree);
            }
            return true;
        }
        return false;
    }

    /**
     * Class to perform method override and method reference checks.
     *
     * <p>Method references are checked similarly to method overrides, with the method reference
     * viewed as overriding the functional interface's method.
     *
     * <p>Checks that an overriding method's return type, parameter types, and receiver type are
     * correct with respect to the annotations on the overridden method's return type, parameter
     * types, and receiver type.
     *
     * <p>Furthermore, any contracts on the method must satisfy behavioral subtyping, that is,
     * postconditions must be at least as strong as the postcondition on the superclass, and
     * preconditions must be at most as strong as the condition on the superclass.
     *
     * <p>This method returns the result of the check, but also emits error messages as a side
     * effect.
     */
    public class OverrideChecker {
        // Strings for printing
        protected final String overriderMeth;
        protected final String overriderTyp;
        protected final String overriddenMeth;
        protected final String overriddenTyp;

        protected final Tree overriderTree;
        protected final Boolean methodReference;

        protected final AnnotatedExecutableType overrider;
        protected final AnnotatedTypeMirror overridingType;
        protected final AnnotatedExecutableType overridden;
        protected final AnnotatedDeclaredType overriddenType;
        protected final AnnotatedTypeMirror overriddenReturnType;
        protected final AnnotatedTypeMirror overridingReturnType;

        /**
         * Create an OverrideChecker.
         *
         * <p>Notice that the return types are passed in separately. This is to support some types
         * of method references where the overrider's return type is not the appropriate type to
         * check.
         *
         * @param overriderTree the AST node of the overriding method or method reference
         * @param overrider the type of the overriding method
         * @param overridingType the type enclosing the overrider method, usually an
         *     AnnotatedDeclaredType; for Method References may be something else
         * @param overridingReturnType the return type of the overriding method
         * @param overridden the type of the overridden method
         * @param overriddenType the declared type enclosing the overridden method
         * @param overriddenReturnType the return type of the overridden method
         */
        public OverrideChecker(
                Tree overriderTree,
                AnnotatedExecutableType overrider,
                AnnotatedTypeMirror overridingType,
                AnnotatedTypeMirror overridingReturnType,
                AnnotatedExecutableType overridden,
                AnnotatedDeclaredType overriddenType,
                AnnotatedTypeMirror overriddenReturnType) {

            this.overriderTree = overriderTree;
            this.overrider = overrider;
            this.overridingType = overridingType;
            this.overridden = overridden;
            this.overriddenType = overriddenType;
            this.overriddenReturnType = overriddenReturnType;
            this.overridingReturnType = overridingReturnType;

            overriderMeth = overrider.toString();
            if (overridingType.getKind() == TypeKind.DECLARED) {
                DeclaredType overriderTypeMirror =
                        ((AnnotatedDeclaredType) overridingType).getUnderlyingType();
                overriderTyp = overriderTypeMirror.asElement().toString();
            } else {
                overriderTyp = overridingType.toString();
            }
            overriddenMeth = overridden.toString();
            overriddenTyp = overriddenType.getUnderlyingType().asElement().toString();

            this.methodReference = overriderTree.getKind() == Tree.Kind.MEMBER_REFERENCE;
        }

        /**
         * Perform the check.
         *
         * @return true if the override is allowed
         */
        public boolean checkOverride() {
            if (checker.shouldSkipUses(overriddenType.getUnderlyingType().asElement())) {
                return true;
            }

            boolean result = checkReturn();
            result &= checkParameters();
            if (methodReference) {
                result &= checkMemberReferenceReceivers();
            } else {
                result &= checkReceiverOverride();
            }
            checkPreAndPostConditions();
            checkPurity();

            return result;
        }

        private void checkPurity() {
            String msgKey =
                    methodReference ? "purity.invalid.methodref" : "purity.invalid.overriding";

            // check purity annotations
            Set<Pure.Kind> superPurity =
                    new HashSet<>(
                            PurityUtils.getPurityKinds(atypeFactory, overridden.getElement()));
            Set<Pure.Kind> subPurity =
                    new HashSet<>(PurityUtils.getPurityKinds(atypeFactory, overrider.getElement()));
            if (!subPurity.containsAll(superPurity)) {
                checker.report(
                        Result.failure(
                                msgKey,
                                overriderMeth,
                                overriderTyp,
                                overriddenMeth,
                                overriddenTyp,
                                subPurity,
                                superPurity),
                        overriderTree);
            }
        }

        private void checkPreAndPostConditions() {
            String msgKey = methodReference ? "methodref" : "override";
            if (methodReference) {
                // TODO: Support post conditions and method references.
                // The parse context always expects instance methods, but method references can be
                // static.
                return;
            }

            // Check postconditions
            ContractsUtils contracts = ContractsUtils.getInstance(atypeFactory);
            Set<Postcondition> superPost = contracts.getPostconditions(overridden.getElement());
            Set<Postcondition> subPost = contracts.getPostconditions(overrider.getElement());
            Set<Pair<Receiver, AnnotationMirror>> superPost2 =
                    resolveContracts(superPost, overridden);
            Set<Pair<Receiver, AnnotationMirror>> subPost2 = resolveContracts(subPost, overrider);
            @SuppressWarnings("CompilerMessages")
            @CompilerMessageKey String postmsg = "contracts.postcondition." + msgKey + ".invalid";
            checkContractsSubset(
                    overriderMeth,
                    overriderTyp,
                    overriddenMeth,
                    overriddenTyp,
                    superPost2,
                    subPost2,
                    postmsg);

            // Check preconditions
            Set<Precondition> superPre = contracts.getPreconditions(overridden.getElement());
            Set<Precondition> subPre = contracts.getPreconditions(overrider.getElement());
            Set<Pair<Receiver, AnnotationMirror>> superPre2 =
                    resolveContracts(superPre, overridden);
            Set<Pair<Receiver, AnnotationMirror>> subPre2 = resolveContracts(subPre, overrider);
            @SuppressWarnings("CompilerMessages")
            @CompilerMessageKey String premsg = "contracts.precondition." + msgKey + ".invalid";
            checkContractsSubset(
                    overriderMeth,
                    overriderTyp,
                    overriddenMeth,
                    overriddenTyp,
                    subPre2,
                    superPre2,
                    premsg);

            // Check conditional postconditions
            Set<ConditionalPostcondition> superCPost =
                    contracts.getConditionalPostconditions(overridden.getElement());
            Set<ConditionalPostcondition> subCPost =
                    contracts.getConditionalPostconditions(overrider.getElement());
            // consider only 'true' postconditions
            Set<Postcondition> superCPostTrue = filterConditionalPostconditions(superCPost, true);
            Set<Postcondition> subCPostTrue = filterConditionalPostconditions(subCPost, true);
            Set<Pair<Receiver, AnnotationMirror>> superCPostTrue2 =
                    resolveContracts(superCPostTrue, overridden);
            Set<Pair<Receiver, AnnotationMirror>> subCPostTrue2 =
                    resolveContracts(subCPostTrue, overrider);
            @SuppressWarnings("CompilerMessages")
            @CompilerMessageKey String posttruemsg = "contracts.conditional.postcondition.true." + msgKey + ".invalid";
            checkContractsSubset(
                    overriderMeth,
                    overriderTyp,
                    overriddenMeth,
                    overriddenTyp,
                    superCPostTrue2,
                    subCPostTrue2,
                    posttruemsg);

            // consider only 'false' postconditions
            Set<Postcondition> superCPostFalse = filterConditionalPostconditions(superCPost, false);
            Set<Postcondition> subCPostFalse = filterConditionalPostconditions(subCPost, false);
            Set<Pair<Receiver, AnnotationMirror>> superCPostFalse2 =
                    resolveContracts(superCPostFalse, overridden);
            Set<Pair<Receiver, AnnotationMirror>> subCPostFalse2 =
                    resolveContracts(subCPostFalse, overrider);
            @SuppressWarnings("CompilerMessages")
            @CompilerMessageKey String postfalsemsg =
                    "contracts.conditional.postcondition.false." + msgKey + ".invalid";
            checkContractsSubset(
                    overriderMeth,
                    overriderTyp,
                    overriddenMeth,
                    overriddenTyp,
                    superCPostFalse2,
                    subCPostFalse2,
                    postfalsemsg);
        }

        private boolean checkMemberReferenceReceivers() {
            JCTree.JCMemberReference memberTree = (JCTree.JCMemberReference) overriderTree;

            if (overridingType.getKind() == TypeKind.ARRAY) {
                // Assume the receiver for all method on arrays are @Top
                // This simplifies some logic because an AnnotatedExecutableType for an array method
                // (ie String[]::clone) has a receiver of "Array." The UNBOUND check would then
                // have to compare "Array" to "String[]".
                return true;
            }

            // These act like a traditional override
            if (memberTree.kind == JCTree.JCMemberReference.ReferenceKind.UNBOUND) {
                AnnotatedTypeMirror overriderReceiver = overrider.getReceiverType();
                AnnotatedTypeMirror overriddenReceiver = overridden.getParameterTypes().get(0);
                boolean success =
                        atypeFactory
                                .getTypeHierarchy()
                                .isSubtype(overriddenReceiver, overriderReceiver);
                if (!success) {
                    checker.report(
                            Result.failure(
                                    "methodref.receiver.invalid",
                                    overriderMeth,
                                    overriderTyp,
                                    overriddenMeth,
                                    overriddenTyp,
                                    overriderReceiver,
                                    overriddenReceiver),
                            overriderTree);
                }
                return success;
            }

            // The rest act like method invocations
            AnnotatedTypeMirror receiverDecl;
            AnnotatedTypeMirror receiverArg;
            switch (memberTree.kind) {
                case UNBOUND:
                    throw new BugInCF("Case UNBOUND should already be handled.");
                case SUPER:
                    receiverDecl = overrider.getReceiverType();
                    receiverArg =
                            atypeFactory.getAnnotatedType(memberTree.getQualifierExpression());

                    final AnnotatedTypeMirror selfType = atypeFactory.getSelfType(memberTree);
                    receiverArg.replaceAnnotations(selfType.getAnnotations());
                    break;
                case BOUND:
                    receiverDecl = overrider.getReceiverType();
                    receiverArg = overridingType;
                    break;
                case IMPLICIT_INNER:
                    // JLS 15.13.1 "It is a compile-time error if the method reference expression is
                    // of the form ClassType :: [TypeArguments] new and a compile-time error would
                    // occur when determining an enclosing instance for ClassType as specified in
                    // 15.9.2 (treating the method reference expression as if it were an unqualified
                    // class instance creation expression)."

                    // So a member reference can only refer to an inner class constructor if a type
                    // that encloses the inner class can be found. So either "this" is that
                    // enclosing type or "this" has an enclosing type that is that type.
                    receiverDecl = overrider.getReceiverType();
                    receiverArg = atypeFactory.getSelfType(memberTree);
                    while (!TypesUtils.isErasedSubtype(
                            receiverArg.getUnderlyingType(),
                            receiverDecl.getUnderlyingType(),
                            types)) {
                        receiverArg = ((AnnotatedDeclaredType) receiverArg).getEnclosingType();
                    }

                    break;
                case TOPLEVEL:
                case STATIC:
                case ARRAY_CTOR:
                default:
                    // Intentional fallthrough
                    // These don't have receivers
                    return true;
            }

            boolean success = atypeFactory.getTypeHierarchy().isSubtype(receiverArg, receiverDecl);
            if (!success) {
                checker.report(
                        Result.failure(
                                "methodref.receiver.bound.invalid",
                                receiverArg,
                                overriderMeth,
                                overriderTyp,
                                receiverArg,
                                receiverDecl),
                        overriderTree);
            }

            return success;
        }

        protected boolean checkReceiverOverride() {
            // Check the receiver type.
            // isSubtype() requires its arguments to be actual subtypes with
            // respect to JLS, but overrider receiver is not a subtype of the
            // overridden receiver.  Hence copying the annotations.
            // TODO: this will need to be improved for generic receivers.
            AnnotatedTypeMirror overriddenReceiver =
                    overrider.getReceiverType().getErased().shallowCopy(false);
            overriddenReceiver.addAnnotations(overridden.getReceiverType().getAnnotations());
            if (!atypeFactory
                    .getTypeHierarchy()
                    .isSubtype(overriddenReceiver, overrider.getReceiverType().getErased())) {
                FoundRequired pair =
                        FoundRequired.of(overrider.getReceiverType(), overridden.getReceiverType());
                checker.report(
                        Result.failure(
                                "override.receiver.invalid",
                                overriderMeth,
                                overriderTyp,
                                overriddenMeth,
                                overriddenTyp,
                                pair.found,
                                pair.required),
                        overriderTree);
                return false;
            }
            return true;
        }

        private boolean checkParameters() {
            List<AnnotatedTypeMirror> overriderParams = overrider.getParameterTypes();
            List<AnnotatedTypeMirror> overriddenParams = overridden.getParameterTypes();

            // Fix up method reference parameters.
            // See https://docs.oracle.com/javase/specs/jls/se10/html/jls-15.html#jls-15.13.1
            if (methodReference) {
                // The functional interface of an unbound member reference has an extra parameter
                // (the receiver).
                if (((JCTree.JCMemberReference) overriderTree)
                        .hasKind(JCTree.JCMemberReference.ReferenceKind.UNBOUND)) {
                    overriddenParams = new ArrayList<>(overriddenParams);
                    overriddenParams.remove(0);
                }
                // Deal with varargs
                if (overrider.isVarArgs() && !overridden.isVarArgs()) {
                    overriderParams =
                            AnnotatedTypes.expandVarArgsFromTypes(overrider, overriddenParams);
                }
            }

            boolean result = true;
            for (int i = 0; i < overriderParams.size(); ++i) {
                boolean success =
                        atypeFactory
                                .getTypeHierarchy()
                                .isSubtype(overriddenParams.get(i), overriderParams.get(i));
                if (!success) {
                    success =
                            testTypevarContainment(overriddenParams.get(i), overriderParams.get(i));
                }

                checkParametersMsg(success, i, overriderParams, overriddenParams);
                result &= success;
            }
            return result;
        }

        private void checkParametersMsg(
                boolean success,
                int index,
                List<AnnotatedTypeMirror> overriderParams,
                List<AnnotatedTypeMirror> overriddenParams) {
            String msgKey = methodReference ? "methodref.param.invalid" : "override.param.invalid";
            long valuePos =
                    overriderTree instanceof MethodTree
                            ? positions.getStartPosition(
                                    root, ((MethodTree) overriderTree).getParameters().get(index))
                            : positions.getStartPosition(root, overriderTree);
            Tree posTree =
                    overriderTree instanceof MethodTree
                            ? ((MethodTree) overriderTree).getParameters().get(index)
                            : overriderTree;

            if (checker.hasOption("showchecks")) {
                System.out.printf(
                        " %s (line %3d):%n     overrider: %s %s (parameter %d type %s)%n   overridden: %s %s (parameter %d type %s)%n",
                        (success
                                ? "success: overridden parameter type is subtype of overriding"
                                : "FAILURE: overridden parameter type is not subtype of overriding"),
                        (root.getLineMap() != null
                                ? root.getLineMap().getLineNumber(valuePos)
                                : -1),
                        overriderMeth,
                        overriderTyp,
                        index,
                        overriderParams.get(index).toString(),
                        overriddenMeth,
                        overriddenTyp,
                        index,
                        overriddenParams.get(index).toString());
            }
            if (!success) {
                FoundRequired pair =
                        FoundRequired.of(overriderParams.get(index), overriddenParams.get(index));
                checker.report(
                        Result.failure(
                                msgKey,
                                overrider.getElement().getParameters().get(index).toString(),
                                overriderMeth,
                                overriderTyp,
                                overriddenMeth,
                                overriddenTyp,
                                pair.found,
                                pair.required),
                        posTree);
            }
        }

        private boolean checkReturn() {
            boolean success = true;
            // Check the return value.
            if ((overridingReturnType.getKind() != TypeKind.VOID)) {
                final TypeHierarchy typeHierarchy = atypeFactory.getTypeHierarchy();
                success = typeHierarchy.isSubtype(overridingReturnType, overriddenReturnType);

                // If both the overridden method have type variables as return types and both types
                // were defined in their respective methods then, they can be covariant or invariant
                // use super/subtypes for the overrides locations
                if (!success) {
                    success = testTypevarContainment(overridingReturnType, overriddenReturnType);

                    // Sometimes when using a Java 8 compiler (not JSR308) the overridden return
                    // type of a method reference becomes a captured type.  This leads to defaulting
                    // that often makes the overriding return type invalid.  We ignore these.  This
                    // happens in Issue403/Issue404 when running without the jsr308-langtools
                    // compiler.
                    if (!success && methodReference) {

                        boolean isCaptureConverted =
                                (overriddenReturnType.getKind() == TypeKind.TYPEVAR)
                                        && TypesUtils.isCaptured(
                                                (TypeVariable)
                                                        overriddenReturnType.getUnderlyingType());

                        if (methodReference && isCaptureConverted) {
                            ExecutableElement overridenMethod = overridden.getElement();
                            boolean isFunctionApply =
                                    ElementUtils.isMethod(
                                            overridenMethod,
                                            functionApply,
                                            atypeFactory.getProcessingEnv());
                            if (isFunctionApply) {
                                AnnotatedTypeMirror overridingUpperBound =
                                        ((AnnotatedTypeVariable) overriddenReturnType)
                                                .getUpperBound();
                                success =
                                        typeHierarchy.isSubtype(
                                                overridingReturnType, overridingUpperBound);
                            }
                        }
                    }
                }

                checkReturnMsg(success);
            }
            return success;
        }

        private void checkReturnMsg(boolean success) {
            String msgKey =
                    methodReference ? "methodref.return.invalid" : "override.return.invalid";
            long valuePos =
                    overriderTree instanceof MethodTree
                            ? positions.getStartPosition(
                                    root, ((MethodTree) overriderTree).getReturnType())
                            : positions.getStartPosition(root, overriderTree);
            Tree posTree =
                    overriderTree instanceof MethodTree
                            ? ((MethodTree) overriderTree).getReturnType()
                            : overriderTree;
            // The return type of a MethodTree is null for a constructor.
            if (posTree == null) {
                posTree = overriderTree;
            }

            if (checker.hasOption("showchecks")) {
                System.out.printf(
                        " %s (line %3d):%n     overrider: %s %s (return type %s)%n   overridden: %s %s (return type %s)%n",
                        (success
                                ? "success: overriding return type is subtype of overridden"
                                : "FAILURE: overriding return type is not subtype of overridden"),
                        (root.getLineMap() != null
                                ? root.getLineMap().getLineNumber(valuePos)
                                : -1),
                        overriderMeth,
                        overriderTyp,
                        overrider.getReturnType().toString(),
                        overriddenMeth,
                        overriddenTyp,
                        overridden.getReturnType().toString());
            }
            if (!success) {
                FoundRequired pair = FoundRequired.of(overridingReturnType, overriddenReturnType);
                checker.report(
                        Result.failure(
                                msgKey,
                                overriderMeth,
                                overriderTyp,
                                overriddenMeth,
                                overriddenTyp,
                                pair.found,
                                pair.required),
                        posTree);
            }
        }
    }

    /**
     * Filters the set of conditional postconditions to return only those whose annotation result
     * value matches the value of the given boolean {@code b}. For example, if {@code b == true},
     * then the following {@code @EnsuresNonNullIf} conditional postcondition would match:<br>
     * {@code @EnsuresNonNullIf(expression="#1", result=true)}<br>
     * {@code boolean equals(@Nullable Object o)}
     */
    private Set<Postcondition> filterConditionalPostconditions(
            Set<ConditionalPostcondition> conditionalPostconditions, boolean b) {
        Set<Postcondition> result = new LinkedHashSet<>();
        for (ConditionalPostcondition p : conditionalPostconditions) {
            if (p.annoResult == b) {
                result.add(new Postcondition(p.expression, p.annotation, p.contractAnnotation));
            }
        }
        return result;
    }

    /**
     * Checks that {@code mustSubset} is a subset of {@code set} in the following sense: For every
     * expression in {@code mustSubset} there must be the same expression in {@code set}, with the
     * same (or a stronger) annotation.
     */
    private void checkContractsSubset(
            String overriderMeth,
            String overriderTyp,
            String overriddenMeth,
            String overriddenTyp,
            Set<Pair<Receiver, AnnotationMirror>> mustSubset,
            Set<Pair<Receiver, AnnotationMirror>> set,
            @CompilerMessageKey String messageKey) {
        for (Pair<Receiver, AnnotationMirror> weak : mustSubset) {
            boolean found = false;

            for (Pair<Receiver, AnnotationMirror> strong : set) {
                // are we looking at a contract of the same receiver?
                if (weak.first.equals(strong.first)) {
                    // check subtyping relationship of annotations
                    QualifierHierarchy qualifierHierarchy = atypeFactory.getQualifierHierarchy();
                    if (qualifierHierarchy.isSubtype(strong.second, weak.second)) {
                        found = true;
                        break;
                    }
                }
            }

            if (!found) {
                MethodTree method = visitorState.getMethodTree();
                checker.report(
                        Result.failure(
                                messageKey,
                                overriderMeth,
                                overriderTyp,
                                overriddenMeth,
                                overriddenTyp,
                                weak.second,
                                weak.first),
                        method);
            }
        }
    }

    /**
     * Takes a set of contracts identified by their expression and annotation strings and resolves
     * them to the correct {@link Receiver} and {@link AnnotationMirror}.
     */
    private Set<Pair<Receiver, AnnotationMirror>> resolveContracts(
            Set<? extends Contract> contractSet, AnnotatedExecutableType method) {
        Set<Pair<Receiver, AnnotationMirror>> result = new HashSet<>();
        MethodTree methodTree = visitorState.getMethodTree();
        TreePath path = atypeFactory.getPath(methodTree);
        FlowExpressionContext flowExprContext = null;
        for (Contract p : contractSet) {
            String expression = p.expression;
            AnnotationMirror annotation = p.annotation;
            if (flowExprContext == null) {
                flowExprContext =
                        FlowExpressionContext.buildContextForMethodDeclaration(
                                methodTree,
                                method.getReceiverType().getUnderlyingType(),
                                checker.getContext());
            }

            annotation = standardizeAnnotationFromContract(annotation, flowExprContext, path);

            try {
                // TODO: currently, these expressions are parsed many times.
                // This could be optimized to store the result the first time.
                // (same for other annotations)
                FlowExpressions.Receiver expr =
                        FlowExpressionParseUtil.parse(expression, flowExprContext, path, false);
                result.add(Pair.of(expr, annotation));
            } catch (FlowExpressionParseException e) {
                // report errors here
                checker.report(e.getResult(), methodTree);
            }
        }
        return result;
    }

    /**
     * Call this only when the current path is an identifier.
     *
     * @return the enclosing member select, or null if the identifier is not the field in a member
     *     selection
     */
    protected MemberSelectTree enclosingMemberSelect() {
        TreePath path = this.getCurrentPath();
        assert path.getLeaf().getKind() == Tree.Kind.IDENTIFIER
                : "expected identifier, found: " + path.getLeaf();
        if (path.getParentPath().getLeaf().getKind() == Tree.Kind.MEMBER_SELECT) {
            return (MemberSelectTree) path.getParentPath().getLeaf();
        } else {
            return null;
        }
    }

    protected Tree enclosingStatement(Tree tree) {
        TreePath path = this.getCurrentPath();
        while (path != null && path.getLeaf() != tree) {
            path = path.getParentPath();
        }

        if (path != null) {
            return path.getParentPath().getLeaf();
        } else {
            return null;
        }
    }

    @Override
    public Void visitIdentifier(IdentifierTree node, Void p) {
        checkAccess(node, p);
        return super.visitIdentifier(node, p);
    }

    protected void checkAccess(IdentifierTree node, Void p) {
        MemberSelectTree memberSel = enclosingMemberSelect();
        ExpressionTree tree;
        Element elem;

        if (memberSel == null) {
            tree = node;
            elem = TreeUtils.elementFromUse(node);
        } else {
            tree = memberSel;
            elem = TreeUtils.elementFromUse(memberSel);
        }

        if (elem == null || !elem.getKind().isField()) {
            return;
        }

        AnnotatedTypeMirror receiver = atypeFactory.getReceiverType(tree);

        if (!isAccessAllowed(elem, receiver, tree)) {
            checker.report(Result.failure("unallowed.access", elem, receiver), node);
        }
    }

    protected boolean isAccessAllowed(
            Element field, AnnotatedTypeMirror receiver, ExpressionTree accessTree) {
        AnnotationMirror unused = atypeFactory.getDeclAnnotation(field, Unused.class);
        if (unused == null) {
            return true;
        }

        String when = AnnotationUtils.getElementValueClassName(unused, "when", false).toString();
        if (!AnnotationUtils.containsSameByName(receiver.getAnnotations(), when)) {
            return true;
        }

        Tree tree = this.enclosingStatement(accessTree);

        // assigning unused to null is OK
        return (tree != null
                && tree.getKind() == Tree.Kind.ASSIGNMENT
                && ((AssignmentTree) tree).getVariable() == accessTree
                && ((AssignmentTree) tree).getExpression().getKind() == Tree.Kind.NULL_LITERAL);
    }

    /**
     * Tests that the qualifiers present on the useType are valid qualifiers, given the qualifiers
     * on the declaration of the type, declarationType.
     *
     * <p>The check is shallow, as it does not descend into generic or array types (i.e. only
     * performing the validity check on the raw type or outermost array dimension). {@link
     * BaseTypeVisitor#validateTypeOf(Tree)} would call this for each type argument or array
     * dimension separately.
     *
     * <p>In most cases, {@code useType} simply needs to be a subtype of {@code declarationType}. If
     * a type system makes exceptions to this rule, its implementation should override this method.
     *
     * @param declarationType the type of the class (TypeElement)
     * @param useType the use of the class (instance type)
     * @param tree the tree where the type is used
     * @return true if the useType is a valid use of elemType
     */
    public boolean isValidUse(
            AnnotatedDeclaredType declarationType, AnnotatedDeclaredType useType, Tree tree) {
        return atypeFactory
                .getTypeHierarchy()
                .isSubtype(useType.getErased(), declarationType.getErased());
    }

    /**
     * Tests that the qualifiers present on the primitive type are valid.
     *
     * <p>The default implementation always returns true. Subclasses should override this method to
     * limit what annotations are allowed on primitive types.
     *
     * @param type the use of the primitive type
     * @param tree the tree where the type is used
     * @return true if the type is a valid use of the primitive type
     */
    public boolean isValidUse(AnnotatedPrimitiveType type, Tree tree) {
        return true;
    }

    /**
     * Tests that the qualifiers present on the array type are valid. This method will be invoked
     * for each array level independently, i.e. this method only needs to check the top-level
     * qualifiers of an array.
     *
     * <p>The default implementation always returns true. Subclasses should override this method to
     * limit what annotations are allowed on array types.
     *
     * @param type the array type use
     * @param tree the tree where the type is used
     * @return true if the type is a valid array type
     */
    public boolean isValidUse(AnnotatedArrayType type, Tree tree) {
        return true;
    }

    /**
     * Tests whether the tree expressed by the passed type tree is a valid type, and emits an error
     * if that is not the case (e.g. '@Mutable String'). If the tree is a method or constructor,
     * check the return type.
     *
     * @param tree the AST type supplied by the user
     */
    public boolean validateTypeOf(Tree tree) {
        AnnotatedTypeMirror type;
        // It's quite annoying that there is no TypeTree.
        switch (tree.getKind()) {
            case PRIMITIVE_TYPE:
            case PARAMETERIZED_TYPE:
            case TYPE_PARAMETER:
            case ARRAY_TYPE:
            case UNBOUNDED_WILDCARD:
            case EXTENDS_WILDCARD:
            case SUPER_WILDCARD:
            case ANNOTATED_TYPE:
                type = atypeFactory.getAnnotatedTypeFromTypeTree(tree);
                break;
            case METHOD:
                type = atypeFactory.getMethodReturnType((MethodTree) tree);
                if (type == null || type.getKind() == TypeKind.VOID) {
                    // Nothing to do for void methods.
                    // Note that for a constructor the AnnotatedExecutableType does
                    // not use void as return type.
                    return true;
                }
                break;
            default:
                type = atypeFactory.getAnnotatedType(tree);
        }
        return validateType(tree, type);
    }

    /**
     * Tests whether the type and corresponding type tree is a valid type, and emits an error if
     * that is not the case (e.g. '@Mutable String'). If the tree is a method or constructor, check
     * the return type.
     *
     * @param tree the type tree supplied by the user
     * @param type the type corresponding to tree
     */
    protected boolean validateType(Tree tree, AnnotatedTypeMirror type) {
        return typeValidator.isValid(type, tree);
    }

    // This is a test to ensure that all types are valid
    protected final TypeValidator typeValidator;

    protected TypeValidator createTypeValidator() {
        return new BaseTypeValidator(checker, this, atypeFactory);
    }

    // **********************************************************************
    // Random helper methods
    // **********************************************************************

    /**
     * Tests whether the expression should not be checked because of the tree referring to
     * unannotated classes, as specified in the {@code checker.skipUses} property.
     *
     * <p>It returns true if exprTree is a method invocation or a field access to a class whose
     * qualified name matches @{link checker.skipUses} expression.
     *
     * @param exprTree any expression tree
     * @return true if checker should not test exprTree
     */
    protected final boolean shouldSkipUses(ExpressionTree exprTree) {
        // System.out.printf("shouldSkipUses: %s: %s%n", exprTree.getClass(), exprTree);

        Element elm = TreeUtils.elementFromTree(exprTree);
        return checker.shouldSkipUses(elm);
    }

    // **********************************************************************
    // Overriding to avoid visit part of the tree
    // **********************************************************************

    /** Override Compilation Unit so we won't visit package names or imports. */
    @Override
    public Void visitCompilationUnit(CompilationUnitTree node, Void p) {
        Void r = scan(node.getPackageAnnotations(), p);
        // r = reduce(scan(node.getPackageName(), p), r);
        // r = reduce(scan(node.getImports(), p), r);
        r = reduce(scan(node.getTypeDecls(), p), r);
        return r;
    }

    // **********************************************************************
    // Check that the annotated JDK is being used.
    // **********************************************************************

    private static boolean checkedJDK = false;

    // Not all subclasses call this -- only those that have an annotated JDK.
    /** Warn if the annotated JDK is not being used. */
    protected void checkForAnnotatedJdk() {
        if (checkedJDK) {
            return;
        }
        checkedJDK = true;
        if (checker.hasOption("nocheckjdk")) {
            return;
        }
        TypeElement objectTE = elements.getTypeElement("java.lang.Object");
        List<? extends ExecutableElement> memberMethods =
                ElementFilter.methodsIn(elements.getAllMembers(objectTE));

        for (ExecutableElement m : memberMethods) {
            if (ElementUtils.isMethod(m, objectEquals, checker.getProcessingEnvironment())) {
                // The Nullness JDK serves as a proxy for all annotated JDKs.

                // Note that we cannot use the AnnotatedTypeMirrors from the
                // Checker Framework, because those only return the annotations
                // that are used by the current checker.
                // That is, if this code is executed by something other than the
                // Nullness Checker, we would not find the annotations.
                // Therefore, we go to the Element and get all annotations on
                // the parameter.

                // TODO: doing types.typeAnnotationOf(m.getParameters().get(0).asType(),
                // Nullable.class) or types.typeAnnotationsOf(m.asType()) does not work any more. It
                // should.

                boolean foundJDK = false;
                for (com.sun.tools.javac.code.Attribute.TypeCompound tc :
                        ((com.sun.tools.javac.code.Symbol) m).getRawTypeAttributes()) {
                    if (tc.position.type
                                    == com.sun.tools.javac.code.TargetType.METHOD_FORMAL_PARAMETER
                            && tc.position.parameter_index == 0
                            &&
                            // TODO: using .class would be nicer, but adds a circular dependency on
                            // the "checker" project.
                            // tc.type.toString().equals(org.checkerframework.checker.nullness.qual.Nullable.class.getName()) ) {
                            tc.type
                                    .toString()
                                    .equals(
                                            "org.checkerframework.checker.nullness.qual.Nullable")) {
                        foundJDK = true;
                    }
                }

                if (!foundJDK) {
                    String jdkJarName = PluginUtil.getJdkJarName();

                    checker.message(
                            Kind.WARNING,
                            "You do not seem to be using the distributed annotated JDK.  To fix the problem, supply javac an argument like:  -Xbootclasspath/p:.../checker/dist/ .  Currently using: "
                                    + jdkJarName);
                }
            }
        }
    }
}<|MERGE_RESOLUTION|>--- conflicted
+++ resolved
@@ -1821,25 +1821,11 @@
         return super.visitNewArray(node, p);
     }
 
-<<<<<<< HEAD
-    protected void checkTypecastRedundancy(TypeCastTree node, Void p) {
-=======
-    /**
-     * Do not override this method! Previously, this method contained some logic, but the main
-     * modifier of types was missing. It has been merged with the TypeValidator below. This method
-     * doesn't need to do anything, as the type is already validated.
-     */
-    @Override
-    public final Void visitParameterizedType(ParameterizedTypeTree node, Void p) {
-        return null; // super.visitParameterizedType(node, p);
-    }
-
     /**
      * If the lint option "cast:redundant" is set, this methods issues a warning if the cast is
      * redundant.
      */
     protected void checkTypecastRedundancy(TypeCastTree typeCastTree) {
->>>>>>> 7838ca8a
         if (!checker.getLintOption("cast:redundant", false)) {
             return;
         }
