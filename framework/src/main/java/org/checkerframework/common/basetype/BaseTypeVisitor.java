package org.checkerframework.common.basetype;

import com.sun.source.tree.AnnotationTree;
import com.sun.source.tree.ArrayAccessTree;
import com.sun.source.tree.AssignmentTree;
import com.sun.source.tree.CatchTree;
import com.sun.source.tree.ClassTree;
import com.sun.source.tree.CompilationUnitTree;
import com.sun.source.tree.CompoundAssignmentTree;
import com.sun.source.tree.ConditionalExpressionTree;
import com.sun.source.tree.EnhancedForLoopTree;
import com.sun.source.tree.ExpressionTree;
import com.sun.source.tree.IdentifierTree;
import com.sun.source.tree.InstanceOfTree;
import com.sun.source.tree.LambdaExpressionTree;
import com.sun.source.tree.MemberReferenceTree;
import com.sun.source.tree.MemberReferenceTree.ReferenceMode;
import com.sun.source.tree.MemberSelectTree;
import com.sun.source.tree.MethodInvocationTree;
import com.sun.source.tree.MethodTree;
import com.sun.source.tree.ModifiersTree;
import com.sun.source.tree.NewArrayTree;
import com.sun.source.tree.NewClassTree;
import com.sun.source.tree.ParameterizedTypeTree;
import com.sun.source.tree.ReturnTree;
import com.sun.source.tree.ThrowTree;
import com.sun.source.tree.Tree;
import com.sun.source.tree.TypeCastTree;
import com.sun.source.tree.TypeParameterTree;
import com.sun.source.tree.UnaryTree;
import com.sun.source.tree.VariableTree;
import com.sun.source.util.SourcePositions;
import com.sun.source.util.TreePath;
import com.sun.source.util.TreeScanner;
import com.sun.tools.javac.code.Symbol.*;
import com.sun.tools.javac.tree.JCTree;
import com.sun.tools.javac.tree.JCTree.JCMemberReference;
import com.sun.tools.javac.tree.JCTree.JCMemberReference.ReferenceKind;
import com.sun.tools.javac.tree.TreeInfo;
import java.lang.annotation.Annotation;
import java.util.ArrayList;
import java.util.Arrays;
import java.util.Collection;
import java.util.EnumSet;
import java.util.HashMap;
import java.util.HashSet;
import java.util.Iterator;
import java.util.LinkedHashSet;
import java.util.List;
import java.util.Map;
import java.util.Set;
import javax.annotation.processing.ProcessingEnvironment;
import javax.lang.model.element.AnnotationMirror;
import javax.lang.model.element.Element;
import javax.lang.model.element.ElementKind;
import javax.lang.model.element.ExecutableElement;
import javax.lang.model.element.Modifier;
import javax.lang.model.element.Name;
import javax.lang.model.element.TypeElement;
import javax.lang.model.element.VariableElement;
import javax.lang.model.type.DeclaredType;
import javax.lang.model.type.TypeKind;
import javax.lang.model.type.TypeMirror;
import javax.lang.model.type.TypeVariable;
import javax.lang.model.util.ElementFilter;
import javax.tools.Diagnostic.Kind;
import org.checkerframework.checker.compilermsgs.qual.CompilerMessageKey;
import org.checkerframework.dataflow.analysis.FlowExpressions;
import org.checkerframework.dataflow.analysis.FlowExpressions.Receiver;
import org.checkerframework.dataflow.analysis.TransferResult;
import org.checkerframework.dataflow.cfg.node.BooleanLiteralNode;
import org.checkerframework.dataflow.cfg.node.Node;
import org.checkerframework.dataflow.cfg.node.ReturnNode;
import org.checkerframework.dataflow.qual.Pure;
import org.checkerframework.dataflow.util.PurityChecker;
import org.checkerframework.dataflow.util.PurityChecker.PurityResult;
import org.checkerframework.dataflow.util.PurityUtils;
import org.checkerframework.framework.flow.CFAbstractStore;
import org.checkerframework.framework.flow.CFAbstractValue;
import org.checkerframework.framework.qual.DefaultQualifier;
import org.checkerframework.framework.qual.Unused;
import org.checkerframework.framework.source.Result;
import org.checkerframework.framework.source.SourceVisitor;
import org.checkerframework.framework.type.AnnotatedTypeFactory;
import org.checkerframework.framework.type.AnnotatedTypeFactory.ParameterizedExecutableType;
import org.checkerframework.framework.type.AnnotatedTypeMirror;
import org.checkerframework.framework.type.AnnotatedTypeMirror.AnnotatedArrayType;
import org.checkerframework.framework.type.AnnotatedTypeMirror.AnnotatedDeclaredType;
import org.checkerframework.framework.type.AnnotatedTypeMirror.AnnotatedExecutableType;
import org.checkerframework.framework.type.AnnotatedTypeMirror.AnnotatedPrimitiveType;
import org.checkerframework.framework.type.AnnotatedTypeMirror.AnnotatedTypeVariable;
import org.checkerframework.framework.type.AnnotatedTypeMirror.AnnotatedUnionType;
import org.checkerframework.framework.type.AnnotatedTypeMirror.AnnotatedWildcardType;
import org.checkerframework.framework.type.AnnotatedTypeParameterBounds;
import org.checkerframework.framework.type.GenericAnnotatedTypeFactory;
import org.checkerframework.framework.type.QualifierHierarchy;
import org.checkerframework.framework.type.TypeHierarchy;
import org.checkerframework.framework.type.VisitorState;
import org.checkerframework.framework.type.poly.QualifierPolymorphism;
import org.checkerframework.framework.type.visitor.SimpleAnnotatedTypeScanner;
import org.checkerframework.framework.util.AnnotatedTypes;
import org.checkerframework.framework.util.ContractsUtils;
import org.checkerframework.framework.util.ContractsUtils.ConditionalPostcondition;
import org.checkerframework.framework.util.ContractsUtils.Contract;
import org.checkerframework.framework.util.ContractsUtils.Postcondition;
import org.checkerframework.framework.util.ContractsUtils.Precondition;
import org.checkerframework.framework.util.FieldInvariants;
import org.checkerframework.framework.util.FlowExpressionParseUtil;
import org.checkerframework.framework.util.FlowExpressionParseUtil.FlowExpressionContext;
import org.checkerframework.framework.util.FlowExpressionParseUtil.FlowExpressionParseException;
import org.checkerframework.framework.util.dependenttypes.DependentTypesHelper;
import org.checkerframework.javacutil.AnnotationUtils;
import org.checkerframework.javacutil.BugInCF;
import org.checkerframework.javacutil.ElementUtils;
import org.checkerframework.javacutil.Pair;
import org.checkerframework.javacutil.PluginUtil;
import org.checkerframework.javacutil.TreeUtils;
import org.checkerframework.javacutil.TypesUtils;

/**
 * A {@link SourceVisitor} that performs assignment and pseudo-assignment checking, method
 * invocation checking, and assignability checking.
 *
 * <p>This implementation uses the {@link AnnotatedTypeFactory} implementation provided by an
 * associated {@link BaseTypeChecker}; its visitor methods will invoke this factory on parts of the
 * AST to determine the "annotated type" of an expression. Then, the visitor methods will check the
 * types in assignments and pseudo-assignments using {@link #commonAssignmentCheck}, which
 * ultimately calls the {@link TypeHierarchy#isSubtype} method and reports errors that violate
 * Java's rules of assignment.
 *
 * <p>Note that since this implementation only performs assignment and pseudo-assignment checking,
 * other rules for custom type systems must be added in subclasses (e.g., dereference checking in
 * the {@link org.checkerframework.checker.nullness.NullnessChecker} is implemented in the {@link
 * org.checkerframework.checker.nullness.NullnessChecker}'s {@link TreeScanner#visitMemberSelect}
 * method).
 *
 * <p>This implementation does the following checks:
 *
 * <ol>
 *   <li><b>Assignment and Pseudo-Assignment Check</b>: It verifies that any assignment type-checks,
 *       using {@code TypeHierarchy.isSubtype} method. This includes method invocation and method
 *       overriding checks.
 *   <li><b>Type Validity Check</b>: It verifies that any user-supplied type is a valid type, using
 *       {@code isValidUse} method.
 *   <li><b>(Re-)Assignability Check</b>: It verifies that any assignment is valid, using {@code
 *       Checker.isAssignable} method.
 * </ol>
 *
 * @see "JLS $4"
 * @see TypeHierarchy#isSubtype(AnnotatedTypeMirror, AnnotatedTypeMirror)
 * @see AnnotatedTypeFactory
 */
/*
 * Note how the handling of VisitorState is duplicated in AbstractFlow. In
 * particular, the handling of the assignment context has to be done correctly
 * in both classes. This is a pain and we should see how to handle this in the
 * DFF version.
 *
 * TODO: missing assignment context: array initializer
 * expressions should have the component type as context
 */
public class BaseTypeVisitor<Factory extends GenericAnnotatedTypeFactory<?, ?, ?, ?>>
        extends SourceVisitor<Void, Void> {

    /** The {@link BaseTypeChecker} for error reporting. */
    protected final BaseTypeChecker checker;

    /** The factory to use for obtaining "parsed" version of annotations. */
    protected final Factory atypeFactory;

    /** For obtaining line numbers in -Ashowchecks debugging output. */
    protected final SourcePositions positions;

    /** For storing visitor state. */
    protected final VisitorState visitorState;

    /** An instance of the {@link ContractsUtils} helper class. */
    protected final ContractsUtils contractsUtils;

    /** The Object.equals method. */
    private final ExecutableElement objectEquals;

    /** The element for java.util.Vector#copyInto. */
    private final ExecutableElement vectorCopyInto;

    /** The element for java.util.function.Function#apply. */
    private final ExecutableElement functionApply;

    /** The type of java.util.Vector. */
    private final AnnotatedDeclaredType vectorType;

<<<<<<< HEAD
=======
    /** The @java.lang.annotation.Target annotation. */
    protected final AnnotationMirror TARGET =
            AnnotationBuilder.fromClass(elements, java.lang.annotation.Target.class);

    /** The {@code value} element/field of the @java.lang.annotation.Target annotation. */
    protected final ExecutableElement targetValueElement;

>>>>>>> f48678bf
    /**
     * @param checker the type-checker associated with this visitor (for callbacks to {@link
     *     TypeHierarchy#isSubtype})
     */
    public BaseTypeVisitor(BaseTypeChecker checker) {
        this(checker, null);
    }

    /**
     * @param checker the type-checker associated with this visitor
     * @param typeFactory the type factory, or null. If null, this calls {@link #createTypeFactory}.
     */
    protected BaseTypeVisitor(BaseTypeChecker checker, Factory typeFactory) {
        super(checker);

        this.checker = checker;
        this.atypeFactory = typeFactory == null ? createTypeFactory() : typeFactory;
        this.contractsUtils = ContractsUtils.getInstance(atypeFactory);
        this.positions = trees.getSourcePositions();
        this.visitorState = atypeFactory.getVisitorState();
        this.typeValidator = createTypeValidator();
        ProcessingEnvironment env = checker.getProcessingEnvironment();
        this.objectEquals = TreeUtils.getMethod("java.lang.Object", "equals", 1, env);
        this.vectorCopyInto = TreeUtils.getMethod("java.util.Vector", "copyInto", 1, env);
        this.functionApply = TreeUtils.getMethod("java.util.function.Function", "apply", 1, env);
        this.vectorType = atypeFactory.fromElement(elements.getTypeElement("java.util.Vector"));
<<<<<<< HEAD
=======
        targetValueElement =
                TreeUtils.getMethod(java.lang.annotation.Target.class.getName(), "value", 0, env);
>>>>>>> f48678bf

        checkForAnnotatedJdk();
    }

    /**
     * Constructs an instance of the appropriate type factory for the implemented type system.
     *
     * <p>The default implementation uses the checker naming convention to create the appropriate
     * type factory. If no factory is found, it returns {@link BaseAnnotatedTypeFactory}. It
     * reflectively invokes the constructor that accepts this checker and compilation unit tree (in
     * that order) as arguments.
     *
     * <p>Subclasses have to override this method to create the appropriate visitor if they do not
     * follow the checker naming convention.
     *
     * @return the appropriate type factory
     */
    @SuppressWarnings("unchecked") // unchecked cast to type variable
    protected Factory createTypeFactory() {
        // Try to reflectively load the type factory.
        Class<?> checkerClass = checker.getClass();
        while (checkerClass != BaseTypeChecker.class) {
            final String classToLoad =
                    checkerClass
                            .getName()
                            .replace("Checker", "AnnotatedTypeFactory")
                            .replace("Subchecker", "AnnotatedTypeFactory");

            AnnotatedTypeFactory result =
                    BaseTypeChecker.invokeConstructorFor(
                            classToLoad,
                            new Class<?>[] {BaseTypeChecker.class},
                            new Object[] {checker});
            if (result != null) {
                return (Factory) result;
            }
            checkerClass = checkerClass.getSuperclass();
        }
        try {
            return (Factory) new BaseAnnotatedTypeFactory(checker);
        } catch (Throwable t) {
            throw new BugInCF(
                    "Unexpected "
                            + t.getClass().getSimpleName()
                            + " when invoking BaseAnnotatedTypeFactory for checker "
                            + checker.getClass().getSimpleName(),
                    t);
        }
    }

    public final Factory getTypeFactory() {
        return atypeFactory;
    }

    // **********************************************************************
    // Responsible for updating the factory for the location (for performance)
    // **********************************************************************

    @Override
    public void setRoot(CompilationUnitTree root) {
        atypeFactory.setRoot(root);
        super.setRoot(root);
    }

    @Override
    public Void scan(Tree tree, Void p) {
        if (tree != null && getCurrentPath() != null) {
            this.visitorState.setPath(new TreePath(getCurrentPath(), tree));
        }
        return super.scan(tree, p);
    }

    /**
     * Type-check classTree and skips classes specified by the skipDef option. Subclasses should
     * override {@link #processClassTree(ClassTree)} instead of this method.
     *
     * @param classTree class to check
     * @param p null
     * @return null
     */
    @Override
    public final Void visitClass(ClassTree classTree, Void p) {
        if (checker.shouldSkipDefs(classTree)) {
            // Not "return super.visitClass(classTree, p);" because that would
            // recursively call visitors on subtrees; we want to skip the
            // class entirely.
            return null;
        }
        atypeFactory.preProcessClassTree(classTree);

        TreePath preTreePath = visitorState.getPath();
        AnnotatedDeclaredType preACT = visitorState.getClassType();
        ClassTree preCT = visitorState.getClassTree();
        AnnotatedDeclaredType preAMT = visitorState.getMethodReceiver();
        MethodTree preMT = visitorState.getMethodTree();
        Pair<Tree, AnnotatedTypeMirror> preAssCtxt = visitorState.getAssignmentContext();

        // Don't use atypeFactory.getPath, b/c that depends on the visitorState path.
        visitorState.setPath(TreePath.getPath(root, classTree));
        visitorState.setClassType(
                atypeFactory.getAnnotatedType(TreeUtils.elementFromDeclaration(classTree)));
        visitorState.setClassTree(classTree);
        visitorState.setMethodReceiver(null);
        visitorState.setMethodTree(null);
        visitorState.setAssignmentContext(null);

        try {
            processClassTree(classTree);
            atypeFactory.postProcessClassTree(classTree);
        } finally {
            visitorState.setPath(preTreePath);
            visitorState.setClassType(preACT);
            visitorState.setClassTree(preCT);
            visitorState.setMethodReceiver(preAMT);
            visitorState.setMethodTree(preMT);
            visitorState.setAssignmentContext(preAssCtxt);
        }
        return null;
    }

    /**
     * Type-check classTree. Subclasses should override this method instead of {@link
     * #visitClass(ClassTree, Void)}.
     *
     * @param classTree class to check
     */
    public void processClassTree(ClassTree classTree) {
        checkFieldInvariantDeclarations(classTree);
        if (!TreeUtils.hasExplicitConstructor(classTree)) {
            checkDefaultConstructor(classTree);
        }

        AnnotatedDeclaredType classType = atypeFactory.getAnnotatedType(classTree);
        if (atypeFactory.getDependentTypesHelper() != null) {
            atypeFactory.getDependentTypesHelper().checkClass(classTree, classType);
        }
        validateType(classTree, classType);

        Tree ext = classTree.getExtendsClause();
        if (ext != null) {
            validateTypeOf(ext);
        }

        List<? extends Tree> impls = classTree.getImplementsClause();
        if (impls != null) {
            for (Tree im : impls) {
                validateTypeOf(im);
            }
        }

        checkExtendsImplements(classTree);

        super.visitClass(classTree, null);
    }

    /**
     * If "@B class Y extends @A X {}", then enforce that @B must be a subtype of @A.
     *
     * <p>Also validate the types of the extends and implements clauses.
     *
     * @param classTree class tree to check
     */
    protected void checkExtendsImplements(ClassTree classTree) {
        if (TypesUtils.isAnonymous(TreeUtils.typeOf(classTree))) {
            // Don't check extends clause on anonymous classes.
            return;
        }

        AnnotatedTypeMirror classType = atypeFactory.getAnnotatedType(classTree);
        QualifierHierarchy qualifierHierarchy = atypeFactory.getQualifierHierarchy();
        // If "@B class Y extends @A X {}", then enforce that @B must be a subtype of @A.
        // classTree.getExtendsClause() is null when there is no explicitly-written extends clause,
        // as in "class X {}". This is equivalent to writing "class X extends @Top Object {}", so
        // there is no need to do any subtype checking.
        if (classTree.getExtendsClause() != null) {
            Set<AnnotationMirror> extendsAnnos =
                    atypeFactory.getAnnotatedType(classTree.getExtendsClause()).getAnnotations();
            for (AnnotationMirror classAnno : classType.getAnnotations()) {
                AnnotationMirror extendsAnno =
                        qualifierHierarchy.findAnnotationInSameHierarchy(extendsAnnos, classAnno);
                if (!qualifierHierarchy.isSubtype(classAnno, extendsAnno)) {
                    checker.report(
                            Result.failure(
                                    "declaration.inconsistent.with.extends.clause",
                                    classAnno,
                                    extendsAnno),
                            classTree.getExtendsClause());
                }
            }
        }
        // Do the same check as above for implements clauses.
        for (Tree implementsClause : classTree.getImplementsClause()) {
            Set<AnnotationMirror> implementsClauseAnnos =
                    atypeFactory.getAnnotatedType(implementsClause).getAnnotations();
            for (AnnotationMirror classAnno : classType.getAnnotations()) {
                AnnotationMirror implementsAnno =
                        qualifierHierarchy.findAnnotationInSameHierarchy(
                                implementsClauseAnnos, classAnno);
                if (!qualifierHierarchy.isSubtype(classAnno, implementsAnno)) {
                    checker.report(
                            Result.failure(
                                    "declaration.inconsistent.with.implements.clause",
                                    classAnno,
                                    implementsAnno),
                            implementsClause);
                }
            }
        }
    }

    /**
     * Check that the field invariant declaration annotations meet the following requirements:
     *
     * <ol>
     *   <!-- The item numbering is referred to in the body of the method.-->
     *   <li value="1">If the superclass of {@code classTree} has a field invariant, then the field
     *       invariant for {@code classTree} must include all the fields in the superclass invariant
     *       and those fields' annotations must be a subtype (or equal) to the annotations for those
     *       fields in the superclass.
     *   <li value="2">The fields in the invariant must be a.) final and b.) declared in a
     *       superclass of {@code classTree}.
     *   <li value="3">The qualifier for each field must be a subtype of the annotation on the
     *       declaration of that field.
     *   <li value="4">The field invariant has an equal number of fields and qualifiers, or it has
     *       one qualifier and at least one field.
     * </ol>
     *
     * @param classTree class that might have a field invariant
     * @checker_framework.manual #field-invariants Field invariants
     */
    protected void checkFieldInvariantDeclarations(ClassTree classTree) {
        TypeElement elt = TreeUtils.elementFromDeclaration(classTree);
        FieldInvariants invariants = atypeFactory.getFieldInvariants(elt);
        if (invariants == null) {
            // No invariants to check
            return;
        }

        // Where to issue an error, if any.
        Tree errorTree =
                atypeFactory.getFieldInvariantAnnotationTree(
                        classTree.getModifiers().getAnnotations());
        if (errorTree == null) {
            // If the annotation was inherited, then there is no annotation tree, so issue the
            // error on the class.
            errorTree = classTree;
        }

        // Checks #4 (see method Javadoc)
        if (!invariants.isWellFormed()) {
            checker.report(Result.failure("field.invariant.not.wellformed"), errorTree);
            return;
        }

        TypeMirror superClass = elt.getSuperclass();
        List<String> fieldsNotFound = new ArrayList<>(invariants.getFields());
        Set<VariableElement> fieldElts =
                ElementUtils.findFieldsInTypeOrSuperType(superClass, fieldsNotFound);

        // Checks that fields are declared in super class. (#2b)
        if (!fieldsNotFound.isEmpty()) {
            String notFoundString = String.join(", ", fieldsNotFound);
            checker.report(Result.failure("field.invariant.not.found", notFoundString), errorTree);
        }

        FieldInvariants superInvar =
                atypeFactory.getFieldInvariants(TypesUtils.getTypeElement(superClass));
        if (superInvar != null) {
            // Checks #3 (see method Javadoc)
            Result superError = invariants.isSuperInvariant(superInvar, atypeFactory);
            if (superError != null) {
                checker.report(superError, errorTree);
            }
        }

        List<String> notFinal = new ArrayList<>();
        for (VariableElement field : fieldElts) {
            String fieldName = field.getSimpleName().toString();
            if (!ElementUtils.isFinal(field)) {
                notFinal.add(fieldName);
            }
            AnnotatedTypeMirror type = atypeFactory.getAnnotatedType(field);

            List<AnnotationMirror> annos = invariants.getQualifiersFor(field.getSimpleName());
            for (AnnotationMirror invariantAnno : annos) {
                AnnotationMirror declaredAnno =
                        type.getEffectiveAnnotationInHierarchy(invariantAnno);
                if (declaredAnno == null) {
                    // invariant anno isn't in this hierarchy
                    continue;
                }

                if (!atypeFactory.getQualifierHierarchy().isSubtype(invariantAnno, declaredAnno)) {
                    // Checks #3
                    checker.report(
                            Result.failure(
                                    "field.invariant.not.subtype",
                                    fieldName,
                                    invariantAnno,
                                    declaredAnno),
                            errorTree);
                }
            }
        }

        // Checks #2a
        if (!notFinal.isEmpty()) {
            String notFinalString = String.join(", ", notFinal);
            checker.report(Result.failure("field.invariant.not.final", notFinalString), errorTree);
        }
    }

    protected void checkDefaultConstructor(ClassTree node) {}

    /**
     * Performs pseudo-assignment check: checks that the method obeys override and subtype rules to
     * all overridden methods.
     *
     * <p>The override rule specifies that a method, m1, may override a method m2 only if:
     *
     * <ul>
     *   <li>m1 return type is a subtype of m2
     *   <li>m1 receiver type is a supertype of m2
     *   <li>m1 parameters are supertypes of corresponding m2 parameters
     * </ul>
     *
     * Also, it issues a "missing.this" error for static method annotated receivers.
     */
    @Override
    public Void visitMethod(MethodTree node, Void p) {

        // We copy the result from getAnnotatedType to ensure that
        // circular types (e.g. K extends Comparable<K>) are represented
        // by circular AnnotatedTypeMirrors, which avoids problems with
        // later checks.
        // TODO: Find a cleaner way to ensure circular AnnotatedTypeMirrors.
        AnnotatedExecutableType methodType = atypeFactory.getAnnotatedType(node).deepCopy();
        AnnotatedDeclaredType preMRT = visitorState.getMethodReceiver();
        MethodTree preMT = visitorState.getMethodTree();
        visitorState.setMethodReceiver(methodType.getReceiverType());
        visitorState.setMethodTree(node);
        ExecutableElement methodElement = TreeUtils.elementFromDeclaration(node);

        warnAboutTypeAnnotationsTooEarly(node, node.getModifiers());

        try {
            if (TreeUtils.isAnonymousConstructor(node)) {
                // We shouldn't dig deeper
                return null;
            }

            if (TreeUtils.isConstructor(node)) {
                checkConstructorResult(methodType, methodElement);
            }

            // check method purity if needed
            {
                boolean anyPurityAnnotation = PurityUtils.hasPurityAnnotation(atypeFactory, node);
                boolean checkPurityAlways = checker.hasOption("suggestPureMethods");
                boolean checkPurityAnnotations = checker.hasOption("checkPurityAnnotations");

                if (checkPurityAnnotations && (anyPurityAnnotation || checkPurityAlways)) {
                    // check "no" purity
                    List<Pure.Kind> kinds = PurityUtils.getPurityKinds(atypeFactory, node);
                    // @Deterministic makes no sense for a void method or constructor
                    boolean isDeterministic = kinds.contains(Pure.Kind.DETERMINISTIC);
                    if (isDeterministic) {
                        if (TreeUtils.isConstructor(node)) {
                            checker.report(
                                    Result.warning("purity.deterministic.constructor"), node);
                        } else if (TreeUtils.typeOf(node.getReturnType()).getKind()
                                == TypeKind.VOID) {
                            checker.report(
                                    Result.warning("purity.deterministic.void.method"), node);
                        }
                    }

                    // Report errors if necessary.
                    PurityResult r =
                            PurityChecker.checkPurity(
                                    atypeFactory.getPath(node.getBody()),
                                    atypeFactory,
                                    checker.hasOption("assumeSideEffectFree"));
                    if (!r.isPure(kinds)) {
                        reportPurityErrors(r, node, kinds);
                    }

                    // Issue a warning if the method is pure, but not annotated
                    // as such (if the feature is activated).
                    if (checkPurityAlways) {
                        Collection<Pure.Kind> additionalKinds = new HashSet<>(r.getTypes());
                        additionalKinds.removeAll(kinds);
                        if (TreeUtils.isConstructor(node)) {
                            additionalKinds.remove(Pure.Kind.DETERMINISTIC);
                        }
                        if (!additionalKinds.isEmpty()) {
                            if (additionalKinds.size() == 2) {
                                checker.report(
                                        Result.warning("purity.more.pure", node.getName()), node);
                            } else if (additionalKinds.contains(Pure.Kind.SIDE_EFFECT_FREE)) {
                                checker.report(
                                        Result.warning(
                                                "purity.more.sideeffectfree", node.getName()),
                                        node);
                            } else if (additionalKinds.contains(Pure.Kind.DETERMINISTIC)) {
                                checker.report(
                                        Result.warning("purity.more.deterministic", node.getName()),
                                        node);
                            } else {
                                assert false : "BaseTypeVisitor reached undesirable state";
                            }
                        }
                    }
                }
            }

            // Passing the whole method/constructor validates the return type
            validateTypeOf(node);

            // Validate types in throws clauses
            for (ExpressionTree thr : node.getThrows()) {
                validateTypeOf(thr);
            }

            if (atypeFactory.getDependentTypesHelper() != null) {
                atypeFactory.getDependentTypesHelper().checkMethod(node, methodType);
            }

            AnnotatedDeclaredType enclosingType =
                    (AnnotatedDeclaredType)
                            atypeFactory.getAnnotatedType(methodElement.getEnclosingElement());

            // Find which method this overrides!
            Map<AnnotatedDeclaredType, ExecutableElement> overriddenMethods =
                    AnnotatedTypes.overriddenMethods(elements, atypeFactory, methodElement);
            for (Map.Entry<AnnotatedDeclaredType, ExecutableElement> pair :
                    overriddenMethods.entrySet()) {
                AnnotatedDeclaredType overriddenType = pair.getKey();
                AnnotatedExecutableType overriddenMethod =
                        AnnotatedTypes.asMemberOf(
                                types, atypeFactory, overriddenType, pair.getValue());
                if (!checkOverride(node, enclosingType, overriddenMethod, overriddenType)) {
                    // Stop at the first mismatch; this makes a difference only if
                    // -Awarns is passed, in which case multiple warnings might be raised on
                    // the same method, not adding any value. See Issue 373.
                    break;
                }
            }
            return super.visitMethod(node, p);
        } finally {
            boolean abstractMethod =
                    methodElement.getModifiers().contains(Modifier.ABSTRACT)
                            || methodElement.getModifiers().contains(Modifier.NATIVE);

            // check well-formedness of pre/postcondition
            List<String> formalParamNames = new ArrayList<>();
            for (VariableTree param : node.getParameters()) {
                formalParamNames.add(param.getName().toString());
            }
            checkContractsAtMethodDeclaration(
                    node, methodElement, formalParamNames, abstractMethod);

            visitorState.setMethodReceiver(preMRT);
            visitorState.setMethodTree(preMT);
        }
    }

    /**
     * Issue a warning if the result type of the constructor is not top. If it is a supertype of the
     * class, then a type.invalid.conflicting.annos error will also be issued by {@link
     * #isValidUse(AnnotatedTypeMirror.AnnotatedDeclaredType,AnnotatedTypeMirror.AnnotatedDeclaredType,Tree)}.
     *
     * @param constructorType AnnotatedExecutableType for the constructor
     * @param constructorElement element that declares the constructor
     */
    protected void checkConstructorResult(
            AnnotatedExecutableType constructorType, ExecutableElement constructorElement) {
        QualifierHierarchy qualifierHierarchy = atypeFactory.getQualifierHierarchy();
        Set<AnnotationMirror> constructorAnnotations =
                constructorType.getReturnType().getAnnotations();
        Set<? extends AnnotationMirror> tops = qualifierHierarchy.getTopAnnotations();

        for (AnnotationMirror top : tops) {
            AnnotationMirror constructorAnno =
                    qualifierHierarchy.findAnnotationInHierarchy(constructorAnnotations, top);
            if (!qualifierHierarchy.isSubtype(top, constructorAnno)) {
                checker.report(
                        Result.warning("inconsistent.constructor.type", constructorAnno),
                        constructorElement);
            }
        }
    }

    /** Reports errors found during purity checking. */
    protected void reportPurityErrors(
            PurityResult result, MethodTree node, Collection<Pure.Kind> expectedTypes) {
        assert !result.isPure(expectedTypes);
        Collection<Pure.Kind> t = EnumSet.copyOf(expectedTypes);
        t.removeAll(result.getTypes());
        if (t.contains(Pure.Kind.DETERMINISTIC) || t.contains(Pure.Kind.SIDE_EFFECT_FREE)) {
            String msgPrefix = "purity.not.deterministic.not.sideeffectfree.";
            if (!t.contains(Pure.Kind.SIDE_EFFECT_FREE)) {
                msgPrefix = "purity.not.deterministic.";
            } else if (!t.contains(Pure.Kind.DETERMINISTIC)) {
                msgPrefix = "purity.not.sideeffectfree.";
            }
            for (Pair<Tree, String> r : result.getNotBothReasons()) {
                reportPurityError(msgPrefix, r);
            }
            if (t.contains(Pure.Kind.SIDE_EFFECT_FREE)) {
                for (Pair<Tree, String> r : result.getNotSEFreeReasons()) {
                    reportPurityError("purity.not.sideeffectfree.", r);
                }
            }
            if (t.contains(Pure.Kind.DETERMINISTIC)) {
                for (Pair<Tree, String> r : result.getNotDetReasons()) {
                    reportPurityError("purity.not.deterministic.", r);
                }
            }
        }
    }

    /** Reports single purity error. * */
    private void reportPurityError(String msgPrefix, Pair<Tree, String> r) {
        String reason = r.second;
        @SuppressWarnings("CompilerMessages")
        @CompilerMessageKey String msg = msgPrefix + reason;
        if (reason.equals("call")) {
            MethodInvocationTree mitree = (MethodInvocationTree) r.first;
            checker.report(Result.failure(msg, mitree.getMethodSelect()), r.first);
        } else {
            checker.report(Result.failure(msg), r.first);
        }
    }

    private void checkContractsAtMethodDeclaration(
            MethodTree node,
            ExecutableElement methodElement,
            List<String> formalParamNames,
            boolean abstractMethod) {
        FlowExpressionContext flowExprContext = null;
        List<Contract> contracts = contractsUtils.getContracts(methodElement);

        for (Contract contract : contracts) {
            String expression = contract.expression;
            AnnotationMirror annotation = contract.annotation;

            if (flowExprContext == null) {
                flowExprContext =
                        FlowExpressionContext.buildContextForMethodDeclaration(
                                node, getCurrentPath(), checker.getContext());
            }

            annotation =
                    standardizeAnnotationFromContract(
                            annotation, flowExprContext, getCurrentPath());

            FlowExpressions.Receiver expr = null;
            try {
                expr =
                        FlowExpressionParseUtil.parse(
                                expression, flowExprContext, getCurrentPath(), false);
            } catch (FlowExpressionParseException e) {
                checker.report(e.getResult(), node);
            }
            // If expr is null, then an error was issued above.
            if (expr != null && !CFAbstractStore.canInsertReceiver(expr)) {
                checker.report(Result.failure("flowexpr.parse.error", expression), node);
                expr = null;
            }
            if (expr != null && !abstractMethod) {
                switch (contract.kind) {
                    case POSTCONDTION:
                        checkPostcondition(node, annotation, contract.contractAnnotation, expr);
                        break;
                    case CONDITIONALPOSTCONDTION:
                        checkConditionalPostcondition(
                                node,
                                annotation,
                                contract.contractAnnotation,
                                expr,
                                ((ConditionalPostcondition) contract).annoResult);
                        break;
                    case PRECONDITION:
                        // Preconditions are checked at method invocations, not declarations
                        break;
                }
            }

            if (formalParamNames != null && formalParamNames.contains(expression)) {
                @SuppressWarnings("CompilerMessages")
                @CompilerMessageKey String key = "contracts." + contract.kind.errorKey + ".expression.parameter.name";
                checker.report(
                        Result.warning(
                                key,
                                contract.contractAnnotation
                                        .getAnnotationType()
                                        .asElement()
                                        .getSimpleName(),
                                node.getName().toString(),
                                expression,
                                formalParamNames.indexOf(expression) + 1,
                                expression),
                        node);
            }

            checkParametersAreEffectivelyFinal(node, methodElement, expression);
        }
    }

    /** Standardize a type qualifier annotation obtained from a contract. */
    private AnnotationMirror standardizeAnnotationFromContract(
            AnnotationMirror annoFromContract,
            FlowExpressionContext flowExprContext,
            TreePath path) {
        DependentTypesHelper dependentTypesHelper = atypeFactory.getDependentTypesHelper();
        if (dependentTypesHelper != null) {
            AnnotationMirror anno =
                    dependentTypesHelper.standardizeAnnotation(
                            flowExprContext, path, annoFromContract, false);
            dependentTypesHelper.checkAnnotation(anno, path.getLeaf());
            return anno;
        } else {
            return annoFromContract;
        }
    }

    /**
     * Check that the parameters used in {@code stringExpr} are effectively final for method {@code
     * method}.
     */
    private void checkParametersAreEffectivelyFinal(
            MethodTree node, ExecutableElement method, String stringExpr) {
        // check that all parameters used in the expression are
        // effectively final, so that they cannot be modified
        List<Integer> parameterIndices = FlowExpressionParseUtil.parameterIndices(stringExpr);
        for (Integer idx : parameterIndices) {
            if (idx > method.getParameters().size()) {
                // If the index is too big, a parse error was issued in
                // checkContractsAtMethodDeclaration
                continue;
            }
            VariableElement parameter = method.getParameters().get(idx - 1);
            if (!ElementUtils.isEffectivelyFinal(parameter)) {
                checker.report(
                        Result.failure("flowexpr.parameter.not.final", "#" + idx, stringExpr),
                        node);
            }
        }
    }

    /**
     * Check that the expression's type is annotated with {@code annotation} at the regular exit
     * store.
     *
     * @param methodTree declaration of the method
     * @param annotation expression's type must have this annotation
     * @param contractAnnotation the user-written postcondition annotation, which mentions {@code
     *     expression}. Used only for diagnostic messages.
     * @param expression the expression that the postcondition {@code contractAnnotation} concerns
     */
    protected void checkPostcondition(
            MethodTree methodTree,
            AnnotationMirror annotation,
            AnnotationMirror contractAnnotation,
            Receiver expression) {
        CFAbstractStore<?, ?> exitStore = atypeFactory.getRegularExitStore(methodTree);
        if (exitStore == null) {
            // if there is no regular exitStore, then the method
            // cannot reach the regular exit and there is no need to
            // check anything
        } else {
            CFAbstractValue<?> value = exitStore.getValue(expression);
            AnnotationMirror inferredAnno = null;
            if (value != null) {
                QualifierHierarchy hierarchy = atypeFactory.getQualifierHierarchy();
                Set<AnnotationMirror> annos = value.getAnnotations();
                inferredAnno = hierarchy.findAnnotationInSameHierarchy(annos, annotation);
            }
            if (!checkContract(expression, annotation, inferredAnno, exitStore)) {
                checker.report(
                        Result.failure(
                                "contracts.postcondition.not.satisfied",
                                contractAnnotation.getAnnotationType().asElement().getSimpleName(),
                                expression.toString()),
                        methodTree);
            }
        }
    }

    /**
     * Check that the expression's type is annotated with {@code annotation} at every regular exit
     * that returns {@code result}.
     *
     * @param node tree of method with the postcondition
     * @param annotation expression's type must have this annotation
     * @param contractAnnotation the user-written postcondition annotation, which mentions {@code
     *     expression}. Used only for diagnostic messages.
     * @param expression the expression that the postcondition concerns
     * @param result result for which the postcondition is valid
     */
    protected void checkConditionalPostcondition(
            MethodTree node,
            AnnotationMirror annotation,
            AnnotationMirror contractAnnotation,
            Receiver expression,
            boolean result) {
        boolean booleanReturnType =
                TypesUtils.isBooleanType(TreeUtils.typeOf(node.getReturnType()));
        if (!booleanReturnType) {
            checker.report(
                    Result.failure("contracts.conditional.postcondition.invalid.returntype"), node);
            // No reason to go ahead with further checking. The
            // annotation is invalid.
            return;
        }

        for (Pair<ReturnNode, ?> pair : atypeFactory.getReturnStatementStores(node)) {
            ReturnNode returnStmt = pair.first;

            Node retValNode = returnStmt.getResult();
            Boolean retVal =
                    retValNode instanceof BooleanLiteralNode
                            ? ((BooleanLiteralNode) retValNode).getValue()
                            : null;

            TransferResult<?, ?> transferResult = (TransferResult<?, ?>) pair.second;
            if (transferResult == null) {
                // Unreachable return statements have no stores, but there is no need to check them.
                continue;
            }
            CFAbstractStore<?, ?> exitStore =
                    (CFAbstractStore<?, ?>)
                            (result
                                    ? transferResult.getThenStore()
                                    : transferResult.getElseStore());
            CFAbstractValue<?> value = exitStore.getValue(expression);

            // don't check if return statement certainly does not match 'result'. at the moment,
            // this means the result is a boolean literal
            if (!(retVal == null || retVal == result)) {
                continue;
            }
            AnnotationMirror inferredAnno = null;
            if (value != null) {
                QualifierHierarchy hierarchy = atypeFactory.getQualifierHierarchy();
                Set<AnnotationMirror> annos = value.getAnnotations();
                inferredAnno = hierarchy.findAnnotationInSameHierarchy(annos, annotation);
            }

            if (!checkContract(expression, annotation, inferredAnno, exitStore)) {
                checker.report(
                        Result.failure(
                                "contracts.conditional.postcondition.not.satisfied",
                                contractAnnotation.getAnnotationType().asElement().getSimpleName(),
                                expression.toString()),
                        returnStmt.getTree());
            }
        }
    }

    @Override
    public Void visitTypeParameter(TypeParameterTree node, Void p) {
        validateTypeOf(node);
        // Check the bounds here and not with every TypeParameterTree.
        // For the latter, we only need to check annotations on the type variable itself.
        // Why isn't this covered by the super call?
        for (Tree tpb : node.getBounds()) {
            validateTypeOf(tpb);
        }
        return super.visitTypeParameter(node, p);
    }

    // **********************************************************************
    // Assignment checkers and pseudo-assignments
    // **********************************************************************

    @Override
    public Void visitVariable(VariableTree node, Void p) {
        warnAboutTypeAnnotationsTooEarly(node, node.getModifiers());

        Pair<Tree, AnnotatedTypeMirror> preAssCtxt = visitorState.getAssignmentContext();
        visitorState.setAssignmentContext(
                Pair.of((Tree) node, atypeFactory.getAnnotatedType(node)));

        try {
            if (atypeFactory.getDependentTypesHelper() != null) {
                atypeFactory
                        .getDependentTypesHelper()
                        .checkType(visitorState.getAssignmentContext().second, node);
            }
            // If there's no assignment in this variable declaration, skip it.
            if (node.getInitializer() != null) {
                commonAssignmentCheck(node, node.getInitializer(), "assignment.type.incompatible");
            } else {
                // commonAssignmentCheck validates the type of node,
                // so only validate if commonAssignmentCheck wasn't called
                validateTypeOf(node);
            }
            return super.visitVariable(node, p);
        } finally {
            visitorState.setAssignmentContext(preAssCtxt);
        }
    }

    /**
     * Warn if a type annotation is written before a modifier such as "public" or before a
     * declaration annotation.
     *
     * @param node a VariableTree or a MethodTree
     * @param modifiersTree the modifiers sub-tree of node
     */
    private void warnAboutTypeAnnotationsTooEarly(Tree node, ModifiersTree modifiersTree) {
        Set<Modifier> modifierSet = modifiersTree.getFlags();
        List<? extends AnnotationTree> annotations = modifiersTree.getAnnotations();

        if (annotations.isEmpty()) {
            return;
        }

        // Warn about type annotations written before modifiers such as "public".  javac retains no
        // information about modifier locations.  So, this is a very partial check:  Issue a warning
        // if a type annotation is at the very beginning of the VariableTree, and a modifer follows
        // it.

        // Check if a type annotation precedes a declaration annotation.
        int lastDeclAnnoIndex = -1;
        for (int i = annotations.size() - 1; i > 0; i--) { // no need to check index 0
            if (!isTypeAnnotation(annotations.get(i))) {
                lastDeclAnnoIndex = i;
                break;
            }
        }
        if (lastDeclAnnoIndex != -1) {
            List<AnnotationTree> badTypeAnnos = new ArrayList<>();
            for (int i = 0; i < lastDeclAnnoIndex; i++) {
                AnnotationTree anno = annotations.get(i);
                if (isTypeAnnotation(anno)) {
                    badTypeAnnos.add(anno);
                }
            }
            if (!badTypeAnnos.isEmpty()) {
                checker.report(
                        Result.warning(
                                "type.anno.before.decl.anno",
                                badTypeAnnos,
                                annotations.get(lastDeclAnnoIndex)),
                        node);
            }
        }

        // Determine the length of the text that ought to precede the first type annotation.
        // If the type annotation appears before that text could appear, then warn that a
        // modifier appears after the type annotation.
        // TODO: in the future, account for the lengths of declaration annotations.  Length of
        // toString of the annotation isn't useful, as it might be different length than
        // original input.  Can use JCTree.getEndPosition(EndPosTable) and
        // com.sun.tools.javac.tree.EndPosTable, but it requires -Xjcov.
        AnnotationTree firstAnno = annotations.get(0);
        if (!modifierSet.isEmpty() && isTypeAnnotation(firstAnno)) {
            int precedingTextLength = 0;
            for (Modifier m : modifierSet) {
                precedingTextLength += m.toString().length() + 1; // +1 for the space
            }
            int annoStartPos = ((JCTree) firstAnno).getStartPosition();
            int varStartPos = ((JCTree) node).getStartPosition();
            if (annoStartPos < varStartPos + precedingTextLength) {
                checker.report(
                        Result.warning("type.anno.before.modifier", firstAnno, modifierSet), node);
            }
        }
    }

    /**
     * Return true if the given annotation is a type annotation: that is, its definition is
     * meta-annotated with {@code @Target({TYPE_USE,....})}.
     */
    private boolean isTypeAnnotation(AnnotationTree anno) {
        AnnotationMirror am = TreeUtils.annotationFromAnnotationTree(anno);
        return AnnotatedTypes.isAlsoTypeAnnotation(am);
    }

    /**
     * Performs two checks: subtyping and assignability checks, using {@link
     * #commonAssignmentCheck(Tree, ExpressionTree, String)}.
     *
     * <p>If the subtype check fails, it issues a "assignment.type.incompatible" error.
     */
    @Override
    public Void visitAssignment(AssignmentTree node, Void p) {
        Pair<Tree, AnnotatedTypeMirror> preAssCtxt = visitorState.getAssignmentContext();
        visitorState.setAssignmentContext(
                Pair.of(
                        (Tree) node.getVariable(),
                        atypeFactory.getAnnotatedType(node.getVariable())));
        try {
            commonAssignmentCheck(
                    node.getVariable(), node.getExpression(), "assignment.type.incompatible");
            return super.visitAssignment(node, p);
        } finally {
            visitorState.setAssignmentContext(preAssCtxt);
        }
    }

    /**
     * Performs a subtype check, to test whether the node expression iterable type is a subtype of
     * the variable type in the enhanced for loop.
     *
     * <p>If the subtype check fails, it issues a "enhancedfor.type.incompatible" error.
     */
    @Override
    public Void visitEnhancedForLoop(EnhancedForLoopTree node, Void p) {
        AnnotatedTypeMirror var = atypeFactory.getAnnotatedTypeLhs(node.getVariable());
        AnnotatedTypeMirror iterableType = atypeFactory.getAnnotatedType(node.getExpression());
        AnnotatedTypeMirror iteratedType =
                AnnotatedTypes.getIteratedType(
                        checker.getProcessingEnvironment(), atypeFactory, iterableType);
        boolean valid = validateTypeOf(node.getVariable());
        if (valid) {
            commonAssignmentCheck(
                    var, iteratedType, node.getExpression(), "enhancedfor.type.incompatible");
        }
        return super.visitEnhancedForLoop(node, p);
    }

    /**
     * Performs a method invocation check.
     *
     * <p>An invocation of a method, m, on the receiver, r is valid only if:
     *
     * <ul>
     *   <li>passed arguments are subtypes of corresponding m parameters
     *   <li>r is a subtype of m receiver type
     *   <li>if m is generic, passed type arguments are subtypes of m type variables
     * </ul>
     */
    @Override
    public Void visitMethodInvocation(MethodInvocationTree node, Void p) {

        // Skip calls to the Enum constructor (they're generated by javac and
        // hard to check), also see CFGBuilder.visitMethodInvocation.
        if (TreeUtils.elementFromUse(node) == null || TreeUtils.isEnumSuper(node)) {
            return super.visitMethodInvocation(node, p);
        }

        if (shouldSkipUses(node)) {
            return super.visitMethodInvocation(node, p);
        }

        ParameterizedExecutableType mType = atypeFactory.methodFromUse(node);
        AnnotatedExecutableType invokedMethod = mType.executableType;
        List<AnnotatedTypeMirror> typeargs = mType.typeArgs;

        if (!atypeFactory.ignoreUninferredTypeArguments) {
            for (AnnotatedTypeMirror typearg : typeargs) {
                if (typearg.getKind() == TypeKind.WILDCARD
                        && ((AnnotatedWildcardType) typearg).isUninferredTypeArgument()) {
                    checker.report(
                            Result.failure(
                                    "type.arguments.not.inferred",
                                    invokedMethod.getElement().getSimpleName()),
                            node);
                    break; // only issue error once per method
                }
            }
        }

        List<AnnotatedTypeParameterBounds> paramBounds = new ArrayList<>();
        for (AnnotatedTypeVariable param : invokedMethod.getTypeVariables()) {
            paramBounds.add(param.getBounds());
        }

        checkTypeArguments(node, paramBounds, typeargs, node.getTypeArguments());

        List<AnnotatedTypeMirror> params =
                AnnotatedTypes.expandVarArgs(atypeFactory, invokedMethod, node.getArguments());
        checkArguments(params, node.getArguments());
        checkVarargs(invokedMethod, node);

        if (ElementUtils.isMethod(
                invokedMethod.getElement(), vectorCopyInto, atypeFactory.getProcessingEnv())) {
            typeCheckVectorCopyIntoArgument(node, params);
        }

        ExecutableElement invokedMethodElement = invokedMethod.getElement();
        if (!ElementUtils.isStatic(invokedMethodElement) && !TreeUtils.isSuperCall(node)) {
            checkMethodInvocability(invokedMethod, node);
        }

        // check precondition annotations
        checkPreconditions(node, contractsUtils.getPreconditions(invokedMethodElement));

        if (TreeUtils.isSuperCall(node)) {
            checkSuperConstructorCall(node);
        } else if (TreeUtils.isThisCall(node)) {
            checkThisConstructorCall(node);
        }

        // Do not call super, as that would observe the arguments without
        // a set assignment context.
        scan(node.getMethodSelect(), p);
        return null; // super.visitMethodInvocation(node, p);
    }

    /**
     * Checks that the following rule is satisfied: The type on a constructor declaration must be a
     * supertype of the return type of "this()" invocation within that constructor.
     *
     * <p>Subclass can override this method to change the behavior for just "this" constructor
     * class. Or {@link #checkThisOrSuperConstructorCall(MethodInvocationTree, String)} to change
     * the behavior for "this" and "super" constructor calls.
     */
    protected void checkThisConstructorCall(MethodInvocationTree thisCall) {
        checkThisOrSuperConstructorCall(thisCall, "this.invocation.invalid");
    }

    /**
     * Checks that the following rule is satisfied: The type on a constructor declaration must be a
     * supertype of the return type of "super()" invocation within that constructor.
     *
     * <p>Subclass can override this method to change the behavior for just "super" constructor
     * class. Or {@link #checkThisOrSuperConstructorCall(MethodInvocationTree, String)} to change
     * the behavior for "this" and "super" constructor calls.
     */
    protected void checkSuperConstructorCall(MethodInvocationTree superCall) {
        checkThisOrSuperConstructorCall(superCall, "super.invocation.invalid");
    }

    /**
     * Checks that the following rule is satisfied: The type on a constructor declaration must be a
     * supertype of the return type of "this()" or "super()" invocation within that constructor.
     */
    protected void checkThisOrSuperConstructorCall(
            MethodInvocationTree superCall, @CompilerMessageKey String errorKey) {
        TreePath path = atypeFactory.getPath(superCall);
        MethodTree enclosingMethod = TreeUtils.enclosingMethod(path);
        AnnotatedTypeMirror superType = atypeFactory.getAnnotatedType(superCall);
        AnnotatedExecutableType constructorType = atypeFactory.getAnnotatedType(enclosingMethod);
        Set<? extends AnnotationMirror> topAnnotations =
                atypeFactory.getQualifierHierarchy().getTopAnnotations();
        for (AnnotationMirror topAnno : topAnnotations) {
            AnnotationMirror superTypeMirror = superType.getAnnotationInHierarchy(topAnno);
            AnnotationMirror constructorTypeMirror =
                    constructorType.getReturnType().getAnnotationInHierarchy(topAnno);

            if (!atypeFactory
                    .getQualifierHierarchy()
                    .isSubtype(superTypeMirror, constructorTypeMirror)) {
                checker.report(
                        Result.failure(errorKey, constructorTypeMirror, superCall, superTypeMirror),
                        superCall);
            }
        }
    }

    /**
     * A helper method to check that the array type of actual varargs is a subtype of the
     * corresponding required varargs, and issues "argument.invalid" error if it's not a subtype of
     * the required one.
     *
     * <p>Note it's required that type checking for each element in varargs is executed by the
     * caller before or after calling this method.
     *
     * @see #checkArguments(List, List)
     * @param invokedMethod the method type to be invoked
     * @param tree method or constructor invocation tree
     */
    protected void checkVarargs(AnnotatedExecutableType invokedMethod, Tree tree) {
        if (!invokedMethod.isVarArgs()) {
            return;
        }

        List<AnnotatedTypeMirror> formals = invokedMethod.getParameterTypes();
        int numFormals = formals.size();
        int lastArgIndex = numFormals - 1;
        AnnotatedArrayType lastParamAnnotatedType = (AnnotatedArrayType) formals.get(lastArgIndex);

        // We will skip type checking so that we avoid duplicating error message
        // if the last argument is same depth with the depth of formal varargs
        // because type checking is already done in checkArguments.
        List<? extends ExpressionTree> args;
        switch (tree.getKind()) {
            case METHOD_INVOCATION:
                args = ((MethodInvocationTree) tree).getArguments();
                break;
            case NEW_CLASS:
                args = ((NewClassTree) tree).getArguments();
                break;
            default:
                throw new BugInCF("Unexpected kind of tree: " + tree);
        }
        if (numFormals == args.size()) {
            AnnotatedTypeMirror lastArgType =
                    atypeFactory.getAnnotatedType(args.get(args.size() - 1));
            if (lastArgType.getKind() == TypeKind.ARRAY
                    && AnnotatedTypes.getArrayDepth(lastParamAnnotatedType)
                            == AnnotatedTypes.getArrayDepth((AnnotatedArrayType) lastArgType)) {
                return;
            }
        }

        AnnotatedTypeMirror wrappedVarargsType = atypeFactory.getAnnotatedTypeVarargsArray(tree);

        // When dataflow analysis is not enabled, it will be null and we can suppose there is no
        // annotation to be checked for generated varargs array.
        if (wrappedVarargsType == null) {
            return;
        }

        // The component type of wrappedVarargsType might not be a subtype of the component type of
        // lastParamAnnotatedType due to the difference of type inference between for an expression
        // and an invoked method element. We can consider that the component type of actual is same
        // with formal one because type checking for elements will be done in checkArguments. This
        // is also needed to avoid duplicating error message caused by elements in varargs
        if (wrappedVarargsType.getKind() == TypeKind.ARRAY) {
            ((AnnotatedArrayType) wrappedVarargsType)
                    .setComponentType(lastParamAnnotatedType.getComponentType());
        }

        commonAssignmentCheck(
                lastParamAnnotatedType, wrappedVarargsType, tree, "varargs.type.incompatible");
    }

    /**
     * Checks that all the given {@code preconditions} hold true immediately prior to the method
     * invocation or variable access at {@code tree}.
     *
     * @param tree the Tree immediately prior to which the preconditions must hold true
     * @param preconditions the preconditions to be checked
     */
    protected void checkPreconditions(MethodInvocationTree tree, Set<Precondition> preconditions) {
        // This check is needed for the GUI effects and Units Checkers tests to pass.
        // TODO: Remove this check and investigate the root cause.
        if (preconditions.isEmpty()) {
            return;
        }
        FlowExpressionContext flowExprContext =
                FlowExpressionContext.buildContextForMethodUse(tree, checker.getContext());

        if (flowExprContext == null) {
            checker.report(Result.failure("flowexpr.parse.context.not.determined", tree), tree);
            return;
        }

        for (Precondition p : preconditions) {
            String expression = p.expression;
            AnnotationMirror anno = p.annotation;

            anno = standardizeAnnotationFromContract(anno, flowExprContext, getCurrentPath());

            FlowExpressions.Receiver expr;
            try {
                expr =
                        FlowExpressionParseUtil.parse(
                                expression, flowExprContext, getCurrentPath(), false);
            } catch (FlowExpressionParseException e) {
                // report errors here
                checker.report(e.getResult(), tree);
                return;
            }

            CFAbstractStore<?, ?> store = atypeFactory.getStoreBefore(tree);
            CFAbstractValue<?> value = null;
            if (CFAbstractStore.canInsertReceiver(expr)) {
                value = store.getValue(expr);
            }
            AnnotationMirror inferredAnno = null;
            if (value != null) {
                QualifierHierarchy hierarchy = atypeFactory.getQualifierHierarchy();
                Set<AnnotationMirror> annos = value.getAnnotations();
                inferredAnno = hierarchy.findAnnotationInSameHierarchy(annos, anno);
            }
            if (!checkContract(expr, anno, inferredAnno, store)) {
                String expressionString =
                        (expr == null || expr.containsUnknown()) ? expression : expr.toString();
                checker.report(
                        Result.failure(
                                "contracts.precondition.not.satisfied",
                                tree.getMethodSelect().toString(),
                                expressionString),
                        tree);
            }
        }
    }

    /**
     * Returns true if and only if {@code inferredAnnotation} is valid for a given expression to
     * match the {@code necessaryAnnotation}.
     *
     * <p>By default, {@code inferredAnnotation} must be a subtype of {@code necessaryAnnotation},
     * but subclasses might override this behavior.
     */
    protected boolean checkContract(
            Receiver expr,
            AnnotationMirror necessaryAnnotation,
            AnnotationMirror inferredAnnotation,
            CFAbstractStore<?, ?> store) {
        return inferredAnnotation != null
                && atypeFactory
                        .getQualifierHierarchy()
                        .isSubtype(inferredAnnotation, necessaryAnnotation);
    }

    /**
     * Type checks the method arguments of {@code Vector.copyInto()}.
     *
     * <p>The Checker Framework special-cases the method invocation, as its type safety cannot be
     * expressed by Java's type system.
     *
     * <p>For a Vector {@code v} of type {@code Vector<E>}, the method invocation {@code
     * v.copyInto(arr)} is type-safe iff {@code arr} is an array of type {@code T[]}, where {@code
     * T} is a subtype of {@code E}.
     *
     * <p>In other words, this method checks that the type argument of the receiver method is a
     * subtype of the component type of the passed array argument.
     *
     * @param node a method invocation of {@code Vector.copyInto()}
     * @param params the types of the parameters of {@code Vectory.copyInto()}
     */
    protected void typeCheckVectorCopyIntoArgument(
            MethodInvocationTree node, List<? extends AnnotatedTypeMirror> params) {
        assert params.size() == 1
                : "invalid no. of parameters " + params + " found for method invocation " + node;
        assert node.getArguments().size() == 1
                : "invalid no. of arguments in method invocation " + node;

        AnnotatedTypeMirror passed = atypeFactory.getAnnotatedType(node.getArguments().get(0));
        AnnotatedArrayType passedAsArray = (AnnotatedArrayType) passed;

        AnnotatedTypeMirror receiver = atypeFactory.getReceiverType(node);
        AnnotatedDeclaredType receiverAsVector =
                AnnotatedTypes.asSuper(atypeFactory, receiver, vectorType);
        if (receiverAsVector.getTypeArguments().isEmpty()) {
            return;
        }

        AnnotatedTypeMirror argComponent = passedAsArray.getComponentType();
        AnnotatedTypeMirror vectorTypeArg = receiverAsVector.getTypeArguments().get(0);
        Tree errorLocation = node.getArguments().get(0);
        if (TypesUtils.isErasedSubtype(
                vectorTypeArg.getUnderlyingType(), argComponent.getUnderlyingType(), types)) {
            commonAssignmentCheck(
                    argComponent,
                    vectorTypeArg,
                    errorLocation,
                    "vector.copyinto.type.incompatible");
        } else {
            checker.report(
                    Result.failure(
                            "vector.copyinto.type.incompatible", vectorTypeArg, argComponent),
                    errorLocation);
        }
    }

    /**
     * Performs a new class invocation check.
     *
     * <p>An invocation of a constructor, c, is valid only if:
     *
     * <ul>
     *   <li>passed arguments are subtypes of corresponding c parameters
     *   <li>if c is generic, passed type arguments are subtypes of c type variables
     * </ul>
     */
    @Override
    public Void visitNewClass(NewClassTree node, Void p) {
        if (checker.shouldSkipUses(TreeUtils.constructor(node))) {
            return super.visitNewClass(node, p);
        }

        ParameterizedExecutableType fromUse = atypeFactory.constructorFromUse(node);
        AnnotatedExecutableType constructor = fromUse.executableType;
        List<AnnotatedTypeMirror> typeargs = fromUse.typeArgs;

        List<? extends ExpressionTree> passedArguments = node.getArguments();
        List<AnnotatedTypeMirror> params =
                AnnotatedTypes.expandVarArgs(atypeFactory, constructor, passedArguments);

        checkArguments(params, passedArguments);
        checkVarargs(constructor, node);

        List<AnnotatedTypeParameterBounds> paramBounds = new ArrayList<>();
        for (AnnotatedTypeVariable param : constructor.getTypeVariables()) {
            paramBounds.add(param.getBounds());
        }

        checkTypeArguments(node, paramBounds, typeargs, node.getTypeArguments());

        boolean valid = validateTypeOf(node);

        if (valid) {
            AnnotatedDeclaredType dt = atypeFactory.getAnnotatedType(node);
            if (atypeFactory.getDependentTypesHelper() != null) {
                atypeFactory.getDependentTypesHelper().checkType(dt, node);
            }
            checkConstructorInvocation(dt, constructor, node);
        }
        // Do not call super, as that would observe the arguments without
        // a set assignment context.
        scan(node.getEnclosingExpression(), p);
        scan(node.getIdentifier(), p);
        scan(node.getClassBody(), p);

        return null;
    }

    @Override
    public Void visitLambdaExpression(LambdaExpressionTree node, Void p) {

        Pair<AnnotatedDeclaredType, AnnotatedExecutableType> result =
                atypeFactory.getFnInterfaceFromTree(node);
        AnnotatedExecutableType functionType = result.second;

        if (node.getBody().getKind() != Tree.Kind.BLOCK) {
            // Check return type for single statement returns here.
            AnnotatedTypeMirror ret = functionType.getReturnType();
            if (ret.getKind() != TypeKind.VOID) {
                visitorState.setAssignmentContext(Pair.of((Tree) node, ret));
                commonAssignmentCheck(
                        ret, (ExpressionTree) node.getBody(), "return.type.incompatible");
            }
        }

        // Check parameters
        for (int i = 0; i < functionType.getParameterTypes().size(); ++i) {
            AnnotatedTypeMirror lambdaParameter =
                    atypeFactory.getAnnotatedType(node.getParameters().get(i));
            commonAssignmentCheck(
                    lambdaParameter,
                    functionType.getParameterTypes().get(i),
                    node.getParameters().get(i),
                    "lambda.param.type.incompatible");
        }

        // TODO: Post conditions?
        // https://github.com/typetools/checker-framework/issues/801

        return super.visitLambdaExpression(node, p);
    }

    @Override
    public Void visitMemberReference(MemberReferenceTree node, Void p) {
        this.checkMethodReferenceAsOverride(node, p);
        return super.visitMemberReference(node, p);
    }

    /**
     * Checks that the type of the return expression is a subtype of the enclosing method required
     * return type. If not, it issues a "return.type.incompatible" error.
     */
    @Override
    public Void visitReturn(ReturnTree node, Void p) {
        // Don't try to check return expressions for void methods.
        if (node.getExpression() == null) {
            return super.visitReturn(node, p);
        }

        Pair<Tree, AnnotatedTypeMirror> preAssCtxt = visitorState.getAssignmentContext();
        try {

            Tree enclosing =
                    TreeUtils.enclosingOfKind(
                            getCurrentPath(),
                            new HashSet<>(
                                    Arrays.asList(Tree.Kind.METHOD, Tree.Kind.LAMBDA_EXPRESSION)));

            AnnotatedTypeMirror ret = null;
            if (enclosing.getKind() == Tree.Kind.METHOD) {

                MethodTree enclosingMethod = TreeUtils.enclosingMethod(getCurrentPath());
                boolean valid = validateTypeOf(enclosing);
                if (valid) {
                    ret = atypeFactory.getMethodReturnType(enclosingMethod, node);
                }
            } else {
                Pair<AnnotatedDeclaredType, AnnotatedExecutableType> result =
                        atypeFactory.getFnInterfaceFromTree((LambdaExpressionTree) enclosing);
                ret = result.second.getReturnType();
            }

            if (ret != null) {
                visitorState.setAssignmentContext(Pair.of((Tree) node, ret));

                commonAssignmentCheck(ret, node.getExpression(), "return.type.incompatible");
            }
            return super.visitReturn(node, p);
        } finally {
            visitorState.setAssignmentContext(preAssCtxt);
        }
    }

    /* TODO: something similar to visitReturn should be done.
     * public Void visitThrow(ThrowTree node, Void p) {
     * return super.visitThrow(node, p);
     * }
     */

    /**
     * Ensure that the annotation arguments comply to their declarations. This needs some special
     * casing, as annotation arguments form special trees.
     */
    @Override
    public Void visitAnnotation(AnnotationTree node, Void p) {
        List<? extends ExpressionTree> args = node.getArguments();
        if (args.isEmpty()) {
            // Nothing to do if there are no annotation arguments.
            return null;
        }

        TypeElement anno = (TypeElement) TreeInfo.symbol((JCTree) node.getAnnotationType());

        Name annoName = anno.getQualifiedName();
        if (annoName.contentEquals(DefaultQualifier.class.getName())
                || annoName.contentEquals(SuppressWarnings.class.getName())) {
            // Skip these two annotations, as we don't care about the arguments to them.
            return null;
        }

        // Mapping from argument simple name to its annotated type.
        Map<String, AnnotatedTypeMirror> annoTypes = new HashMap<>();
        for (Element encl : ElementFilter.methodsIn(anno.getEnclosedElements())) {
            AnnotatedExecutableType exeatm =
                    (AnnotatedExecutableType) atypeFactory.getAnnotatedType(encl);
            AnnotatedTypeMirror retty = exeatm.getReturnType();
            annoTypes.put(encl.getSimpleName().toString(), retty);
        }

        for (ExpressionTree arg : args) {
            if (!(arg instanceof AssignmentTree)) {
                // TODO: when can this happen?
                continue;
            }

            AssignmentTree at = (AssignmentTree) arg;
            // Ensure that we never ask for the annotated type of an annotation, because
            // we don't have a type for annotations.
            if (at.getExpression().getKind() == Tree.Kind.ANNOTATION) {
                visitAnnotation((AnnotationTree) at.getExpression(), p);
                continue;
            }
            if (at.getExpression().getKind() == Tree.Kind.NEW_ARRAY) {
                NewArrayTree nat = (NewArrayTree) at.getExpression();
                boolean isAnno = false;
                for (ExpressionTree init : nat.getInitializers()) {
                    if (init.getKind() == Tree.Kind.ANNOTATION) {
                        visitAnnotation((AnnotationTree) init, p);
                        isAnno = true;
                    }
                }
                if (isAnno) {
                    continue;
                }
            }

            AnnotatedTypeMirror expected = annoTypes.get(at.getVariable().toString());
            Pair<Tree, AnnotatedTypeMirror> preAssCtxt = visitorState.getAssignmentContext();

            {
                // Determine and set the new assignment context.
                ExpressionTree var = at.getVariable();
                assert var instanceof IdentifierTree
                        : "Expected IdentifierTree as context. Found: " + var;
                AnnotatedTypeMirror meth = atypeFactory.getAnnotatedType(var);
                assert meth instanceof AnnotatedExecutableType
                        : "Expected AnnotatedExecutableType as context. Found: " + meth;
                AnnotatedTypeMirror newctx = ((AnnotatedExecutableType) meth).getReturnType();
                visitorState.setAssignmentContext(Pair.of((Tree) null, newctx));
            }

            try {
                AnnotatedTypeMirror actual = atypeFactory.getAnnotatedType(at.getExpression());
                if (expected.getKind() != TypeKind.ARRAY) {
                    // Expected is not an array -> direct comparison.
                    commonAssignmentCheck(
                            expected, actual, at.getExpression(), "annotation.type.incompatible");
                } else {
                    if (actual.getKind() == TypeKind.ARRAY) {
                        // Both actual and expected are arrays.
                        commonAssignmentCheck(
                                expected,
                                actual,
                                at.getExpression(),
                                "annotation.type.incompatible");
                    } else {
                        // The declaration is an array type, but just a single
                        // element is given.
                        commonAssignmentCheck(
                                ((AnnotatedArrayType) expected).getComponentType(),
                                actual,
                                at.getExpression(),
                                "annotation.type.incompatible");
                    }
                }
            } finally {
                visitorState.setAssignmentContext(preAssCtxt);
            }
        }
        return null;
    }

    /**
     * If the computation of the type of the ConditionalExpressionTree in
     * org.checkerframework.framework.type.TypeFromTree.TypeFromExpression.visitConditionalExpression(ConditionalExpressionTree,
     * AnnotatedTypeFactory) is correct, the following checks are redundant. However, let's add
     * another failsafe guard and do the checks.
     */
    @Override
    public Void visitConditionalExpression(ConditionalExpressionTree node, Void p) {
        AnnotatedTypeMirror cond = atypeFactory.getAnnotatedType(node);
        this.commonAssignmentCheck(cond, node.getTrueExpression(), "conditional.type.incompatible");
        this.commonAssignmentCheck(
                cond, node.getFalseExpression(), "conditional.type.incompatible");
        return super.visitConditionalExpression(node, p);
    }

    // **********************************************************************
    // Check for illegal re-assignment
    // **********************************************************************

    /** Performs assignability check. */
    @Override
    public Void visitUnary(UnaryTree node, Void p) {
        if ((node.getKind() == Tree.Kind.PREFIX_DECREMENT)
                || (node.getKind() == Tree.Kind.PREFIX_INCREMENT)
                || (node.getKind() == Tree.Kind.POSTFIX_DECREMENT)
                || (node.getKind() == Tree.Kind.POSTFIX_INCREMENT)) {
            AnnotatedTypeMirror varType = atypeFactory.getAnnotatedTypeLhs(node.getExpression());
            AnnotatedTypeMirror valueType = atypeFactory.getAnnotatedTypeRhsUnaryAssign(node);
            commonAssignmentCheck(
                    varType, valueType, node, "compound.assignment.type.incompatible");
        }
        return super.visitUnary(node, p);
    }

    /** Performs assignability check. */
    @Override
    public Void visitCompoundAssignment(CompoundAssignmentTree node, Void p) {
        // If node is the tree representing the compounds assignment s += expr,
        // Then this method should check whether s + expr can be assigned to s,
        // but the "s + expr" tree does not exist.  So instead, check that
        // s += expr can be assigned to s.
        commonAssignmentCheck(node.getVariable(), node, "compound.assignment.type.incompatible");
        return super.visitCompoundAssignment(node, p);
    }

    // **********************************************************************
    // Check for invalid types inserted by the user
    // **********************************************************************

    @Override
    public Void visitNewArray(NewArrayTree node, Void p) {
        boolean valid = validateTypeOf(node);

        if (valid && node.getType() != null) {
            AnnotatedArrayType arrayType = atypeFactory.getAnnotatedType(node);
            if (atypeFactory.getDependentTypesHelper() != null) {
                atypeFactory.getDependentTypesHelper().checkType(arrayType, node);
            }
            if (node.getInitializers() != null) {
                checkArrayInitialization(arrayType.getComponentType(), node.getInitializers());
            }
        }

        return super.visitNewArray(node, p);
    }

    /**
     * Do not override this method! Previously, this method contained some logic, but the main
     * modifier of types was missing. It has been merged with the TypeValidator below. This method
     * doesn't need to do anything, as the type is already validated.
     */
    @Override
    public final Void visitParameterizedType(ParameterizedTypeTree node, Void p) {
        return null; // super.visitParameterizedType(node, p);
    }

    protected void checkTypecastRedundancy(TypeCastTree node, Void p) {
        if (!checker.getLintOption("cast:redundant", false)) {
            return;
        }

        AnnotatedTypeMirror castType = atypeFactory.getAnnotatedType(node);
        AnnotatedTypeMirror exprType = atypeFactory.getAnnotatedType(node.getExpression());

        if (castType.equals(exprType)) {
            checker.report(Result.warning("cast.redundant", castType), node);
        }
    }

    protected void checkTypecastSafety(TypeCastTree node, Void p) {
        if (!checker.getLintOption("cast:unsafe", true)) {
            return;
        }
        AnnotatedTypeMirror castType = atypeFactory.getAnnotatedType(node);
        AnnotatedTypeMirror exprType = atypeFactory.getAnnotatedType(node.getExpression());

        // We cannot do a simple test of casting, as isSubtypeOf requires
        // the input types to be subtypes according to Java
        if (!isTypeCastSafe(castType, exprType)) {
            checker.report(
                    Result.warning("cast.unsafe", exprType.toString(true), castType.toString(true)),
                    node);
        }
    }

    private boolean isTypeCastSafe(AnnotatedTypeMirror castType, AnnotatedTypeMirror exprType) {
        QualifierHierarchy qualifierHierarchy = atypeFactory.getQualifierHierarchy();

        if (castType.getKind() == TypeKind.DECLARED) {
            // eliminate false positives, where the annotations are
            // implicitly added by the declared type declaration
            AnnotatedDeclaredType castDeclared = (AnnotatedDeclaredType) castType;
            AnnotatedDeclaredType elementType =
                    atypeFactory.fromElement(
                            (TypeElement) castDeclared.getUnderlyingType().asElement());
            if (AnnotationUtils.areSame(
                    castDeclared.getAnnotations(), elementType.getAnnotations())) {
                return true;
            }
        }

        if (checker.hasOption("checkCastElementType")) {
            AnnotatedTypeMirror newCastType;
            if (castType.getKind() == TypeKind.TYPEVAR) {
                newCastType = ((AnnotatedTypeVariable) castType).getUpperBound();
            } else {
                newCastType = castType;
            }
            AnnotatedTypeMirror newExprType;
            if (exprType.getKind() == TypeKind.TYPEVAR) {
                newExprType = ((AnnotatedTypeVariable) exprType).getUpperBound();
            } else {
                newExprType = exprType;
            }

            if (!atypeFactory.getTypeHierarchy().isSubtype(newExprType, newCastType)) {
                return false;
            }
            if (newCastType.getKind() == TypeKind.ARRAY
                    && newExprType.getKind() != TypeKind.ARRAY) {
                // Always warn if the cast contains an array, but the expression
                // doesn't, as in "(Object[]) o" where o is of type Object
                return false;
            } else if (newCastType.getKind() == TypeKind.DECLARED
                    && newExprType.getKind() == TypeKind.DECLARED) {
                int castSize = ((AnnotatedDeclaredType) newCastType).getTypeArguments().size();
                int exprSize = ((AnnotatedDeclaredType) newExprType).getTypeArguments().size();

                if (castSize != exprSize) {
                    // Always warn if the cast and expression contain a different number of
                    // type arguments, e.g. to catch a cast from "Object" to "List<@NonNull
                    // Object>".
                    // TODO: the same number of arguments actually doesn't guarantee anything.
                    return false;
                }
            } else if (castType.getKind() == TypeKind.TYPEVAR
                    && exprType.getKind() == TypeKind.TYPEVAR) {
                // If both the cast type and the casted expression are type variables, then check
                // the bounds.
                Set<AnnotationMirror> lowerBoundAnnotationsCast =
                        AnnotatedTypes.findEffectiveLowerBoundAnnotations(
                                qualifierHierarchy, castType);
                Set<AnnotationMirror> lowerBoundAnnotationsExpr =
                        AnnotatedTypes.findEffectiveLowerBoundAnnotations(
                                qualifierHierarchy, exprType);
                return qualifierHierarchy.isSubtype(
                                lowerBoundAnnotationsExpr, lowerBoundAnnotationsCast)
                        && qualifierHierarchy.isSubtype(
                                exprType.getEffectiveAnnotations(),
                                castType.getEffectiveAnnotations());
            }
            Set<AnnotationMirror> castAnnos;
            if (castType.getKind() == TypeKind.TYPEVAR) {
                // If the cast type is a type var, but the expression is not, then check that the
                // type of the expression is a subtype of the lower bound.
                castAnnos =
                        AnnotatedTypes.findEffectiveLowerBoundAnnotations(
                                qualifierHierarchy, castType);
            } else {
                castAnnos = castType.getAnnotations();
            }

            return qualifierHierarchy.isSubtype(exprType.getEffectiveAnnotations(), castAnnos);
        } else {
            // checkCastElementType option wasn't specified, so only check effective annotations.
            return qualifierHierarchy.isSubtype(
                    exprType.getEffectiveAnnotations(), castType.getEffectiveAnnotations());
        }
    }

    @Override
    public Void visitTypeCast(TypeCastTree node, Void p) {
        // validate "node" instead of "node.getType()" to prevent duplicate errors.
        boolean valid = validateTypeOf(node) && validateTypeOf(node.getExpression());
        if (valid) {
            checkTypecastSafety(node, p);
            checkTypecastRedundancy(node, p);
        }
        if (atypeFactory.getDependentTypesHelper() != null) {
            AnnotatedTypeMirror type = atypeFactory.getAnnotatedType(node);
            atypeFactory.getDependentTypesHelper().checkType(type, node.getType());
        }
        return super.visitTypeCast(node, p);
        // return scan(node.getExpression(), p);
    }

    @Override
    public Void visitInstanceOf(InstanceOfTree node, Void p) {
        validateTypeOf(node.getType());
        return super.visitInstanceOf(node, p);
    }

    @Override
    public Void visitArrayAccess(ArrayAccessTree node, Void p) {
        Pair<Tree, AnnotatedTypeMirror> preAssCtxt = visitorState.getAssignmentContext();
        try {
            visitorState.setAssignmentContext(null);
            scan(node.getExpression(), p);
            scan(node.getIndex(), p);
        } finally {
            visitorState.setAssignmentContext(preAssCtxt);
        }
        return null;
    }

    /**
     * Checks the type of the exception parameter Subclasses should override
     * checkExceptionParameter(CatchTree node) rather than this method to change the behavior of
     * this check.
     */
    @Override
    public Void visitCatch(CatchTree node, Void p) {
        checkExceptionParameter(node);
        return super.visitCatch(node, p);
    }

    /**
     * Checks the type of a thrown exception. Subclasses should override
     * checkThrownExpression(ThrowTree node) rather than this method to change the behavior of this
     * check.
     */
    @Override
    public Void visitThrow(ThrowTree node, Void p) {
        checkThrownExpression(node);
        return super.visitThrow(node, p);
    }

    // **********************************************************************
    // Helper methods to provide a single overriding point
    // **********************************************************************

    /**
     * Cache to avoid calling {@link #getExceptionParameterLowerBoundAnnotations} more than once.
     */
    private Set<? extends AnnotationMirror> getExceptionParameterLowerBoundAnnotationsCache = null;
    /** The same as {@link #getExceptionParameterLowerBoundAnnotations}, but uses a cache. */
    private Set<? extends AnnotationMirror> getExceptionParameterLowerBoundAnnotationsCached() {
        if (getExceptionParameterLowerBoundAnnotationsCache == null) {
            getExceptionParameterLowerBoundAnnotationsCache =
                    getExceptionParameterLowerBoundAnnotations();
        }
        return getExceptionParameterLowerBoundAnnotationsCache;
    }

    /**
     * Issue error if the exception parameter is not a supertype of the annotation specified by
     * {@link #getExceptionParameterLowerBoundAnnotations()}, which is top by default.
     *
     * <p>Subclasses may override this method to change the behavior of this check. Subclasses
     * wishing to enforce that exception parameter be annotated with other annotations can just
     * override {@link #getExceptionParameterLowerBoundAnnotations()}.
     *
     * @param node CatchTree to check
     */
    protected void checkExceptionParameter(CatchTree node) {

        Set<? extends AnnotationMirror> requiredAnnotations =
                getExceptionParameterLowerBoundAnnotationsCached();
        AnnotatedTypeMirror exPar = atypeFactory.getAnnotatedType(node.getParameter());

        for (AnnotationMirror required : requiredAnnotations) {
            AnnotationMirror found = exPar.getAnnotationInHierarchy(required);
            assert found != null;
            if (!atypeFactory.getQualifierHierarchy().isSubtype(required, found)) {
                checker.report(
                        Result.failure("exception.parameter.invalid", found, required),
                        node.getParameter());
            }

            if (exPar.getKind() == TypeKind.UNION) {
                AnnotatedUnionType aut = (AnnotatedUnionType) exPar;
                for (AnnotatedTypeMirror alterntive : aut.getAlternatives()) {
                    AnnotationMirror foundAltern = alterntive.getAnnotationInHierarchy(required);
                    if (!atypeFactory.getQualifierHierarchy().isSubtype(required, foundAltern)) {
                        checker.report(
                                Result.failure(
                                        "exception.parameter.invalid", foundAltern, required),
                                node.getParameter());
                    }
                }
            }
        }
    }

    /**
     * Returns a set of AnnotationMirrors that is a lower bound for exception parameters.
     *
     * <p>Note: by default this method is called by {@link #getThrowUpperBoundAnnotations()}, so
     * that this annotation is enforced.
     *
     * <p>(Default is top)
     *
     * @return set of annotation mirrors, one per hierarchy, that from a lower bound of annotations
     *     that can be written on an exception parameter
     */
    protected Set<? extends AnnotationMirror> getExceptionParameterLowerBoundAnnotations() {
        return atypeFactory.getQualifierHierarchy().getTopAnnotations();
    }

    /**
     * Checks the type of the thrown expression.
     *
     * <p>By default, this method checks that the thrown expression is a subtype of top.
     *
     * <p>Issue error if the thrown expression is not a sub type of the annotation given by {@link
     * #getThrowUpperBoundAnnotations()}, the same as {@link
     * #getExceptionParameterLowerBoundAnnotations()} by default.
     *
     * <p>Subclasses may override this method to change the behavior of this check. Subclasses
     * wishing to enforce that the thrown expression be a subtype of a type besides {@link
     * #getExceptionParameterLowerBoundAnnotations}, should override {@link
     * #getThrowUpperBoundAnnotations()}.
     *
     * @param node ThrowTree to check
     */
    protected void checkThrownExpression(ThrowTree node) {
        AnnotatedTypeMirror throwType = atypeFactory.getAnnotatedType(node.getExpression());
        Set<? extends AnnotationMirror> required = getThrowUpperBoundAnnotations();
        switch (throwType.getKind()) {
            case NULL:
            case DECLARED:
                Set<AnnotationMirror> found = throwType.getAnnotations();
                if (!atypeFactory.getQualifierHierarchy().isSubtype(found, required)) {
                    checker.report(
                            Result.failure("throw.type.invalid", found, required),
                            node.getExpression());
                }
                break;
            case TYPEVAR:
            case WILDCARD:
                // TODO: this code might change after the type var changes.
                Set<AnnotationMirror> foundEffective = throwType.getEffectiveAnnotations();
                if (!atypeFactory.getQualifierHierarchy().isSubtype(foundEffective, required)) {
                    checker.report(
                            Result.failure("throw.type.invalid", foundEffective, required),
                            node.getExpression());
                }
                break;
            case UNION:
                AnnotatedUnionType unionType = (AnnotatedUnionType) throwType;
                Set<AnnotationMirror> foundPrimary = unionType.getAnnotations();
                if (!atypeFactory.getQualifierHierarchy().isSubtype(foundPrimary, required)) {
                    checker.report(
                            Result.failure("throw.type.invalid", foundPrimary, required),
                            node.getExpression());
                }
                for (AnnotatedTypeMirror altern : unionType.getAlternatives()) {
                    if (!atypeFactory
                            .getQualifierHierarchy()
                            .isSubtype(altern.getAnnotations(), required)) {
                        checker.report(
                                Result.failure(
                                        "throw.type.invalid", altern.getAnnotations(), required),
                                node.getExpression());
                    }
                }
                break;
            default:
                throw new BugInCF("Unexpected throw expression type: " + throwType.getKind());
        }
    }

    /**
     * Returns a set of AnnotationMirrors that is a upper bound for thrown exceptions.
     *
     * <p>Note: by default this method is returns by getExceptionParameterLowerBoundAnnotations(),
     * so that this annotation is enforced.
     *
     * <p>(Default is top)
     *
     * @return set of annotation mirrors, one per hierarchy, that form an upper bound of thrown
     *     expressions
     */
    protected Set<? extends AnnotationMirror> getThrowUpperBoundAnnotations() {
        return getExceptionParameterLowerBoundAnnotations();
    }

    /**
     * Checks the validity of an assignment (or pseudo-assignment) from a value to a variable and
     * emits an error message (through the compiler's messaging interface) if it is not valid.
     *
     * @param varTree the AST node for the lvalue (usually a variable)
     * @param valueExp the AST node for the rvalue (the new value)
     * @param errorKey the error message to use if the check fails (must be a compiler message key,
     *     see {@link org.checkerframework.checker.compilermsgs.qual.CompilerMessageKey})
     */
    protected void commonAssignmentCheck(
            Tree varTree, ExpressionTree valueExp, @CompilerMessageKey String errorKey) {
        AnnotatedTypeMirror var = atypeFactory.getAnnotatedTypeLhs(varTree);
        assert var != null : "no variable found for tree: " + varTree;

        if (!validateType(varTree, var)) {
            return;
        }

        commonAssignmentCheck(var, valueExp, errorKey);
    }

    /**
     * Checks the validity of an assignment (or pseudo-assignment) from a value to a variable and
     * emits an error message (through the compiler's messaging interface) if it is not valid.
     *
     * @param varType the annotated type of the lvalue (usually a variable)
     * @param valueExp the AST node for the rvalue (the new value)
     * @param errorKey the error message to use if the check fails (must be a compiler message key,
     *     see {@link org.checkerframework.checker.compilermsgs.qual.CompilerMessageKey})
     */
    protected void commonAssignmentCheck(
            AnnotatedTypeMirror varType,
            ExpressionTree valueExp,
            @CompilerMessageKey String errorKey) {
        if (shouldSkipUses(valueExp)) {
            return;
        }
        if (valueExp.getKind() == Tree.Kind.MEMBER_REFERENCE
                || valueExp.getKind() == Tree.Kind.LAMBDA_EXPRESSION) {
            // Member references and lambda expressions are type checked separately
            // and do not need to be checked again as arguments.
            return;
        }
        if (varType.getKind() == TypeKind.ARRAY
                && valueExp instanceof NewArrayTree
                && ((NewArrayTree) valueExp).getType() == null) {
            AnnotatedTypeMirror compType = ((AnnotatedArrayType) varType).getComponentType();
            NewArrayTree arrayTree = (NewArrayTree) valueExp;
            assert arrayTree.getInitializers() != null
                    : "array initializers are not expected to be null in: " + valueExp;
            checkArrayInitialization(compType, arrayTree.getInitializers());
        }
        if (!validateTypeOf(valueExp)) {
            return;
        }
        AnnotatedTypeMirror valueType = atypeFactory.getAnnotatedType(valueExp);
        assert valueType != null : "null type for expression: " + valueExp;
        commonAssignmentCheck(varType, valueType, valueExp, errorKey);
    }

    /**
     * Prints a diagnostic about entering commonAssignmentCheck, if the showchecks option was set.
     *
     * @param varType the annotated type of the variable
     * @param valueType the annotated type of the value
     * @param valueTree the location to use when reporting the error message
     */
    protected final void commonAssignmentCheckStartDiagnostic(
            AnnotatedTypeMirror varType, AnnotatedTypeMirror valueType, Tree valueTree) {
        if (checker.hasOption("showchecks")) {
            long valuePos = positions.getStartPosition(root, valueTree);
            System.out.printf(
                    "%s %s (line %3d): %s %s%n     actual: %s %s%n   expected: %s %s%n",
                    this.getClass().getSimpleName(),
                    "about to test whether actual is a subtype of expected",
                    (root.getLineMap() != null ? root.getLineMap().getLineNumber(valuePos) : -1),
                    valueTree.getKind(),
                    valueTree,
                    valueType.getKind(),
                    valueType.toString(),
                    varType.getKind(),
                    varType.toString());
        }
    }

    /**
     * Prints a diagnostic about exiting commonAssignmentCheck, if the showchecks option was set.
     *
     * @param success whether the check succeeded or failed
     * @param extraMessage information about why the result is what it is; may be null
     * @param varType the annotated type of the variable
     * @param valueType the annotated type of the value
     * @param valueTree the location to use when reporting the error message
     */
    protected final void commonAssignmentCheckEndDiagnostic(
            boolean success,
            String extraMessage,
            AnnotatedTypeMirror varType,
            AnnotatedTypeMirror valueType,
            Tree valueTree) {

        if (checker.hasOption("showchecks")) {
            long valuePos = positions.getStartPosition(root, valueTree);
            System.out.printf(
                    " %s%s (line %3d): %s %s%n     actual: %s %s%n   expected: %s %s%n",
                    (success
                            ? "success: actual is subtype of expected"
                            : "FAILURE: actual is not subtype of expected"),
                    (extraMessage == null ? "" : " because " + extraMessage),
                    (root.getLineMap() != null ? root.getLineMap().getLineNumber(valuePos) : -1),
                    valueTree.getKind(),
                    valueTree,
                    valueType.getKind(),
                    valueType.toString(),
                    varType.getKind(),
                    varType.toString());
        }
    }

    /**
     * Checks the validity of an assignment (or pseudo-assignment) from a value to a variable and
     * emits an error message (through the compiler's messaging interface) if it is not valid.
     *
     * @param varType the annotated type of the variable
     * @param valueType the annotated type of the value
     * @param valueTree the location to use when reporting the error message
     * @param errorKey the error message to use if the check fails (must be a compiler message key,
     *     see {@link org.checkerframework.checker.compilermsgs.qual.CompilerMessageKey})
     */
    protected void commonAssignmentCheck(
            AnnotatedTypeMirror varType,
            AnnotatedTypeMirror valueType,
            Tree valueTree,
            @CompilerMessageKey String errorKey) {

        commonAssignmentCheckStartDiagnostic(varType, valueType, valueTree);

        boolean success = atypeFactory.getTypeHierarchy().isSubtype(valueType, varType);

        // TODO: integrate with subtype test.
        if (success) {
            for (Class<? extends Annotation> mono :
                    atypeFactory.getSupportedMonotonicTypeQualifiers()) {
                if (valueType.hasAnnotation(mono) && varType.hasAnnotation(mono)) {
                    checker.report(
                            Result.failure(
                                    "monotonic.type.incompatible",
                                    mono.getSimpleName(),
                                    mono.getSimpleName(),
                                    valueType.toString()),
                            valueTree);
                    return;
                }
            }
        }

        commonAssignmentCheckEndDiagnostic(success, null, varType, valueType, valueTree);

        // Use an error key only if it's overridden by a checker.
        if (!success) {
            FoundRequired pair = FoundRequired.of(valueType, varType);
            String valueTypeString = pair.found;
            String varTypeString = pair.required;
            checker.report(Result.failure(errorKey, valueTypeString, varTypeString), valueTree);
        }
    }

    /**
     * Class that creates string representations of {@link AnnotatedTypeMirror}s which are only
     * verbose if required to differentiate the two types.
     */
    private static class FoundRequired {
        public final String found;
        public final String required;

        private FoundRequired(AnnotatedTypeMirror found, AnnotatedTypeMirror required) {
            if (shouldPrintVerbose(found, required)) {
                this.found = found.toString(true);
                this.required = required.toString(true);
            } else {
                this.found = found.toString();
                this.required = required.toString();
            }
        }

        /** Create a FoundRequired for a type and bounds. */
        private FoundRequired(AnnotatedTypeMirror found, AnnotatedTypeParameterBounds required) {
            if (shouldPrintVerbose(found, required)) {
                this.found = found.toString(true);
                this.required = required.toString(true);
            } else {
                this.found = found.toString();
                this.required = required.toString();
            }
        }

        /**
         * Creates string representations of {@link AnnotatedTypeMirror}s which are only verbose if
         * required to differentiate the two types.
         */
        static FoundRequired of(AnnotatedTypeMirror found, AnnotatedTypeMirror required) {
            return new FoundRequired(found, required);
        }

        /**
         * Creates string representations of {@link AnnotatedTypeMirror} and {@link
         * AnnotatedTypeParameterBounds}s which are only verbose if required to differentiate the
         * two types.
         */
        static FoundRequired of(AnnotatedTypeMirror found, AnnotatedTypeParameterBounds required) {
            return new FoundRequired(found, required);
        }
    }

    /**
     * Return whether or not the verbose toString should be used when printing the two annotated
     * types.
     *
     * @param atm1 the first AnnotatedTypeMirror
     * @param atm2 the second AnnotatedTypeMirror
     * @return true iff neither argumentc contains "@", or there are two annotated types (in either
     *     ATM) such that their toStrings are the same but their verbose toStrings differ
     */
    private static boolean shouldPrintVerbose(AnnotatedTypeMirror atm1, AnnotatedTypeMirror atm2) {
        if ((!atm1.toString().contains("@") && !atm2.toString().contains("@"))) {
            return true;
        }
        return containsSameToString(atm1, atm2);
    }

    /**
     * Return whether or not the verbose toString should be used when printing the annotated type
     * and the bounds it is not within.
     *
     * @param atm the type
     * @param bounds the bounds
     * @return true iff bounds does not contain "@", or there are two annotated types (in either
     *     argument) such that their toStrings are the same but their verbose toStrings differ
     */
    private static boolean shouldPrintVerbose(
            AnnotatedTypeMirror atm, AnnotatedTypeParameterBounds bounds) {
        if (!atm.toString().contains("@") && !bounds.toString().contains("@")) {
            return true;
        }
        return containsSameToString(atm, bounds.getUpperBound(), bounds.getLowerBound());
    }

    /**
     * A scanner that indicates whether any (sub-)types have the same toString but different verbose
     * toString.
     */
    private static SimpleAnnotatedTypeScanner<Boolean, Void> checkContainsSameToString =
            new SimpleAnnotatedTypeScanner<Boolean, Void>() {
                /** Maps from a type's toString to its verbose toString. */
                Map<String, String> map = new HashMap<>();

                @Override
                protected Boolean reduce(Boolean r1, Boolean r2) {
                    r1 = r1 == null ? false : r1;
                    r2 = r2 == null ? false : r2;
                    return r1 || r2;
                }

                @Override
                protected Boolean defaultAction(AnnotatedTypeMirror type, Void avoid) {
                    if (type == null) {
                        return false;
                    }
                    String simple = type.toString();
                    String verbose = map.get(simple);
                    if (verbose == null) {
                        map.put(simple, type.toString(true));
                        return false;
                    } else {
                        return !verbose.equals(type.toString(true));
                    }
                }
            };

    /**
     * Return true iff there are two annotated types (anywhere in any ATM) such that their toStrings
     * are the same but their verbose toStrings differ.
     */
    private static boolean containsSameToString(AnnotatedTypeMirror... atms) {
        for (AnnotatedTypeMirror atm : atms) {
            Boolean result = checkContainsSameToString.visit(atm);
            if (result != null && result) {
                return true;
            }
            // Call reset to clear the visitor history, but not the map from Strings to types.
            checkContainsSameToString.reset();
        }

        return false;
    }

    protected void checkArrayInitialization(
            AnnotatedTypeMirror type, List<? extends ExpressionTree> initializers) {
        // TODO: set assignment context like for method arguments?
        // Also in AbstractFlow.
        for (ExpressionTree init : initializers) {
            commonAssignmentCheck(type, init, "array.initializer.type.incompatible");
        }
    }

    /**
     * Checks that the annotations on the type arguments supplied to a type or a method invocation
     * are within the bounds of the type variables as declared, and issues the
     * "type.argument.type.incompatible" error if they are not.
     *
     * @param toptree the tree for error reporting, only used for inferred type arguments
     * @param paramBounds the bounds of the type parameters from a class or method declaration
     * @param typeargs the type arguments from the type or method invocation
     * @param typeargTrees the type arguments as trees, used for error reporting
     */
    // TODO: see updated version below that performs more well-formedness checks.
    protected void checkTypeArguments(
            Tree toptree,
            List<? extends AnnotatedTypeParameterBounds> paramBounds,
            List<? extends AnnotatedTypeMirror> typeargs,
            List<? extends Tree> typeargTrees) {

        // System.out.printf("BaseTypeVisitor.checkTypeArguments: %s, TVs: %s, TAs: %s, TATs: %s\n",
        //         toptree, paramBounds, typeargs, typeargTrees);

        // If there are no type variables, do nothing.
        if (paramBounds.isEmpty()) {
            return;
        }

        assert paramBounds.size() == typeargs.size()
                : "BaseTypeVisitor.checkTypeArguments: mismatch between type arguments: "
                        + typeargs
                        + " and type parameter bounds"
                        + paramBounds;

        Iterator<? extends AnnotatedTypeParameterBounds> boundsIter = paramBounds.iterator();
        Iterator<? extends AnnotatedTypeMirror> argIter = typeargs.iterator();

        while (boundsIter.hasNext()) {

            AnnotatedTypeParameterBounds bounds = boundsIter.next();
            AnnotatedTypeMirror typeArg = argIter.next();

            if (isIgnoredUninferredWildcard(bounds.getUpperBound())
                    || isIgnoredUninferredWildcard(typeArg)) {
                continue;
            }

            if (shouldBeCaptureConverted(typeArg, bounds)) {
                continue;
            }

            AnnotatedTypeMirror paramUpperBound = bounds.getUpperBound();
            if (typeArg.getKind() == TypeKind.WILDCARD) {
                paramUpperBound =
                        atypeFactory.widenToUpperBound(
                                paramUpperBound, (AnnotatedWildcardType) typeArg);
            }

            if (typeargTrees == null || typeargTrees.isEmpty()) {
                // The type arguments were inferred and we mark the whole method.
                // The inference fails if we provide invalid arguments,
                // therefore issue an error for the arguments.
                // I hope this is less confusing for users.
                commonAssignmentCheck(
                        paramUpperBound, typeArg, toptree, "type.argument.type.incompatible");
            } else {
                commonAssignmentCheck(
                        paramUpperBound,
                        typeArg,
                        typeargTrees.get(typeargs.indexOf(typeArg)),
                        "type.argument.type.incompatible");
            }

            if (!atypeFactory.getTypeHierarchy().isSubtype(bounds.getLowerBound(), typeArg)) {
                FoundRequired fr = FoundRequired.of(typeArg, bounds);
                if (typeargTrees == null || typeargTrees.isEmpty()) {
                    // The type arguments were inferred and we mark the whole method.
                    checker.report(
                            Result.failure(
                                    "type.argument.type.incompatible", fr.found, fr.required),
                            toptree);
                } else {
                    checker.report(
                            Result.failure(
                                    "type.argument.type.incompatible", fr.found, fr.required),
                            typeargTrees.get(typeargs.indexOf(typeArg)));
                }
            }
        }
    }

    private boolean isIgnoredUninferredWildcard(AnnotatedTypeMirror type) {
        return atypeFactory.ignoreUninferredTypeArguments
                && type.getKind() == TypeKind.WILDCARD
                && ((AnnotatedWildcardType) type).isUninferredTypeArgument();
    }

    // TODO: REMOVE WHEN CAPTURE CONVERSION IS IMPLEMENTED
    // TODO: This may not occur only in places where capture conversion occurs but in those cases
    // TODO: The containment check provided by this method should be enough
    /**
     * Identifies cases that would not happen if capture conversion were implemented. These special
     * cases should be removed when capture conversion is implemented.
     */
    private boolean shouldBeCaptureConverted(
            final AnnotatedTypeMirror typeArg, final AnnotatedTypeParameterBounds bounds) {
        return typeArg.getKind() == TypeKind.WILDCARD
                && bounds.getUpperBound().getKind() == TypeKind.WILDCARD;
    }

    /* Updated version that performs more well-formedness checks.

    protected void checkTypeArguments(Tree toptree,
            List<? extends AnnotatedTypeVariable> typevars,
            List<? extends AnnotatedTypeMirror> typeargs,
            List<? extends Tree> typeargTrees) {

        // System.out.printf("BaseTypeVisitor.checkTypeArguments: %s, TVs: %s, TAs: %s, TATs: %s\n",
        //         toptree, typevars, typeargs, typeargTrees);

        // If there are no type variables, do nothing.
        if (typevars.isEmpty()) {
            return;
            }

        assert typevars.size() == typeargs.size() :
            "BaseTypeVisitor.checkTypeArguments: mismatch between type arguments: " +
            typeargs + " and type variables " + typevars;

        assert typeargTrees.isEmpty() ||
                    typeargTrees.size() == typeargs.size() :
            "BaseTypeVisitor.checkTypeArguments: mismatch between type arguments: " +
            typeargs + " and their trees " + typeargTrees;

        Iterator<? extends AnnotatedTypeVariable> varIter = typevars.iterator();
        Iterator<? extends AnnotatedTypeMirror> argIter = typeargs.iterator();
        Iterator<? extends Tree> argTreeIter = typeargTrees.iterator();

        while (varIter.hasNext()) {

            AnnotatedTypeVariable typeVar = varIter.next();
            AnnotatedTypeMirror typearg = argIter.next();

            Tree typeArgTree = null;
            if (argTreeIter.hasNext()) {
                typeArgTree = argTreeIter.next();
            }

            if (typeArgTree != null) {
                boolean valid = validateType(typeArgTree, typearg);
                if (!valid) {
                    // validateType already issued an error; check the next argument.
                    continue;
                }
            } else {
                if (!AnnotatedTypes.isValidType(atypeFactory.getQualifierHierarchy(), typearg)) {
                    continue;
                }
                typeArgTree = toptree;
            }

            if (typeVar.getUpperBound() != null) {
                if (!AnnotatedTypes.isValidType(atypeFactory.getQualifierHierarchy(), typeVar.getUpperBound())) {
                    continue;
                }

                commonAssignmentCheck(typeVar.getUpperBound(),
                        typearg, typeArgTree,
                        "type.argument.type.incompatible", false);
            }

            // Should we compare lower bounds instead of the annotations on the
            // type variables?
            if (!typeVar.getAnnotations().isEmpty()) {
                if (!typearg.getEffectiveAnnotations().equals(typeVar.getEffectiveAnnotations())) {
                    checker.report(Result.failure("type.argument.type.incompatible",
                            typearg, typeVar),
                            typeArgTree);
                }
            }

        }
    }
    */

    /**
     * Indicates whether to skip subtype checks on the receiver when checking method invocability. A
     * visitor may, for example, allow a method to be invoked even if the receivers are siblings in
     * a hierarchy, provided that some other condition (implemented by the visitor) is satisfied.
     *
     * @param node the method invocation node
     * @param methodDefinitionReceiver the ATM of the receiver of the method definition
     * @param methodCallReceiver the ATM of the receiver of the method call
     * @return whether to skip subtype checks on the receiver
     */
    protected boolean skipReceiverSubtypeCheck(
            MethodInvocationTree node,
            AnnotatedTypeMirror methodDefinitionReceiver,
            AnnotatedTypeMirror methodCallReceiver) {
        return false;
    }

    /**
     * Tests whether the method can be invoked using the receiver of the 'node' method invocation,
     * and issues a "method.invocation.invalid" if the invocation is invalid.
     *
     * <p>This implementation tests whether the receiver in the method invocation is a subtype of
     * the method receiver type. This behavior can be specialized by overriding
     * skipReceiverSubtypeCheck.
     *
     * @param method the type of the invoked method
     * @param node the method invocation node
     */
    protected void checkMethodInvocability(
            AnnotatedExecutableType method, MethodInvocationTree node) {
        if (method.getReceiverType() == null) {
            // Static methods don't have a receiver.
            return;
        }
        if (method.getElement().getKind() == ElementKind.CONSTRUCTOR) {
            // TODO: Explicit "this()" calls of constructors have an implicit passed
            // from the enclosing constructor. We must not use the self type, but
            // instead should find a way to determine the receiver of the enclosing constructor.
            // rcv =
            // ((AnnotatedExecutableType)atypeFactory.getAnnotatedType(atypeFactory.getEnclosingMethod(node))).getReceiverType();
            return;
        }

        AnnotatedTypeMirror methodReceiver = method.getReceiverType().getErased();
        AnnotatedTypeMirror treeReceiver = methodReceiver.shallowCopy(false);
        AnnotatedTypeMirror rcv = atypeFactory.getReceiverType(node);

        treeReceiver.addAnnotations(rcv.getEffectiveAnnotations());

        if (!skipReceiverSubtypeCheck(node, methodReceiver, rcv)
                && !atypeFactory.getTypeHierarchy().isSubtype(treeReceiver, methodReceiver)) {
            checker.report(
                    Result.failure(
                            "method.invocation.invalid",
                            TreeUtils.elementFromUse(node),
                            treeReceiver.toString(),
                            methodReceiver.toString()),
                    node);
        }
    }

    /**
     * Check that the (explicit) annotations on a new class tree are comparable to the result type
     * of the constructor. Issue an error if not.
     *
     * <p>Issue a warning if the annotations on the constructor invocation is a subtype of the
     * constructor result type. This is equivalent to down-casting.
     *
     * @param invocation
     * @param constructor
     * @param newClassTree
     */
    protected void checkConstructorInvocation(
            AnnotatedDeclaredType invocation,
            AnnotatedExecutableType constructor,
            NewClassTree newClassTree) {
        // Only check the primary annotations, the type arguments are checked elsewhere.
        Set<AnnotationMirror> explicitAnnos =
                atypeFactory.fromNewClass(newClassTree).getAnnotations();
        if (explicitAnnos.isEmpty()) {
            return;
        }
        Set<AnnotationMirror> resultAnnos = constructor.getReturnType().getAnnotations();
        for (AnnotationMirror explicit : explicitAnnos) {
            AnnotationMirror resultAnno =
                    atypeFactory
                            .getQualifierHierarchy()
                            .findAnnotationInSameHierarchy(resultAnnos, explicit);
            // The return type of the constructor (resultAnnos) must be comparable to the
            // annotations on the constructor invocation (explicitAnnos).
            if (!(atypeFactory.getQualifierHierarchy().isSubtype(explicit, resultAnno)
                    || atypeFactory.getQualifierHierarchy().isSubtype(resultAnno, explicit))) {
                checker.report(
                        Result.failure(
                                "constructor.invocation.invalid",
                                constructor.toString(),
                                explicit,
                                resultAnno),
                        newClassTree);
                return;
            } else if (!atypeFactory.getQualifierHierarchy().isSubtype(resultAnno, explicit)) {
                // Issue a warning if the annotations on the constructor invocation is a subtype of
                // the constructor result type. This is equivalent to down-casting.
                checker.report(
                        Result.warning("cast.unsafe.constructor.invocation", resultAnno, explicit),
                        newClassTree);
                return;
            }
        }

        // TODO: what properties should hold for constructor receivers for
        // inner type instantiations?
    }

    /**
     * A helper method to check that each passed argument is a subtype of the corresponding required
     * argument, and issues "argument.invalid" error for each passed argument that not a subtype of
     * the required one.
     *
     * <p>Note this method requires the lists to have the same length, as it does not handle cases
     * like var args.
     *
     * @see #checkVarargs(AnnotatedTypeMirror.AnnotatedExecutableType, Tree)
     * @param requiredArgs the required types
     * @param passedArgs the expressions passed to the corresponding types
     */
    protected void checkArguments(
            List<? extends AnnotatedTypeMirror> requiredArgs,
            List<? extends ExpressionTree> passedArgs) {
        assert requiredArgs.size() == passedArgs.size()
                : "mismatch between required args ("
                        + requiredArgs
                        + ") and passed args ("
                        + passedArgs
                        + ")";

        Pair<Tree, AnnotatedTypeMirror> preAssCtxt = visitorState.getAssignmentContext();
        try {
            for (int i = 0; i < requiredArgs.size(); ++i) {
                visitorState.setAssignmentContext(
                        Pair.of((Tree) null, (AnnotatedTypeMirror) requiredArgs.get(i)));
                commonAssignmentCheck(
                        requiredArgs.get(i), passedArgs.get(i), "argument.type.incompatible");
                // Also descend into the argument within the correct assignment
                // context.
                scan(passedArgs.get(i), null);
            }
        } finally {
            visitorState.setAssignmentContext(preAssCtxt);
        }
    }

    /**
     * @return true if both types are type variables and outer contains inner Outer contains inner
     *     implies: {@literal inner.upperBound <: outer.upperBound outer.lowerBound <:
     *     inner.lowerBound }
     */
    protected boolean testTypevarContainment(
            final AnnotatedTypeMirror inner, final AnnotatedTypeMirror outer) {
        if (inner.getKind() == TypeKind.TYPEVAR && outer.getKind() == TypeKind.TYPEVAR) {

            final AnnotatedTypeVariable innerAtv = (AnnotatedTypeVariable) inner;
            final AnnotatedTypeVariable outerAtv = (AnnotatedTypeVariable) outer;

            if (AnnotatedTypes.areCorrespondingTypeVariables(elements, innerAtv, outerAtv)) {
                final TypeHierarchy typeHierarchy = atypeFactory.getTypeHierarchy();
                return typeHierarchy.isSubtype(innerAtv.getUpperBound(), outerAtv.getUpperBound())
                        && typeHierarchy.isSubtype(
                                outerAtv.getLowerBound(), innerAtv.getLowerBound());
            }
        }

        return false;
    }

    /**
     * Create an OverrideChecker.
     *
     * <p>This exists so that subclasses can subclass OverrideChecker and use their subclass instead
     * of using OverrideChecker itself.
     */
    protected OverrideChecker createOverrideChecker(
            Tree overriderTree,
            AnnotatedExecutableType overrider,
            AnnotatedTypeMirror overridingType,
            AnnotatedTypeMirror overridingReturnType,
            AnnotatedExecutableType overridden,
            AnnotatedDeclaredType overriddenType,
            AnnotatedTypeMirror overriddenReturnType) {
        return new OverrideChecker(
                overriderTree,
                overrider,
                overridingType,
                overridingReturnType,
                overridden,
                overriddenType,
                overriddenReturnType);
    }

    /**
     * Type checks that a method may override another method. Uses an OverrideChecker subclass as
     * created by createOverrideChecker(). This version of the method uses the annotated type
     * factory to get the annotated type of the overriding method, and does NOT expose that type.
     *
     * @see #checkOverride(MethodTree, AnnotatedTypeMirror.AnnotatedExecutableType,
     *     AnnotatedTypeMirror.AnnotatedDeclaredType, AnnotatedTypeMirror.AnnotatedExecutableType,
     *     AnnotatedTypeMirror.AnnotatedDeclaredType)
     * @param overriderTree declaration tree of overriding method
     * @param overridingType type of overriding class
     * @param overridden type of overridden method
     * @param overriddenType type of overridden class
     * @return true if the override is allowed
     */
    protected boolean checkOverride(
            MethodTree overriderTree,
            AnnotatedDeclaredType overridingType,
            AnnotatedExecutableType overridden,
            AnnotatedDeclaredType overriddenType) {

        // Get the type of the overriding method.
        AnnotatedExecutableType overrider = atypeFactory.getAnnotatedType(overriderTree);

        // Call the other version of the method, which takes overrider. Both versions
        // exist to allow checkers to override one or the other depending on their needs.
        return checkOverride(overriderTree, overrider, overridingType, overridden, overriddenType);
    }

    /**
     * Type checks that a method may override another method. Uses an OverrideChecker subclass as
     * created by createOverrideChecker(). This version of the method exposes
     * AnnotatedExecutableType of the overriding method. Override this version of the method if you
     * need to access that type.
     *
     * @see #checkOverride(MethodTree, AnnotatedTypeMirror.AnnotatedDeclaredType,
     *     AnnotatedTypeMirror.AnnotatedExecutableType, AnnotatedTypeMirror.AnnotatedDeclaredType)
     * @param overriderTree declaration tree of overriding method
     * @param overrider type of the overriding method
     * @param overridingType type of overriding class
     * @param overridden type of overridden method
     * @param overriddenType type of overridden class
     * @return true if the override is allowed
     */
    protected boolean checkOverride(
            MethodTree overriderTree,
            AnnotatedExecutableType overrider,
            AnnotatedDeclaredType overridingType,
            AnnotatedExecutableType overridden,
            AnnotatedDeclaredType overriddenType) {

        // This needs to be done before overrider.getReturnType() and overridden.getReturnType()
        if (overrider.getTypeVariables().isEmpty() && !overridden.getTypeVariables().isEmpty()) {
            overridden = overridden.getErased();
        }

        OverrideChecker overrideChecker =
                createOverrideChecker(
                        overriderTree,
                        overrider,
                        overridingType,
                        overrider.getReturnType(),
                        overridden,
                        overriddenType,
                        overridden.getReturnType());

        return overrideChecker.checkOverride();
    }

    /**
     * Check that a method reference is allowed. Using the OverrideChecker class.
     *
     * @param memberReferenceTree the tree for the method reference
     * @return true if the method reference is allowed
     */
    protected boolean checkMethodReferenceAsOverride(
            MemberReferenceTree memberReferenceTree, Void p) {

        Pair<AnnotatedDeclaredType, AnnotatedExecutableType> result =
                atypeFactory.getFnInterfaceFromTree(memberReferenceTree);
        // The type to which the member reference is assigned -- also known as the target type of
        // the reference.
        AnnotatedDeclaredType functionalInterface = result.first;
        // The type of the single method that is declared by the functional interface.
        AnnotatedExecutableType functionType = result.second;

        // ========= Overriding Type =========
        // This doesn't get the correct type for a "MyOuter.super" based on the receiver of the
        // enclosing method.
        // That is handled separately in method receiver check.

        // The type of the expression or type use, <expression>::method or <type use>::method.
        final ExpressionTree qualifierExpression = memberReferenceTree.getQualifierExpression();
        final ReferenceKind memRefKind = ((JCMemberReference) memberReferenceTree).kind;
        AnnotatedTypeMirror enclosingType;
        if (memberReferenceTree.getMode() == ReferenceMode.NEW
                || memRefKind == ReferenceKind.UNBOUND
                || memRefKind == ReferenceKind.STATIC) {
            // The "qualifier expression" is a type tree.
            enclosingType = atypeFactory.getAnnotatedTypeFromTypeTree(qualifierExpression);
        } else {
            // The "qualifier expression" is an expression.
            enclosingType = atypeFactory.getAnnotatedType(qualifierExpression);
        }

        // ========= Overriding Executable =========
        // The ::method element, see JLS 15.13.1 Compile-Time Declaration of a Method Reference
        ExecutableElement compileTimeDeclaration =
                (ExecutableElement) TreeUtils.elementFromTree(memberReferenceTree);

        if (enclosingType.getKind() == TypeKind.DECLARED
                && ((AnnotatedDeclaredType) enclosingType).wasRaw()) {
            if (memRefKind == ReferenceKind.UNBOUND) {
                // The method reference is of the form: Type # instMethod
                // and Type is a raw type.
                // If the first parameter of the function type, p1, is a subtype
                // of type, then type should be p1.  This has the effect of "inferring" the
                // class type parameter.
                AnnotatedTypeMirror p1 = functionType.getParameterTypes().get(0);
                TypeMirror asSuper =
                        TypesUtils.asSuper(
                                p1.getUnderlyingType(),
                                enclosingType.getUnderlyingType(),
                                atypeFactory.getProcessingEnv());
                if (asSuper != null) {
                    enclosingType = AnnotatedTypes.asSuper(atypeFactory, p1, enclosingType);
                }
            }
            // else method reference is something like ArrayList::new
            // TODO: Use diamond, <>, inference to infer the class type arguments.
            // for now this case is skipped below in checkMethodReferenceInference.
        }

        // The type of the compileTimeDeclaration if it were invoked with a receiver expression
        // of type {@code type}
        AnnotatedExecutableType invocationType =
                atypeFactory.methodFromUse(
                                memberReferenceTree, compileTimeDeclaration, enclosingType)
                        .executableType;

        if (checkMethodReferenceInference(memberReferenceTree, invocationType, enclosingType)) {
            // Type argument inference is required, skip check.
            // #checkMethodReferenceInference issued a warning.
            return true;
        }

        // This needs to be done before invocationType.getReturnType() and
        // functionType.getReturnType()
        if (invocationType.getTypeVariables().isEmpty()
                && !functionType.getTypeVariables().isEmpty()) {
            functionType = functionType.getErased();
        }

        // Use the function type's parameters to resolve polymorphic qualifiers.
        QualifierPolymorphism poly = atypeFactory.getQualifierPolymorphism();
        poly.annotate(functionType, invocationType);

        AnnotatedTypeMirror invocationReturnType;
        if (compileTimeDeclaration.getKind() == ElementKind.CONSTRUCTOR) {
            if (enclosingType.getKind() == TypeKind.ARRAY) {
                // Special casing for the return of array constructor
                invocationReturnType = enclosingType;
            } else {
                invocationReturnType =
                        atypeFactory.getResultingTypeOfConstructorMemberReference(
                                memberReferenceTree, invocationType);
            }
        } else {
            invocationReturnType = invocationType.getReturnType();
        }

        AnnotatedTypeMirror functionTypeReturnType = functionType.getReturnType();
        if (functionTypeReturnType.getKind() == TypeKind.VOID) {
            // If the functional interface return type is void, the overriding return
            // type doesn't matter.
            functionTypeReturnType = invocationReturnType;
        }

        // Check the member reference as if invocationType overrides functionType.
        OverrideChecker overrideChecker =
                createOverrideChecker(
                        memberReferenceTree,
                        invocationType,
                        enclosingType,
                        invocationReturnType,
                        functionType,
                        functionalInterface,
                        functionTypeReturnType);
        return overrideChecker.checkOverride();
    }

    /** Check if method reference type argument inference is required. Issue an error if it is. */
    private boolean checkMethodReferenceInference(
            MemberReferenceTree memberReferenceTree,
            AnnotatedExecutableType invocationType,
            AnnotatedTypeMirror type) {
        // TODO: Issue #802
        // TODO: https://github.com/typetools/checker-framework/issues/802
        // TODO: Method type argument inference
        // TODO: Enable checks for method reference with inferred type arguments.
        // For now, error on mismatch of class or method type arguments.
        boolean requiresInference = false;
        // If the function to which the member reference refers is generic, but the member
        // reference does not provide method type arguments, then Java 8 inference is required.
        // Issue 979.
        if (!invocationType.getTypeVariables().isEmpty()
                && (memberReferenceTree.getTypeArguments() == null
                        || memberReferenceTree.getTypeArguments().isEmpty())) {
            // Method type args
            requiresInference = true;
        } else if (memberReferenceTree.getMode() == ReferenceMode.NEW) {
            if (type.getKind() == TypeKind.DECLARED && ((AnnotatedDeclaredType) type).wasRaw()) {
                // Class type args
                requiresInference = true;
            }
        }
        if (requiresInference) {
            if (checker.hasOption("conservativeUninferredTypeArguments")) {
                checker.report(
                        Result.warning("methodref.inference.unimplemented"), memberReferenceTree);
            }
            return true;
        }
        return false;
    }

    /**
     * Class to perform method override and method reference checks.
     *
     * <p>Method references are checked similarly to method overrides, with the method reference
     * viewed as overriding the functional interface's method.
     *
     * <p>Checks that an overriding method's return type, parameter types, and receiver type are
     * correct with respect to the annotations on the overridden method's return type, parameter
     * types, and receiver type.
     *
     * <p>Furthermore, any contracts on the method must satisfy behavioral subtyping, that is,
     * postconditions must be at least as strong as the postcondition on the superclass, and
     * preconditions must be at most as strong as the condition on the superclass.
     *
     * <p>This method returns the result of the check, but also emits error messages as a side
     * effect.
     */
    public class OverrideChecker {
        // Strings for printing
        protected final String overriderMeth;
        protected final String overriderTyp;
        protected final String overriddenMeth;
        protected final String overriddenTyp;

        protected final Tree overriderTree;
        protected final Boolean methodReference;

        protected final AnnotatedExecutableType overrider;
        protected final AnnotatedTypeMirror overridingType;
        protected final AnnotatedExecutableType overridden;
        protected final AnnotatedDeclaredType overriddenType;
        protected final AnnotatedTypeMirror overriddenReturnType;
        protected final AnnotatedTypeMirror overridingReturnType;

        /**
         * Create an OverrideChecker.
         *
         * <p>Notice that the return types are passed in separately. This is to support some types
         * of method references where the overrider's return type is not the appropriate type to
         * check.
         *
         * @param overriderTree the AST node of the overriding method or method reference
         * @param overrider the type of the overriding method
         * @param overridingType the type enclosing the overrider method, usually an
         *     AnnotatedDeclaredType; for Method References may be something else
         * @param overridingReturnType the return type of the overriding method
         * @param overridden the type of the overridden method
         * @param overriddenType the declared type enclosing the overridden method
         * @param overriddenReturnType the return type of the overridden method
         */
        public OverrideChecker(
                Tree overriderTree,
                AnnotatedExecutableType overrider,
                AnnotatedTypeMirror overridingType,
                AnnotatedTypeMirror overridingReturnType,
                AnnotatedExecutableType overridden,
                AnnotatedDeclaredType overriddenType,
                AnnotatedTypeMirror overriddenReturnType) {

            this.overriderTree = overriderTree;
            this.overrider = overrider;
            this.overridingType = overridingType;
            this.overridden = overridden;
            this.overriddenType = overriddenType;
            this.overriddenReturnType = overriddenReturnType;
            this.overridingReturnType = overridingReturnType;

            overriderMeth = overrider.toString();
            if (overridingType.getKind() == TypeKind.DECLARED) {
                DeclaredType overriderTypeMirror =
                        ((AnnotatedDeclaredType) overridingType).getUnderlyingType();
                overriderTyp = overriderTypeMirror.asElement().toString();
            } else {
                overriderTyp = overridingType.toString();
            }
            overriddenMeth = overridden.toString();
            overriddenTyp = overriddenType.getUnderlyingType().asElement().toString();

            this.methodReference = overriderTree.getKind() == Tree.Kind.MEMBER_REFERENCE;
        }

        /**
         * Perform the check.
         *
         * @return true if the override is allowed
         */
        public boolean checkOverride() {
            if (checker.shouldSkipUses(overriddenType.getUnderlyingType().asElement())) {
                return true;
            }

            boolean result = checkReturn();
            result &= checkParameters();
            if (methodReference) {
                result &= checkMemberReferenceReceivers();
            } else {
                result &= checkReceiverOverride();
            }
            checkPreAndPostConditions();
            checkPurity();

            return result;
        }

        private void checkPurity() {
            String msgKey =
                    methodReference ? "purity.invalid.methodref" : "purity.invalid.overriding";

            // check purity annotations
            Set<Pure.Kind> superPurity =
                    new HashSet<>(
                            PurityUtils.getPurityKinds(atypeFactory, overridden.getElement()));
            Set<Pure.Kind> subPurity =
                    new HashSet<>(PurityUtils.getPurityKinds(atypeFactory, overrider.getElement()));
            if (!subPurity.containsAll(superPurity)) {
                checker.report(
                        Result.failure(
                                msgKey,
                                overriderMeth,
                                overriderTyp,
                                overriddenMeth,
                                overriddenTyp,
                                subPurity,
                                superPurity),
                        overriderTree);
            }
        }

        private void checkPreAndPostConditions() {
            String msgKey = methodReference ? "methodref" : "override";
            if (methodReference) {
                // TODO: Support post conditions and method references.
                // The parse context always expects instance methods, but method references can be
                // static.
                return;
            }

            // Check postconditions
            ContractsUtils contracts = ContractsUtils.getInstance(atypeFactory);
            Set<Postcondition> superPost = contracts.getPostconditions(overridden.getElement());
            Set<Postcondition> subPost = contracts.getPostconditions(overrider.getElement());
            Set<Pair<Receiver, AnnotationMirror>> superPost2 =
                    resolveContracts(superPost, overridden);
            Set<Pair<Receiver, AnnotationMirror>> subPost2 = resolveContracts(subPost, overrider);
            @SuppressWarnings("CompilerMessages")
            @CompilerMessageKey String postmsg = "contracts.postcondition." + msgKey + ".invalid";
            checkContractsSubset(
                    overriderMeth,
                    overriderTyp,
                    overriddenMeth,
                    overriddenTyp,
                    superPost2,
                    subPost2,
                    postmsg);

            // Check preconditions
            Set<Precondition> superPre = contracts.getPreconditions(overridden.getElement());
            Set<Precondition> subPre = contracts.getPreconditions(overrider.getElement());
            Set<Pair<Receiver, AnnotationMirror>> superPre2 =
                    resolveContracts(superPre, overridden);
            Set<Pair<Receiver, AnnotationMirror>> subPre2 = resolveContracts(subPre, overrider);
            @SuppressWarnings("CompilerMessages")
            @CompilerMessageKey String premsg = "contracts.precondition." + msgKey + ".invalid";
            checkContractsSubset(
                    overriderMeth,
                    overriderTyp,
                    overriddenMeth,
                    overriddenTyp,
                    subPre2,
                    superPre2,
                    premsg);

            // Check conditional postconditions
            Set<ConditionalPostcondition> superCPost =
                    contracts.getConditionalPostconditions(overridden.getElement());
            Set<ConditionalPostcondition> subCPost =
                    contracts.getConditionalPostconditions(overrider.getElement());
            // consider only 'true' postconditions
            Set<Postcondition> superCPostTrue = filterConditionalPostconditions(superCPost, true);
            Set<Postcondition> subCPostTrue = filterConditionalPostconditions(subCPost, true);
            Set<Pair<Receiver, AnnotationMirror>> superCPostTrue2 =
                    resolveContracts(superCPostTrue, overridden);
            Set<Pair<Receiver, AnnotationMirror>> subCPostTrue2 =
                    resolveContracts(subCPostTrue, overrider);
            @SuppressWarnings("CompilerMessages")
            @CompilerMessageKey String posttruemsg = "contracts.conditional.postcondition.true." + msgKey + ".invalid";
            checkContractsSubset(
                    overriderMeth,
                    overriderTyp,
                    overriddenMeth,
                    overriddenTyp,
                    superCPostTrue2,
                    subCPostTrue2,
                    posttruemsg);

            // consider only 'false' postconditions
            Set<Postcondition> superCPostFalse = filterConditionalPostconditions(superCPost, false);
            Set<Postcondition> subCPostFalse = filterConditionalPostconditions(subCPost, false);
            Set<Pair<Receiver, AnnotationMirror>> superCPostFalse2 =
                    resolveContracts(superCPostFalse, overridden);
            Set<Pair<Receiver, AnnotationMirror>> subCPostFalse2 =
                    resolveContracts(subCPostFalse, overrider);
            @SuppressWarnings("CompilerMessages")
            @CompilerMessageKey String postfalsemsg =
                    "contracts.conditional.postcondition.false." + msgKey + ".invalid";
            checkContractsSubset(
                    overriderMeth,
                    overriderTyp,
                    overriddenMeth,
                    overriddenTyp,
                    superCPostFalse2,
                    subCPostFalse2,
                    postfalsemsg);
        }

        private boolean checkMemberReferenceReceivers() {
            JCTree.JCMemberReference memberTree = (JCTree.JCMemberReference) overriderTree;

            if (overridingType.getKind() == TypeKind.ARRAY) {
                // Assume the receiver for all method on arrays are @Top
                // This simplifies some logic because an AnnotatedExecutableType for an array method
                // (ie String[]::clone) has a receiver of "Array." The UNBOUND check would then
                // have to compare "Array" to "String[]".
                return true;
            }

            // These act like a traditional override
            if (memberTree.kind == JCTree.JCMemberReference.ReferenceKind.UNBOUND) {
                AnnotatedTypeMirror overriderReceiver = overrider.getReceiverType();
                AnnotatedTypeMirror overriddenReceiver = overridden.getParameterTypes().get(0);
                boolean success =
                        atypeFactory
                                .getTypeHierarchy()
                                .isSubtype(overriddenReceiver, overriderReceiver);
                if (!success) {
                    checker.report(
                            Result.failure(
                                    "methodref.receiver.invalid",
                                    overriderMeth,
                                    overriderTyp,
                                    overriddenMeth,
                                    overriddenTyp,
                                    overriderReceiver,
                                    overriddenReceiver),
                            overriderTree);
                }
                return success;
            }

            // The rest act like method invocations
            AnnotatedTypeMirror receiverDecl;
            AnnotatedTypeMirror receiverArg;
            switch (memberTree.kind) {
                case UNBOUND:
                    throw new BugInCF("Case UNBOUND should already be handled.");
                case SUPER:
                    receiverDecl = overrider.getReceiverType();
                    receiverArg =
                            atypeFactory.getAnnotatedType(memberTree.getQualifierExpression());

                    final AnnotatedTypeMirror selfType = atypeFactory.getSelfType(memberTree);
                    receiverArg.replaceAnnotations(selfType.getAnnotations());
                    break;
                case BOUND:
                    receiverDecl = overrider.getReceiverType();
                    receiverArg = overridingType;
                    break;
                case IMPLICIT_INNER:
                    // JLS 15.13.1 "It is a compile-time error if the method reference expression is
                    // of the form ClassType :: [TypeArguments] new and a compile-time error would
                    // occur when determining an enclosing instance for ClassType as specified in
                    // 15.9.2 (treating the method reference expression as if it were an unqualified
                    // class instance creation expression)."

                    // So a member reference can only refer to an inner class constructor if a type
                    // that encloses the inner class can be found. So either "this" is that
                    // enclosing type or "this" has an enclosing type that is that type.
                    receiverDecl = overrider.getReceiverType();
                    receiverArg = atypeFactory.getSelfType(memberTree);
                    while (!TypesUtils.isErasedSubtype(
                            receiverArg.getUnderlyingType(),
                            receiverDecl.getUnderlyingType(),
                            types)) {
                        receiverArg = ((AnnotatedDeclaredType) receiverArg).getEnclosingType();
                    }

                    break;
                case TOPLEVEL:
                case STATIC:
                case ARRAY_CTOR:
                default:
                    // Intentional fallthrough
                    // These don't have receivers
                    return true;
            }

            boolean success = atypeFactory.getTypeHierarchy().isSubtype(receiverArg, receiverDecl);
            if (!success) {
                checker.report(
                        Result.failure(
                                "methodref.receiver.bound.invalid",
                                receiverArg,
                                overriderMeth,
                                overriderTyp,
                                receiverArg,
                                receiverDecl),
                        overriderTree);
            }

            return success;
        }

        protected boolean checkReceiverOverride() {
            // Check the receiver type.
            // isSubtype() requires its arguments to be actual subtypes with
            // respect to JLS, but overrider receiver is not a subtype of the
            // overridden receiver.  Hence copying the annotations.
            // TODO: this will need to be improved for generic receivers.
            AnnotatedTypeMirror overriddenReceiver =
                    overrider.getReceiverType().getErased().shallowCopy(false);
            overriddenReceiver.addAnnotations(overridden.getReceiverType().getAnnotations());
            if (!atypeFactory
                    .getTypeHierarchy()
                    .isSubtype(overriddenReceiver, overrider.getReceiverType().getErased())) {
                FoundRequired pair =
                        FoundRequired.of(overrider.getReceiverType(), overridden.getReceiverType());
                checker.report(
                        Result.failure(
                                "override.receiver.invalid",
                                overriderMeth,
                                overriderTyp,
                                overriddenMeth,
                                overriddenTyp,
                                pair.found,
                                pair.required),
                        overriderTree);
                return false;
            }
            return true;
        }

        private boolean checkParameters() {
            List<AnnotatedTypeMirror> overriderParams = overrider.getParameterTypes();
            List<AnnotatedTypeMirror> overriddenParams = overridden.getParameterTypes();

            // Fix up method reference parameters.
            // See https://docs.oracle.com/javase/specs/jls/se10/html/jls-15.html#jls-15.13.1
            if (methodReference) {
                // The functional interface of an unbound member reference has an extra parameter
                // (the receiver).
                if (((JCTree.JCMemberReference) overriderTree)
                        .hasKind(JCTree.JCMemberReference.ReferenceKind.UNBOUND)) {
                    overriddenParams = new ArrayList<>(overriddenParams);
                    overriddenParams.remove(0);
                }
                // Deal with varargs
                if (overrider.isVarArgs() && !overridden.isVarArgs()) {
                    overriderParams =
                            AnnotatedTypes.expandVarArgsFromTypes(overrider, overriddenParams);
                }
            }

            boolean result = true;
            for (int i = 0; i < overriderParams.size(); ++i) {
                boolean success =
                        atypeFactory
                                .getTypeHierarchy()
                                .isSubtype(overriddenParams.get(i), overriderParams.get(i));
                if (!success) {
                    success =
                            testTypevarContainment(overriddenParams.get(i), overriderParams.get(i));
                }

                checkParametersMsg(success, i, overriderParams, overriddenParams);
                result &= success;
            }
            return result;
        }

        private void checkParametersMsg(
                boolean success,
                int index,
                List<AnnotatedTypeMirror> overriderParams,
                List<AnnotatedTypeMirror> overriddenParams) {
            String msgKey = methodReference ? "methodref.param.invalid" : "override.param.invalid";
            long valuePos =
                    overriderTree instanceof MethodTree
                            ? positions.getStartPosition(
                                    root, ((MethodTree) overriderTree).getParameters().get(index))
                            : positions.getStartPosition(root, overriderTree);
            Tree posTree =
                    overriderTree instanceof MethodTree
                            ? ((MethodTree) overriderTree).getParameters().get(index)
                            : overriderTree;

            if (checker.hasOption("showchecks")) {
                System.out.printf(
                        " %s (line %3d):%n     overrider: %s %s (parameter %d type %s)%n   overridden: %s %s (parameter %d type %s)%n",
                        (success
                                ? "success: overridden parameter type is subtype of overriding"
                                : "FAILURE: overridden parameter type is not subtype of overriding"),
                        (root.getLineMap() != null
                                ? root.getLineMap().getLineNumber(valuePos)
                                : -1),
                        overriderMeth,
                        overriderTyp,
                        index,
                        overriderParams.get(index).toString(),
                        overriddenMeth,
                        overriddenTyp,
                        index,
                        overriddenParams.get(index).toString());
            }
            if (!success) {
                FoundRequired pair =
                        FoundRequired.of(overriderParams.get(index), overriddenParams.get(index));
                checker.report(
                        Result.failure(
                                msgKey,
                                overrider.getElement().getParameters().get(index).toString(),
                                overriderMeth,
                                overriderTyp,
                                overriddenMeth,
                                overriddenTyp,
                                pair.found,
                                pair.required),
                        posTree);
            }
        }

        private boolean checkReturn() {
            boolean success = true;
            // Check the return value.
            if ((overridingReturnType.getKind() != TypeKind.VOID)) {
                final TypeHierarchy typeHierarchy = atypeFactory.getTypeHierarchy();
                success = typeHierarchy.isSubtype(overridingReturnType, overriddenReturnType);

                // If both the overridden method have type variables as return types and both types
                // were defined in their respective methods then, they can be covariant or invariant
                // use super/subtypes for the overrides locations
                if (!success) {
                    success = testTypevarContainment(overridingReturnType, overriddenReturnType);

                    // Sometimes when using a Java 8 compiler (not JSR308) the overridden return
                    // type of a method reference becomes a captured type.  This leads to defaulting
                    // that often makes the overriding return type invalid.  We ignore these.  This
                    // happens in Issue403/Issue404 when running without the jsr308-langtools
                    // compiler.
                    if (!success && methodReference) {

                        boolean isCaptureConverted =
                                (overriddenReturnType.getKind() == TypeKind.TYPEVAR)
                                        && TypesUtils.isCaptured(
                                                (TypeVariable)
                                                        overriddenReturnType.getUnderlyingType());

                        if (methodReference && isCaptureConverted) {
                            ExecutableElement overridenMethod = overridden.getElement();
                            boolean isFunctionApply =
                                    ElementUtils.isMethod(
                                            overridenMethod,
                                            functionApply,
                                            atypeFactory.getProcessingEnv());
                            if (isFunctionApply) {
                                AnnotatedTypeMirror overridingUpperBound =
                                        ((AnnotatedTypeVariable) overriddenReturnType)
                                                .getUpperBound();
                                success =
                                        typeHierarchy.isSubtype(
                                                overridingReturnType, overridingUpperBound);
                            }
                        }
                    }
                }

                checkReturnMsg(success);
            }
            return success;
        }

        private void checkReturnMsg(boolean success) {
            String msgKey =
                    methodReference ? "methodref.return.invalid" : "override.return.invalid";
            long valuePos =
                    overriderTree instanceof MethodTree
                            ? positions.getStartPosition(
                                    root, ((MethodTree) overriderTree).getReturnType())
                            : positions.getStartPosition(root, overriderTree);
            Tree posTree =
                    overriderTree instanceof MethodTree
                            ? ((MethodTree) overriderTree).getReturnType()
                            : overriderTree;
            // The return type of a MethodTree is null for a constructor.
            if (posTree == null) {
                posTree = overriderTree;
            }

            if (checker.hasOption("showchecks")) {
                System.out.printf(
                        " %s (line %3d):%n     overrider: %s %s (return type %s)%n   overridden: %s %s (return type %s)%n",
                        (success
                                ? "success: overriding return type is subtype of overridden"
                                : "FAILURE: overriding return type is not subtype of overridden"),
                        (root.getLineMap() != null
                                ? root.getLineMap().getLineNumber(valuePos)
                                : -1),
                        overriderMeth,
                        overriderTyp,
                        overrider.getReturnType().toString(),
                        overriddenMeth,
                        overriddenTyp,
                        overridden.getReturnType().toString());
            }
            if (!success) {
                FoundRequired pair = FoundRequired.of(overridingReturnType, overriddenReturnType);
                checker.report(
                        Result.failure(
                                msgKey,
                                overriderMeth,
                                overriderTyp,
                                overriddenMeth,
                                overriddenTyp,
                                pair.found,
                                pair.required),
                        posTree);
            }
        }
    }

    /**
     * Filters the set of conditional postconditions to return only those whose annotation result
     * value matches the value of the given boolean {@code b}. For example, if {@code b == true},
     * then the following {@code @EnsuresNonNullIf} conditional postcondition would match:<br>
     * {@code @EnsuresNonNullIf(expression="#1", result=true)}<br>
     * {@code boolean equals(@Nullable Object o)}
     */
    private Set<Postcondition> filterConditionalPostconditions(
            Set<ConditionalPostcondition> conditionalPostconditions, boolean b) {
        Set<Postcondition> result = new LinkedHashSet<>();
        for (ConditionalPostcondition p : conditionalPostconditions) {
            if (p.annoResult == b) {
                result.add(new Postcondition(p.expression, p.annotation, p.contractAnnotation));
            }
        }
        return result;
    }

    /**
     * Checks that {@code mustSubset} is a subset of {@code set} in the following sense: For every
     * expression in {@code mustSubset} there must be the same expression in {@code set}, with the
     * same (or a stronger) annotation.
     */
    private void checkContractsSubset(
            String overriderMeth,
            String overriderTyp,
            String overriddenMeth,
            String overriddenTyp,
            Set<Pair<Receiver, AnnotationMirror>> mustSubset,
            Set<Pair<Receiver, AnnotationMirror>> set,
            @CompilerMessageKey String messageKey) {
        for (Pair<Receiver, AnnotationMirror> weak : mustSubset) {
            boolean found = false;

            for (Pair<Receiver, AnnotationMirror> strong : set) {
                // are we looking at a contract of the same receiver?
                if (weak.first.equals(strong.first)) {
                    // check subtyping relationship of annotations
                    QualifierHierarchy qualifierHierarchy = atypeFactory.getQualifierHierarchy();
                    if (qualifierHierarchy.isSubtype(strong.second, weak.second)) {
                        found = true;
                        break;
                    }
                }
            }

            if (!found) {
                MethodTree method = visitorState.getMethodTree();
                checker.report(
                        Result.failure(
                                messageKey,
                                overriderMeth,
                                overriderTyp,
                                overriddenMeth,
                                overriddenTyp,
                                weak.second,
                                weak.first),
                        method);
            }
        }
    }

    /**
     * Takes a set of contracts identified by their expression and annotation strings and resolves
     * them to the correct {@link Receiver} and {@link AnnotationMirror}.
     */
    private Set<Pair<Receiver, AnnotationMirror>> resolveContracts(
            Set<? extends Contract> contractSet, AnnotatedExecutableType method) {
        Set<Pair<Receiver, AnnotationMirror>> result = new HashSet<>();
        MethodTree methodTree = visitorState.getMethodTree();
        TreePath path = atypeFactory.getPath(methodTree);
        FlowExpressionContext flowExprContext = null;
        for (Contract p : contractSet) {
            String expression = p.expression;
            AnnotationMirror annotation = p.annotation;
            if (flowExprContext == null) {
                flowExprContext =
                        FlowExpressionContext.buildContextForMethodDeclaration(
                                methodTree,
                                method.getReceiverType().getUnderlyingType(),
                                checker.getContext());
            }

            annotation = standardizeAnnotationFromContract(annotation, flowExprContext, path);

            try {
                // TODO: currently, these expressions are parsed many times.
                // This could be optimized to store the result the first time.
                // (same for other annotations)
                FlowExpressions.Receiver expr =
                        FlowExpressionParseUtil.parse(expression, flowExprContext, path, false);
                result.add(Pair.of(expr, annotation));
            } catch (FlowExpressionParseException e) {
                // report errors here
                checker.report(e.getResult(), methodTree);
            }
        }
        return result;
    }

    /**
     * Call this only when the current path is an identifier.
     *
     * @return the enclosing member select, or null if the identifier is not the field in a member
     *     selection
     */
    protected MemberSelectTree enclosingMemberSelect() {
        TreePath path = this.getCurrentPath();
        assert path.getLeaf().getKind() == Tree.Kind.IDENTIFIER
                : "expected identifier, found: " + path.getLeaf();
        if (path.getParentPath().getLeaf().getKind() == Tree.Kind.MEMBER_SELECT) {
            return (MemberSelectTree) path.getParentPath().getLeaf();
        } else {
            return null;
        }
    }

    protected Tree enclosingStatement(Tree tree) {
        TreePath path = this.getCurrentPath();
        while (path != null && path.getLeaf() != tree) {
            path = path.getParentPath();
        }

        if (path != null) {
            return path.getParentPath().getLeaf();
        } else {
            return null;
        }
    }

    @Override
    public Void visitIdentifier(IdentifierTree node, Void p) {
        checkAccess(node, p);
        return super.visitIdentifier(node, p);
    }

    protected void checkAccess(IdentifierTree node, Void p) {
        MemberSelectTree memberSel = enclosingMemberSelect();
        ExpressionTree tree;
        Element elem;

        if (memberSel == null) {
            tree = node;
            elem = TreeUtils.elementFromUse(node);
        } else {
            tree = memberSel;
            elem = TreeUtils.elementFromUse(memberSel);
        }

        if (elem == null || !elem.getKind().isField()) {
            return;
        }

        AnnotatedTypeMirror receiver = atypeFactory.getReceiverType(tree);

        if (!isAccessAllowed(elem, receiver, tree)) {
            checker.report(Result.failure("unallowed.access", elem, receiver), node);
        }
    }

    protected boolean isAccessAllowed(
            Element field, AnnotatedTypeMirror receiver, ExpressionTree accessTree) {
        AnnotationMirror unused = atypeFactory.getDeclAnnotation(field, Unused.class);
        if (unused == null) {
            return true;
        }

        String when = AnnotationUtils.getElementValueClassName(unused, "when", false).toString();
        if (!AnnotationUtils.containsSameByName(receiver.getAnnotations(), when)) {
            return true;
        }

        Tree tree = this.enclosingStatement(accessTree);

        // assigning unused to null is OK
        return (tree != null
                && tree.getKind() == Tree.Kind.ASSIGNMENT
                && ((AssignmentTree) tree).getVariable() == accessTree
                && ((AssignmentTree) tree).getExpression().getKind() == Tree.Kind.NULL_LITERAL);
    }

    /**
     * Tests that the qualifiers present on the useType are valid qualifiers, given the qualifiers
     * on the declaration of the type, declarationType.
     *
     * <p>The check is shallow, as it does not descend into generic or array types (i.e. only
     * performing the validity check on the raw type or outermost array dimension). {@link
     * BaseTypeVisitor#validateTypeOf(Tree)} would call this for each type argument or array
     * dimension separately.
     *
     * <p>In most cases, {@code useType} simply needs to be a subtype of {@code declarationType}. If
     * a type system makes exceptions to this rule, its implementation should override this method.
     *
     * @param declarationType the type of the class (TypeElement)
     * @param useType the use of the class (instance type)
     * @param tree the tree where the type is used
     * @return true if the useType is a valid use of elemType
     */
    public boolean isValidUse(
            AnnotatedDeclaredType declarationType, AnnotatedDeclaredType useType, Tree tree) {
        return atypeFactory
                .getTypeHierarchy()
                .isSubtype(useType.getErased(), declarationType.getErased());
    }

    /**
     * Tests that the qualifiers present on the primitive type are valid.
     *
     * <p>The default implementation always returns true. Subclasses should override this method to
     * limit what annotations are allowed on primitive types.
     *
     * @param type the use of the primitive type
     * @param tree the tree where the type is used
     * @return true if the type is a valid use of the primitive type
     */
    public boolean isValidUse(AnnotatedPrimitiveType type, Tree tree) {
        return true;
    }

    /**
     * Tests that the qualifiers present on the array type are valid. This method will be invoked
     * for each array level independently, i.e. this method only needs to check the top-level
     * qualifiers of an array.
     *
     * <p>The default implementation always returns true. Subclasses should override this method to
     * limit what annotations are allowed on array types.
     *
     * @param type the array type use
     * @param tree the tree where the type is used
     * @return true if the type is a valid array type
     */
    public boolean isValidUse(AnnotatedArrayType type, Tree tree) {
        return true;
    }

    /**
     * Tests whether the tree expressed by the passed type tree is a valid type, and emits an error
     * if that is not the case (e.g. '@Mutable String'). If the tree is a method or constructor,
     * check the return type.
     *
     * @param tree the AST type supplied by the user
     */
    public boolean validateTypeOf(Tree tree) {
        AnnotatedTypeMirror type;
        // It's quite annoying that there is no TypeTree.
        switch (tree.getKind()) {
            case PRIMITIVE_TYPE:
            case PARAMETERIZED_TYPE:
            case TYPE_PARAMETER:
            case ARRAY_TYPE:
            case UNBOUNDED_WILDCARD:
            case EXTENDS_WILDCARD:
            case SUPER_WILDCARD:
            case ANNOTATED_TYPE:
                type = atypeFactory.getAnnotatedTypeFromTypeTree(tree);
                break;
            case METHOD:
                type = atypeFactory.getMethodReturnType((MethodTree) tree);
                if (type == null || type.getKind() == TypeKind.VOID) {
                    // Nothing to do for void methods.
                    // Note that for a constructor the AnnotatedExecutableType does
                    // not use void as return type.
                    return true;
                }
                break;
            default:
                type = atypeFactory.getAnnotatedType(tree);
        }
        return validateType(tree, type);
    }

    /**
     * Tests whether the type and corresponding type tree is a valid type, and emits an error if
     * that is not the case (e.g. '@Mutable String'). If the tree is a method or constructor, check
     * the return type.
     *
     * @param tree the type tree supplied by the user
     * @param type the type corresponding to tree
     */
    protected boolean validateType(Tree tree, AnnotatedTypeMirror type) {
        return typeValidator.isValid(type, tree);
    }

    // This is a test to ensure that all types are valid
    protected final TypeValidator typeValidator;

    protected TypeValidator createTypeValidator() {
        return new BaseTypeValidator(checker, this, atypeFactory);
    }

    // **********************************************************************
    // Random helper methods
    // **********************************************************************

    /**
     * Tests whether the expression should not be checked because of the tree referring to
     * unannotated classes, as specified in the {@code checker.skipUses} property.
     *
     * <p>It returns true if exprTree is a method invocation or a field access to a class whose
     * qualified name matches @{link checker.skipUses} expression.
     *
     * @param exprTree any expression tree
     * @return true if checker should not test exprTree
     */
    protected final boolean shouldSkipUses(ExpressionTree exprTree) {
        // System.out.printf("shouldSkipUses: %s: %s%n", exprTree.getClass(), exprTree);

        Element elm = TreeUtils.elementFromTree(exprTree);
        return checker.shouldSkipUses(elm);
    }

    // **********************************************************************
    // Overriding to avoid visit part of the tree
    // **********************************************************************

    /** Override Compilation Unit so we won't visit package names or imports. */
    @Override
    public Void visitCompilationUnit(CompilationUnitTree node, Void p) {
        Void r = scan(node.getPackageAnnotations(), p);
        // r = reduce(scan(node.getPackageName(), p), r);
        // r = reduce(scan(node.getImports(), p), r);
        r = reduce(scan(node.getTypeDecls(), p), r);
        return r;
    }

    // **********************************************************************
    // Check that the annotated JDK is being used.
    // **********************************************************************

    private static boolean checkedJDK = false;

    // Not all subclasses call this -- only those that have an annotated JDK.
    /** Warn if the annotated JDK is not being used. */
    protected void checkForAnnotatedJdk() {
        if (checkedJDK) {
            return;
        }
        checkedJDK = true;
        if (checker.hasOption("nocheckjdk")) {
            return;
        }
        TypeElement objectTE = elements.getTypeElement("java.lang.Object");
        List<? extends ExecutableElement> memberMethods =
                ElementFilter.methodsIn(elements.getAllMembers(objectTE));

        for (ExecutableElement m : memberMethods) {
            if (ElementUtils.isMethod(m, objectEquals, checker.getProcessingEnvironment())) {
                // The Nullness JDK serves as a proxy for all annotated JDKs.

                // Note that we cannot use the AnnotatedTypeMirrors from the
                // Checker Framework, because those only return the annotations
                // that are used by the current checker.
                // That is, if this code is executed by something other than the
                // Nullness Checker, we would not find the annotations.
                // Therefore, we go to the Element and get all annotations on
                // the parameter.

                // TODO: doing types.typeAnnotationOf(m.getParameters().get(0).asType(),
                // Nullable.class) or types.typeAnnotationsOf(m.asType()) does not work any more. It
                // should.

                boolean foundJDK = false;
                for (com.sun.tools.javac.code.Attribute.TypeCompound tc :
                        ((com.sun.tools.javac.code.Symbol) m).getRawTypeAttributes()) {
                    if (tc.position.type
                                    == com.sun.tools.javac.code.TargetType.METHOD_FORMAL_PARAMETER
                            && tc.position.parameter_index == 0
                            &&
                            // TODO: using .class would be nicer, but adds a circular dependency on
                            // the "checker" project.
                            // tc.type.toString().equals(org.checkerframework.checker.nullness.qual.Nullable.class.getName()) ) {
                            tc.type
                                    .toString()
                                    .equals(
                                            "org.checkerframework.checker.nullness.qual.Nullable")) {
                        foundJDK = true;
                    }
                }

                if (!foundJDK) {
                    String jdkJarName = PluginUtil.getJdkJarName();

                    checker.message(
                            Kind.WARNING,
                            "You do not seem to be using the distributed annotated JDK.  To fix the problem, supply javac an argument like:  -Xbootclasspath/p:.../checker/dist/ .  Currently using: "
                                    + jdkJarName);
                }
            }
        }
    }
}<|MERGE_RESOLUTION|>--- conflicted
+++ resolved
@@ -189,16 +189,6 @@
     /** The type of java.util.Vector. */
     private final AnnotatedDeclaredType vectorType;
 
-<<<<<<< HEAD
-=======
-    /** The @java.lang.annotation.Target annotation. */
-    protected final AnnotationMirror TARGET =
-            AnnotationBuilder.fromClass(elements, java.lang.annotation.Target.class);
-
-    /** The {@code value} element/field of the @java.lang.annotation.Target annotation. */
-    protected final ExecutableElement targetValueElement;
-
->>>>>>> f48678bf
     /**
      * @param checker the type-checker associated with this visitor (for callbacks to {@link
      *     TypeHierarchy#isSubtype})
@@ -225,11 +215,6 @@
         this.vectorCopyInto = TreeUtils.getMethod("java.util.Vector", "copyInto", 1, env);
         this.functionApply = TreeUtils.getMethod("java.util.function.Function", "apply", 1, env);
         this.vectorType = atypeFactory.fromElement(elements.getTypeElement("java.util.Vector"));
-<<<<<<< HEAD
-=======
-        targetValueElement =
-                TreeUtils.getMethod(java.lang.annotation.Target.class.getName(), "value", 0, env);
->>>>>>> f48678bf
 
         checkForAnnotatedJdk();
     }
