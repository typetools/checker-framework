package org.checkerframework.common.basetype;

import com.github.javaparser.ParseProblemException;
import com.github.javaparser.ast.CompilationUnit;
import com.github.javaparser.printer.DefaultPrettyPrinter;
import com.sun.source.tree.AnnotatedTypeTree;
import com.sun.source.tree.AnnotationTree;
import com.sun.source.tree.ArrayTypeTree;
import com.sun.source.tree.AssignmentTree;
import com.sun.source.tree.CatchTree;
import com.sun.source.tree.ClassTree;
import com.sun.source.tree.CompilationUnitTree;
import com.sun.source.tree.CompoundAssignmentTree;
import com.sun.source.tree.ConditionalExpressionTree;
import com.sun.source.tree.EnhancedForLoopTree;
import com.sun.source.tree.ExpressionTree;
import com.sun.source.tree.IdentifierTree;
import com.sun.source.tree.InstanceOfTree;
import com.sun.source.tree.IntersectionTypeTree;
import com.sun.source.tree.LambdaExpressionTree;
import com.sun.source.tree.MemberReferenceTree;
import com.sun.source.tree.MemberReferenceTree.ReferenceMode;
import com.sun.source.tree.MemberSelectTree;
import com.sun.source.tree.MethodInvocationTree;
import com.sun.source.tree.MethodTree;
import com.sun.source.tree.ModifiersTree;
import com.sun.source.tree.NewArrayTree;
import com.sun.source.tree.NewClassTree;
import com.sun.source.tree.ParameterizedTypeTree;
import com.sun.source.tree.ReturnTree;
import com.sun.source.tree.ThrowTree;
import com.sun.source.tree.Tree;
import com.sun.source.tree.TypeCastTree;
import com.sun.source.tree.TypeParameterTree;
import com.sun.source.tree.UnaryTree;
import com.sun.source.tree.VariableTree;
import com.sun.source.util.SourcePositions;
import com.sun.source.util.TreePath;
import com.sun.source.util.TreeScanner;
import com.sun.tools.javac.code.Symbol.ClassSymbol;
import com.sun.tools.javac.tree.JCTree;
import com.sun.tools.javac.tree.JCTree.JCFieldAccess;
import com.sun.tools.javac.tree.JCTree.JCIdent;
import com.sun.tools.javac.tree.TreeInfo;
import java.io.IOException;
import java.io.InputStream;
import java.lang.annotation.Annotation;
import java.lang.annotation.ElementType;
import java.lang.annotation.Target;
import java.util.ArrayList;
import java.util.Arrays;
import java.util.Collections;
import java.util.EnumSet;
import java.util.HashMap;
import java.util.List;
import java.util.Map;
import java.util.Set;
import java.util.StringJoiner;
import java.util.Vector;
import javax.annotation.processing.ProcessingEnvironment;
import javax.lang.model.element.AnnotationMirror;
import javax.lang.model.element.AnnotationValue;
import javax.lang.model.element.Element;
import javax.lang.model.element.ElementKind;
import javax.lang.model.element.ExecutableElement;
import javax.lang.model.element.Modifier;
import javax.lang.model.element.Name;
import javax.lang.model.element.TypeElement;
import javax.lang.model.element.VariableElement;
import javax.lang.model.type.DeclaredType;
import javax.lang.model.type.TypeKind;
import javax.lang.model.type.TypeMirror;
import javax.lang.model.util.ElementFilter;
import javax.tools.Diagnostic.Kind;
import org.checkerframework.checker.compilermsgs.qual.CompilerMessageKey;
import org.checkerframework.checker.interning.qual.FindDistinct;
import org.checkerframework.checker.nullness.qual.MonotonicNonNull;
import org.checkerframework.checker.nullness.qual.Nullable;
import org.checkerframework.common.wholeprograminference.WholeProgramInference;
import org.checkerframework.dataflow.analysis.Analysis;
import org.checkerframework.dataflow.analysis.TransferResult;
import org.checkerframework.dataflow.cfg.node.BooleanLiteralNode;
import org.checkerframework.dataflow.cfg.node.Node;
import org.checkerframework.dataflow.cfg.node.ReturnNode;
import org.checkerframework.dataflow.expression.JavaExpression;
import org.checkerframework.dataflow.expression.JavaExpressionScanner;
import org.checkerframework.dataflow.expression.LocalVariable;
import org.checkerframework.dataflow.qual.Deterministic;
import org.checkerframework.dataflow.qual.Impure;
import org.checkerframework.dataflow.qual.Pure;
import org.checkerframework.dataflow.qual.SideEffectFree;
import org.checkerframework.dataflow.util.PurityChecker;
import org.checkerframework.dataflow.util.PurityChecker.PurityResult;
import org.checkerframework.dataflow.util.PurityUtils;
import org.checkerframework.framework.ajava.AnnotationEqualityVisitor;
import org.checkerframework.framework.ajava.ExpectedTreesVisitor;
import org.checkerframework.framework.ajava.InsertAjavaAnnotations;
import org.checkerframework.framework.ajava.JointVisitorWithDefaultAction;
import org.checkerframework.framework.flow.CFAbstractStore;
import org.checkerframework.framework.flow.CFAbstractValue;
import org.checkerframework.framework.qual.DefaultQualifier;
import org.checkerframework.framework.qual.Unused;
import org.checkerframework.framework.source.DiagMessage;
import org.checkerframework.framework.source.SourceVisitor;
import org.checkerframework.framework.type.AnnotatedTypeFactory;
import org.checkerframework.framework.type.AnnotatedTypeFactory.ParameterizedExecutableType;
import org.checkerframework.framework.type.AnnotatedTypeMirror;
import org.checkerframework.framework.type.AnnotatedTypeMirror.AnnotatedArrayType;
import org.checkerframework.framework.type.AnnotatedTypeMirror.AnnotatedDeclaredType;
import org.checkerframework.framework.type.AnnotatedTypeMirror.AnnotatedExecutableType;
import org.checkerframework.framework.type.AnnotatedTypeMirror.AnnotatedIntersectionType;
import org.checkerframework.framework.type.AnnotatedTypeMirror.AnnotatedPrimitiveType;
import org.checkerframework.framework.type.AnnotatedTypeMirror.AnnotatedTypeVariable;
import org.checkerframework.framework.type.AnnotatedTypeMirror.AnnotatedUnionType;
import org.checkerframework.framework.type.AnnotatedTypeMirror.AnnotatedWildcardType;
import org.checkerframework.framework.type.AnnotatedTypeParameterBounds;
import org.checkerframework.framework.type.GenericAnnotatedTypeFactory;
import org.checkerframework.framework.type.QualifierHierarchy;
import org.checkerframework.framework.type.TypeHierarchy;
import org.checkerframework.framework.type.poly.QualifierPolymorphism;
import org.checkerframework.framework.type.visitor.SimpleAnnotatedTypeScanner;
import org.checkerframework.framework.util.AnnotatedTypes;
import org.checkerframework.framework.util.Contract;
import org.checkerframework.framework.util.Contract.ConditionalPostcondition;
import org.checkerframework.framework.util.Contract.Postcondition;
import org.checkerframework.framework.util.Contract.Precondition;
import org.checkerframework.framework.util.ContractsFromMethod;
import org.checkerframework.framework.util.FieldInvariants;
import org.checkerframework.framework.util.JavaExpressionParseUtil.JavaExpressionParseException;
import org.checkerframework.framework.util.JavaParserUtil;
import org.checkerframework.framework.util.StringToJavaExpression;
import org.checkerframework.javacutil.AnnotationBuilder;
import org.checkerframework.javacutil.AnnotationMirrorSet;
import org.checkerframework.javacutil.AnnotationUtils;
import org.checkerframework.javacutil.BugInCF;
import org.checkerframework.javacutil.ElementUtils;
import org.checkerframework.javacutil.Pair;
import org.checkerframework.javacutil.SwitchExpressionScanner;
import org.checkerframework.javacutil.SwitchExpressionScanner.FunctionalSwitchExpressionScanner;
import org.checkerframework.javacutil.TreePathUtil;
import org.checkerframework.javacutil.TreeUtils;
import org.checkerframework.javacutil.TreeUtils.MemberReferenceKind;
import org.checkerframework.javacutil.TypesUtils;
import org.plumelib.util.ArrayMap;
import org.plumelib.util.ArraySet;
import org.plumelib.util.ArraysPlume;
import org.plumelib.util.CollectionsPlume;

/**
 * A {@link SourceVisitor} that performs assignment and pseudo-assignment checking, method
 * invocation checking, and assignability checking.
 *
 * <p>This implementation uses the {@link AnnotatedTypeFactory} implementation provided by an
 * associated {@link BaseTypeChecker}; its visitor methods will invoke this factory on parts of the
 * AST to determine the "annotated type" of an expression. Then, the visitor methods will check the
 * types in assignments and pseudo-assignments using {@link #commonAssignmentCheck}, which
 * ultimately calls the {@link TypeHierarchy#isSubtype} method and reports errors that violate
 * Java's rules of assignment.
 *
 * <p>Note that since this implementation only performs assignment and pseudo-assignment checking,
 * other rules for custom type systems must be added in subclasses (e.g., dereference checking in
 * the {@link org.checkerframework.checker.nullness.NullnessChecker} is implemented in the {@link
 * org.checkerframework.checker.nullness.NullnessChecker}'s {@link TreeScanner#visitMemberSelect}
 * method).
 *
 * <p>This implementation does the following checks:
 *
 * <ol>
 *   <li><b>Assignment and Pseudo-Assignment Check</b>: It verifies that any assignment type-checks,
 *       using {@code TypeHierarchy.isSubtype} method. This includes method invocation and method
 *       overriding checks.
 *   <li><b>Type Validity Check</b>: It verifies that any user-supplied type is a valid type, using
 *       one of the {@code isValidUse} methods.
 *   <li><b>(Re-)Assignability Check</b>: It verifies that any assignment is valid, using {@code
 *       Checker.isAssignable} method.
 * </ol>
 *
 * @see "JLS $4"
 * @see TypeHierarchy#isSubtype(AnnotatedTypeMirror, AnnotatedTypeMirror)
 * @see AnnotatedTypeFactory
 */
public class BaseTypeVisitor<Factory extends GenericAnnotatedTypeFactory<?, ?, ?, ?>>
    extends SourceVisitor<Void, Void> {

  /** The {@link BaseTypeChecker} for error reporting. */
  protected final BaseTypeChecker checker;

  /** The factory to use for obtaining "parsed" version of annotations. */
  protected final Factory atypeFactory;

  /** For obtaining line numbers in {@code -Ashowchecks} debugging output. */
  protected final SourcePositions positions;

  /** The element for java.util.Vector#copyInto. */
  private final ExecutableElement vectorCopyInto;

  /** The element for java.util.function.Function#apply. */
  private final ExecutableElement functionApply;

  /** The type of java.util.Vector. */
  private final AnnotatedDeclaredType vectorType;

  /** The @java.lang.annotation.Target annotation. */
  protected final AnnotationMirror TARGET =
      AnnotationBuilder.fromClass(
          elements,
          java.lang.annotation.Target.class,
          AnnotationBuilder.elementNamesValues("value", new ElementType[0]));

  /** The @{@link Deterministic} annotation. */
  protected final AnnotationMirror DETERMINISTIC =
      AnnotationBuilder.fromClass(elements, Deterministic.class);
  /** The @{@link SideEffectFree} annotation. */
  protected final AnnotationMirror SIDE_EFFECT_FREE =
      AnnotationBuilder.fromClass(elements, SideEffectFree.class);
  /** The @{@link Pure} annotation. */
  protected final AnnotationMirror PURE = AnnotationBuilder.fromClass(elements, Pure.class);

  /** The @{@link Impure} annotation. */
  protected final AnnotationMirror IMPURE = AnnotationBuilder.fromClass(elements, Impure.class);

  /** The {@code value} element/field of the @java.lang.annotation.Target annotation. */
  protected final ExecutableElement targetValueElement;
  /** The {@code when} element/field of the @Unused annotation. */
  protected final ExecutableElement unusedWhenElement;

  /** True if "-Ashowchecks" was passed on the command line. */
  protected final boolean showchecks;
  /** True if "-Ainfer" was passed on the command line. */
  private final boolean infer;
  /** True if "-AsuggestPureMethods" or "-Ainfer" was passed on the command line. */
  private final boolean suggestPureMethods;
  /**
   * True if "-AcheckPurityAnnotations" or "-AsuggestPureMethods" or "-Ainfer" was passed on the
   * command line.
   */
  private final boolean checkPurity;
  /** True if "-AajavaChecks" was passed on the command line. */
  private final boolean ajavaChecks;
  /** True if "-AassumeSideEffectFree" or "-aassumePure" was passed on the command line. */
  private final boolean assumeSideEffectFree;
  /** True if "-AassumeDeterministic" or "-aassumePure" was passed on the command line. */
  private final boolean assumeDeterministic;
  /** True if "-AcheckCastElementType" was passed on the command line. */
  private final boolean checkCastElementType;
  /** True if "-AconservativeUninferredTypeArguments" was passed on the command line. */
  private final boolean conservativeUninferredTypeArguments;

  /** True if "-AwarnRedundantAnnotations" was passed on the command line */
  private final boolean warnRedundantAnnotations;

  /** The tree of the enclosing method that is currently being visited. */
  protected @Nullable MethodTree methodTree = null;

  /**
   * @param checker the type-checker associated with this visitor (for callbacks to {@link
   *     TypeHierarchy#isSubtype})
   */
  public BaseTypeVisitor(BaseTypeChecker checker) {
    this(checker, null);
  }

  /**
   * @param checker the type-checker associated with this visitor
   * @param typeFactory the type factory, or null. If null, this calls {@link #createTypeFactory}.
   */
  protected BaseTypeVisitor(BaseTypeChecker checker, Factory typeFactory) {
    super(checker);

    this.checker = checker;
    this.atypeFactory = typeFactory == null ? createTypeFactory() : typeFactory;
    this.positions = trees.getSourcePositions();
    this.typeValidator = createTypeValidator();
    ProcessingEnvironment env = checker.getProcessingEnvironment();
    this.vectorCopyInto = TreeUtils.getMethod("java.util.Vector", "copyInto", 1, env);
    this.functionApply = TreeUtils.getMethod("java.util.function.Function", "apply", 1, env);
    this.vectorType =
        atypeFactory.fromElement(elements.getTypeElement(Vector.class.getCanonicalName()));
    targetValueElement = TreeUtils.getMethod(Target.class, "value", 0, env);
    unusedWhenElement = TreeUtils.getMethod(Unused.class, "when", 0, env);
    showchecks = checker.hasOption("showchecks");
    infer = checker.hasOption("infer");
    suggestPureMethods = checker.hasOption("suggestPureMethods") || infer;
    checkPurity = checker.hasOption("checkPurityAnnotations") || suggestPureMethods;
    ajavaChecks = checker.hasOption("ajavaChecks");
    assumeSideEffectFree =
        checker.hasOption("assumeSideEffectFree") || checker.hasOption("assumePure");
    assumeDeterministic =
        checker.hasOption("assumeDeterministic") || checker.hasOption("assumePure");
    checkCastElementType = checker.hasOption("checkCastElementType");
    conservativeUninferredTypeArguments = checker.hasOption("conservativeUninferredTypeArguments");
    warnRedundantAnnotations = checker.hasOption("warnRedundantAnnotations");
  }

  /** An array containing just {@code BaseTypeChecker.class}. */
  private static final Class<?>[] baseTypeCheckerClassArray =
      new Class<?>[] {BaseTypeChecker.class};

  /**
   * Constructs an instance of the appropriate type factory for the implemented type system.
   *
   * <p>The default implementation uses the checker naming convention to create the appropriate type
   * factory. If no factory is found, it returns {@link BaseAnnotatedTypeFactory}. It reflectively
   * invokes the constructor that accepts this checker and compilation unit tree (in that order) as
   * arguments.
   *
   * <p>Subclasses have to override this method to create the appropriate visitor if they do not
   * follow the checker naming convention.
   *
   * @return the appropriate type factory
   */
  @SuppressWarnings({
    "unchecked", // unchecked cast to type variable
    "mustcall:cast.unsafe" // cast to type variable, hairy generics error message
  })
  protected Factory createTypeFactory() {
    // Try to reflectively load the type factory.
    Class<?> checkerClass = checker.getClass();
    Object[] checkerArray = new Object[] {checker};
    while (checkerClass != BaseTypeChecker.class) {
      AnnotatedTypeFactory result =
          BaseTypeChecker.invokeConstructorFor(
              BaseTypeChecker.getRelatedClassName(checkerClass, "AnnotatedTypeFactory"),
              baseTypeCheckerClassArray,
              checkerArray);
      if (result != null) {
        return (Factory) result;
      }
      checkerClass = checkerClass.getSuperclass();
    }
    try {
      return (Factory) new BaseAnnotatedTypeFactory(checker);
    } catch (Throwable t) {
      throw new BugInCF(
          "Unexpected "
              + t.getClass().getSimpleName()
              + " when invoking BaseAnnotatedTypeFactory for checker "
              + checker.getClass().getSimpleName(),
          t);
    }
  }

  public final Factory getTypeFactory() {
    return atypeFactory;
  }

  /**
   * A public variant of {@link #createTypeFactory}. Only use this if you know what you are doing.
   *
   * @return the appropriate type factory
   */
  public Factory createTypeFactoryPublic() {
    return createTypeFactory();
  }

  // **********************************************************************
  // Responsible for updating the factory for the location (for performance)
  // **********************************************************************

  @Override
  public void setRoot(CompilationUnitTree root) {
    atypeFactory.setRoot(root);
    super.setRoot(root);
    testJointJavacJavaParserVisitor();
    testAnnotationInsertion();
  }

  @Override
  public Void scan(@Nullable Tree tree, Void p) {
    if (tree != null && getCurrentPath() != null) {
      this.atypeFactory.setVisitorTreePath(new TreePath(getCurrentPath(), tree));
    }
    if (tree != null && tree.getKind().name().equals("SWITCH_EXPRESSION")) {
      visitSwitchExpression17(tree);
      return null;
    }
    return super.scan(tree, p);
  }

  /**
   * Test {@link org.checkerframework.framework.ajava.JointJavacJavaParserVisitor} if the checker
   * has the "ajavaChecks" option.
   *
   * <p>Parse the current source file with JavaParser and check that the AST can be matched with the
   * Tree produced by javac. Crash if not.
   *
   * <p>Subclasses may override this method to disable the test if even the option is provided.
   */
  protected void testJointJavacJavaParserVisitor() {
    if (root == null || !ajavaChecks) {
      return;
    }

    Map<Tree, com.github.javaparser.ast.Node> treePairs = new HashMap<>();
    try (InputStream reader = root.getSourceFile().openInputStream()) {
      CompilationUnit javaParserRoot = JavaParserUtil.parseCompilationUnit(reader);
      JavaParserUtil.concatenateAddedStringLiterals(javaParserRoot);
      new JointVisitorWithDefaultAction() {
        @Override
        public void defaultJointAction(
            Tree javacTree, com.github.javaparser.ast.Node javaParserNode) {
          treePairs.put(javacTree, javaParserNode);
        }
      }.visitCompilationUnit(root, javaParserRoot);
      ExpectedTreesVisitor expectedTreesVisitor = new ExpectedTreesVisitor();
      expectedTreesVisitor.visitCompilationUnit(root, null);
      for (Tree expected : expectedTreesVisitor.getTrees()) {
        if (!treePairs.containsKey(expected)) {
          throw new BugInCF(
              "Javac tree not matched to JavaParser node: %s [%s @ %d], in file: %s",
              expected,
              expected.getClass(),
              positions.getStartPosition(root, expected),
              root.getSourceFile().getName());
        }
      }
    } catch (IOException e) {
      throw new BugInCF("Error reading Java source file", e);
    }
  }

  /**
   * Tests {@link org.checkerframework.framework.ajava.InsertAjavaAnnotations} if the checker has
   * the "ajavaChecks" option.
   *
   * <ol>
   *   <li>Parses the current file with JavaParser.
   *   <li>Removes all annotations.
   *   <li>Reinserts the annotations.
   *   <li>Throws an exception if the ASTs are not the same.
   * </ol>
   *
   * <p>Subclasses may override this method to disable the test even if the option is provided.
   */
  protected void testAnnotationInsertion() {
    if (root == null || !ajavaChecks) {
      return;
    }

    CompilationUnit originalAst;
    try (InputStream originalInputStream = root.getSourceFile().openInputStream()) {
      originalAst = JavaParserUtil.parseCompilationUnit(originalInputStream);
    } catch (IOException e) {
      throw new BugInCF("Error while reading Java file: " + root.getSourceFile().toUri(), e);
    }

    CompilationUnit astWithoutAnnotations = originalAst.clone();
    JavaParserUtil.clearAnnotations(astWithoutAnnotations);
    String withoutAnnotations = new DefaultPrettyPrinter().print(astWithoutAnnotations);

    String withAnnotations;
    try (InputStream annotationInputStream = root.getSourceFile().openInputStream()) {
      // This check only runs on files from the Checker Framework test suite, which should all
      // use UNIX line separators. Using System.lineSeparator instead of "\n" could cause the
      // test to fail on Mac or Windows.
      withAnnotations =
          new InsertAjavaAnnotations(elements)
              .insertAnnotations(annotationInputStream, withoutAnnotations, "\n");
    } catch (IOException e) {
      throw new BugInCF("Error while reading Java file: " + root.getSourceFile().toUri(), e);
    }

    CompilationUnit modifiedAst = null;
    try {
      modifiedAst = JavaParserUtil.parseCompilationUnit(withAnnotations);
    } catch (ParseProblemException e) {
      throw new BugInCF("Failed to parse code after annotation insertion:\n" + withAnnotations, e);
    }

    AnnotationEqualityVisitor visitor = new AnnotationEqualityVisitor();
    originalAst.accept(visitor, modifiedAst);
    if (!visitor.getAnnotationsMatch()) {
      throw new BugInCF(
          String.join(
              System.lineSeparator(),
              "Sanity check of erasing then reinserting annotations produced a different AST.",
              "File: " + root.getSourceFile(),
              "Node class: " + visitor.getMismatchedNode1().getClass().getSimpleName(),
              "Original node: " + oneLine(visitor.getMismatchedNode1()),
              "Node with annotations re-inserted: " + oneLine(visitor.getMismatchedNode2()),
              "Original annotations: " + visitor.getMismatchedNode1().getAnnotations(),
              "Re-inserted annotations: " + visitor.getMismatchedNode2().getAnnotations(),
              "Original AST:",
              originalAst.toString(),
              "Ast with annotations re-inserted: " + modifiedAst));
    }
  }

  /**
   * Replace newlines in the printed representation by spaces.
   *
   * @param arg an object to format
   * @return the object's toString representation, on one line
   */
  private String oneLine(Object arg) {
    return arg.toString().replace(System.lineSeparator(), " ");
  }

  /**
   * Type-check classTree and skips classes specified by the skipDef option. Subclasses should
   * override {@link #processClassTree(ClassTree)} instead of this method.
   *
   * @param classTree class to check
   * @param p null
   * @return null
   */
  @Override
  public final Void visitClass(ClassTree classTree, Void p) {
    if (checker.shouldSkipDefs(classTree)) {
      // Not "return super.visitClass(classTree, p);" because that would recursively call
      // visitors on subtrees; we want to skip the class entirely.
      return null;
    }
    atypeFactory.preProcessClassTree(classTree);

    TreePath preTreePath = atypeFactory.getVisitorTreePath();
    MethodTree preMT = methodTree;

    // Don't use atypeFactory.getPath, because that depends on the visitor path.
    atypeFactory.setVisitorTreePath(TreePath.getPath(root, classTree));
    methodTree = null;

    try {
      processClassTree(classTree);
      atypeFactory.postProcessClassTree(classTree);
    } finally {
      atypeFactory.setVisitorTreePath(preTreePath);
      methodTree = preMT;
    }
    return null;
  }

  /**
   * Type-check classTree. Subclasses should override this method instead of {@link
   * #visitClass(ClassTree, Void)}.
   *
   * @param classTree class to check
   */
  public void processClassTree(ClassTree classTree) {
    checkFieldInvariantDeclarations(classTree);
    if (!TreeUtils.hasExplicitConstructor(classTree)) {
      checkDefaultConstructor(classTree);
    }

    AnnotatedDeclaredType classType = atypeFactory.getAnnotatedType(classTree);
    atypeFactory.getDependentTypesHelper().checkClassForErrorExpressions(classTree, classType);
    validateType(classTree, classType);

    Tree ext = classTree.getExtendsClause();
    if (ext != null) {
      for (AnnotatedDeclaredType superType : classType.directSupertypes()) {
        if (superType.getUnderlyingType().asElement().getKind().isClass()) {
          validateType(ext, superType);
          break;
        }
      }
    }

    List<? extends Tree> impls = classTree.getImplementsClause();
    if (impls != null) {
      for (Tree im : impls) {
        for (AnnotatedDeclaredType superType : classType.directSupertypes()) {
          if (superType.getUnderlyingType().asElement().getKind().isInterface()
              && types.isSameType(superType.getUnderlyingType(), TreeUtils.typeOf(im))) {
            validateType(im, superType);
            break;
          }
        }
      }
    }

    checkForPolymorphicQualifiers(classTree);

    checkExtendsAndImplements(classTree);

    checkQualifierParameter(classTree);

    super.visitClass(classTree, null);
  }

  /**
   * A TreeScanner that issues an "invalid.polymorphic.qualifier" error for each {@link
   * AnnotationTree} that is a polymorphic qualifier. The second parameter is added to the error
   * message and should explain the location.
   */
  private final TreeScanner<Void, String> polyTreeScanner =
      new TreeScanner<Void, String>() {
        @Override
        public Void visitAnnotation(AnnotationTree annoTree, String location) {
          QualifierHierarchy qualifierHierarchy = atypeFactory.getQualifierHierarchy();
          AnnotationMirror anno = TreeUtils.annotationFromAnnotationTree(annoTree);
          if (atypeFactory.isSupportedQualifier(anno)
              && qualifierHierarchy.isPolymorphicQualifier(anno)) {
            checker.reportError(annoTree, "invalid.polymorphic.qualifier", anno, location);
          }
          return super.visitAnnotation(annoTree, location);
        }
      };

  /**
   * Issues an "invalid.polymorphic.qualifier" error for all polymorphic annotations written on the
   * class declaration.
   *
   * @param classTree the class to check
   */
  protected void checkForPolymorphicQualifiers(ClassTree classTree) {
    if (TypesUtils.isAnonymous(TreeUtils.typeOf(classTree))) {
      // Anonymous class can have polymorphic annotations, so don't check them.
      return;
    }
    classTree.getModifiers().accept(polyTreeScanner, "in a class declaration");
    if (classTree.getExtendsClause() != null) {
      classTree.getExtendsClause().accept(polyTreeScanner, "in a class declaration");
    }
    for (Tree tree : classTree.getImplementsClause()) {
      tree.accept(polyTreeScanner, "in a class declaration");
    }
    for (Tree tree : classTree.getTypeParameters()) {
      tree.accept(polyTreeScanner, "in a class declaration");
    }
  }

  /**
   * Issues an "invalid.polymorphic.qualifier" error for all polymorphic annotations written on the
   * type parameters declaration.
   *
   * @param typeParameterTrees the type parameters to check
   */
  protected void checkForPolymorphicQualifiers(
      List<? extends TypeParameterTree> typeParameterTrees) {
    for (Tree tree : typeParameterTrees) {
      tree.accept(polyTreeScanner, "in a type parameter");
    }
  }

  /**
   * Issues an error if {@code classTree} has polymorphic fields but is not annotated with
   * {@code @HasQualifierParameter}. Always issue a warning if the type of a static field is
   * annotated with a polymorphic qualifier.
   *
   * <p>Issues an error if {@code classTree} extends or implements a class/interface that has a
   * qualifier parameter, but this class does not.
   *
   * @param classTree the ClassTree to check for polymorphic fields
   */
  protected void checkQualifierParameter(ClassTree classTree) {
    // Set of polymorphic qualifiers for hierarchies that do not have a qualifier parameter and
    // therefor cannot appear on a field.
    AnnotationMirrorSet illegalOnFieldsPolyQual = new AnnotationMirrorSet();
    // Set of polymorphic annotations for all hierarchies
    AnnotationMirrorSet polys = new AnnotationMirrorSet();
    TypeElement classElement = TreeUtils.elementFromDeclaration(classTree);
    for (AnnotationMirror top : atypeFactory.getQualifierHierarchy().getTopAnnotations()) {
      AnnotationMirror poly = atypeFactory.getQualifierHierarchy().getPolymorphicAnnotation(top);
      if (poly != null) {
        polys.add(poly);
      }
      // else {
      // If there is no polymorphic qualifier in the hierarchy, it could still have a
      // @HasQualifierParameter that must be checked.
      // }

      if (atypeFactory.hasExplicitQualifierParameterInHierarchy(classElement, top)
          && atypeFactory.hasExplicitNoQualifierParameterInHierarchy(classElement, top)) {
        checker.reportError(classTree, "conflicting.qual.param", top);
      }

      if (atypeFactory.hasQualifierParameterInHierarchy(classElement, top)) {
        continue;
      }

      if (poly != null) {
        illegalOnFieldsPolyQual.add(poly);
      }
      Element extendsEle = TypesUtils.getTypeElement(classElement.getSuperclass());
      if (extendsEle != null && atypeFactory.hasQualifierParameterInHierarchy(extendsEle, top)) {
        checker.reportError(classTree, "missing.has.qual.param", top);
      } else {
        for (TypeMirror interfaceType : classElement.getInterfaces()) {
          Element interfaceEle = TypesUtils.getTypeElement(interfaceType);
          if (atypeFactory.hasQualifierParameterInHierarchy(interfaceEle, top)) {
            checker.reportError(classTree, "missing.has.qual.param", top);
            break; // only issue error once
          }
        }
      }
    }

    for (Tree mem : classTree.getMembers()) {
      if (mem.getKind() == Tree.Kind.VARIABLE) {
        AnnotatedTypeMirror fieldType = atypeFactory.getAnnotatedType(mem);
        List<DiagMessage> hasIllegalPoly;
        if (ElementUtils.isStatic(TreeUtils.elementFromDeclaration((VariableTree) mem))) {
          // A polymorphic qualifier is not allowed on a static field even if the class
          // has a qualifier parameter.
          hasIllegalPoly = polyScanner.visit(fieldType, polys);
        } else {
          hasIllegalPoly = polyScanner.visit(fieldType, illegalOnFieldsPolyQual);
        }
        for (DiagMessage dm : hasIllegalPoly) {
          checker.report(mem, dm);
        }
      }
    }
  }

  /**
   * A scanner that given a set of polymorphic qualifiers, returns a list of errors reporting a use
   * of one of the polymorphic qualifiers.
   */
  private final PolyTypeScanner polyScanner = new PolyTypeScanner();

  /**
   * A scanner that given a set of polymorphic qualifiers, returns a list of errors reporting a use
   * of one of the polymorphic qualifiers.
   */
  static class PolyTypeScanner
      extends SimpleAnnotatedTypeScanner<List<DiagMessage>, AnnotationMirrorSet> {

    /** Create PolyTypeScanner. */
    private PolyTypeScanner() {
      super(DiagMessage::mergeLists, Collections.emptyList());
    }

    @Override
    protected List<DiagMessage> defaultAction(AnnotatedTypeMirror type, AnnotationMirrorSet polys) {
      if (type == null) {
        return Collections.emptyList();
      }

      for (AnnotationMirror poly : polys) {
        if (type.hasAnnotationRelaxed(poly)) {
          return Collections.singletonList(
              new DiagMessage(Kind.ERROR, "invalid.polymorphic.qualifier.use", poly));
        }
      }
      return Collections.emptyList();
    }
  }

  /**
   * In {@code @A class X extends @B Y implements @C Z {}}, enforce that {@code @A} must be a
   * subtype of {@code @B} and {@code @C}.
   *
   * <p>Also validate the types of the extends and implements clauses.
   *
   * @param classTree class tree to check
   */
  protected void checkExtendsAndImplements(ClassTree classTree) {
    if (TypesUtils.isAnonymous(TreeUtils.typeOf(classTree))) {
      // Don't check extends clause on anonymous classes.
      return;
    }
    if (classTree.getExtendsClause() == null && classTree.getImplementsClause().isEmpty()) {
      // Nothing to do
      return;
    }

    TypeMirror classType = TreeUtils.typeOf(classTree);
    AnnotationMirrorSet classBounds = atypeFactory.getTypeDeclarationBounds(classType);
    // No explicitly-written extends clause, as in "class X {}", is equivalent to writing "class X
    // extends @Top Object {}", so there is no need to do any subtype checking.
    if (classTree.getExtendsClause() != null) {
      Tree superClause = classTree.getExtendsClause();
      checkExtendsOrImplements(superClause, classBounds, true);
    }
    // Do the same check as above for implements clauses.
    for (Tree superClause : classTree.getImplementsClause()) {
      checkExtendsOrImplements(superClause, classBounds, false);
    }
  }

  /**
   * Helper for {@link #checkExtendsAndImplements} that checks one extends or implements clause.
   *
   * @param superClause an extends or implements clause
   * @param classBounds the type declarations bounds to check for consistency with {@code
   *     superClause}
   * @param isExtends true for an extends clause, false for an implements clause
   */
  protected void checkExtendsOrImplements(
      Tree superClause, AnnotationMirrorSet classBounds, boolean isExtends) {
    AnnotatedTypeMirror superType = atypeFactory.getTypeOfExtendsImplements(superClause);
    AnnotationMirrorSet superAnnos = superType.getAnnotations();
    QualifierHierarchy qualifierHierarchy = atypeFactory.getQualifierHierarchy();
    for (AnnotationMirror classAnno : classBounds) {
      AnnotationMirror superAnno =
          qualifierHierarchy.findAnnotationInSameHierarchy(superAnnos, classAnno);
      if (!qualifierHierarchy.isSubtype(classAnno, superAnno)) {
        checker.reportError(
            superClause,
            (isExtends
                ? "declaration.inconsistent.with.extends.clause"
                : "declaration.inconsistent.with.implements.clause"),
            classAnno,
            superAnno);
      }
    }
  }

  /**
   * Check that the field invariant declaration annotations meet the following requirements:
   *
   * <ol>
   *   <!-- The item numbering is referred to in the body of the method.-->
   *   <li value="1">If the superclass of {@code classTree} has a field invariant, then the field
   *       invariant for {@code classTree} must include all the fields in the superclass invariant
   *       and those fields' annotations must be a subtype (or equal) to the annotations for those
   *       fields in the superclass.
   *   <li value="2">The fields in the invariant must be a.) final and b.) declared in a superclass
   *       of {@code classTree}.
   *   <li value="3">The qualifier for each field must be a subtype of the annotation on the
   *       declaration of that field.
   *   <li value="4">The field invariant has an equal number of fields and qualifiers, or it has one
   *       qualifier and at least one field.
   * </ol>
   *
   * @param classTree class that might have a field invariant
   * @checker_framework.manual #field-invariants Field invariants
   */
  protected void checkFieldInvariantDeclarations(ClassTree classTree) {
    TypeElement elt = TreeUtils.elementFromDeclaration(classTree);
    FieldInvariants invariants = atypeFactory.getFieldInvariants(elt);
    if (invariants == null) {
      // No invariants to check
      return;
    }

    // Where to issue an error, if any.
    Tree errorTree =
        atypeFactory.getFieldInvariantAnnotationTree(classTree.getModifiers().getAnnotations());
    if (errorTree == null) {
      // If the annotation was inherited, then there is no annotation tree, so issue the
      // error on the class.
      errorTree = classTree;
    }

    // Checks #4 (see method Javadoc)
    if (!invariants.isWellFormed()) {
      checker.reportError(errorTree, "field.invariant.not.wellformed");
      return;
    }

    TypeMirror superClass = elt.getSuperclass();
    List<String> fieldsNotFound = new ArrayList<>(invariants.getFields());
    Set<VariableElement> fieldElts =
        ElementUtils.findFieldsInTypeOrSuperType(superClass, fieldsNotFound);

    // Checks that fields are declared in super class. (#2b)
    if (!fieldsNotFound.isEmpty()) {
      String notFoundString = String.join(", ", fieldsNotFound);
      checker.reportError(errorTree, "field.invariant.not.found", notFoundString);
    }

    FieldInvariants superInvar =
        atypeFactory.getFieldInvariants(TypesUtils.getTypeElement(superClass));
    if (superInvar != null) {
      // Checks #3 (see method Javadoc)
      DiagMessage superError = invariants.isSuperInvariant(superInvar);
      if (superError != null) {
        checker.report(errorTree, superError);
      }
    }

    List<String> notFinal = new ArrayList<>(fieldElts.size());
    for (VariableElement field : fieldElts) {
      String fieldName = field.getSimpleName().toString();
      if (!ElementUtils.isFinal(field)) {
        notFinal.add(fieldName);
      }
      AnnotatedTypeMirror type = atypeFactory.getAnnotatedType(field);

      List<AnnotationMirror> annos = invariants.getQualifiersFor(field.getSimpleName());
      for (AnnotationMirror invariantAnno : annos) {
        AnnotationMirror declaredAnno = type.getEffectiveAnnotationInHierarchy(invariantAnno);
        if (declaredAnno == null) {
          // invariant anno isn't in this hierarchy
          continue;
        }

        if (!atypeFactory.getQualifierHierarchy().isSubtype(invariantAnno, declaredAnno)) {
          // Checks #3
          checker.reportError(
              errorTree, "field.invariant.not.subtype", fieldName, invariantAnno, declaredAnno);
        }
      }
    }

    // Checks #2a
    if (!notFinal.isEmpty()) {
      String notFinalString = String.join(", ", notFinal);
      checker.reportError(errorTree, "field.invariant.not.final", notFinalString);
    }
  }

  /**
   * Check the defaultc constructor.
   *
   * @param tree a class declaration
   */
  protected void checkDefaultConstructor(ClassTree tree) {}

  /**
   * Checks that the method obeys override and subtype rules to all overridden methods. (Uses the
   * pseudo-assignment logic to do so.)
   *
   * <p>The override rule specifies that a method, m1, may override a method m2 only if:
   *
   * <ul>
   *   <li>m1 return type is a subtype of m2
   *   <li>m1 receiver type is a supertype of m2
   *   <li>m1 parameters are supertypes of corresponding m2 parameters
   * </ul>
   *
   * Also, it issues a "missing.this" error for static method annotated receivers.
   */
  @Override
  public Void visitMethod(MethodTree tree, Void p) {
    // We copy the result from getAnnotatedType to ensure that circular types (e.g. K extends
    // Comparable<K>) are represented by circular AnnotatedTypeMirrors, which avoids problems
    // with later checks.
    // TODO: Find a cleaner way to ensure circular AnnotatedTypeMirrors.
    AnnotatedExecutableType methodType = atypeFactory.getAnnotatedType(tree).deepCopy();
    MethodTree preMT = methodTree;
    methodTree = tree;
    ExecutableElement methodElement = TreeUtils.elementFromDeclaration(tree);

    warnAboutTypeAnnotationsTooEarly(tree, tree.getModifiers());

    if (tree.getReturnType() != null) {
      visitAnnotatedType(tree.getModifiers().getAnnotations(), tree.getReturnType());
      warnRedundantAnnotations(tree.getReturnType(), methodType.getReturnType());
    }

    try {
      if (TreeUtils.isAnonymousConstructor(tree)) {
        // We shouldn't dig deeper
        return null;
      }

      if (TreeUtils.isConstructor(tree)) {
        checkConstructorResult(methodType, methodElement);
      }

      checkPurity(tree);

      // Passing the whole method/constructor validates the return type
      validateTypeOf(tree);

      // Validate types in throws clauses
      for (ExpressionTree thr : tree.getThrows()) {
        validateTypeOf(thr);
      }

      atypeFactory.getDependentTypesHelper().checkMethodForErrorExpressions(tree, methodType);

      // Check method overrides
      AnnotatedDeclaredType enclosingType =
          (AnnotatedDeclaredType)
              atypeFactory.getAnnotatedType(methodElement.getEnclosingElement());

      // Find which methods this method overrides
      Map<AnnotatedDeclaredType, ExecutableElement> overriddenMethods =
          AnnotatedTypes.overriddenMethods(elements, atypeFactory, methodElement);
      for (Map.Entry<AnnotatedDeclaredType, ExecutableElement> pair :
          overriddenMethods.entrySet()) {
        AnnotatedDeclaredType overriddenType = pair.getKey();
        ExecutableElement overriddenMethodElt = pair.getValue();
        AnnotatedExecutableType overriddenMethodType =
            AnnotatedTypes.asMemberOf(types, atypeFactory, overriddenType, overriddenMethodElt);
        if (!checkOverride(tree, enclosingType, overriddenMethodType, overriddenType)) {
          // Stop at the first mismatch; this makes a difference only if
          // -Awarns is passed, in which case multiple warnings might be raised on
          // the same method, not adding any value. See Issue 373.
          break;
        }
      }

      // Check well-formedness of pre/postcondition
      boolean abstractMethod =
          methodElement.getModifiers().contains(Modifier.ABSTRACT)
              || methodElement.getModifiers().contains(Modifier.NATIVE);

      List<String> formalParamNames =
          CollectionsPlume.mapList(
              (VariableTree param) -> param.getName().toString(), tree.getParameters());
      checkContractsAtMethodDeclaration(tree, methodElement, formalParamNames, abstractMethod);

      // Infer postconditions
      if (atypeFactory.getWholeProgramInference() != null) {
        assert ElementUtils.isElementFromSourceCode(methodElement);

        // TODO: Infer conditional postconditions too.
        CFAbstractStore<?, ?> store = atypeFactory.getRegularExitStore(tree);
        // The store is null if the method has no normal exit, for example if its body is a
        // throw statement.
        if (store != null) {
          atypeFactory
              .getWholeProgramInference()
              .updateContracts(Analysis.BeforeOrAfter.AFTER, methodElement, store);
        }
      }

      checkForPolymorphicQualifiers(tree.getTypeParameters());

      return super.visitMethod(tree, p);
    } finally {
      methodTree = preMT;
    }
  }

  /**
   * Check method purity if needed. Note that overriding rules are checked as part of {@link
   * #checkOverride(MethodTree, AnnotatedTypeMirror.AnnotatedExecutableType,
   * AnnotatedTypeMirror.AnnotatedDeclaredType, AnnotatedTypeMirror.AnnotatedExecutableType,
   * AnnotatedTypeMirror.AnnotatedDeclaredType)}.
   *
   * @param tree the method tree to check
   */
  protected void checkPurity(MethodTree tree) {
    if (!checkPurity) {
      return;
    }

    if (!suggestPureMethods && !PurityUtils.hasPurityAnnotation(atypeFactory, tree)) {
      // There is nothing to check.
      return;
    }

    // check "no" purity
    EnumSet<Pure.Kind> kinds = PurityUtils.getPurityKinds(atypeFactory, tree);
    // @Deterministic makes no sense for a void method or constructor
    boolean isDeterministic = kinds.contains(Pure.Kind.DETERMINISTIC);
    if (isDeterministic) {
      if (TreeUtils.isConstructor(tree)) {
        checker.reportWarning(tree, "purity.deterministic.constructor");
      } else if (TreeUtils.isVoidReturn(tree)) {
        checker.reportWarning(tree, "purity.deterministic.void.method");
      }
    }

    TreePath body = atypeFactory.getPath(tree.getBody());
    PurityResult r;
    if (body == null) {
      r = new PurityResult();
    } else {
      r = PurityChecker.checkPurity(body, atypeFactory, assumeSideEffectFree, assumeDeterministic);
    }
    if (!r.isPure(kinds)) {
      reportPurityErrors(r, tree, kinds);
    }

    if (suggestPureMethods && !TreeUtils.isSynthetic(tree)) {
      // Issue a warning if the method is pure, but not annotated as such.
      EnumSet<Pure.Kind> additionalKinds = r.getKinds().clone();
      if (!infer) {
        // During WPI, propagate all purity kinds, even those that are already
        // present (because they were inferred in a previous WPI round).
        additionalKinds.removeAll(kinds);
      }
      if (TreeUtils.isConstructor(tree) || TreeUtils.isVoidReturn(tree)) {
        additionalKinds.remove(Pure.Kind.DETERMINISTIC);
      }
      if (infer) {
        WholeProgramInference wpi = atypeFactory.getWholeProgramInference();
        ExecutableElement methodElt = TreeUtils.elementFromDeclaration(tree);
        inferPurityAnno(additionalKinds, wpi, methodElt);
        // The purity of overridden methods is impacted by the purity of this method. If a
        // superclass method is pure, but an implementation in a subclass is not, WPI ought to treat
        // **neither** as pure. The purity kind of the superclass method is the LUB of its own
        // purity and the purity of all the methods that override it. Logically, this rule is the
        // same as the WPI rule for overrides, but purity isn't a type system and therefore must be
        // special-cased.
        Set<? extends ExecutableElement> overriddenMethods =
            ElementUtils.getOverriddenMethods(methodElt, types);
        for (ExecutableElement overriddenElt : overriddenMethods) {
          inferPurityAnno(additionalKinds, wpi, overriddenElt);
        }
      } else if (additionalKinds.isEmpty()) {
        // No need to suggest @Impure, since it is equivalent to no annotation.
      } else if (additionalKinds.size() == 2) {
        checker.reportWarning(tree, "purity.more.pure", tree.getName());
      } else if (additionalKinds.contains(Pure.Kind.SIDE_EFFECT_FREE)) {
        checker.reportWarning(tree, "purity.more.sideeffectfree", tree.getName());
      } else if (additionalKinds.contains(Pure.Kind.DETERMINISTIC)) {
        checker.reportWarning(tree, "purity.more.deterministic", tree.getName());
      } else {
        throw new BugInCF("Unexpected purity kind in " + additionalKinds);
      }
    }
  }

  /**
   * Infer a purity annotation for {@code elt} by converting {@code kinds} into a method annotation.
   *
   * <p>This method delegates to {@code WholeProgramInference.addMethodDeclarationAnnotation}, which
   * special-cases purity annotations: that method lubs a purity argument with whatever purity
   * annotation is already present on {@code elt}.
   *
   * @param kinds the set of purity kinds to use to infer the annotation
   * @param wpi the whole program inference instance to use to do the inferring
   * @param elt the element whose purity is being inferred
   */
  private void inferPurityAnno(
      EnumSet<Pure.Kind> kinds, WholeProgramInference wpi, ExecutableElement elt) {
    if (kinds.size() == 2) {
      wpi.addMethodDeclarationAnnotation(elt, PURE, true);
    } else if (kinds.contains(Pure.Kind.SIDE_EFFECT_FREE)) {
      wpi.addMethodDeclarationAnnotation(elt, SIDE_EFFECT_FREE, true);
    } else if (kinds.contains(Pure.Kind.DETERMINISTIC)) {
      wpi.addMethodDeclarationAnnotation(elt, DETERMINISTIC, true);
    } else {
      assert kinds.isEmpty();
      wpi.addMethodDeclarationAnnotation(elt, IMPURE, true);
    }
  }

  /**
   * Issue a warning if the result type of the constructor is not top. If it is a supertype of the
   * class, then a conflicting.annos error will also be issued by {@link
   * #isValidUse(AnnotatedTypeMirror.AnnotatedDeclaredType,AnnotatedTypeMirror.AnnotatedDeclaredType,Tree)}.
   *
   * @param constructorType AnnotatedExecutableType for the constructor
   * @param constructorElement element that declares the constructor
   */
  protected void checkConstructorResult(
      AnnotatedExecutableType constructorType, ExecutableElement constructorElement) {
    QualifierHierarchy qualifierHierarchy = atypeFactory.getQualifierHierarchy();
    AnnotatedTypeMirror returnType = constructorType.getReturnType();
    AnnotationMirrorSet constructorAnnotations = returnType.getAnnotations();
    AnnotationMirrorSet tops = qualifierHierarchy.getTopAnnotations();

    for (AnnotationMirror top : tops) {
      AnnotationMirror constructorAnno =
          qualifierHierarchy.findAnnotationInHierarchy(constructorAnnotations, top);
      if (!qualifierHierarchy.isSubtype(top, constructorAnno)) {
        checker.reportWarning(
            constructorElement, "inconsistent.constructor.type", constructorAnno, top);
      }
    }
  }

  /**
   * Reports errors found during purity checking.
   *
   * @param result whether the method is deterministic and/or side-effect-free
   * @param tree the method
   * @param expectedKinds the expected purity for the method
   */
  protected void reportPurityErrors(
      PurityResult result, MethodTree tree, EnumSet<Pure.Kind> expectedKinds) {
    assert !result.isPure(expectedKinds);
    EnumSet<Pure.Kind> violations = EnumSet.copyOf(expectedKinds);
    violations.removeAll(result.getKinds());
    if (violations.contains(Pure.Kind.DETERMINISTIC)
        || violations.contains(Pure.Kind.SIDE_EFFECT_FREE)) {
      String msgKeyPrefix;
      if (!violations.contains(Pure.Kind.SIDE_EFFECT_FREE)) {
        msgKeyPrefix = "purity.not.deterministic.";
      } else if (!violations.contains(Pure.Kind.DETERMINISTIC)) {
        msgKeyPrefix = "purity.not.sideeffectfree.";
      } else {
        msgKeyPrefix = "purity.not.deterministic.not.sideeffectfree.";
      }
      for (Pair<Tree, String> r : result.getNotBothReasons()) {
        reportPurityError(msgKeyPrefix, r);
      }
      if (violations.contains(Pure.Kind.SIDE_EFFECT_FREE)) {
        for (Pair<Tree, String> r : result.getNotSEFreeReasons()) {
          reportPurityError("purity.not.sideeffectfree.", r);
        }
      }
      if (violations.contains(Pure.Kind.DETERMINISTIC)) {
        for (Pair<Tree, String> r : result.getNotDetReasons()) {
          reportPurityError("purity.not.deterministic.", r);
        }
      }
    }
  }

  /**
   * Reports a single purity error.
   *
   * @param msgKeyPrefix the prefix of the message key to use when reporting
   * @param r the result to report
   */
  private void reportPurityError(String msgKeyPrefix, Pair<Tree, String> r) {
    String reason = r.second;
    @SuppressWarnings("compilermessages")
    @CompilerMessageKey String msgKey = msgKeyPrefix + reason;
    if (reason.equals("call")) {
      if (r.first.getKind() == Tree.Kind.METHOD_INVOCATION) {
        MethodInvocationTree mitree = (MethodInvocationTree) r.first;
        checker.reportError(r.first, msgKey, mitree.getMethodSelect());
      } else {
        NewClassTree nctree = (NewClassTree) r.first;
        checker.reportError(r.first, msgKey, nctree.getIdentifier());
      }
    } else {
      checker.reportError(r.first, msgKey);
    }
  }

  /**
   * Check the contracts written on a method declaration. Ensures that the postconditions hold on
   * exit, and that the contracts are well-formed.
   *
   * @param methodTree the method declaration
   * @param methodElement the method element
   * @param formalParamNames the formal parameter names
   * @param abstractMethod whether the method is abstract
   */
  private void checkContractsAtMethodDeclaration(
      MethodTree methodTree,
      ExecutableElement methodElement,
      List<String> formalParamNames,
      boolean abstractMethod) {
    Set<Contract> contracts = atypeFactory.getContractsFromMethod().getContracts(methodElement);

    if (contracts.isEmpty()) {
      return;
    }
    StringToJavaExpression stringToJavaExpr =
        stringExpr -> StringToJavaExpression.atMethodBody(stringExpr, methodTree, checker);
    for (Contract contract : contracts) {
      String expressionString = contract.expressionString;
      AnnotationMirror annotation =
          contract.viewpointAdaptDependentTypeAnnotation(
              atypeFactory, stringToJavaExpr, methodTree);

      JavaExpression exprJe;
      try {
        exprJe = StringToJavaExpression.atMethodBody(expressionString, methodTree, checker);
      } catch (JavaExpressionParseException e) {
        DiagMessage diagMessage = e.getDiagMessage();
        if (diagMessage.getMessageKey().equals("flowexpr.parse.error")) {
          String s =
              String.format(
                  "'%s' in the %s %s on the declaration of method '%s': ",
                  expressionString,
                  contract.kind.errorKey,
                  contract.contractAnnotation.getAnnotationType().asElement().getSimpleName(),
                  methodTree.getName().toString());
          checker.reportError(methodTree, "flowexpr.parse.error", s + diagMessage.getArgs()[0]);
        } else {
          checker.report(methodTree, e.getDiagMessage());
        }
        continue;
      }
      if (!CFAbstractStore.canInsertJavaExpression(exprJe)) {
        checker.reportError(methodTree, "flowexpr.parse.error", expressionString);
        continue;
      }
      if (!abstractMethod && contract.kind != Contract.Kind.PRECONDITION) {
        // Check the contract, which is a postcondition.
        // Preconditions are checked at method invocations, not declarations.

        switch (contract.kind) {
          case POSTCONDITION:
            checkPostcondition(methodTree, annotation, exprJe);
            break;
          case CONDITIONALPOSTCONDITION:
            checkConditionalPostcondition(
                methodTree, annotation, exprJe, ((ConditionalPostcondition) contract).resultValue);
            break;
          default:
            throw new BugInCF("Impossible: " + contract.kind);
        }
      }

      if (formalParamNames != null && formalParamNames.contains(expressionString)) {
        String locationOfExpression =
            contract.kind.errorKey
                + " "
                + contract.contractAnnotation.getAnnotationType().asElement().getSimpleName()
                + " on the declaration";
        checker.reportWarning(
            methodTree,
            "expression.parameter.name.shadows.field",
            locationOfExpression,
            methodTree.getName().toString(),
            expressionString,
            expressionString,
            formalParamNames.indexOf(expressionString) + 1);
      }

      checkParametersAreEffectivelyFinal(methodTree, exprJe);
    }
  }

  /**
   * Scans a {@link JavaExpression} and adds all the parameters in the {@code JavaExpression} to the
   * passed set.
   */
  private final JavaExpressionScanner<Set<Element>> findParameters =
      new JavaExpressionScanner<Set<Element>>() {
        @Override
        protected Void visitLocalVariable(LocalVariable localVarExpr, Set<Element> parameters) {
          if (localVarExpr.getElement().getKind() == ElementKind.PARAMETER) {
            parameters.add(localVarExpr.getElement());
          }
          return super.visitLocalVariable(localVarExpr, parameters);
        }
      };
  /**
   * Check that the parameters used in {@code javaExpression} are effectively final for method
   * {@code method}.
   *
   * @param methodDeclTree a method declaration
   * @param javaExpression a Java expression
   */
  private void checkParametersAreEffectivelyFinal(
      MethodTree methodDeclTree, JavaExpression javaExpression) {
    // check that all parameters used in the expression are
    // effectively final, so that they cannot be modified
    Set<Element> parameters = new ArraySet<>(2);
    findParameters.scan(javaExpression, parameters);
    for (Element parameter : parameters) {
      if (!ElementUtils.isEffectivelyFinal(parameter)) {
        checker.reportError(
            methodDeclTree,
            "flowexpr.parameter.not.final",
            parameter.getSimpleName(),
            javaExpression);
      }
    }
  }

  /**
   * Check that the expression's type is annotated with {@code annotation} at the regular exit
   * store.
   *
   * @param methodTree declaration of the method
   * @param annotation expression's type must have this annotation
   * @param expression the expression that must have an annotation
   */
  protected void checkPostcondition(
      MethodTree methodTree, AnnotationMirror annotation, JavaExpression expression) {
    CFAbstractStore<?, ?> exitStore = atypeFactory.getRegularExitStore(methodTree);
    if (exitStore == null) {
      // If there is no regular exitStore, then the method cannot reach the regular exit and
      // there is no need to check anything.
    } else {
      CFAbstractValue<?> value = exitStore.getValue(expression);
      AnnotationMirror inferredAnno = null;
      if (value != null) {
        QualifierHierarchy hierarchy = atypeFactory.getQualifierHierarchy();
        AnnotationMirrorSet annos = value.getAnnotations();
        inferredAnno = hierarchy.findAnnotationInSameHierarchy(annos, annotation);
      }
      if (!checkContract(expression, annotation, inferredAnno, exitStore)) {
        checker.reportError(
            methodTree,
            "contracts.postcondition",
            methodTree.getName(),
            contractExpressionAndType(expression.toString(), inferredAnno),
            contractExpressionAndType(expression.toString(), annotation));
      }
    }
  }

  /**
   * Returns a string representation of an expression and type qualifier.
   *
   * @param expression a Java expression
   * @param qualifier the expression's type, or null if no information is available
   * @return a string representation of the expression and type qualifier
   */
  private String contractExpressionAndType(
      String expression, @Nullable AnnotationMirror qualifier) {
    if (qualifier == null) {
      return "no information about " + expression;
    } else {
      return expression
          + " is "
          + atypeFactory.getAnnotationFormatter().formatAnnotationMirror(qualifier);
    }
  }

  /**
   * Check that the expression's type is annotated with {@code annotation} at every regular exit
   * that returns {@code result}.
   *
   * @param methodTree tree of method with the postcondition
   * @param annotation expression's type must have this annotation
   * @param expression the expression that the postcondition concerns
   * @param result result for which the postcondition is valid
   */
  protected void checkConditionalPostcondition(
      MethodTree methodTree,
      AnnotationMirror annotation,
      JavaExpression expression,
      boolean result) {
    boolean booleanReturnType =
        TypesUtils.isBooleanType(TreeUtils.typeOf(methodTree.getReturnType()));
    if (!booleanReturnType) {
      checker.reportError(methodTree, "contracts.conditional.postcondition.returntype");
      // No reason to go ahead with further checking. The
      // annotation is invalid.
      return;
    }

    for (Pair<ReturnNode, ?> pair : atypeFactory.getReturnStatementStores(methodTree)) {
      ReturnNode returnStmt = pair.first;

      Node retValNode = returnStmt.getResult();
      Boolean retVal =
          retValNode instanceof BooleanLiteralNode
              ? ((BooleanLiteralNode) retValNode).getValue()
              : null;

      TransferResult<?, ?> transferResult = (TransferResult<?, ?>) pair.second;
      if (transferResult == null) {
        // Unreachable return statements have no stores, but there is no need to check them.
        continue;
      }
      CFAbstractStore<?, ?> exitStore =
          (CFAbstractStore<?, ?>)
              (result ? transferResult.getThenStore() : transferResult.getElseStore());
      CFAbstractValue<?> value = exitStore.getValue(expression);

      // don't check if return statement certainly does not match 'result'. at the moment,
      // this means the result is a boolean literal
      if (!(retVal == null || retVal == result)) {
        continue;
      }
      AnnotationMirror inferredAnno = null;
      if (value != null) {
        QualifierHierarchy hierarchy = atypeFactory.getQualifierHierarchy();
        AnnotationMirrorSet annos = value.getAnnotations();
        inferredAnno = hierarchy.findAnnotationInSameHierarchy(annos, annotation);
      }

      if (!checkContract(expression, annotation, inferredAnno, exitStore)) {
        checker.reportError(
            returnStmt.getTree(),
            "contracts.conditional.postcondition",
            methodTree.getName(),
            result,
            contractExpressionAndType(expression.toString(), inferredAnno),
            contractExpressionAndType(expression.toString(), annotation));
      }
    }
  }

  @Override
  public Void visitTypeParameter(TypeParameterTree tree, Void p) {
    if (tree.getBounds().size() > 1) {
      // The upper bound of the type parameter is an intersection
      AnnotatedTypeVariable type =
          (AnnotatedTypeVariable) atypeFactory.getAnnotatedTypeFromTypeTree(tree);
      AnnotatedIntersectionType intersection = (AnnotatedIntersectionType) type.getUpperBound();
      checkExplicitAnnotationsOnIntersectionBounds(intersection, tree.getBounds());
    }
    validateTypeOf(tree);

    return super.visitTypeParameter(tree, p);
  }

  /**
   * Issues "explicit.annotation.ignored" warning if any explicit annotation on an intersection
   * bound is not the same as the primary annotation of the given intersection type.
   *
   * @param intersection type to use
   * @param boundTrees trees of {@code intersection} bounds
   */
  protected void checkExplicitAnnotationsOnIntersectionBounds(
      AnnotatedIntersectionType intersection, List<? extends Tree> boundTrees) {
    for (Tree boundTree : boundTrees) {
      if (boundTree.getKind() != Tree.Kind.ANNOTATED_TYPE) {
        continue;
      }
      List<? extends AnnotationMirror> explictAnnos =
          TreeUtils.annotationsFromTree((AnnotatedTypeTree) boundTree);
      for (AnnotationMirror explictAnno : explictAnnos) {
        if (atypeFactory.isSupportedQualifier(explictAnno)) {
          AnnotationMirror anno = intersection.getAnnotationInHierarchy(explictAnno);
          if (!AnnotationUtils.areSame(anno, explictAnno)) {
            checker.reportWarning(
                boundTree, "explicit.annotation.ignored", explictAnno, anno, explictAnno, anno);
          }
        }
      }
    }
  }

  // **********************************************************************
  // Assignment checkers and pseudo-assignments
  // **********************************************************************

  @Override
  public Void visitVariable(VariableTree tree, Void p) {
    warnAboutTypeAnnotationsTooEarly(tree, tree.getModifiers());

    visitAnnotatedType(tree.getModifiers().getAnnotations(), tree.getType());

    AnnotatedTypeMirror variableType;
    if (getCurrentPath().getParentPath() != null
        && getCurrentPath().getParentPath().getLeaf().getKind() == Tree.Kind.LAMBDA_EXPRESSION) {
      // Calling getAnnotatedTypeLhs on a lambda parameter tree is possibly expensive
      // because caching is turned off.  This should be fixed by #979.
      // See https://github.com/typetools/checker-framework/issues/2853 for an example.
      variableType = atypeFactory.getAnnotatedType(tree);
    } else {
      variableType = atypeFactory.getAnnotatedTypeLhs(tree);
    }

    atypeFactory.getDependentTypesHelper().checkTypeForErrorExpressions(variableType, tree);
    // If there's no assignment in this variable declaration, skip it.
    if (tree.getInitializer() != null) {
      commonAssignmentCheck(tree, tree.getInitializer(), "assignment");
    } else {
      // commonAssignmentCheck validates the type of tree,
      // so only validate if commonAssignmentCheck wasn't called
      validateTypeOf(tree);
    }
    warnRedundantAnnotations(tree, variableType);
    return super.visitVariable(tree, p);
  }

  /**
   * Issues a "redundant.anno" warning if the annotation written on the type is the same as the
   * default annotation for this type and location.
   *
   * @param tree an AST node
   * @param type get the explicit annotation on this type and compare it with the default one for
   *     this type and location.
   */
  protected void warnRedundantAnnotations(Tree tree, AnnotatedTypeMirror type) {
    if (!warnRedundantAnnotations) {
      return;
    }
    Set<AnnotationMirror> explicitAnnos = type.getExplicitAnnotations();
    if (explicitAnnos.isEmpty()) {
      return;
    }
    if (tree == null) {
      throw new BugInCF("unexpected null tree argument!");
    }

    AnnotatedTypeMirror defaultAtm = atypeFactory.getDefaultAnnotationsForWarnRedundant(tree, type);
    for (AnnotationMirror explicitAnno : explicitAnnos) {
      AnnotationMirror defaultAm = defaultAtm.getAnnotationInHierarchy(explicitAnno);
      if (defaultAm != null && AnnotationUtils.areSame(defaultAm, explicitAnno)) {
        checker.reportWarning(tree, "redundant.anno", defaultAtm);
      }
    }
  }

  /**
   * Warn if a type annotation is written before a modifier such as "public" or before a declaration
   * annotation.
   *
   * @param tree a VariableTree or a MethodTree
   * @param modifiersTree the modifiers sub-tree of tree
   */
  private void warnAboutTypeAnnotationsTooEarly(Tree tree, ModifiersTree modifiersTree) {

    // Don't issue warnings about compiler-inserted modifiers.
    // This simple code completely igonores enum constants and try-with-resources declarations.
    // It could be made to catch some user errors in those locations, but it doesn't seem worth
    // the effort to do so.
    if (tree.getKind() == Tree.Kind.VARIABLE) {
      ElementKind varKind = TreeUtils.elementFromDeclaration((VariableTree) tree).getKind();
      switch (varKind) {
        case ENUM_CONSTANT:
          // Enum constants are "public static final" by default, so the annotation always
          // appears to be before "public".
          return;
        case RESOURCE_VARIABLE:
          // Try-with-resources variables are "final" by default, so the annotation always
          // appears to be before "final".
          return;
        default:
          if (TreeUtils.isAutoGeneratedRecordMember(tree)) {
            // Annotations can appear on record fields before the class body, so don't
            // issue a warning about those.
            return;
          }
          // Nothing to do
      }
    }

    Set<Modifier> modifierSet = modifiersTree.getFlags();
    List<? extends AnnotationTree> annotations = modifiersTree.getAnnotations();

    if (annotations.isEmpty()) {
      return;
    }

    // Warn about type annotations written before modifiers such as "public".  javac retains no
    // information about modifier locations.  So, this is a very partial check:  Issue a warning
    // if a type annotation is at the very beginning of the VariableTree, and a modifier follows
    // it.

    // Check if a type annotation precedes a declaration annotation.
    int lastDeclAnnoIndex = -1;
    for (int i = annotations.size() - 1; i > 0; i--) { // no need to check index 0
      if (!isTypeAnnotation(annotations.get(i))) {
        lastDeclAnnoIndex = i;
        break;
      }
    }
    if (lastDeclAnnoIndex != -1) {
      // Usually, there are few bad invariant annotations.
      List<AnnotationTree> badTypeAnnos = new ArrayList<>(2);
      for (int i = 0; i < lastDeclAnnoIndex; i++) {
        AnnotationTree anno = annotations.get(i);
        if (isTypeAnnotation(anno)) {
          badTypeAnnos.add(anno);
        }
      }
      if (!badTypeAnnos.isEmpty()) {
        checker.reportWarning(
            tree, "type.anno.before.decl.anno", badTypeAnnos, annotations.get(lastDeclAnnoIndex));
      }
    }

    // Determine the length of the text that ought to precede the first type annotation.
    // If the type annotation appears before that text could appear, then warn that a
    // modifier appears after the type annotation.
    // TODO: in the future, account for the lengths of declaration annotations.  Length of
    // toString of the annotation isn't useful, as it might be different length than original
    // input.  Can use JCTree.getEndPosition(EndPosTable) and
    // com.sun.tools.javac.tree.EndPosTable, but it requires -Xjcov.
    AnnotationTree firstAnno = annotations.get(0);
    if (!modifierSet.isEmpty() && isTypeAnnotation(firstAnno)) {
      int precedingTextLength = 0;
      for (Modifier m : modifierSet) {
        precedingTextLength += m.toString().length() + 1; // +1 for the space
      }
      int annoStartPos = ((JCTree) firstAnno).getStartPosition();
      int varStartPos = ((JCTree) tree).getStartPosition();
      if (annoStartPos < varStartPos + precedingTextLength) {
        checker.reportWarning(tree, "type.anno.before.modifier", firstAnno, modifierSet);
      }
    }
  }

  /**
   * Return true if the given annotation is a type annotation: that is, its definition is
   * meta-annotated with {@code @Target({TYPE_USE,....})}.
   */
  private boolean isTypeAnnotation(AnnotationTree anno) {
    Tree annoType = anno.getAnnotationType();
    ClassSymbol annoSymbol;
    switch (annoType.getKind()) {
      case IDENTIFIER:
        annoSymbol = (ClassSymbol) ((JCIdent) annoType).sym;
        break;
      case MEMBER_SELECT:
        annoSymbol = (ClassSymbol) ((JCFieldAccess) annoType).sym;
        break;
      default:
        throw new BugInCF("Unhandled kind: " + annoType.getKind() + " for " + anno);
    }
    for (AnnotationMirror metaAnno : annoSymbol.getAnnotationMirrors()) {
      if (AnnotationUtils.areSameByName(metaAnno, TARGET)) {
        AnnotationValue av = metaAnno.getElementValues().get(targetValueElement);
        return AnnotationUtils.annotationValueContainsToString(av, "TYPE_USE");
      }
    }

    return false;
  }

  /**
   * Performs two checks: subtyping and assignability checks, using {@link
   * #commonAssignmentCheck(Tree, ExpressionTree, String, Object[])}.
   *
   * <p>If the subtype check fails, it issues a "assignment" error.
   */
  @Override
  public Void visitAssignment(AssignmentTree tree, Void p) {
    commonAssignmentCheck(tree.getVariable(), tree.getExpression(), "assignment");
    return super.visitAssignment(tree, p);
  }

  /**
   * Performs a subtype check, to test whether the tree expression iterable type is a subtype of the
   * variable type in the enhanced for loop.
   *
   * <p>If the subtype check fails, it issues a "enhancedfor" error.
   */
  @Override
  public Void visitEnhancedForLoop(EnhancedForLoopTree tree, Void p) {
    AnnotatedTypeMirror var = atypeFactory.getAnnotatedTypeLhs(tree.getVariable());
    AnnotatedTypeMirror iteratedType = atypeFactory.getIterableElementType(tree.getExpression());
    boolean valid = validateTypeOf(tree.getVariable());
    if (valid) {
      commonAssignmentCheck(var, iteratedType, tree.getExpression(), "enhancedfor");
    }
    return super.visitEnhancedForLoop(tree, p);
  }

  /**
   * Performs a method invocation check.
   *
   * <p>An invocation of a method, m, on the receiver, r is valid only if:
   *
   * <ul>
   *   <li>passed arguments are subtypes of corresponding m parameters
   *   <li>r is a subtype of m receiver type
   *   <li>if m is generic, passed type arguments are subtypes of m type variables
   * </ul>
   */
  @Override
  public Void visitMethodInvocation(MethodInvocationTree tree, Void p) {

    // Skip calls to the Enum constructor (they're generated by javac and
    // hard to check), also see CFGBuilder.visitMethodInvocation.
    if (TreeUtils.elementFromUse(tree) == null || TreeUtils.isEnumSuperCall(tree)) {
      return super.visitMethodInvocation(tree, p);
    }

    if (shouldSkipUses(tree)) {
      return super.visitMethodInvocation(tree, p);
    }

    ParameterizedExecutableType mType = atypeFactory.methodFromUse(tree);
    AnnotatedExecutableType invokedMethod = mType.executableType;
    List<AnnotatedTypeMirror> typeargs = mType.typeArgs;

    if (!atypeFactory.ignoreUninferredTypeArguments) {
      for (AnnotatedTypeMirror typearg : typeargs) {
        if (typearg.getKind() == TypeKind.WILDCARD
            && ((AnnotatedWildcardType) typearg).isUninferredTypeArgument()) {
          checker.reportError(
              tree, "type.arguments.not.inferred", invokedMethod.getElement().getSimpleName());
          break; // only issue error once per method
        }
      }
    }

    List<AnnotatedTypeParameterBounds> paramBounds =
        CollectionsPlume.mapList(
            AnnotatedTypeVariable::getBounds, invokedMethod.getTypeVariables());

    ExecutableElement method = invokedMethod.getElement();
    CharSequence methodName = ElementUtils.getSimpleNameOrDescription(method);
    try {
      checkTypeArguments(
          tree,
          paramBounds,
          typeargs,
          tree.getTypeArguments(),
          methodName,
          invokedMethod.getTypeVariables());
      List<AnnotatedTypeMirror> params =
          AnnotatedTypes.adaptParameters(atypeFactory, invokedMethod, tree.getArguments());
      checkArguments(params, tree.getArguments(), methodName, method.getParameters());
      checkVarargs(invokedMethod, tree);

      if (ElementUtils.isMethod(
          invokedMethod.getElement(), vectorCopyInto, atypeFactory.getProcessingEnv())) {
        typeCheckVectorCopyIntoArgument(tree, params);
      }

      ExecutableElement invokedMethodElement = invokedMethod.getElement();
      if (!ElementUtils.isStatic(invokedMethodElement) && !TreeUtils.isSuperConstructorCall(tree)) {
        checkMethodInvocability(invokedMethod, tree);
      }

      // check precondition annotations
      checkPreconditions(
          tree, atypeFactory.getContractsFromMethod().getPreconditions(invokedMethodElement));

      if (TreeUtils.isSuperConstructorCall(tree)) {
        checkSuperConstructorCall(tree);
      } else if (TreeUtils.isThisConstructorCall(tree)) {
        checkThisConstructorCall(tree);
      }
    } catch (RuntimeException t) {
      // Sometimes the type arguments are inferred incorrectly, which causes crashes. Once
      // #979 is fixed this should be removed and crashes should be reported normally.
      if (tree.getTypeArguments().size() == typeargs.size()) {
        // They type arguments were explicitly written.
        throw t;
      }
      if (!atypeFactory.ignoreUninferredTypeArguments) {
        checker.reportError(
            tree, "type.arguments.not.inferred", invokedMethod.getElement().getSimpleName());
      } // else ignore the crash.
    }

    // Do not call super, as that would observe the arguments without
    // a set assignment context.
    scan(tree.getMethodSelect(), p);
    return null; // super.visitMethodInvocation(tree, p);
  }

  /**
   * Checks that the following rule is satisfied: The type on a constructor declaration must be a
   * supertype of the return type of "this()" invocation within that constructor.
   *
   * <p>Subclasses can override this method to change the behavior for just "this" constructor
   * class. Or override {@link #checkThisOrSuperConstructorCall(MethodInvocationTree, String)} to
   * change the behavior for "this" and "super" constructor calls.
   *
   * @param thisCall the AST node for the constructor call
   */
  protected void checkThisConstructorCall(MethodInvocationTree thisCall) {
    checkThisOrSuperConstructorCall(thisCall, "this.invocation");
  }

  /**
   * Checks that the following rule is satisfied: The type on a constructor declaration must be a
   * supertype of the return type of "super()" invocation within that constructor.
   *
   * <p>Subclasses can override this method to change the behavior for just "super" constructor
   * class. Or override {@link #checkThisOrSuperConstructorCall(MethodInvocationTree, String)} to
   * change the behavior for "this" and "super" constructor calls.
   *
   * @param superCall the AST node for the super constructor call
   */
  protected void checkSuperConstructorCall(MethodInvocationTree superCall) {
    checkThisOrSuperConstructorCall(superCall, "super.invocation");
  }

  /**
   * Checks that the following rule is satisfied: The type on a constructor declaration must be a
   * supertype of the return type of "this()" or "super()" invocation within that constructor.
   *
   * @param call the AST node for the constructor call
   * @param errorKey the error message key to use if the check fails
   */
  protected void checkThisOrSuperConstructorCall(
      MethodInvocationTree call, @CompilerMessageKey String errorKey) {
    TreePath path = atypeFactory.getPath(call);
    MethodTree enclosingMethod = TreePathUtil.enclosingMethod(path);
    AnnotatedTypeMirror superType = atypeFactory.getAnnotatedType(call);
    AnnotatedExecutableType constructorType = atypeFactory.getAnnotatedType(enclosingMethod);
    AnnotatedTypeMirror returnType = constructorType.getReturnType();
    AnnotationMirrorSet topAnnotations = atypeFactory.getQualifierHierarchy().getTopAnnotations();
    for (AnnotationMirror topAnno : topAnnotations) {
      AnnotationMirror superAnno = superType.getAnnotationInHierarchy(topAnno);
<<<<<<< HEAD
      AnnotationMirror constructorReturnAnno = returnType.getAnnotationInHierarchy(topAnno);
=======
      AnnotationMirror constructorReturnAnno =
          constructorType.getReturnType().getAnnotationInHierarchy(topAnno);
>>>>>>> 6770dfd7

      if (!atypeFactory.getQualifierHierarchy().isSubtype(superAnno, constructorReturnAnno)) {
        checker.reportError(call, errorKey, constructorReturnAnno, call, superAnno);
      }
    }
  }

  /**
   * If the given invocation is a varargs invocation, check that the array type of actual varargs is
   * a subtype of the corresponding formal parameter; issues "argument" error if not.
   *
   * <p>The caller must type-check for each element in varargs before or after calling this method.
   *
   * @see #checkArguments
   * @param invokedMethod the method type to be invoked
   * @param tree method or constructor invocation tree
   */
  protected void checkVarargs(AnnotatedExecutableType invokedMethod, Tree tree) {
    if (!TreeUtils.isVarArgs(tree)) {
      // If not a varargs invocation, type checking is already done in checkArguments.
      return;
    }

    List<AnnotatedTypeMirror> formals = invokedMethod.getParameterTypes();
    int numFormals = formals.size();
    int lastArgIndex = numFormals - 1;
    // This is the varags type, an array.
    AnnotatedArrayType lastParamAnnotatedType = (AnnotatedArrayType) formals.get(lastArgIndex);

    AnnotatedTypeMirror wrappedVarargsType = atypeFactory.getAnnotatedTypeVarargsArray(tree);

    // When dataflow analysis is not enabled, it will be null and we can suppose there is no
    // annotation to be checked for generated varargs array.
    if (wrappedVarargsType == null) {
      return;
    }

    // The component type of wrappedVarargsType might not be a subtype of the component type of
    // lastParamAnnotatedType due to the difference of type inference between for an expression
    // and an invoked method element. We can consider that the component type of actual is same
    // with formal one because type checking for elements will be done in checkArguments. This
    // is also needed to avoid duplicating error message caused by elements in varargs.
    if (wrappedVarargsType.getKind() == TypeKind.ARRAY) {
      ((AnnotatedArrayType) wrappedVarargsType)
          .setComponentType(lastParamAnnotatedType.getComponentType());
    }

    commonAssignmentCheck(lastParamAnnotatedType, wrappedVarargsType, tree, "varargs");
  }

  /**
   * Checks that all the given {@code preconditions} hold true immediately prior to the method
   * invocation or variable access at {@code tree}.
   *
   * @param tree the method invocation; immediately prior to it, the preconditions must hold true
   * @param preconditions the preconditions to be checked
   */
  protected void checkPreconditions(MethodInvocationTree tree, Set<Precondition> preconditions) {
    // This check is needed for the GUI effects and Units Checkers tests to pass.
    // TODO: Remove this check and investigate the root cause.
    if (preconditions.isEmpty()) {
      return;
    }

    StringToJavaExpression stringToJavaExpr =
        stringExpr -> StringToJavaExpression.atMethodInvocation(stringExpr, tree, checker);
    for (Contract c : preconditions) {
      Precondition p = (Precondition) c;
      String expressionString = p.expressionString;
      AnnotationMirror anno =
          c.viewpointAdaptDependentTypeAnnotation(atypeFactory, stringToJavaExpr, tree);
      JavaExpression exprJe;
      try {
        exprJe = StringToJavaExpression.atMethodInvocation(expressionString, tree, checker);
      } catch (JavaExpressionParseException e) {
        // report errors here
        checker.report(tree, e.getDiagMessage());
        return;
      }

      CFAbstractStore<?, ?> store = atypeFactory.getStoreBefore(tree);
      CFAbstractValue<?> value = null;
      if (CFAbstractStore.canInsertJavaExpression(exprJe)) {
        value = store.getValue(exprJe);
      }
      AnnotationMirror inferredAnno = null;
      if (value != null) {
        QualifierHierarchy hierarchy = atypeFactory.getQualifierHierarchy();
        AnnotationMirrorSet annos = value.getAnnotations();
        inferredAnno = hierarchy.findAnnotationInSameHierarchy(annos, anno);
      } else {
        // If the expression is "this", then get the type of the method receiver.
        // TODO: There are other expressions that can be converted to trees, "#1" for example.
        if (expressionString.equals("this")) {
          AnnotatedTypeMirror atype = atypeFactory.getReceiverType(tree);
          if (atype != null) {
            QualifierHierarchy hierarchy = atypeFactory.getQualifierHierarchy();
            AnnotationMirrorSet annos = atype.getEffectiveAnnotations();
            inferredAnno = hierarchy.findAnnotationInSameHierarchy(annos, anno);
          }
        }

        if (inferredAnno == null) {
          // If there is no information in the store (possible if e.g., no refinement
          // of the field has occurred), use top instead of automatically
          // issuing a warning. This is not perfectly precise: for example,
          // if jeExpr is a field it would be more precise to use the field's
          // declared type rather than top. However, doing so would be unsound
          // in at least three circumstances where the type of the field depends
          // on the type of the receiver: (1) all fields in Nullness Checker,
          // because of possibility that the receiver is under initialization,
          // (2) polymorphic fields, and (3) fields whose type is a type variable.
          // Using top here instead means that there is no need for special cases
          // for these situations.
          inferredAnno = atypeFactory.getQualifierHierarchy().getTopAnnotation(anno);
        }
      }
      if (!checkContract(exprJe, anno, inferredAnno, store)) {
        if (exprJe != null) {
          expressionString = exprJe.toString();
        }
        checker.reportError(
            tree,
            "contracts.precondition",
            tree.getMethodSelect().toString(),
            contractExpressionAndType(expressionString, inferredAnno),
            contractExpressionAndType(expressionString, anno));
      }
    }
  }

  /**
   * Returns true if and only if {@code inferredAnnotation} is valid for a given expression to match
   * the {@code necessaryAnnotation}.
   *
   * <p>By default, {@code inferredAnnotation} must be a subtype of {@code necessaryAnnotation}, but
   * subclasses might override this behavior.
   */
  protected boolean checkContract(
      JavaExpression expr,
      AnnotationMirror necessaryAnnotation,
      AnnotationMirror inferredAnnotation,
      CFAbstractStore<?, ?> store) {
    if (inferredAnnotation == null) {
      return false;
    }
    return atypeFactory.getQualifierHierarchy().isSubtype(inferredAnnotation, necessaryAnnotation);
  }

  /**
   * Type checks the method arguments of {@code Vector.copyInto()}.
   *
   * <p>The Checker Framework special-cases the method invocation, as its type safety cannot be
   * expressed by Java's type system.
   *
   * <p>For a Vector {@code v} of type {@code Vector<E>}, the method invocation {@code
   * v.copyInto(arr)} is type-safe iff {@code arr} is an array of type {@code T[]}, where {@code T}
   * is a subtype of {@code E}.
   *
   * <p>In other words, this method checks that the type argument of the receiver method is a
   * subtype of the component type of the passed array argument.
   *
   * @param tree a method invocation of {@code Vector.copyInto()}
   * @param params the types of the parameters of {@code Vectory.copyInto()}
   */
  protected void typeCheckVectorCopyIntoArgument(
      MethodInvocationTree tree, List<? extends AnnotatedTypeMirror> params) {
    assert params.size() == 1
        : "invalid no. of parameters " + params + " found for method invocation " + tree;
    assert tree.getArguments().size() == 1
        : "invalid no. of arguments in method invocation " + tree;

    AnnotatedTypeMirror passed = atypeFactory.getAnnotatedType(tree.getArguments().get(0));
    AnnotatedArrayType passedAsArray = (AnnotatedArrayType) passed;

    AnnotatedTypeMirror receiver = atypeFactory.getReceiverType(tree);
    AnnotatedDeclaredType receiverAsVector =
        AnnotatedTypes.asSuper(atypeFactory, receiver, vectorType);
    if (receiverAsVector.getTypeArguments().isEmpty()) {
      return;
    }

    AnnotatedTypeMirror argComponent = passedAsArray.getComponentType();
    AnnotatedTypeMirror vectorTypeArg = receiverAsVector.getTypeArguments().get(0);
    Tree errorLocation = tree.getArguments().get(0);
    if (TypesUtils.isErasedSubtype(
        vectorTypeArg.getUnderlyingType(), argComponent.getUnderlyingType(), types)) {
      commonAssignmentCheck(argComponent, vectorTypeArg, errorLocation, "vector.copyinto");
    } else {
      checker.reportError(errorLocation, "vector.copyinto", vectorTypeArg, argComponent);
    }
  }

  /**
   * Performs a new class invocation check.
   *
   * <p>An invocation of a constructor, c, is valid only if:
   *
   * <ul>
   *   <li>passed arguments are subtypes of corresponding c parameters
   *   <li>if c is generic, passed type arguments are subtypes of c type variables
   * </ul>
   */
  @Override
  public Void visitNewClass(NewClassTree tree, Void p) {
    if (checker.shouldSkipUses(TreeUtils.elementFromUse(tree))) {
      return super.visitNewClass(tree, p);
    }

    ParameterizedExecutableType fromUse = atypeFactory.constructorFromUse(tree);
    AnnotatedExecutableType constructorType = fromUse.executableType;
    List<AnnotatedTypeMirror> typeargs = fromUse.typeArgs;

    List<? extends ExpressionTree> passedArguments = tree.getArguments();
    List<AnnotatedTypeMirror> params =
        AnnotatedTypes.adaptParameters(atypeFactory, constructorType, passedArguments);

    ExecutableElement constructor = constructorType.getElement();
    CharSequence constructorName = ElementUtils.getSimpleNameOrDescription(constructor);

    checkArguments(params, passedArguments, constructorName, constructor.getParameters());
    checkVarargs(constructorType, tree);

    List<AnnotatedTypeParameterBounds> paramBounds =
        CollectionsPlume.mapList(
            AnnotatedTypeVariable::getBounds, constructorType.getTypeVariables());

    checkTypeArguments(
        tree,
        paramBounds,
        typeargs,
        tree.getTypeArguments(),
        constructorName,
        constructor.getTypeParameters());

    boolean valid = validateTypeOf(tree);

    if (valid) {
      AnnotatedDeclaredType dt = atypeFactory.getAnnotatedType(tree);
      atypeFactory.getDependentTypesHelper().checkTypeForErrorExpressions(dt, tree);
      checkConstructorInvocation(dt, constructorType, tree);
    }
    // Do not call super, as that would observe the arguments without
    // a set assignment context.
    scan(tree.getEnclosingExpression(), p);
    scan(tree.getIdentifier(), p);
    scan(tree.getClassBody(), p);

    return null;
  }

  @Override
  public Void visitLambdaExpression(LambdaExpressionTree tree, Void p) {

    AnnotatedExecutableType functionType = atypeFactory.getFunctionTypeFromTree(tree);

    if (tree.getBody().getKind() != Tree.Kind.BLOCK) {
      // Check return type for single statement returns here.
      AnnotatedTypeMirror ret = functionType.getReturnType();
      if (ret.getKind() != TypeKind.VOID) {
        commonAssignmentCheck(ret, (ExpressionTree) tree.getBody(), "return");
      }
    }

    // Check parameters
    for (int i = 0; i < functionType.getParameterTypes().size(); ++i) {
      AnnotatedTypeMirror lambdaParameter =
          atypeFactory.getAnnotatedType(tree.getParameters().get(i));
      commonAssignmentCheck(
          lambdaParameter,
          functionType.getParameterTypes().get(i),
          tree.getParameters().get(i),
          "lambda.param",
          i);
    }

    // TODO: Postconditions?
    // https://github.com/typetools/checker-framework/issues/801

    return super.visitLambdaExpression(tree, p);
  }

  @Override
  public Void visitMemberReference(MemberReferenceTree tree, Void p) {
    this.checkMethodReferenceAsOverride(tree, p);
    return super.visitMemberReference(tree, p);
  }

  /** A set containing {@code Tree.Kind.METHOD} and {@code Tree.Kind.LAMBDA_EXPRESSION}. */
  private ArraySet<Tree.Kind> methodAndLambdaExpression =
      new ArraySet<>(Arrays.asList(Tree.Kind.METHOD, Tree.Kind.LAMBDA_EXPRESSION));

  /**
   * Checks that the type of the return expression is a subtype of the enclosing method required
   * return type. If not, it issues a "return" error.
   */
  @Override
  public Void visitReturn(ReturnTree tree, Void p) {
    // Don't try to check return expressions for void methods.
    if (tree.getExpression() == null) {
      return super.visitReturn(tree, p);
    }

    Tree enclosing = TreePathUtil.enclosingOfKind(getCurrentPath(), methodAndLambdaExpression);

    AnnotatedTypeMirror ret = null;
    if (enclosing.getKind() == Tree.Kind.METHOD) {

      MethodTree enclosingMethod = TreePathUtil.enclosingMethod(getCurrentPath());
      boolean valid = validateTypeOf(enclosing);
      if (valid) {
        ret = atypeFactory.getMethodReturnType(enclosingMethod, tree);
      }
    } else {
      AnnotatedExecutableType result =
          atypeFactory.getFunctionTypeFromTree((LambdaExpressionTree) enclosing);
      ret = result.getReturnType();
    }

    if (ret != null) {
      commonAssignmentCheck(ret, tree.getExpression(), "return");
    }
    return super.visitReturn(tree, p);
  }

  /**
   * Ensure that the annotation arguments comply to their declarations. This needs some special
   * casing, as annotation arguments form special trees.
   */
  @Override
  public Void visitAnnotation(AnnotationTree tree, Void p) {
    List<? extends ExpressionTree> args = tree.getArguments();
    if (args.isEmpty()) {
      // Nothing to do if there are no annotation arguments.
      return null;
    }

    TypeElement anno = (TypeElement) TreeInfo.symbol((JCTree) tree.getAnnotationType());

    Name annoName = anno.getQualifiedName();
    if (annoName.contentEquals(DefaultQualifier.class.getName())
        || annoName.contentEquals(SuppressWarnings.class.getName())) {
      // Skip these two annotations, as we don't care about the arguments to them.
      return null;
    }

    List<ExecutableElement> methods = ElementFilter.methodsIn(anno.getEnclosedElements());
    // Mapping from argument simple name to its annotated type.
    Map<String, AnnotatedTypeMirror> annoTypes = ArrayMap.newArrayMapOrHashMap(methods.size());
    for (ExecutableElement meth : methods) {
      AnnotatedExecutableType exeatm = atypeFactory.getAnnotatedType(meth);
      AnnotatedTypeMirror retty = exeatm.getReturnType();
      annoTypes.put(meth.getSimpleName().toString(), retty);
    }

    for (ExpressionTree arg : args) {
      if (!(arg instanceof AssignmentTree)) {
        // TODO: when can this happen?
        continue;
      }

      AssignmentTree at = (AssignmentTree) arg;
      // Ensure that we never ask for the annotated type of an annotation, because
      // we don't have a type for annotations.
      if (at.getExpression().getKind() == Tree.Kind.ANNOTATION) {
        visitAnnotation((AnnotationTree) at.getExpression(), p);
        continue;
      }
      if (at.getExpression().getKind() == Tree.Kind.NEW_ARRAY) {
        NewArrayTree nat = (NewArrayTree) at.getExpression();
        boolean isAnno = false;
        for (ExpressionTree init : nat.getInitializers()) {
          if (init.getKind() == Tree.Kind.ANNOTATION) {
            visitAnnotation((AnnotationTree) init, p);
            isAnno = true;
          }
        }
        if (isAnno) {
          continue;
        }
      }

      AnnotatedTypeMirror expected = annoTypes.get(at.getVariable().toString());
      AnnotatedTypeMirror actual = atypeFactory.getAnnotatedType(at.getExpression());
      if (expected.getKind() != TypeKind.ARRAY) {
        // Expected is not an array -> direct comparison.
        commonAssignmentCheck(expected, actual, at.getExpression(), "annotation");
      } else if (actual.getKind() == TypeKind.ARRAY) {
        // Both actual and expected are arrays.
        commonAssignmentCheck(expected, actual, at.getExpression(), "annotation");
      } else {
        // The declaration is an array type, but just a single element is given.
        commonAssignmentCheck(
            ((AnnotatedArrayType) expected).getComponentType(),
            actual,
            at.getExpression(),
            "annotation");
      }
    }
    return null;
  }

  /**
   * If the computation of the type of the ConditionalExpressionTree in
   * org.checkerframework.framework.type.TypeFromTree.TypeFromExpression.visitConditionalExpression(ConditionalExpressionTree,
   * AnnotatedTypeFactory) is correct, the following checks are redundant. However, let's add
   * another failsafe guard and do the checks.
   */
  @Override
  public Void visitConditionalExpression(ConditionalExpressionTree tree, Void p) {
    AnnotatedTypeMirror cond = atypeFactory.getAnnotatedType(tree);
    this.commonAssignmentCheck(cond, tree.getTrueExpression(), "conditional");
    this.commonAssignmentCheck(cond, tree.getFalseExpression(), "conditional");
    return super.visitConditionalExpression(tree, p);
  }

  /**
   * This method validates the type of the switch expression. It issues an error if the type of a
   * value that the switch expression can result is not a subtype of the switch type.
   *
   * <p>If a subclass overrides this method, it must call {@code super.scan(switchExpressionTree,
   * null)} so that the blocks and statements in the cases are checked.
   *
   * @param switchExpressionTree a {@code SwitchExpressionTree}
   */
  public void visitSwitchExpression17(Tree switchExpressionTree) {
    boolean valid = validateTypeOf(switchExpressionTree);
    if (valid) {
      AnnotatedTypeMirror switchType = atypeFactory.getAnnotatedType(switchExpressionTree);
      SwitchExpressionScanner<Void, Void> scanner =
          new FunctionalSwitchExpressionScanner<>(
              (ExpressionTree valueTree, Void unused) -> {
                BaseTypeVisitor.this.commonAssignmentCheck(
                    switchType, valueTree, "switch.expression");
                return null;
              },
              (r1, r2) -> null);

      scanner.scanSwitchExpression(switchExpressionTree, null);
    }
    super.scan(switchExpressionTree, null);
  }

  // **********************************************************************
  // Check for illegal re-assignment
  // **********************************************************************

  /** Performs assignability check. */
  @Override
  public Void visitUnary(UnaryTree tree, Void p) {
    Tree.Kind treeKind = tree.getKind();
    if (treeKind == Tree.Kind.PREFIX_DECREMENT
        || treeKind == Tree.Kind.PREFIX_INCREMENT
        || treeKind == Tree.Kind.POSTFIX_DECREMENT
        || treeKind == Tree.Kind.POSTFIX_INCREMENT) {
      // Check the assignment that occurs at the increment/decrement. i.e.:
      // exp = exp + 1 or exp = exp - 1
      AnnotatedTypeMirror varType = atypeFactory.getAnnotatedTypeLhs(tree.getExpression());
      AnnotatedTypeMirror valueType;
      if (treeKind == Tree.Kind.POSTFIX_DECREMENT || treeKind == Tree.Kind.POSTFIX_INCREMENT) {
        // For postfixed increments or decrements, the type of the tree the type of the
        // expression before 1 is added or subtracted. So, use a special method to get the
        // type after 1 has been added or subtracted.
        valueType = atypeFactory.getAnnotatedTypeRhsUnaryAssign(tree);
      } else {
        // For prefixed increments or decrements, the type of the tree the type of the
        // expression after 1 is added or subtracted. So, its type can be found using the
        // usual method.
        valueType = atypeFactory.getAnnotatedType(tree);
      }
      String errorKey =
          (treeKind == Tree.Kind.PREFIX_INCREMENT || treeKind == Tree.Kind.POSTFIX_INCREMENT)
              ? "unary.increment"
              : "unary.decrement";
      commonAssignmentCheck(varType, valueType, tree, errorKey);
    }
    return super.visitUnary(tree, p);
  }

  /** Performs assignability check. */
  @Override
  public Void visitCompoundAssignment(CompoundAssignmentTree tree, Void p) {
    // If tree is the tree representing the compounds assignment s += expr,
    // Then this method should check whether s + expr can be assigned to s,
    // but the "s + expr" tree does not exist.  So instead, check that
    // s += expr can be assigned to s.
    commonAssignmentCheck(tree.getVariable(), tree, "compound.assignment");
    return super.visitCompoundAssignment(tree, p);
  }

  // **********************************************************************
  // Check for invalid types inserted by the user
  // **********************************************************************

  @Override
  public Void visitNewArray(NewArrayTree tree, Void p) {
    boolean valid = validateTypeOf(tree);

    if (valid && tree.getType() != null) {
      AnnotatedArrayType arrayType = atypeFactory.getAnnotatedType(tree);
      atypeFactory.getDependentTypesHelper().checkTypeForErrorExpressions(arrayType, tree);
      if (tree.getInitializers() != null) {
        checkArrayInitialization(arrayType.getComponentType(), tree.getInitializers());
      }
    }

    return super.visitNewArray(tree, p);
  }

  /**
   * If the lint option "cast:redundant" is set, this method issues a warning if the cast is
   * redundant.
   */
  protected void checkTypecastRedundancy(TypeCastTree typeCastTree) {
    if (!checker.getLintOption("cast:redundant", false)) {
      return;
    }

    AnnotatedTypeMirror castType = atypeFactory.getAnnotatedType(typeCastTree);
    AnnotatedTypeMirror exprType = atypeFactory.getAnnotatedType(typeCastTree.getExpression());

    if (castType.equals(exprType)) {
      checker.reportWarning(typeCastTree, "cast.redundant", castType);
    }
  }

  /**
   * Issues a warning if the given explicitly-written typecast is unsafe. Does nothing if the lint
   * option "cast:unsafe" is not set. Only primary qualifiers are checked unless the command line
   * option "checkCastElementType" is supplied.
   *
   * @param typeCastTree an explicitly-written typecast
   */
  protected void checkTypecastSafety(TypeCastTree typeCastTree) {
    if (!checker.getLintOption("cast:unsafe", true)) {
      return;
    }
    AnnotatedTypeMirror castType = atypeFactory.getAnnotatedType(typeCastTree);
    AnnotatedTypeMirror exprType = atypeFactory.getAnnotatedType(typeCastTree.getExpression());
    boolean reported = false;
    for (AnnotationMirror top : atypeFactory.getQualifierParameterHierarchies(castType)) {
      if (!isTypeCastSafeInvariant(castType, exprType, top)) {
        checker.reportError(
            typeCastTree,
            "invariant.cast.unsafe",
            exprType.toString(true),
            castType.toString(true));
      }
      reported = true; // don't issue cast unsafe warning.
    }

    // Don't call TypeHierarchy#isSubtype(exprType, castType) because the underlying Java types will
    // not be in the correct subtyping relationship if this is a downcast.
    if (!reported && !isTypeCastSafe(castType, exprType)) {
      checker.reportWarning(
          typeCastTree, "cast.unsafe", exprType.toString(true), castType.toString(true));
    }
  }

  /**
   * Returns true if the cast is safe.
   *
   * <p>Only primary qualifiers are checked unless the command line option "checkCastElementType" is
   * supplied.
   *
   * @param castType annotated type of the cast
   * @param exprType annotated type of the casted expression
   * @return true if the type cast is safe, false otherwise
   */
  protected boolean isTypeCastSafe(AnnotatedTypeMirror castType, AnnotatedTypeMirror exprType) {

    TypeKind castTypeKind = castType.getKind();
    if (castTypeKind == TypeKind.DECLARED) {
      // Don't issue an error if the annotations are equivalent to the qualifier upper bound
      // of the type.
      AnnotatedDeclaredType castDeclared = (AnnotatedDeclaredType) castType;
      AnnotationMirrorSet bounds =
          atypeFactory.getTypeDeclarationBounds(castDeclared.getUnderlyingType());

      if (AnnotationUtils.areSame(castDeclared.getAnnotations(), bounds)) {
        return true;
      }
    }

    QualifierHierarchy qualifierHierarchy = atypeFactory.getQualifierHierarchy();

    AnnotationMirrorSet castAnnos;
    if (!checkCastElementType) {
      // checkCastElementType option wasn't specified, so only check effective annotations.
      castAnnos = castType.getEffectiveAnnotations();
    } else {
      AnnotatedTypeMirror newCastType;
      if (castTypeKind == TypeKind.TYPEVAR) {
        newCastType = ((AnnotatedTypeVariable) castType).getUpperBound();
      } else {
        newCastType = castType;
      }
      AnnotatedTypeMirror newExprType;
      if (exprType.getKind() == TypeKind.TYPEVAR) {
        newExprType = ((AnnotatedTypeVariable) exprType).getUpperBound();
      } else {
        newExprType = exprType;
      }

      if (!atypeFactory.getTypeHierarchy().isSubtype(newExprType, newCastType)) {
        return false;
      }
      if (newCastType.getKind() == TypeKind.ARRAY && newExprType.getKind() != TypeKind.ARRAY) {
        // Always warn if the cast contains an array, but the expression
        // doesn't, as in "(Object[]) o" where o is of type Object
        return false;
      } else if (newCastType.getKind() == TypeKind.DECLARED
          && newExprType.getKind() == TypeKind.DECLARED) {
        int castSize = ((AnnotatedDeclaredType) newCastType).getTypeArguments().size();
        int exprSize = ((AnnotatedDeclaredType) newExprType).getTypeArguments().size();

        if (castSize != exprSize) {
          // Always warn if the cast and expression contain a different number of type
          // arguments, e.g. to catch a cast from "Object" to "List<@NonNull Object>".
          // TODO: the same number of arguments actually doesn't guarantee anything.
          return false;
        }
      } else if (castTypeKind == TypeKind.TYPEVAR && exprType.getKind() == TypeKind.TYPEVAR) {
        // If both the cast type and the casted expression are type variables, then check
        // the bounds.
        AnnotationMirrorSet lowerBoundAnnotationsCast =
            AnnotatedTypes.findEffectiveLowerBoundAnnotations(qualifierHierarchy, castType);
        AnnotationMirrorSet lowerBoundAnnotationsExpr =
            AnnotatedTypes.findEffectiveLowerBoundAnnotations(qualifierHierarchy, exprType);
        return qualifierHierarchy.isSubtype(lowerBoundAnnotationsExpr, lowerBoundAnnotationsCast)
            && qualifierHierarchy.isSubtype(
                exprType.getEffectiveAnnotations(), castType.getEffectiveAnnotations());
      }
      if (castTypeKind == TypeKind.TYPEVAR) {
        // If the cast type is a type var, but the expression is not, then check that the
        // type of the expression is a subtype of the lower bound.
        castAnnos = AnnotatedTypes.findEffectiveLowerBoundAnnotations(qualifierHierarchy, castType);
      } else {
        castAnnos = castType.getAnnotations();
      }
    }

    AnnotatedTypeMirror exprTypeWidened = atypeFactory.getWidenedType(exprType, castType);
    return qualifierHierarchy.isSubtype(exprTypeWidened.getEffectiveAnnotations(), castAnnos);
  }

  /**
   * Return whether casting the {@code exprType} to {@code castType}, a type with a qualifier
   * parameter, is legal.
   *
   * <p>If {@code exprType} has qualifier parameter, the cast is legal if the qualifiers are
   * invariant. Otherwise, the cast is legal is if the qualifier on both types is bottom.
   *
   * @param castType a type with a qualifier parameter
   * @param exprType type of the expressions that is cast which may or may not have a qualifier
   *     parameter
   * @param top the top qualifier of the hierarchy to check
   * @return whether casting the {@code exprType} to {@code castType}, a type with a qualifier
   *     parameter, is legal.
   */
  private boolean isTypeCastSafeInvariant(
      AnnotatedTypeMirror castType, AnnotatedTypeMirror exprType, AnnotationMirror top) {
    if (!isTypeCastSafe(castType, exprType)) {
      return false;
    }
    AnnotationMirror castTypeAnno = castType.getEffectiveAnnotationInHierarchy(top);
    AnnotationMirror exprTypeAnno = exprType.getEffectiveAnnotationInHierarchy(top);

    if (atypeFactory.hasQualifierParameterInHierarchy(exprType, top)) {
      // The isTypeCastSafe call above checked that the exprType is a subtype of castType,
      // so just check the reverse to check that the qualifiers are equivalent.
      return atypeFactory.getQualifierHierarchy().isSubtype(castTypeAnno, exprTypeAnno);
    }
    // Otherwise the cast is unsafe, unless the qualifiers on both cast and expr are bottom.
    AnnotationMirror bottom = atypeFactory.getQualifierHierarchy().getBottomAnnotation(top);
    return AnnotationUtils.areSame(castTypeAnno, bottom)
        && AnnotationUtils.areSame(exprTypeAnno, bottom);
  }

  @Override
  public Void visitTypeCast(TypeCastTree tree, Void p) {
    // validate "tree" instead of "tree.getType()" to prevent duplicate errors.
    boolean valid = validateTypeOf(tree) && validateTypeOf(tree.getExpression());
    if (valid) {
      checkTypecastSafety(tree);
      checkTypecastRedundancy(tree);
    }
    if (atypeFactory.getDependentTypesHelper().hasDependentAnnotations()) {
      AnnotatedTypeMirror type = atypeFactory.getAnnotatedType(tree);
      atypeFactory.getDependentTypesHelper().checkTypeForErrorExpressions(type, tree.getType());
    }

    if (tree.getType().getKind() == Tree.Kind.INTERSECTION_TYPE) {
      AnnotatedIntersectionType intersection =
          (AnnotatedIntersectionType) atypeFactory.getAnnotatedType(tree);
      checkExplicitAnnotationsOnIntersectionBounds(
          intersection, ((IntersectionTypeTree) tree.getType()).getBounds());
    }
    return super.visitTypeCast(tree, p);
  }

  @Override
  public Void visitInstanceOf(InstanceOfTree tree, Void p) {
    // The "reference type" is the type after "instanceof".
    Tree patternTree = TreeUtils.instanceOfTreeGetPattern(tree);
    if (patternTree != null) {
      VariableTree variableTree = TreeUtils.bindingPatternTreeGetVariable(patternTree);
      validateTypeOf(variableTree);
      if (variableTree.getModifiers() != null) {
        AnnotatedTypeMirror variableType = atypeFactory.getAnnotatedType(variableTree);
        AnnotatedTypeMirror expType = atypeFactory.getAnnotatedType(tree.getExpression());
        if (!isTypeCastSafe(variableType, expType)) {
          checker.reportWarning(tree, "instanceof.pattern.unsafe", expType, variableTree);
        }
      }
    } else {
      Tree refTypeTree = tree.getType();
      validateTypeOf(refTypeTree);
      if (refTypeTree.getKind() == Tree.Kind.ANNOTATED_TYPE) {
        AnnotatedTypeMirror refType = atypeFactory.getAnnotatedType(refTypeTree);
        AnnotatedTypeMirror expType = atypeFactory.getAnnotatedType(tree.getExpression());
        if (atypeFactory.getTypeHierarchy().isSubtype(refType, expType)
            && !refType.getAnnotations().equals(expType.getAnnotations())) {
          checker.reportWarning(tree, "instanceof.unsafe", expType, refType);
        }
      }
    }

    return super.visitInstanceOf(tree, p);
  }

  /**
   * Checks the type of the exception parameter. Subclasses should override {@link
   * #checkExceptionParameter} rather than this method to change the behavior of this check.
   */
  @Override
  public Void visitCatch(CatchTree tree, Void p) {
    checkExceptionParameter(tree);
    return super.visitCatch(tree, p);
  }

  /**
   * Checks the type of a thrown exception. Subclasses should override
   * checkThrownExpression(ThrowTree tree) rather than this method to change the behavior of this
   * check.
   */
  @Override
  public Void visitThrow(ThrowTree tree, Void p) {
    checkThrownExpression(tree);
    return super.visitThrow(tree, p);
  }

  /**
   * Rather than overriding this method, clients should often override {@link
   * #visitAnnotatedType(List,Tree)}. That method also handles the case of annotations at the
   * beginning of a variable or method declaration. javac parses all those annotations as being on
   * the variable or method declaration, even though the ones that are type annotations logically
   * belong to the variable type or method return type.
   */
  @Override
  public Void visitAnnotatedType(AnnotatedTypeTree tree, Void p) {
    visitAnnotatedType(null, tree);
    return super.visitAnnotatedType(tree, p);
  }

  /**
   * Checks an annotated type. Invoked by {@link #visitAnnotatedType(AnnotatedTypeTree, Void)},
   * {@link #visitVariable}, and {@link #visitMethod}. Exists to prevent code duplication among the
   * three. Checking in {@code visitVariable} and {@code visitMethod} is needed because there isn't
   * an AnnotatedTypeTree within a variable declaration or for a method return type -- all the
   * annotations are attached to the VariableTree or MethodTree, respectively.
   *
   * @param annoTrees annotations written before a variable/method declaration, if this type is from
   *     one; null otherwise. This might contain type annotations that the Java parser attached to
   *     the declaration rather than to the type.
   * @param typeTree the type that any type annotations in annoTrees apply to
   */
  public void visitAnnotatedType(
      @Nullable List<? extends AnnotationTree> annoTrees, Tree typeTree) {
    warnAboutIrrelevantJavaTypes(annoTrees, typeTree);
  }

  /**
   * Warns if a type annotation is written on a Java type that is not listed in
   * the @RelevantJavaTypes annotation.
   *
   * @param annoTrees annotations written before a variable/method declaration, if this type is from
   *     one; null otherwise. This might contain type annotations that the Java parser attached to
   *     the declaration rather than to the type.
   * @param typeTree the type that any type annotations in annoTrees apply to
   */
  public void warnAboutIrrelevantJavaTypes(
      @Nullable List<? extends AnnotationTree> annoTrees, Tree typeTree) {
    if (!shouldWarnAboutIrrelevantJavaTypes()) {
      return;
    }

    Tree t = typeTree;
    while (true) {
      switch (t.getKind()) {

          // Recurse for compound types whose top level is not at the far left.
        case ARRAY_TYPE:
          t = ((ArrayTypeTree) t).getType();
          continue;
        case MEMBER_SELECT:
          t = ((MemberSelectTree) t).getExpression();
          continue;
        case PARAMETERIZED_TYPE:
          t = ((ParameterizedTypeTree) t).getType();
          continue;

          // Base cases
        case PRIMITIVE_TYPE:
        case IDENTIFIER:
          List<AnnotationTree> supportedAnnoTrees = supportedAnnoTrees(annoTrees);
          if (!supportedAnnoTrees.isEmpty() && !atypeFactory.isRelevant(TreeUtils.typeOf(t))) {
            checker.reportError(
                t, "anno.on.irrelevant", supportedAnnoTrees, t, atypeFactory.relevantJavaTypes);
          }
          return;
        case ANNOTATED_TYPE:
          AnnotatedTypeTree at = (AnnotatedTypeTree) t;
          ExpressionTree underlying = at.getUnderlyingType();
          List<AnnotationTree> annos = supportedAnnoTrees(at.getAnnotations());
          if (!annos.isEmpty() && !atypeFactory.isRelevant(TreeUtils.typeOf(underlying))) {
            checker.reportError(
                t, "anno.on.irrelevant", annos, underlying, atypeFactory.relevantJavaTypes);
          }
          return;

        default:
          return;
      }
    }
  }

  /**
   * Returns true if the checker should issue warnings about irrelevant java types.
   *
   * @return true if the checker should issue warnings about irrelevant java types
   */
  protected boolean shouldWarnAboutIrrelevantJavaTypes() {
    return atypeFactory.relevantJavaTypes != null;
  }

  /**
   * Returns a new list containing only the supported annotations from its argument -- that is,
   * those that are part of the current type system.
   *
   * <p>This method ignores aliases of supported annotations that are declaration annotations,
   * because they may apply to inner types.
   *
   * @param annoTrees annotation trees
   * @return a new list containing only the supported annotations from its argument
   */
  private List<AnnotationTree> supportedAnnoTrees(List<? extends AnnotationTree> annoTrees) {
    List<AnnotationTree> result = new ArrayList<>(1);
    for (AnnotationTree at : annoTrees) {
      AnnotationMirror anno = TreeUtils.annotationFromAnnotationTree(at);
      if (!AnnotationUtils.isDeclarationAnnotation(anno)
          && atypeFactory.isSupportedQualifier(anno)) {
        result.add(at);
      }
    }
    return result;
  }

  // **********************************************************************
  // Helper methods to provide a single overriding point
  // **********************************************************************

  /** Cache to avoid calling {@link #getExceptionParameterLowerBoundAnnotations} more than once. */
  private @MonotonicNonNull AnnotationMirrorSet getExceptionParameterLowerBoundAnnotationsCache;
  /**
   * Returns a set of AnnotationMirrors that is a lower bound for exception parameters. The same as
   * {@link #getExceptionParameterLowerBoundAnnotations}, but uses a cache.
   *
   * @return a set of AnnotationMirrors that is a lower bound for exception parameters
   */
  private AnnotationMirrorSet getExceptionParameterLowerBoundAnnotationsCached() {
    if (getExceptionParameterLowerBoundAnnotationsCache == null) {
      getExceptionParameterLowerBoundAnnotationsCache =
          getExceptionParameterLowerBoundAnnotations();
    }
    return getExceptionParameterLowerBoundAnnotationsCache;
  }

  /**
   * Issue error if the exception parameter is not a supertype of the annotation specified by {@link
   * #getExceptionParameterLowerBoundAnnotations()}, which is top by default.
   *
   * <p>Subclasses may override this method to change the behavior of this check. Subclasses wishing
   * to enforce that exception parameter be annotated with other annotations can just override
   * {@link #getExceptionParameterLowerBoundAnnotations()}.
   *
   * @param tree CatchTree to check
   */
  protected void checkExceptionParameter(CatchTree tree) {

    AnnotationMirrorSet requiredAnnotations = getExceptionParameterLowerBoundAnnotationsCached();
<<<<<<< HEAD
    VariableTree excParamTree = tree.getParameter();
    AnnotatedTypeMirror excParamType = atypeFactory.getAnnotatedType(excParamTree);
=======
    AnnotatedTypeMirror excParamType = atypeFactory.getAnnotatedType(tree.getParameter());
>>>>>>> 6770dfd7

    for (AnnotationMirror required : requiredAnnotations) {
      AnnotationMirror found = excParamType.getAnnotationInHierarchy(required);
      assert found != null;
      if (!atypeFactory.getQualifierHierarchy().isSubtype(required, found)) {
        checker.reportError(excParamTree, "exception.parameter", found, required);
      }

      if (excParamType.getKind() == TypeKind.UNION) {
        AnnotatedUnionType aut = (AnnotatedUnionType) excParamType;
<<<<<<< HEAD
        for (AnnotatedTypeMirror alternativeType : aut.getAlternatives()) {
          AnnotationMirror alternativeAnno = alternativeType.getAnnotationInHierarchy(required);
          if (!atypeFactory.getQualifierHierarchy().isSubtype(required, alternativeAnno)) {
            checker.reportError(excParamTree, "exception.parameter", alternativeAnno, required);
=======
        for (AnnotatedTypeMirror alterntive : aut.getAlternatives()) {
          AnnotationMirror foundAltern = alterntive.getAnnotationInHierarchy(required);
          if (!atypeFactory.getQualifierHierarchy().isSubtype(required, foundAltern)) {
            checker.reportError(tree.getParameter(), "exception.parameter", foundAltern, required);
>>>>>>> 6770dfd7
          }
        }
      }
    }
  }

  /**
   * Returns a set of AnnotationMirrors that is a lower bound for exception parameters.
   *
   * <p>This implementation returns top; subclasses can change this behavior.
   *
   * <p>Note: by default this method is called by {@link #getThrowUpperBoundAnnotations()}, so that
   * this annotation is enforced.
   *
   * @return set of annotation mirrors, one per hierarchy, that form a lower bound of annotations
   *     that can be written on an exception parameter
   */
  protected AnnotationMirrorSet getExceptionParameterLowerBoundAnnotations() {
    return atypeFactory.getQualifierHierarchy().getTopAnnotations();
  }

  /**
   * Checks the type of the thrown expression.
   *
   * <p>By default, this method checks that the thrown expression is a subtype of top.
   *
   * <p>Issue error if the thrown expression is not a sub type of the annotation given by {@link
   * #getThrowUpperBoundAnnotations()}, the same as {@link
   * #getExceptionParameterLowerBoundAnnotations()} by default.
   *
   * <p>Subclasses may override this method to change the behavior of this check. Subclasses wishing
   * to enforce that the thrown expression be a subtype of a type besides {@link
   * #getExceptionParameterLowerBoundAnnotations}, should override {@link
   * #getThrowUpperBoundAnnotations()}.
   *
   * @param tree ThrowTree to check
   */
  protected void checkThrownExpression(ThrowTree tree) {
    AnnotatedTypeMirror throwType = atypeFactory.getAnnotatedType(tree.getExpression());
    Set<? extends AnnotationMirror> required = getThrowUpperBoundAnnotations();
    switch (throwType.getKind()) {
      case NULL:
      case DECLARED:
        AnnotationMirrorSet found = throwType.getAnnotations();
        if (!atypeFactory.getQualifierHierarchy().isSubtype(found, required)) {
          checker.reportError(tree.getExpression(), "throw", found, required);
        }
        break;
      case TYPEVAR:
      case WILDCARD:
        // TODO: this code might change after the type var changes.
        AnnotationMirrorSet foundEffective = throwType.getEffectiveAnnotations();
        if (!atypeFactory.getQualifierHierarchy().isSubtype(foundEffective, required)) {
          checker.reportError(tree.getExpression(), "throw", foundEffective, required);
        }
        break;
      case UNION:
        AnnotatedUnionType unionType = (AnnotatedUnionType) throwType;
        AnnotationMirrorSet foundPrimary = unionType.getAnnotations();
        if (!atypeFactory.getQualifierHierarchy().isSubtype(foundPrimary, required)) {
          checker.reportError(tree.getExpression(), "throw", foundPrimary, required);
        }
        for (AnnotatedTypeMirror altern : unionType.getAlternatives()) {
          if (!atypeFactory.getQualifierHierarchy().isSubtype(altern.getAnnotations(), required)) {
            checker.reportError(tree.getExpression(), "throw", altern.getAnnotations(), required);
          }
        }
        break;
      default:
        throw new BugInCF("Unexpected throw expression type: " + throwType.getKind());
    }
  }

  /**
   * Returns a set of AnnotationMirrors that is a upper bound for thrown exceptions.
   *
   * <p>Note: by default this method is returns by getExceptionParameterLowerBoundAnnotations(), so
   * that this annotation is enforced.
   *
   * <p>(Default is top)
   *
   * @return set of annotation mirrors, one per hierarchy, that form an upper bound of thrown
   *     expressions
   */
  protected AnnotationMirrorSet getThrowUpperBoundAnnotations() {
    return getExceptionParameterLowerBoundAnnotations();
  }

  /**
   * Checks the validity of an assignment (or pseudo-assignment) from a value to a variable and
   * emits an error message (through the compiler's messaging interface) if it is not valid.
   *
   * @param varTree the AST node for the lvalue (usually a variable)
   * @param valueExpTree the AST node for the rvalue (the new value)
   * @param errorKey the error message key to use if the check fails
   * @param extraArgs arguments to the error message key, before "found" and "expected" types
   */
  protected void commonAssignmentCheck(
      Tree varTree,
      ExpressionTree valueExpTree,
      @CompilerMessageKey String errorKey,
      Object... extraArgs) {
    AnnotatedTypeMirror varType = atypeFactory.getAnnotatedTypeLhs(varTree);
    assert varType != null : "no variable found for tree: " + varTree;

    if (!validateType(varTree, varType)) {
      if (showchecks) {
        long valuePos = positions.getStartPosition(root, valueExpTree);
        System.out.printf(
            "%s %s (line %3d): actual tree = %s %s%n   expected: %s %s%n",
            this.getClass().getSimpleName(),
            "skipping test whether actual is a subtype of expected"
                + " because validateType() returned false",
            (root.getLineMap() != null ? root.getLineMap().getLineNumber(valuePos) : -1),
            valueExpTree.getKind(),
            valueExpTree,
            varType.getKind(),
            varType.toString());
      }
      return;
    }

    commonAssignmentCheck(varType, valueExpTree, errorKey, extraArgs);
  }

  /**
   * Checks the validity of an assignment (or pseudo-assignment) from a value to a variable and
   * emits an error message (through the compiler's messaging interface) if it is not valid.
   *
   * @param varType the annotated type for the lvalue (usually a variable)
   * @param valueExpTree the AST node for the rvalue (the new value)
   * @param errorKey the error message key to use if the check fails
   * @param extraArgs arguments to the error message key, before "found" and "expected" types
   */
  protected void commonAssignmentCheck(
      AnnotatedTypeMirror varType,
      ExpressionTree valueExpTree,
      @CompilerMessageKey String errorKey,
      Object... extraArgs) {
    if (shouldSkipUses(valueExpTree)) {
      if (showchecks) {
        long valuePos = positions.getStartPosition(root, valueExpTree);
        System.out.printf(
            "%s %s (line %3d): actual tree = %s %s%n   expected: %s %s%n",
            this.getClass().getSimpleName(),
            "skipping test whether actual is a subtype of expected"
                + " because shouldSkipUses() returned true",
            (root.getLineMap() != null ? root.getLineMap().getLineNumber(valuePos) : -1),
            valueExpTree.getKind(),
            valueExpTree,
            varType.getKind(),
            varType.toString());
      }
      return;
    }
    if (valueExpTree.getKind() == Tree.Kind.MEMBER_REFERENCE
        || valueExpTree.getKind() == Tree.Kind.LAMBDA_EXPRESSION) {
      // Member references and lambda expressions are type checked separately
      // and do not need to be checked again as arguments.
      if (showchecks) {
        long valuePos = positions.getStartPosition(root, valueExpTree);
        System.out.printf(
            "%s %s (line %3d): actual tree = %s %s%n   expected: %s %s%n",
            this.getClass().getSimpleName(),
            "skipping test whether actual is a subtype of expected"
                + " because member reference and lambda expression are type checked separately",
            (root.getLineMap() != null ? root.getLineMap().getLineNumber(valuePos) : -1),
            valueExpTree.getKind(),
            valueExpTree,
            varType.getKind(),
            varType.toString());
      }
      return;
    }
    if (varType.getKind() == TypeKind.ARRAY
        && valueExpTree instanceof NewArrayTree
        && ((NewArrayTree) valueExpTree).getType() == null) {
      AnnotatedTypeMirror compType = ((AnnotatedArrayType) varType).getComponentType();
      NewArrayTree arrayTree = (NewArrayTree) valueExpTree;
      assert arrayTree.getInitializers() != null
          : "array initializers are not expected to be null in: " + valueExpTree;
      checkArrayInitialization(compType, arrayTree.getInitializers());
    }
    if (!validateTypeOf(valueExpTree)) {
      if (showchecks) {
        long valuePos = positions.getStartPosition(root, valueExpTree);
        System.out.printf(
            "%s %s (line %3d): actual tree = %s %s%n   expected: %s %s%n",
            this.getClass().getSimpleName(),
            "skipping test whether actual is a subtype of expected"
                + " because validateType() returned false",
            (root.getLineMap() != null ? root.getLineMap().getLineNumber(valuePos) : -1),
            valueExpTree.getKind(),
            valueExpTree,
            varType.getKind(),
            varType.toString());
      }
      return;
    }
    AnnotatedTypeMirror valueType = atypeFactory.getAnnotatedType(valueExpTree);
    atypeFactory.logGat(
        "BTV: %s.getAnnotatedType(%s) => %s%n",
        atypeFactory.getClass().getSimpleName(), valueExpTree, valueType);
    assert valueType != null : "null type for expression: " + valueExpTree;
    commonAssignmentCheck(varType, valueType, valueExpTree, errorKey, extraArgs);
  }

  /**
   * Checks the validity of an assignment (or pseudo-assignment) from a value to a variable and
   * emits an error message (through the compiler's messaging interface) if it is not valid.
   *
   * @param varType the annotated type of the variable
   * @param valueType the annotated type of the value
   * @param valueExpTree the location to use when reporting the error message
   * @param errorKey the error message key to use if the check fails
   * @param extraArgs arguments to the error message key, before "found" and "expected" types
   */
  protected void commonAssignmentCheck(
      AnnotatedTypeMirror varType,
      AnnotatedTypeMirror valueType,
      Tree valueExpTree,
      @CompilerMessageKey String errorKey,
      Object... extraArgs) {

    commonAssignmentCheckStartDiagnostic(varType, valueType, valueExpTree);

    AnnotatedTypeMirror widenedValueType = atypeFactory.getWidenedType(valueType, varType);
    boolean success = atypeFactory.getTypeHierarchy().isSubtype(widenedValueType, varType);

    // TODO: integrate with subtype test.
    if (success) {
      for (Class<? extends Annotation> mono : atypeFactory.getSupportedMonotonicTypeQualifiers()) {
        if (valueType.hasAnnotation(mono) && varType.hasAnnotation(mono)) {
          checker.reportError(
              valueExpTree,
              "monotonic",
              mono.getSimpleName(),
              mono.getSimpleName(),
              valueType.toString());
          return;
        }
      }
    } else {
      // `success` is false.
      // Use an error key only if it's overridden by a checker.
      FoundRequired pair = FoundRequired.of(valueType, varType);
      String valueTypeString = pair.found;
      String varTypeString = pair.required;
      checker.reportError(
          valueExpTree,
          errorKey,
          ArraysPlume.concatenate(extraArgs, valueTypeString, varTypeString));
    }

    commonAssignmentCheckEndDiagnostic(success, null, varType, valueType, valueExpTree);
  }

  /**
   * Prints a diagnostic about entering commonAssignmentCheck, if the showchecks option was set.
   *
   * @param varType the annotated type of the variable
   * @param valueType the annotated type of the value
   * @param valueExpTree the location to use when reporting the error message
   */
  protected final void commonAssignmentCheckStartDiagnostic(
      AnnotatedTypeMirror varType, AnnotatedTypeMirror valueType, Tree valueExpTree) {
    if (showchecks) {
      long valuePos = positions.getStartPosition(root, valueExpTree);
      System.out.printf(
          "%s %s (line %3d): actual tree = %s %s%n     actual: %s %s%n   expected: %s %s%n",
          this.getClass().getSimpleName(),
          "about to test whether actual is a subtype of expected",
          (root.getLineMap() != null ? root.getLineMap().getLineNumber(valuePos) : -1),
          valueExpTree.getKind(),
          valueExpTree,
          valueType.getKind(),
          valueType.toString(),
          varType.getKind(),
          varType.toString());
    }
  }

  /**
   * Prints a diagnostic about exiting commonAssignmentCheck, if the showchecks option was set.
   *
   * @param success whether the check succeeded or failed
   * @param extraMessage information about why the result is what it is; may be null
   * @param varType the annotated type of the variable
   * @param valueType the annotated type of the value
   * @param valueExpTree the location to use when reporting the error message
   */
  protected final void commonAssignmentCheckEndDiagnostic(
      boolean success,
      String extraMessage,
      AnnotatedTypeMirror varType,
      AnnotatedTypeMirror valueType,
      Tree valueExpTree) {
    if (showchecks) {
      commonAssignmentCheckEndDiagnostic(
          (success
                  ? "success: actual is subtype of expected"
                  : "FAILURE: actual is not subtype of expected")
              + (extraMessage == null ? "" : " because " + extraMessage),
          varType,
          valueType,
          valueExpTree);
    }
  }

  /**
   * Prints a diagnostic about exiting commonAssignmentCheck, if the showchecks option was set.
   *
   * <p>Most clients should call {@link #commonAssignmentCheckEndDiagnostic(boolean, String,
   * AnnotatedTypeMirror, AnnotatedTypeMirror, Tree)}. The purpose of this method is to permit
   * customizing the message that is printed.
   *
   * @param message the result, plus information about why the result is what it is; may be null
   * @param varType the annotated type of the variable
   * @param valueType the annotated type of the value
   * @param valueExpTree the location to use when reporting the error message
   */
  protected final void commonAssignmentCheckEndDiagnostic(
      String message,
      AnnotatedTypeMirror varType,
      AnnotatedTypeMirror valueType,
      Tree valueExpTree) {
    if (showchecks) {
      long valuePos = positions.getStartPosition(root, valueExpTree);
      System.out.printf(
          " %s (line %3d): actual tree = %s %s%n     actual: %s %s%n   expected: %s %s%n",
          message,
          (root.getLineMap() != null ? root.getLineMap().getLineNumber(valuePos) : -1),
          valueExpTree.getKind(),
          valueExpTree,
          valueType.getKind(),
          valueType.toString(),
          varType.getKind(),
          varType.toString());
    }
  }

  /**
   * Class that creates string representations of {@link AnnotatedTypeMirror}s which are only
   * verbose if required to differentiate the two types.
   */
  private static class FoundRequired {
    public final String found;
    public final String required;

    private FoundRequired(AnnotatedTypeMirror found, AnnotatedTypeMirror required) {
      if (shouldPrintVerbose(found, required)) {
        this.found = found.toString(true);
        this.required = required.toString(true);
      } else {
        this.found = found.toString();
        this.required = required.toString();
      }
    }

    /** Create a FoundRequired for a type and bounds. */
    private FoundRequired(AnnotatedTypeMirror found, AnnotatedTypeParameterBounds required) {
      if (shouldPrintVerbose(found, required)) {
        this.found = found.toString(true);
        this.required = required.toString(true);
      } else {
        this.found = found.toString();
        this.required = required.toString();
      }
    }

    /**
     * Creates string representations of {@link AnnotatedTypeMirror}s which are only verbose if
     * required to differentiate the two types.
     */
    static FoundRequired of(AnnotatedTypeMirror found, AnnotatedTypeMirror required) {
      return new FoundRequired(found, required);
    }

    /**
     * Creates string representations of {@link AnnotatedTypeMirror} and {@link
     * AnnotatedTypeParameterBounds}s which are only verbose if required to differentiate the two
     * types.
     */
    static FoundRequired of(AnnotatedTypeMirror found, AnnotatedTypeParameterBounds required) {
      return new FoundRequired(found, required);
    }
  }

  /**
   * Return whether or not the verbose toString should be used when printing the two annotated
   * types.
   *
   * @param atm1 the first AnnotatedTypeMirror
   * @param atm2 the second AnnotatedTypeMirror
   * @return true iff neither argumentc contains "@", or there are two annotated types (in either
   *     ATM) such that their toStrings are the same but their verbose toStrings differ
   */
  private static boolean shouldPrintVerbose(AnnotatedTypeMirror atm1, AnnotatedTypeMirror atm2) {
    if (!atm1.toString().contains("@") && !atm2.toString().contains("@")) {
      return true;
    }
    return containsSameToString(atm1, atm2);
  }

  /**
   * Return whether or not the verbose toString should be used when printing the annotated type and
   * the bounds it is not within.
   *
   * @param atm the type
   * @param bounds the bounds
   * @return true iff bounds does not contain "@", or there are two annotated types (in either
   *     argument) such that their toStrings are the same but their verbose toStrings differ
   */
  private static boolean shouldPrintVerbose(
      AnnotatedTypeMirror atm, AnnotatedTypeParameterBounds bounds) {
    if (!atm.toString().contains("@") && !bounds.toString().contains("@")) {
      return true;
    }
    return containsSameToString(atm, bounds.getUpperBound(), bounds.getLowerBound());
  }

  /**
   * A scanner that indicates whether any (component) types have the same toString but different
   * verbose toString. If so, the Checker Framework prints types verbosely.
   */
  private static final SimpleAnnotatedTypeScanner<Boolean, Map<String, String>>
      checkContainsSameToString =
          new SimpleAnnotatedTypeScanner<>(
              (AnnotatedTypeMirror type, Map<String, String> map) -> {
                if (type == null) {
                  return false;
                }
                String simple = type.toString();
                String verbose = map.get(simple);
                if (verbose == null) {
                  map.put(simple, type.toString(true));
                  return false;
                } else {
                  return !verbose.equals(type.toString(true));
                }
              },
              Boolean::logicalOr,
              false);

  /**
   * Return true iff there are two annotated types (anywhere in any ATM) such that their toStrings
   * are the same but their verbose toStrings differ. If so, the Checker Framework prints types
   * verbosely.
   *
   * @param atms annotated type mirrors to compare
   * @return true iff there are two annotated types (anywhere in any ATM) such that their toStrings
   *     are the same but their verbose toStrings differ
   */
  private static boolean containsSameToString(AnnotatedTypeMirror... atms) {
    Map<String, String> simpleToVerbose = new HashMap<>();
    for (AnnotatedTypeMirror atm : atms) {
      if (checkContainsSameToString.visit(atm, simpleToVerbose)) {
        return true;
      }
    }

    return false;
  }

  protected void checkArrayInitialization(
      AnnotatedTypeMirror type, List<? extends ExpressionTree> initializers) {
    // TODO: set assignment context like for method arguments?
    // Also in AbstractFlow.
    for (ExpressionTree init : initializers) {
      commonAssignmentCheck(type, init, "array.initializer");
    }
  }

  /**
   * Checks that the annotations on the type arguments supplied to a type or a method invocation are
   * within the bounds of the type variables as declared, and issues the "type.argument" error if
   * they are not.
   *
   * @param toptree the tree for error reporting, only used for inferred type arguments
   * @param paramBounds the bounds of the type parameters from a class or method declaration
   * @param typeargs the type arguments from the type or method invocation
   * @param typeargTrees the type arguments as trees, used for error reporting
   */
  protected void checkTypeArguments(
      Tree toptree,
      List<? extends AnnotatedTypeParameterBounds> paramBounds,
      List<? extends AnnotatedTypeMirror> typeargs,
      List<? extends Tree> typeargTrees,
      CharSequence typeOrMethodName,
      List<?> paramNames) {

    // System.out.printf("BaseTypeVisitor.checkTypeArguments: %s, TVs: %s, TAs: %s, TATs: %s%n",
    //         toptree, paramBounds, typeargs, typeargTrees);

    // If there are no type variables, do nothing.
    if (paramBounds.isEmpty()) {
      return;
    }

    int size = paramBounds.size();
    assert size == typeargs.size()
        : "BaseTypeVisitor.checkTypeArguments: mismatch between type arguments: "
            + typeargs
            + " and type parameter bounds"
            + paramBounds;

    for (int i = 0; i < size; i++) {

      AnnotatedTypeParameterBounds bounds = paramBounds.get(i);
      AnnotatedTypeMirror typeArg = typeargs.get(i);

      if (isIgnoredUninferredWildcard(bounds.getUpperBound())) {
        continue;
      }

      AnnotatedTypeMirror paramUpperBound = bounds.getUpperBound();

      Tree reportErrorToTree;
      if (typeargTrees == null || typeargTrees.isEmpty()) {
        // The type arguments were inferred, report the error on the method invocation.
        reportErrorToTree = toptree;
      } else {
        reportErrorToTree = typeargTrees.get(i);
      }

      checkHasQualifierParameterAsTypeArgument(typeArg, paramUpperBound, toptree);
      commonAssignmentCheck(
          paramUpperBound,
          typeArg,
          reportErrorToTree,
          "type.argument",
          paramNames.get(i),
          typeOrMethodName);

      if (!atypeFactory.getTypeHierarchy().isSubtype(bounds.getLowerBound(), typeArg)) {
        FoundRequired fr = FoundRequired.of(typeArg, bounds);
        checker.reportError(
            reportErrorToTree,
            "type.argument",
            paramNames.get(i),
            typeOrMethodName,
            fr.found,
            fr.required);
      }
    }
  }

  /**
   * Reports an error if the type argument has a qualifier parameter and the type parameter upper
   * bound does not have a qualifier parameter.
   *
   * @param typeArgument type argument
   * @param typeParameterUpperBound upper bound of the type parameter
   * @param reportError where to report the error
   */
  private void checkHasQualifierParameterAsTypeArgument(
      AnnotatedTypeMirror typeArgument,
      AnnotatedTypeMirror typeParameterUpperBound,
      Tree reportError) {
    for (AnnotationMirror top : atypeFactory.getQualifierHierarchy().getTopAnnotations()) {
      if (atypeFactory.hasQualifierParameterInHierarchy(typeArgument, top)
          && !getTypeFactory().hasQualifierParameterInHierarchy(typeParameterUpperBound, top)) {
        checker.reportError(reportError, "type.argument.hasqualparam", top);
      }
    }
  }

  private boolean isIgnoredUninferredWildcard(AnnotatedTypeMirror type) {
    return atypeFactory.ignoreUninferredTypeArguments
        && type.getKind() == TypeKind.WILDCARD
        && ((AnnotatedWildcardType) type).isUninferredTypeArgument();
  }

  /**
   * Indicates whether to skip subtype checks on the receiver when checking method invocability. A
   * visitor may, for example, allow a method to be invoked even if the receivers are siblings in a
   * hierarchy, provided that some other condition (implemented by the visitor) is satisfied.
   *
   * @param tree the method invocation tree
   * @param methodDefinitionReceiver the ATM of the receiver of the method definition
   * @param methodCallReceiver the ATM of the receiver of the method call
   * @return whether to skip subtype checks on the receiver
   */
  protected boolean skipReceiverSubtypeCheck(
      MethodInvocationTree tree,
      AnnotatedTypeMirror methodDefinitionReceiver,
      AnnotatedTypeMirror methodCallReceiver) {
    return false;
  }

  /**
   * Tests whether the method can be invoked using the receiver of the 'tree' method invocation, and
   * issues a "method.invocation" if the invocation is invalid.
   *
   * <p>This implementation tests whether the receiver in the method invocation is a subtype of the
   * method receiver type. This behavior can be specialized by overriding skipReceiverSubtypeCheck.
   *
   * @param method the type of the invoked method
   * @param tree the method invocation tree
   */
  protected void checkMethodInvocability(
      AnnotatedExecutableType method, MethodInvocationTree tree) {
    if (method.getReceiverType() == null) {
      // Static methods don't have a receiver to check.
      return;
    }
    if (method.getElement().getKind() == ElementKind.CONSTRUCTOR) {
      // TODO: Explicit "this()" calls of constructors have an implicit passed
      // from the enclosing constructor. We must not use the self type, but
      // instead should find a way to determine the receiver of the enclosing constructor.
      // rcv =
      // ((AnnotatedExecutableType)atypeFactory.getAnnotatedType(atypeFactory.getEnclosingMethod(tree))).getReceiverType();
      return;
    }

    AnnotatedTypeMirror methodReceiver = method.getReceiverType().getErased();
    AnnotatedTypeMirror treeReceiver = methodReceiver.shallowCopy(false);
    AnnotatedTypeMirror rcv = atypeFactory.getReceiverType(tree);

    treeReceiver.addAnnotations(rcv.getEffectiveAnnotations());

    if (!skipReceiverSubtypeCheck(tree, methodReceiver, rcv)) {
      // The diagnostic can be a bit misleading because the check is of the receiver but
      // `tree` is the entire method invocation (where the receiver might be implicit).
      commonAssignmentCheckStartDiagnostic(methodReceiver, treeReceiver, tree);
      boolean success = atypeFactory.getTypeHierarchy().isSubtype(treeReceiver, methodReceiver);
      commonAssignmentCheckEndDiagnostic(success, null, methodReceiver, treeReceiver, tree);
      if (!success) {
        reportMethodInvocabilityError(tree, treeReceiver, methodReceiver);
      }
    }
  }

  /**
   * Report a method invocability error. Allows checkers to change how the message is output.
   *
   * @param tree the AST node at which to report the error
   * @param found the actual type of the receiver
   * @param expected the expected type of the receiver
   */
  protected void reportMethodInvocabilityError(
      MethodInvocationTree tree, AnnotatedTypeMirror found, AnnotatedTypeMirror expected) {
    checker.reportError(
        tree,
        "method.invocation",
        TreeUtils.elementFromUse(tree),
        found.toString(),
        expected.toString());
  }

  /**
   * Check that the (explicit) annotations on a new class tree are comparable to the result type of
   * the constructor. Issue an error if not.
   *
   * <p>Issue a warning if the annotations on the constructor invocation is a subtype of the
   * constructor result type. This is equivalent to down-casting.
   */
  protected void checkConstructorInvocation(
      AnnotatedDeclaredType invocation,
      AnnotatedExecutableType constructor,
      NewClassTree newClassTree) {
    // Only check the primary annotations, the type arguments are checked elsewhere.
    AnnotationMirrorSet explicitAnnos = atypeFactory.getExplicitNewClassAnnos(newClassTree);
    if (explicitAnnos.isEmpty()) {
      return;
    }
    AnnotationMirrorSet resultAnnos = constructor.getReturnType().getAnnotations();
    for (AnnotationMirror explicit : explicitAnnos) {
      AnnotationMirror resultAnno =
          atypeFactory.getQualifierHierarchy().findAnnotationInSameHierarchy(resultAnnos, explicit);
      // The return type of the constructor (resultAnnos) must be comparable to the
      // annotations on the constructor invocation (explicitAnnos).
      boolean resultIsSubtypeOfExplicit =
          atypeFactory.getQualifierHierarchy().isSubtype(resultAnno, explicit);
      if (!(atypeFactory.getQualifierHierarchy().isSubtype(explicit, resultAnno)
          || resultIsSubtypeOfExplicit)) {
        checker.reportError(
            newClassTree, "constructor.invocation", constructor.toString(), explicit, resultAnno);
        return;
      } else if (!resultIsSubtypeOfExplicit) {
        // Issue a warning if the annotations on the constructor invocation is a subtype of
        // the constructor result type. This is equivalent to down-casting.
        checker.reportWarning(
            newClassTree, "cast.unsafe.constructor.invocation", resultAnno, explicit);
        return;
      }
    }

    // TODO: what properties should hold for constructor receivers for
    // inner type instantiations?
  }

  /**
   * A helper method to check that each passed argument is a subtype of the corresponding required
   * argument. Issues an "argument" error for each passed argument that not a subtype of the
   * required one.
   *
   * <p>Note this method requires the lists to have the same length, as it does not handle cases
   * like var args.
   *
   * @see #checkVarargs(AnnotatedTypeMirror.AnnotatedExecutableType, Tree)
   * @param requiredArgs the required types. This may differ from the formal parameter types,
   *     because it replaces a varargs parameter by multiple parameters with the vararg's element
   *     type.
   * @param passedArgs the expressions passed to the corresponding types
   * @param executableName the name of the method or constructor being called
   * @param paramNames the names of the callee's formal parameters
   */
  protected void checkArguments(
      List<? extends AnnotatedTypeMirror> requiredArgs,
      List<? extends ExpressionTree> passedArgs,
      CharSequence executableName,
      List<?> paramNames) {
    int size = requiredArgs.size();
    assert size == passedArgs.size()
        : "mismatch between required args ("
            + requiredArgs
            + ") and passed args ("
            + passedArgs
            + ")";
    int maxParamNamesIndex = paramNames.size() - 1;
    // Rather weak assertion, due to how varargs parameters are treated.
    assert size >= maxParamNamesIndex
        : String.format(
            "mismatched lengths %d %d %d checkArguments(%s, %s, %s, %s)",
            size,
            passedArgs.size(),
            paramNames.size(),
            listToString(requiredArgs),
            listToString(passedArgs),
            executableName,
            listToString(paramNames));

    for (int i = 0; i < size; ++i) {
      commonAssignmentCheck(
          requiredArgs.get(i),
          passedArgs.get(i),
          "argument",
          // TODO: for expanded varargs parameters, maybe adjust the name
          paramNames.get(Math.min(i, maxParamNamesIndex)),
          executableName);
      // Also descend into the argument within the correct assignment context.
      scan(passedArgs.get(i), null);
    }
  }

  // com.sun.tools.javac.util.List has a toString that does not include surrounding "[...]",
  // making it hard to interpret in messages.
  /**
   * Produce a printed representation of a list, in the standard format with surrounding "[...]".
   *
   * @param lst a list to format
   * @return the printed representation of the list
   */
  private String listToString(List<?> lst) {
    StringJoiner result = new StringJoiner(",", "[", "]");
    for (Object elt : lst) {
      result.add(elt.toString());
    }
    return result.toString();
  }

  /**
   * Returns true if both types are type variables and outer contains inner. Outer contains inner
   * implies: {@literal inner.upperBound <: outer.upperBound outer.lowerBound <: inner.lowerBound}.
   *
   * @return true if both types are type variables and outer contains inner
   */
  protected boolean testTypevarContainment(AnnotatedTypeMirror inner, AnnotatedTypeMirror outer) {
    if (inner.getKind() == TypeKind.TYPEVAR && outer.getKind() == TypeKind.TYPEVAR) {

      AnnotatedTypeVariable innerAtv = (AnnotatedTypeVariable) inner;
      AnnotatedTypeVariable outerAtv = (AnnotatedTypeVariable) outer;

      if (AnnotatedTypes.areCorrespondingTypeVariables(elements, innerAtv, outerAtv)) {
        TypeHierarchy typeHierarchy = atypeFactory.getTypeHierarchy();
        return typeHierarchy.isSubtype(innerAtv.getUpperBound(), outerAtv.getUpperBound())
            && typeHierarchy.isSubtype(outerAtv.getLowerBound(), innerAtv.getLowerBound());
      }
    }

    return false;
  }

  /**
   * Create an OverrideChecker.
   *
   * <p>This exists so that subclasses can subclass OverrideChecker and use their subclass instead
   * of using OverrideChecker itself.
   *
   * @param overriderTree the AST node of the overriding method or method reference
   * @param overriderMethodType the type of the overriding method
   * @param overriderType the type enclosing the overrider method, usually an AnnotatedDeclaredType;
   *     for Method References may be something else
   * @param overriderReturnType the return type of the overriding method
   * @param overriddenMethodType the type of the overridden method
   * @param overriddenType the declared type enclosing the overridden method
   * @param overriddenReturnType the return type of the overridden method
   * @return an OverrideChecker
   */
  protected OverrideChecker createOverrideChecker(
      Tree overriderTree,
      AnnotatedExecutableType overriderMethodType,
      AnnotatedTypeMirror overriderType,
      AnnotatedTypeMirror overriderReturnType,
      AnnotatedExecutableType overriddenMethodType,
      AnnotatedDeclaredType overriddenType,
      AnnotatedTypeMirror overriddenReturnType) {
    return new OverrideChecker(
        overriderTree,
        overriderMethodType,
        overriderType,
        overriderReturnType,
        overriddenMethodType,
        overriddenType,
        overriddenReturnType);
  }

  /**
   * Type checks that a method may override another method. Uses an OverrideChecker subclass as
   * created by {@link #createOverrideChecker}. This version of the method uses the annotated type
   * factory to get the annotated type of the overriding method, and does NOT expose that type.
   *
   * @see #checkOverride(MethodTree, AnnotatedTypeMirror.AnnotatedExecutableType,
   *     AnnotatedTypeMirror.AnnotatedDeclaredType, AnnotatedTypeMirror.AnnotatedExecutableType,
   *     AnnotatedTypeMirror.AnnotatedDeclaredType)
   * @param overriderTree declaration tree of overriding method
   * @param overriderType type of overriding class
   * @param overriddenMethodType type of overridden method
   * @param overriddenType type of overridden class
   * @return true if the override is allowed
   */
  protected boolean checkOverride(
      MethodTree overriderTree,
      AnnotatedDeclaredType overriderType,
      AnnotatedExecutableType overriddenMethodType,
      AnnotatedDeclaredType overriddenType) {

    // Get the type of the overriding method.
    AnnotatedExecutableType overriderMethodType = atypeFactory.getAnnotatedType(overriderTree);

    // Call the other version of the method, which takes overriderMethodType. Both versions
    // exist to allow checkers to override one or the other depending on their needs.
    return checkOverride(
        overriderTree, overriderMethodType, overriderType, overriddenMethodType, overriddenType);
  }

  /**
   * Type checks that a method may override another method. Uses an OverrideChecker subclass as
   * created by {@link #createOverrideChecker}. This version of the method exposes
   * AnnotatedExecutableType of the overriding method. Override this version of the method if you
   * need to access that type.
   *
   * @see #checkOverride(MethodTree, AnnotatedTypeMirror.AnnotatedDeclaredType,
   *     AnnotatedTypeMirror.AnnotatedExecutableType, AnnotatedTypeMirror.AnnotatedDeclaredType)
   * @param overriderTree declaration tree of overriding method
   * @param overriderMethodType type of the overriding method
   * @param overriderType type of overriding class
   * @param overriddenMethodType type of overridden method
   * @param overriddenType type of overridden class
   * @return true if the override is allowed
   */
  protected boolean checkOverride(
      MethodTree overriderTree,
      AnnotatedExecutableType overriderMethodType,
      AnnotatedDeclaredType overriderType,
      AnnotatedExecutableType overriddenMethodType,
      AnnotatedDeclaredType overriddenType) {

    // This needs to be done before overriderMethodType.getReturnType() and
    // overriddenMethodType.getReturnType()
    if (overriderMethodType.getTypeVariables().isEmpty()
        && !overriddenMethodType.getTypeVariables().isEmpty()) {
      overriddenMethodType = overriddenMethodType.getErased();
    }

    OverrideChecker overrideChecker =
        createOverrideChecker(
            overriderTree,
            overriderMethodType,
            overriderType,
            overriderMethodType.getReturnType(),
            overriddenMethodType,
            overriddenType,
            overriddenMethodType.getReturnType());

    return overrideChecker.checkOverride();
  }

  /**
   * Check that a method reference is allowed. Using the OverrideChecker class.
   *
   * @param memberReferenceTree the tree for the method reference
   * @return true if the method reference is allowed
   */
  protected boolean checkMethodReferenceAsOverride(
      MemberReferenceTree memberReferenceTree, Void p) {

    Pair<AnnotatedTypeMirror, AnnotatedExecutableType> result =
        atypeFactory.getFnInterfaceFromTree(memberReferenceTree);
    // The type to which the member reference is assigned -- also known as the target type of
    // the reference.
    AnnotatedTypeMirror functionalInterface = result.first;
    // The type of the single method that is declared by the functional interface.
    AnnotatedExecutableType functionType = result.second;

    // ========= Overriding Type =========
    // This doesn't get the correct type for a "MyOuter.super" based on the receiver of the
    // enclosing method.
    // That is handled separately in method receiver check.

    // The type of the expression or type use, <expression>::method or <type use>::method.
    ExpressionTree qualifierExpression = memberReferenceTree.getQualifierExpression();
    MemberReferenceKind memRefKind =
        MemberReferenceKind.getMemberReferenceKind(memberReferenceTree);
    AnnotatedTypeMirror enclosingType;
    if (memberReferenceTree.getMode() == ReferenceMode.NEW
        || memRefKind == MemberReferenceKind.UNBOUND
        || memRefKind == MemberReferenceKind.STATIC) {
      // The "qualifier expression" is a type tree.
      enclosingType = atypeFactory.getAnnotatedTypeFromTypeTree(qualifierExpression);
    } else {
      // The "qualifier expression" is an expression.
      enclosingType = atypeFactory.getAnnotatedType(qualifierExpression);
    }

    // ========= Overriding Executable =========
    // The ::method element, see JLS 15.13.1 Compile-Time Declaration of a Method Reference
    ExecutableElement compileTimeDeclaration =
        (ExecutableElement) TreeUtils.elementFromUse(memberReferenceTree);

    if (enclosingType.getKind() == TypeKind.DECLARED
        && ((AnnotatedDeclaredType) enclosingType).isUnderlyingTypeRaw()) {
      if (memRefKind == MemberReferenceKind.UNBOUND) {
        // The method reference is of the form: Type # instMethod and Type is a raw type.
        // If the first parameter of the function type, p1, is a subtype of type, then type
        // should be p1.  This has the effect of "inferring" the class type parameter.
        AnnotatedTypeMirror p1 = functionType.getParameterTypes().get(0);
        TypeMirror asSuper =
            TypesUtils.asSuper(
                p1.getUnderlyingType(),
                enclosingType.getUnderlyingType(),
                atypeFactory.getProcessingEnv());
        if (asSuper != null) {
          enclosingType = AnnotatedTypes.asSuper(atypeFactory, p1, enclosingType);
        }
      }
      // else method reference is something like ArrayList::new
      // TODO: Use diamond, <>, inference to infer the class type arguments.
      // For now this case is skipped below in checkMethodReferenceInference.
    }

    // The type of the compileTimeDeclaration if it were invoked with a receiver expression
    // of type {@code type}
    AnnotatedExecutableType invocationType =
        atypeFactory.methodFromUse(memberReferenceTree, compileTimeDeclaration, enclosingType)
            .executableType;

    if (checkMethodReferenceInference(memberReferenceTree, invocationType, enclosingType)) {
      // Type argument inference is required, skip check.
      // #checkMethodReferenceInference issued a warning.
      return true;
    }

    // This needs to be done before invocationType.getReturnType() and
    // functionType.getReturnType()
    if (invocationType.getTypeVariables().isEmpty() && !functionType.getTypeVariables().isEmpty()) {
      functionType = functionType.getErased();
    }

    // Use the function type's parameters to resolve polymorphic qualifiers.
    QualifierPolymorphism poly = atypeFactory.getQualifierPolymorphism();
    poly.resolve(functionType, invocationType);

    AnnotatedTypeMirror invocationReturnType;
    if (compileTimeDeclaration.getKind() == ElementKind.CONSTRUCTOR) {
      if (enclosingType.getKind() == TypeKind.ARRAY) {
        // Special casing for the return of array constructor
        invocationReturnType = enclosingType;
      } else {
        invocationReturnType =
            atypeFactory.getResultingTypeOfConstructorMemberReference(
                memberReferenceTree, invocationType);
      }
    } else {
      invocationReturnType = invocationType.getReturnType();
    }

    AnnotatedTypeMirror functionTypeReturnType = functionType.getReturnType();
    if (functionTypeReturnType.getKind() == TypeKind.VOID) {
      // If the functional interface return type is void, the overriding return type doesn't
      // matter.
      functionTypeReturnType = invocationReturnType;
    }

    if (functionalInterface.getKind() == TypeKind.DECLARED) {
      // Check the member reference as if invocationType overrides functionType.
      OverrideChecker overrideChecker =
          createOverrideChecker(
              memberReferenceTree,
              invocationType,
              enclosingType,
              invocationReturnType,
              functionType,
              (AnnotatedDeclaredType) functionalInterface,
              functionTypeReturnType);
      return overrideChecker.checkOverride();
    } else {
      // If the functionalInterface is not a declared type, it must be an uninferred wildcard.
      // In that case, only return false if uninferred type arguments should not be ignored.
      return !atypeFactory.ignoreUninferredTypeArguments;
    }
  }

  /** Check if method reference type argument inference is required. Issue an error if it is. */
  private boolean checkMethodReferenceInference(
      MemberReferenceTree memberReferenceTree,
      AnnotatedExecutableType invocationType,
      AnnotatedTypeMirror type) {
    // TODO: Issue #802
    // TODO: https://github.com/typetools/checker-framework/issues/802
    // TODO: Method type argument inference
    // TODO: Enable checks for method reference with inferred type arguments.
    // For now, error on mismatch of class or method type arguments.
    boolean requiresInference = false;
    // If the function to which the member reference refers is generic, but the member
    // reference does not provide method type arguments, then Java 8 inference is required.
    // Issue 979.
    if (!invocationType.getTypeVariables().isEmpty()
        && (memberReferenceTree.getTypeArguments() == null
            || memberReferenceTree.getTypeArguments().isEmpty())) {
      // Method type args
      requiresInference = true;
    } else if (memberReferenceTree.getMode() == ReferenceMode.NEW
        || MemberReferenceKind.getMemberReferenceKind(memberReferenceTree).isUnbound()) {
      if (type.getKind() == TypeKind.DECLARED
          && ((AnnotatedDeclaredType) type).isUnderlyingTypeRaw()) {
        // Class type args
        requiresInference = true;
      }
    }
    if (requiresInference) {
      if (conservativeUninferredTypeArguments) {
        checker.reportWarning(memberReferenceTree, "methodref.inference.unimplemented");
      }
      return true;
    }
    return false;
  }

  /**
   * Class to perform method override and method reference checks.
   *
   * <p>Method references are checked similarly to method overrides, with the method reference
   * viewed as overriding the functional interface's method.
   *
   * <p>Checks that an overriding method's return type, parameter types, and receiver type are
   * correct with respect to the annotations on the overridden method's return type, parameter
   * types, and receiver type.
   *
   * <p>Furthermore, any contracts on the method must satisfy behavioral subtyping, that is,
   * postconditions must be at least as strong as the postcondition on the superclass, and
   * preconditions must be at most as strong as the condition on the superclass.
   *
   * <p>This method returns the result of the check, but also emits error messages as a side effect.
   */
  public class OverrideChecker {

    /** The declaration of an overriding method. */
    protected final Tree overriderTree;
    /** True if {@link #overriderTree} is a MEMBER_REFERENCE. */
    protected final boolean isMethodReference;

    /** The type of the overriding method. */
    protected final AnnotatedExecutableType overrider;
    /** The subtype that declares the overriding method. */
    protected final AnnotatedTypeMirror overriderType;
    /** The type of the overridden method. */
    protected final AnnotatedExecutableType overridden;
    /** The supertype that declares the overridden method. */
    protected final AnnotatedDeclaredType overriddenType;
    /** The teturn type of the overridden method. */
    protected final AnnotatedTypeMirror overriddenReturnType;
    /** The return type of the overriding method. */
    protected final AnnotatedTypeMirror overriderReturnType;

    /**
     * Create an OverrideChecker.
     *
     * <p>Notice that the return types are passed in separately. This is to support some types of
     * method references where the overrider's return type is not the appropriate type to check.
     *
     * @param overriderTree the AST node of the overriding method or method reference
     * @param overrider the type of the overriding method
     * @param overriderType the type enclosing the overrider method, usually an
     *     AnnotatedDeclaredType; for Method References may be something else
     * @param overriderReturnType the return type of the overriding method
     * @param overridden the type of the overridden method
     * @param overriddenType the declared type enclosing the overridden method
     * @param overriddenReturnType the return type of the overridden method
     */
    public OverrideChecker(
        Tree overriderTree,
        AnnotatedExecutableType overrider,
        AnnotatedTypeMirror overriderType,
        AnnotatedTypeMirror overriderReturnType,
        AnnotatedExecutableType overridden,
        AnnotatedDeclaredType overriddenType,
        AnnotatedTypeMirror overriddenReturnType) {

      this.overriderTree = overriderTree;
      this.overrider = overrider;
      this.overriderType = overriderType;
      this.overridden = overridden;
      this.overriddenType = overriddenType;
      this.overriddenReturnType = overriddenReturnType;
      this.overriderReturnType = overriderReturnType;

      this.isMethodReference = overriderTree.getKind() == Tree.Kind.MEMBER_REFERENCE;
    }

    /**
     * Perform the check.
     *
     * @return true if the override is allowed
     */
    public boolean checkOverride() {
      if (checker.shouldSkipUses(overriddenType.getUnderlyingType().asElement())) {
        return true;
      }

      boolean result = checkReturn();
      result &= checkParameters();
      if (isMethodReference) {
        result &= checkMemberReferenceReceivers();
      } else {
        result &= checkReceiverOverride();
      }
      checkPreAndPostConditions();
      checkPurity();

      return result;
    }

    /** Check that an override respects purity. */
    private void checkPurity() {
      String msgKey = isMethodReference ? "purity.methodref" : "purity.overriding";

      // check purity annotations
      EnumSet<Pure.Kind> superPurity =
          PurityUtils.getPurityKinds(atypeFactory, overridden.getElement());
      EnumSet<Pure.Kind> subPurity =
          PurityUtils.getPurityKinds(atypeFactory, overrider.getElement());
      if (!subPurity.containsAll(superPurity)) {
        checker.reportError(
            overriderTree,
            msgKey,
            overriderType,
            overrider,
            overriddenType,
            overridden,
            subPurity,
            superPurity);
      }
    }

    /**
     * Checks that overrides obey behavioral subtyping, that is, postconditions must be at least as
     * strong as the postcondition on the superclass, and preconditions must be at most as strong as
     * the condition on the superclass.
     */
    private void checkPreAndPostConditions() {
      String msgKey = isMethodReference ? "methodref" : "override";
      if (isMethodReference) {
        // TODO: Support postconditions and method references.
        // The parse context always expects instance methods, but method references can be
        // static.
        return;
      }

      ContractsFromMethod contractsUtils = atypeFactory.getContractsFromMethod();

      // Check preconditions
      Set<Precondition> superPre = contractsUtils.getPreconditions(overridden.getElement());
      Set<Precondition> subPre = contractsUtils.getPreconditions(overrider.getElement());
      Set<Pair<JavaExpression, AnnotationMirror>> superPre2 =
          parseAndLocalizeContracts(superPre, overridden);
      Set<Pair<JavaExpression, AnnotationMirror>> subPre2 =
          parseAndLocalizeContracts(subPre, overrider);
      @SuppressWarnings("compilermessages")
      @CompilerMessageKey String premsg = "contracts.precondition." + msgKey;
      checkContractsSubset(overriderType, overriddenType, subPre2, superPre2, premsg);

      // Check postconditions
      Set<Postcondition> superPost = contractsUtils.getPostconditions(overridden.getElement());
      Set<Postcondition> subPost = contractsUtils.getPostconditions(overrider.getElement());
      Set<Pair<JavaExpression, AnnotationMirror>> superPost2 =
          parseAndLocalizeContracts(superPost, overridden);
      Set<Pair<JavaExpression, AnnotationMirror>> subPost2 =
          parseAndLocalizeContracts(subPost, overrider);
      @SuppressWarnings("compilermessages")
      @CompilerMessageKey String postmsg = "contracts.postcondition." + msgKey;
      checkContractsSubset(overriderType, overriddenType, superPost2, subPost2, postmsg);

      // Check conditional postconditions
      Set<ConditionalPostcondition> superCPost =
          contractsUtils.getConditionalPostconditions(overridden.getElement());
      Set<ConditionalPostcondition> subCPost =
          contractsUtils.getConditionalPostconditions(overrider.getElement());
      // consider only 'true' postconditions
      Set<Postcondition> superCPostTrue = filterConditionalPostconditions(superCPost, true);
      Set<Postcondition> subCPostTrue = filterConditionalPostconditions(subCPost, true);
      Set<Pair<JavaExpression, AnnotationMirror>> superCPostTrue2 =
          parseAndLocalizeContracts(superCPostTrue, overridden);
      Set<Pair<JavaExpression, AnnotationMirror>> subCPostTrue2 =
          parseAndLocalizeContracts(subCPostTrue, overrider);
      @SuppressWarnings("compilermessages")
      @CompilerMessageKey String posttruemsg = "contracts.conditional.postcondition.true." + msgKey;
      checkContractsSubset(
          overriderType, overriddenType, superCPostTrue2, subCPostTrue2, posttruemsg);

      // consider only 'false' postconditions
      Set<Postcondition> superCPostFalse = filterConditionalPostconditions(superCPost, false);
      Set<Postcondition> subCPostFalse = filterConditionalPostconditions(subCPost, false);
      Set<Pair<JavaExpression, AnnotationMirror>> superCPostFalse2 =
          parseAndLocalizeContracts(superCPostFalse, overridden);
      Set<Pair<JavaExpression, AnnotationMirror>> subCPostFalse2 =
          parseAndLocalizeContracts(subCPostFalse, overrider);
      @SuppressWarnings("compilermessages")
      @CompilerMessageKey String postfalsemsg = "contracts.conditional.postcondition.false." + msgKey;
      checkContractsSubset(
          overriderType, overriddenType, superCPostFalse2, subCPostFalse2, postfalsemsg);
    }

    /**
     * Issue a "methodref.receiver" or "methodref.receiver.bound" error if the receiver for the
     * method reference does not satify overriding rules.
     *
     * @return true if the override is legal
     */
    private boolean checkMemberReferenceReceivers() {
      if (overriderType.getKind() == TypeKind.ARRAY) {
        // Assume the receiver for all method on arrays are @Top
        // This simplifies some logic because an AnnotatedExecutableType for an array method
        // (ie String[]::clone) has a receiver of "Array." The UNBOUND check would then
        // have to compare "Array" to "String[]".
        return true;
      }
      MemberReferenceTree memberTree = (MemberReferenceTree) overriderTree;
      MemberReferenceKind methodRefKind =
          MemberReferenceKind.getMemberReferenceKind((MemberReferenceTree) overriderTree);
      // These act like a traditional override
      if (methodRefKind == MemberReferenceKind.UNBOUND) {
        AnnotatedTypeMirror overriderReceiver = overrider.getReceiverType();
        AnnotatedTypeMirror overriddenReceiver = overridden.getParameterTypes().get(0);
        boolean success =
            atypeFactory.getTypeHierarchy().isSubtype(overriddenReceiver, overriderReceiver);
        if (!success) {
          checker.reportError(
              overriderTree,
              "methodref.receiver",
              overriderReceiver,
              overriddenReceiver,
              overriderType,
              overrider,
              overriddenType,
              overridden);
        }
        return success;
      }

      // The rest act like method invocations
      AnnotatedTypeMirror receiverDecl;
      AnnotatedTypeMirror receiverArg;
      switch (methodRefKind) {
        case UNBOUND:
          throw new BugInCF("Case UNBOUND should already be handled.");
        case SUPER:
          receiverDecl = overrider.getReceiverType();
          receiverArg = atypeFactory.getAnnotatedType(memberTree.getQualifierExpression());

          AnnotatedTypeMirror selfType = atypeFactory.getSelfType(memberTree);
          receiverArg.replaceAnnotations(selfType.getAnnotations());
          break;
        case BOUND:
          receiverDecl = overrider.getReceiverType();
          receiverArg = overriderType;
          break;
        case IMPLICIT_INNER:
          // JLS 15.13.1 "It is a compile-time error if the method reference expression is
          // of the form ClassType :: [TypeArguments] new and a compile-time error would
          // occur when determining an enclosing instance for ClassType as specified in
          // 15.9.2 (treating the method reference expression as if it were an unqualified
          // class instance creation expression)."

          // So a member reference can only refer to an inner class constructor if a type
          // that encloses the inner class can be found. So either "this" is that
          // enclosing type or "this" has an enclosing type that is that type.
          receiverDecl = overrider.getReceiverType();
          receiverArg = atypeFactory.getSelfType(memberTree);
          while (!TypesUtils.isErasedSubtype(
              receiverArg.getUnderlyingType(), receiverDecl.getUnderlyingType(), types)) {
            receiverArg = ((AnnotatedDeclaredType) receiverArg).getEnclosingType();
          }

          break;
        case TOPLEVEL:
        case STATIC:
        case ARRAY_CTOR:
        default:
          // Intentional fallthrough
          // These don't have receivers
          return true;
      }

      boolean success = atypeFactory.getTypeHierarchy().isSubtype(receiverArg, receiverDecl);
      if (!success) {
        checker.reportError(
            overriderTree,
            "methodref.receiver.bound",
            receiverArg,
            receiverDecl,
            receiverArg,
            overriderType,
            overrider);
      }

      return success;
    }

    /**
     * Issue an "override.receiver" error if the receiver override is not valid.
     *
     * @return true if the override is legal
     */
    protected boolean checkReceiverOverride() {
      AnnotatedDeclaredType overriderReceiver = overrider.getReceiverType();
      AnnotatedDeclaredType overriddenReceiver = overridden.getReceiverType();
      QualifierHierarchy qualifierHierarchy = atypeFactory.getQualifierHierarchy();
      // Check the receiver type.
      // isSubtype() requires its arguments to be actual subtypes with respect to JLS, but
      // an overrider receiver is not a subtype of the overridden receiver.  So, just check
      // primary annotations.
      // TODO: this will need to be improved for generic receivers.
      AnnotationMirrorSet overriderAnnos = overriderReceiver.getAnnotations();
      AnnotationMirrorSet overriddenAnnos = overriddenReceiver.getAnnotations();
      if (!qualifierHierarchy.isSubtype(overriddenAnnos, overriderAnnos)) {
        AnnotationMirrorSet declaredAnnos =
            atypeFactory.getTypeDeclarationBounds(overriderType.getUnderlyingType());
        if (qualifierHierarchy.isSubtype(overriderAnnos, declaredAnnos)
            && qualifierHierarchy.isSubtype(declaredAnnos, overriderAnnos)) {
          // All the type of an object must be no higher than its upper bound. So if the
          // receiver is annotated with the upper bound qualifiers, then the override is
          // safe.
          return true;
        }
        FoundRequired pair = FoundRequired.of(overriderReceiver, overriddenReceiver);
        checker.reportError(
            overriderTree,
            "override.receiver",
            pair.found,
            pair.required,
            overriderType,
            overrider,
            overriddenType,
            overridden);
        return false;
      }
      return true;
    }

    private boolean checkParameters() {
      List<AnnotatedTypeMirror> overriderParams = overrider.getParameterTypes();
      List<AnnotatedTypeMirror> overriddenParams = overridden.getParameterTypes();

      // Fix up method reference parameters.
      // See https://docs.oracle.com/javase/specs/jls/se17/html/jls-15.html#jls-15.13.1
      if (isMethodReference) {
        // The functional interface of an unbound member reference has an extra parameter
        // (the receiver).
        if (MemberReferenceKind.getMemberReferenceKind((MemberReferenceTree) overriderTree)
            == MemberReferenceKind.UNBOUND) {
          overriddenParams = new ArrayList<>(overriddenParams);
          overriddenParams.remove(0);
        }
        // Deal with varargs
        if (overrider.isVarArgs() && !overridden.isVarArgs()) {
          overriderParams =
              AnnotatedTypes.expandVarArgsParametersFromTypes(overrider, overriddenParams);
        }
      }

      boolean result = true;
      for (int i = 0; i < overriderParams.size(); ++i) {
        AnnotatedTypeMirror capturedParam =
            atypeFactory.applyCaptureConversion(overriddenParams.get(i));
        boolean success =
            atypeFactory.getTypeHierarchy().isSubtype(capturedParam, overriderParams.get(i));
        if (!success) {
          success = testTypevarContainment(overriddenParams.get(i), overriderParams.get(i));
        }

        checkParametersMsg(success, i, overriderParams, overriddenParams);
        result &= success;
      }
      return result;
    }

    private void checkParametersMsg(
        boolean success,
        int index,
        List<AnnotatedTypeMirror> overriderParams,
        List<AnnotatedTypeMirror> overriddenParams) {
      if (success && !showchecks) {
        return;
      }

      String msgKey = isMethodReference ? "methodref.param" : "override.param";
      long valuePos =
          overriderTree instanceof MethodTree
              ? positions.getStartPosition(
                  root, ((MethodTree) overriderTree).getParameters().get(index))
              : positions.getStartPosition(root, overriderTree);
      Tree posTree =
          overriderTree instanceof MethodTree
              ? ((MethodTree) overriderTree).getParameters().get(index)
              : overriderTree;

      if (showchecks) {
        System.out.printf(
            " %s (line %3d):%n"
                + "     overrider: %s %s (parameter %d type %s)%n"
                + "    overridden: %s %s"
                + " (parameter %d type %s)%n",
            (success
                ? "success: overridden parameter type is subtype of overriding"
                : "FAILURE: overridden parameter type is not subtype of overriding"),
            (root.getLineMap() != null ? root.getLineMap().getLineNumber(valuePos) : -1),
            overrider,
            overriderType,
            index,
            overriderParams.get(index).toString(),
            overridden,
            overriddenType,
            index,
            overriddenParams.get(index).toString());
      }
      if (!success) {
        FoundRequired pair =
            FoundRequired.of(overriderParams.get(index), overriddenParams.get(index));
        checker.reportError(
            posTree,
            msgKey,
            overrider.getElement().getParameters().get(index).toString(),
            pair.found,
            pair.required,
            overriderType,
            overrider,
            overriddenType,
            overridden);
      }
    }

    /**
     * Returns true if the return type of the overridden method is a subtype of the return type of
     * the overriding method.
     *
     * @return true if the return type is correct
     */
    private boolean checkReturn() {
      if ((overriderReturnType.getKind() == TypeKind.VOID)) {
        // Nothing to check.
        return true;
      }
      TypeHierarchy typeHierarchy = atypeFactory.getTypeHierarchy();
      boolean success = typeHierarchy.isSubtype(overriderReturnType, overriddenReturnType);
      if (!success) {
        // If both the overridden method have type variables as return types and both
        // types were defined in their respective methods then, they can be covariant or
        // invariant use super/subtypes for the overrides locations
        success = testTypevarContainment(overriderReturnType, overriddenReturnType);
      }

      // Sometimes the overridden return type of a method reference becomes a captured
      // type variable.  This leads to defaulting that often makes the overriding return type
      // invalid.  We ignore these.  This happens in Issue403/Issue404.
      if (!success
          && isMethodReference
          && TypesUtils.isCapturedTypeVariable(overriddenReturnType.getUnderlyingType())) {
        if (ElementUtils.isMethod(
            overridden.getElement(), functionApply, atypeFactory.getProcessingEnv())) {
          success =
              typeHierarchy.isSubtype(
                  overriderReturnType,
                  ((AnnotatedTypeVariable) overriddenReturnType).getUpperBound());
        }
      }

      checkReturnMsg(success);
      return success;
    }

    /**
     * Issue an error message or log message about checking an overriding return type.
     *
     * @param success whether the check succeeded or failed
     */
    private void checkReturnMsg(boolean success) {
      if (success && !showchecks) {
        return;
      }

      String msgKey = isMethodReference ? "methodref.return" : "override.return";
      long valuePos =
          overriderTree instanceof MethodTree
              ? positions.getStartPosition(root, ((MethodTree) overriderTree).getReturnType())
              : positions.getStartPosition(root, overriderTree);
      Tree posTree =
          overriderTree instanceof MethodTree
              ? ((MethodTree) overriderTree).getReturnType()
              : overriderTree;
      // The return type of a MethodTree is null for a constructor.
      if (posTree == null) {
        posTree = overriderTree;
      }

      if (showchecks) {
        System.out.printf(
            " %s (line %3d):%n"
                + "     overrider: %s %s (return type %s)%n"
                + "    overridden: %s %s (return type %s)%n",
            (success
                ? "success: overriding return type is subtype of overridden"
                : "FAILURE: overriding return type is not subtype of overridden"),
            (root.getLineMap() != null ? root.getLineMap().getLineNumber(valuePos) : -1),
            overrider,
            overriderType,
            overrider.getReturnType().toString(),
            overridden,
            overriddenType,
            overridden.getReturnType().toString());
      }
      if (!success) {
        FoundRequired pair = FoundRequired.of(overriderReturnType, overriddenReturnType);
        checker.reportError(
            posTree,
            msgKey,
            pair.found,
            pair.required,
            overriderType,
            overrider,
            overriddenType,
            overridden);
      }
    }
  }

  /**
   * Filters the set of conditional postconditions to return only those whose annotation result
   * value matches the value of the given boolean {@code b}. For example, if {@code b == true}, then
   * the following {@code @EnsuresNonNullIf} conditional postcondition would match:<br>
   * {@code @EnsuresNonNullIf(expression="#1", result=true)}<br>
   * {@code boolean equals(@Nullable Object o)}
   *
   * @param conditionalPostconditions each is a ConditionalPostcondition
   * @param b the value required for the {@code result} element
   * @return all the given conditional postconditions whose {@code result} is {@code b}
   */
  private Set<Postcondition> filterConditionalPostconditions(
      Set<ConditionalPostcondition> conditionalPostconditions, boolean b) {
    if (conditionalPostconditions.isEmpty()) {
      return Collections.emptySet();
    }

    Set<Postcondition> result =
        ArraySet.newArraySetOrLinkedHashSet(conditionalPostconditions.size());
    for (Contract c : conditionalPostconditions) {
      ConditionalPostcondition p = (ConditionalPostcondition) c;
      if (p.resultValue == b) {
        result.add(new Postcondition(p.expressionString, p.annotation, p.contractAnnotation));
      }
    }
    return result;
  }

  /**
   * Checks that {@code mustSubset} is a subset of {@code set} in the following sense: For every
   * expression in {@code mustSubset} there must be the same expression in {@code set}, with the
   * same (or a stronger) annotation.
   *
   * <p>This uses field {@link #methodTree} to determine where to issue an error message.
   *
   * @param overriderType the subtype
   * @param overriddenType the supertype
   * @param mustSubset annotations that should be weaker
   * @param set anontations that should be stronger
   * @param messageKey message key for error messages
   */
  private void checkContractsSubset(
      AnnotatedTypeMirror overriderType,
      AnnotatedDeclaredType overriddenType,
      Set<Pair<JavaExpression, AnnotationMirror>> mustSubset,
      Set<Pair<JavaExpression, AnnotationMirror>> set,
      @CompilerMessageKey String messageKey) {
    for (Pair<JavaExpression, AnnotationMirror> weak : mustSubset) {
      JavaExpression jexpr = weak.first;
      boolean found = false;

      for (Pair<JavaExpression, AnnotationMirror> strong : set) {
        // are we looking at a contract of the same receiver?
        if (jexpr.equals(strong.first)) {
          // check subtyping relationship of annotations
          QualifierHierarchy qualifierHierarchy = atypeFactory.getQualifierHierarchy();
          if (qualifierHierarchy.isSubtype(strong.second, weak.second)) {
            found = true;
            break;
          }
        }
      }

      if (!found) {

        String overriddenTypeString = overriddenType.getUnderlyingType().asElement().toString();
        String overriderTypeString;
        if (overriderType.getKind() == TypeKind.DECLARED) {
          DeclaredType overriderTypeMirror =
              ((AnnotatedDeclaredType) overriderType).getUnderlyingType();
          overriderTypeString = overriderTypeMirror.asElement().toString();
        } else {
          overriderTypeString = overriderType.toString();
        }

        // weak.second is the AnnotationMirror that is too strong.  It might be from the
        // precondition or the postcondition.

        // These are the annotations that are too weak.
        StringJoiner strongRelevantAnnos = new StringJoiner(" ").setEmptyValue("no information");
        for (Pair<JavaExpression, AnnotationMirror> strong : set) {
          if (jexpr.equals(strong.first)) {
            strongRelevantAnnos.add(strong.second.toString());
          }
        }

        Object overriddenAnno;
        Object overriderAnno;
        if (messageKey.contains(".precondition.")) {
          overriddenAnno = strongRelevantAnnos;
          overriderAnno = weak.second;
        } else {
          overriddenAnno = weak.second;
          overriderAnno = strongRelevantAnnos;
        }

        checker.reportError(
            methodTree,
            messageKey,
            jexpr,
            methodTree.getName(),
            overriddenTypeString,
            overriddenAnno,
            overriderTypeString,
            overriderAnno);
      }
    }
  }

  /**
   * Localizes some contracts -- that is, viewpoint-adapts them to some method body, according to
   * the value of {@link #methodTree}.
   *
   * <p>The input is a set of {@link Contract}s, each of which contains an expression string and an
   * annotation. In a {@link Contract}, Java expressions are exactly as written in source code, not
   * standardized or viewpoint-adapted.
   *
   * <p>The output is a set of pairs of {@link JavaExpression} (parsed expression string) and
   * standardized annotation (with respect to the path of {@link #methodTree}. This method discards
   * any contract whose expression cannot be parsed into a JavaExpression.
   *
   * @param contractSet a set of contracts
   * @param methodType the type of the method that the contracts are for
   * @return pairs of (expression, AnnotationMirror), which are localized contracts
   */
  private Set<Pair<JavaExpression, AnnotationMirror>> parseAndLocalizeContracts(
      Set<? extends Contract> contractSet, AnnotatedExecutableType methodType) {
    if (contractSet.isEmpty()) {
      return Collections.emptySet();
    }

    // This is the path to a place where the contract is being used, which might or might not be
    // where the contract was defined.  For example, methodTree might be an overriding
    // definition, and the contract might be for a superclass.
    MethodTree methodTree = this.methodTree;

    StringToJavaExpression stringToJavaExpr =
        expression -> {
          JavaExpression javaExpr =
              StringToJavaExpression.atMethodDecl(expression, methodType.getElement(), checker);
          // methodType.getElement() is not necessarily the same method as methodTree, so
          // viewpoint-adapt it to methodTree.
          return javaExpr.atMethodBody(methodTree);
        };

    Set<Pair<JavaExpression, AnnotationMirror>> result =
        ArraySet.newArraySetOrHashSet(contractSet.size());
    for (Contract p : contractSet) {
      String expressionString = p.expressionString;
      AnnotationMirror annotation =
          p.viewpointAdaptDependentTypeAnnotation(atypeFactory, stringToJavaExpr, methodTree);
      JavaExpression exprJe;
      try {
        // TODO: currently, these expressions are parsed many times.
        // This could be optimized to store the result the first time.
        // (same for other annotations)
        exprJe = stringToJavaExpr.toJavaExpression(expressionString);
      } catch (JavaExpressionParseException e) {
        // report errors here
        checker.report(methodTree, e.getDiagMessage());
        continue;
      }
      result.add(Pair.of(exprJe, annotation));
    }
    return result;
  }

  /**
   * Call this only when the current path is an identifier.
   *
   * @return the enclosing member select, or null if the identifier is not the field in a member
   *     selection
   */
  protected MemberSelectTree enclosingMemberSelect() {
    TreePath path = this.getCurrentPath();
    assert path.getLeaf().getKind() == Tree.Kind.IDENTIFIER
        : "expected identifier, found: " + path.getLeaf();
    if (path.getParentPath().getLeaf().getKind() == Tree.Kind.MEMBER_SELECT) {
      return (MemberSelectTree) path.getParentPath().getLeaf();
    } else {
      return null;
    }
  }

  /**
   * Returns the statement that encloses the given one.
   *
   * @param tree an AST node that is on the current path
   * @return the statement that encloses the given one
   */
  protected Tree enclosingStatement(@FindDistinct Tree tree) {
    TreePath path = this.getCurrentPath();
    while (path != null && path.getLeaf() != tree) {
      path = path.getParentPath();
    }

    if (path != null) {
      return path.getParentPath().getLeaf();
    } else {
      return null;
    }
  }

  @Override
  public Void visitIdentifier(IdentifierTree tree, Void p) {
    checkAccess(tree, p);
    return super.visitIdentifier(tree, p);
  }

  /**
   * Issues an error if access not allowed, based on an @Unused annotation.
   *
   * @param identifierTree the identifier being accessed; the method does nothing if it is not a
   *     field
   * @param p ignored
   */
  protected void checkAccess(IdentifierTree identifierTree, Void p) {
    MemberSelectTree memberSel = enclosingMemberSelect();
    ExpressionTree tree;
    Element elem;

    if (memberSel == null) {
      tree = identifierTree;
      elem = TreeUtils.elementFromUse(identifierTree);
    } else {
      tree = memberSel;
      elem = TreeUtils.elementFromUse(memberSel);
    }

    if (elem == null || !elem.getKind().isField()) {
      return;
    }

    AnnotatedTypeMirror receiver = atypeFactory.getReceiverType(tree);

    checkAccessAllowed(elem, receiver, tree);
  }

  /**
   * Issues an error if access not allowed, based on an @Unused annotation.
   *
   * @param field the field to be accessed, whose declaration might be annotated by @Unused. It can
   *     also be (for example) {@code this}, in which case {@code receiverType} is null.
   * @param receiverType the type of the expression whose field is accessed; null if the field is
   *     static
   * @param accessTree the access expression
   */
  protected void checkAccessAllowed(
      Element field, AnnotatedTypeMirror receiverType, @FindDistinct ExpressionTree accessTree) {
    AnnotationMirror unused = atypeFactory.getDeclAnnotation(field, Unused.class);
    if (unused == null) {
      return;
    }

    String when = AnnotationUtils.getElementValueClassName(unused, unusedWhenElement).toString();

    // TODO: Don't just look at the receiver type, but at the declaration annotations on the
    // receiver.  (That will enable handling type annotations that are not part of the type
    // system being checked.)

    // TODO: This requires exactly the same type qualifier, but it should permit subqualifiers.
    if (!AnnotationUtils.containsSameByName(receiverType.getAnnotations(), when)) {
      return;
    }

    Tree tree = this.enclosingStatement(accessTree);

    if (tree != null
        && tree.getKind() == Tree.Kind.ASSIGNMENT
        && ((AssignmentTree) tree).getVariable() == accessTree
        && ((AssignmentTree) tree).getExpression().getKind() == Tree.Kind.NULL_LITERAL) {
      // Assigning unused to null is OK.
      return;
    }

    checker.reportError(accessTree, "unallowed.access", field, receiverType);
  }

  /**
   * Tests that the qualifiers present on {@code useType} are valid qualifiers, given the qualifiers
   * on the declaration of the type, {@code declarationType}.
   *
   * <p>The check is shallow, as it does not descend into generic or array types (i.e. only
   * performing the validity check on the raw type or outermost array dimension). {@link
   * BaseTypeVisitor#validateTypeOf(Tree)} would call this for each type argument or array dimension
   * separately.
   *
   * <p>In most cases, {@code useType} simply needs to be a subtype of {@code declarationType}. If a
   * type system makes exceptions to this rule, its implementation should override this method.
   *
   * <p>This method is not called if {@link
   * BaseTypeValidator#shouldCheckTopLevelDeclaredOrPrimitiveType(AnnotatedTypeMirror, Tree)}
   * returns false -- by default, it is not called on the top level for locals and expressions. To
   * enforce a type validity property everywhere, override methods such as {@link
   * BaseTypeValidator#visitDeclared} rather than this method.
   *
   * @param declarationType the type of the class (TypeElement)
   * @param useType the use of the class (instance type)
   * @param tree the tree where the type is used
   * @return true if the useType is a valid use of elemType
   */
  public boolean isValidUse(
      AnnotatedDeclaredType declarationType, AnnotatedDeclaredType useType, Tree tree) {
    // Don't use isSubtype(ATM, ATM) because it will return false if the types have qualifier
    // parameters.
    AnnotationMirrorSet tops = atypeFactory.getQualifierHierarchy().getTopAnnotations();
    AnnotationMirrorSet upperBounds =
        atypeFactory
            .getQualifierUpperBounds()
            .getBoundQualifiers(declarationType.getUnderlyingType());
    for (AnnotationMirror top : tops) {
      AnnotationMirror upperBound =
          atypeFactory.getQualifierHierarchy().findAnnotationInHierarchy(upperBounds, top);
      AnnotationMirror qualifier = useType.getAnnotationInHierarchy(top);
      if (!atypeFactory.getQualifierHierarchy().isSubtype(qualifier, upperBound)) {
        return false;
      }
    }
    return true;
  }

  /**
   * Tests that the qualifiers present on the primitive type are valid.
   *
   * @param type the use of the primitive type
   * @param tree the tree where the type is used
   * @return true if the type is a valid use of the primitive type
   */
  public boolean isValidUse(AnnotatedPrimitiveType type, Tree tree) {
    AnnotationMirrorSet bounds = atypeFactory.getTypeDeclarationBounds(type.getUnderlyingType());
    return atypeFactory.getQualifierHierarchy().isSubtype(type.getAnnotations(), bounds);
  }

  /**
   * Tests that the qualifiers present on the array type are valid. This method will be invoked for
   * each array level independently, i.e. this method only needs to check the top-level qualifiers
   * of an array.
   *
   * @param type the array type use
   * @param tree the tree where the type is used
   * @return true if the type is a valid array type
   */
  public boolean isValidUse(AnnotatedArrayType type, Tree tree) {
    AnnotationMirrorSet bounds = atypeFactory.getTypeDeclarationBounds(type.getUnderlyingType());
    return atypeFactory.getQualifierHierarchy().isSubtype(type.getAnnotations(), bounds);
  }

  /**
   * Tests whether the tree expressed by the passed type tree is a valid type, and emits an error if
   * that is not the case (e.g. '@Mutable String'). If the tree is a method or constructor, check
   * the return type.
   *
   * @param tree the AST type supplied by the user
   */
  public boolean validateTypeOf(Tree tree) {
    AnnotatedTypeMirror type;
    // It's quite annoying that there is no TypeTree.
    switch (tree.getKind()) {
      case PRIMITIVE_TYPE:
      case PARAMETERIZED_TYPE:
      case TYPE_PARAMETER:
      case ARRAY_TYPE:
      case UNBOUNDED_WILDCARD:
      case EXTENDS_WILDCARD:
      case SUPER_WILDCARD:
      case ANNOTATED_TYPE:
        type = atypeFactory.getAnnotatedTypeFromTypeTree(tree);
        break;
      case METHOD:
        type = atypeFactory.getMethodReturnType((MethodTree) tree);
        if (type == null || type.getKind() == TypeKind.VOID) {
          // Nothing to do for void methods.
          // Note that for a constructor the AnnotatedExecutableType does
          // not use void as return type.
          return true;
        }
        break;
      default:
        type = atypeFactory.getAnnotatedType(tree);
    }
    return validateType(tree, type);
  }

  /**
   * Tests whether the type and corresponding type tree is a valid type, and emits an error if that
   * is not the case (e.g. '@Mutable String'). If the tree is a method or constructor, tests the
   * return type.
   *
   * @param tree the type tree supplied by the user
   * @param type the type corresponding to tree
   * @return true if the type is valid
   */
  protected boolean validateType(Tree tree, AnnotatedTypeMirror type) {
    return typeValidator.isValid(type, tree);
  }

  // This is a test to ensure that all types are valid
  protected final TypeValidator typeValidator;

  protected TypeValidator createTypeValidator() {
    return new BaseTypeValidator(checker, this, atypeFactory);
  }

  // **********************************************************************
  // Random helper methods
  // **********************************************************************

  /**
   * Tests whether the expression should not be checked because of the tree referring to unannotated
   * classes, as specified in the {@code checker.skipUses} property.
   *
   * <p>It returns true if exprTree is a method invocation or a field access to a class whose
   * qualified name matches the {@code checker.skipUses} property.
   *
   * @param exprTree any expression tree
   * @return true if checker should not test exprTree
   */
  protected final boolean shouldSkipUses(ExpressionTree exprTree) {
    // System.out.printf("shouldSkipUses: %s: %s%n", exprTree.getClass(), exprTree);

    Element elm = TreeUtils.elementFromTree(exprTree);
    return checker.shouldSkipUses(elm);
  }

  // **********************************************************************
  // Overriding to avoid visit part of the tree
  // **********************************************************************

  /** Override Compilation Unit so we won't visit package names or imports. */
  @Override
  public Void visitCompilationUnit(CompilationUnitTree identifierTree, Void p) {
    Void r = scan(identifierTree.getPackageAnnotations(), p);
    // r = reduce(scan(identifierTree.getPackageName(), p), r);
    // r = reduce(scan(identifierTree.getImports(), p), r);
    r = reduce(scan(identifierTree.getTypeDecls(), p), r);
    return r;
  }
}<|MERGE_RESOLUTION|>--- conflicted
+++ resolved
@@ -1834,12 +1834,7 @@
     AnnotationMirrorSet topAnnotations = atypeFactory.getQualifierHierarchy().getTopAnnotations();
     for (AnnotationMirror topAnno : topAnnotations) {
       AnnotationMirror superAnno = superType.getAnnotationInHierarchy(topAnno);
-<<<<<<< HEAD
       AnnotationMirror constructorReturnAnno = returnType.getAnnotationInHierarchy(topAnno);
-=======
-      AnnotationMirror constructorReturnAnno =
-          constructorType.getReturnType().getAnnotationInHierarchy(topAnno);
->>>>>>> 6770dfd7
 
       if (!atypeFactory.getQualifierHierarchy().isSubtype(superAnno, constructorReturnAnno)) {
         checker.reportError(call, errorKey, constructorReturnAnno, call, superAnno);
@@ -2741,12 +2736,8 @@
   protected void checkExceptionParameter(CatchTree tree) {
 
     AnnotationMirrorSet requiredAnnotations = getExceptionParameterLowerBoundAnnotationsCached();
-<<<<<<< HEAD
     VariableTree excParamTree = tree.getParameter();
     AnnotatedTypeMirror excParamType = atypeFactory.getAnnotatedType(excParamTree);
-=======
-    AnnotatedTypeMirror excParamType = atypeFactory.getAnnotatedType(tree.getParameter());
->>>>>>> 6770dfd7
 
     for (AnnotationMirror required : requiredAnnotations) {
       AnnotationMirror found = excParamType.getAnnotationInHierarchy(required);
@@ -2757,17 +2748,10 @@
 
       if (excParamType.getKind() == TypeKind.UNION) {
         AnnotatedUnionType aut = (AnnotatedUnionType) excParamType;
-<<<<<<< HEAD
         for (AnnotatedTypeMirror alternativeType : aut.getAlternatives()) {
           AnnotationMirror alternativeAnno = alternativeType.getAnnotationInHierarchy(required);
           if (!atypeFactory.getQualifierHierarchy().isSubtype(required, alternativeAnno)) {
             checker.reportError(excParamTree, "exception.parameter", alternativeAnno, required);
-=======
-        for (AnnotatedTypeMirror alterntive : aut.getAlternatives()) {
-          AnnotationMirror foundAltern = alterntive.getAnnotationInHierarchy(required);
-          if (!atypeFactory.getQualifierHierarchy().isSubtype(required, foundAltern)) {
-            checker.reportError(tree.getParameter(), "exception.parameter", foundAltern, required);
->>>>>>> 6770dfd7
           }
         }
       }
