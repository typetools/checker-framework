--- conflicted
+++ resolved
@@ -204,28 +204,7 @@
      *     TypeHierarchy#isSubtype})
      */
     public BaseTypeVisitor(BaseTypeChecker checker) {
-<<<<<<< HEAD
-        super(checker);
-
-        this.checker = checker;
-        this.atypeFactory = createTypeFactory();
-        this.contractsUtils = ContractsUtils.getInstance(atypeFactory);
-        this.positions = trees.getSourcePositions();
-        this.visitorState = atypeFactory.getVisitorState();
-        this.typeValidator = createTypeValidator();
-        ProcessingEnvironment env = checker.getProcessingEnvironment();
-        this.objectEquals = TreeUtils.getMethod("java.lang.Object", "equals", 1, env);
-        this.vectorCopyInto = TreeUtils.getMethod("java.util.Vector", "copyInto", 1, env);
-        this.functionApply = TreeUtils.getMethod("java.util.function.Function", "apply", 1, env);
-        this.vectorType = atypeFactory.fromElement(elements.getTypeElement("java.util.Vector"));
-        this.TARGET = AnnotationBuilder.fromClass(elements, java.lang.annotation.Target.class);
-        targetValueElement =
-                TreeUtils.getMethod(java.lang.annotation.Target.class.getName(), "value", 0, env);
-
-        checkForAnnotatedJdk();
-=======
         this(checker, null);
->>>>>>> 105521bb
     }
 
     protected BaseTypeVisitor(BaseTypeChecker checker, Factory typeFactory) {
