package org.checkerframework.common.basetype;

import com.sun.source.tree.AnnotatedTypeTree;
import com.sun.source.tree.AnnotationTree;
import com.sun.source.tree.ArrayAccessTree;
import com.sun.source.tree.ArrayTypeTree;
import com.sun.source.tree.AssignmentTree;
import com.sun.source.tree.CatchTree;
import com.sun.source.tree.ClassTree;
import com.sun.source.tree.CompilationUnitTree;
import com.sun.source.tree.CompoundAssignmentTree;
import com.sun.source.tree.ConditionalExpressionTree;
import com.sun.source.tree.EnhancedForLoopTree;
import com.sun.source.tree.ExpressionTree;
import com.sun.source.tree.IdentifierTree;
import com.sun.source.tree.InstanceOfTree;
import com.sun.source.tree.IntersectionTypeTree;
import com.sun.source.tree.LambdaExpressionTree;
import com.sun.source.tree.MemberReferenceTree;
import com.sun.source.tree.MemberReferenceTree.ReferenceMode;
import com.sun.source.tree.MemberSelectTree;
import com.sun.source.tree.MethodInvocationTree;
import com.sun.source.tree.MethodTree;
import com.sun.source.tree.ModifiersTree;
import com.sun.source.tree.NewArrayTree;
import com.sun.source.tree.NewClassTree;
import com.sun.source.tree.ParameterizedTypeTree;
import com.sun.source.tree.ReturnTree;
import com.sun.source.tree.ThrowTree;
import com.sun.source.tree.Tree;
import com.sun.source.tree.TypeCastTree;
import com.sun.source.tree.TypeParameterTree;
import com.sun.source.tree.UnaryTree;
import com.sun.source.tree.VariableTree;
import com.sun.source.util.SourcePositions;
import com.sun.source.util.TreePath;
import com.sun.source.util.TreeScanner;
import com.sun.tools.javac.code.Attribute;
import com.sun.tools.javac.code.Symbol.ClassSymbol;
import com.sun.tools.javac.code.Symbol.VarSymbol;
import com.sun.tools.javac.tree.JCTree;
import com.sun.tools.javac.tree.JCTree.JCFieldAccess;
import com.sun.tools.javac.tree.JCTree.JCIdent;
import com.sun.tools.javac.tree.JCTree.JCMemberReference;
import com.sun.tools.javac.tree.JCTree.JCMemberReference.ReferenceKind;
import com.sun.tools.javac.tree.TreeInfo;
import java.lang.annotation.Annotation;
import java.lang.annotation.ElementType;
import java.util.ArrayList;
import java.util.Arrays;
import java.util.Collections;
import java.util.EnumSet;
import java.util.HashMap;
import java.util.HashSet;
import java.util.LinkedHashSet;
import java.util.List;
import java.util.Map;
import java.util.Set;
import java.util.StringJoiner;
import java.util.Vector;
import javax.annotation.processing.ProcessingEnvironment;
import javax.lang.model.element.AnnotationMirror;
import javax.lang.model.element.AnnotationValue;
import javax.lang.model.element.Element;
import javax.lang.model.element.ElementKind;
import javax.lang.model.element.ExecutableElement;
import javax.lang.model.element.Modifier;
import javax.lang.model.element.Name;
import javax.lang.model.element.TypeElement;
import javax.lang.model.element.VariableElement;
import javax.lang.model.type.DeclaredType;
import javax.lang.model.type.TypeKind;
import javax.lang.model.type.TypeMirror;
import javax.lang.model.util.ElementFilter;
import javax.tools.Diagnostic.Kind;
import org.checkerframework.checker.compilermsgs.qual.CompilerMessageKey;
import org.checkerframework.checker.interning.qual.FindDistinct;
import org.checkerframework.checker.nullness.qual.NonNull;
import org.checkerframework.checker.nullness.qual.Nullable;
import org.checkerframework.dataflow.analysis.Analysis;
import org.checkerframework.dataflow.analysis.TransferResult;
import org.checkerframework.dataflow.cfg.node.BooleanLiteralNode;
import org.checkerframework.dataflow.cfg.node.Node;
import org.checkerframework.dataflow.cfg.node.ReturnNode;
import org.checkerframework.dataflow.expression.JavaExpression;
import org.checkerframework.dataflow.qual.Pure;
import org.checkerframework.dataflow.util.PurityChecker;
import org.checkerframework.dataflow.util.PurityChecker.PurityResult;
import org.checkerframework.dataflow.util.PurityUtils;
import org.checkerframework.framework.flow.CFAbstractStore;
import org.checkerframework.framework.flow.CFAbstractValue;
import org.checkerframework.framework.qual.DefaultQualifier;
import org.checkerframework.framework.qual.Unused;
import org.checkerframework.framework.source.DiagMessage;
import org.checkerframework.framework.source.SourceVisitor;
import org.checkerframework.framework.type.AnnotatedTypeFactory;
import org.checkerframework.framework.type.AnnotatedTypeFactory.ParameterizedExecutableType;
import org.checkerframework.framework.type.AnnotatedTypeMirror;
import org.checkerframework.framework.type.AnnotatedTypeMirror.AnnotatedArrayType;
import org.checkerframework.framework.type.AnnotatedTypeMirror.AnnotatedDeclaredType;
import org.checkerframework.framework.type.AnnotatedTypeMirror.AnnotatedExecutableType;
import org.checkerframework.framework.type.AnnotatedTypeMirror.AnnotatedIntersectionType;
import org.checkerframework.framework.type.AnnotatedTypeMirror.AnnotatedPrimitiveType;
import org.checkerframework.framework.type.AnnotatedTypeMirror.AnnotatedTypeVariable;
import org.checkerframework.framework.type.AnnotatedTypeMirror.AnnotatedUnionType;
import org.checkerframework.framework.type.AnnotatedTypeMirror.AnnotatedWildcardType;
import org.checkerframework.framework.type.AnnotatedTypeParameterBounds;
import org.checkerframework.framework.type.GenericAnnotatedTypeFactory;
import org.checkerframework.framework.type.QualifierHierarchy;
import org.checkerframework.framework.type.TypeHierarchy;
import org.checkerframework.framework.type.VisitorState;
import org.checkerframework.framework.type.poly.QualifierPolymorphism;
import org.checkerframework.framework.type.visitor.SimpleAnnotatedTypeScanner;
import org.checkerframework.framework.util.AnnotatedTypes;
import org.checkerframework.framework.util.Contract;
import org.checkerframework.framework.util.Contract.ConditionalPostcondition;
import org.checkerframework.framework.util.Contract.Postcondition;
import org.checkerframework.framework.util.Contract.Precondition;
import org.checkerframework.framework.util.ContractsFromMethod;
import org.checkerframework.framework.util.FieldInvariants;
import org.checkerframework.framework.util.JavaExpressionParseUtil;
import org.checkerframework.framework.util.JavaExpressionParseUtil.JavaExpressionContext;
import org.checkerframework.framework.util.JavaExpressionParseUtil.JavaExpressionParseException;
import org.checkerframework.javacutil.AnnotationBuilder;
import org.checkerframework.javacutil.AnnotationUtils;
import org.checkerframework.javacutil.BugInCF;
import org.checkerframework.javacutil.ElementUtils;
import org.checkerframework.javacutil.Pair;
import org.checkerframework.javacutil.SystemUtil;
import org.checkerframework.javacutil.TreePathUtil;
import org.checkerframework.javacutil.TreeUtils;
import org.checkerframework.javacutil.TypesUtils;

/**
 * A {@link SourceVisitor} that performs assignment and pseudo-assignment checking, method
 * invocation checking, and assignability checking.
 *
 * <p>This implementation uses the {@link AnnotatedTypeFactory} implementation provided by an
 * associated {@link BaseTypeChecker}; its visitor methods will invoke this factory on parts of the
 * AST to determine the "annotated type" of an expression. Then, the visitor methods will check the
 * types in assignments and pseudo-assignments using {@link #commonAssignmentCheck}, which
 * ultimately calls the {@link TypeHierarchy#isSubtype} method and reports errors that violate
 * Java's rules of assignment.
 *
 * <p>Note that since this implementation only performs assignment and pseudo-assignment checking,
 * other rules for custom type systems must be added in subclasses (e.g., dereference checking in
 * the {@link org.checkerframework.checker.nullness.NullnessChecker} is implemented in the {@link
 * org.checkerframework.checker.nullness.NullnessChecker}'s {@link TreeScanner#visitMemberSelect}
 * method).
 *
 * <p>This implementation does the following checks:
 *
 * <ol>
 *   <li><b>Assignment and Pseudo-Assignment Check</b>: It verifies that any assignment type-checks,
 *       using {@code TypeHierarchy.isSubtype} method. This includes method invocation and method
 *       overriding checks.
 *   <li><b>Type Validity Check</b>: It verifies that any user-supplied type is a valid type, using
 *       {@code isValidUse} method.
 *   <li><b>(Re-)Assignability Check</b>: It verifies that any assignment is valid, using {@code
 *       Checker.isAssignable} method.
 * </ol>
 *
 * @see "JLS $4"
 * @see TypeHierarchy#isSubtype(AnnotatedTypeMirror, AnnotatedTypeMirror)
 * @see AnnotatedTypeFactory
 */
/*
 * Note how the handling of VisitorState is duplicated in AbstractFlow. In
 * particular, the handling of the assignment context has to be done correctly
 * in both classes. This is a pain and we should see how to handle this in the
 * DFF version.
 *
 * TODO: missing assignment context: array initializer
 * expressions should have the component type as context
 */
public class BaseTypeVisitor<Factory extends GenericAnnotatedTypeFactory<?, ?, ?, ?>>
        extends SourceVisitor<Void, Void> {

    /** The {@link BaseTypeChecker} for error reporting. */
    protected final BaseTypeChecker checker;

    /** The factory to use for obtaining "parsed" version of annotations. */
    protected final Factory atypeFactory;

    /** For obtaining line numbers in -Ashowchecks debugging output. */
    protected final SourcePositions positions;

    /** For storing visitor state. */
    protected final VisitorState visitorState;

    /** The element for java.util.Vector#copyInto. */
    private final ExecutableElement vectorCopyInto;

    /** The element for java.util.function.Function#apply. */
    private final ExecutableElement functionApply;

    /** The type of java.util.Vector. */
    private final AnnotatedDeclaredType vectorType;

    /** The @java.lang.annotation.Target annotation. */
    protected final AnnotationMirror TARGET =
            AnnotationBuilder.fromClass(
                    elements,
                    java.lang.annotation.Target.class,
                    AnnotationBuilder.elementNamesValues("value", new ElementType[0]));

    /** The {@code value} element/field of the @java.lang.annotation.Target annotation. */
    protected final ExecutableElement targetValueElement;

    /**
     * @param checker the type-checker associated with this visitor (for callbacks to {@link
     *     TypeHierarchy#isSubtype})
     */
    public BaseTypeVisitor(BaseTypeChecker checker) {
        this(checker, null);
    }

    /**
     * @param checker the type-checker associated with this visitor
     * @param typeFactory the type factory, or null. If null, this calls {@link #createTypeFactory}.
     */
    protected BaseTypeVisitor(BaseTypeChecker checker, Factory typeFactory) {
        super(checker);

        this.checker = checker;
        this.atypeFactory = typeFactory == null ? createTypeFactory() : typeFactory;
        this.positions = trees.getSourcePositions();
        this.visitorState = atypeFactory.getVisitorState();
        this.typeValidator = createTypeValidator();
        ProcessingEnvironment env = checker.getProcessingEnvironment();
        this.vectorCopyInto = TreeUtils.getMethod("java.util.Vector", "copyInto", 1, env);
        this.functionApply = TreeUtils.getMethod("java.util.function.Function", "apply", 1, env);
        this.vectorType =
                atypeFactory.fromElement(elements.getTypeElement(Vector.class.getCanonicalName()));
        targetValueElement =
                TreeUtils.getMethod(
                        java.lang.annotation.Target.class.getCanonicalName(), "value", 0, env);
    }

    /**
     * Constructs an instance of the appropriate type factory for the implemented type system.
     *
     * <p>The default implementation uses the checker naming convention to create the appropriate
     * type factory. If no factory is found, it returns {@link BaseAnnotatedTypeFactory}. It
     * reflectively invokes the constructor that accepts this checker and compilation unit tree (in
     * that order) as arguments.
     *
     * <p>Subclasses have to override this method to create the appropriate visitor if they do not
     * follow the checker naming convention.
     *
     * @return the appropriate type factory
     */
    @SuppressWarnings("unchecked") // unchecked cast to type variable
    protected Factory createTypeFactory() {
        // Try to reflectively load the type factory.
        Class<?> checkerClass = checker.getClass();
        while (checkerClass != BaseTypeChecker.class) {
            AnnotatedTypeFactory result =
                    BaseTypeChecker.invokeConstructorFor(
                            BaseTypeChecker.getRelatedClassName(
                                    checkerClass, "AnnotatedTypeFactory"),
                            new Class<?>[] {BaseTypeChecker.class},
                            new Object[] {checker});
            if (result != null) {
                return (Factory) result;
            }
            checkerClass = checkerClass.getSuperclass();
        }
        try {
            return (Factory) new BaseAnnotatedTypeFactory(checker);
        } catch (Throwable t) {
            throw new BugInCF(
                    "Unexpected "
                            + t.getClass().getSimpleName()
                            + " when invoking BaseAnnotatedTypeFactory for checker "
                            + checker.getClass().getSimpleName(),
                    t);
        }
    }

    public final Factory getTypeFactory() {
        return atypeFactory;
    }

    /**
     * A public variant of {@link #createTypeFactory}. Only use this if you know what you are doing.
     *
     * @return the appropriate type factory
     */
    public Factory createTypeFactoryPublic() {
        return createTypeFactory();
    }

    // **********************************************************************
    // Responsible for updating the factory for the location (for performance)
    // **********************************************************************

    @Override
    public void setRoot(CompilationUnitTree root) {
        atypeFactory.setRoot(root);
        super.setRoot(root);
    }

    @Override
    public Void scan(@Nullable Tree tree, Void p) {
        if (tree != null && getCurrentPath() != null) {
            this.visitorState.setPath(new TreePath(getCurrentPath(), tree));
        }
        return super.scan(tree, p);
    }

    /**
     * Type-check classTree and skips classes specified by the skipDef option. Subclasses should
     * override {@link #processClassTree(ClassTree)} instead of this method.
     *
     * @param classTree class to check
     * @param p null
     * @return null
     */
    @Override
    public final Void visitClass(ClassTree classTree, Void p) {
        if (checker.shouldSkipDefs(classTree)) {
            // Not "return super.visitClass(classTree, p);" because that would
            // recursively call visitors on subtrees; we want to skip the
            // class entirely.
            return null;
        }
        atypeFactory.preProcessClassTree(classTree);

        TreePath preTreePath = visitorState.getPath();
        AnnotatedDeclaredType preACT = visitorState.getClassType();
        ClassTree preCT = visitorState.getClassTree();
        AnnotatedDeclaredType preAMT = visitorState.getMethodReceiver();
        MethodTree preMT = visitorState.getMethodTree();
        Pair<Tree, AnnotatedTypeMirror> preAssignmentContext = visitorState.getAssignmentContext();

        // Don't use atypeFactory.getPath, because that depends on the visitorState path.
        visitorState.setPath(TreePath.getPath(root, classTree));
        visitorState.setClassType(
                atypeFactory.getAnnotatedType(TreeUtils.elementFromDeclaration(classTree)));
        visitorState.setClassTree(classTree);
        visitorState.setMethodReceiver(null);
        visitorState.setMethodTree(null);
        visitorState.setAssignmentContext(null);

        try {
            processClassTree(classTree);
            atypeFactory.postProcessClassTree(classTree);
        } finally {
            visitorState.setPath(preTreePath);
            visitorState.setClassType(preACT);
            visitorState.setClassTree(preCT);
            visitorState.setMethodReceiver(preAMT);
            visitorState.setMethodTree(preMT);
            visitorState.setAssignmentContext(preAssignmentContext);
        }
        return null;
    }

    /**
     * Type-check classTree. Subclasses should override this method instead of {@link
     * #visitClass(ClassTree, Void)}.
     *
     * @param classTree class to check
     */
    public void processClassTree(ClassTree classTree) {
        checkFieldInvariantDeclarations(classTree);
        if (!TreeUtils.hasExplicitConstructor(classTree)) {
            checkDefaultConstructor(classTree);
        }

        AnnotatedDeclaredType classType = atypeFactory.getAnnotatedType(classTree);
        atypeFactory.getDependentTypesHelper().checkClass(classTree, classType);
        validateType(classTree, classType);

        Tree ext = classTree.getExtendsClause();
        if (ext != null) {
            validateTypeOf(ext);
        }

        List<? extends Tree> impls = classTree.getImplementsClause();
        if (impls != null) {
            for (Tree im : impls) {
                validateTypeOf(im);
            }
        }

        checkExtendsImplements(classTree);

        checkQualifierParameter(classTree);

        super.visitClass(classTree, null);
    }

    /**
     * Issues an error if {@code classTree} has polymorphic fields but is not annotated with
     * {@code @HasQualifierParameter}. Always issue a warning if the type of a static field is
     * annotated with a polymorphic qualifier.
     *
     * <p>Issues an error if {@code classTree} extends or implements a class/interface that has a
     * qualifier parameter, but this class does not.
     *
     * @param classTree the ClassTree to check for polymorphic fields
     */
    protected void checkQualifierParameter(ClassTree classTree) {
        // Set of polymorphic qualifiers for hierarchies that do not have a qualifier parameter and
        // therefor cannot appear on a field.
        Set<AnnotationMirror> illegalOnFieldsPolyQual = AnnotationUtils.createAnnotationSet();
        // Set of polymorphic annotations for all hierarchies
        Set<AnnotationMirror> polys = AnnotationUtils.createAnnotationSet();
        TypeElement classElement = TreeUtils.elementFromDeclaration(classTree);
        for (AnnotationMirror top : atypeFactory.getQualifierHierarchy().getTopAnnotations()) {
            AnnotationMirror poly =
                    atypeFactory.getQualifierHierarchy().getPolymorphicAnnotation(top);
            if (poly != null) {
                polys.add(poly);
            }
            // else {
            // If there is no polymorphic qualifier in the hierarchy, it could still have a
            // @HasQualifierParameter that must be checked.
            // }

            if (atypeFactory.hasExplicitQualifierParameterInHierarchy(classElement, top)
                    && atypeFactory.hasExplicitNoQualifierParameterInHierarchy(classElement, top)) {
                checker.reportError(classTree, "conflicting.qual.param", top);
            }

            if (atypeFactory.hasQualifierParameterInHierarchy(classElement, top)) {
                continue;
            }

            if (poly != null) {
                illegalOnFieldsPolyQual.add(poly);
            }
            Element extendsEle = TypesUtils.getTypeElement(classElement.getSuperclass());
            if (extendsEle != null
                    && atypeFactory.hasQualifierParameterInHierarchy(extendsEle, top)) {
                checker.reportError(classTree, "missing.has.qual.param", top);
            } else {
                for (TypeMirror interfaceType : classElement.getInterfaces()) {
                    Element interfaceEle = TypesUtils.getTypeElement(interfaceType);
                    if (atypeFactory.hasQualifierParameterInHierarchy(interfaceEle, top)) {
                        checker.reportError(classTree, "missing.has.qual.param", top);
                        break; // only issue error once
                    }
                }
            }
        }

        for (Tree mem : classTree.getMembers()) {
            if (mem.getKind() == Tree.Kind.VARIABLE) {
                AnnotatedTypeMirror fieldType = atypeFactory.getAnnotatedType(mem);
                List<DiagMessage> hasIllegalPoly;
                if (ElementUtils.isStatic(TreeUtils.elementFromDeclaration((VariableTree) mem))) {
                    // A polymorphic qualifier is not allowed on a static field even if the class
                    // has a qualifier parameter.
                    hasIllegalPoly = polyScanner.visit(fieldType, polys);
                } else {
                    hasIllegalPoly = polyScanner.visit(fieldType, illegalOnFieldsPolyQual);
                }
                for (DiagMessage dm : hasIllegalPoly) {
                    checker.report(mem, dm);
                }
            }
        }
    }

    /**
     * A scanner that given a set of polymorphic qualifiers, returns a list of errors reporting a
     * use of one of the polymorphic qualifiers.
     */
    private final PolyTypeScanner polyScanner = new PolyTypeScanner();

    /**
     * A scanner that given a set of polymorphic qualifiers, returns a list of errors reporting a
     * use of one of the polymorphic qualifiers.
     */
    static class PolyTypeScanner
            extends SimpleAnnotatedTypeScanner<List<DiagMessage>, Set<AnnotationMirror>> {

        /** Create PolyTypeScanner. */
        private PolyTypeScanner() {
            super(DiagMessage::mergeLists, Collections.emptyList());
        }

        @Override
        protected List<DiagMessage> defaultAction(
                AnnotatedTypeMirror type, Set<AnnotationMirror> polys) {
            if (type == null) {
                return Collections.emptyList();
            }

            for (AnnotationMirror poly : polys) {
                if (type.hasAnnotationRelaxed(poly)) {
                    return Collections.singletonList(
                            new DiagMessage(Kind.ERROR, "invalid.polymorphic.qualifier.use", poly));
                }
            }
            return Collections.emptyList();
        }
    }

    /**
     * If "@B class Y extends @A X {}", then enforce that @B must be a subtype of @A.
     *
     * <p>Also validate the types of the extends and implements clauses.
     *
     * @param classTree class tree to check
     */
    protected void checkExtendsImplements(ClassTree classTree) {
        if (TypesUtils.isAnonymous(TreeUtils.typeOf(classTree))) {
            // Don't check extends clause on anonymous classes.
            return;
        }
        Set<AnnotationMirror> classBounds =
                atypeFactory.getTypeDeclarationBounds(TreeUtils.typeOf(classTree));
        QualifierHierarchy qualifierHierarchy = atypeFactory.getQualifierHierarchy();
        // If "@B class Y extends @A X {}", then enforce that @B must be a subtype of @A.
        // classTree.getExtendsClause() is null when there is no explicitly-written extends clause,
        // as in "class X {}". This is equivalent to writing "class X extends @Top Object {}", so
        // there is no need to do any subtype checking.
        if (classTree.getExtendsClause() != null) {
            Set<AnnotationMirror> extendsAnnos =
                    atypeFactory
                            .getTypeOfExtendsImplements(classTree.getExtendsClause())
                            .getAnnotations();
            for (AnnotationMirror classAnno : classBounds) {
                AnnotationMirror extendsAnno =
                        qualifierHierarchy.findAnnotationInSameHierarchy(extendsAnnos, classAnno);
                if (!qualifierHierarchy.isSubtype(classAnno, extendsAnno)) {
                    checker.reportError(
                            classTree.getExtendsClause(),
                            "declaration.inconsistent.with.extends.clause",
                            classAnno,
                            extendsAnno);
                }
            }
        }
        // Do the same check as above for implements clauses.
        for (Tree implementsClause : classTree.getImplementsClause()) {
            Set<AnnotationMirror> implementsClauseAnnos =
                    atypeFactory.getTypeOfExtendsImplements(implementsClause).getAnnotations();

            for (AnnotationMirror classAnno : classBounds) {
                AnnotationMirror implementsAnno =
                        qualifierHierarchy.findAnnotationInSameHierarchy(
                                implementsClauseAnnos, classAnno);
                if (!qualifierHierarchy.isSubtype(classAnno, implementsAnno)) {
                    checker.reportError(
                            implementsClause,
                            "declaration.inconsistent.with.implements.clause",
                            classAnno,
                            implementsAnno);
                }
            }
        }
    }

    /**
     * Check that the field invariant declaration annotations meet the following requirements:
     *
     * <ol>
     *   <!-- The item numbering is referred to in the body of the method.-->
     *   <li value="1">If the superclass of {@code classTree} has a field invariant, then the field
     *       invariant for {@code classTree} must include all the fields in the superclass invariant
     *       and those fields' annotations must be a subtype (or equal) to the annotations for those
     *       fields in the superclass.
     *   <li value="2">The fields in the invariant must be a.) final and b.) declared in a
     *       superclass of {@code classTree}.
     *   <li value="3">The qualifier for each field must be a subtype of the annotation on the
     *       declaration of that field.
     *   <li value="4">The field invariant has an equal number of fields and qualifiers, or it has
     *       one qualifier and at least one field.
     * </ol>
     *
     * @param classTree class that might have a field invariant
     * @checker_framework.manual #field-invariants Field invariants
     */
    protected void checkFieldInvariantDeclarations(ClassTree classTree) {
        TypeElement elt = TreeUtils.elementFromDeclaration(classTree);
        FieldInvariants invariants = atypeFactory.getFieldInvariants(elt);
        if (invariants == null) {
            // No invariants to check
            return;
        }

        // Where to issue an error, if any.
        Tree errorTree =
                atypeFactory.getFieldInvariantAnnotationTree(
                        classTree.getModifiers().getAnnotations());
        if (errorTree == null) {
            // If the annotation was inherited, then there is no annotation tree, so issue the
            // error on the class.
            errorTree = classTree;
        }

        // Checks #4 (see method Javadoc)
        if (!invariants.isWellFormed()) {
            checker.reportError(errorTree, "field.invariant.not.wellformed");
            return;
        }

        TypeMirror superClass = elt.getSuperclass();
        List<String> fieldsNotFound = new ArrayList<>(invariants.getFields());
        Set<VariableElement> fieldElts =
                ElementUtils.findFieldsInTypeOrSuperType(superClass, fieldsNotFound);

        // Checks that fields are declared in super class. (#2b)
        if (!fieldsNotFound.isEmpty()) {
            String notFoundString = String.join(", ", fieldsNotFound);
            checker.reportError(errorTree, "field.invariant.not.found", notFoundString);
        }

        FieldInvariants superInvar =
                atypeFactory.getFieldInvariants(TypesUtils.getTypeElement(superClass));
        if (superInvar != null) {
            // Checks #3 (see method Javadoc)
            DiagMessage superError = invariants.isSuperInvariant(superInvar, atypeFactory);
            if (superError != null) {
                checker.report(errorTree, superError);
            }
        }

        List<String> notFinal = new ArrayList<>();
        for (VariableElement field : fieldElts) {
            String fieldName = field.getSimpleName().toString();
            if (!ElementUtils.isFinal(field)) {
                notFinal.add(fieldName);
            }
            AnnotatedTypeMirror type = atypeFactory.getAnnotatedType(field);

            List<AnnotationMirror> annos = invariants.getQualifiersFor(field.getSimpleName());
            for (AnnotationMirror invariantAnno : annos) {
                AnnotationMirror declaredAnno =
                        type.getEffectiveAnnotationInHierarchy(invariantAnno);
                if (declaredAnno == null) {
                    // invariant anno isn't in this hierarchy
                    continue;
                }

                if (!atypeFactory.getQualifierHierarchy().isSubtype(invariantAnno, declaredAnno)) {
                    // Checks #3
                    checker.reportError(
                            errorTree,
                            "field.invariant.not.subtype",
                            fieldName,
                            invariantAnno,
                            declaredAnno);
                }
            }
        }

        // Checks #2a
        if (!notFinal.isEmpty()) {
            String notFinalString = String.join(", ", notFinal);
            checker.reportError(errorTree, "field.invariant.not.final", notFinalString);
        }
    }

    protected void checkDefaultConstructor(ClassTree node) {}

    /**
     * Performs pseudo-assignment check: checks that the method obeys override and subtype rules to
     * all overridden methods.
     *
     * <p>The override rule specifies that a method, m1, may override a method m2 only if:
     *
     * <ul>
     *   <li>m1 return type is a subtype of m2
     *   <li>m1 receiver type is a supertype of m2
     *   <li>m1 parameters are supertypes of corresponding m2 parameters
     * </ul>
     *
     * Also, it issues a "missing.this" error for static method annotated receivers.
     */
    @Override
    public Void visitMethod(MethodTree node, Void p) {
        // We copy the result from getAnnotatedType to ensure that
        // circular types (e.g. K extends Comparable<K>) are represented
        // by circular AnnotatedTypeMirrors, which avoids problems with
        // later checks.
        // TODO: Find a cleaner way to ensure circular AnnotatedTypeMirrors.
        AnnotatedExecutableType methodType = atypeFactory.getAnnotatedType(node).deepCopy();
        AnnotatedDeclaredType preMRT = visitorState.getMethodReceiver();
        MethodTree preMT = visitorState.getMethodTree();
        visitorState.setMethodReceiver(methodType.getReceiverType());
        visitorState.setMethodTree(node);
        ExecutableElement methodElement = TreeUtils.elementFromDeclaration(node);

        warnAboutTypeAnnotationsTooEarly(node, node.getModifiers());

        if (node.getReturnType() != null) {
            visitAnnotatedType(node.getModifiers().getAnnotations(), node.getReturnType());
        }

        try {
            if (TreeUtils.isAnonymousConstructor(node)) {
                // We shouldn't dig deeper
                return null;
            }

            if (TreeUtils.isConstructor(node)) {
                checkConstructorResult(methodType, methodElement);
            }

            checkPurity(node);

            // Passing the whole method/constructor validates the return type
            validateTypeOf(node);

            // Validate types in throws clauses
            for (ExpressionTree thr : node.getThrows()) {
                validateTypeOf(thr);
            }

            atypeFactory.getDependentTypesHelper().checkMethod(node, methodType);

            // Check method overrides
            AnnotatedDeclaredType enclosingType =
                    (AnnotatedDeclaredType)
                            atypeFactory.getAnnotatedType(methodElement.getEnclosingElement());

            // Find which methods this method overrides
            Map<AnnotatedDeclaredType, ExecutableElement> overriddenMethods =
                    AnnotatedTypes.overriddenMethods(elements, atypeFactory, methodElement);
            for (Map.Entry<AnnotatedDeclaredType, ExecutableElement> pair :
                    overriddenMethods.entrySet()) {
                AnnotatedDeclaredType overriddenType = pair.getKey();
                ExecutableElement overriddenMethodElt = pair.getValue();
                AnnotatedExecutableType overriddenMethodType =
                        AnnotatedTypes.asMemberOf(
                                types, atypeFactory, overriddenType, overriddenMethodElt);
                if (!checkOverride(node, enclosingType, overriddenMethodType, overriddenType)) {
                    // Stop at the first mismatch; this makes a difference only if
                    // -Awarns is passed, in which case multiple warnings might be raised on
                    // the same method, not adding any value. See Issue 373.
                    break;
                }
            }

            // Check well-formedness of pre/postcondition
            boolean abstractMethod =
                    methodElement.getModifiers().contains(Modifier.ABSTRACT)
                            || methodElement.getModifiers().contains(Modifier.NATIVE);

            List<String> formalParamNames = new ArrayList<>();
            for (VariableTree param : node.getParameters()) {
                formalParamNames.add(param.getName().toString());
            }
            checkContractsAtMethodDeclaration(
                    node, methodElement, formalParamNames, abstractMethod);

            // Infer postconditions
            if (atypeFactory.getWholeProgramInference() != null) {
                assert ElementUtils.isElementFromSourceCode(methodElement);

                // TODO: Infer conditional postconditions too.
                CFAbstractStore<?, ?> store = atypeFactory.getRegularExitStore(node);
                // The store is null if the method has no normal exit, for example if its body is a
                // throw statement.
                if (store != null) {
                    atypeFactory
                            .getWholeProgramInference()
                            .updateContracts(Analysis.BeforeOrAfter.AFTER, methodElement, store);
                }
            }

            return super.visitMethod(node, p);
        } finally {
            visitorState.setMethodReceiver(preMRT);
            visitorState.setMethodTree(preMT);
        }
    }

    /**
     * Check method purity if needed. Note that overriding rules are checked as part of {@link
     * #checkOverride(MethodTree, AnnotatedTypeMirror.AnnotatedExecutableType,
     * AnnotatedTypeMirror.AnnotatedDeclaredType, AnnotatedTypeMirror.AnnotatedExecutableType,
     * AnnotatedTypeMirror.AnnotatedDeclaredType)}.
     *
     * @param node the method tree to check
     */
    protected void checkPurity(MethodTree node) {
        if (!checker.hasOption("checkPurityAnnotations")) {
            return;
        }

        boolean anyPurityAnnotation = PurityUtils.hasPurityAnnotation(atypeFactory, node);
        boolean suggestPureMethods = checker.hasOption("suggestPureMethods");
        if (!anyPurityAnnotation && !suggestPureMethods) {
            return;
        }

        // check "no" purity
        EnumSet<Pure.Kind> kinds = PurityUtils.getPurityKinds(atypeFactory, node);
        // @Deterministic makes no sense for a void method or constructor
        boolean isDeterministic = kinds.contains(Pure.Kind.DETERMINISTIC);
        if (isDeterministic) {
            if (TreeUtils.isConstructor(node)) {
                checker.reportWarning(node, "purity.deterministic.constructor");
            } else if (TreeUtils.typeOf(node.getReturnType()).getKind() == TypeKind.VOID) {
                checker.reportWarning(node, "purity.deterministic.void.method");
            }
        }

        TreePath body = atypeFactory.getPath(node.getBody());
        PurityResult r;
        if (body == null) {
            r = new PurityResult();
        } else {
            r =
                    PurityChecker.checkPurity(
                            body,
                            atypeFactory,
                            checker.hasOption("assumeSideEffectFree")
                                    || checker.hasOption("assumePure"),
                            checker.hasOption("assumeDeterministic")
                                    || checker.hasOption("assumePure"));
        }
        if (!r.isPure(kinds)) {
            reportPurityErrors(r, node, kinds);
        }

        if (suggestPureMethods) {
            // Issue a warning if the method is pure, but not annotated as such.
            EnumSet<Pure.Kind> additionalKinds = r.getKinds().clone();
            additionalKinds.removeAll(kinds);
            if (TreeUtils.isConstructor(node)) {
                additionalKinds.remove(Pure.Kind.DETERMINISTIC);
            }
            if (!additionalKinds.isEmpty()) {
                if (additionalKinds.size() == 2) {
                    checker.reportWarning(node, "purity.more.pure", node.getName());
                } else if (additionalKinds.contains(Pure.Kind.SIDE_EFFECT_FREE)) {
                    checker.reportWarning(node, "purity.more.sideeffectfree", node.getName());
                } else if (additionalKinds.contains(Pure.Kind.DETERMINISTIC)) {
                    checker.reportWarning(node, "purity.more.deterministic", node.getName());
                } else {
                    assert false : "BaseTypeVisitor reached undesirable state";
                }
            }
        }
    }

    /**
     * Issue a warning if the result type of the constructor is not top. If it is a supertype of the
     * class, then a type.invalid.conflicting.annos error will also be issued by {@link
     * #isValidUse(AnnotatedTypeMirror.AnnotatedDeclaredType,AnnotatedTypeMirror.AnnotatedDeclaredType,Tree)}.
     *
     * @param constructorType AnnotatedExecutableType for the constructor
     * @param constructorElement element that declares the constructor
     */
    protected void checkConstructorResult(
            AnnotatedExecutableType constructorType, ExecutableElement constructorElement) {
        QualifierHierarchy qualifierHierarchy = atypeFactory.getQualifierHierarchy();
        Set<AnnotationMirror> constructorAnnotations =
                constructorType.getReturnType().getAnnotations();
        Set<? extends AnnotationMirror> tops = qualifierHierarchy.getTopAnnotations();

        for (AnnotationMirror top : tops) {
            AnnotationMirror constructorAnno =
                    qualifierHierarchy.findAnnotationInHierarchy(constructorAnnotations, top);
            if (!qualifierHierarchy.isSubtype(top, constructorAnno)) {
                checker.reportWarning(
                        constructorElement, "inconsistent.constructor.type", constructorAnno, top);
            }
        }
    }

    /**
     * Reports errors found during purity checking.
     *
     * @param result whether the method is deterministic and/or side-effect-free
     * @param node the method
     * @param expectedKinds the expected purity for the method
     */
    protected void reportPurityErrors(
            PurityResult result, MethodTree node, EnumSet<Pure.Kind> expectedKinds) {
        assert !result.isPure(expectedKinds);
        EnumSet<Pure.Kind> violations = EnumSet.copyOf(expectedKinds);
        violations.removeAll(result.getKinds());
        if (violations.contains(Pure.Kind.DETERMINISTIC)
                || violations.contains(Pure.Kind.SIDE_EFFECT_FREE)) {
            String msgKeyPrefix;
            if (!violations.contains(Pure.Kind.SIDE_EFFECT_FREE)) {
                msgKeyPrefix = "purity.not.deterministic.";
            } else if (!violations.contains(Pure.Kind.DETERMINISTIC)) {
                msgKeyPrefix = "purity.not.sideeffectfree.";
            } else {
                msgKeyPrefix = "purity.not.deterministic.not.sideeffectfree.";
            }
            for (Pair<Tree, String> r : result.getNotBothReasons()) {
                reportPurityError(msgKeyPrefix, r);
            }
            if (violations.contains(Pure.Kind.SIDE_EFFECT_FREE)) {
                for (Pair<Tree, String> r : result.getNotSEFreeReasons()) {
                    reportPurityError("purity.not.sideeffectfree.", r);
                }
            }
            if (violations.contains(Pure.Kind.DETERMINISTIC)) {
                for (Pair<Tree, String> r : result.getNotDetReasons()) {
                    reportPurityError("purity.not.deterministic.", r);
                }
            }
        }
    }

    /**
     * Reports a single purity error.
     *
     * @param msgKeyPrefix the prefix of the message key to use when reporting
     * @param r the result to report
     */
    private void reportPurityError(String msgKeyPrefix, Pair<Tree, String> r) {
        String reason = r.second;
        @SuppressWarnings("compilermessages")
        @CompilerMessageKey String msgKey = msgKeyPrefix + reason;
        if (reason.equals("call")) {
            if (r.first.getKind() == Tree.Kind.METHOD_INVOCATION) {
                MethodInvocationTree mitree = (MethodInvocationTree) r.first;
                checker.reportError(r.first, msgKey, mitree.getMethodSelect());
            } else {
                NewClassTree nctree = (NewClassTree) r.first;
                checker.reportError(r.first, msgKey, nctree.getIdentifier());
            }
        } else {
            checker.reportError(r.first, msgKey);
        }
    }

    /**
     * Check the contracts written on a method declaration. Ensures that the postconditions hold on
     * exit, and that the contracts are well-formed.
     *
     * @param methodTree the method declaration
     * @param methodElement the method element
     * @param formalParamNames the formal parameter names
     * @param abstractMethod whether the method is abstract
     */
    private void checkContractsAtMethodDeclaration(
            MethodTree methodTree,
            ExecutableElement methodElement,
            List<String> formalParamNames,
            boolean abstractMethod) {
        Set<Contract> contracts = atypeFactory.getContractsFromMethod().getContracts(methodElement);

        if (contracts.isEmpty()) {
            return;
        }

        TreePath pathToMethodDecl = getCurrentPath();
        JavaExpressionContext jeContext =
                JavaExpressionContext.buildContextForMethodDeclaration(
                        methodTree, pathToMethodDecl, checker);

        for (Contract contract : contracts) {
            String expressionString = contract.expressionString;
            AnnotationMirror annotation = contract.annotation;

            annotation =
                    atypeFactory.standardizeAnnotationFromContract(
                            annotation, jeContext, getCurrentPath());

            JavaExpression exprJe;
            try {
                exprJe =
                        JavaExpressionParseUtil.parse(
                                expressionString, jeContext, getCurrentPath(), false);
            } catch (JavaExpressionParseException e) {
                exprJe = null;
                checker.report(methodTree, e.getDiagMessage());
            }
            // If exprJe is null, then an error was issued above.
            if (exprJe != null && !CFAbstractStore.canInsertJavaExpression(exprJe)) {
                checker.reportError(methodTree, "flowexpr.parse.error", expressionString);
                exprJe = null;
            }
            if (exprJe != null && !abstractMethod && contract.kind != Contract.Kind.PRECONDITION) {
                // Check the contract, which is a postcondition.
                // Preconditions are checked at method invocations, not declarations.

                switch (contract.kind) {
                    case POSTCONDITION:
                        checkPostcondition(methodTree, annotation, exprJe);
                        break;
                    case CONDITIONALPOSTCONDITION:
                        checkConditionalPostcondition(
                                methodTree,
                                annotation,
                                exprJe,
                                ((ConditionalPostcondition) contract).resultValue);
                        break;
                    default:
                        throw new BugInCF("Impossible: " + contract.kind);
                }
            }

            if (formalParamNames != null && formalParamNames.contains(expressionString)) {
                String locationOfExpression =
                        contract.kind.errorKey
                                + " "
                                + contract.contractAnnotation
                                        .getAnnotationType()
                                        .asElement()
                                        .getSimpleName()
                                + " on the declaration";
                if (exprJe == null) {
                    checker.reportWarning(
                            methodTree,
                            "expression.parameter.name.invalid",
                            locationOfExpression,
                            methodTree.getName().toString(),
                            expressionString,
                            formalParamNames.indexOf(expressionString) + 1);
                } else {
                    checker.reportWarning(
                            methodTree,
                            "expression.parameter.name.shadows.field",
                            locationOfExpression,
                            methodTree.getName().toString(),
                            expressionString,
                            expressionString,
                            formalParamNames.indexOf(expressionString) + 1);
                }
            }

            checkParametersAreEffectivelyFinal(methodTree, methodElement, expressionString);
        }
    }

    /**
     * Check that the parameters used in {@code stringExpr} are effectively final for method {@code
     * method}.
     *
     * @param methodDeclTree a method declaration
     * @param method the method
     * @param stringExpr a Java expression
     */
    private void checkParametersAreEffectivelyFinal(
            MethodTree methodDeclTree, ExecutableElement method, String stringExpr) {
        // check that all parameters used in the expression are
        // effectively final, so that they cannot be modified
        List<Integer> parameterIndices = JavaExpressionParseUtil.parameterIndices(stringExpr);
        for (Integer idx : parameterIndices) {
            if (idx > method.getParameters().size()) {
                // If the index is too big, a parse error was issued in
                // checkContractsAtMethodDeclaration.
                continue;
            }
            VariableElement parameter = method.getParameters().get(idx - 1);
            if (!ElementUtils.isEffectivelyFinal(parameter)) {
                checker.reportError(
                        methodDeclTree, "flowexpr.parameter.not.final", "#" + idx, stringExpr);
            }
        }
    }

    /**
     * Check that the expression's type is annotated with {@code annotation} at the regular exit
     * store.
     *
     * @param methodTree declaration of the method
     * @param annotation expression's type must have this annotation
     * @param expression the expression that must have an annotation
     */
    protected void checkPostcondition(
            MethodTree methodTree, AnnotationMirror annotation, JavaExpression expression) {
        CFAbstractStore<?, ?> exitStore = atypeFactory.getRegularExitStore(methodTree);
        if (exitStore == null) {
            // if there is no regular exitStore, then the method
            // cannot reach the regular exit and there is no need to
            // check anything
        } else {
            CFAbstractValue<?> value = exitStore.getValue(expression);
            AnnotationMirror inferredAnno = null;
            if (value != null) {
                QualifierHierarchy hierarchy = atypeFactory.getQualifierHierarchy();
                Set<AnnotationMirror> annos = value.getAnnotations();
                inferredAnno = hierarchy.findAnnotationInSameHierarchy(annos, annotation);
            }
            if (!checkContract(expression, annotation, inferredAnno, exitStore)) {
                checker.reportError(
                        methodTree,
                        "contracts.postcondition.not.satisfied",
                        methodTree.getName(),
                        contractExpressionAndType(expression.toString(), inferredAnno),
                        contractExpressionAndType(expression.toString(), annotation));
            }
        }
    }

    /**
     * Returns a string representation of an expression and type qualifier.
     *
     * @param expression a Java expression
     * @param qualifier the expression's type, or null if no information is available
     * @return a string representation of the expression and type qualifier
     */
    private String contractExpressionAndType(
            String expression, @Nullable AnnotationMirror qualifier) {
        if (qualifier == null) {
            return "no information about " + expression;
        } else {
            return expression
                    + " is "
                    + atypeFactory.getAnnotationFormatter().formatAnnotationMirror(qualifier);
        }
    }

    /**
     * Check that the expression's type is annotated with {@code annotation} at every regular exit
     * that returns {@code result}.
     *
     * @param methodTree tree of method with the postcondition
     * @param annotation expression's type must have this annotation
     * @param expression the expression that the postcondition concerns
     * @param result result for which the postcondition is valid
     */
    protected void checkConditionalPostcondition(
            MethodTree methodTree,
            AnnotationMirror annotation,
            JavaExpression expression,
            boolean result) {
        boolean booleanReturnType =
                TypesUtils.isBooleanType(TreeUtils.typeOf(methodTree.getReturnType()));
        if (!booleanReturnType) {
            checker.reportError(
                    methodTree, "contracts.conditional.postcondition.invalid.returntype");
            // No reason to go ahead with further checking. The
            // annotation is invalid.
            return;
        }

        for (Pair<ReturnNode, ?> pair : atypeFactory.getReturnStatementStores(methodTree)) {
            ReturnNode returnStmt = pair.first;

            Node retValNode = returnStmt.getResult();
            Boolean retVal =
                    retValNode instanceof BooleanLiteralNode
                            ? ((BooleanLiteralNode) retValNode).getValue()
                            : null;

            TransferResult<?, ?> transferResult = (TransferResult<?, ?>) pair.second;
            if (transferResult == null) {
                // Unreachable return statements have no stores, but there is no need to check them.
                continue;
            }
            CFAbstractStore<?, ?> exitStore =
                    (CFAbstractStore<?, ?>)
                            (result
                                    ? transferResult.getThenStore()
                                    : transferResult.getElseStore());
            CFAbstractValue<?> value = exitStore.getValue(expression);

            // don't check if return statement certainly does not match 'result'. at the moment,
            // this means the result is a boolean literal
            if (!(retVal == null || retVal == result)) {
                continue;
            }
            AnnotationMirror inferredAnno = null;
            if (value != null) {
                QualifierHierarchy hierarchy = atypeFactory.getQualifierHierarchy();
                Set<AnnotationMirror> annos = value.getAnnotations();
                inferredAnno = hierarchy.findAnnotationInSameHierarchy(annos, annotation);
            }

            if (!checkContract(expression, annotation, inferredAnno, exitStore)) {
                checker.reportError(
                        returnStmt.getTree(),
                        "contracts.conditional.postcondition.not.satisfied",
                        methodTree.getName(),
                        result,
                        contractExpressionAndType(expression.toString(), inferredAnno),
                        contractExpressionAndType(expression.toString(), annotation));
            }
        }
    }

    @Override
    public Void visitTypeParameter(TypeParameterTree node, Void p) {
        validateTypeOf(node);
        // Check the bounds here and not with every TypeParameterTree.
        // For the latter, we only need to check annotations on the type variable itself.
        // Why isn't this covered by the super call?
        for (Tree tpb : node.getBounds()) {
            validateTypeOf(tpb);
        }

        if (node.getBounds().size() > 1) {
            // The upper bound of the type parameter is an intersection
            AnnotatedTypeVariable type =
                    (AnnotatedTypeVariable) atypeFactory.getAnnotatedTypeFromTypeTree(node);
            AnnotatedIntersectionType intersection =
                    (AnnotatedIntersectionType) type.getUpperBound();
            checkExplicitAnnotationsOnIntersectionBounds(intersection, node.getBounds());
        }

        return super.visitTypeParameter(node, p);
    }

    /**
     * Issues "explicit.annotation.ignored" warning if any explicit annotation on an intersection
     * bound is not the same as the primary annotation of the given intersection type.
     *
     * @param intersection type to use
     * @param boundTrees trees of {@code intersection} bounds
     */
    protected void checkExplicitAnnotationsOnIntersectionBounds(
            AnnotatedIntersectionType intersection, List<? extends Tree> boundTrees) {
        for (Tree boundTree : boundTrees) {
            if (boundTree.getKind() != Tree.Kind.ANNOTATED_TYPE) {
                continue;
            }
            List<? extends AnnotationMirror> explictAnnos =
                    TreeUtils.annotationsFromTree((AnnotatedTypeTree) boundTree);
            for (AnnotationMirror explictAnno : explictAnnos) {
                if (atypeFactory.isSupportedQualifier(explictAnno)) {
                    AnnotationMirror anno = intersection.getAnnotationInHierarchy(explictAnno);
                    if (!AnnotationUtils.areSame(anno, explictAnno)) {
                        checker.reportWarning(
                                boundTree,
                                "explicit.annotation.ignored",
                                explictAnno,
                                anno,
                                explictAnno,
                                anno);
                    }
                }
            }
        }
    }

    // **********************************************************************
    // Assignment checkers and pseudo-assignments
    // **********************************************************************

    @Override
    public Void visitVariable(VariableTree node, Void p) {
        warnAboutTypeAnnotationsTooEarly(node, node.getModifiers());

        visitAnnotatedType(node.getModifiers().getAnnotations(), node.getType());

        Pair<Tree, AnnotatedTypeMirror> preAssignmentContext = visitorState.getAssignmentContext();
        AnnotatedTypeMirror variableType;
        if (getCurrentPath().getParentPath() != null
                && getCurrentPath().getParentPath().getLeaf().getKind()
                        == Tree.Kind.LAMBDA_EXPRESSION) {
            // Calling getAnnotatedTypeLhs on a lambda parameter node is possibly expensive
            // because caching is turned off.  This should be fixed by #979.
            // See https://github.com/typetools/checker-framework/issues/2853 for an
            // example.
            variableType = atypeFactory.getAnnotatedType(node);
        } else {
            variableType = atypeFactory.getAnnotatedTypeLhs(node);
        }
        visitorState.setAssignmentContext(Pair.of(node, variableType));

        try {
            atypeFactory.getDependentTypesHelper().checkType(variableType, node);
            // If there's no assignment in this variable declaration, skip it.
            if (node.getInitializer() != null) {
                commonAssignmentCheck(node, node.getInitializer(), "assignment.type.incompatible");
            } else {
                // commonAssignmentCheck validates the type of node,
                // so only validate if commonAssignmentCheck wasn't called
                validateTypeOf(node);
            }
            return super.visitVariable(node, p);
        } finally {
            visitorState.setAssignmentContext(preAssignmentContext);
        }
    }

    /**
     * Warn if a type annotation is written before a modifier such as "public" or before a
     * declaration annotation.
     *
     * @param node a VariableTree or a MethodTree
     * @param modifiersTree the modifiers sub-tree of node
     */
    private void warnAboutTypeAnnotationsTooEarly(Tree node, ModifiersTree modifiersTree) {

        // Don't issue warnings about compiler-inserted modifiers.
        // This simple code completely igonores enum constants and try-with-resources declarations.
        // It could be made to catch some user errors in those locations, but it doesn't seem worth
        // the effort to do so.
        if (node.getKind() == Tree.Kind.VARIABLE) {
            ElementKind varKind = TreeUtils.elementFromDeclaration((VariableTree) node).getKind();
            switch (varKind) {
                case ENUM_CONSTANT:
                    // Enum constants are "public static final" by default, so the annotation always
                    // appears to be before "public".
                    return;
                case RESOURCE_VARIABLE:
                    // Try-with-resources variables are "final" by default, so the annotation always
                    // appears to be before "final".
                    return;
                default:
                    // Nothing to do
            }
        }

        Set<Modifier> modifierSet = modifiersTree.getFlags();
        List<? extends AnnotationTree> annotations = modifiersTree.getAnnotations();

        if (annotations.isEmpty()) {
            return;
        }

        // Warn about type annotations written before modifiers such as "public".  javac retains no
        // information about modifier locations.  So, this is a very partial check:  Issue a warning
        // if a type annotation is at the very beginning of the VariableTree, and a modifier follows
        // it.

        // Check if a type annotation precedes a declaration annotation.
        int lastDeclAnnoIndex = -1;
        for (int i = annotations.size() - 1; i > 0; i--) { // no need to check index 0
            if (!isTypeAnnotation(annotations.get(i))) {
                lastDeclAnnoIndex = i;
                break;
            }
        }
        if (lastDeclAnnoIndex != -1) {
            List<AnnotationTree> badTypeAnnos = new ArrayList<>();
            for (int i = 0; i < lastDeclAnnoIndex; i++) {
                AnnotationTree anno = annotations.get(i);
                if (isTypeAnnotation(anno)) {
                    badTypeAnnos.add(anno);
                }
            }
            if (!badTypeAnnos.isEmpty()) {
                checker.reportWarning(
                        node,
                        "type.anno.before.decl.anno",
                        badTypeAnnos,
                        annotations.get(lastDeclAnnoIndex));
            }
        }

        // Determine the length of the text that ought to precede the first type annotation.
        // If the type annotation appears before that text could appear, then warn that a
        // modifier appears after the type annotation.
        // TODO: in the future, account for the lengths of declaration annotations.  Length of
        // toString of the annotation isn't useful, as it might be different length than
        // original input.  Can use JCTree.getEndPosition(EndPosTable) and
        // com.sun.tools.javac.tree.EndPosTable, but it requires -Xjcov.
        AnnotationTree firstAnno = annotations.get(0);
        if (!modifierSet.isEmpty() && isTypeAnnotation(firstAnno)) {
            int precedingTextLength = 0;
            for (Modifier m : modifierSet) {
                precedingTextLength += m.toString().length() + 1; // +1 for the space
            }
            int annoStartPos = ((JCTree) firstAnno).getStartPosition();
            int varStartPos = ((JCTree) node).getStartPosition();
            if (annoStartPos < varStartPos + precedingTextLength) {
                checker.reportWarning(node, "type.anno.before.modifier", firstAnno, modifierSet);
            }
        }
    }

    /**
     * Return true if the given annotation is a type annotation: that is, its definition is
     * meta-annotated with {@code @Target({TYPE_USE,....})}.
     */
    private boolean isTypeAnnotation(AnnotationTree anno) {
        Tree annoType = anno.getAnnotationType();
        ClassSymbol annoSymbol;
        switch (annoType.getKind()) {
            case IDENTIFIER:
                annoSymbol = (ClassSymbol) ((JCIdent) annoType).sym;
                break;
            case MEMBER_SELECT:
                annoSymbol = (ClassSymbol) ((JCFieldAccess) annoType).sym;
                break;
            default:
                throw new Error("Unhandled kind: " + annoType.getKind() + " for " + anno);
        }
        for (AnnotationMirror metaAnno : annoSymbol.getAnnotationMirrors()) {
            if (AnnotationUtils.areSameByName(metaAnno, TARGET)) {
                AnnotationValue valueValue = metaAnno.getElementValues().get(targetValueElement);
                @SuppressWarnings("unchecked")
                List<? extends AnnotationValue> targets =
                        (List<? extends AnnotationValue>) valueValue.getValue();
                for (AnnotationValue target : targets) {
                    VarSymbol targetSymbol = ((Attribute.Enum) target).value;
                    if (targetSymbol.toString().equals("TYPE_USE")) {
                        return true;
                    }
                }
                return false;
            }
        }

        return false;
    }

    /**
     * Performs two checks: subtyping and assignability checks, using {@link
     * #commonAssignmentCheck(Tree, ExpressionTree, String, Object[])}.
     *
     * <p>If the subtype check fails, it issues a "assignment.type.incompatible" error.
     */
    @Override
    public Void visitAssignment(AssignmentTree node, Void p) {
        Pair<Tree, AnnotatedTypeMirror> preAssignmentContext = visitorState.getAssignmentContext();
        visitorState.setAssignmentContext(
                Pair.of(
                        (Tree) node.getVariable(),
                        atypeFactory.getAnnotatedType(node.getVariable())));
        try {
            commonAssignmentCheck(
                    node.getVariable(), node.getExpression(), "assignment.type.incompatible");
            return super.visitAssignment(node, p);
        } finally {
            visitorState.setAssignmentContext(preAssignmentContext);
        }
    }

    /**
     * Performs a subtype check, to test whether the node expression iterable type is a subtype of
     * the variable type in the enhanced for loop.
     *
     * <p>If the subtype check fails, it issues a "enhancedfor.type.incompatible" error.
     */
    @Override
    public Void visitEnhancedForLoop(EnhancedForLoopTree node, Void p) {
        AnnotatedTypeMirror var = atypeFactory.getAnnotatedTypeLhs(node.getVariable());
        AnnotatedTypeMirror iteratedType =
                atypeFactory.getIterableElementType(node.getExpression());
        boolean valid = validateTypeOf(node.getVariable());
        if (valid) {
            commonAssignmentCheck(
                    var, iteratedType, node.getExpression(), "enhancedfor.type.incompatible");
        }
        return super.visitEnhancedForLoop(node, p);
    }

    /**
     * Performs a method invocation check.
     *
     * <p>An invocation of a method, m, on the receiver, r is valid only if:
     *
     * <ul>
     *   <li>passed arguments are subtypes of corresponding m parameters
     *   <li>r is a subtype of m receiver type
     *   <li>if m is generic, passed type arguments are subtypes of m type variables
     * </ul>
     */
    @Override
    public Void visitMethodInvocation(MethodInvocationTree node, Void p) {

        // Skip calls to the Enum constructor (they're generated by javac and
        // hard to check), also see CFGBuilder.visitMethodInvocation.
        if (TreeUtils.elementFromUse(node) == null || TreeUtils.isEnumSuper(node)) {
            return super.visitMethodInvocation(node, p);
        }

        if (shouldSkipUses(node)) {
            return super.visitMethodInvocation(node, p);
        }

        ParameterizedExecutableType mType = atypeFactory.methodFromUse(node);
        AnnotatedExecutableType invokedMethod = mType.executableType;
        List<AnnotatedTypeMirror> typeargs = mType.typeArgs;

        if (!atypeFactory.ignoreUninferredTypeArguments) {
            for (AnnotatedTypeMirror typearg : typeargs) {
                if (typearg.getKind() == TypeKind.WILDCARD
                        && ((AnnotatedWildcardType) typearg).isUninferredTypeArgument()) {
                    checker.reportError(
                            node,
                            "type.arguments.not.inferred",
                            invokedMethod.getElement().getSimpleName());
                    break; // only issue error once per method
                }
            }
        }

        List<AnnotatedTypeParameterBounds> paramBounds = new ArrayList<>();
        for (AnnotatedTypeVariable param : invokedMethod.getTypeVariables()) {
            paramBounds.add(param.getBounds());
        }

        ExecutableElement method = invokedMethod.getElement();
        CharSequence methodName = ElementUtils.getSimpleNameOrDescription(method);
        try {
            checkTypeArguments(
                    node,
                    paramBounds,
                    typeargs,
                    node.getTypeArguments(),
                    methodName,
                    invokedMethod.getTypeVariables());
            List<AnnotatedTypeMirror> params =
                    AnnotatedTypes.expandVarArgs(atypeFactory, invokedMethod, node.getArguments());
            checkArguments(params, node.getArguments(), methodName, method.getParameters());
            checkVarargs(invokedMethod, node);

            if (ElementUtils.isMethod(
                    invokedMethod.getElement(), vectorCopyInto, atypeFactory.getProcessingEnv())) {
                typeCheckVectorCopyIntoArgument(node, params);
            }

            ExecutableElement invokedMethodElement = invokedMethod.getElement();
            if (!ElementUtils.isStatic(invokedMethodElement)
                    && !TreeUtils.isSuperConstructorCall(node)) {
                checkMethodInvocability(invokedMethod, node);
            }

            // check precondition annotations
            checkPreconditions(
                    node,
                    atypeFactory.getContractsFromMethod().getPreconditions(invokedMethodElement));

            if (TreeUtils.isSuperConstructorCall(node)) {
                checkSuperConstructorCall(node);
            } else if (TreeUtils.isThisConstructorCall(node)) {
                checkThisConstructorCall(node);
            }
        } catch (RuntimeException t) {
            // Sometimes the type arguments are inferred incorrect which causes crashes. Once #979
            // is fixed this should be removed and crashes should be reported normally.
            if (node.getTypeArguments().size() == typeargs.size()) {
                // They type arguments were explicitly written.
                throw t;
            }
            if (!atypeFactory.ignoreUninferredTypeArguments) {
                checker.reportError(
                        node,
                        "type.arguments.not.inferred",
                        invokedMethod.getElement().getSimpleName());
            } // else ignore the crash.
        }

        // Do not call super, as that would observe the arguments without
        // a set assignment context.
        scan(node.getMethodSelect(), p);
        return null; // super.visitMethodInvocation(node, p);
    }

    /**
     * Checks that the following rule is satisfied: The type on a constructor declaration must be a
     * supertype of the return type of "this()" invocation within that constructor.
     *
     * <p>Subclasses can override this method to change the behavior for just "this" constructor
     * class. Or override {@link #checkThisOrSuperConstructorCall(MethodInvocationTree, String)} to
     * change the behavior for "this" and "super" constructor calls.
     *
     * @param thisCall the AST node for the constructor call
     */
    protected void checkThisConstructorCall(MethodInvocationTree thisCall) {
        checkThisOrSuperConstructorCall(thisCall, "this.invocation.invalid");
    }

    /**
     * Checks that the following rule is satisfied: The type on a constructor declaration must be a
     * supertype of the return type of "super()" invocation within that constructor.
     *
     * <p>Subclasses can override this method to change the behavior for just "super" constructor
     * class. Or override {@link #checkThisOrSuperConstructorCall(MethodInvocationTree, String)} to
     * change the behavior for "this" and "super" constructor calls.
     *
     * @param superCall the AST node for the super constructor call
     */
    protected void checkSuperConstructorCall(MethodInvocationTree superCall) {
        checkThisOrSuperConstructorCall(superCall, "super.invocation.invalid");
    }

    /**
     * Checks that the following rule is satisfied: The type on a constructor declaration must be a
     * supertype of the return type of "this()" or "super()" invocation within that constructor.
     *
     * @param call the AST node for the constructor call
     * @param errorKey the error message key to use if the check fails
     */
    protected void checkThisOrSuperConstructorCall(
            MethodInvocationTree call, @CompilerMessageKey String errorKey) {
        TreePath path = atypeFactory.getPath(call);
        MethodTree enclosingMethod = TreePathUtil.enclosingMethod(path);
        AnnotatedTypeMirror superType = atypeFactory.getAnnotatedType(call);
        AnnotatedExecutableType constructorType = atypeFactory.getAnnotatedType(enclosingMethod);
        Set<? extends AnnotationMirror> topAnnotations =
                atypeFactory.getQualifierHierarchy().getTopAnnotations();
        for (AnnotationMirror topAnno : topAnnotations) {
            AnnotationMirror superTypeMirror = superType.getAnnotationInHierarchy(topAnno);
            AnnotationMirror constructorTypeMirror =
                    constructorType.getReturnType().getAnnotationInHierarchy(topAnno);

            if (!atypeFactory
                    .getQualifierHierarchy()
                    .isSubtype(superTypeMirror, constructorTypeMirror)) {
                checker.reportError(call, errorKey, constructorTypeMirror, call, superTypeMirror);
            }
        }
    }

    /**
     * A helper method to check that the array type of actual varargs is a subtype of the
     * corresponding required varargs, and issues "argument.invalid" error if it's not a subtype of
     * the required one.
     *
     * <p>Note it's required that type checking for each element in varargs is executed by the
     * caller before or after calling this method.
     *
     * @see #checkArguments
     * @param invokedMethod the method type to be invoked
     * @param tree method or constructor invocation tree
     */
    protected void checkVarargs(AnnotatedExecutableType invokedMethod, Tree tree) {
        if (!invokedMethod.isVarArgs()) {
            return;
        }

        List<AnnotatedTypeMirror> formals = invokedMethod.getParameterTypes();
        int numFormals = formals.size();
        int lastArgIndex = numFormals - 1;
        AnnotatedArrayType lastParamAnnotatedType = (AnnotatedArrayType) formals.get(lastArgIndex);

        // We will skip type checking so that we avoid duplicating error message
        // if the last argument is same depth with the depth of formal varargs
        // because type checking is already done in checkArguments.
        List<? extends ExpressionTree> args;
        switch (tree.getKind()) {
            case METHOD_INVOCATION:
                args = ((MethodInvocationTree) tree).getArguments();
                break;
            case NEW_CLASS:
                args = ((NewClassTree) tree).getArguments();
                break;
            default:
                throw new BugInCF("Unexpected kind of tree: " + tree);
        }
        if (numFormals == args.size()) {
            AnnotatedTypeMirror lastArgType =
                    atypeFactory.getAnnotatedType(args.get(args.size() - 1));
            if (lastArgType.getKind() == TypeKind.ARRAY
                    && AnnotatedTypes.getArrayDepth(lastParamAnnotatedType)
                            == AnnotatedTypes.getArrayDepth((AnnotatedArrayType) lastArgType)) {
                return;
            }
        }

        AnnotatedTypeMirror wrappedVarargsType = atypeFactory.getAnnotatedTypeVarargsArray(tree);

        // When dataflow analysis is not enabled, it will be null and we can suppose there is no
        // annotation to be checked for generated varargs array.
        if (wrappedVarargsType == null) {
            return;
        }

        // The component type of wrappedVarargsType might not be a subtype of the component type of
        // lastParamAnnotatedType due to the difference of type inference between for an expression
        // and an invoked method element. We can consider that the component type of actual is same
        // with formal one because type checking for elements will be done in checkArguments. This
        // is also needed to avoid duplicating error message caused by elements in varargs
        if (wrappedVarargsType.getKind() == TypeKind.ARRAY) {
            ((AnnotatedArrayType) wrappedVarargsType)
                    .setComponentType(lastParamAnnotatedType.getComponentType());
        }

        commonAssignmentCheck(
                lastParamAnnotatedType, wrappedVarargsType, tree, "varargs.type.incompatible");
    }

    /**
     * Checks that all the given {@code preconditions} hold true immediately prior to the method
     * invocation or variable access at {@code tree}.
     *
     * @param tree the method invocation; immediately prior to it, the preconditions must hold true
     * @param preconditions the preconditions to be checked
     */
    protected void checkPreconditions(MethodInvocationTree tree, Set<Precondition> preconditions) {
        // This check is needed for the GUI effects and Units Checkers tests to pass.
        // TODO: Remove this check and investigate the root cause.
        if (preconditions.isEmpty()) {
            return;
        }
        JavaExpressionContext jeContext =
                JavaExpressionContext.buildContextForMethodUse(tree, checker);

        if (jeContext == null) {
            checker.reportError(tree, "flowexpr.parse.context.not.determined", tree);
            return;
        }

        for (Contract c : preconditions) {
            Precondition p = (Precondition) c;
            String expressionString = p.expressionString;
            AnnotationMirror anno = p.annotation;

            anno =
                    atypeFactory.standardizeAnnotationFromContract(
                            anno, jeContext, getCurrentPath());

            JavaExpression exprJe;
            try {
                exprJe =
                        JavaExpressionParseUtil.parse(
                                expressionString, jeContext, getCurrentPath(), false);
            } catch (JavaExpressionParseException e) {
                // report errors here
                checker.report(tree, e.getDiagMessage());
                return;
            }

            CFAbstractStore<?, ?> store = atypeFactory.getStoreBefore(tree);
            CFAbstractValue<?> value = null;
            if (CFAbstractStore.canInsertJavaExpression(exprJe)) {
                value = store.getValue(exprJe);
            }
            AnnotationMirror inferredAnno = null;
            if (value != null) {
                QualifierHierarchy hierarchy = atypeFactory.getQualifierHierarchy();
                Set<AnnotationMirror> annos = value.getAnnotations();
                inferredAnno = hierarchy.findAnnotationInSameHierarchy(annos, anno);
            }
            if (!checkContract(exprJe, anno, inferredAnno, store)) {
                if (exprJe != null && !exprJe.containsUnknown()) {
                    expressionString = exprJe.toString();
                }
                checker.reportError(
                        tree,
                        "contracts.precondition.not.satisfied",
                        tree.getMethodSelect().toString(),
                        contractExpressionAndType(expressionString, inferredAnno),
                        contractExpressionAndType(expressionString, anno));
            }
        }
    }

    /**
     * Returns true if and only if {@code inferredAnnotation} is valid for a given expression to
     * match the {@code necessaryAnnotation}.
     *
     * <p>By default, {@code inferredAnnotation} must be a subtype of {@code necessaryAnnotation},
     * but subclasses might override this behavior.
     */
    protected boolean checkContract(
            JavaExpression expr,
            AnnotationMirror necessaryAnnotation,
            AnnotationMirror inferredAnnotation,
            CFAbstractStore<?, ?> store) {
        return inferredAnnotation != null
                && atypeFactory
                        .getQualifierHierarchy()
                        .isSubtype(inferredAnnotation, necessaryAnnotation);
    }

    /**
     * Type checks the method arguments of {@code Vector.copyInto()}.
     *
     * <p>The Checker Framework special-cases the method invocation, as its type safety cannot be
     * expressed by Java's type system.
     *
     * <p>For a Vector {@code v} of type {@code Vector<E>}, the method invocation {@code
     * v.copyInto(arr)} is type-safe iff {@code arr} is an array of type {@code T[]}, where {@code
     * T} is a subtype of {@code E}.
     *
     * <p>In other words, this method checks that the type argument of the receiver method is a
     * subtype of the component type of the passed array argument.
     *
     * @param node a method invocation of {@code Vector.copyInto()}
     * @param params the types of the parameters of {@code Vectory.copyInto()}
     */
    protected void typeCheckVectorCopyIntoArgument(
            MethodInvocationTree node, List<? extends AnnotatedTypeMirror> params) {
        assert params.size() == 1
                : "invalid no. of parameters " + params + " found for method invocation " + node;
        assert node.getArguments().size() == 1
                : "invalid no. of arguments in method invocation " + node;

        AnnotatedTypeMirror passed = atypeFactory.getAnnotatedType(node.getArguments().get(0));
        AnnotatedArrayType passedAsArray = (AnnotatedArrayType) passed;

        AnnotatedTypeMirror receiver = atypeFactory.getReceiverType(node);
        AnnotatedDeclaredType receiverAsVector =
                AnnotatedTypes.asSuper(atypeFactory, receiver, vectorType);
        if (receiverAsVector.getTypeArguments().isEmpty()) {
            return;
        }

        AnnotatedTypeMirror argComponent = passedAsArray.getComponentType();
        AnnotatedTypeMirror vectorTypeArg = receiverAsVector.getTypeArguments().get(0);
        Tree errorLocation = node.getArguments().get(0);
        if (TypesUtils.isErasedSubtype(
                vectorTypeArg.getUnderlyingType(), argComponent.getUnderlyingType(), types)) {
            commonAssignmentCheck(
                    argComponent,
                    vectorTypeArg,
                    errorLocation,
                    "vector.copyinto.type.incompatible");
        } else {
            checker.reportError(
                    errorLocation,
                    "vector.copyinto.type.incompatible",
                    vectorTypeArg,
                    argComponent);
        }
    }

    /**
     * Performs a new class invocation check.
     *
     * <p>An invocation of a constructor, c, is valid only if:
     *
     * <ul>
     *   <li>passed arguments are subtypes of corresponding c parameters
     *   <li>if c is generic, passed type arguments are subtypes of c type variables
     * </ul>
     */
    @Override
    public Void visitNewClass(NewClassTree node, Void p) {
        if (checker.shouldSkipUses(TreeUtils.constructor(node))) {
            return super.visitNewClass(node, p);
        }

        ParameterizedExecutableType fromUse = atypeFactory.constructorFromUse(node);
        AnnotatedExecutableType constructorType = fromUse.executableType;
        List<AnnotatedTypeMirror> typeargs = fromUse.typeArgs;

        List<? extends ExpressionTree> passedArguments = node.getArguments();
        List<AnnotatedTypeMirror> params =
                AnnotatedTypes.expandVarArgs(atypeFactory, constructorType, passedArguments);

        ExecutableElement constructor = constructorType.getElement();
        CharSequence constructorName = ElementUtils.getSimpleNameOrDescription(constructor);

        checkArguments(params, passedArguments, constructorName, constructor.getParameters());
        checkVarargs(constructorType, node);

        List<AnnotatedTypeParameterBounds> paramBounds = new ArrayList<>();
        for (AnnotatedTypeVariable param : constructorType.getTypeVariables()) {
            paramBounds.add(param.getBounds());
        }

        checkTypeArguments(
                node,
                paramBounds,
                typeargs,
                node.getTypeArguments(),
                constructorName,
                constructor.getTypeParameters());

        boolean valid = validateTypeOf(node);

        if (valid) {
            AnnotatedDeclaredType dt = atypeFactory.getAnnotatedType(node);
            atypeFactory.getDependentTypesHelper().checkType(dt, node);
            checkConstructorInvocation(dt, constructorType, node);
        }
        // Do not call super, as that would observe the arguments without
        // a set assignment context.
        scan(node.getEnclosingExpression(), p);
        scan(node.getIdentifier(), p);
        scan(node.getClassBody(), p);

        return null;
    }

    @Override
    public Void visitLambdaExpression(LambdaExpressionTree node, Void p) {

        AnnotatedExecutableType functionType = atypeFactory.getFunctionTypeFromTree(node);

        if (node.getBody().getKind() != Tree.Kind.BLOCK) {
            // Check return type for single statement returns here.
            AnnotatedTypeMirror ret = functionType.getReturnType();
            if (ret.getKind() != TypeKind.VOID) {
                visitorState.setAssignmentContext(Pair.of((Tree) node, ret));
                commonAssignmentCheck(
                        ret, (ExpressionTree) node.getBody(), "return.type.incompatible");
            }
        }

        // Check parameters
        for (int i = 0; i < functionType.getParameterTypes().size(); ++i) {
            AnnotatedTypeMirror lambdaParameter =
                    atypeFactory.getAnnotatedType(node.getParameters().get(i));
            commonAssignmentCheck(
                    lambdaParameter,
                    functionType.getParameterTypes().get(i),
                    node.getParameters().get(i),
                    "lambda.param.type.incompatible",
                    i);
        }

        // TODO: Postconditions?
        // https://github.com/typetools/checker-framework/issues/801

        return super.visitLambdaExpression(node, p);
    }

    @Override
    public Void visitMemberReference(MemberReferenceTree node, Void p) {
        this.checkMethodReferenceAsOverride(node, p);
        return super.visitMemberReference(node, p);
    }

    /**
     * Checks that the type of the return expression is a subtype of the enclosing method required
     * return type. If not, it issues a "return.type.incompatible" error.
     */
    @Override
    public Void visitReturn(ReturnTree node, Void p) {
        // Don't try to check return expressions for void methods.
        if (node.getExpression() == null) {
            return super.visitReturn(node, p);
        }

        Pair<Tree, AnnotatedTypeMirror> preAssignmentContext = visitorState.getAssignmentContext();
        try {

            Tree enclosing =
                    TreePathUtil.enclosingOfKind(
                            getCurrentPath(),
                            new HashSet<>(
                                    Arrays.asList(Tree.Kind.METHOD, Tree.Kind.LAMBDA_EXPRESSION)));

            AnnotatedTypeMirror ret = null;
            if (enclosing.getKind() == Tree.Kind.METHOD) {

                MethodTree enclosingMethod = TreePathUtil.enclosingMethod(getCurrentPath());
                boolean valid = validateTypeOf(enclosing);
                if (valid) {
                    ret = atypeFactory.getMethodReturnType(enclosingMethod, node);
                }
            } else {
                AnnotatedExecutableType result =
                        atypeFactory.getFunctionTypeFromTree((LambdaExpressionTree) enclosing);
                ret = result.getReturnType();
            }

            if (ret != null) {
                visitorState.setAssignmentContext(Pair.of((Tree) node, ret));

                commonAssignmentCheck(ret, node.getExpression(), "return.type.incompatible");
            }
            return super.visitReturn(node, p);
        } finally {
            visitorState.setAssignmentContext(preAssignmentContext);
        }
    }

    /**
     * Ensure that the annotation arguments comply to their declarations. This needs some special
     * casing, as annotation arguments form special trees.
     */
    @Override
    public Void visitAnnotation(AnnotationTree node, Void p) {
        List<? extends ExpressionTree> args = node.getArguments();
        if (args.isEmpty()) {
            // Nothing to do if there are no annotation arguments.
            return null;
        }

        TypeElement anno = (TypeElement) TreeInfo.symbol((JCTree) node.getAnnotationType());

        Name annoName = anno.getQualifiedName();
        if (annoName.contentEquals(DefaultQualifier.class.getName())
                || annoName.contentEquals(SuppressWarnings.class.getName())) {
            // Skip these two annotations, as we don't care about the arguments to them.
            return null;
        }

        // Mapping from argument simple name to its annotated type.
        Map<String, AnnotatedTypeMirror> annoTypes = new HashMap<>();
        for (Element encl : ElementFilter.methodsIn(anno.getEnclosedElements())) {
            AnnotatedExecutableType exeatm =
                    (AnnotatedExecutableType) atypeFactory.getAnnotatedType(encl);
            AnnotatedTypeMirror retty = exeatm.getReturnType();
            annoTypes.put(encl.getSimpleName().toString(), retty);
        }

        for (ExpressionTree arg : args) {
            if (!(arg instanceof AssignmentTree)) {
                // TODO: when can this happen?
                continue;
            }

            AssignmentTree at = (AssignmentTree) arg;
            // Ensure that we never ask for the annotated type of an annotation, because
            // we don't have a type for annotations.
            if (at.getExpression().getKind() == Tree.Kind.ANNOTATION) {
                visitAnnotation((AnnotationTree) at.getExpression(), p);
                continue;
            }
            if (at.getExpression().getKind() == Tree.Kind.NEW_ARRAY) {
                NewArrayTree nat = (NewArrayTree) at.getExpression();
                boolean isAnno = false;
                for (ExpressionTree init : nat.getInitializers()) {
                    if (init.getKind() == Tree.Kind.ANNOTATION) {
                        visitAnnotation((AnnotationTree) init, p);
                        isAnno = true;
                    }
                }
                if (isAnno) {
                    continue;
                }
            }

            AnnotatedTypeMirror expected = annoTypes.get(at.getVariable().toString());
            Pair<Tree, AnnotatedTypeMirror> preAssignmentContext =
                    visitorState.getAssignmentContext();

            {
                // Determine and set the new assignment context.
                ExpressionTree var = at.getVariable();
                assert var instanceof IdentifierTree
                        : "Expected IdentifierTree as context. Found: " + var;
                AnnotatedTypeMirror meth = atypeFactory.getAnnotatedType(var);
                assert meth instanceof AnnotatedExecutableType
                        : "Expected AnnotatedExecutableType as context. Found: " + meth;
                AnnotatedTypeMirror newctx = ((AnnotatedExecutableType) meth).getReturnType();
                visitorState.setAssignmentContext(Pair.of((Tree) null, newctx));
            }

            try {
                AnnotatedTypeMirror actual = atypeFactory.getAnnotatedType(at.getExpression());
                if (expected.getKind() != TypeKind.ARRAY) {
                    // Expected is not an array -> direct comparison.
                    commonAssignmentCheck(
                            expected, actual, at.getExpression(), "annotation.type.incompatible");
                } else {
                    if (actual.getKind() == TypeKind.ARRAY) {
                        // Both actual and expected are arrays.
                        commonAssignmentCheck(
                                expected,
                                actual,
                                at.getExpression(),
                                "annotation.type.incompatible");
                    } else {
                        // The declaration is an array type, but just a single
                        // element is given.
                        commonAssignmentCheck(
                                ((AnnotatedArrayType) expected).getComponentType(),
                                actual,
                                at.getExpression(),
                                "annotation.type.incompatible");
                    }
                }
            } finally {
                visitorState.setAssignmentContext(preAssignmentContext);
            }
        }
        return null;
    }

    /**
     * If the computation of the type of the ConditionalExpressionTree in
     * org.checkerframework.framework.type.TypeFromTree.TypeFromExpression.visitConditionalExpression(ConditionalExpressionTree,
     * AnnotatedTypeFactory) is correct, the following checks are redundant. However, let's add
     * another failsafe guard and do the checks.
     */
    @Override
    public Void visitConditionalExpression(ConditionalExpressionTree node, Void p) {
        AnnotatedTypeMirror cond = atypeFactory.getAnnotatedType(node);
        this.commonAssignmentCheck(cond, node.getTrueExpression(), "conditional.type.incompatible");
        this.commonAssignmentCheck(
                cond, node.getFalseExpression(), "conditional.type.incompatible");
        return super.visitConditionalExpression(node, p);
    }

    // **********************************************************************
    // Check for illegal re-assignment
    // **********************************************************************

    /** Performs assignability check. */
    @Override
    public Void visitUnary(UnaryTree node, Void p) {
        Tree.Kind nodeKind = node.getKind();
        if ((nodeKind == Tree.Kind.PREFIX_DECREMENT)
                || (nodeKind == Tree.Kind.PREFIX_INCREMENT)
                || (nodeKind == Tree.Kind.POSTFIX_DECREMENT)
                || (nodeKind == Tree.Kind.POSTFIX_INCREMENT)) {
            AnnotatedTypeMirror varType = atypeFactory.getAnnotatedTypeLhs(node.getExpression());
            AnnotatedTypeMirror valueType = atypeFactory.getAnnotatedTypeRhsUnaryAssign(node);
            String errorKey =
                    (nodeKind == Tree.Kind.PREFIX_INCREMENT
                                    || nodeKind == Tree.Kind.POSTFIX_INCREMENT)
                            ? "unary.increment.type.incompatible"
                            : "unary.decrement.type.incompatible";
            commonAssignmentCheck(varType, valueType, node, errorKey);
        }
        return super.visitUnary(node, p);
    }

    /** Performs assignability check. */
    @Override
    public Void visitCompoundAssignment(CompoundAssignmentTree node, Void p) {
        // If node is the tree representing the compounds assignment s += expr,
        // Then this method should check whether s + expr can be assigned to s,
        // but the "s + expr" tree does not exist.  So instead, check that
        // s += expr can be assigned to s.
        commonAssignmentCheck(node.getVariable(), node, "compound.assignment.type.incompatible");
        return super.visitCompoundAssignment(node, p);
    }

    // **********************************************************************
    // Check for invalid types inserted by the user
    // **********************************************************************

    @Override
    public Void visitNewArray(NewArrayTree node, Void p) {
        boolean valid = validateTypeOf(node);

        if (valid && node.getType() != null) {
            AnnotatedArrayType arrayType = atypeFactory.getAnnotatedType(node);
            atypeFactory.getDependentTypesHelper().checkType(arrayType, node);
            if (node.getInitializers() != null) {
                checkArrayInitialization(arrayType.getComponentType(), node.getInitializers());
            }
        }

        return super.visitNewArray(node, p);
    }

    /**
     * If the lint option "cast:redundant" is set, this methods issues a warning if the cast is
     * redundant.
     */
    protected void checkTypecastRedundancy(TypeCastTree typeCastTree) {
        if (!checker.getLintOption("cast:redundant", false)) {
            return;
        }

        AnnotatedTypeMirror castType = atypeFactory.getAnnotatedType(typeCastTree);
        AnnotatedTypeMirror exprType = atypeFactory.getAnnotatedType(typeCastTree.getExpression());

        if (castType.equals(exprType)) {
            checker.reportWarning(typeCastTree, "cast.redundant", castType);
        }
    }

    /**
     * Issues a warning if the given explicitly-written typecast is unsafe. Does nothing if the lint
     * option "cast:unsafe" is not set. Only primary qualifiers are checked unless the command line
     * option "checkCastElementType" is supplied.
     *
     * @param typeCastTree an explicitly-written typecast
     */
    protected void checkTypecastSafety(TypeCastTree typeCastTree) {
        if (!checker.getLintOption("cast:unsafe", true)) {
            return;
        }
        AnnotatedTypeMirror castType = atypeFactory.getAnnotatedType(typeCastTree);
        AnnotatedTypeMirror exprType = atypeFactory.getAnnotatedType(typeCastTree.getExpression());
        boolean calledOnce = false;
        for (AnnotationMirror top : atypeFactory.getQualifierParameterHierarchies(castType)) {
            if (!isInvariantTypeCastSafe(castType, exprType, top)) {
                checker.reportError(
                        typeCastTree,
                        "invariant.cast.unsafe",
                        exprType.toString(true),
                        castType.toString(true));
            }
            calledOnce = true; // don't issue cast unsafe warning.
        }
        // We cannot do a simple test of casting, as isSubtypeOf requires
        // the input types to be subtypes according to Java.
        if (!calledOnce && !isTypeCastSafe(castType, exprType)) {
            checker.reportWarning(
                    typeCastTree, "cast.unsafe", exprType.toString(true), castType.toString(true));
        }
    }

    /**
     * Returns true if the cast is safe.
     *
     * <p>Only primary qualifiers are checked unless the command line option "checkCastElementType"
     * is supplied.
     *
     * @param castType annotated type of the cast
     * @param exprType annotated type of the casted expression
     * @return true if the type cast is safe, false otherwise
     */
    protected boolean isTypeCastSafe(AnnotatedTypeMirror castType, AnnotatedTypeMirror exprType) {

        final TypeKind castTypeKind = castType.getKind();
        if (castTypeKind == TypeKind.DECLARED) {
            // Don't issue an error if the annotations are equivalent to the qualifier upper bound
            // of the type.
            AnnotatedDeclaredType castDeclared = (AnnotatedDeclaredType) castType;
            Set<AnnotationMirror> bounds =
                    atypeFactory.getTypeDeclarationBounds(castDeclared.getUnderlyingType());

            if (AnnotationUtils.areSame(castDeclared.getAnnotations(), bounds)) {
                return true;
            }
        }

        QualifierHierarchy qualifierHierarchy = atypeFactory.getQualifierHierarchy();

        Set<AnnotationMirror> castAnnos;
        if (!checker.hasOption("checkCastElementType")) {
            // checkCastElementType option wasn't specified, so only check effective annotations.
            castAnnos = castType.getEffectiveAnnotations();
        } else {
            AnnotatedTypeMirror newCastType;
            if (castTypeKind == TypeKind.TYPEVAR) {
                newCastType = ((AnnotatedTypeVariable) castType).getUpperBound();
            } else {
                newCastType = castType;
            }
            AnnotatedTypeMirror newExprType;
            if (exprType.getKind() == TypeKind.TYPEVAR) {
                newExprType = ((AnnotatedTypeVariable) exprType).getUpperBound();
            } else {
                newExprType = exprType;
            }

            if (!atypeFactory.getTypeHierarchy().isSubtype(newExprType, newCastType)) {
                return false;
            }
            if (newCastType.getKind() == TypeKind.ARRAY
                    && newExprType.getKind() != TypeKind.ARRAY) {
                // Always warn if the cast contains an array, but the expression
                // doesn't, as in "(Object[]) o" where o is of type Object
                return false;
            } else if (newCastType.getKind() == TypeKind.DECLARED
                    && newExprType.getKind() == TypeKind.DECLARED) {
                int castSize = ((AnnotatedDeclaredType) newCastType).getTypeArguments().size();
                int exprSize = ((AnnotatedDeclaredType) newExprType).getTypeArguments().size();

                if (castSize != exprSize) {
                    // Always warn if the cast and expression contain a different number of
                    // type arguments, e.g. to catch a cast from "Object" to "List<@NonNull
                    // Object>".
                    // TODO: the same number of arguments actually doesn't guarantee anything.
                    return false;
                }
            } else if (castTypeKind == TypeKind.TYPEVAR && exprType.getKind() == TypeKind.TYPEVAR) {
                // If both the cast type and the casted expression are type variables, then check
                // the bounds.
                Set<AnnotationMirror> lowerBoundAnnotationsCast =
                        AnnotatedTypes.findEffectiveLowerBoundAnnotations(
                                qualifierHierarchy, castType);
                Set<AnnotationMirror> lowerBoundAnnotationsExpr =
                        AnnotatedTypes.findEffectiveLowerBoundAnnotations(
                                qualifierHierarchy, exprType);
                return qualifierHierarchy.isSubtype(
                                lowerBoundAnnotationsExpr, lowerBoundAnnotationsCast)
                        && qualifierHierarchy.isSubtype(
                                exprType.getEffectiveAnnotations(),
                                castType.getEffectiveAnnotations());
            }
            if (castTypeKind == TypeKind.TYPEVAR) {
                // If the cast type is a type var, but the expression is not, then check that the
                // type of the expression is a subtype of the lower bound.
                castAnnos =
                        AnnotatedTypes.findEffectiveLowerBoundAnnotations(
                                qualifierHierarchy, castType);
            } else {
                castAnnos = castType.getAnnotations();
            }
        }

        AnnotatedTypeMirror exprTypeWidened = atypeFactory.getWidenedType(exprType, castType);
        return qualifierHierarchy.isSubtype(exprTypeWidened.getEffectiveAnnotations(), castAnnos);
    }

    /**
     * Return whether or not casting the exprType to castType is legal.
     *
     * @param castType an invariant type
     * @param exprType type of the expressions that is cast which may or may not be invariant
     * @param top the top qualifier of the hierarchy to check
     * @return whether or not casting the exprType to castType is legal
     */
    private boolean isInvariantTypeCastSafe(
            AnnotatedTypeMirror castType, AnnotatedTypeMirror exprType, AnnotationMirror top) {
        if (!isTypeCastSafe(castType, exprType)) {
            return false;
        }
        AnnotationMirror castTypeAnno = castType.getEffectiveAnnotationInHierarchy(top);
        AnnotationMirror exprTypeAnno = exprType.getEffectiveAnnotationInHierarchy(top);

        if (atypeFactory.hasQualifierParameterInHierarchy(exprType, top)) {
            // The isTypeCastSafe call above checked that the exprType is a subtype of castType,
            // so just check the reverse to check that the qualifiers are equivalent.
            return atypeFactory.getQualifierHierarchy().isSubtype(castTypeAnno, exprTypeAnno);
        }
        // Otherwise the cast is unsafe, unless the qualifiers on both cast and expr are bottom.
        AnnotationMirror bottom = atypeFactory.getQualifierHierarchy().getBottomAnnotation(top);
        return AnnotationUtils.areSame(castTypeAnno, bottom)
                && AnnotationUtils.areSame(exprTypeAnno, bottom);
    }

    @Override
    public Void visitTypeCast(TypeCastTree node, Void p) {
        // validate "node" instead of "node.getType()" to prevent duplicate errors.
        boolean valid = validateTypeOf(node) && validateTypeOf(node.getExpression());
        if (valid) {
            checkTypecastSafety(node);
            checkTypecastRedundancy(node);
        }
        if (atypeFactory.getDependentTypesHelper().hasDependentAnnotations()) {
            AnnotatedTypeMirror type = atypeFactory.getAnnotatedType(node);
            atypeFactory.getDependentTypesHelper().checkType(type, node.getType());
        }

        if (node.getType().getKind() == Tree.Kind.INTERSECTION_TYPE) {
            AnnotatedIntersectionType intersection =
                    (AnnotatedIntersectionType) atypeFactory.getAnnotatedType(node);
            checkExplicitAnnotationsOnIntersectionBounds(
                    intersection, ((IntersectionTypeTree) node.getType()).getBounds());
        }
        return super.visitTypeCast(node, p);
        // return scan(node.getExpression(), p);
    }

    @Override
    public Void visitInstanceOf(InstanceOfTree node, Void p) {
        // The "reference type" is the type after "instanceof".
        Tree refTypeTree = node.getType();
        validateTypeOf(refTypeTree);
        if (refTypeTree.getKind() == Tree.Kind.ANNOTATED_TYPE) {
            AnnotatedTypeMirror refType = atypeFactory.getAnnotatedType(refTypeTree);
            AnnotatedTypeMirror expType = atypeFactory.getAnnotatedType(node.getExpression());
            if (!refType.hasAnnotation(NonNull.class)
                    && atypeFactory.getTypeHierarchy().isSubtype(refType, expType)
                    && !refType.getAnnotations().equals(expType.getAnnotations())) {
                checker.reportWarning(node, "instanceof.unsafe", expType, refType);
            }
        }
        return super.visitInstanceOf(node, p);
    }

    @Override
    public Void visitArrayAccess(ArrayAccessTree node, Void p) {
        Pair<Tree, AnnotatedTypeMirror> preAssignmentContext = visitorState.getAssignmentContext();
        try {
            visitorState.setAssignmentContext(null);
            scan(node.getExpression(), p);
            scan(node.getIndex(), p);
        } finally {
            visitorState.setAssignmentContext(preAssignmentContext);
        }
        return null;
    }

    /**
     * Checks the type of the exception parameter Subclasses should override
     * checkExceptionParameter(CatchTree node) rather than this method to change the behavior of
     * this check.
     */
    @Override
    public Void visitCatch(CatchTree node, Void p) {
        checkExceptionParameter(node);
        return super.visitCatch(node, p);
    }

    /**
     * Checks the type of a thrown exception. Subclasses should override
     * checkThrownExpression(ThrowTree node) rather than this method to change the behavior of this
     * check.
     */
    @Override
    public Void visitThrow(ThrowTree node, Void p) {
        checkThrownExpression(node);
        return super.visitThrow(node, p);
    }

    /**
     * Rather than overriding this method, clients should often override {@link
     * #visitAnnotatedType(List,Tree)}. That method also handles the case of annotations at the
     * beginning of a variable or method declaration. javac parses all those annotations as being on
     * the variable or method declaration, even though the ones that are type annotations logically
     * belong to the variable type or method return type.
     */
    @Override
    public Void visitAnnotatedType(AnnotatedTypeTree node, Void p) {
        visitAnnotatedType(null, node);
        return super.visitAnnotatedType(node, p);
    }

    /**
     * Checks an annotated type. Invoked by {@link #visitAnnotatedType(AnnotatedTypeTree, Void)},
     * {@link #visitVariable}, and {@link #visitMethod}. Exists to prevent code duplication among
     * the three. Checking in {@code visitVariable} and {@code visitMethod} is needed because there
     * isn't an AnnotatedTypeTree within a variable declaration or for a method return type -- all
     * the annotations are attached to the VariableTree or MethodTree, respectively.
     *
     * @param annoTrees annotations written before a variable/method declaration, if this type is
     *     from one; null otherwise
     * @param typeTree the type that any type annotations in annoTrees apply to
     */
    public void visitAnnotatedType(
            @Nullable List<? extends AnnotationTree> annoTrees, Tree typeTree) {
        warnAboutIrrelevantJavaTypes(annoTrees, typeTree);
    }

    /**
     * Warns if a type annotation is written on a Java type that is not listed in
     * the @RelevantJavaTypes annotation.
     *
     * @param annoTrees annotations written before a variable/method declaration, if this type is
     *     from one; null otherwise
     * @param typeTree the type that any type annotations in annoTrees apply to
     */
    public void warnAboutIrrelevantJavaTypes(
            @Nullable List<? extends AnnotationTree> annoTrees, Tree typeTree) {
        if (atypeFactory.relevantJavaTypes == null) {
            return;
        }

        Tree t = typeTree;
        while (true) {
            switch (t.getKind()) {

                    // Recurse for compound types whose top level is not at the far left.
                case ARRAY_TYPE:
                    t = ((ArrayTypeTree) t).getType();
                    continue;
                case MEMBER_SELECT:
                    t = ((MemberSelectTree) t).getExpression();
                    continue;
                case PARAMETERIZED_TYPE:
                    t = ((ParameterizedTypeTree) t).getType();
                    continue;

                    // Base cases
                case PRIMITIVE_TYPE:
                case IDENTIFIER:
                    List<AnnotationTree> supportedAnnoTrees = supportedAnnoTrees(annoTrees);
                    if (!supportedAnnoTrees.isEmpty()
                            && !atypeFactory.isRelevant(TreeUtils.typeOf(t))) {
                        checker.reportError(t, "anno.on.irrelevant", supportedAnnoTrees, t);
                    }
                    return;
                case ANNOTATED_TYPE:
                    AnnotatedTypeTree at = (AnnotatedTypeTree) t;
                    ExpressionTree underlying = at.getUnderlyingType();
                    List<AnnotationTree> annos = supportedAnnoTrees(at.getAnnotations());
                    if (!annos.isEmpty()
                            && !atypeFactory.isRelevant(TreeUtils.typeOf(underlying))) {
                        checker.reportError(t, "anno.on.irrelevant", annos, underlying);
                    }
                    return;

                default:
                    return;
            }
        }
    }

    /**
     * Returns a new list containing only the supported annotations from its argument -- that is,
     * those that are part of the current type system.
     *
     * <p>This method ignores aliases of supported annotations that are declaration annotations,
     * because they may apply to inner types.
     *
     * @param annoTrees annotation trees
     * @return a new list containing only the supported annotations from its argument
     */
    private List<AnnotationTree> supportedAnnoTrees(List<? extends AnnotationTree> annoTrees) {
        List<AnnotationTree> result = new ArrayList<>(1);
        for (AnnotationTree at : annoTrees) {
            AnnotationMirror anno = TreeUtils.annotationFromAnnotationTree(at);
            if (!AnnotationUtils.isDeclarationAnnotation(anno)
                    && atypeFactory.isSupportedQualifier(anno)) {
                result.add(at);
            }
        }
        return result;
    }

    // **********************************************************************
    // Helper methods to provide a single overriding point
    // **********************************************************************

    /**
     * Cache to avoid calling {@link #getExceptionParameterLowerBoundAnnotations} more than once.
     */
    private Set<? extends AnnotationMirror> getExceptionParameterLowerBoundAnnotationsCache = null;
    /** The same as {@link #getExceptionParameterLowerBoundAnnotations}, but uses a cache. */
    private Set<? extends AnnotationMirror> getExceptionParameterLowerBoundAnnotationsCached() {
        if (getExceptionParameterLowerBoundAnnotationsCache == null) {
            getExceptionParameterLowerBoundAnnotationsCache =
                    getExceptionParameterLowerBoundAnnotations();
        }
        return getExceptionParameterLowerBoundAnnotationsCache;
    }

    /**
     * Issue error if the exception parameter is not a supertype of the annotation specified by
     * {@link #getExceptionParameterLowerBoundAnnotations()}, which is top by default.
     *
     * <p>Subclasses may override this method to change the behavior of this check. Subclasses
     * wishing to enforce that exception parameter be annotated with other annotations can just
     * override {@link #getExceptionParameterLowerBoundAnnotations()}.
     *
     * @param node CatchTree to check
     */
    protected void checkExceptionParameter(CatchTree node) {

        Set<? extends AnnotationMirror> requiredAnnotations =
                getExceptionParameterLowerBoundAnnotationsCached();
        AnnotatedTypeMirror exPar = atypeFactory.getAnnotatedType(node.getParameter());

        for (AnnotationMirror required : requiredAnnotations) {
            AnnotationMirror found = exPar.getAnnotationInHierarchy(required);
            assert found != null;
            if (!atypeFactory.getQualifierHierarchy().isSubtype(required, found)) {
                checker.reportError(
                        node.getParameter(), "exception.parameter.invalid", found, required);
            }

            if (exPar.getKind() == TypeKind.UNION) {
                AnnotatedUnionType aut = (AnnotatedUnionType) exPar;
                for (AnnotatedTypeMirror alterntive : aut.getAlternatives()) {
                    AnnotationMirror foundAltern = alterntive.getAnnotationInHierarchy(required);
                    if (!atypeFactory.getQualifierHierarchy().isSubtype(required, foundAltern)) {
                        checker.reportError(
                                node.getParameter(),
                                "exception.parameter.invalid",
                                foundAltern,
                                required);
                    }
                }
            }
        }
    }

    /**
     * Returns a set of AnnotationMirrors that is a lower bound for exception parameters.
     *
     * <p>Note: by default this method is called by {@link #getThrowUpperBoundAnnotations()}, so
     * that this annotation is enforced.
     *
     * <p>(Default is top)
     *
     * @return set of annotation mirrors, one per hierarchy, that from a lower bound of annotations
     *     that can be written on an exception parameter
     */
    protected Set<? extends AnnotationMirror> getExceptionParameterLowerBoundAnnotations() {
        return atypeFactory.getQualifierHierarchy().getTopAnnotations();
    }

    /**
     * Checks the type of the thrown expression.
     *
     * <p>By default, this method checks that the thrown expression is a subtype of top.
     *
     * <p>Issue error if the thrown expression is not a sub type of the annotation given by {@link
     * #getThrowUpperBoundAnnotations()}, the same as {@link
     * #getExceptionParameterLowerBoundAnnotations()} by default.
     *
     * <p>Subclasses may override this method to change the behavior of this check. Subclasses
     * wishing to enforce that the thrown expression be a subtype of a type besides {@link
     * #getExceptionParameterLowerBoundAnnotations}, should override {@link
     * #getThrowUpperBoundAnnotations()}.
     *
     * @param node ThrowTree to check
     */
    protected void checkThrownExpression(ThrowTree node) {
        AnnotatedTypeMirror throwType = atypeFactory.getAnnotatedType(node.getExpression());
        Set<? extends AnnotationMirror> required = getThrowUpperBoundAnnotations();
        switch (throwType.getKind()) {
            case NULL:
            case DECLARED:
                Set<AnnotationMirror> found = throwType.getAnnotations();
                if (!atypeFactory.getQualifierHierarchy().isSubtype(found, required)) {
                    checker.reportError(
                            node.getExpression(), "throw.type.invalid", found, required);
                }
                break;
            case TYPEVAR:
            case WILDCARD:
                // TODO: this code might change after the type var changes.
                Set<AnnotationMirror> foundEffective = throwType.getEffectiveAnnotations();
                if (!atypeFactory.getQualifierHierarchy().isSubtype(foundEffective, required)) {
                    checker.reportError(
                            node.getExpression(), "throw.type.invalid", foundEffective, required);
                }
                break;
            case UNION:
                AnnotatedUnionType unionType = (AnnotatedUnionType) throwType;
                Set<AnnotationMirror> foundPrimary = unionType.getAnnotations();
                if (!atypeFactory.getQualifierHierarchy().isSubtype(foundPrimary, required)) {
                    checker.reportError(
                            node.getExpression(), "throw.type.invalid", foundPrimary, required);
                }
                for (AnnotatedTypeMirror altern : unionType.getAlternatives()) {
                    if (!atypeFactory
                            .getQualifierHierarchy()
                            .isSubtype(altern.getAnnotations(), required)) {
                        checker.reportError(
                                node.getExpression(),
                                "throw.type.invalid",
                                altern.getAnnotations(),
                                required);
                    }
                }
                break;
            default:
                throw new BugInCF("Unexpected throw expression type: " + throwType.getKind());
        }
    }

    /**
     * Returns a set of AnnotationMirrors that is a upper bound for thrown exceptions.
     *
     * <p>Note: by default this method is returns by getExceptionParameterLowerBoundAnnotations(),
     * so that this annotation is enforced.
     *
     * <p>(Default is top)
     *
     * @return set of annotation mirrors, one per hierarchy, that form an upper bound of thrown
     *     expressions
     */
    protected Set<? extends AnnotationMirror> getThrowUpperBoundAnnotations() {
        return getExceptionParameterLowerBoundAnnotations();
    }

    /**
     * Checks the validity of an assignment (or pseudo-assignment) from a value to a variable and
     * emits an error message (through the compiler's messaging interface) if it is not valid.
     *
     * @param varTree the AST node for the lvalue (usually a variable)
     * @param valueExp the AST node for the rvalue (the new value)
     * @param errorKey the error message key to use if the check fails
     * @param extraArgs arguments to the error message key, before "found" and "expected" types
     */
    protected void commonAssignmentCheck(
            Tree varTree,
            ExpressionTree valueExp,
            @CompilerMessageKey String errorKey,
            Object... extraArgs) {
        AnnotatedTypeMirror varType = atypeFactory.getAnnotatedTypeLhs(varTree);
        assert varType != null : "no variable found for tree: " + varTree;

        if (!validateType(varTree, varType)) {
            return;
        }

        commonAssignmentCheck(varType, valueExp, errorKey, extraArgs);
    }

    /**
     * Checks the validity of an assignment (or pseudo-assignment) from a value to a variable and
     * emits an error message (through the compiler's messaging interface) if it is not valid.
     *
     * @param varType the annotated type for the lvalue (usually a variable)
     * @param valueExp the AST node for the rvalue (the new value)
     * @param errorKey the error message key to use if the check fails
     * @param extraArgs arguments to the error message key, before "found" and "expected" types
     */
    protected void commonAssignmentCheck(
            AnnotatedTypeMirror varType,
            ExpressionTree valueExp,
            @CompilerMessageKey String errorKey,
            Object... extraArgs) {
        if (shouldSkipUses(valueExp)) {
            return;
        }
        if (valueExp.getKind() == Tree.Kind.MEMBER_REFERENCE
                || valueExp.getKind() == Tree.Kind.LAMBDA_EXPRESSION) {
            // Member references and lambda expressions are type checked separately
            // and do not need to be checked again as arguments.
            return;
        }
        if (varType.getKind() == TypeKind.ARRAY
                && valueExp instanceof NewArrayTree
                && ((NewArrayTree) valueExp).getType() == null) {
            AnnotatedTypeMirror compType = ((AnnotatedArrayType) varType).getComponentType();
            NewArrayTree arrayTree = (NewArrayTree) valueExp;
            assert arrayTree.getInitializers() != null
                    : "array initializers are not expected to be null in: " + valueExp;
            checkArrayInitialization(compType, arrayTree.getInitializers());
        }
        if (!validateTypeOf(valueExp)) {
            return;
        }
        AnnotatedTypeMirror valueType = atypeFactory.getAnnotatedType(valueExp);
        assert valueType != null : "null type for expression: " + valueExp;
        commonAssignmentCheck(varType, valueType, valueExp, errorKey, extraArgs);
    }

    /**
     * Checks the validity of an assignment (or pseudo-assignment) from a value to a variable and
     * emits an error message (through the compiler's messaging interface) if it is not valid.
     *
     * @param varType the annotated type of the variable
     * @param valueType the annotated type of the value
     * @param valueTree the location to use when reporting the error message
     * @param errorKey the error message key to use if the check fails
     * @param extraArgs arguments to the error message key, before "found" and "expected" types
     */
    protected void commonAssignmentCheck(
            AnnotatedTypeMirror varType,
            AnnotatedTypeMirror valueType,
            Tree valueTree,
            @CompilerMessageKey String errorKey,
            Object... extraArgs) {

        commonAssignmentCheckStartDiagnostic(varType, valueType, valueTree);

        AnnotatedTypeMirror widenedValueType = atypeFactory.getWidenedType(valueType, varType);
        boolean success = atypeFactory.getTypeHierarchy().isSubtype(widenedValueType, varType);

        // TODO: integrate with subtype test.
        if (success) {
            for (Class<? extends Annotation> mono :
                    atypeFactory.getSupportedMonotonicTypeQualifiers()) {
                if (valueType.hasAnnotation(mono) && varType.hasAnnotation(mono)) {
                    checker.reportError(
                            valueTree,
                            "monotonic.type.incompatible",
                            mono.getSimpleName(),
                            mono.getSimpleName(),
                            valueType.toString());
                    return;
                }
            }
        }

        commonAssignmentCheckEndDiagnostic(success, null, varType, valueType, valueTree);

        // Use an error key only if it's overridden by a checker.
        if (!success) {
            FoundRequired pair = FoundRequired.of(valueType, varType);
            String valueTypeString = pair.found;
            String varTypeString = pair.required;
            checker.reportError(
                    valueTree,
                    errorKey,
                    SystemUtil.concatenate(extraArgs, valueTypeString, varTypeString));
        }
    }

    /**
     * Prints a diagnostic about entering commonAssignmentCheck, if the showchecks option was set.
     *
     * @param varType the annotated type of the variable
     * @param valueType the annotated type of the value
     * @param valueTree the location to use when reporting the error message
     */
    protected final void commonAssignmentCheckStartDiagnostic(
            AnnotatedTypeMirror varType, AnnotatedTypeMirror valueType, Tree valueTree) {
        if (checker.hasOption("showchecks")) {
            long valuePos = positions.getStartPosition(root, valueTree);
            System.out.printf(
                    "%s %s (line %3d): %s %s%n     actual: %s %s%n   expected: %s %s%n",
                    this.getClass().getSimpleName(),
                    "about to test whether actual is a subtype of expected",
                    (root.getLineMap() != null ? root.getLineMap().getLineNumber(valuePos) : -1),
                    valueTree.getKind(),
                    valueTree,
                    valueType.getKind(),
                    valueType.toString(),
                    varType.getKind(),
                    varType.toString());
        }
    }

    /**
     * Prints a diagnostic about exiting commonAssignmentCheck, if the showchecks option was set.
     *
     * @param success whether the check succeeded or failed
     * @param extraMessage information about why the result is what it is; may be null
     * @param varType the annotated type of the variable
     * @param valueType the annotated type of the value
     * @param valueTree the location to use when reporting the error message
     */
    protected final void commonAssignmentCheckEndDiagnostic(
            boolean success,
            String extraMessage,
            AnnotatedTypeMirror varType,
            AnnotatedTypeMirror valueType,
            Tree valueTree) {
        if (checker.hasOption("showchecks")) {
            commonAssignmentCheckEndDiagnostic(
                    (success
                                    ? "success: actual is subtype of expected"
                                    : "FAILURE: actual is not subtype of expected")
                            + (extraMessage == null ? "" : " because " + extraMessage),
                    varType,
                    valueType,
                    valueTree);
        }
    }

    /**
     * Prints a diagnostic about exiting commonAssignmentCheck, if the showchecks option was set.
     *
     * <p>Most clients should call {@link #commonAssignmentCheckEndDiagnostic(boolean, String,
     * AnnotatedTypeMirror, AnnotatedTypeMirror, Tree)}. The purpose of this method is to permit
     * customizing the message that is printed.
     *
     * @param message the result, plus information about why the result is what it is; may be null
     * @param varType the annotated type of the variable
     * @param valueType the annotated type of the value
     * @param valueTree the location to use when reporting the error message
     */
    protected final void commonAssignmentCheckEndDiagnostic(
            String message,
            AnnotatedTypeMirror varType,
            AnnotatedTypeMirror valueType,
            Tree valueTree) {
        if (checker.hasOption("showchecks")) {
            long valuePos = positions.getStartPosition(root, valueTree);
            System.out.printf(
                    " %s (line %3d): %s %s%n     actual: %s %s%n   expected: %s %s%n",
                    message,
                    (root.getLineMap() != null ? root.getLineMap().getLineNumber(valuePos) : -1),
                    valueTree.getKind(),
                    valueTree,
                    valueType.getKind(),
                    valueType.toString(),
                    varType.getKind(),
                    varType.toString());
        }
    }

    /**
     * Class that creates string representations of {@link AnnotatedTypeMirror}s which are only
     * verbose if required to differentiate the two types.
     */
    private static class FoundRequired {
        public final String found;
        public final String required;

        private FoundRequired(AnnotatedTypeMirror found, AnnotatedTypeMirror required) {
            if (shouldPrintVerbose(found, required)) {
                this.found = found.toString(true);
                this.required = required.toString(true);
            } else {
                this.found = found.toString();
                this.required = required.toString();
            }
        }

        /** Create a FoundRequired for a type and bounds. */
        private FoundRequired(AnnotatedTypeMirror found, AnnotatedTypeParameterBounds required) {
            if (shouldPrintVerbose(found, required)) {
                this.found = found.toString(true);
                this.required = required.toString(true);
            } else {
                this.found = found.toString();
                this.required = required.toString();
            }
        }

        /**
         * Creates string representations of {@link AnnotatedTypeMirror}s which are only verbose if
         * required to differentiate the two types.
         */
        static FoundRequired of(AnnotatedTypeMirror found, AnnotatedTypeMirror required) {
            return new FoundRequired(found, required);
        }

        /**
         * Creates string representations of {@link AnnotatedTypeMirror} and {@link
         * AnnotatedTypeParameterBounds}s which are only verbose if required to differentiate the
         * two types.
         */
        static FoundRequired of(AnnotatedTypeMirror found, AnnotatedTypeParameterBounds required) {
            return new FoundRequired(found, required);
        }
    }

    /**
     * Return whether or not the verbose toString should be used when printing the two annotated
     * types.
     *
     * @param atm1 the first AnnotatedTypeMirror
     * @param atm2 the second AnnotatedTypeMirror
     * @return true iff neither argumentc contains "@", or there are two annotated types (in either
     *     ATM) such that their toStrings are the same but their verbose toStrings differ
     */
    private static boolean shouldPrintVerbose(AnnotatedTypeMirror atm1, AnnotatedTypeMirror atm2) {
        if (!atm1.toString().contains("@") && !atm2.toString().contains("@")) {
            return true;
        }
        return containsSameToString(atm1, atm2);
    }

    /**
     * Return whether or not the verbose toString should be used when printing the annotated type
     * and the bounds it is not within.
     *
     * @param atm the type
     * @param bounds the bounds
     * @return true iff bounds does not contain "@", or there are two annotated types (in either
     *     argument) such that their toStrings are the same but their verbose toStrings differ
     */
    private static boolean shouldPrintVerbose(
            AnnotatedTypeMirror atm, AnnotatedTypeParameterBounds bounds) {
        if (!atm.toString().contains("@") && !bounds.toString().contains("@")) {
            return true;
        }
        return containsSameToString(atm, bounds.getUpperBound(), bounds.getLowerBound());
    }

    /**
     * A scanner that indicates whether any (sub-)types have the same toString but different verbose
     * toString.
     */
    private static SimpleAnnotatedTypeScanner<Boolean, Map<String, String>>
            checkContainsSameToString =
                    new SimpleAnnotatedTypeScanner<>(
                            (AnnotatedTypeMirror type, Map<String, String> map) -> {
                                if (type == null) {
                                    return false;
                                }
                                String simple = type.toString();
                                String verbose = map.get(simple);
                                if (verbose == null) {
                                    map.put(simple, type.toString(true));
                                    return false;
                                } else {
                                    return !verbose.equals(type.toString(true));
                                }
                            },
                            Boolean::logicalOr,
                            false);

    /**
     * Return true iff there are two annotated types (anywhere in any ATM) such that their toStrings
     * are the same but their verbose toStrings differ.
     *
     * @param atms annotated type mirrors to compare
     * @return true iff there are two annotated types (anywhere in any ATM) such that their
     *     toStrings are the same but their verbose toStrings differ
     */
    private static boolean containsSameToString(AnnotatedTypeMirror... atms) {
        Map<String, String> simpleToVerbose = new HashMap<>();
        for (AnnotatedTypeMirror atm : atms) {
            if (checkContainsSameToString.visit(atm, simpleToVerbose)) {
                return true;
            }
        }

        return false;
    }

    protected void checkArrayInitialization(
            AnnotatedTypeMirror type, List<? extends ExpressionTree> initializers) {
        // TODO: set assignment context like for method arguments?
        // Also in AbstractFlow.
        for (ExpressionTree init : initializers) {
            commonAssignmentCheck(type, init, "array.initializer.type.incompatible");
        }
    }

    /**
     * Checks that the annotations on the type arguments supplied to a type or a method invocation
     * are within the bounds of the type variables as declared, and issues the
     * "type.argument.type.incompatible" error if they are not.
     *
     * @param toptree the tree for error reporting, only used for inferred type arguments
     * @param paramBounds the bounds of the type parameters from a class or method declaration
     * @param typeargs the type arguments from the type or method invocation
     * @param typeargTrees the type arguments as trees, used for error reporting
     */
    protected void checkTypeArguments(
            Tree toptree,
            List<? extends AnnotatedTypeParameterBounds> paramBounds,
            List<? extends AnnotatedTypeMirror> typeargs,
            List<? extends Tree> typeargTrees,
            CharSequence typeOrMethodName,
            List<?> paramNames) {

        // System.out.printf("BaseTypeVisitor.checkTypeArguments: %s, TVs: %s, TAs: %s, TATs: %s%n",
        //         toptree, paramBounds, typeargs, typeargTrees);

        // If there are no type variables, do nothing.
        if (paramBounds.isEmpty()) {
            return;
        }

        int size = paramBounds.size();
        assert size == typeargs.size()
                : "BaseTypeVisitor.checkTypeArguments: mismatch between type arguments: "
                        + typeargs
                        + " and type parameter bounds"
                        + paramBounds;

        for (int i = 0; i < size; i++) {

            AnnotatedTypeParameterBounds bounds = paramBounds.get(i);
            AnnotatedTypeMirror typeArg = typeargs.get(i);

            if (isIgnoredUninferredWildcard(bounds.getUpperBound())
                    || isIgnoredUninferredWildcard(typeArg)) {
                continue;
            }

            if (shouldBeCaptureConverted(typeArg, bounds)) {
                continue;
            }

            AnnotatedTypeMirror paramUpperBound = bounds.getUpperBound();
            if (typeArg.getKind() == TypeKind.WILDCARD) {
                paramUpperBound =
                        atypeFactory.widenToUpperBound(
                                paramUpperBound, (AnnotatedWildcardType) typeArg);
            }

            Tree reportErrorToTree;
            if (typeargTrees == null || typeargTrees.isEmpty()) {
                // The type arguments were inferred, report the error on the method invocation.
                reportErrorToTree = toptree;
            } else {
                reportErrorToTree = typeargTrees.get(i);
            }

            checkHasQualifierParameterAsTypeArgument(typeArg, paramUpperBound, toptree);
            commonAssignmentCheck(
                    paramUpperBound,
                    typeArg,
                    reportErrorToTree,
                    "type.argument.type.incompatible",
                    paramNames.get(i),
                    typeOrMethodName);

            if (!atypeFactory.getTypeHierarchy().isSubtype(bounds.getLowerBound(), typeArg)) {
                FoundRequired fr = FoundRequired.of(typeArg, bounds);
                checker.reportError(
                        reportErrorToTree,
                        "type.argument.type.incompatible",
                        paramNames.get(i),
                        typeOrMethodName,
                        fr.found,
                        fr.required);
            }
        }
    }

    /**
     * Reports an error if the type argument has a qualifier parameter and the type parameter upper
     * bound does not have a qualifier parameter.
     *
     * @param typeArgument type argument
     * @param typeParameterUpperBound upper bound of the type parameter
     * @param reportError where to report the error
     */
    private void checkHasQualifierParameterAsTypeArgument(
            AnnotatedTypeMirror typeArgument,
            AnnotatedTypeMirror typeParameterUpperBound,
            Tree reportError) {
        for (AnnotationMirror top : atypeFactory.getQualifierHierarchy().getTopAnnotations()) {
            if (atypeFactory.hasQualifierParameterInHierarchy(typeArgument, top)
                    && !getTypeFactory()
                            .hasQualifierParameterInHierarchy(typeParameterUpperBound, top)) {
                checker.reportError(reportError, "type.argument.invalid.hasqualparam", top);
            }
        }
    }

    private boolean isIgnoredUninferredWildcard(AnnotatedTypeMirror type) {
        return atypeFactory.ignoreUninferredTypeArguments
                && type.getKind() == TypeKind.WILDCARD
                && ((AnnotatedWildcardType) type).isUninferredTypeArgument();
    }

    // TODO: REMOVE WHEN CAPTURE CONVERSION IS IMPLEMENTED
    // TODO: This may not occur only in places where capture conversion occurs but in those cases
    // TODO: The containment check provided by this method should be enough
    /**
     * Identifies cases that would not happen if capture conversion were implemented. These special
     * cases should be removed when capture conversion is implemented.
     */
    private boolean shouldBeCaptureConverted(
            final AnnotatedTypeMirror typeArg, final AnnotatedTypeParameterBounds bounds) {
        return typeArg.getKind() == TypeKind.WILDCARD
                && bounds.getUpperBound().getKind() == TypeKind.WILDCARD;
    }

    /**
     * Indicates whether to skip subtype checks on the receiver when checking method invocability. A
     * visitor may, for example, allow a method to be invoked even if the receivers are siblings in
     * a hierarchy, provided that some other condition (implemented by the visitor) is satisfied.
     *
     * @param node the method invocation node
     * @param methodDefinitionReceiver the ATM of the receiver of the method definition
     * @param methodCallReceiver the ATM of the receiver of the method call
     * @return whether to skip subtype checks on the receiver
     */
    protected boolean skipReceiverSubtypeCheck(
            MethodInvocationTree node,
            AnnotatedTypeMirror methodDefinitionReceiver,
            AnnotatedTypeMirror methodCallReceiver) {
        return false;
    }

    /**
     * Tests whether the method can be invoked using the receiver of the 'node' method invocation,
     * and issues a "method.invocation.invalid" if the invocation is invalid.
     *
     * <p>This implementation tests whether the receiver in the method invocation is a subtype of
     * the method receiver type. This behavior can be specialized by overriding
     * skipReceiverSubtypeCheck.
     *
     * @param method the type of the invoked method
     * @param node the method invocation node
     */
    protected void checkMethodInvocability(
            AnnotatedExecutableType method, MethodInvocationTree node) {
        if (method.getReceiverType() == null) {
            // Static methods don't have a receiver.
            return;
        }
        if (method.getElement().getKind() == ElementKind.CONSTRUCTOR) {
            // TODO: Explicit "this()" calls of constructors have an implicit passed
            // from the enclosing constructor. We must not use the self type, but
            // instead should find a way to determine the receiver of the enclosing constructor.
            // rcv =
            // ((AnnotatedExecutableType)atypeFactory.getAnnotatedType(atypeFactory.getEnclosingMethod(node))).getReceiverType();
            return;
        }

        AnnotatedTypeMirror methodReceiver = method.getReceiverType().getErased();
        AnnotatedTypeMirror treeReceiver = methodReceiver.shallowCopy(false);
        AnnotatedTypeMirror rcv = atypeFactory.getReceiverType(node);

        treeReceiver.addAnnotations(rcv.getEffectiveAnnotations());

        if (!skipReceiverSubtypeCheck(node, methodReceiver, rcv)) {
            commonAssignmentCheckStartDiagnostic(methodReceiver, treeReceiver, node);
            boolean success =
                    atypeFactory.getTypeHierarchy().isSubtype(treeReceiver, methodReceiver);
            commonAssignmentCheckEndDiagnostic(success, null, methodReceiver, treeReceiver, node);
            if (!success) {
                reportMethodInvocabilityError(node, treeReceiver, methodReceiver);
            }
        }
    }

    /**
     * Report a method invocability error. Allows checkers to change how the message is output.
     *
     * @param node the AST node at which to report the error
     * @param found the actual type of the receiver
     * @param expected the expected type of the receiver
     */
    protected void reportMethodInvocabilityError(
            MethodInvocationTree node, AnnotatedTypeMirror found, AnnotatedTypeMirror expected) {
        checker.reportError(
                node,
                "method.invocation.invalid",
                TreeUtils.elementFromUse(node),
                found.toString(),
                expected.toString());
    }

    /**
     * Check that the (explicit) annotations on a new class tree are comparable to the result type
     * of the constructor. Issue an error if not.
     *
     * <p>Issue a warning if the annotations on the constructor invocation is a subtype of the
     * constructor result type. This is equivalent to down-casting.
     */
    protected void checkConstructorInvocation(
            AnnotatedDeclaredType invocation,
            AnnotatedExecutableType constructor,
            NewClassTree newClassTree) {
        // Only check the primary annotations, the type arguments are checked elsewhere.
        Set<AnnotationMirror> explicitAnnos =
                atypeFactory.fromNewClass(newClassTree).getAnnotations();
        if (explicitAnnos.isEmpty()) {
            return;
        }
        Set<AnnotationMirror> resultAnnos = constructor.getReturnType().getAnnotations();
        for (AnnotationMirror explicit : explicitAnnos) {
            AnnotationMirror resultAnno =
                    atypeFactory
                            .getQualifierHierarchy()
                            .findAnnotationInSameHierarchy(resultAnnos, explicit);
            // The return type of the constructor (resultAnnos) must be comparable to the
            // annotations on the constructor invocation (explicitAnnos).
            if (!(atypeFactory.getQualifierHierarchy().isSubtype(explicit, resultAnno)
                    || atypeFactory.getQualifierHierarchy().isSubtype(resultAnno, explicit))) {
                checker.reportError(
                        newClassTree,
                        "constructor.invocation.invalid",
                        constructor.toString(),
                        explicit,
                        resultAnno);
                return;
            } else if (!atypeFactory.getQualifierHierarchy().isSubtype(resultAnno, explicit)) {
                // Issue a warning if the annotations on the constructor invocation is a subtype of
                // the constructor result type. This is equivalent to down-casting.
                checker.reportWarning(
                        newClassTree, "cast.unsafe.constructor.invocation", resultAnno, explicit);
                return;
            }
        }

        // TODO: what properties should hold for constructor receivers for
        // inner type instantiations?
    }

    /**
     * A helper method to check that each passed argument is a subtype of the corresponding required
     * argument, and issues "argument.invalid" error for each passed argument that not a subtype of
     * the required one.
     *
     * <p>Note this method requires the lists to have the same length, as it does not handle cases
     * like var args.
     *
     * @see #checkVarargs(AnnotatedTypeMirror.AnnotatedExecutableType, Tree)
     * @param requiredArgs the required types. This may differ from the formal parameter types,
     *     because it replaces a varargs parameter by multiple parameters with the vararg's element
     *     type.
     * @param passedArgs the expressions passed to the corresponding types
     * @param executableName the name of the method or constructor being called
     * @param paramNames the names of the callee's formal parameters
     */
    protected void checkArguments(
            List<? extends AnnotatedTypeMirror> requiredArgs,
            List<? extends ExpressionTree> passedArgs,
            CharSequence executableName,
            List<?> paramNames) {
        int size = requiredArgs.size();
        assert size == passedArgs.size()
                : "mismatch between required args ("
                        + requiredArgs
                        + ") and passed args ("
                        + passedArgs
                        + ")";
        int maxParamNamesIndex = paramNames.size() - 1;
        // Rather weak assertion, due to how varargs parameters are treated.
        assert size >= maxParamNamesIndex
                : String.format(
                        "mismatched lengths %d %d %d checkArguments(%s, %s, %s, %s)",
                        size,
                        passedArgs.size(),
                        paramNames.size(),
                        listToString(requiredArgs),
                        listToString(passedArgs),
                        executableName,
                        listToString(paramNames));

        Pair<Tree, AnnotatedTypeMirror> preAssignmentContext = visitorState.getAssignmentContext();
        try {
            for (int i = 0; i < size; ++i) {
                visitorState.setAssignmentContext(
                        Pair.of((Tree) null, (AnnotatedTypeMirror) requiredArgs.get(i)));
                commonAssignmentCheck(
                        requiredArgs.get(i),
                        passedArgs.get(i),
                        "argument.type.incompatible",
                        // TODO: for expanded varargs parameters, maybe adjust the name
                        paramNames.get(Math.min(i, maxParamNamesIndex)),
                        executableName);
                // Also descend into the argument within the correct assignment
                // context.
                scan(passedArgs.get(i), null);
            }
        } finally {
            visitorState.setAssignmentContext(preAssignmentContext);
        }
    }

    // com.sun.tools.javac.util.List has a toString that does not include surrounding "[...]",
    // making it hard to interpret in messages.
    /**
     * Produce a printed representation of a list, in the standard format with surrounding "[...]".
     *
     * @param lst a list to format
     * @return the printed representation of the list
     */
    private String listToString(List<?> lst) {
        StringJoiner result = new StringJoiner(",", "[", "]");
        for (Object elt : lst) {
            result.add(elt.toString());
        }
        return result.toString();
    }

    /**
     * Returns true if both types are type variables and outer contains inner. Outer contains inner
     * implies: {@literal inner.upperBound <: outer.upperBound outer.lowerBound <:
     * inner.lowerBound}.
     *
     * @return true if both types are type variables and outer contains inner
     */
    protected boolean testTypevarContainment(
            final AnnotatedTypeMirror inner, final AnnotatedTypeMirror outer) {
        if (inner.getKind() == TypeKind.TYPEVAR && outer.getKind() == TypeKind.TYPEVAR) {

            final AnnotatedTypeVariable innerAtv = (AnnotatedTypeVariable) inner;
            final AnnotatedTypeVariable outerAtv = (AnnotatedTypeVariable) outer;

            if (AnnotatedTypes.areCorrespondingTypeVariables(elements, innerAtv, outerAtv)) {
                final TypeHierarchy typeHierarchy = atypeFactory.getTypeHierarchy();
                return typeHierarchy.isSubtype(innerAtv.getUpperBound(), outerAtv.getUpperBound())
                        && typeHierarchy.isSubtype(
                                outerAtv.getLowerBound(), innerAtv.getLowerBound());
            }
        }

        return false;
    }

    /**
     * Create an OverrideChecker.
     *
     * <p>This exists so that subclasses can subclass OverrideChecker and use their subclass instead
     * of using OverrideChecker itself.
     *
     * @param overriderTree the AST node of the overriding method or method reference
     * @param overriderMethodType the type of the overriding method
     * @param overriderType the type enclosing the overrider method, usually an
     *     AnnotatedDeclaredType; for Method References may be something else
     * @param overriderReturnType the return type of the overriding method
     * @param overriddenMethodType the type of the overridden method
     * @param overriddenType the declared type enclosing the overridden method
     * @param overriddenReturnType the return type of the overridden method
     * @return an OverrideChecker
     */
    protected OverrideChecker createOverrideChecker(
            Tree overriderTree,
            AnnotatedExecutableType overriderMethodType,
            AnnotatedTypeMirror overriderType,
            AnnotatedTypeMirror overriderReturnType,
            AnnotatedExecutableType overriddenMethodType,
            AnnotatedDeclaredType overriddenType,
            AnnotatedTypeMirror overriddenReturnType) {
        return new OverrideChecker(
                overriderTree,
                overriderMethodType,
                overriderType,
                overriderReturnType,
                overriddenMethodType,
                overriddenType,
                overriddenReturnType);
    }

    /**
     * Type checks that a method may override another method. Uses an OverrideChecker subclass as
     * created by {@link #createOverrideChecker}. This version of the method uses the annotated type
     * factory to get the annotated type of the overriding method, and does NOT expose that type.
     *
     * @see #checkOverride(MethodTree, AnnotatedTypeMirror.AnnotatedExecutableType,
     *     AnnotatedTypeMirror.AnnotatedDeclaredType, AnnotatedTypeMirror.AnnotatedExecutableType,
     *     AnnotatedTypeMirror.AnnotatedDeclaredType)
     * @param overriderTree declaration tree of overriding method
     * @param overriderType type of overriding class
     * @param overriddenMethodType type of overridden method
     * @param overriddenType type of overridden class
     * @return true if the override is allowed
     */
    protected boolean checkOverride(
            MethodTree overriderTree,
            AnnotatedDeclaredType overriderType,
            AnnotatedExecutableType overriddenMethodType,
            AnnotatedDeclaredType overriddenType) {

        // Get the type of the overriding method.
        AnnotatedExecutableType overriderMethodType = atypeFactory.getAnnotatedType(overriderTree);

        // Call the other version of the method, which takes overriderMethodType. Both versions
        // exist to allow checkers to override one or the other depending on their needs.
        return checkOverride(
                overriderTree,
                overriderMethodType,
                overriderType,
                overriddenMethodType,
                overriddenType);
    }

    /**
     * Type checks that a method may override another method. Uses an OverrideChecker subclass as
     * created by {@link #createOverrideChecker}. This version of the method exposes
     * AnnotatedExecutableType of the overriding method. Override this version of the method if you
     * need to access that type.
     *
     * @see #checkOverride(MethodTree, AnnotatedTypeMirror.AnnotatedDeclaredType,
     *     AnnotatedTypeMirror.AnnotatedExecutableType, AnnotatedTypeMirror.AnnotatedDeclaredType)
     * @param overriderTree declaration tree of overriding method
     * @param overriderMethodType type of the overriding method
     * @param overriderType type of overriding class
     * @param overriddenMethodType type of overridden method
     * @param overriddenType type of overridden class
     * @return true if the override is allowed
     */
    protected boolean checkOverride(
            MethodTree overriderTree,
            AnnotatedExecutableType overriderMethodType,
            AnnotatedDeclaredType overriderType,
            AnnotatedExecutableType overriddenMethodType,
            AnnotatedDeclaredType overriddenType) {

        // This needs to be done before overriderMethodType.getReturnType() and
        // overriddenMethodType.getReturnType()
        if (overriderMethodType.getTypeVariables().isEmpty()
                && !overriddenMethodType.getTypeVariables().isEmpty()) {
            overriddenMethodType = overriddenMethodType.getErased();
        }

        OverrideChecker overrideChecker =
                createOverrideChecker(
                        overriderTree,
                        overriderMethodType,
                        overriderType,
                        overriderMethodType.getReturnType(),
                        overriddenMethodType,
                        overriddenType,
                        overriddenMethodType.getReturnType());

        return overrideChecker.checkOverride();
    }

    /**
     * Check that a method reference is allowed. Using the OverrideChecker class.
     *
     * @param memberReferenceTree the tree for the method reference
     * @return true if the method reference is allowed
     */
    protected boolean checkMethodReferenceAsOverride(
            MemberReferenceTree memberReferenceTree, Void p) {

        Pair<AnnotatedTypeMirror, AnnotatedExecutableType> result =
                atypeFactory.getFnInterfaceFromTree(memberReferenceTree);
        // The type to which the member reference is assigned -- also known as the target type of
        // the reference.
        AnnotatedTypeMirror functionalInterface = result.first;
        // The type of the single method that is declared by the functional interface.
        AnnotatedExecutableType functionType = result.second;

        // ========= Overriding Type =========
        // This doesn't get the correct type for a "MyOuter.super" based on the receiver of the
        // enclosing method.
        // That is handled separately in method receiver check.

        // The type of the expression or type use, <expression>::method or <type use>::method.
        final ExpressionTree qualifierExpression = memberReferenceTree.getQualifierExpression();
        final ReferenceKind memRefKind = ((JCMemberReference) memberReferenceTree).kind;
        AnnotatedTypeMirror enclosingType;
        if (memberReferenceTree.getMode() == ReferenceMode.NEW
                || memRefKind == ReferenceKind.UNBOUND
                || memRefKind == ReferenceKind.STATIC) {
            // The "qualifier expression" is a type tree.
            enclosingType = atypeFactory.getAnnotatedTypeFromTypeTree(qualifierExpression);
        } else {
            // The "qualifier expression" is an expression.
            enclosingType = atypeFactory.getAnnotatedType(qualifierExpression);
        }

        // ========= Overriding Executable =========
        // The ::method element, see JLS 15.13.1 Compile-Time Declaration of a Method Reference
        ExecutableElement compileTimeDeclaration =
                (ExecutableElement) TreeUtils.elementFromTree(memberReferenceTree);

        if (enclosingType.getKind() == TypeKind.DECLARED
                && ((AnnotatedDeclaredType) enclosingType).wasRaw()) {
            if (memRefKind == ReferenceKind.UNBOUND) {
                // The method reference is of the form: Type # instMethod
                // and Type is a raw type.
                // If the first parameter of the function type, p1, is a subtype
                // of type, then type should be p1.  This has the effect of "inferring" the
                // class type parameter.
                AnnotatedTypeMirror p1 = functionType.getParameterTypes().get(0);
                TypeMirror asSuper =
                        TypesUtils.asSuper(
                                p1.getUnderlyingType(),
                                enclosingType.getUnderlyingType(),
                                atypeFactory.getProcessingEnv());
                if (asSuper != null) {
                    enclosingType = AnnotatedTypes.asSuper(atypeFactory, p1, enclosingType);
                }
            }
            // else method reference is something like ArrayList::new
            // TODO: Use diamond, <>, inference to infer the class type arguments.
            // for now this case is skipped below in checkMethodReferenceInference.
        }

        // The type of the compileTimeDeclaration if it were invoked with a receiver expression
        // of type {@code type}
        AnnotatedExecutableType invocationType =
                atypeFactory.methodFromUse(
                                memberReferenceTree, compileTimeDeclaration, enclosingType)
                        .executableType;

        if (checkMethodReferenceInference(memberReferenceTree, invocationType, enclosingType)) {
            // Type argument inference is required, skip check.
            // #checkMethodReferenceInference issued a warning.
            return true;
        }

        // This needs to be done before invocationType.getReturnType() and
        // functionType.getReturnType()
        if (invocationType.getTypeVariables().isEmpty()
                && !functionType.getTypeVariables().isEmpty()) {
            functionType = functionType.getErased();
        }

        // Use the function type's parameters to resolve polymorphic qualifiers.
        QualifierPolymorphism poly = atypeFactory.getQualifierPolymorphism();
        poly.resolve(functionType, invocationType);

        AnnotatedTypeMirror invocationReturnType;
        if (compileTimeDeclaration.getKind() == ElementKind.CONSTRUCTOR) {
            if (enclosingType.getKind() == TypeKind.ARRAY) {
                // Special casing for the return of array constructor
                invocationReturnType = enclosingType;
            } else {
                invocationReturnType =
                        atypeFactory.getResultingTypeOfConstructorMemberReference(
                                memberReferenceTree, invocationType);
            }
        } else {
            invocationReturnType = invocationType.getReturnType();
        }

        AnnotatedTypeMirror functionTypeReturnType = functionType.getReturnType();
        if (functionTypeReturnType.getKind() == TypeKind.VOID) {
            // If the functional interface return type is void, the overriding return
            // type doesn't matter.
            functionTypeReturnType = invocationReturnType;
        }

        if (functionalInterface.getKind() == TypeKind.DECLARED) {
            // Check the member reference as if invocationType overrides functionType.
            OverrideChecker overrideChecker =
                    createOverrideChecker(
                            memberReferenceTree,
                            invocationType,
                            enclosingType,
                            invocationReturnType,
                            functionType,
                            (AnnotatedDeclaredType) functionalInterface,
                            functionTypeReturnType);
            return overrideChecker.checkOverride();
        } else {
            // If the functionalInterface is not a declared type, it must be an uninferred wildcard.
            // In that case, only return false if uninferred type arguments should not be ignored.
            return !atypeFactory.ignoreUninferredTypeArguments;
        }
    }

    /** Check if method reference type argument inference is required. Issue an error if it is. */
    private boolean checkMethodReferenceInference(
            MemberReferenceTree memberReferenceTree,
            AnnotatedExecutableType invocationType,
            AnnotatedTypeMirror type) {
        // TODO: Issue #802
        // TODO: https://github.com/typetools/checker-framework/issues/802
        // TODO: Method type argument inference
        // TODO: Enable checks for method reference with inferred type arguments.
        // For now, error on mismatch of class or method type arguments.
        boolean requiresInference = false;
        // If the function to which the member reference refers is generic, but the member
        // reference does not provide method type arguments, then Java 8 inference is required.
        // Issue 979.
        if (!invocationType.getTypeVariables().isEmpty()
                && (memberReferenceTree.getTypeArguments() == null
                        || memberReferenceTree.getTypeArguments().isEmpty())) {
            // Method type args
            requiresInference = true;
        } else if (memberReferenceTree.getMode() == ReferenceMode.NEW) {
            if (type.getKind() == TypeKind.DECLARED && ((AnnotatedDeclaredType) type).wasRaw()) {
                // Class type args
                requiresInference = true;
            }
        }
        if (requiresInference) {
            if (checker.hasOption("conservativeUninferredTypeArguments")) {
                checker.reportWarning(memberReferenceTree, "methodref.inference.unimplemented");
            }
            return true;
        }
        return false;
    }

    /**
     * Class to perform method override and method reference checks.
     *
     * <p>Method references are checked similarly to method overrides, with the method reference
     * viewed as overriding the functional interface's method.
     *
     * <p>Checks that an overriding method's return type, parameter types, and receiver type are
     * correct with respect to the annotations on the overridden method's return type, parameter
     * types, and receiver type.
     *
     * <p>Furthermore, any contracts on the method must satisfy behavioral subtyping, that is,
     * postconditions must be at least as strong as the postcondition on the superclass, and
     * preconditions must be at most as strong as the condition on the superclass.
     *
     * <p>This method returns the result of the check, but also emits error messages as a side
     * effect.
     */
    public class OverrideChecker {

        /** The declaration of an overriding method. */
        protected final Tree overriderTree;
        /** True if {@link #overriderTree} is a MEMBER_REFERENCE. */
        protected final boolean isMethodReference;

        /** The type of the overriding method. */
        protected final AnnotatedExecutableType overrider;
        /** The subtype that declares the overriding method. */
        protected final AnnotatedTypeMirror overriderType;
        /** The type of the overridden method. */
        protected final AnnotatedExecutableType overridden;
        /** The supertype that declares the overridden method. */
        protected final AnnotatedDeclaredType overriddenType;
        /** The teturn type of the overridden method. */
        protected final AnnotatedTypeMirror overriddenReturnType;
        /** The return type of the overriding method. */
        protected final AnnotatedTypeMirror overriderReturnType;

        /**
         * Create an OverrideChecker.
         *
         * <p>Notice that the return types are passed in separately. This is to support some types
         * of method references where the overrider's return type is not the appropriate type to
         * check.
         *
         * @param overriderTree the AST node of the overriding method or method reference
         * @param overrider the type of the overriding method
         * @param overriderType the type enclosing the overrider method, usually an
         *     AnnotatedDeclaredType; for Method References may be something else
         * @param overriderReturnType the return type of the overriding method
         * @param overridden the type of the overridden method
         * @param overriddenType the declared type enclosing the overridden method
         * @param overriddenReturnType the return type of the overridden method
         */
        public OverrideChecker(
                Tree overriderTree,
                AnnotatedExecutableType overrider,
                AnnotatedTypeMirror overriderType,
                AnnotatedTypeMirror overriderReturnType,
                AnnotatedExecutableType overridden,
                AnnotatedDeclaredType overriddenType,
                AnnotatedTypeMirror overriddenReturnType) {

            this.overriderTree = overriderTree;
            this.overrider = overrider;
            this.overriderType = overriderType;
            this.overridden = overridden;
            this.overriddenType = overriddenType;
            this.overriddenReturnType = overriddenReturnType;
            this.overriderReturnType = overriderReturnType;

            this.isMethodReference = overriderTree.getKind() == Tree.Kind.MEMBER_REFERENCE;
        }

        /**
         * Perform the check.
         *
         * @return true if the override is allowed
         */
        public boolean checkOverride() {
            if (checker.shouldSkipUses(overriddenType.getUnderlyingType().asElement())) {
                return true;
            }

            boolean result = checkReturn();
            result &= checkParameters();
            if (isMethodReference) {
                result &= checkMemberReferenceReceivers();
            } else {
                result &= checkReceiverOverride();
            }
            checkPreAndPostConditions();
            checkPurity();

            return result;
        }

        /** Check that an override respects purity. */
        private void checkPurity() {
            String msgKey =
                    isMethodReference ? "purity.invalid.methodref" : "purity.invalid.overriding";

            // check purity annotations
            EnumSet<Pure.Kind> superPurity =
                    PurityUtils.getPurityKinds(atypeFactory, overridden.getElement());
            EnumSet<Pure.Kind> subPurity =
                    PurityUtils.getPurityKinds(atypeFactory, overrider.getElement());
            if (!subPurity.containsAll(superPurity)) {
                checker.reportError(
                        overriderTree,
                        msgKey,
                        overrider,
                        overriderType,
                        overridden,
                        overriddenType,
                        subPurity,
                        superPurity);
            }
        }

        /** Checks that overrides obey behavioral subtyping. */
        private void checkPreAndPostConditions() {
            String msgKey = isMethodReference ? "methodref" : "override";
            if (isMethodReference) {
                // TODO: Support postconditions and method references.
                // The parse context always expects instance methods, but method references can be
                // static.
                return;
            }

            ContractsFromMethod contractsUtils = atypeFactory.getContractsFromMethod();

            // Check preconditions
            Set<Precondition> superPre = contractsUtils.getPreconditions(overridden.getElement());
            Set<Precondition> subPre = contractsUtils.getPreconditions(overrider.getElement());
            Set<Pair<JavaExpression, AnnotationMirror>> superPre2 =
                    resolveContracts(superPre, overridden);
            Set<Pair<JavaExpression, AnnotationMirror>> subPre2 =
                    resolveContracts(subPre, overrider);
            @SuppressWarnings("compilermessages")
            @CompilerMessageKey String premsg = "contracts.precondition." + msgKey + ".invalid";
            checkContractsSubset(overriderType, overriddenType, subPre2, superPre2, premsg);

            // Check postconditions
            Set<Postcondition> superPost =
                    contractsUtils.getPostconditions(overridden.getElement());
            Set<Postcondition> subPost = contractsUtils.getPostconditions(overrider.getElement());
            Set<Pair<JavaExpression, AnnotationMirror>> superPost2 =
                    resolveContracts(superPost, overridden);
            Set<Pair<JavaExpression, AnnotationMirror>> subPost2 =
                    resolveContracts(subPost, overrider);
            @SuppressWarnings("compilermessages")
            @CompilerMessageKey String postmsg = "contracts.postcondition." + msgKey + ".invalid";
            checkContractsSubset(overriderType, overriddenType, superPost2, subPost2, postmsg);

            // Check conditional postconditions
            Set<ConditionalPostcondition> superCPost =
                    contractsUtils.getConditionalPostconditions(overridden.getElement());
            Set<ConditionalPostcondition> subCPost =
                    contractsUtils.getConditionalPostconditions(overrider.getElement());
            // consider only 'true' postconditions
            Set<Postcondition> superCPostTrue = filterConditionalPostconditions(superCPost, true);
            Set<Postcondition> subCPostTrue = filterConditionalPostconditions(subCPost, true);
            Set<Pair<JavaExpression, AnnotationMirror>> superCPostTrue2 =
                    resolveContracts(superCPostTrue, overridden);
            Set<Pair<JavaExpression, AnnotationMirror>> subCPostTrue2 =
                    resolveContracts(subCPostTrue, overrider);
            @SuppressWarnings("compilermessages")
            @CompilerMessageKey String posttruemsg = "contracts.conditional.postcondition.true." + msgKey + ".invalid";
            checkContractsSubset(
                    overriderType, overriddenType, superCPostTrue2, subCPostTrue2, posttruemsg);

            // consider only 'false' postconditions
            Set<Postcondition> superCPostFalse = filterConditionalPostconditions(superCPost, false);
            Set<Postcondition> subCPostFalse = filterConditionalPostconditions(subCPost, false);
            Set<Pair<JavaExpression, AnnotationMirror>> superCPostFalse2 =
                    resolveContracts(superCPostFalse, overridden);
            Set<Pair<JavaExpression, AnnotationMirror>> subCPostFalse2 =
                    resolveContracts(subCPostFalse, overrider);
            @SuppressWarnings("compilermessages")
            @CompilerMessageKey String postfalsemsg =
                    "contracts.conditional.postcondition.false." + msgKey + ".invalid";
            checkContractsSubset(
                    overriderType, overriddenType, superCPostFalse2, subCPostFalse2, postfalsemsg);
        }

        private boolean checkMemberReferenceReceivers() {
            JCTree.JCMemberReference memberTree = (JCTree.JCMemberReference) overriderTree;

            if (overriderType.getKind() == TypeKind.ARRAY) {
                // Assume the receiver for all method on arrays are @Top
                // This simplifies some logic because an AnnotatedExecutableType for an array method
                // (ie String[]::clone) has a receiver of "Array." The UNBOUND check would then
                // have to compare "Array" to "String[]".
                return true;
            }

            // These act like a traditional override
            if (memberTree.kind == JCTree.JCMemberReference.ReferenceKind.UNBOUND) {
                AnnotatedTypeMirror overriderReceiver = overrider.getReceiverType();
                AnnotatedTypeMirror overriddenReceiver = overridden.getParameterTypes().get(0);
                boolean success =
                        atypeFactory
                                .getTypeHierarchy()
                                .isSubtype(overriddenReceiver, overriderReceiver);
                if (!success) {
                    checker.reportError(
                            overriderTree,
                            "methodref.receiver.invalid",
                            overriderReceiver,
                            overriddenReceiver,
                            overrider,
                            overriderType,
                            overridden,
                            overriddenType);
                }
                return success;
            }

            // The rest act like method invocations
            AnnotatedTypeMirror receiverDecl;
            AnnotatedTypeMirror receiverArg;
            switch (memberTree.kind) {
                case UNBOUND:
                    throw new BugInCF("Case UNBOUND should already be handled.");
                case SUPER:
                    receiverDecl = overrider.getReceiverType();
                    receiverArg =
                            atypeFactory.getAnnotatedType(memberTree.getQualifierExpression());

                    final AnnotatedTypeMirror selfType = atypeFactory.getSelfType(memberTree);
                    receiverArg.replaceAnnotations(selfType.getAnnotations());
                    break;
                case BOUND:
                    receiverDecl = overrider.getReceiverType();
                    receiverArg = overriderType;
                    break;
                case IMPLICIT_INNER:
                    // JLS 15.13.1 "It is a compile-time error if the method reference expression is
                    // of the form ClassType :: [TypeArguments] new and a compile-time error would
                    // occur when determining an enclosing instance for ClassType as specified in
                    // 15.9.2 (treating the method reference expression as if it were an unqualified
                    // class instance creation expression)."

                    // So a member reference can only refer to an inner class constructor if a type
                    // that encloses the inner class can be found. So either "this" is that
                    // enclosing type or "this" has an enclosing type that is that type.
                    receiverDecl = overrider.getReceiverType();
                    receiverArg = atypeFactory.getSelfType(memberTree);
                    while (!TypesUtils.isErasedSubtype(
                            receiverArg.getUnderlyingType(),
                            receiverDecl.getUnderlyingType(),
                            types)) {
                        receiverArg = ((AnnotatedDeclaredType) receiverArg).getEnclosingType();
                    }

                    break;
                case TOPLEVEL:
                case STATIC:
                case ARRAY_CTOR:
                default:
                    // Intentional fallthrough
                    // These don't have receivers
                    return true;
            }

            boolean success = atypeFactory.getTypeHierarchy().isSubtype(receiverArg, receiverDecl);
            if (!success) {
                checker.reportError(
                        overriderTree,
                        "methodref.receiver.bound.invalid",
                        receiverArg,
                        receiverDecl,
                        receiverArg,
                        overrider,
                        overriderType);
            }

            return success;
        }

        /**
         * Issue an "override.receiver.invalid" error if the receiver override is not valid.
         *
         * @return true if the override is legal
         */
        protected boolean checkReceiverOverride() {
            AnnotatedDeclaredType overriderReceiver = overrider.getReceiverType();
            AnnotatedDeclaredType overriddenReceiver = overridden.getReceiverType();
            QualifierHierarchy qualifierHierarchy = atypeFactory.getQualifierHierarchy();
            // Check the receiver type.
            // isSubtype() requires its arguments to be actual subtypes with
            // respect to JLS, but overrider receiver is not a subtype of the
            // overridden receiver.   So, just check primary annotations.
            // TODO: this will need to be improved for generic receivers.
            Set<AnnotationMirror> overriderAnnos = overriderReceiver.getAnnotations();
            Set<AnnotationMirror> overriddenAnnos = overriddenReceiver.getAnnotations();
            if (!qualifierHierarchy.isSubtype(overriddenAnnos, overriderAnnos)) {
                Set<AnnotationMirror> declaredAnnos =
                        atypeFactory.getTypeDeclarationBounds(overriderType.getUnderlyingType());
                if (qualifierHierarchy.isSubtype(overriderAnnos, declaredAnnos)
                        && qualifierHierarchy.isSubtype(declaredAnnos, overriderAnnos)) {
                    // All the type of an object must be no higher than its upper bound. So if the
                    // receiver is annotated with the upper bound qualifiers, then the override is
                    // safe.
                    return true;
                }
                FoundRequired pair = FoundRequired.of(overriderReceiver, overriddenReceiver);
                checker.reportError(
                        overriderTree,
                        "override.receiver.invalid",
                        pair.found,
                        pair.required,
                        overrider,
                        overriderType,
                        overridden,
                        overriddenType);
                return false;
            }
            return true;
        }

        private boolean checkParameters() {
            List<AnnotatedTypeMirror> overriderParams = overrider.getParameterTypes();
            List<AnnotatedTypeMirror> overriddenParams = overridden.getParameterTypes();

            // Fix up method reference parameters.
            // See https://docs.oracle.com/javase/specs/jls/se11/html/jls-15.html#jls-15.13.1
            if (isMethodReference) {
                // The functional interface of an unbound member reference has an extra parameter
                // (the receiver).
                if (((JCTree.JCMemberReference) overriderTree)
                        .hasKind(JCTree.JCMemberReference.ReferenceKind.UNBOUND)) {
                    overriddenParams = new ArrayList<>(overriddenParams);
                    overriddenParams.remove(0);
                }
                // Deal with varargs
                if (overrider.isVarArgs() && !overridden.isVarArgs()) {
                    overriderParams =
                            AnnotatedTypes.expandVarArgsFromTypes(overrider, overriddenParams);
                }
            }

            boolean result = true;
            for (int i = 0; i < overriderParams.size(); ++i) {
                boolean success =
                        atypeFactory
                                .getTypeHierarchy()
                                .isSubtype(overriddenParams.get(i), overriderParams.get(i));
                if (!success) {
                    success =
                            testTypevarContainment(overriddenParams.get(i), overriderParams.get(i));
                }

                checkParametersMsg(success, i, overriderParams, overriddenParams);
                result &= success;
            }
            return result;
        }

        private void checkParametersMsg(
                boolean success,
                int index,
                List<AnnotatedTypeMirror> overriderParams,
                List<AnnotatedTypeMirror> overriddenParams) {
<<<<<<< HEAD
            String msgKey =
                    isMethodReference ? "methodref.param.invalid" : "override.param.invalid";
=======
            if (success && !checker.hasOption("showchecks")) {
                return;
            }

            String msgKey = methodReference ? "methodref.param.invalid" : "override.param.invalid";
>>>>>>> 1d4f7ebf
            long valuePos =
                    overriderTree instanceof MethodTree
                            ? positions.getStartPosition(
                                    root, ((MethodTree) overriderTree).getParameters().get(index))
                            : positions.getStartPosition(root, overriderTree);
            Tree posTree =
                    overriderTree instanceof MethodTree
                            ? ((MethodTree) overriderTree).getParameters().get(index)
                            : overriderTree;

            if (checker.hasOption("showchecks")) {
                System.out.printf(
                        " %s (line %3d):%n     overrider: %s %s (parameter %d type %s)%n   overridden: %s %s (parameter %d type %s)%n",
                        (success
                                ? "success: overridden parameter type is subtype of overriding"
                                : "FAILURE: overridden parameter type is not subtype of overriding"),
                        (root.getLineMap() != null
                                ? root.getLineMap().getLineNumber(valuePos)
                                : -1),
                        overrider,
                        overriderType,
                        index,
                        overriderParams.get(index).toString(),
                        overridden,
                        overriddenType,
                        index,
                        overriddenParams.get(index).toString());
            }
            if (!success) {
                FoundRequired pair =
                        FoundRequired.of(overriderParams.get(index), overriddenParams.get(index));
                checker.reportError(
                        posTree,
                        msgKey,
                        overrider.getElement().getParameters().get(index).toString(),
                        pair.found,
                        pair.required,
                        overrider,
                        overriderType,
                        overridden,
                        overriddenType);
            }
        }

        /**
         * Returns true if the return type of the overridden method is a subtype of the return type
         * of the overriding method.
         *
         * @return true if the return type is correct
         */
        private boolean checkReturn() {
            if ((overriderReturnType.getKind() == TypeKind.VOID)) {
                // Nothing to check.
                return true;
            }
            final TypeHierarchy typeHierarchy = atypeFactory.getTypeHierarchy();
            boolean success = typeHierarchy.isSubtype(overriderReturnType, overriddenReturnType);
            if (!success) {
                // If both the overridden method have type variables as return types and both
                // types were defined in their respective methods then, they can be covariant or
                // invariant use super/subtypes for the overrides locations
                success = testTypevarContainment(overriderReturnType, overriddenReturnType);
            }

            // Sometimes the overridden return type of a method reference becomes a captured
            // type.  This leads to defaulting that often makes the overriding return type
            // invalid.  We ignore these.  This happens in Issue403/Issue404.
            if (!success
                    && isMethodReference
                    && TypesUtils.isCaptured(overriddenReturnType.getUnderlyingType())) {
                if (ElementUtils.isMethod(
                        overridden.getElement(), functionApply, atypeFactory.getProcessingEnv())) {
                    success =
                            typeHierarchy.isSubtype(
                                    overriderReturnType,
                                    ((AnnotatedTypeVariable) overriddenReturnType).getUpperBound());
                }
            }

            checkReturnMsg(success);
            return success;
        }

        /**
         * Issue an error message or log message about checking an overriding return type.
         *
         * @param success whether the check succeeded or failed
         */
        private void checkReturnMsg(boolean success) {
            if (success && !checker.hasOption("showchecks")) {
                return;
            }

            String msgKey =
                    isMethodReference ? "methodref.return.invalid" : "override.return.invalid";
            long valuePos =
                    overriderTree instanceof MethodTree
                            ? positions.getStartPosition(
                                    root, ((MethodTree) overriderTree).getReturnType())
                            : positions.getStartPosition(root, overriderTree);
            Tree posTree =
                    overriderTree instanceof MethodTree
                            ? ((MethodTree) overriderTree).getReturnType()
                            : overriderTree;
            // The return type of a MethodTree is null for a constructor.
            if (posTree == null) {
                posTree = overriderTree;
            }

            if (checker.hasOption("showchecks")) {
                System.out.printf(
                        " %s (line %3d):%n     overrider: %s %s (return type %s)%n   overridden: %s %s (return type %s)%n",
                        (success
                                ? "success: overriding return type is subtype of overridden"
                                : "FAILURE: overriding return type is not subtype of overridden"),
                        (root.getLineMap() != null
                                ? root.getLineMap().getLineNumber(valuePos)
                                : -1),
                        overrider,
                        overriderType,
                        overrider.getReturnType().toString(),
                        overridden,
                        overriddenType,
                        overridden.getReturnType().toString());
            }
            if (!success) {
                FoundRequired pair = FoundRequired.of(overriderReturnType, overriddenReturnType);
                checker.reportError(
                        posTree,
                        msgKey,
                        pair.found,
                        pair.required,
                        overrider,
                        overriderType,
                        overridden,
                        overriddenType);
            }
        }
    }

    /**
     * Filters the set of conditional postconditions to return only those whose annotation result
     * value matches the value of the given boolean {@code b}. For example, if {@code b == true},
     * then the following {@code @EnsuresNonNullIf} conditional postcondition would match:<br>
     * {@code @EnsuresNonNullIf(expression="#1", result=true)}<br>
     * {@code boolean equals(@Nullable Object o)}
     *
     * @param conditionalPostconditions each is a ConditionalPostcondition
     * @param b the value required for the {@code result} element
     * @return all the given conditional postconditions whose {@code result} is {@code b}
     */
    private Set<Postcondition> filterConditionalPostconditions(
            Set<ConditionalPostcondition> conditionalPostconditions, boolean b) {
        Set<Postcondition> result = new LinkedHashSet<>();
        for (Contract c : conditionalPostconditions) {
            ConditionalPostcondition p = (ConditionalPostcondition) c;
            if (p.resultValue == b) {
                result.add(
                        new Postcondition(p.expressionString, p.annotation, p.contractAnnotation));
            }
        }
        return result;
    }

    /**
     * Checks that {@code mustSubset} is a subset of {@code set} in the following sense: For every
     * expression in {@code mustSubset} there must be the same expression in {@code set}, with the
     * same (or a stronger) annotation.
     *
     * <p>This uses field {@link #visitorState} to determine where to issue an error message.
     *
     * @param overriderType the subtype
     * @param overriddenType the supertype
     * @param mustSubset annotations that should be weaker
     * @param set anontations that should be stronger
     * @param messageKey message key for error messages
     */
    private void checkContractsSubset(
            AnnotatedTypeMirror overriderType,
            AnnotatedDeclaredType overriddenType,
            Set<Pair<JavaExpression, AnnotationMirror>> mustSubset,
            Set<Pair<JavaExpression, AnnotationMirror>> set,
            @CompilerMessageKey String messageKey) {
        for (Pair<JavaExpression, AnnotationMirror> weak : mustSubset) {
            boolean found = false;

            for (Pair<JavaExpression, AnnotationMirror> strong : set) {
                // are we looking at a contract of the same receiver?
                if (weak.first.equals(strong.first)) {
                    // check subtyping relationship of annotations
                    QualifierHierarchy qualifierHierarchy = atypeFactory.getQualifierHierarchy();
                    if (qualifierHierarchy.isSubtype(strong.second, weak.second)) {
                        found = true;
                        break;
                    }
                }
            }

            if (!found) {
                MethodTree methodDeclTree = visitorState.getMethodTree();

                String overriddenTypeString =
                        overriddenType.getUnderlyingType().asElement().toString();
                String overriderTypeString;
                if (overriderType.getKind() == TypeKind.DECLARED) {
                    DeclaredType overriderTypeMirror =
                            ((AnnotatedDeclaredType) overriderType).getUnderlyingType();
                    overriderTypeString = overriderTypeMirror.asElement().toString();
                } else {
                    overriderTypeString = overriderType.toString();
                }

                // weak.second is the AnnotationMirror that is too strong.  It might be from the
                // precondition or the postcondition.

                // These are the annotations that are too weak.
                StringJoiner strongRelevantAnnos =
                        new StringJoiner(" ").setEmptyValue("no information");
                for (Pair<JavaExpression, AnnotationMirror> strong : set) {
                    if (weak.first.equals(strong.first)) {
                        strongRelevantAnnos.add(strong.second.toString());
                    }
                }

                Object overriddenAnno;
                Object overriderAnno;
                if (messageKey.contains(".precondition.")) {
                    overriddenAnno = strongRelevantAnnos;
                    overriderAnno = weak.second;
                } else {
                    overriddenAnno = weak.second;
                    overriderAnno = strongRelevantAnnos;
                }

                checker.reportError(
                        methodDeclTree,
                        messageKey,
                        weak.first,
                        methodDeclTree.getName(),
                        overriddenTypeString,
                        overriddenAnno,
                        overriderTypeString,
                        overriderAnno);
            }
        }
    }

    /**
     * Takes a set of contracts identified by their expression and annotation strings and resolves
     * them to the correct {@link JavaExpression} and {@link AnnotationMirror}.
     *
     * @param contractSet a set of contracts
     * @param method the method that the contracts are for
     * @return pairs of (expression, AnnotationMirror), which are resolved contracts
     */
    private Set<Pair<JavaExpression, AnnotationMirror>> resolveContracts(
            Set<? extends Contract> contractSet, AnnotatedExecutableType method) {
        Set<Pair<JavaExpression, AnnotationMirror>> result = new HashSet<>();
        MethodTree methodTree = visitorState.getMethodTree();
        TreePath path = atypeFactory.getPath(methodTree);
        JavaExpressionContext jeContext = null; // lazily initialized, for efficiency
        for (Contract p : contractSet) {
            String expressionString = p.expressionString;
            AnnotationMirror annotation = p.annotation;
            if (jeContext == null) {
                jeContext =
                        JavaExpressionContext.buildContextForMethodDeclaration(
                                methodTree, method.getReceiverType().getUnderlyingType(), checker);
            }

            annotation =
                    atypeFactory.standardizeAnnotationFromContract(annotation, jeContext, path);

            try {
                // TODO: currently, these expressions are parsed many times.
                // This could be optimized to store the result the first time.
                // (same for other annotations)
                JavaExpression exprJe =
                        JavaExpressionParseUtil.parse(expressionString, jeContext, path, false);
                result.add(Pair.of(exprJe, annotation));
            } catch (JavaExpressionParseException e) {
                // report errors here
                checker.report(methodTree, e.getDiagMessage());
            }
        }
        return result;
    }

    /**
     * Call this only when the current path is an identifier.
     *
     * @return the enclosing member select, or null if the identifier is not the field in a member
     *     selection
     */
    protected MemberSelectTree enclosingMemberSelect() {
        TreePath path = this.getCurrentPath();
        assert path.getLeaf().getKind() == Tree.Kind.IDENTIFIER
                : "expected identifier, found: " + path.getLeaf();
        if (path.getParentPath().getLeaf().getKind() == Tree.Kind.MEMBER_SELECT) {
            return (MemberSelectTree) path.getParentPath().getLeaf();
        } else {
            return null;
        }
    }

    /**
     * Returns the statement that encloses the given one.
     *
     * @param tree an AST node that is on the current path
     * @return the statement that encloses the given one
     */
    protected Tree enclosingStatement(@FindDistinct Tree tree) {
        TreePath path = this.getCurrentPath();
        while (path != null && path.getLeaf() != tree) {
            path = path.getParentPath();
        }

        if (path != null) {
            return path.getParentPath().getLeaf();
        } else {
            return null;
        }
    }

    @Override
    public Void visitIdentifier(IdentifierTree node, Void p) {
        checkAccess(node, p);
        return super.visitIdentifier(node, p);
    }

    protected void checkAccess(IdentifierTree node, Void p) {
        MemberSelectTree memberSel = enclosingMemberSelect();
        ExpressionTree tree;
        Element elem;

        if (memberSel == null) {
            tree = node;
            elem = TreeUtils.elementFromUse(node);
        } else {
            tree = memberSel;
            elem = TreeUtils.elementFromUse(memberSel);
        }

        if (elem == null || !elem.getKind().isField()) {
            return;
        }

        AnnotatedTypeMirror receiver = atypeFactory.getReceiverType(tree);

        checkAccessAllowed(elem, receiver, tree);
    }

    /**
     * Issues an error if access not allowed, based on an @Unused annotation.
     *
     * @param field the field to be accessed, whose declaration might be annotated by @Unused. It
     *     can also be (for example) {@code this}, in which case {@code receiver} is null.
     * @param receiverType the type of the expression whose field is accessed
     * @param accessTree the access expression
     */
    protected void checkAccessAllowed(
            Element field,
            AnnotatedTypeMirror receiverType,
            @FindDistinct ExpressionTree accessTree) {
        AnnotationMirror unused = atypeFactory.getDeclAnnotation(field, Unused.class);
        if (unused == null) {
            return;
        }

        String when = AnnotationUtils.getElementValueClassName(unused, "when", false).toString();

        // TODO: Don't just look at the receiver type, but at the declaration annotations on the
        // receiver.  (That will enable handling type annotations that are not part of the type
        // system being checked.)

        // TODO: This requires exactly the same type qualifier, but it should permit subqualifiers.
        if (!AnnotationUtils.containsSameByName(receiverType.getAnnotations(), when)) {
            return;
        }

        Tree tree = this.enclosingStatement(accessTree);

        if (tree != null
                && tree.getKind() == Tree.Kind.ASSIGNMENT
                && ((AssignmentTree) tree).getVariable() == accessTree
                && ((AssignmentTree) tree).getExpression().getKind() == Tree.Kind.NULL_LITERAL) {
            // Assigning unused to null is OK.
            return;
        }

        checker.reportError(accessTree, "unallowed.access", field, receiverType);
    }

    /**
     * Tests that the qualifiers present on the useType are valid qualifiers, given the qualifiers
     * on the declaration of the type, declarationType.
     *
     * <p>The check is shallow, as it does not descend into generic or array types (i.e. only
     * performing the validity check on the raw type or outermost array dimension). {@link
     * BaseTypeVisitor#validateTypeOf(Tree)} would call this for each type argument or array
     * dimension separately.
     *
     * <p>In most cases, {@code useType} simply needs to be a subtype of {@code declarationType}. If
     * a type system makes exceptions to this rule, its implementation should override this method.
     *
     * <p>This method is not called if {@link
     * BaseTypeValidator#shouldCheckTopLevelDeclaredOrPrimitiveType(AnnotatedTypeMirror, Tree)}
     * returns false -- by default, it is not called on the top level for locals and expressions. To
     * enforce a type validity property everwhere, override methods such as {@link
     * BaseTypeValidator#visitDeclared} rather than this method.
     *
     * @param declarationType the type of the class (TypeElement)
     * @param useType the use of the class (instance type)
     * @param tree the tree where the type is used
     * @return true if the useType is a valid use of elemType
     */
    public boolean isValidUse(
            AnnotatedDeclaredType declarationType, AnnotatedDeclaredType useType, Tree tree) {
        // Don't use isSubtype(ATM, ATM) because it will return false if the types have qualifier
        // parameters.
        Set<? extends AnnotationMirror> tops =
                atypeFactory.getQualifierHierarchy().getTopAnnotations();
        Set<AnnotationMirror> upperBounds =
                atypeFactory
                        .getQualifierUpperBounds()
                        .getBoundQualifiers(declarationType.getUnderlyingType());
        for (AnnotationMirror top : tops) {
            AnnotationMirror upperBound =
                    atypeFactory
                            .getQualifierHierarchy()
                            .findAnnotationInHierarchy(upperBounds, top);
            AnnotationMirror qualifier = useType.getAnnotationInHierarchy(top);
            if (!atypeFactory.getQualifierHierarchy().isSubtype(qualifier, upperBound)) {
                return false;
            }
        }
        return true;
    }

    /**
     * Tests that the qualifiers present on the primitive type are valid.
     *
     * @param type the use of the primitive type
     * @param tree the tree where the type is used
     * @return true if the type is a valid use of the primitive type
     */
    public boolean isValidUse(AnnotatedPrimitiveType type, Tree tree) {
        Set<AnnotationMirror> bounds =
                atypeFactory.getTypeDeclarationBounds(type.getUnderlyingType());
        return atypeFactory.getQualifierHierarchy().isSubtype(type.getAnnotations(), bounds);
    }

    /**
     * Tests that the qualifiers present on the array type are valid. This method will be invoked
     * for each array level independently, i.e. this method only needs to check the top-level
     * qualifiers of an array.
     *
     * @param type the array type use
     * @param tree the tree where the type is used
     * @return true if the type is a valid array type
     */
    public boolean isValidUse(AnnotatedArrayType type, Tree tree) {
        Set<AnnotationMirror> bounds =
                atypeFactory.getTypeDeclarationBounds(type.getUnderlyingType());
        return atypeFactory.getQualifierHierarchy().isSubtype(type.getAnnotations(), bounds);
    }

    /**
     * Tests whether the tree expressed by the passed type tree is a valid type, and emits an error
     * if that is not the case (e.g. '@Mutable String'). If the tree is a method or constructor,
     * check the return type.
     *
     * @param tree the AST type supplied by the user
     */
    public boolean validateTypeOf(Tree tree) {
        AnnotatedTypeMirror type;
        // It's quite annoying that there is no TypeTree.
        switch (tree.getKind()) {
            case PRIMITIVE_TYPE:
            case PARAMETERIZED_TYPE:
            case TYPE_PARAMETER:
            case ARRAY_TYPE:
            case UNBOUNDED_WILDCARD:
            case EXTENDS_WILDCARD:
            case SUPER_WILDCARD:
            case ANNOTATED_TYPE:
                type = atypeFactory.getAnnotatedTypeFromTypeTree(tree);
                break;
            case METHOD:
                type = atypeFactory.getMethodReturnType((MethodTree) tree);
                if (type == null || type.getKind() == TypeKind.VOID) {
                    // Nothing to do for void methods.
                    // Note that for a constructor the AnnotatedExecutableType does
                    // not use void as return type.
                    return true;
                }
                break;
            default:
                type = atypeFactory.getAnnotatedType(tree);
        }
        return validateType(tree, type);
    }

    /**
     * Tests whether the type and corresponding type tree is a valid type, and emits an error if
     * that is not the case (e.g. '@Mutable String'). If the tree is a method or constructor, check
     * the return type.
     *
     * @param tree the type tree supplied by the user
     * @param type the type corresponding to tree
     * @return true if the type is valid
     */
    protected boolean validateType(Tree tree, AnnotatedTypeMirror type) {
        return typeValidator.isValid(type, tree);
    }

    // This is a test to ensure that all types are valid
    protected final TypeValidator typeValidator;

    protected TypeValidator createTypeValidator() {
        return new BaseTypeValidator(checker, this, atypeFactory);
    }

    // **********************************************************************
    // Random helper methods
    // **********************************************************************

    /**
     * Tests whether the expression should not be checked because of the tree referring to
     * unannotated classes, as specified in the {@code checker.skipUses} property.
     *
     * <p>It returns true if exprTree is a method invocation or a field access to a class whose
     * qualified name matches @{link checker.skipUses} expression.
     *
     * @param exprTree any expression tree
     * @return true if checker should not test exprTree
     */
    protected final boolean shouldSkipUses(ExpressionTree exprTree) {
        // System.out.printf("shouldSkipUses: %s: %s%n", exprTree.getClass(), exprTree);

        Element elm = TreeUtils.elementFromTree(exprTree);
        return checker.shouldSkipUses(elm);
    }

    // **********************************************************************
    // Overriding to avoid visit part of the tree
    // **********************************************************************

    /** Override Compilation Unit so we won't visit package names or imports. */
    @Override
    public Void visitCompilationUnit(CompilationUnitTree node, Void p) {
        Void r = scan(node.getPackageAnnotations(), p);
        // r = reduce(scan(node.getPackageName(), p), r);
        // r = reduce(scan(node.getImports(), p), r);
        r = reduce(scan(node.getTypeDecls(), p), r);
        return r;
    }
}<|MERGE_RESOLUTION|>--- conflicted
+++ resolved
@@ -3930,16 +3930,12 @@
                 int index,
                 List<AnnotatedTypeMirror> overriderParams,
                 List<AnnotatedTypeMirror> overriddenParams) {
-<<<<<<< HEAD
+            if (success && !checker.hasOption("showchecks")) {
+                return;
+            }
+
             String msgKey =
                     isMethodReference ? "methodref.param.invalid" : "override.param.invalid";
-=======
-            if (success && !checker.hasOption("showchecks")) {
-                return;
-            }
-
-            String msgKey = methodReference ? "methodref.param.invalid" : "override.param.invalid";
->>>>>>> 1d4f7ebf
             long valuePos =
                     overriderTree instanceof MethodTree
                             ? positions.getStartPosition(
