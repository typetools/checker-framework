package org.checkerframework.common.basetype;

import com.github.javaparser.StaticJavaParser;
import com.sun.source.tree.AnnotatedTypeTree;
import com.sun.source.tree.AnnotationTree;
import com.sun.source.tree.ArrayAccessTree;
import com.sun.source.tree.ArrayTypeTree;
import com.sun.source.tree.AssignmentTree;
import com.sun.source.tree.CatchTree;
import com.sun.source.tree.ClassTree;
import com.sun.source.tree.CompilationUnitTree;
import com.sun.source.tree.CompoundAssignmentTree;
import com.sun.source.tree.ConditionalExpressionTree;
import com.sun.source.tree.EnhancedForLoopTree;
import com.sun.source.tree.ExpressionTree;
import com.sun.source.tree.IdentifierTree;
import com.sun.source.tree.InstanceOfTree;
import com.sun.source.tree.IntersectionTypeTree;
import com.sun.source.tree.LambdaExpressionTree;
import com.sun.source.tree.MemberReferenceTree;
import com.sun.source.tree.MemberReferenceTree.ReferenceMode;
import com.sun.source.tree.MemberSelectTree;
import com.sun.source.tree.MethodInvocationTree;
import com.sun.source.tree.MethodTree;
import com.sun.source.tree.ModifiersTree;
import com.sun.source.tree.NewArrayTree;
import com.sun.source.tree.NewClassTree;
import com.sun.source.tree.ParameterizedTypeTree;
import com.sun.source.tree.ReturnTree;
import com.sun.source.tree.ThrowTree;
import com.sun.source.tree.Tree;
import com.sun.source.tree.TypeCastTree;
import com.sun.source.tree.TypeParameterTree;
import com.sun.source.tree.UnaryTree;
import com.sun.source.tree.VariableTree;
import com.sun.source.util.SourcePositions;
import com.sun.source.util.TreePath;
import com.sun.source.util.TreeScanner;
import com.sun.tools.javac.code.Attribute;
import com.sun.tools.javac.code.Symbol.ClassSymbol;
import com.sun.tools.javac.code.Symbol.VarSymbol;
import com.sun.tools.javac.tree.JCTree;
import com.sun.tools.javac.tree.JCTree.JCFieldAccess;
import com.sun.tools.javac.tree.JCTree.JCIdent;
import com.sun.tools.javac.tree.JCTree.JCMemberReference;
import com.sun.tools.javac.tree.JCTree.JCMemberReference.ReferenceKind;
import com.sun.tools.javac.tree.TreeInfo;
import java.io.IOException;
import java.lang.annotation.Annotation;
import java.lang.annotation.ElementType;
import java.util.ArrayList;
import java.util.Arrays;
import java.util.Collections;
import java.util.EnumSet;
import java.util.HashMap;
import java.util.HashSet;
import java.util.LinkedHashSet;
import java.util.List;
import java.util.Map;
import java.util.Set;
import java.util.StringJoiner;
import java.util.Vector;
import javax.annotation.processing.ProcessingEnvironment;
import javax.lang.model.element.AnnotationMirror;
import javax.lang.model.element.AnnotationValue;
import javax.lang.model.element.Element;
import javax.lang.model.element.ElementKind;
import javax.lang.model.element.ExecutableElement;
import javax.lang.model.element.Modifier;
import javax.lang.model.element.Name;
import javax.lang.model.element.TypeElement;
import javax.lang.model.element.VariableElement;
import javax.lang.model.type.DeclaredType;
import javax.lang.model.type.TypeKind;
import javax.lang.model.type.TypeMirror;
import javax.lang.model.util.ElementFilter;
import javax.tools.Diagnostic.Kind;
import org.checkerframework.checker.compilermsgs.qual.CompilerMessageKey;
import org.checkerframework.checker.interning.qual.FindDistinct;
import org.checkerframework.checker.nullness.qual.NonNull;
import org.checkerframework.checker.nullness.qual.Nullable;
import org.checkerframework.dataflow.analysis.Analysis;
import org.checkerframework.dataflow.analysis.TransferResult;
import org.checkerframework.dataflow.cfg.node.BooleanLiteralNode;
import org.checkerframework.dataflow.cfg.node.Node;
import org.checkerframework.dataflow.cfg.node.ReturnNode;
import org.checkerframework.dataflow.expression.JavaExpression;
import org.checkerframework.dataflow.qual.Pure;
import org.checkerframework.dataflow.util.PurityChecker;
import org.checkerframework.dataflow.util.PurityChecker.PurityResult;
import org.checkerframework.dataflow.util.PurityUtils;
import org.checkerframework.framework.ajava.ExpectedTreesVisitor;
import org.checkerframework.framework.ajava.JavaParserUtils;
import org.checkerframework.framework.ajava.JointVisitorWithDefaultAction;
import org.checkerframework.framework.flow.CFAbstractStore;
import org.checkerframework.framework.flow.CFAbstractValue;
import org.checkerframework.framework.qual.DefaultQualifier;
import org.checkerframework.framework.qual.Unused;
import org.checkerframework.framework.source.DiagMessage;
import org.checkerframework.framework.source.SourceVisitor;
import org.checkerframework.framework.type.AnnotatedTypeFactory;
import org.checkerframework.framework.type.AnnotatedTypeFactory.ParameterizedExecutableType;
import org.checkerframework.framework.type.AnnotatedTypeMirror;
import org.checkerframework.framework.type.AnnotatedTypeMirror.AnnotatedArrayType;
import org.checkerframework.framework.type.AnnotatedTypeMirror.AnnotatedDeclaredType;
import org.checkerframework.framework.type.AnnotatedTypeMirror.AnnotatedExecutableType;
import org.checkerframework.framework.type.AnnotatedTypeMirror.AnnotatedIntersectionType;
import org.checkerframework.framework.type.AnnotatedTypeMirror.AnnotatedPrimitiveType;
import org.checkerframework.framework.type.AnnotatedTypeMirror.AnnotatedTypeVariable;
import org.checkerframework.framework.type.AnnotatedTypeMirror.AnnotatedUnionType;
import org.checkerframework.framework.type.AnnotatedTypeMirror.AnnotatedWildcardType;
import org.checkerframework.framework.type.AnnotatedTypeParameterBounds;
import org.checkerframework.framework.type.GenericAnnotatedTypeFactory;
import org.checkerframework.framework.type.QualifierHierarchy;
import org.checkerframework.framework.type.TypeHierarchy;
import org.checkerframework.framework.type.VisitorState;
import org.checkerframework.framework.type.poly.QualifierPolymorphism;
import org.checkerframework.framework.type.visitor.SimpleAnnotatedTypeScanner;
import org.checkerframework.framework.util.AnnotatedTypes;
import org.checkerframework.framework.util.Contract;
import org.checkerframework.framework.util.Contract.ConditionalPostcondition;
import org.checkerframework.framework.util.Contract.Postcondition;
import org.checkerframework.framework.util.Contract.Precondition;
import org.checkerframework.framework.util.ContractsFromMethod;
import org.checkerframework.framework.util.FieldInvariants;
import org.checkerframework.framework.util.JavaExpressionParseUtil;
import org.checkerframework.framework.util.JavaExpressionParseUtil.JavaExpressionParseException;
import org.checkerframework.framework.util.StringToJavaExpression;
import org.checkerframework.javacutil.AnnotationBuilder;
import org.checkerframework.javacutil.AnnotationUtils;
import org.checkerframework.javacutil.BugInCF;
import org.checkerframework.javacutil.ElementUtils;
import org.checkerframework.javacutil.Pair;
import org.checkerframework.javacutil.SystemUtil;
import org.checkerframework.javacutil.TreePathUtil;
import org.checkerframework.javacutil.TreeUtils;
import org.checkerframework.javacutil.TypesUtils;

/**
 * A {@link SourceVisitor} that performs assignment and pseudo-assignment checking, method
 * invocation checking, and assignability checking.
 *
 * <p>This implementation uses the {@link AnnotatedTypeFactory} implementation provided by an
 * associated {@link BaseTypeChecker}; its visitor methods will invoke this factory on parts of the
 * AST to determine the "annotated type" of an expression. Then, the visitor methods will check the
 * types in assignments and pseudo-assignments using {@link #commonAssignmentCheck}, which
 * ultimately calls the {@link TypeHierarchy#isSubtype} method and reports errors that violate
 * Java's rules of assignment.
 *
 * <p>Note that since this implementation only performs assignment and pseudo-assignment checking,
 * other rules for custom type systems must be added in subclasses (e.g., dereference checking in
 * the {@link org.checkerframework.checker.nullness.NullnessChecker} is implemented in the {@link
 * org.checkerframework.checker.nullness.NullnessChecker}'s {@link TreeScanner#visitMemberSelect}
 * method).
 *
 * <p>This implementation does the following checks:
 *
 * <ol>
 *   <li><b>Assignment and Pseudo-Assignment Check</b>: It verifies that any assignment type-checks,
 *       using {@code TypeHierarchy.isSubtype} method. This includes method invocation and method
 *       overriding checks.
 *   <li><b>Type Validity Check</b>: It verifies that any user-supplied type is a valid type, using
 *       one of the {@code isValidUse} methods.
 *   <li><b>(Re-)Assignability Check</b>: It verifies that any assignment is valid, using {@code
 *       Checker.isAssignable} method.
 * </ol>
 *
 * @see "JLS $4"
 * @see TypeHierarchy#isSubtype(AnnotatedTypeMirror, AnnotatedTypeMirror)
 * @see AnnotatedTypeFactory
 */
/*
 * Note how the handling of VisitorState is duplicated in AbstractFlow. In
 * particular, the handling of the assignment context has to be done correctly
 * in both classes. This is a pain and we should see how to handle this in the
 * DFF version.
 *
 * TODO: missing assignment context: array initializer
 * expressions should have the component type as context
 */
public class BaseTypeVisitor<Factory extends GenericAnnotatedTypeFactory<?, ?, ?, ?>>
        extends SourceVisitor<Void, Void> {

    /** The {@link BaseTypeChecker} for error reporting. */
    protected final BaseTypeChecker checker;

    /** The factory to use for obtaining "parsed" version of annotations. */
    protected final Factory atypeFactory;

    /** For obtaining line numbers in -Ashowchecks debugging output. */
    protected final SourcePositions positions;

    /** For storing visitor state. */
    protected final VisitorState visitorState;

    /** The element for java.util.Vector#copyInto. */
    private final ExecutableElement vectorCopyInto;

    /** The element for java.util.function.Function#apply. */
    private final ExecutableElement functionApply;

    /** The type of java.util.Vector. */
    private final AnnotatedDeclaredType vectorType;

    /** The @java.lang.annotation.Target annotation. */
    protected final AnnotationMirror TARGET =
            AnnotationBuilder.fromClass(
                    elements,
                    java.lang.annotation.Target.class,
                    AnnotationBuilder.elementNamesValues("value", new ElementType[0]));

    /** The {@code value} element/field of the @java.lang.annotation.Target annotation. */
    protected final ExecutableElement targetValueElement;

    /**
     * @param checker the type-checker associated with this visitor (for callbacks to {@link
     *     TypeHierarchy#isSubtype})
     */
    public BaseTypeVisitor(BaseTypeChecker checker) {
        this(checker, null);
    }

    /**
     * @param checker the type-checker associated with this visitor
     * @param typeFactory the type factory, or null. If null, this calls {@link #createTypeFactory}.
     */
    protected BaseTypeVisitor(BaseTypeChecker checker, Factory typeFactory) {
        super(checker);

        this.checker = checker;
        this.atypeFactory = typeFactory == null ? createTypeFactory() : typeFactory;
        this.positions = trees.getSourcePositions();
        this.visitorState = atypeFactory.getVisitorState();
        this.typeValidator = createTypeValidator();
        ProcessingEnvironment env = checker.getProcessingEnvironment();
        this.vectorCopyInto = TreeUtils.getMethod("java.util.Vector", "copyInto", 1, env);
        this.functionApply = TreeUtils.getMethod("java.util.function.Function", "apply", 1, env);
        this.vectorType =
                atypeFactory.fromElement(elements.getTypeElement(Vector.class.getCanonicalName()));
        targetValueElement = TreeUtils.getMethod("java.lang.annotation.Target", "value", 0, env);
    }

    /**
     * Constructs an instance of the appropriate type factory for the implemented type system.
     *
     * <p>The default implementation uses the checker naming convention to create the appropriate
     * type factory. If no factory is found, it returns {@link BaseAnnotatedTypeFactory}. It
     * reflectively invokes the constructor that accepts this checker and compilation unit tree (in
     * that order) as arguments.
     *
     * <p>Subclasses have to override this method to create the appropriate visitor if they do not
     * follow the checker naming convention.
     *
     * @return the appropriate type factory
     */
    @SuppressWarnings("unchecked") // unchecked cast to type variable
    protected Factory createTypeFactory() {
        // Try to reflectively load the type factory.
        Class<?> checkerClass = checker.getClass();
        while (checkerClass != BaseTypeChecker.class) {
            AnnotatedTypeFactory result =
                    BaseTypeChecker.invokeConstructorFor(
                            BaseTypeChecker.getRelatedClassName(
                                    checkerClass, "AnnotatedTypeFactory"),
                            new Class<?>[] {BaseTypeChecker.class},
                            new Object[] {checker});
            if (result != null) {
                return (Factory) result;
            }
            checkerClass = checkerClass.getSuperclass();
        }
        try {
            return (Factory) new BaseAnnotatedTypeFactory(checker);
        } catch (Throwable t) {
            throw new BugInCF(
                    "Unexpected "
                            + t.getClass().getSimpleName()
                            + " when invoking BaseAnnotatedTypeFactory for checker "
                            + checker.getClass().getSimpleName(),
                    t);
        }
    }

    public final Factory getTypeFactory() {
        return atypeFactory;
    }

    /**
     * A public variant of {@link #createTypeFactory}. Only use this if you know what you are doing.
     *
     * @return the appropriate type factory
     */
    public Factory createTypeFactoryPublic() {
        return createTypeFactory();
    }

    // **********************************************************************
    // Responsible for updating the factory for the location (for performance)
    // **********************************************************************

    @Override
    public void setRoot(CompilationUnitTree root) {
        atypeFactory.setRoot(root);
        super.setRoot(root);
        testJointJavacJavaParserVisitor();
    }

    @Override
    public Void scan(@Nullable Tree tree, Void p) {
        if (tree != null && getCurrentPath() != null) {
            this.visitorState.setPath(new TreePath(getCurrentPath(), tree));
        }
        return super.scan(tree, p);
    }

    /**
     * Test {@link org.checkerframework.framework.ajava.JointJavacJavaParserVisitor} if the checker
     * has the "checkJavaParserVisitor" option.
     *
     * <p>Parse the current source file with JavaParser and check that the AST can be matched with
     * the Tree prodoced by javac. Crash if not.
     *
     * <p>Subclasses may override this method to disable the test if even the option is provided.
     */
    protected void testJointJavacJavaParserVisitor() {
        if (checker.hasOption("checkJavaParserVisitor") && root != null) {
            Map<Tree, com.github.javaparser.ast.Node> treePairs = new HashMap<>();
            try {
                java.io.InputStream reader = root.getSourceFile().openInputStream();
                com.github.javaparser.ast.CompilationUnit javaParserRoot =
                        StaticJavaParser.parse(reader);
                reader.close();
                JavaParserUtils.concatenateAddedStringLiterals(javaParserRoot);
                new JointVisitorWithDefaultAction() {
                    @Override
                    public void defaultAction(
                            Tree javacTree, com.github.javaparser.ast.Node javaParserNode) {
                        treePairs.put(javacTree, javaParserNode);
                    }
                }.visitCompilationUnit(root, javaParserRoot);
                ExpectedTreesVisitor expectedTreesVisitor = new ExpectedTreesVisitor();
                expectedTreesVisitor.visitCompilationUnit(root, null);
                for (Tree expected : expectedTreesVisitor.getTrees()) {
                    if (!treePairs.containsKey(expected)) {
                        throw new BugInCF(
                                "Javac tree not matched to JavaParser node: %s, in file: %s",
                                expected, root.getSourceFile().getName());
                    }
                }
            } catch (IOException e) {
                throw new BugInCF("Error reading Java source file", e);
            }
        }
    }

    /**
     * Type-check classTree and skips classes specified by the skipDef option. Subclasses should
     * override {@link #processClassTree(ClassTree)} instead of this method.
     *
     * @param classTree class to check
     * @param p null
     * @return null
     */
    @Override
    public final Void visitClass(ClassTree classTree, Void p) {
        if (checker.shouldSkipDefs(classTree)) {
            // Not "return super.visitClass(classTree, p);" because that would
            // recursively call visitors on subtrees; we want to skip the
            // class entirely.
            return null;
        }
        atypeFactory.preProcessClassTree(classTree);

        TreePath preTreePath = visitorState.getPath();
        AnnotatedDeclaredType preACT = visitorState.getClassType();
        ClassTree preCT = visitorState.getClassTree();
        AnnotatedDeclaredType preAMT = visitorState.getMethodReceiver();
        MethodTree preMT = visitorState.getMethodTree();
        Pair<Tree, AnnotatedTypeMirror> preAssignmentContext = visitorState.getAssignmentContext();

        // Don't use atypeFactory.getPath, because that depends on the visitorState path.
        visitorState.setPath(TreePath.getPath(root, classTree));
        visitorState.setClassType(
                atypeFactory.getAnnotatedType(TreeUtils.elementFromDeclaration(classTree)));
        visitorState.setClassTree(classTree);
        visitorState.setMethodReceiver(null);
        visitorState.setMethodTree(null);
        visitorState.setAssignmentContext(null);

        try {
            processClassTree(classTree);
            atypeFactory.postProcessClassTree(classTree);
        } finally {
            visitorState.setPath(preTreePath);
            visitorState.setClassType(preACT);
            visitorState.setClassTree(preCT);
            visitorState.setMethodReceiver(preAMT);
            visitorState.setMethodTree(preMT);
            visitorState.setAssignmentContext(preAssignmentContext);
        }
        return null;
    }

    /**
     * Type-check classTree. Subclasses should override this method instead of {@link
     * #visitClass(ClassTree, Void)}.
     *
     * @param classTree class to check
     */
    public void processClassTree(ClassTree classTree) {
        checkFieldInvariantDeclarations(classTree);
        if (!TreeUtils.hasExplicitConstructor(classTree)) {
            checkDefaultConstructor(classTree);
        }

        AnnotatedDeclaredType classType = atypeFactory.getAnnotatedType(classTree);
        atypeFactory.getDependentTypesHelper().checkClass(classTree, classType);
        validateType(classTree, classType);

        Tree ext = classTree.getExtendsClause();
        if (ext != null) {
            validateTypeOf(ext);
        }

        List<? extends Tree> impls = classTree.getImplementsClause();
        if (impls != null) {
            for (Tree im : impls) {
                validateTypeOf(im);
            }
        }

        checkExtendsImplements(classTree);

        checkQualifierParameter(classTree);

        super.visitClass(classTree, null);
    }

    /**
     * Issues an error if {@code classTree} has polymorphic fields but is not annotated with
     * {@code @HasQualifierParameter}. Always issue a warning if the type of a static field is
     * annotated with a polymorphic qualifier.
     *
     * <p>Issues an error if {@code classTree} extends or implements a class/interface that has a
     * qualifier parameter, but this class does not.
     *
     * @param classTree the ClassTree to check for polymorphic fields
     */
    protected void checkQualifierParameter(ClassTree classTree) {
        // Set of polymorphic qualifiers for hierarchies that do not have a qualifier parameter and
        // therefor cannot appear on a field.
        Set<AnnotationMirror> illegalOnFieldsPolyQual = AnnotationUtils.createAnnotationSet();
        // Set of polymorphic annotations for all hierarchies
        Set<AnnotationMirror> polys = AnnotationUtils.createAnnotationSet();
        TypeElement classElement = TreeUtils.elementFromDeclaration(classTree);
        for (AnnotationMirror top : atypeFactory.getQualifierHierarchy().getTopAnnotations()) {
            AnnotationMirror poly =
                    atypeFactory.getQualifierHierarchy().getPolymorphicAnnotation(top);
            if (poly != null) {
                polys.add(poly);
            }
            // else {
            // If there is no polymorphic qualifier in the hierarchy, it could still have a
            // @HasQualifierParameter that must be checked.
            // }

            if (atypeFactory.hasExplicitQualifierParameterInHierarchy(classElement, top)
                    && atypeFactory.hasExplicitNoQualifierParameterInHierarchy(classElement, top)) {
                checker.reportError(classTree, "conflicting.qual.param", top);
            }

            if (atypeFactory.hasQualifierParameterInHierarchy(classElement, top)) {
                continue;
            }

            if (poly != null) {
                illegalOnFieldsPolyQual.add(poly);
            }
            Element extendsEle = TypesUtils.getTypeElement(classElement.getSuperclass());
            if (extendsEle != null
                    && atypeFactory.hasQualifierParameterInHierarchy(extendsEle, top)) {
                checker.reportError(classTree, "missing.has.qual.param", top);
            } else {
                for (TypeMirror interfaceType : classElement.getInterfaces()) {
                    Element interfaceEle = TypesUtils.getTypeElement(interfaceType);
                    if (atypeFactory.hasQualifierParameterInHierarchy(interfaceEle, top)) {
                        checker.reportError(classTree, "missing.has.qual.param", top);
                        break; // only issue error once
                    }
                }
            }
        }

        for (Tree mem : classTree.getMembers()) {
            if (mem.getKind() == Tree.Kind.VARIABLE) {
                AnnotatedTypeMirror fieldType = atypeFactory.getAnnotatedType(mem);
                List<DiagMessage> hasIllegalPoly;
                if (ElementUtils.isStatic(TreeUtils.elementFromDeclaration((VariableTree) mem))) {
                    // A polymorphic qualifier is not allowed on a static field even if the class
                    // has a qualifier parameter.
                    hasIllegalPoly = polyScanner.visit(fieldType, polys);
                } else {
                    hasIllegalPoly = polyScanner.visit(fieldType, illegalOnFieldsPolyQual);
                }
                for (DiagMessage dm : hasIllegalPoly) {
                    checker.report(mem, dm);
                }
            }
        }
    }

    /**
     * A scanner that given a set of polymorphic qualifiers, returns a list of errors reporting a
     * use of one of the polymorphic qualifiers.
     */
    private final PolyTypeScanner polyScanner = new PolyTypeScanner();

    /**
     * A scanner that given a set of polymorphic qualifiers, returns a list of errors reporting a
     * use of one of the polymorphic qualifiers.
     */
    static class PolyTypeScanner
            extends SimpleAnnotatedTypeScanner<List<DiagMessage>, Set<AnnotationMirror>> {

        /** Create PolyTypeScanner. */
        private PolyTypeScanner() {
            super(DiagMessage::mergeLists, Collections.emptyList());
        }

        @Override
        protected List<DiagMessage> defaultAction(
                AnnotatedTypeMirror type, Set<AnnotationMirror> polys) {
            if (type == null) {
                return Collections.emptyList();
            }

            for (AnnotationMirror poly : polys) {
                if (type.hasAnnotationRelaxed(poly)) {
                    return Collections.singletonList(
                            new DiagMessage(Kind.ERROR, "invalid.polymorphic.qualifier.use", poly));
                }
            }
            return Collections.emptyList();
        }
    }

    /**
     * If "@B class Y extends @A X {}", then enforce that @B must be a subtype of @A.
     *
     * <p>Also validate the types of the extends and implements clauses.
     *
     * @param classTree class tree to check
     */
    protected void checkExtendsImplements(ClassTree classTree) {
        if (TypesUtils.isAnonymous(TreeUtils.typeOf(classTree))) {
            // Don't check extends clause on anonymous classes.
            return;
        }
        Set<AnnotationMirror> classBounds =
                atypeFactory.getTypeDeclarationBounds(TreeUtils.typeOf(classTree));
        QualifierHierarchy qualifierHierarchy = atypeFactory.getQualifierHierarchy();
        // If "@B class Y extends @A X {}", then enforce that @B must be a subtype of @A.
        // classTree.getExtendsClause() is null when there is no explicitly-written extends clause,
        // as in "class X {}". This is equivalent to writing "class X extends @Top Object {}", so
        // there is no need to do any subtype checking.
        if (classTree.getExtendsClause() != null) {
            Set<AnnotationMirror> extendsAnnos =
                    atypeFactory
                            .getTypeOfExtendsImplements(classTree.getExtendsClause())
                            .getAnnotations();
            for (AnnotationMirror classAnno : classBounds) {
                AnnotationMirror extendsAnno =
                        qualifierHierarchy.findAnnotationInSameHierarchy(extendsAnnos, classAnno);
                if (!qualifierHierarchy.isSubtype(classAnno, extendsAnno)) {
                    checker.reportError(
                            classTree.getExtendsClause(),
                            "declaration.inconsistent.with.extends.clause",
                            classAnno,
                            extendsAnno);
                }
            }
        }
        // Do the same check as above for implements clauses.
        for (Tree implementsClause : classTree.getImplementsClause()) {
            Set<AnnotationMirror> implementsClauseAnnos =
                    atypeFactory.getTypeOfExtendsImplements(implementsClause).getAnnotations();

            for (AnnotationMirror classAnno : classBounds) {
                AnnotationMirror implementsAnno =
                        qualifierHierarchy.findAnnotationInSameHierarchy(
                                implementsClauseAnnos, classAnno);
                if (!qualifierHierarchy.isSubtype(classAnno, implementsAnno)) {
                    checker.reportError(
                            implementsClause,
                            "declaration.inconsistent.with.implements.clause",
                            classAnno,
                            implementsAnno);
                }
            }
        }
    }

    /**
     * Check that the field invariant declaration annotations meet the following requirements:
     *
     * <ol>
     *   <!-- The item numbering is referred to in the body of the method.-->
     *   <li value="1">If the superclass of {@code classTree} has a field invariant, then the field
     *       invariant for {@code classTree} must include all the fields in the superclass invariant
     *       and those fields' annotations must be a subtype (or equal) to the annotations for those
     *       fields in the superclass.
     *   <li value="2">The fields in the invariant must be a.) final and b.) declared in a
     *       superclass of {@code classTree}.
     *   <li value="3">The qualifier for each field must be a subtype of the annotation on the
     *       declaration of that field.
     *   <li value="4">The field invariant has an equal number of fields and qualifiers, or it has
     *       one qualifier and at least one field.
     * </ol>
     *
     * @param classTree class that might have a field invariant
     * @checker_framework.manual #field-invariants Field invariants
     */
    protected void checkFieldInvariantDeclarations(ClassTree classTree) {
        TypeElement elt = TreeUtils.elementFromDeclaration(classTree);
        FieldInvariants invariants = atypeFactory.getFieldInvariants(elt);
        if (invariants == null) {
            // No invariants to check
            return;
        }

        // Where to issue an error, if any.
        Tree errorTree =
                atypeFactory.getFieldInvariantAnnotationTree(
                        classTree.getModifiers().getAnnotations());
        if (errorTree == null) {
            // If the annotation was inherited, then there is no annotation tree, so issue the
            // error on the class.
            errorTree = classTree;
        }

        // Checks #4 (see method Javadoc)
        if (!invariants.isWellFormed()) {
            checker.reportError(errorTree, "field.invariant.not.wellformed");
            return;
        }

        TypeMirror superClass = elt.getSuperclass();
        List<String> fieldsNotFound = new ArrayList<>(invariants.getFields());
        Set<VariableElement> fieldElts =
                ElementUtils.findFieldsInTypeOrSuperType(superClass, fieldsNotFound);

        // Checks that fields are declared in super class. (#2b)
        if (!fieldsNotFound.isEmpty()) {
            String notFoundString = String.join(", ", fieldsNotFound);
            checker.reportError(errorTree, "field.invariant.not.found", notFoundString);
        }

        FieldInvariants superInvar =
                atypeFactory.getFieldInvariants(TypesUtils.getTypeElement(superClass));
        if (superInvar != null) {
            // Checks #3 (see method Javadoc)
            DiagMessage superError = invariants.isSuperInvariant(superInvar, atypeFactory);
            if (superError != null) {
                checker.report(errorTree, superError);
            }
        }

        List<String> notFinal = new ArrayList<>();
        for (VariableElement field : fieldElts) {
            String fieldName = field.getSimpleName().toString();
            if (!ElementUtils.isFinal(field)) {
                notFinal.add(fieldName);
            }
            AnnotatedTypeMirror type = atypeFactory.getAnnotatedType(field);

            List<AnnotationMirror> annos = invariants.getQualifiersFor(field.getSimpleName());
            for (AnnotationMirror invariantAnno : annos) {
                AnnotationMirror declaredAnno =
                        type.getEffectiveAnnotationInHierarchy(invariantAnno);
                if (declaredAnno == null) {
                    // invariant anno isn't in this hierarchy
                    continue;
                }

                if (!atypeFactory.getQualifierHierarchy().isSubtype(invariantAnno, declaredAnno)) {
                    // Checks #3
                    checker.reportError(
                            errorTree,
                            "field.invariant.not.subtype",
                            fieldName,
                            invariantAnno,
                            declaredAnno);
                }
            }
        }

        // Checks #2a
        if (!notFinal.isEmpty()) {
            String notFinalString = String.join(", ", notFinal);
            checker.reportError(errorTree, "field.invariant.not.final", notFinalString);
        }
    }

    protected void checkDefaultConstructor(ClassTree node) {}

    /**
     * Performs pseudo-assignment check: checks that the method obeys override and subtype rules to
     * all overridden methods.
     *
     * <p>The override rule specifies that a method, m1, may override a method m2 only if:
     *
     * <ul>
     *   <li>m1 return type is a subtype of m2
     *   <li>m1 receiver type is a supertype of m2
     *   <li>m1 parameters are supertypes of corresponding m2 parameters
     * </ul>
     *
     * Also, it issues a "missing.this" error for static method annotated receivers.
     */
    @Override
    public Void visitMethod(MethodTree node, Void p) {
        // We copy the result from getAnnotatedType to ensure that
        // circular types (e.g. K extends Comparable<K>) are represented
        // by circular AnnotatedTypeMirrors, which avoids problems with
        // later checks.
        // TODO: Find a cleaner way to ensure circular AnnotatedTypeMirrors.
        AnnotatedExecutableType methodType = atypeFactory.getAnnotatedType(node).deepCopy();
        AnnotatedDeclaredType preMRT = visitorState.getMethodReceiver();
        MethodTree preMT = visitorState.getMethodTree();
        visitorState.setMethodReceiver(methodType.getReceiverType());
        visitorState.setMethodTree(node);
        ExecutableElement methodElement = TreeUtils.elementFromDeclaration(node);

        warnAboutTypeAnnotationsTooEarly(node, node.getModifiers());

        if (node.getReturnType() != null) {
            visitAnnotatedType(node.getModifiers().getAnnotations(), node.getReturnType());
        }

        try {
            if (TreeUtils.isAnonymousConstructor(node)) {
                // We shouldn't dig deeper
                return null;
            }

            if (TreeUtils.isConstructor(node)) {
                checkConstructorResult(methodType, methodElement);
            }

            checkPurity(node);

            // Passing the whole method/constructor validates the return type
            validateTypeOf(node);

            // Validate types in throws clauses
            for (ExpressionTree thr : node.getThrows()) {
                validateTypeOf(thr);
            }

            atypeFactory.getDependentTypesHelper().checkMethod(node, methodType);

            // Check method overrides
            AnnotatedDeclaredType enclosingType =
                    (AnnotatedDeclaredType)
                            atypeFactory.getAnnotatedType(methodElement.getEnclosingElement());

            // Find which methods this method overrides
            Map<AnnotatedDeclaredType, ExecutableElement> overriddenMethods =
                    AnnotatedTypes.overriddenMethods(elements, atypeFactory, methodElement);
            for (Map.Entry<AnnotatedDeclaredType, ExecutableElement> pair :
                    overriddenMethods.entrySet()) {
                AnnotatedDeclaredType overriddenType = pair.getKey();
                ExecutableElement overriddenMethodElt = pair.getValue();
                AnnotatedExecutableType overriddenMethodType =
                        AnnotatedTypes.asMemberOf(
                                types, atypeFactory, overriddenType, overriddenMethodElt);
                if (!checkOverride(node, enclosingType, overriddenMethodType, overriddenType)) {
                    // Stop at the first mismatch; this makes a difference only if
                    // -Awarns is passed, in which case multiple warnings might be raised on
                    // the same method, not adding any value. See Issue 373.
                    break;
                }
            }

            // Check well-formedness of pre/postcondition
            boolean abstractMethod =
                    methodElement.getModifiers().contains(Modifier.ABSTRACT)
                            || methodElement.getModifiers().contains(Modifier.NATIVE);

            List<String> formalParamNames =
                    SystemUtil.mapList(
                            (VariableTree param) -> param.getName().toString(),
                            node.getParameters());
            checkContractsAtMethodDeclaration(
                    node, methodElement, formalParamNames, abstractMethod);

            // Infer postconditions
            if (atypeFactory.getWholeProgramInference() != null) {
                assert ElementUtils.isElementFromSourceCode(methodElement);

                // TODO: Infer conditional postconditions too.
                CFAbstractStore<?, ?> store = atypeFactory.getRegularExitStore(node);
                // The store is null if the method has no normal exit, for example if its body is a
                // throw statement.
                if (store != null) {
                    atypeFactory
                            .getWholeProgramInference()
                            .updateContracts(Analysis.BeforeOrAfter.AFTER, methodElement, store);
                }
            }

            return super.visitMethod(node, p);
        } finally {
            visitorState.setMethodReceiver(preMRT);
            visitorState.setMethodTree(preMT);
        }
    }

    /**
     * Check method purity if needed. Note that overriding rules are checked as part of {@link
     * #checkOverride(MethodTree, AnnotatedTypeMirror.AnnotatedExecutableType,
     * AnnotatedTypeMirror.AnnotatedDeclaredType, AnnotatedTypeMirror.AnnotatedExecutableType,
     * AnnotatedTypeMirror.AnnotatedDeclaredType)}.
     *
     * @param node the method tree to check
     */
    protected void checkPurity(MethodTree node) {
        if (!checker.hasOption("checkPurityAnnotations")) {
            return;
        }

        boolean anyPurityAnnotation = PurityUtils.hasPurityAnnotation(atypeFactory, node);
        boolean suggestPureMethods = checker.hasOption("suggestPureMethods");
        if (!anyPurityAnnotation && !suggestPureMethods) {
            return;
        }

        // check "no" purity
        EnumSet<Pure.Kind> kinds = PurityUtils.getPurityKinds(atypeFactory, node);
        // @Deterministic makes no sense for a void method or constructor
        boolean isDeterministic = kinds.contains(Pure.Kind.DETERMINISTIC);
        if (isDeterministic) {
            if (TreeUtils.isConstructor(node)) {
                checker.reportWarning(node, "purity.deterministic.constructor");
            } else if (TreeUtils.typeOf(node.getReturnType()).getKind() == TypeKind.VOID) {
                checker.reportWarning(node, "purity.deterministic.void.method");
            }
        }

        TreePath body = atypeFactory.getPath(node.getBody());
        PurityResult r;
        if (body == null) {
            r = new PurityResult();
        } else {
            r =
                    PurityChecker.checkPurity(
                            body,
                            atypeFactory,
                            checker.hasOption("assumeSideEffectFree")
                                    || checker.hasOption("assumePure"),
                            checker.hasOption("assumeDeterministic")
                                    || checker.hasOption("assumePure"));
        }
        if (!r.isPure(kinds)) {
            reportPurityErrors(r, node, kinds);
        }

        if (suggestPureMethods) {
            // Issue a warning if the method is pure, but not annotated as such.
            EnumSet<Pure.Kind> additionalKinds = r.getKinds().clone();
            additionalKinds.removeAll(kinds);
            if (TreeUtils.isConstructor(node)) {
                additionalKinds.remove(Pure.Kind.DETERMINISTIC);
            }
            if (!additionalKinds.isEmpty()) {
                if (additionalKinds.size() == 2) {
                    checker.reportWarning(node, "purity.more.pure", node.getName());
                } else if (additionalKinds.contains(Pure.Kind.SIDE_EFFECT_FREE)) {
                    checker.reportWarning(node, "purity.more.sideeffectfree", node.getName());
                } else if (additionalKinds.contains(Pure.Kind.DETERMINISTIC)) {
                    checker.reportWarning(node, "purity.more.deterministic", node.getName());
                } else {
                    assert false : "BaseTypeVisitor reached undesirable state";
                }
            }
        }
    }

    /**
     * Issue a warning if the result type of the constructor is not top. If it is a supertype of the
     * class, then a type.invalid.conflicting.annos error will also be issued by {@link
     * #isValidUse(AnnotatedTypeMirror.AnnotatedDeclaredType,AnnotatedTypeMirror.AnnotatedDeclaredType,Tree)}.
     *
     * @param constructorType AnnotatedExecutableType for the constructor
     * @param constructorElement element that declares the constructor
     */
    protected void checkConstructorResult(
            AnnotatedExecutableType constructorType, ExecutableElement constructorElement) {
        QualifierHierarchy qualifierHierarchy = atypeFactory.getQualifierHierarchy();
        Set<AnnotationMirror> constructorAnnotations =
                constructorType.getReturnType().getAnnotations();
        Set<? extends AnnotationMirror> tops = qualifierHierarchy.getTopAnnotations();

        for (AnnotationMirror top : tops) {
            AnnotationMirror constructorAnno =
                    qualifierHierarchy.findAnnotationInHierarchy(constructorAnnotations, top);
            if (!qualifierHierarchy.isSubtype(top, constructorAnno)) {
                checker.reportWarning(
                        constructorElement, "inconsistent.constructor.type", constructorAnno, top);
            }
        }
    }

    /**
     * Reports errors found during purity checking.
     *
     * @param result whether the method is deterministic and/or side-effect-free
     * @param node the method
     * @param expectedKinds the expected purity for the method
     */
    protected void reportPurityErrors(
            PurityResult result, MethodTree node, EnumSet<Pure.Kind> expectedKinds) {
        assert !result.isPure(expectedKinds);
        EnumSet<Pure.Kind> violations = EnumSet.copyOf(expectedKinds);
        violations.removeAll(result.getKinds());
        if (violations.contains(Pure.Kind.DETERMINISTIC)
                || violations.contains(Pure.Kind.SIDE_EFFECT_FREE)) {
            String msgKeyPrefix;
            if (!violations.contains(Pure.Kind.SIDE_EFFECT_FREE)) {
                msgKeyPrefix = "purity.not.deterministic.";
            } else if (!violations.contains(Pure.Kind.DETERMINISTIC)) {
                msgKeyPrefix = "purity.not.sideeffectfree.";
            } else {
                msgKeyPrefix = "purity.not.deterministic.not.sideeffectfree.";
            }
            for (Pair<Tree, String> r : result.getNotBothReasons()) {
                reportPurityError(msgKeyPrefix, r);
            }
            if (violations.contains(Pure.Kind.SIDE_EFFECT_FREE)) {
                for (Pair<Tree, String> r : result.getNotSEFreeReasons()) {
                    reportPurityError("purity.not.sideeffectfree.", r);
                }
            }
            if (violations.contains(Pure.Kind.DETERMINISTIC)) {
                for (Pair<Tree, String> r : result.getNotDetReasons()) {
                    reportPurityError("purity.not.deterministic.", r);
                }
            }
        }
    }

    /**
     * Reports a single purity error.
     *
     * @param msgKeyPrefix the prefix of the message key to use when reporting
     * @param r the result to report
     */
    private void reportPurityError(String msgKeyPrefix, Pair<Tree, String> r) {
        String reason = r.second;
        @SuppressWarnings("compilermessages")
        @CompilerMessageKey String msgKey = msgKeyPrefix + reason;
        if (reason.equals("call")) {
            if (r.first.getKind() == Tree.Kind.METHOD_INVOCATION) {
                MethodInvocationTree mitree = (MethodInvocationTree) r.first;
                checker.reportError(r.first, msgKey, mitree.getMethodSelect());
            } else {
                NewClassTree nctree = (NewClassTree) r.first;
                checker.reportError(r.first, msgKey, nctree.getIdentifier());
            }
        } else {
            checker.reportError(r.first, msgKey);
        }
    }

    /**
     * Check the contracts written on a method declaration. Ensures that the postconditions hold on
     * exit, and that the contracts are well-formed.
     *
     * @param methodTree the method declaration
     * @param methodElement the method element
     * @param formalParamNames the formal parameter names
     * @param abstractMethod whether the method is abstract
     */
    private void checkContractsAtMethodDeclaration(
            MethodTree methodTree,
            ExecutableElement methodElement,
            List<String> formalParamNames,
            boolean abstractMethod) {
        Set<Contract> contracts = atypeFactory.getContractsFromMethod().getContracts(methodElement);

        if (contracts.isEmpty()) {
            return;
        }
        StringToJavaExpression stringToJavaExpr =
                stringExpr -> StringToJavaExpression.atMethodBody(stringExpr, methodTree, checker);
        for (Contract contract : contracts) {
            String expressionString = contract.expressionString;
            AnnotationMirror annotation =
                    contract.viewpointAdaptDependentTypeAnnotation(
                            atypeFactory, stringToJavaExpr, methodTree);

            JavaExpression exprJe;
            try {
                exprJe = StringToJavaExpression.atMethodBody(expressionString, methodTree, checker);
            } catch (JavaExpressionParseException e) {
                DiagMessage diagMessage = e.getDiagMessage();
                if (diagMessage.getMessageKey().equals("flowexpr.parse.error")) {
                    String s =
                            String.format(
                                    "'%s' in the %s %s on the declaration of method '%s': ",
                                    expressionString,
                                    contract.kind.errorKey,
                                    contract.contractAnnotation
                                            .getAnnotationType()
                                            .asElement()
                                            .getSimpleName(),
                                    methodTree.getName().toString());
                    checker.reportError(
                            methodTree, "flowexpr.parse.error", s + diagMessage.getArgs()[0]);
                } else {
                    checker.report(methodTree, e.getDiagMessage());
                }
                continue;
            }
            if (!CFAbstractStore.canInsertJavaExpression(exprJe)) {
                checker.reportError(methodTree, "flowexpr.parse.error", expressionString);
                continue;
            }
            if (!abstractMethod && contract.kind != Contract.Kind.PRECONDITION) {
                // Check the contract, which is a postcondition.
                // Preconditions are checked at method invocations, not declarations.

                switch (contract.kind) {
                    case POSTCONDITION:
                        checkPostcondition(methodTree, annotation, exprJe);
                        break;
                    case CONDITIONALPOSTCONDITION:
                        checkConditionalPostcondition(
                                methodTree,
                                annotation,
                                exprJe,
                                ((ConditionalPostcondition) contract).resultValue);
                        break;
                    default:
                        throw new BugInCF("Impossible: " + contract.kind);
                }
            }

            if (formalParamNames != null && formalParamNames.contains(expressionString)) {
                String locationOfExpression =
                        contract.kind.errorKey
                                + " "
                                + contract.contractAnnotation
                                        .getAnnotationType()
                                        .asElement()
                                        .getSimpleName()
                                + " on the declaration";
                checker.reportWarning(
                        methodTree,
                        "expression.parameter.name.shadows.field",
                        locationOfExpression,
                        methodTree.getName().toString(),
                        expressionString,
                        expressionString,
                        formalParamNames.indexOf(expressionString) + 1);
            }

            checkParametersAreEffectivelyFinal(methodTree, methodElement, expressionString);
        }
    }

    /**
     * Check that the parameters used in {@code stringExpr} are effectively final for method {@code
     * method}.
     *
     * @param methodDeclTree a method declaration
     * @param method the method
     * @param stringExpr a Java expression
     */
    private void checkParametersAreEffectivelyFinal(
            MethodTree methodDeclTree, ExecutableElement method, String stringExpr) {
        // check that all parameters used in the expression are
        // effectively final, so that they cannot be modified
        List<Integer> parameterIndices = JavaExpressionParseUtil.parameterIndices(stringExpr);
        for (Integer idx : parameterIndices) {
            if (idx > method.getParameters().size()) {
                // If the index is too big, a parse error was issued in
                // checkContractsAtMethodDeclaration.
                continue;
            }
            VariableElement parameter = method.getParameters().get(idx - 1);
            if (!ElementUtils.isEffectivelyFinal(parameter)) {
                checker.reportError(
                        methodDeclTree, "flowexpr.parameter.not.final", "#" + idx, stringExpr);
            }
        }
    }

    /**
     * Check that the expression's type is annotated with {@code annotation} at the regular exit
     * store.
     *
     * @param methodTree declaration of the method
     * @param annotation expression's type must have this annotation
     * @param expression the expression that must have an annotation
     */
    protected void checkPostcondition(
            MethodTree methodTree, AnnotationMirror annotation, JavaExpression expression) {
        CFAbstractStore<?, ?> exitStore = atypeFactory.getRegularExitStore(methodTree);
        if (exitStore == null) {
            // if there is no regular exitStore, then the method
            // cannot reach the regular exit and there is no need to
            // check anything
        } else {
            CFAbstractValue<?> value = exitStore.getValue(expression);
            AnnotationMirror inferredAnno = null;
            if (value != null) {
                QualifierHierarchy hierarchy = atypeFactory.getQualifierHierarchy();
                Set<AnnotationMirror> annos = value.getAnnotations();
                inferredAnno = hierarchy.findAnnotationInSameHierarchy(annos, annotation);
            }
            if (!checkContract(expression, annotation, inferredAnno, exitStore)) {
                checker.reportError(
                        methodTree,
                        "contracts.postcondition.not.satisfied",
                        methodTree.getName(),
                        contractExpressionAndType(expression.toString(), inferredAnno),
                        contractExpressionAndType(expression.toString(), annotation));
            }
        }
    }

    /**
     * Returns a string representation of an expression and type qualifier.
     *
     * @param expression a Java expression
     * @param qualifier the expression's type, or null if no information is available
     * @return a string representation of the expression and type qualifier
     */
    private String contractExpressionAndType(
            String expression, @Nullable AnnotationMirror qualifier) {
        if (qualifier == null) {
            return "no information about " + expression;
        } else {
            return expression
                    + " is "
                    + atypeFactory.getAnnotationFormatter().formatAnnotationMirror(qualifier);
        }
    }

    /**
     * Check that the expression's type is annotated with {@code annotation} at every regular exit
     * that returns {@code result}.
     *
     * @param methodTree tree of method with the postcondition
     * @param annotation expression's type must have this annotation
     * @param expression the expression that the postcondition concerns
     * @param result result for which the postcondition is valid
     */
    protected void checkConditionalPostcondition(
            MethodTree methodTree,
            AnnotationMirror annotation,
            JavaExpression expression,
            boolean result) {
        boolean booleanReturnType =
                TypesUtils.isBooleanType(TreeUtils.typeOf(methodTree.getReturnType()));
        if (!booleanReturnType) {
            checker.reportError(
                    methodTree, "contracts.conditional.postcondition.invalid.returntype");
            // No reason to go ahead with further checking. The
            // annotation is invalid.
            return;
        }

        for (Pair<ReturnNode, ?> pair : atypeFactory.getReturnStatementStores(methodTree)) {
            ReturnNode returnStmt = pair.first;

            Node retValNode = returnStmt.getResult();
            Boolean retVal =
                    retValNode instanceof BooleanLiteralNode
                            ? ((BooleanLiteralNode) retValNode).getValue()
                            : null;

            TransferResult<?, ?> transferResult = (TransferResult<?, ?>) pair.second;
            if (transferResult == null) {
                // Unreachable return statements have no stores, but there is no need to check them.
                continue;
            }
            CFAbstractStore<?, ?> exitStore =
                    (CFAbstractStore<?, ?>)
                            (result
                                    ? transferResult.getThenStore()
                                    : transferResult.getElseStore());
            CFAbstractValue<?> value = exitStore.getValue(expression);

            // don't check if return statement certainly does not match 'result'. at the moment,
            // this means the result is a boolean literal
            if (!(retVal == null || retVal == result)) {
                continue;
            }
            AnnotationMirror inferredAnno = null;
            if (value != null) {
                QualifierHierarchy hierarchy = atypeFactory.getQualifierHierarchy();
                Set<AnnotationMirror> annos = value.getAnnotations();
                inferredAnno = hierarchy.findAnnotationInSameHierarchy(annos, annotation);
            }

            if (!checkContract(expression, annotation, inferredAnno, exitStore)) {
                checker.reportError(
                        returnStmt.getTree(),
                        "contracts.conditional.postcondition.not.satisfied",
                        methodTree.getName(),
                        result,
                        contractExpressionAndType(expression.toString(), inferredAnno),
                        contractExpressionAndType(expression.toString(), annotation));
            }
        }
    }

    @Override
    public Void visitTypeParameter(TypeParameterTree node, Void p) {
        validateTypeOf(node);
        // Check the bounds here and not with every TypeParameterTree.
        // For the latter, we only need to check annotations on the type variable itself.
        // Why isn't this covered by the super call?
        for (Tree tpb : node.getBounds()) {
            validateTypeOf(tpb);
        }

        if (node.getBounds().size() > 1) {
            // The upper bound of the type parameter is an intersection
            AnnotatedTypeVariable type =
                    (AnnotatedTypeVariable) atypeFactory.getAnnotatedTypeFromTypeTree(node);
            AnnotatedIntersectionType intersection =
                    (AnnotatedIntersectionType) type.getUpperBound();
            checkExplicitAnnotationsOnIntersectionBounds(intersection, node.getBounds());
        }

        return super.visitTypeParameter(node, p);
    }

    /**
     * Issues "explicit.annotation.ignored" warning if any explicit annotation on an intersection
     * bound is not the same as the primary annotation of the given intersection type.
     *
     * @param intersection type to use
     * @param boundTrees trees of {@code intersection} bounds
     */
    protected void checkExplicitAnnotationsOnIntersectionBounds(
            AnnotatedIntersectionType intersection, List<? extends Tree> boundTrees) {
        for (Tree boundTree : boundTrees) {
            if (boundTree.getKind() != Tree.Kind.ANNOTATED_TYPE) {
                continue;
            }
            List<? extends AnnotationMirror> explictAnnos =
                    TreeUtils.annotationsFromTree((AnnotatedTypeTree) boundTree);
            for (AnnotationMirror explictAnno : explictAnnos) {
                if (atypeFactory.isSupportedQualifier(explictAnno)) {
                    AnnotationMirror anno = intersection.getAnnotationInHierarchy(explictAnno);
                    if (!AnnotationUtils.areSame(anno, explictAnno)) {
                        checker.reportWarning(
                                boundTree,
                                "explicit.annotation.ignored",
                                explictAnno,
                                anno,
                                explictAnno,
                                anno);
                    }
                }
            }
        }
    }

    // **********************************************************************
    // Assignment checkers and pseudo-assignments
    // **********************************************************************

    @Override
    public Void visitVariable(VariableTree node, Void p) {
        warnAboutTypeAnnotationsTooEarly(node, node.getModifiers());

        visitAnnotatedType(node.getModifiers().getAnnotations(), node.getType());

        Pair<Tree, AnnotatedTypeMirror> preAssignmentContext = visitorState.getAssignmentContext();
        AnnotatedTypeMirror variableType;
        if (getCurrentPath().getParentPath() != null
                && getCurrentPath().getParentPath().getLeaf().getKind()
                        == Tree.Kind.LAMBDA_EXPRESSION) {
            // Calling getAnnotatedTypeLhs on a lambda parameter node is possibly expensive
            // because caching is turned off.  This should be fixed by #979.
            // See https://github.com/typetools/checker-framework/issues/2853 for an
            // example.
            variableType = atypeFactory.getAnnotatedType(node);
        } else {
            variableType = atypeFactory.getAnnotatedTypeLhs(node);
        }
        visitorState.setAssignmentContext(Pair.of(node, variableType));

        try {
            atypeFactory.getDependentTypesHelper().checkType(variableType, node);
            // If there's no assignment in this variable declaration, skip it.
            if (node.getInitializer() != null) {
                commonAssignmentCheck(node, node.getInitializer(), "assignment.type.incompatible");
            } else {
                // commonAssignmentCheck validates the type of node,
                // so only validate if commonAssignmentCheck wasn't called
                validateTypeOf(node);
            }
            return super.visitVariable(node, p);
        } finally {
            visitorState.setAssignmentContext(preAssignmentContext);
        }
    }

    /**
     * Warn if a type annotation is written before a modifier such as "public" or before a
     * declaration annotation.
     *
     * @param node a VariableTree or a MethodTree
     * @param modifiersTree the modifiers sub-tree of node
     */
    private void warnAboutTypeAnnotationsTooEarly(Tree node, ModifiersTree modifiersTree) {

        // Don't issue warnings about compiler-inserted modifiers.
        // This simple code completely igonores enum constants and try-with-resources declarations.
        // It could be made to catch some user errors in those locations, but it doesn't seem worth
        // the effort to do so.
        if (node.getKind() == Tree.Kind.VARIABLE) {
            ElementKind varKind = TreeUtils.elementFromDeclaration((VariableTree) node).getKind();
            switch (varKind) {
                case ENUM_CONSTANT:
                    // Enum constants are "public static final" by default, so the annotation always
                    // appears to be before "public".
                    return;
                case RESOURCE_VARIABLE:
                    // Try-with-resources variables are "final" by default, so the annotation always
                    // appears to be before "final".
                    return;
                default:
                    // Nothing to do
            }
        }

        Set<Modifier> modifierSet = modifiersTree.getFlags();
        List<? extends AnnotationTree> annotations = modifiersTree.getAnnotations();

        if (annotations.isEmpty()) {
            return;
        }

        // Warn about type annotations written before modifiers such as "public".  javac retains no
        // information about modifier locations.  So, this is a very partial check:  Issue a warning
        // if a type annotation is at the very beginning of the VariableTree, and a modifier follows
        // it.

        // Check if a type annotation precedes a declaration annotation.
        int lastDeclAnnoIndex = -1;
        for (int i = annotations.size() - 1; i > 0; i--) { // no need to check index 0
            if (!isTypeAnnotation(annotations.get(i))) {
                lastDeclAnnoIndex = i;
                break;
            }
        }
        if (lastDeclAnnoIndex != -1) {
            List<AnnotationTree> badTypeAnnos = new ArrayList<>();
            for (int i = 0; i < lastDeclAnnoIndex; i++) {
                AnnotationTree anno = annotations.get(i);
                if (isTypeAnnotation(anno)) {
                    badTypeAnnos.add(anno);
                }
            }
            if (!badTypeAnnos.isEmpty()) {
                checker.reportWarning(
                        node,
                        "type.anno.before.decl.anno",
                        badTypeAnnos,
                        annotations.get(lastDeclAnnoIndex));
            }
        }

        // Determine the length of the text that ought to precede the first type annotation.
        // If the type annotation appears before that text could appear, then warn that a
        // modifier appears after the type annotation.
        // TODO: in the future, account for the lengths of declaration annotations.  Length of
        // toString of the annotation isn't useful, as it might be different length than
        // original input.  Can use JCTree.getEndPosition(EndPosTable) and
        // com.sun.tools.javac.tree.EndPosTable, but it requires -Xjcov.
        AnnotationTree firstAnno = annotations.get(0);
        if (!modifierSet.isEmpty() && isTypeAnnotation(firstAnno)) {
            int precedingTextLength = 0;
            for (Modifier m : modifierSet) {
                precedingTextLength += m.toString().length() + 1; // +1 for the space
            }
            int annoStartPos = ((JCTree) firstAnno).getStartPosition();
            int varStartPos = ((JCTree) node).getStartPosition();
            if (annoStartPos < varStartPos + precedingTextLength) {
                checker.reportWarning(node, "type.anno.before.modifier", firstAnno, modifierSet);
            }
        }
    }

    /**
     * Return true if the given annotation is a type annotation: that is, its definition is
     * meta-annotated with {@code @Target({TYPE_USE,....})}.
     */
    private boolean isTypeAnnotation(AnnotationTree anno) {
        Tree annoType = anno.getAnnotationType();
        ClassSymbol annoSymbol;
        switch (annoType.getKind()) {
            case IDENTIFIER:
                annoSymbol = (ClassSymbol) ((JCIdent) annoType).sym;
                break;
            case MEMBER_SELECT:
                annoSymbol = (ClassSymbol) ((JCFieldAccess) annoType).sym;
                break;
            default:
                throw new Error("Unhandled kind: " + annoType.getKind() + " for " + anno);
        }
        for (AnnotationMirror metaAnno : annoSymbol.getAnnotationMirrors()) {
            if (AnnotationUtils.areSameByName(metaAnno, TARGET)) {
                AnnotationValue valueValue = metaAnno.getElementValues().get(targetValueElement);
                @SuppressWarnings("unchecked")
                List<? extends AnnotationValue> targets =
                        (List<? extends AnnotationValue>) valueValue.getValue();
                for (AnnotationValue target : targets) {
                    VarSymbol targetSymbol = ((Attribute.Enum) target).value;
                    if (targetSymbol.toString().equals("TYPE_USE")) {
                        return true;
                    }
                }
                return false;
            }
        }

        return false;
    }

    /**
     * Performs two checks: subtyping and assignability checks, using {@link
     * #commonAssignmentCheck(Tree, ExpressionTree, String, Object[])}.
     *
     * <p>If the subtype check fails, it issues a "assignment.type.incompatible" error.
     */
    @Override
    public Void visitAssignment(AssignmentTree node, Void p) {
        Pair<Tree, AnnotatedTypeMirror> preAssignmentContext = visitorState.getAssignmentContext();
        visitorState.setAssignmentContext(
                Pair.of(
                        (Tree) node.getVariable(),
                        atypeFactory.getAnnotatedType(node.getVariable())));
        try {
            commonAssignmentCheck(
                    node.getVariable(), node.getExpression(), "assignment.type.incompatible");
            return super.visitAssignment(node, p);
        } finally {
            visitorState.setAssignmentContext(preAssignmentContext);
        }
    }

    /**
     * Performs a subtype check, to test whether the node expression iterable type is a subtype of
     * the variable type in the enhanced for loop.
     *
     * <p>If the subtype check fails, it issues a "enhancedfor.type.incompatible" error.
     */
    @Override
    public Void visitEnhancedForLoop(EnhancedForLoopTree node, Void p) {
        AnnotatedTypeMirror var = atypeFactory.getAnnotatedTypeLhs(node.getVariable());
        AnnotatedTypeMirror iteratedType =
                atypeFactory.getIterableElementType(node.getExpression());
        boolean valid = validateTypeOf(node.getVariable());
        if (valid) {
            commonAssignmentCheck(
                    var, iteratedType, node.getExpression(), "enhancedfor.type.incompatible");
        }
        return super.visitEnhancedForLoop(node, p);
    }

    /**
     * Performs a method invocation check.
     *
     * <p>An invocation of a method, m, on the receiver, r is valid only if:
     *
     * <ul>
     *   <li>passed arguments are subtypes of corresponding m parameters
     *   <li>r is a subtype of m receiver type
     *   <li>if m is generic, passed type arguments are subtypes of m type variables
     * </ul>
     */
    @Override
    public Void visitMethodInvocation(MethodInvocationTree node, Void p) {

        // Skip calls to the Enum constructor (they're generated by javac and
        // hard to check), also see CFGBuilder.visitMethodInvocation.
        if (TreeUtils.elementFromUse(node) == null || TreeUtils.isEnumSuper(node)) {
            return super.visitMethodInvocation(node, p);
        }

        if (shouldSkipUses(node)) {
            return super.visitMethodInvocation(node, p);
        }

        ParameterizedExecutableType mType = atypeFactory.methodFromUse(node);
        AnnotatedExecutableType invokedMethod = mType.executableType;
        List<AnnotatedTypeMirror> typeargs = mType.typeArgs;

        if (!atypeFactory.ignoreUninferredTypeArguments) {
            for (AnnotatedTypeMirror typearg : typeargs) {
                if (typearg.getKind() == TypeKind.WILDCARD
                        && ((AnnotatedWildcardType) typearg).isUninferredTypeArgument()) {
                    checker.reportError(
                            node,
                            "type.arguments.not.inferred",
                            invokedMethod.getElement().getSimpleName());
                    break; // only issue error once per method
                }
            }
        }

        List<AnnotatedTypeParameterBounds> paramBounds =
                SystemUtil.mapList(
                        AnnotatedTypeVariable::getBounds, invokedMethod.getTypeVariables());

        ExecutableElement method = invokedMethod.getElement();
        CharSequence methodName = ElementUtils.getSimpleNameOrDescription(method);
        try {
            checkTypeArguments(
                    node,
                    paramBounds,
                    typeargs,
                    node.getTypeArguments(),
                    methodName,
                    invokedMethod.getTypeVariables());
            List<AnnotatedTypeMirror> params =
                    AnnotatedTypes.expandVarArgs(atypeFactory, invokedMethod, node.getArguments());
            checkArguments(params, node.getArguments(), methodName, method.getParameters());
            checkVarargs(invokedMethod, node);

            if (ElementUtils.isMethod(
                    invokedMethod.getElement(), vectorCopyInto, atypeFactory.getProcessingEnv())) {
                typeCheckVectorCopyIntoArgument(node, params);
            }

            ExecutableElement invokedMethodElement = invokedMethod.getElement();
            if (!ElementUtils.isStatic(invokedMethodElement)
                    && !TreeUtils.isSuperConstructorCall(node)) {
                checkMethodInvocability(invokedMethod, node);
            }

            // check precondition annotations
            checkPreconditions(
                    node,
                    atypeFactory.getContractsFromMethod().getPreconditions(invokedMethodElement));

            if (TreeUtils.isSuperConstructorCall(node)) {
                checkSuperConstructorCall(node);
            } else if (TreeUtils.isThisConstructorCall(node)) {
                checkThisConstructorCall(node);
            }
        } catch (RuntimeException t) {
            // Sometimes the type arguments are inferred incorrect which causes crashes. Once #979
            // is fixed this should be removed and crashes should be reported normally.
            if (node.getTypeArguments().size() == typeargs.size()) {
                // They type arguments were explicitly written.
                throw t;
            }
            if (!atypeFactory.ignoreUninferredTypeArguments) {
                checker.reportError(
                        node,
                        "type.arguments.not.inferred",
                        invokedMethod.getElement().getSimpleName());
            } // else ignore the crash.
        }

        // Do not call super, as that would observe the arguments without
        // a set assignment context.
        scan(node.getMethodSelect(), p);
        return null; // super.visitMethodInvocation(node, p);
    }

    /**
     * Checks that the following rule is satisfied: The type on a constructor declaration must be a
     * supertype of the return type of "this()" invocation within that constructor.
     *
     * <p>Subclasses can override this method to change the behavior for just "this" constructor
     * class. Or override {@link #checkThisOrSuperConstructorCall(MethodInvocationTree, String)} to
     * change the behavior for "this" and "super" constructor calls.
     *
     * @param thisCall the AST node for the constructor call
     */
    protected void checkThisConstructorCall(MethodInvocationTree thisCall) {
        checkThisOrSuperConstructorCall(thisCall, "this.invocation.invalid");
    }

    /**
     * Checks that the following rule is satisfied: The type on a constructor declaration must be a
     * supertype of the return type of "super()" invocation within that constructor.
     *
     * <p>Subclasses can override this method to change the behavior for just "super" constructor
     * class. Or override {@link #checkThisOrSuperConstructorCall(MethodInvocationTree, String)} to
     * change the behavior for "this" and "super" constructor calls.
     *
     * @param superCall the AST node for the super constructor call
     */
    protected void checkSuperConstructorCall(MethodInvocationTree superCall) {
        checkThisOrSuperConstructorCall(superCall, "super.invocation.invalid");
    }

    /**
     * Checks that the following rule is satisfied: The type on a constructor declaration must be a
     * supertype of the return type of "this()" or "super()" invocation within that constructor.
     *
     * @param call the AST node for the constructor call
     * @param errorKey the error message key to use if the check fails
     */
    protected void checkThisOrSuperConstructorCall(
            MethodInvocationTree call, @CompilerMessageKey String errorKey) {
        TreePath path = atypeFactory.getPath(call);
        MethodTree enclosingMethod = TreePathUtil.enclosingMethod(path);
        AnnotatedTypeMirror superType = atypeFactory.getAnnotatedType(call);
        AnnotatedExecutableType constructorType = atypeFactory.getAnnotatedType(enclosingMethod);
        Set<? extends AnnotationMirror> topAnnotations =
                atypeFactory.getQualifierHierarchy().getTopAnnotations();
        for (AnnotationMirror topAnno : topAnnotations) {
            AnnotationMirror superTypeMirror = superType.getAnnotationInHierarchy(topAnno);
            AnnotationMirror constructorTypeMirror =
                    constructorType.getReturnType().getAnnotationInHierarchy(topAnno);

            if (!atypeFactory
                    .getQualifierHierarchy()
                    .isSubtype(superTypeMirror, constructorTypeMirror)) {
                checker.reportError(call, errorKey, constructorTypeMirror, call, superTypeMirror);
            }
        }
    }

    /**
     * A helper method to check that the array type of actual varargs is a subtype of the
     * corresponding required varargs, and issues "argument.invalid" error if it's not a subtype of
     * the required one.
     *
     * <p>Note it's required that type checking for each element in varargs is executed by the
     * caller before or after calling this method.
     *
     * @see #checkArguments
     * @param invokedMethod the method type to be invoked
     * @param tree method or constructor invocation tree
     */
    protected void checkVarargs(AnnotatedExecutableType invokedMethod, Tree tree) {
        if (!invokedMethod.isVarArgs()) {
            return;
        }

        List<AnnotatedTypeMirror> formals = invokedMethod.getParameterTypes();
        int numFormals = formals.size();
        int lastArgIndex = numFormals - 1;
        AnnotatedArrayType lastParamAnnotatedType = (AnnotatedArrayType) formals.get(lastArgIndex);

        // We will skip type checking so that we avoid duplicating error message
        // if the last argument is same depth with the depth of formal varargs
        // because type checking is already done in checkArguments.
        List<? extends ExpressionTree> args;
        switch (tree.getKind()) {
            case METHOD_INVOCATION:
                args = ((MethodInvocationTree) tree).getArguments();
                break;
            case NEW_CLASS:
                args = ((NewClassTree) tree).getArguments();
                break;
            default:
                throw new BugInCF("Unexpected kind of tree: " + tree);
        }
        if (numFormals == args.size()) {
            AnnotatedTypeMirror lastArgType =
                    atypeFactory.getAnnotatedType(args.get(args.size() - 1));
            if (lastArgType.getKind() == TypeKind.ARRAY
                    && AnnotatedTypes.getArrayDepth(lastParamAnnotatedType)
                            == AnnotatedTypes.getArrayDepth((AnnotatedArrayType) lastArgType)) {
                return;
            }
        }

        AnnotatedTypeMirror wrappedVarargsType = atypeFactory.getAnnotatedTypeVarargsArray(tree);

        // When dataflow analysis is not enabled, it will be null and we can suppose there is no
        // annotation to be checked for generated varargs array.
        if (wrappedVarargsType == null) {
            return;
        }

        // The component type of wrappedVarargsType might not be a subtype of the component type of
        // lastParamAnnotatedType due to the difference of type inference between for an expression
        // and an invoked method element. We can consider that the component type of actual is same
        // with formal one because type checking for elements will be done in checkArguments. This
        // is also needed to avoid duplicating error message caused by elements in varargs
        if (wrappedVarargsType.getKind() == TypeKind.ARRAY) {
            ((AnnotatedArrayType) wrappedVarargsType)
                    .setComponentType(lastParamAnnotatedType.getComponentType());
        }

        commonAssignmentCheck(
                lastParamAnnotatedType, wrappedVarargsType, tree, "varargs.type.incompatible");
    }

    /**
     * Checks that all the given {@code preconditions} hold true immediately prior to the method
     * invocation or variable access at {@code tree}.
     *
     * @param tree the method invocation; immediately prior to it, the preconditions must hold true
     * @param preconditions the preconditions to be checked
     */
    protected void checkPreconditions(MethodInvocationTree tree, Set<Precondition> preconditions) {
        // This check is needed for the GUI effects and Units Checkers tests to pass.
        // TODO: Remove this check and investigate the root cause.
        if (preconditions.isEmpty()) {
            return;
        }

        StringToJavaExpression stringToJavaExpr =
                stringExpr -> StringToJavaExpression.atMethodInvocation(stringExpr, tree, checker);
        for (Contract c : preconditions) {
            Precondition p = (Precondition) c;
            String expressionString = p.expressionString;
            AnnotationMirror anno =
                    c.viewpointAdaptDependentTypeAnnotation(atypeFactory, stringToJavaExpr, tree);
            JavaExpression exprJe;
            try {
                exprJe = StringToJavaExpression.atMethodInvocation(expressionString, tree, checker);
            } catch (JavaExpressionParseException e) {
                // report errors here
                checker.report(tree, e.getDiagMessage());
                return;
            }

            CFAbstractStore<?, ?> store = atypeFactory.getStoreBefore(tree);
            CFAbstractValue<?> value = null;
            if (CFAbstractStore.canInsertJavaExpression(exprJe)) {
                value = store.getValue(exprJe);
            }
            AnnotationMirror inferredAnno = null;
            if (value != null) {
                QualifierHierarchy hierarchy = atypeFactory.getQualifierHierarchy();
                Set<AnnotationMirror> annos = value.getAnnotations();
                inferredAnno = hierarchy.findAnnotationInSameHierarchy(annos, anno);
            }
            if (!checkContract(exprJe, anno, inferredAnno, store)) {
                if (exprJe != null) {
                    expressionString = exprJe.toString();
                }
                checker.reportError(
                        tree,
                        "contracts.precondition.not.satisfied",
                        tree.getMethodSelect().toString(),
                        contractExpressionAndType(expressionString, inferredAnno),
                        contractExpressionAndType(expressionString, anno));
            }
        }
    }

    /**
     * Returns true if and only if {@code inferredAnnotation} is valid for a given expression to
     * match the {@code necessaryAnnotation}.
     *
     * <p>By default, {@code inferredAnnotation} must be a subtype of {@code necessaryAnnotation},
     * but subclasses might override this behavior.
     */
    protected boolean checkContract(
            JavaExpression expr,
            AnnotationMirror necessaryAnnotation,
            AnnotationMirror inferredAnnotation,
            CFAbstractStore<?, ?> store) {
        return inferredAnnotation != null
                && atypeFactory
                        .getQualifierHierarchy()
                        .isSubtype(inferredAnnotation, necessaryAnnotation);
    }

    /**
     * Type checks the method arguments of {@code Vector.copyInto()}.
     *
     * <p>The Checker Framework special-cases the method invocation, as its type safety cannot be
     * expressed by Java's type system.
     *
     * <p>For a Vector {@code v} of type {@code Vector<E>}, the method invocation {@code
     * v.copyInto(arr)} is type-safe iff {@code arr} is an array of type {@code T[]}, where {@code
     * T} is a subtype of {@code E}.
     *
     * <p>In other words, this method checks that the type argument of the receiver method is a
     * subtype of the component type of the passed array argument.
     *
     * @param node a method invocation of {@code Vector.copyInto()}
     * @param params the types of the parameters of {@code Vectory.copyInto()}
     */
    protected void typeCheckVectorCopyIntoArgument(
            MethodInvocationTree node, List<? extends AnnotatedTypeMirror> params) {
        assert params.size() == 1
                : "invalid no. of parameters " + params + " found for method invocation " + node;
        assert node.getArguments().size() == 1
                : "invalid no. of arguments in method invocation " + node;

        AnnotatedTypeMirror passed = atypeFactory.getAnnotatedType(node.getArguments().get(0));
        AnnotatedArrayType passedAsArray = (AnnotatedArrayType) passed;

        AnnotatedTypeMirror receiver = atypeFactory.getReceiverType(node);
        AnnotatedDeclaredType receiverAsVector =
                AnnotatedTypes.asSuper(atypeFactory, receiver, vectorType);
        if (receiverAsVector.getTypeArguments().isEmpty()) {
            return;
        }

        AnnotatedTypeMirror argComponent = passedAsArray.getComponentType();
        AnnotatedTypeMirror vectorTypeArg = receiverAsVector.getTypeArguments().get(0);
        Tree errorLocation = node.getArguments().get(0);
        if (TypesUtils.isErasedSubtype(
                vectorTypeArg.getUnderlyingType(), argComponent.getUnderlyingType(), types)) {
            commonAssignmentCheck(
                    argComponent,
                    vectorTypeArg,
                    errorLocation,
                    "vector.copyinto.type.incompatible");
        } else {
            checker.reportError(
                    errorLocation,
                    "vector.copyinto.type.incompatible",
                    vectorTypeArg,
                    argComponent);
        }
    }

    /**
     * Performs a new class invocation check.
     *
     * <p>An invocation of a constructor, c, is valid only if:
     *
     * <ul>
     *   <li>passed arguments are subtypes of corresponding c parameters
     *   <li>if c is generic, passed type arguments are subtypes of c type variables
     * </ul>
     */
    @Override
    public Void visitNewClass(NewClassTree node, Void p) {
        if (checker.shouldSkipUses(TreeUtils.constructor(node))) {
            return super.visitNewClass(node, p);
        }

        ParameterizedExecutableType fromUse = atypeFactory.constructorFromUse(node);
        AnnotatedExecutableType constructorType = fromUse.executableType;
        List<AnnotatedTypeMirror> typeargs = fromUse.typeArgs;

        List<? extends ExpressionTree> passedArguments = node.getArguments();
        List<AnnotatedTypeMirror> params =
                AnnotatedTypes.expandVarArgs(atypeFactory, constructorType, passedArguments);

        ExecutableElement constructor = constructorType.getElement();
        CharSequence constructorName = ElementUtils.getSimpleNameOrDescription(constructor);

        checkArguments(params, passedArguments, constructorName, constructor.getParameters());
        checkVarargs(constructorType, node);

        List<AnnotatedTypeParameterBounds> paramBounds =
                SystemUtil.mapList(
                        AnnotatedTypeVariable::getBounds, constructorType.getTypeVariables());

        checkTypeArguments(
                node,
                paramBounds,
                typeargs,
                node.getTypeArguments(),
                constructorName,
                constructor.getTypeParameters());

        boolean valid = validateTypeOf(node);

        if (valid) {
            AnnotatedDeclaredType dt = atypeFactory.getAnnotatedType(node);
            atypeFactory.getDependentTypesHelper().checkType(dt, node);
            checkConstructorInvocation(dt, constructorType, node);
        }
        // Do not call super, as that would observe the arguments without
        // a set assignment context.
        scan(node.getEnclosingExpression(), p);
        scan(node.getIdentifier(), p);
        scan(node.getClassBody(), p);

        return null;
    }

    @Override
    public Void visitLambdaExpression(LambdaExpressionTree node, Void p) {

        AnnotatedExecutableType functionType = atypeFactory.getFunctionTypeFromTree(node);

        if (node.getBody().getKind() != Tree.Kind.BLOCK) {
            // Check return type for single statement returns here.
            AnnotatedTypeMirror ret = functionType.getReturnType();
            if (ret.getKind() != TypeKind.VOID) {
                visitorState.setAssignmentContext(Pair.of((Tree) node, ret));
                commonAssignmentCheck(
                        ret, (ExpressionTree) node.getBody(), "return.type.incompatible");
            }
        }

        // Check parameters
        for (int i = 0; i < functionType.getParameterTypes().size(); ++i) {
            AnnotatedTypeMirror lambdaParameter =
                    atypeFactory.getAnnotatedType(node.getParameters().get(i));
            commonAssignmentCheck(
                    lambdaParameter,
                    functionType.getParameterTypes().get(i),
                    node.getParameters().get(i),
                    "lambda.param.type.incompatible",
                    i);
        }

        // TODO: Postconditions?
        // https://github.com/typetools/checker-framework/issues/801

        return super.visitLambdaExpression(node, p);
    }

    @Override
    public Void visitMemberReference(MemberReferenceTree node, Void p) {
        this.checkMethodReferenceAsOverride(node, p);
        return super.visitMemberReference(node, p);
    }

    /**
     * Checks that the type of the return expression is a subtype of the enclosing method required
     * return type. If not, it issues a "return.type.incompatible" error.
     */
    @Override
    public Void visitReturn(ReturnTree node, Void p) {
        // Don't try to check return expressions for void methods.
        if (node.getExpression() == null) {
            return super.visitReturn(node, p);
        }

        Pair<Tree, AnnotatedTypeMirror> preAssignmentContext = visitorState.getAssignmentContext();
        try {

            Tree enclosing =
                    TreePathUtil.enclosingOfKind(
                            getCurrentPath(),
                            new HashSet<>(
                                    Arrays.asList(Tree.Kind.METHOD, Tree.Kind.LAMBDA_EXPRESSION)));

            AnnotatedTypeMirror ret = null;
            if (enclosing.getKind() == Tree.Kind.METHOD) {

                MethodTree enclosingMethod = TreePathUtil.enclosingMethod(getCurrentPath());
                boolean valid = validateTypeOf(enclosing);
                if (valid) {
                    ret = atypeFactory.getMethodReturnType(enclosingMethod, node);
                }
            } else {
                AnnotatedExecutableType result =
                        atypeFactory.getFunctionTypeFromTree((LambdaExpressionTree) enclosing);
                ret = result.getReturnType();
            }

            if (ret != null) {
                visitorState.setAssignmentContext(Pair.of((Tree) node, ret));

                commonAssignmentCheck(ret, node.getExpression(), "return.type.incompatible");
            }
            return super.visitReturn(node, p);
        } finally {
            visitorState.setAssignmentContext(preAssignmentContext);
        }
    }

    /**
     * Ensure that the annotation arguments comply to their declarations. This needs some special
     * casing, as annotation arguments form special trees.
     */
    @Override
    public Void visitAnnotation(AnnotationTree node, Void p) {
        List<? extends ExpressionTree> args = node.getArguments();
        if (args.isEmpty()) {
            // Nothing to do if there are no annotation arguments.
            return null;
        }

        TypeElement anno = (TypeElement) TreeInfo.symbol((JCTree) node.getAnnotationType());

        Name annoName = anno.getQualifiedName();
        if (annoName.contentEquals(DefaultQualifier.class.getName())
                || annoName.contentEquals(SuppressWarnings.class.getName())) {
            // Skip these two annotations, as we don't care about the arguments to them.
            return null;
        }

        List<ExecutableElement> methods = ElementFilter.methodsIn(anno.getEnclosedElements());
        // Mapping from argument simple name to its annotated type.
        Map<String, AnnotatedTypeMirror> annoTypes = new HashMap<>(methods.size());
        for (ExecutableElement meth : methods) {
            AnnotatedExecutableType exeatm = atypeFactory.getAnnotatedType(meth);
            AnnotatedTypeMirror retty = exeatm.getReturnType();
            annoTypes.put(meth.getSimpleName().toString(), retty);
        }

        for (ExpressionTree arg : args) {
            if (!(arg instanceof AssignmentTree)) {
                // TODO: when can this happen?
                continue;
            }

            AssignmentTree at = (AssignmentTree) arg;
            // Ensure that we never ask for the annotated type of an annotation, because
            // we don't have a type for annotations.
            if (at.getExpression().getKind() == Tree.Kind.ANNOTATION) {
                visitAnnotation((AnnotationTree) at.getExpression(), p);
                continue;
            }
            if (at.getExpression().getKind() == Tree.Kind.NEW_ARRAY) {
                NewArrayTree nat = (NewArrayTree) at.getExpression();
                boolean isAnno = false;
                for (ExpressionTree init : nat.getInitializers()) {
                    if (init.getKind() == Tree.Kind.ANNOTATION) {
                        visitAnnotation((AnnotationTree) init, p);
                        isAnno = true;
                    }
                }
                if (isAnno) {
                    continue;
                }
            }

            AnnotatedTypeMirror expected = annoTypes.get(at.getVariable().toString());
            Pair<Tree, AnnotatedTypeMirror> preAssignmentContext =
                    visitorState.getAssignmentContext();

            {
                // Determine and set the new assignment context.
                ExpressionTree var = at.getVariable();
                assert var instanceof IdentifierTree
                        : "Expected IdentifierTree as context. Found: " + var;
                AnnotatedTypeMirror meth = atypeFactory.getAnnotatedType(var);
                assert meth instanceof AnnotatedExecutableType
                        : "Expected AnnotatedExecutableType as context. Found: " + meth;
                AnnotatedTypeMirror newctx = ((AnnotatedExecutableType) meth).getReturnType();
                visitorState.setAssignmentContext(Pair.of((Tree) null, newctx));
            }

            try {
                AnnotatedTypeMirror actual = atypeFactory.getAnnotatedType(at.getExpression());
                if (expected.getKind() != TypeKind.ARRAY) {
                    // Expected is not an array -> direct comparison.
                    commonAssignmentCheck(
                            expected, actual, at.getExpression(), "annotation.type.incompatible");
                } else {
                    if (actual.getKind() == TypeKind.ARRAY) {
                        // Both actual and expected are arrays.
                        commonAssignmentCheck(
                                expected,
                                actual,
                                at.getExpression(),
                                "annotation.type.incompatible");
                    } else {
                        // The declaration is an array type, but just a single
                        // element is given.
                        commonAssignmentCheck(
                                ((AnnotatedArrayType) expected).getComponentType(),
                                actual,
                                at.getExpression(),
                                "annotation.type.incompatible");
                    }
                }
            } finally {
                visitorState.setAssignmentContext(preAssignmentContext);
            }
        }
        return null;
    }

    /**
     * If the computation of the type of the ConditionalExpressionTree in
     * org.checkerframework.framework.type.TypeFromTree.TypeFromExpression.visitConditionalExpression(ConditionalExpressionTree,
     * AnnotatedTypeFactory) is correct, the following checks are redundant. However, let's add
     * another failsafe guard and do the checks.
     */
    @Override
    public Void visitConditionalExpression(ConditionalExpressionTree node, Void p) {
        AnnotatedTypeMirror cond = atypeFactory.getAnnotatedType(node);
        this.commonAssignmentCheck(cond, node.getTrueExpression(), "conditional.type.incompatible");
        this.commonAssignmentCheck(
                cond, node.getFalseExpression(), "conditional.type.incompatible");
        return super.visitConditionalExpression(node, p);
    }

    // **********************************************************************
    // Check for illegal re-assignment
    // **********************************************************************

    /** Performs assignability check. */
    @Override
    public Void visitUnary(UnaryTree node, Void p) {
        Tree.Kind nodeKind = node.getKind();
        if ((nodeKind == Tree.Kind.PREFIX_DECREMENT)
                || (nodeKind == Tree.Kind.PREFIX_INCREMENT)
                || (nodeKind == Tree.Kind.POSTFIX_DECREMENT)
                || (nodeKind == Tree.Kind.POSTFIX_INCREMENT)) {
            AnnotatedTypeMirror varType = atypeFactory.getAnnotatedTypeLhs(node.getExpression());
            AnnotatedTypeMirror valueType = atypeFactory.getAnnotatedTypeRhsUnaryAssign(node);
            String errorKey =
                    (nodeKind == Tree.Kind.PREFIX_INCREMENT
                                    || nodeKind == Tree.Kind.POSTFIX_INCREMENT)
                            ? "unary.increment.type.incompatible"
                            : "unary.decrement.type.incompatible";
            commonAssignmentCheck(varType, valueType, node, errorKey);
        }
        return super.visitUnary(node, p);
    }

    /** Performs assignability check. */
    @Override
    public Void visitCompoundAssignment(CompoundAssignmentTree node, Void p) {
        // If node is the tree representing the compounds assignment s += expr,
        // Then this method should check whether s + expr can be assigned to s,
        // but the "s + expr" tree does not exist.  So instead, check that
        // s += expr can be assigned to s.
        commonAssignmentCheck(node.getVariable(), node, "compound.assignment.type.incompatible");
        return super.visitCompoundAssignment(node, p);
    }

    // **********************************************************************
    // Check for invalid types inserted by the user
    // **********************************************************************

    @Override
    public Void visitNewArray(NewArrayTree node, Void p) {
        boolean valid = validateTypeOf(node);

        if (valid && node.getType() != null) {
            AnnotatedArrayType arrayType = atypeFactory.getAnnotatedType(node);
            atypeFactory.getDependentTypesHelper().checkType(arrayType, node);
            if (node.getInitializers() != null) {
                checkArrayInitialization(arrayType.getComponentType(), node.getInitializers());
            }
        }

        return super.visitNewArray(node, p);
    }

    /**
     * If the lint option "cast:redundant" is set, this methods issues a warning if the cast is
     * redundant.
     */
    protected void checkTypecastRedundancy(TypeCastTree typeCastTree) {
        if (!checker.getLintOption("cast:redundant", false)) {
            return;
        }

        AnnotatedTypeMirror castType = atypeFactory.getAnnotatedType(typeCastTree);
        AnnotatedTypeMirror exprType = atypeFactory.getAnnotatedType(typeCastTree.getExpression());

        if (castType.equals(exprType)) {
            checker.reportWarning(typeCastTree, "cast.redundant", castType);
        }
    }

    /**
     * Issues a warning if the given explicitly-written typecast is unsafe. Does nothing if the lint
     * option "cast:unsafe" is not set. Only primary qualifiers are checked unless the command line
     * option "checkCastElementType" is supplied.
     *
     * @param typeCastTree an explicitly-written typecast
     */
    protected void checkTypecastSafety(TypeCastTree typeCastTree) {
        if (!checker.getLintOption("cast:unsafe", true)) {
            return;
        }
        AnnotatedTypeMirror castType = atypeFactory.getAnnotatedType(typeCastTree);
        AnnotatedTypeMirror exprType = atypeFactory.getAnnotatedType(typeCastTree.getExpression());
        boolean calledOnce = false;
        for (AnnotationMirror top : atypeFactory.getQualifierParameterHierarchies(castType)) {
            if (!isInvariantTypeCastSafe(castType, exprType, top)) {
                checker.reportError(
                        typeCastTree,
                        "invariant.cast.unsafe",
                        exprType.toString(true),
                        castType.toString(true));
            }
            calledOnce = true; // don't issue cast unsafe warning.
        }
        // We cannot do a simple test of casting, as isSubtypeOf requires
        // the input types to be subtypes according to Java.
        if (!calledOnce && !isTypeCastSafe(castType, exprType)) {
            checker.reportWarning(
                    typeCastTree, "cast.unsafe", exprType.toString(true), castType.toString(true));
        }
    }

    /**
     * Returns true if the cast is safe.
     *
     * <p>Only primary qualifiers are checked unless the command line option "checkCastElementType"
     * is supplied.
     *
     * @param castType annotated type of the cast
     * @param exprType annotated type of the casted expression
     * @return true if the type cast is safe, false otherwise
     */
    protected boolean isTypeCastSafe(AnnotatedTypeMirror castType, AnnotatedTypeMirror exprType) {

        final TypeKind castTypeKind = castType.getKind();
        if (castTypeKind == TypeKind.DECLARED) {
            // Don't issue an error if the annotations are equivalent to the qualifier upper bound
            // of the type.
            AnnotatedDeclaredType castDeclared = (AnnotatedDeclaredType) castType;
            Set<AnnotationMirror> bounds =
                    atypeFactory.getTypeDeclarationBounds(castDeclared.getUnderlyingType());

            if (AnnotationUtils.areSame(castDeclared.getAnnotations(), bounds)) {
                return true;
            }
        }

        QualifierHierarchy qualifierHierarchy = atypeFactory.getQualifierHierarchy();

        Set<AnnotationMirror> castAnnos;
        if (!checker.hasOption("checkCastElementType")) {
            // checkCastElementType option wasn't specified, so only check effective annotations.
            castAnnos = castType.getEffectiveAnnotations();
        } else {
            AnnotatedTypeMirror newCastType;
            if (castTypeKind == TypeKind.TYPEVAR) {
                newCastType = ((AnnotatedTypeVariable) castType).getUpperBound();
            } else {
                newCastType = castType;
            }
            AnnotatedTypeMirror newExprType;
            if (exprType.getKind() == TypeKind.TYPEVAR) {
                newExprType = ((AnnotatedTypeVariable) exprType).getUpperBound();
            } else {
                newExprType = exprType;
            }

            if (!atypeFactory.getTypeHierarchy().isSubtype(newExprType, newCastType)) {
                return false;
            }
            if (newCastType.getKind() == TypeKind.ARRAY
                    && newExprType.getKind() != TypeKind.ARRAY) {
                // Always warn if the cast contains an array, but the expression
                // doesn't, as in "(Object[]) o" where o is of type Object
                return false;
            } else if (newCastType.getKind() == TypeKind.DECLARED
                    && newExprType.getKind() == TypeKind.DECLARED) {
                int castSize = ((AnnotatedDeclaredType) newCastType).getTypeArguments().size();
                int exprSize = ((AnnotatedDeclaredType) newExprType).getTypeArguments().size();

                if (castSize != exprSize) {
                    // Always warn if the cast and expression contain a different number of
                    // type arguments, e.g. to catch a cast from "Object" to "List<@NonNull
                    // Object>".
                    // TODO: the same number of arguments actually doesn't guarantee anything.
                    return false;
                }
            } else if (castTypeKind == TypeKind.TYPEVAR && exprType.getKind() == TypeKind.TYPEVAR) {
                // If both the cast type and the casted expression are type variables, then check
                // the bounds.
                Set<AnnotationMirror> lowerBoundAnnotationsCast =
                        AnnotatedTypes.findEffectiveLowerBoundAnnotations(
                                qualifierHierarchy, castType);
                Set<AnnotationMirror> lowerBoundAnnotationsExpr =
                        AnnotatedTypes.findEffectiveLowerBoundAnnotations(
                                qualifierHierarchy, exprType);
                return qualifierHierarchy.isSubtype(
                                lowerBoundAnnotationsExpr, lowerBoundAnnotationsCast)
                        && qualifierHierarchy.isSubtype(
                                exprType.getEffectiveAnnotations(),
                                castType.getEffectiveAnnotations());
            }
            if (castTypeKind == TypeKind.TYPEVAR) {
                // If the cast type is a type var, but the expression is not, then check that the
                // type of the expression is a subtype of the lower bound.
                castAnnos =
                        AnnotatedTypes.findEffectiveLowerBoundAnnotations(
                                qualifierHierarchy, castType);
            } else {
                castAnnos = castType.getAnnotations();
            }
        }

        AnnotatedTypeMirror exprTypeWidened = atypeFactory.getWidenedType(exprType, castType);
        return qualifierHierarchy.isSubtype(exprTypeWidened.getEffectiveAnnotations(), castAnnos);
    }

    /**
     * Return whether or not casting the exprType to castType is legal.
     *
     * @param castType an invariant type
     * @param exprType type of the expressions that is cast which may or may not be invariant
     * @param top the top qualifier of the hierarchy to check
     * @return whether or not casting the exprType to castType is legal
     */
    private boolean isInvariantTypeCastSafe(
            AnnotatedTypeMirror castType, AnnotatedTypeMirror exprType, AnnotationMirror top) {
        if (!isTypeCastSafe(castType, exprType)) {
            return false;
        }
        AnnotationMirror castTypeAnno = castType.getEffectiveAnnotationInHierarchy(top);
        AnnotationMirror exprTypeAnno = exprType.getEffectiveAnnotationInHierarchy(top);

        if (atypeFactory.hasQualifierParameterInHierarchy(exprType, top)) {
            // The isTypeCastSafe call above checked that the exprType is a subtype of castType,
            // so just check the reverse to check that the qualifiers are equivalent.
            return atypeFactory.getQualifierHierarchy().isSubtype(castTypeAnno, exprTypeAnno);
        }
        // Otherwise the cast is unsafe, unless the qualifiers on both cast and expr are bottom.
        AnnotationMirror bottom = atypeFactory.getQualifierHierarchy().getBottomAnnotation(top);
        return AnnotationUtils.areSame(castTypeAnno, bottom)
                && AnnotationUtils.areSame(exprTypeAnno, bottom);
    }

    @Override
    public Void visitTypeCast(TypeCastTree node, Void p) {
        // validate "node" instead of "node.getType()" to prevent duplicate errors.
        boolean valid = validateTypeOf(node) && validateTypeOf(node.getExpression());
        if (valid) {
            checkTypecastSafety(node);
            checkTypecastRedundancy(node);
        }
        if (atypeFactory.getDependentTypesHelper().hasDependentAnnotations()) {
            AnnotatedTypeMirror type = atypeFactory.getAnnotatedType(node);
            atypeFactory.getDependentTypesHelper().checkType(type, node.getType());
        }

        if (node.getType().getKind() == Tree.Kind.INTERSECTION_TYPE) {
            AnnotatedIntersectionType intersection =
                    (AnnotatedIntersectionType) atypeFactory.getAnnotatedType(node);
            checkExplicitAnnotationsOnIntersectionBounds(
                    intersection, ((IntersectionTypeTree) node.getType()).getBounds());
        }
        return super.visitTypeCast(node, p);
        // return scan(node.getExpression(), p);
    }

    @Override
    public Void visitInstanceOf(InstanceOfTree node, Void p) {
        // The "reference type" is the type after "instanceof".
        Tree refTypeTree = node.getType();
        validateTypeOf(refTypeTree);
        if (refTypeTree.getKind() == Tree.Kind.ANNOTATED_TYPE) {
            AnnotatedTypeMirror refType = atypeFactory.getAnnotatedType(refTypeTree);
            AnnotatedTypeMirror expType = atypeFactory.getAnnotatedType(node.getExpression());
            if (!refType.hasAnnotation(NonNull.class)
                    && atypeFactory.getTypeHierarchy().isSubtype(refType, expType)
                    && !refType.getAnnotations().equals(expType.getAnnotations())) {
                checker.reportWarning(node, "instanceof.unsafe", expType, refType);
            }
        }
        return super.visitInstanceOf(node, p);
    }

    @Override
    public Void visitArrayAccess(ArrayAccessTree node, Void p) {
        Pair<Tree, AnnotatedTypeMirror> preAssignmentContext = visitorState.getAssignmentContext();
        try {
            visitorState.setAssignmentContext(null);
            scan(node.getExpression(), p);
            scan(node.getIndex(), p);
        } finally {
            visitorState.setAssignmentContext(preAssignmentContext);
        }
        return null;
    }

    /**
     * Checks the type of the exception parameter. Subclasses should override {@link
     * #checkExceptionParameter} rather than this method to change the behavior of this check.
     */
    @Override
    public Void visitCatch(CatchTree node, Void p) {
        checkExceptionParameter(node);
        return super.visitCatch(node, p);
    }

    /**
     * Checks the type of a thrown exception. Subclasses should override
     * checkThrownExpression(ThrowTree node) rather than this method to change the behavior of this
     * check.
     */
    @Override
    public Void visitThrow(ThrowTree node, Void p) {
        checkThrownExpression(node);
        return super.visitThrow(node, p);
    }

    /**
     * Rather than overriding this method, clients should often override {@link
     * #visitAnnotatedType(List,Tree)}. That method also handles the case of annotations at the
     * beginning of a variable or method declaration. javac parses all those annotations as being on
     * the variable or method declaration, even though the ones that are type annotations logically
     * belong to the variable type or method return type.
     */
    @Override
    public Void visitAnnotatedType(AnnotatedTypeTree node, Void p) {
        visitAnnotatedType(null, node);
        return super.visitAnnotatedType(node, p);
    }

    /**
     * Checks an annotated type. Invoked by {@link #visitAnnotatedType(AnnotatedTypeTree, Void)},
     * {@link #visitVariable}, and {@link #visitMethod}. Exists to prevent code duplication among
     * the three. Checking in {@code visitVariable} and {@code visitMethod} is needed because there
     * isn't an AnnotatedTypeTree within a variable declaration or for a method return type -- all
     * the annotations are attached to the VariableTree or MethodTree, respectively.
     *
     * @param annoTrees annotations written before a variable/method declaration, if this type is
     *     from one; null otherwise. This might contain type annotations that the Java parser
     *     attached to the declaration rather than to the type.
     * @param typeTree the type that any type annotations in annoTrees apply to
     */
    public void visitAnnotatedType(
            @Nullable List<? extends AnnotationTree> annoTrees, Tree typeTree) {
        warnAboutIrrelevantJavaTypes(annoTrees, typeTree);
    }

    /**
     * Warns if a type annotation is written on a Java type that is not listed in
     * the @RelevantJavaTypes annotation.
     *
     * @param annoTrees annotations written before a variable/method declaration, if this type is
     *     from one; null otherwise. This might contain type annotations that the Java parser
     *     attached to the declaration rather than to the type.
     * @param typeTree the type that any type annotations in annoTrees apply to
     */
    public void warnAboutIrrelevantJavaTypes(
            @Nullable List<? extends AnnotationTree> annoTrees, Tree typeTree) {
        if (atypeFactory.relevantJavaTypes == null) {
            return;
        }

        Tree t = typeTree;
        while (true) {
            switch (t.getKind()) {

                    // Recurse for compound types whose top level is not at the far left.
                case ARRAY_TYPE:
                    t = ((ArrayTypeTree) t).getType();
                    continue;
                case MEMBER_SELECT:
                    t = ((MemberSelectTree) t).getExpression();
                    continue;
                case PARAMETERIZED_TYPE:
                    t = ((ParameterizedTypeTree) t).getType();
                    continue;

                    // Base cases
                case PRIMITIVE_TYPE:
                case IDENTIFIER:
                    List<AnnotationTree> supportedAnnoTrees = supportedAnnoTrees(annoTrees);
                    if (!supportedAnnoTrees.isEmpty()
                            && !atypeFactory.isRelevant(TreeUtils.typeOf(t))) {
                        checker.reportError(t, "anno.on.irrelevant", supportedAnnoTrees, t);
                    }
                    return;
                case ANNOTATED_TYPE:
                    AnnotatedTypeTree at = (AnnotatedTypeTree) t;
                    ExpressionTree underlying = at.getUnderlyingType();
                    List<AnnotationTree> annos = supportedAnnoTrees(at.getAnnotations());
                    if (!annos.isEmpty()
                            && !atypeFactory.isRelevant(TreeUtils.typeOf(underlying))) {
                        checker.reportError(t, "anno.on.irrelevant", annos, underlying);
                    }
                    return;

                default:
                    return;
            }
        }
    }

    /**
     * Returns a new list containing only the supported annotations from its argument -- that is,
     * those that are part of the current type system.
     *
     * <p>This method ignores aliases of supported annotations that are declaration annotations,
     * because they may apply to inner types.
     *
     * @param annoTrees annotation trees
     * @return a new list containing only the supported annotations from its argument
     */
    private List<AnnotationTree> supportedAnnoTrees(List<? extends AnnotationTree> annoTrees) {
        List<AnnotationTree> result = new ArrayList<>(1);
        for (AnnotationTree at : annoTrees) {
            AnnotationMirror anno = TreeUtils.annotationFromAnnotationTree(at);
            if (!AnnotationUtils.isDeclarationAnnotation(anno)
                    && atypeFactory.isSupportedQualifier(anno)) {
                result.add(at);
            }
        }
        return result;
    }

    // **********************************************************************
    // Helper methods to provide a single overriding point
    // **********************************************************************

    /**
     * Cache to avoid calling {@link #getExceptionParameterLowerBoundAnnotations} more than once.
     */
    private Set<? extends AnnotationMirror> getExceptionParameterLowerBoundAnnotationsCache = null;
    /** The same as {@link #getExceptionParameterLowerBoundAnnotations}, but uses a cache. */
    private Set<? extends AnnotationMirror> getExceptionParameterLowerBoundAnnotationsCached() {
        if (getExceptionParameterLowerBoundAnnotationsCache == null) {
            getExceptionParameterLowerBoundAnnotationsCache =
                    getExceptionParameterLowerBoundAnnotations();
        }
        return getExceptionParameterLowerBoundAnnotationsCache;
    }

    /**
     * Issue error if the exception parameter is not a supertype of the annotation specified by
     * {@link #getExceptionParameterLowerBoundAnnotations()}, which is top by default.
     *
     * <p>Subclasses may override this method to change the behavior of this check. Subclasses
     * wishing to enforce that exception parameter be annotated with other annotations can just
     * override {@link #getExceptionParameterLowerBoundAnnotations()}.
     *
     * @param node CatchTree to check
     */
    protected void checkExceptionParameter(CatchTree node) {

        Set<? extends AnnotationMirror> requiredAnnotations =
                getExceptionParameterLowerBoundAnnotationsCached();
        AnnotatedTypeMirror exPar = atypeFactory.getAnnotatedType(node.getParameter());

        for (AnnotationMirror required : requiredAnnotations) {
            AnnotationMirror found = exPar.getAnnotationInHierarchy(required);
            assert found != null;
            if (!atypeFactory.getQualifierHierarchy().isSubtype(required, found)) {
                checker.reportError(
                        node.getParameter(), "exception.parameter.invalid", found, required);
            }

            if (exPar.getKind() == TypeKind.UNION) {
                AnnotatedUnionType aut = (AnnotatedUnionType) exPar;
                for (AnnotatedTypeMirror alterntive : aut.getAlternatives()) {
                    AnnotationMirror foundAltern = alterntive.getAnnotationInHierarchy(required);
                    if (!atypeFactory.getQualifierHierarchy().isSubtype(required, foundAltern)) {
                        checker.reportError(
                                node.getParameter(),
                                "exception.parameter.invalid",
                                foundAltern,
                                required);
                    }
                }
            }
        }
    }

    /**
     * Returns a set of AnnotationMirrors that is a lower bound for exception parameters.
     *
     * <p>This implementation returns top; subclasses can change this behavior.
     *
     * <p>Note: by default this method is called by {@link #getThrowUpperBoundAnnotations()}, so
     * that this annotation is enforced.
     *
     * @return set of annotation mirrors, one per hierarchy, that form a lower bound of annotations
     *     that can be written on an exception parameter
     */
    protected Set<? extends AnnotationMirror> getExceptionParameterLowerBoundAnnotations() {
        return atypeFactory.getQualifierHierarchy().getTopAnnotations();
    }

    /**
     * Checks the type of the thrown expression.
     *
     * <p>By default, this method checks that the thrown expression is a subtype of top.
     *
     * <p>Issue error if the thrown expression is not a sub type of the annotation given by {@link
     * #getThrowUpperBoundAnnotations()}, the same as {@link
     * #getExceptionParameterLowerBoundAnnotations()} by default.
     *
     * <p>Subclasses may override this method to change the behavior of this check. Subclasses
     * wishing to enforce that the thrown expression be a subtype of a type besides {@link
     * #getExceptionParameterLowerBoundAnnotations}, should override {@link
     * #getThrowUpperBoundAnnotations()}.
     *
     * @param node ThrowTree to check
     */
    protected void checkThrownExpression(ThrowTree node) {
        AnnotatedTypeMirror throwType = atypeFactory.getAnnotatedType(node.getExpression());
        Set<? extends AnnotationMirror> required = getThrowUpperBoundAnnotations();
        switch (throwType.getKind()) {
            case NULL:
            case DECLARED:
                Set<AnnotationMirror> found = throwType.getAnnotations();
                if (!atypeFactory.getQualifierHierarchy().isSubtype(found, required)) {
                    checker.reportError(
                            node.getExpression(), "throw.type.invalid", found, required);
                }
                break;
            case TYPEVAR:
            case WILDCARD:
                // TODO: this code might change after the type var changes.
                Set<AnnotationMirror> foundEffective = throwType.getEffectiveAnnotations();
                if (!atypeFactory.getQualifierHierarchy().isSubtype(foundEffective, required)) {
                    checker.reportError(
                            node.getExpression(), "throw.type.invalid", foundEffective, required);
                }
                break;
            case UNION:
                AnnotatedUnionType unionType = (AnnotatedUnionType) throwType;
                Set<AnnotationMirror> foundPrimary = unionType.getAnnotations();
                if (!atypeFactory.getQualifierHierarchy().isSubtype(foundPrimary, required)) {
                    checker.reportError(
                            node.getExpression(), "throw.type.invalid", foundPrimary, required);
                }
                for (AnnotatedTypeMirror altern : unionType.getAlternatives()) {
                    if (!atypeFactory
                            .getQualifierHierarchy()
                            .isSubtype(altern.getAnnotations(), required)) {
                        checker.reportError(
                                node.getExpression(),
                                "throw.type.invalid",
                                altern.getAnnotations(),
                                required);
                    }
                }
                break;
            default:
                throw new BugInCF("Unexpected throw expression type: " + throwType.getKind());
        }
    }

    /**
     * Returns a set of AnnotationMirrors that is a upper bound for thrown exceptions.
     *
     * <p>Note: by default this method is returns by getExceptionParameterLowerBoundAnnotations(),
     * so that this annotation is enforced.
     *
     * <p>(Default is top)
     *
     * @return set of annotation mirrors, one per hierarchy, that form an upper bound of thrown
     *     expressions
     */
    protected Set<? extends AnnotationMirror> getThrowUpperBoundAnnotations() {
        return getExceptionParameterLowerBoundAnnotations();
    }

    /**
     * Checks the validity of an assignment (or pseudo-assignment) from a value to a variable and
     * emits an error message (through the compiler's messaging interface) if it is not valid.
     *
     * @param varTree the AST node for the lvalue (usually a variable)
     * @param valueExp the AST node for the rvalue (the new value)
     * @param errorKey the error message key to use if the check fails
     * @param extraArgs arguments to the error message key, before "found" and "expected" types
     */
    protected void commonAssignmentCheck(
            Tree varTree,
            ExpressionTree valueExp,
            @CompilerMessageKey String errorKey,
            Object... extraArgs) {
        AnnotatedTypeMirror varType = atypeFactory.getAnnotatedTypeLhs(varTree);
        assert varType != null : "no variable found for tree: " + varTree;

        if (!validateType(varTree, varType)) {
            return;
        }

        commonAssignmentCheck(varType, valueExp, errorKey, extraArgs);
    }

    /**
     * Checks the validity of an assignment (or pseudo-assignment) from a value to a variable and
     * emits an error message (through the compiler's messaging interface) if it is not valid.
     *
     * @param varType the annotated type for the lvalue (usually a variable)
     * @param valueExp the AST node for the rvalue (the new value)
     * @param errorKey the error message key to use if the check fails
     * @param extraArgs arguments to the error message key, before "found" and "expected" types
     */
    protected void commonAssignmentCheck(
            AnnotatedTypeMirror varType,
            ExpressionTree valueExp,
            @CompilerMessageKey String errorKey,
            Object... extraArgs) {
        if (shouldSkipUses(valueExp)) {
            return;
        }
        if (valueExp.getKind() == Tree.Kind.MEMBER_REFERENCE
                || valueExp.getKind() == Tree.Kind.LAMBDA_EXPRESSION) {
            // Member references and lambda expressions are type checked separately
            // and do not need to be checked again as arguments.
            return;
        }
        if (varType.getKind() == TypeKind.ARRAY
                && valueExp instanceof NewArrayTree
                && ((NewArrayTree) valueExp).getType() == null) {
            AnnotatedTypeMirror compType = ((AnnotatedArrayType) varType).getComponentType();
            NewArrayTree arrayTree = (NewArrayTree) valueExp;
            assert arrayTree.getInitializers() != null
                    : "array initializers are not expected to be null in: " + valueExp;
            checkArrayInitialization(compType, arrayTree.getInitializers());
        }
        if (!validateTypeOf(valueExp)) {
            return;
        }
        AnnotatedTypeMirror valueType = atypeFactory.getAnnotatedType(valueExp);
        assert valueType != null : "null type for expression: " + valueExp;
        commonAssignmentCheck(varType, valueType, valueExp, errorKey, extraArgs);
    }

    /**
     * Checks the validity of an assignment (or pseudo-assignment) from a value to a variable and
     * emits an error message (through the compiler's messaging interface) if it is not valid.
     *
     * @param varType the annotated type of the variable
     * @param valueType the annotated type of the value
     * @param valueTree the location to use when reporting the error message
     * @param errorKey the error message key to use if the check fails
     * @param extraArgs arguments to the error message key, before "found" and "expected" types
     */
    protected void commonAssignmentCheck(
            AnnotatedTypeMirror varType,
            AnnotatedTypeMirror valueType,
            Tree valueTree,
            @CompilerMessageKey String errorKey,
            Object... extraArgs) {

        commonAssignmentCheckStartDiagnostic(varType, valueType, valueTree);

        AnnotatedTypeMirror widenedValueType = atypeFactory.getWidenedType(valueType, varType);
        boolean success = atypeFactory.getTypeHierarchy().isSubtype(widenedValueType, varType);

        // TODO: integrate with subtype test.
        if (success) {
            for (Class<? extends Annotation> mono :
                    atypeFactory.getSupportedMonotonicTypeQualifiers()) {
                if (valueType.hasAnnotation(mono) && varType.hasAnnotation(mono)) {
                    checker.reportError(
                            valueTree,
                            "monotonic.type.incompatible",
                            mono.getSimpleName(),
                            mono.getSimpleName(),
                            valueType.toString());
                    return;
                }
            }
        }

        commonAssignmentCheckEndDiagnostic(success, null, varType, valueType, valueTree);

        // Use an error key only if it's overridden by a checker.
        if (!success) {
            FoundRequired pair = FoundRequired.of(valueType, varType);
            String valueTypeString = pair.found;
            String varTypeString = pair.required;
            checker.reportError(
                    valueTree,
                    errorKey,
                    SystemUtil.concatenate(extraArgs, valueTypeString, varTypeString));
        }
    }

    /**
     * Prints a diagnostic about entering commonAssignmentCheck, if the showchecks option was set.
     *
     * @param varType the annotated type of the variable
     * @param valueType the annotated type of the value
     * @param valueTree the location to use when reporting the error message
     */
    protected final void commonAssignmentCheckStartDiagnostic(
            AnnotatedTypeMirror varType, AnnotatedTypeMirror valueType, Tree valueTree) {
        if (checker.hasOption("showchecks")) {
            long valuePos = positions.getStartPosition(root, valueTree);
            System.out.printf(
                    "%s %s (line %3d): actual tree = %s %s%n     actual: %s %s%n   expected: %s %s%n",
                    this.getClass().getSimpleName(),
                    "about to test whether actual is a subtype of expected",
                    (root.getLineMap() != null ? root.getLineMap().getLineNumber(valuePos) : -1),
                    valueTree.getKind(),
                    valueTree,
                    valueType.getKind(),
                    valueType.toString(),
                    varType.getKind(),
                    varType.toString());
        }
    }

    /**
     * Prints a diagnostic about exiting commonAssignmentCheck, if the showchecks option was set.
     *
     * @param success whether the check succeeded or failed
     * @param extraMessage information about why the result is what it is; may be null
     * @param varType the annotated type of the variable
     * @param valueType the annotated type of the value
     * @param valueTree the location to use when reporting the error message
     */
    protected final void commonAssignmentCheckEndDiagnostic(
            boolean success,
            String extraMessage,
            AnnotatedTypeMirror varType,
            AnnotatedTypeMirror valueType,
            Tree valueTree) {
        if (checker.hasOption("showchecks")) {
            commonAssignmentCheckEndDiagnostic(
                    (success
                                    ? "success: actual is subtype of expected"
                                    : "FAILURE: actual is not subtype of expected")
                            + (extraMessage == null ? "" : " because " + extraMessage),
                    varType,
                    valueType,
                    valueTree);
        }
    }

    /**
     * Prints a diagnostic about exiting commonAssignmentCheck, if the showchecks option was set.
     *
     * <p>Most clients should call {@link #commonAssignmentCheckEndDiagnostic(boolean, String,
     * AnnotatedTypeMirror, AnnotatedTypeMirror, Tree)}. The purpose of this method is to permit
     * customizing the message that is printed.
     *
     * @param message the result, plus information about why the result is what it is; may be null
     * @param varType the annotated type of the variable
     * @param valueType the annotated type of the value
     * @param valueTree the location to use when reporting the error message
     */
    protected final void commonAssignmentCheckEndDiagnostic(
            String message,
            AnnotatedTypeMirror varType,
            AnnotatedTypeMirror valueType,
            Tree valueTree) {
        if (checker.hasOption("showchecks")) {
            long valuePos = positions.getStartPosition(root, valueTree);
            System.out.printf(
                    " %s (line %3d): actual tree = %s %s%n     actual: %s %s%n   expected: %s %s%n",
                    message,
                    (root.getLineMap() != null ? root.getLineMap().getLineNumber(valuePos) : -1),
                    valueTree.getKind(),
                    valueTree,
                    valueType.getKind(),
                    valueType.toString(),
                    varType.getKind(),
                    varType.toString());
        }
    }

    /**
     * Class that creates string representations of {@link AnnotatedTypeMirror}s which are only
     * verbose if required to differentiate the two types.
     */
    private static class FoundRequired {
        public final String found;
        public final String required;

        private FoundRequired(AnnotatedTypeMirror found, AnnotatedTypeMirror required) {
            if (shouldPrintVerbose(found, required)) {
                this.found = found.toString(true);
                this.required = required.toString(true);
            } else {
                this.found = found.toString();
                this.required = required.toString();
            }
        }

        /** Create a FoundRequired for a type and bounds. */
        private FoundRequired(AnnotatedTypeMirror found, AnnotatedTypeParameterBounds required) {
            if (shouldPrintVerbose(found, required)) {
                this.found = found.toString(true);
                this.required = required.toString(true);
            } else {
                this.found = found.toString();
                this.required = required.toString();
            }
        }

        /**
         * Creates string representations of {@link AnnotatedTypeMirror}s which are only verbose if
         * required to differentiate the two types.
         */
        static FoundRequired of(AnnotatedTypeMirror found, AnnotatedTypeMirror required) {
            return new FoundRequired(found, required);
        }

        /**
         * Creates string representations of {@link AnnotatedTypeMirror} and {@link
         * AnnotatedTypeParameterBounds}s which are only verbose if required to differentiate the
         * two types.
         */
        static FoundRequired of(AnnotatedTypeMirror found, AnnotatedTypeParameterBounds required) {
            return new FoundRequired(found, required);
        }
    }

    /**
     * Return whether or not the verbose toString should be used when printing the two annotated
     * types.
     *
     * @param atm1 the first AnnotatedTypeMirror
     * @param atm2 the second AnnotatedTypeMirror
     * @return true iff neither argumentc contains "@", or there are two annotated types (in either
     *     ATM) such that their toStrings are the same but their verbose toStrings differ
     */
    private static boolean shouldPrintVerbose(AnnotatedTypeMirror atm1, AnnotatedTypeMirror atm2) {
        if (!atm1.toString().contains("@") && !atm2.toString().contains("@")) {
            return true;
        }
        return containsSameToString(atm1, atm2);
    }

    /**
     * Return whether or not the verbose toString should be used when printing the annotated type
     * and the bounds it is not within.
     *
     * @param atm the type
     * @param bounds the bounds
     * @return true iff bounds does not contain "@", or there are two annotated types (in either
     *     argument) such that their toStrings are the same but their verbose toStrings differ
     */
    private static boolean shouldPrintVerbose(
            AnnotatedTypeMirror atm, AnnotatedTypeParameterBounds bounds) {
        if (!atm.toString().contains("@") && !bounds.toString().contains("@")) {
            return true;
        }
        return containsSameToString(atm, bounds.getUpperBound(), bounds.getLowerBound());
    }

    /**
     * A scanner that indicates whether any (sub-)types have the same toString but different verbose
     * toString. If so, the Checker Framework prints types verbosely.
     */
    private static SimpleAnnotatedTypeScanner<Boolean, Map<String, String>>
            checkContainsSameToString =
                    new SimpleAnnotatedTypeScanner<>(
                            (AnnotatedTypeMirror type, Map<String, String> map) -> {
                                if (type == null) {
                                    return false;
                                }
                                String simple = type.toString();
                                String verbose = map.get(simple);
                                if (verbose == null) {
                                    map.put(simple, type.toString(true));
                                    return false;
                                } else {
                                    return !verbose.equals(type.toString(true));
                                }
                            },
                            Boolean::logicalOr,
                            false);

    /**
     * Return true iff there are two annotated types (anywhere in any ATM) such that their toStrings
     * are the same but their verbose toStrings differ. If so, the Checker Framework prints types
     * verbosely.
     *
     * @param atms annotated type mirrors to compare
     * @return true iff there are two annotated types (anywhere in any ATM) such that their
     *     toStrings are the same but their verbose toStrings differ
     */
    private static boolean containsSameToString(AnnotatedTypeMirror... atms) {
        Map<String, String> simpleToVerbose = new HashMap<>();
        for (AnnotatedTypeMirror atm : atms) {
            if (checkContainsSameToString.visit(atm, simpleToVerbose)) {
                return true;
            }
        }

        return false;
    }

    protected void checkArrayInitialization(
            AnnotatedTypeMirror type, List<? extends ExpressionTree> initializers) {
        // TODO: set assignment context like for method arguments?
        // Also in AbstractFlow.
        for (ExpressionTree init : initializers) {
            commonAssignmentCheck(type, init, "array.initializer.type.incompatible");
        }
    }

    /**
     * Checks that the annotations on the type arguments supplied to a type or a method invocation
     * are within the bounds of the type variables as declared, and issues the
     * "type.argument.type.incompatible" error if they are not.
     *
     * @param toptree the tree for error reporting, only used for inferred type arguments
     * @param paramBounds the bounds of the type parameters from a class or method declaration
     * @param typeargs the type arguments from the type or method invocation
     * @param typeargTrees the type arguments as trees, used for error reporting
     */
    protected void checkTypeArguments(
            Tree toptree,
            List<? extends AnnotatedTypeParameterBounds> paramBounds,
            List<? extends AnnotatedTypeMirror> typeargs,
            List<? extends Tree> typeargTrees,
            CharSequence typeOrMethodName,
            List<?> paramNames) {

        // System.out.printf("BaseTypeVisitor.checkTypeArguments: %s, TVs: %s, TAs: %s, TATs: %s%n",
        //         toptree, paramBounds, typeargs, typeargTrees);

        // If there are no type variables, do nothing.
        if (paramBounds.isEmpty()) {
            return;
        }

        int size = paramBounds.size();
        assert size == typeargs.size()
                : "BaseTypeVisitor.checkTypeArguments: mismatch between type arguments: "
                        + typeargs
                        + " and type parameter bounds"
                        + paramBounds;

        for (int i = 0; i < size; i++) {

            AnnotatedTypeParameterBounds bounds = paramBounds.get(i);
            AnnotatedTypeMirror typeArg = typeargs.get(i);

            if (isIgnoredUninferredWildcard(bounds.getUpperBound())
                    || isIgnoredUninferredWildcard(typeArg)) {
                continue;
            }

            if (shouldBeCaptureConverted(typeArg, bounds)) {
                continue;
            }

            AnnotatedTypeMirror paramUpperBound = bounds.getUpperBound();
            if (typeArg.getKind() == TypeKind.WILDCARD) {
                paramUpperBound =
                        atypeFactory.widenToUpperBound(
                                paramUpperBound, (AnnotatedWildcardType) typeArg);
            }

            Tree reportErrorToTree;
            if (typeargTrees == null || typeargTrees.isEmpty()) {
                // The type arguments were inferred, report the error on the method invocation.
                reportErrorToTree = toptree;
            } else {
                reportErrorToTree = typeargTrees.get(i);
            }

            checkHasQualifierParameterAsTypeArgument(typeArg, paramUpperBound, toptree);
            commonAssignmentCheck(
                    paramUpperBound,
                    typeArg,
                    reportErrorToTree,
                    "type.argument.type.incompatible",
                    paramNames.get(i),
                    typeOrMethodName);

            if (!atypeFactory.getTypeHierarchy().isSubtype(bounds.getLowerBound(), typeArg)) {
                FoundRequired fr = FoundRequired.of(typeArg, bounds);
                checker.reportError(
                        reportErrorToTree,
                        "type.argument.type.incompatible",
                        paramNames.get(i),
                        typeOrMethodName,
                        fr.found,
                        fr.required);
            }
        }
    }

    /**
     * Reports an error if the type argument has a qualifier parameter and the type parameter upper
     * bound does not have a qualifier parameter.
     *
     * @param typeArgument type argument
     * @param typeParameterUpperBound upper bound of the type parameter
     * @param reportError where to report the error
     */
    private void checkHasQualifierParameterAsTypeArgument(
            AnnotatedTypeMirror typeArgument,
            AnnotatedTypeMirror typeParameterUpperBound,
            Tree reportError) {
        for (AnnotationMirror top : atypeFactory.getQualifierHierarchy().getTopAnnotations()) {
            if (atypeFactory.hasQualifierParameterInHierarchy(typeArgument, top)
                    && !getTypeFactory()
                            .hasQualifierParameterInHierarchy(typeParameterUpperBound, top)) {
                checker.reportError(reportError, "type.argument.invalid.hasqualparam", top);
            }
        }
    }

    private boolean isIgnoredUninferredWildcard(AnnotatedTypeMirror type) {
        return atypeFactory.ignoreUninferredTypeArguments
                && type.getKind() == TypeKind.WILDCARD
                && ((AnnotatedWildcardType) type).isUninferredTypeArgument();
    }

    // TODO: REMOVE WHEN CAPTURE CONVERSION IS IMPLEMENTED
    // TODO: This may not occur only in places where capture conversion occurs but in those cases
    // TODO: The containment check provided by this method should be enough
    /**
     * Identifies cases that would not happen if capture conversion were implemented. These special
     * cases should be removed when capture conversion is implemented.
     */
    private boolean shouldBeCaptureConverted(
            final AnnotatedTypeMirror typeArg, final AnnotatedTypeParameterBounds bounds) {
        return typeArg.getKind() == TypeKind.WILDCARD
                && bounds.getUpperBound().getKind() == TypeKind.WILDCARD;
    }

    /**
     * Indicates whether to skip subtype checks on the receiver when checking method invocability. A
     * visitor may, for example, allow a method to be invoked even if the receivers are siblings in
     * a hierarchy, provided that some other condition (implemented by the visitor) is satisfied.
     *
     * @param node the method invocation node
     * @param methodDefinitionReceiver the ATM of the receiver of the method definition
     * @param methodCallReceiver the ATM of the receiver of the method call
     * @return whether to skip subtype checks on the receiver
     */
    protected boolean skipReceiverSubtypeCheck(
            MethodInvocationTree node,
            AnnotatedTypeMirror methodDefinitionReceiver,
            AnnotatedTypeMirror methodCallReceiver) {
        return false;
    }

    /**
     * Tests whether the method can be invoked using the receiver of the 'node' method invocation,
     * and issues a "method.invocation.invalid" if the invocation is invalid.
     *
     * <p>This implementation tests whether the receiver in the method invocation is a subtype of
     * the method receiver type. This behavior can be specialized by overriding
     * skipReceiverSubtypeCheck.
     *
     * @param method the type of the invoked method
     * @param node the method invocation node
     */
    protected void checkMethodInvocability(
            AnnotatedExecutableType method, MethodInvocationTree node) {
        if (method.getReceiverType() == null) {
            // Static methods don't have a receiver.
            return;
        }
        if (method.getElement().getKind() == ElementKind.CONSTRUCTOR) {
            // TODO: Explicit "this()" calls of constructors have an implicit passed
            // from the enclosing constructor. We must not use the self type, but
            // instead should find a way to determine the receiver of the enclosing constructor.
            // rcv =
            // ((AnnotatedExecutableType)atypeFactory.getAnnotatedType(atypeFactory.getEnclosingMethod(node))).getReceiverType();
            return;
        }

        AnnotatedTypeMirror methodReceiver = method.getReceiverType().getErased();
        AnnotatedTypeMirror treeReceiver = methodReceiver.shallowCopy(false);
        AnnotatedTypeMirror rcv = atypeFactory.getReceiverType(node);

        treeReceiver.addAnnotations(rcv.getEffectiveAnnotations());

        if (!skipReceiverSubtypeCheck(node, methodReceiver, rcv)) {
            commonAssignmentCheckStartDiagnostic(methodReceiver, treeReceiver, node);
            boolean success =
                    atypeFactory.getTypeHierarchy().isSubtype(treeReceiver, methodReceiver);
            commonAssignmentCheckEndDiagnostic(success, null, methodReceiver, treeReceiver, node);
            if (!success) {
                reportMethodInvocabilityError(node, treeReceiver, methodReceiver);
            }
        }
    }

    /**
     * Report a method invocability error. Allows checkers to change how the message is output.
     *
     * @param node the AST node at which to report the error
     * @param found the actual type of the receiver
     * @param expected the expected type of the receiver
     */
    protected void reportMethodInvocabilityError(
            MethodInvocationTree node, AnnotatedTypeMirror found, AnnotatedTypeMirror expected) {
        checker.reportError(
                node,
                "method.invocation.invalid",
                TreeUtils.elementFromUse(node),
                found.toString(),
                expected.toString());
    }

    /**
     * Check that the (explicit) annotations on a new class tree are comparable to the result type
     * of the constructor. Issue an error if not.
     *
     * <p>Issue a warning if the annotations on the constructor invocation is a subtype of the
     * constructor result type. This is equivalent to down-casting.
     */
    protected void checkConstructorInvocation(
            AnnotatedDeclaredType invocation,
            AnnotatedExecutableType constructor,
            NewClassTree newClassTree) {
        // Only check the primary annotations, the type arguments are checked elsewhere.
        Set<AnnotationMirror> explicitAnnos =
                atypeFactory.fromNewClass(newClassTree).getAnnotations();
        if (explicitAnnos.isEmpty()) {
            return;
        }
        Set<AnnotationMirror> resultAnnos = constructor.getReturnType().getAnnotations();
        for (AnnotationMirror explicit : explicitAnnos) {
            AnnotationMirror resultAnno =
                    atypeFactory
                            .getQualifierHierarchy()
                            .findAnnotationInSameHierarchy(resultAnnos, explicit);
            // The return type of the constructor (resultAnnos) must be comparable to the
            // annotations on the constructor invocation (explicitAnnos).
            if (!(atypeFactory.getQualifierHierarchy().isSubtype(explicit, resultAnno)
                    || atypeFactory.getQualifierHierarchy().isSubtype(resultAnno, explicit))) {
                checker.reportError(
                        newClassTree,
                        "constructor.invocation.invalid",
                        constructor.toString(),
                        explicit,
                        resultAnno);
                return;
            } else if (!atypeFactory.getQualifierHierarchy().isSubtype(resultAnno, explicit)) {
                // Issue a warning if the annotations on the constructor invocation is a subtype of
                // the constructor result type. This is equivalent to down-casting.
                checker.reportWarning(
                        newClassTree, "cast.unsafe.constructor.invocation", resultAnno, explicit);
                return;
            }
        }

        // TODO: what properties should hold for constructor receivers for
        // inner type instantiations?
    }

    /**
     * A helper method to check that each passed argument is a subtype of the corresponding required
     * argument, and issues "argument.invalid" error for each passed argument that not a subtype of
     * the required one.
     *
     * <p>Note this method requires the lists to have the same length, as it does not handle cases
     * like var args.
     *
     * @see #checkVarargs(AnnotatedTypeMirror.AnnotatedExecutableType, Tree)
     * @param requiredArgs the required types. This may differ from the formal parameter types,
     *     because it replaces a varargs parameter by multiple parameters with the vararg's element
     *     type.
     * @param passedArgs the expressions passed to the corresponding types
     * @param executableName the name of the method or constructor being called
     * @param paramNames the names of the callee's formal parameters
     */
    protected void checkArguments(
            List<? extends AnnotatedTypeMirror> requiredArgs,
            List<? extends ExpressionTree> passedArgs,
            CharSequence executableName,
            List<?> paramNames) {
        int size = requiredArgs.size();
        assert size == passedArgs.size()
                : "mismatch between required args ("
                        + requiredArgs
                        + ") and passed args ("
                        + passedArgs
                        + ")";
        int maxParamNamesIndex = paramNames.size() - 1;
        // Rather weak assertion, due to how varargs parameters are treated.
        assert size >= maxParamNamesIndex
                : String.format(
                        "mismatched lengths %d %d %d checkArguments(%s, %s, %s, %s)",
                        size,
                        passedArgs.size(),
                        paramNames.size(),
                        listToString(requiredArgs),
                        listToString(passedArgs),
                        executableName,
                        listToString(paramNames));

        Pair<Tree, AnnotatedTypeMirror> preAssignmentContext = visitorState.getAssignmentContext();
        try {
            for (int i = 0; i < size; ++i) {
                visitorState.setAssignmentContext(
                        Pair.of((Tree) null, (AnnotatedTypeMirror) requiredArgs.get(i)));
                commonAssignmentCheck(
                        requiredArgs.get(i),
                        passedArgs.get(i),
                        "argument.type.incompatible",
                        // TODO: for expanded varargs parameters, maybe adjust the name
                        paramNames.get(Math.min(i, maxParamNamesIndex)),
                        executableName);
                // Also descend into the argument within the correct assignment
                // context.
                scan(passedArgs.get(i), null);
            }
        } finally {
            visitorState.setAssignmentContext(preAssignmentContext);
        }
    }

    // com.sun.tools.javac.util.List has a toString that does not include surrounding "[...]",
    // making it hard to interpret in messages.
    /**
     * Produce a printed representation of a list, in the standard format with surrounding "[...]".
     *
     * @param lst a list to format
     * @return the printed representation of the list
     */
    private String listToString(List<?> lst) {
        StringJoiner result = new StringJoiner(",", "[", "]");
        for (Object elt : lst) {
            result.add(elt.toString());
        }
        return result.toString();
    }

    /**
     * Returns true if both types are type variables and outer contains inner. Outer contains inner
     * implies: {@literal inner.upperBound <: outer.upperBound outer.lowerBound <:
     * inner.lowerBound}.
     *
     * @return true if both types are type variables and outer contains inner
     */
    protected boolean testTypevarContainment(
            final AnnotatedTypeMirror inner, final AnnotatedTypeMirror outer) {
        if (inner.getKind() == TypeKind.TYPEVAR && outer.getKind() == TypeKind.TYPEVAR) {

            final AnnotatedTypeVariable innerAtv = (AnnotatedTypeVariable) inner;
            final AnnotatedTypeVariable outerAtv = (AnnotatedTypeVariable) outer;

            if (AnnotatedTypes.areCorrespondingTypeVariables(elements, innerAtv, outerAtv)) {
                final TypeHierarchy typeHierarchy = atypeFactory.getTypeHierarchy();
                return typeHierarchy.isSubtype(innerAtv.getUpperBound(), outerAtv.getUpperBound())
                        && typeHierarchy.isSubtype(
                                outerAtv.getLowerBound(), innerAtv.getLowerBound());
            }
        }

        return false;
    }

    /**
     * Create an OverrideChecker.
     *
     * <p>This exists so that subclasses can subclass OverrideChecker and use their subclass instead
     * of using OverrideChecker itself.
     *
     * @param overriderTree the AST node of the overriding method or method reference
     * @param overriderMethodType the type of the overriding method
     * @param overriderType the type enclosing the overrider method, usually an
     *     AnnotatedDeclaredType; for Method References may be something else
     * @param overriderReturnType the return type of the overriding method
     * @param overriddenMethodType the type of the overridden method
     * @param overriddenType the declared type enclosing the overridden method
     * @param overriddenReturnType the return type of the overridden method
     * @return an OverrideChecker
     */
    protected OverrideChecker createOverrideChecker(
            Tree overriderTree,
            AnnotatedExecutableType overriderMethodType,
            AnnotatedTypeMirror overriderType,
            AnnotatedTypeMirror overriderReturnType,
            AnnotatedExecutableType overriddenMethodType,
            AnnotatedDeclaredType overriddenType,
            AnnotatedTypeMirror overriddenReturnType) {
        return new OverrideChecker(
                overriderTree,
                overriderMethodType,
                overriderType,
                overriderReturnType,
                overriddenMethodType,
                overriddenType,
                overriddenReturnType);
    }

    /**
     * Type checks that a method may override another method. Uses an OverrideChecker subclass as
     * created by {@link #createOverrideChecker}. This version of the method uses the annotated type
     * factory to get the annotated type of the overriding method, and does NOT expose that type.
     *
     * @see #checkOverride(MethodTree, AnnotatedTypeMirror.AnnotatedExecutableType,
     *     AnnotatedTypeMirror.AnnotatedDeclaredType, AnnotatedTypeMirror.AnnotatedExecutableType,
     *     AnnotatedTypeMirror.AnnotatedDeclaredType)
     * @param overriderTree declaration tree of overriding method
     * @param overriderType type of overriding class
     * @param overriddenMethodType type of overridden method
     * @param overriddenType type of overridden class
     * @return true if the override is allowed
     */
    protected boolean checkOverride(
            MethodTree overriderTree,
            AnnotatedDeclaredType overriderType,
            AnnotatedExecutableType overriddenMethodType,
            AnnotatedDeclaredType overriddenType) {

        // Get the type of the overriding method.
        AnnotatedExecutableType overriderMethodType = atypeFactory.getAnnotatedType(overriderTree);

        // Call the other version of the method, which takes overriderMethodType. Both versions
        // exist to allow checkers to override one or the other depending on their needs.
        return checkOverride(
                overriderTree,
                overriderMethodType,
                overriderType,
                overriddenMethodType,
                overriddenType);
    }

    /**
     * Type checks that a method may override another method. Uses an OverrideChecker subclass as
     * created by {@link #createOverrideChecker}. This version of the method exposes
     * AnnotatedExecutableType of the overriding method. Override this version of the method if you
     * need to access that type.
     *
     * @see #checkOverride(MethodTree, AnnotatedTypeMirror.AnnotatedDeclaredType,
     *     AnnotatedTypeMirror.AnnotatedExecutableType, AnnotatedTypeMirror.AnnotatedDeclaredType)
     * @param overriderTree declaration tree of overriding method
     * @param overriderMethodType type of the overriding method
     * @param overriderType type of overriding class
     * @param overriddenMethodType type of overridden method
     * @param overriddenType type of overridden class
     * @return true if the override is allowed
     */
    protected boolean checkOverride(
            MethodTree overriderTree,
            AnnotatedExecutableType overriderMethodType,
            AnnotatedDeclaredType overriderType,
            AnnotatedExecutableType overriddenMethodType,
            AnnotatedDeclaredType overriddenType) {

        // This needs to be done before overriderMethodType.getReturnType() and
        // overriddenMethodType.getReturnType()
        if (overriderMethodType.getTypeVariables().isEmpty()
                && !overriddenMethodType.getTypeVariables().isEmpty()) {
            overriddenMethodType = overriddenMethodType.getErased();
        }

        OverrideChecker overrideChecker =
                createOverrideChecker(
                        overriderTree,
                        overriderMethodType,
                        overriderType,
                        overriderMethodType.getReturnType(),
                        overriddenMethodType,
                        overriddenType,
                        overriddenMethodType.getReturnType());

        return overrideChecker.checkOverride();
    }

    /**
     * Check that a method reference is allowed. Using the OverrideChecker class.
     *
     * @param memberReferenceTree the tree for the method reference
     * @return true if the method reference is allowed
     */
    protected boolean checkMethodReferenceAsOverride(
            MemberReferenceTree memberReferenceTree, Void p) {

        Pair<AnnotatedTypeMirror, AnnotatedExecutableType> result =
                atypeFactory.getFnInterfaceFromTree(memberReferenceTree);
        // The type to which the member reference is assigned -- also known as the target type of
        // the reference.
        AnnotatedTypeMirror functionalInterface = result.first;
        // The type of the single method that is declared by the functional interface.
        AnnotatedExecutableType functionType = result.second;

        // ========= Overriding Type =========
        // This doesn't get the correct type for a "MyOuter.super" based on the receiver of the
        // enclosing method.
        // That is handled separately in method receiver check.

        // The type of the expression or type use, <expression>::method or <type use>::method.
        final ExpressionTree qualifierExpression = memberReferenceTree.getQualifierExpression();
        final ReferenceKind memRefKind = ((JCMemberReference) memberReferenceTree).kind;
        AnnotatedTypeMirror enclosingType;
        if (memberReferenceTree.getMode() == ReferenceMode.NEW
                || memRefKind == ReferenceKind.UNBOUND
                || memRefKind == ReferenceKind.STATIC) {
            // The "qualifier expression" is a type tree.
            enclosingType = atypeFactory.getAnnotatedTypeFromTypeTree(qualifierExpression);
        } else {
            // The "qualifier expression" is an expression.
            enclosingType = atypeFactory.getAnnotatedType(qualifierExpression);
        }

        // ========= Overriding Executable =========
        // The ::method element, see JLS 15.13.1 Compile-Time Declaration of a Method Reference
        ExecutableElement compileTimeDeclaration =
                (ExecutableElement) TreeUtils.elementFromTree(memberReferenceTree);

        if (enclosingType.getKind() == TypeKind.DECLARED
                && ((AnnotatedDeclaredType) enclosingType).wasRaw()) {
            if (memRefKind == ReferenceKind.UNBOUND) {
                // The method reference is of the form: Type # instMethod
                // and Type is a raw type.
                // If the first parameter of the function type, p1, is a subtype
                // of type, then type should be p1.  This has the effect of "inferring" the
                // class type parameter.
                AnnotatedTypeMirror p1 = functionType.getParameterTypes().get(0);
                TypeMirror asSuper =
                        TypesUtils.asSuper(
                                p1.getUnderlyingType(),
                                enclosingType.getUnderlyingType(),
                                atypeFactory.getProcessingEnv());
                if (asSuper != null) {
                    enclosingType = AnnotatedTypes.asSuper(atypeFactory, p1, enclosingType);
                }
            }
            // else method reference is something like ArrayList::new
            // TODO: Use diamond, <>, inference to infer the class type arguments.
            // for now this case is skipped below in checkMethodReferenceInference.
        }

        // The type of the compileTimeDeclaration if it were invoked with a receiver expression
        // of type {@code type}
        AnnotatedExecutableType invocationType =
                atypeFactory.methodFromUse(
                                memberReferenceTree, compileTimeDeclaration, enclosingType)
                        .executableType;

        if (checkMethodReferenceInference(memberReferenceTree, invocationType, enclosingType)) {
            // Type argument inference is required, skip check.
            // #checkMethodReferenceInference issued a warning.
            return true;
        }

        // This needs to be done before invocationType.getReturnType() and
        // functionType.getReturnType()
        if (invocationType.getTypeVariables().isEmpty()
                && !functionType.getTypeVariables().isEmpty()) {
            functionType = functionType.getErased();
        }

        // Use the function type's parameters to resolve polymorphic qualifiers.
        QualifierPolymorphism poly = atypeFactory.getQualifierPolymorphism();
        poly.resolve(functionType, invocationType);

        AnnotatedTypeMirror invocationReturnType;
        if (compileTimeDeclaration.getKind() == ElementKind.CONSTRUCTOR) {
            if (enclosingType.getKind() == TypeKind.ARRAY) {
                // Special casing for the return of array constructor
                invocationReturnType = enclosingType;
            } else {
                invocationReturnType =
                        atypeFactory.getResultingTypeOfConstructorMemberReference(
                                memberReferenceTree, invocationType);
            }
        } else {
            invocationReturnType = invocationType.getReturnType();
        }

        AnnotatedTypeMirror functionTypeReturnType = functionType.getReturnType();
        if (functionTypeReturnType.getKind() == TypeKind.VOID) {
            // If the functional interface return type is void, the overriding return
            // type doesn't matter.
            functionTypeReturnType = invocationReturnType;
        }

        if (functionalInterface.getKind() == TypeKind.DECLARED) {
            // Check the member reference as if invocationType overrides functionType.
            OverrideChecker overrideChecker =
                    createOverrideChecker(
                            memberReferenceTree,
                            invocationType,
                            enclosingType,
                            invocationReturnType,
                            functionType,
                            (AnnotatedDeclaredType) functionalInterface,
                            functionTypeReturnType);
            return overrideChecker.checkOverride();
        } else {
            // If the functionalInterface is not a declared type, it must be an uninferred wildcard.
            // In that case, only return false if uninferred type arguments should not be ignored.
            return !atypeFactory.ignoreUninferredTypeArguments;
        }
    }

    /** Check if method reference type argument inference is required. Issue an error if it is. */
    private boolean checkMethodReferenceInference(
            MemberReferenceTree memberReferenceTree,
            AnnotatedExecutableType invocationType,
            AnnotatedTypeMirror type) {
        // TODO: Issue #802
        // TODO: https://github.com/typetools/checker-framework/issues/802
        // TODO: Method type argument inference
        // TODO: Enable checks for method reference with inferred type arguments.
        // For now, error on mismatch of class or method type arguments.
        boolean requiresInference = false;
        // If the function to which the member reference refers is generic, but the member
        // reference does not provide method type arguments, then Java 8 inference is required.
        // Issue 979.
        if (!invocationType.getTypeVariables().isEmpty()
                && (memberReferenceTree.getTypeArguments() == null
                        || memberReferenceTree.getTypeArguments().isEmpty())) {
            // Method type args
            requiresInference = true;
        } else if (memberReferenceTree.getMode() == ReferenceMode.NEW) {
            if (type.getKind() == TypeKind.DECLARED && ((AnnotatedDeclaredType) type).wasRaw()) {
                // Class type args
                requiresInference = true;
            }
        }
        if (requiresInference) {
            if (checker.hasOption("conservativeUninferredTypeArguments")) {
                checker.reportWarning(memberReferenceTree, "methodref.inference.unimplemented");
            }
            return true;
        }
        return false;
    }

    /**
     * Class to perform method override and method reference checks.
     *
     * <p>Method references are checked similarly to method overrides, with the method reference
     * viewed as overriding the functional interface's method.
     *
     * <p>Checks that an overriding method's return type, parameter types, and receiver type are
     * correct with respect to the annotations on the overridden method's return type, parameter
     * types, and receiver type.
     *
     * <p>Furthermore, any contracts on the method must satisfy behavioral subtyping, that is,
     * postconditions must be at least as strong as the postcondition on the superclass, and
     * preconditions must be at most as strong as the condition on the superclass.
     *
     * <p>This method returns the result of the check, but also emits error messages as a side
     * effect.
     */
    public class OverrideChecker {

        /** The declaration of an overriding method. */
        protected final Tree overriderTree;
        /** True if {@link #overriderTree} is a MEMBER_REFERENCE. */
        protected final boolean isMethodReference;

        /** The type of the overriding method. */
        protected final AnnotatedExecutableType overrider;
        /** The subtype that declares the overriding method. */
        protected final AnnotatedTypeMirror overriderType;
        /** The type of the overridden method. */
        protected final AnnotatedExecutableType overridden;
        /** The supertype that declares the overridden method. */
        protected final AnnotatedDeclaredType overriddenType;
        /** The teturn type of the overridden method. */
        protected final AnnotatedTypeMirror overriddenReturnType;
        /** The return type of the overriding method. */
        protected final AnnotatedTypeMirror overriderReturnType;

        /**
         * Create an OverrideChecker.
         *
         * <p>Notice that the return types are passed in separately. This is to support some types
         * of method references where the overrider's return type is not the appropriate type to
         * check.
         *
         * @param overriderTree the AST node of the overriding method or method reference
         * @param overrider the type of the overriding method
         * @param overriderType the type enclosing the overrider method, usually an
         *     AnnotatedDeclaredType; for Method References may be something else
         * @param overriderReturnType the return type of the overriding method
         * @param overridden the type of the overridden method
         * @param overriddenType the declared type enclosing the overridden method
         * @param overriddenReturnType the return type of the overridden method
         */
        public OverrideChecker(
                Tree overriderTree,
                AnnotatedExecutableType overrider,
                AnnotatedTypeMirror overriderType,
                AnnotatedTypeMirror overriderReturnType,
                AnnotatedExecutableType overridden,
                AnnotatedDeclaredType overriddenType,
                AnnotatedTypeMirror overriddenReturnType) {

            this.overriderTree = overriderTree;
            this.overrider = overrider;
            this.overriderType = overriderType;
            this.overridden = overridden;
            this.overriddenType = overriddenType;
            this.overriddenReturnType = overriddenReturnType;
            this.overriderReturnType = overriderReturnType;

            this.isMethodReference = overriderTree.getKind() == Tree.Kind.MEMBER_REFERENCE;
        }

        /**
         * Perform the check.
         *
         * @return true if the override is allowed
         */
        public boolean checkOverride() {
            if (checker.shouldSkipUses(overriddenType.getUnderlyingType().asElement())) {
                return true;
            }

            boolean result = checkReturn();
            result &= checkParameters();
            if (isMethodReference) {
                result &= checkMemberReferenceReceivers();
            } else {
                result &= checkReceiverOverride();
            }
            checkPreAndPostConditions();
            checkPurity();

            return result;
        }

        /** Check that an override respects purity. */
        private void checkPurity() {
            String msgKey =
                    isMethodReference ? "purity.invalid.methodref" : "purity.invalid.overriding";

            // check purity annotations
            EnumSet<Pure.Kind> superPurity =
                    PurityUtils.getPurityKinds(atypeFactory, overridden.getElement());
            EnumSet<Pure.Kind> subPurity =
                    PurityUtils.getPurityKinds(atypeFactory, overrider.getElement());
            if (!subPurity.containsAll(superPurity)) {
                checker.reportError(
                        overriderTree,
                        msgKey,
                        overrider,
                        overriderType,
                        overridden,
                        overriddenType,
                        subPurity,
                        superPurity);
            }
        }

        /** Checks that overrides obey behavioral subtyping. */
        private void checkPreAndPostConditions() {
            String msgKey = isMethodReference ? "methodref" : "override";
            if (isMethodReference) {
                // TODO: Support postconditions and method references.
                // The parse context always expects instance methods, but method references can be
                // static.
                return;
            }

            ContractsFromMethod contractsUtils = atypeFactory.getContractsFromMethod();

            // Check preconditions
            Set<Precondition> superPre = contractsUtils.getPreconditions(overridden.getElement());
            Set<Precondition> subPre = contractsUtils.getPreconditions(overrider.getElement());
            Set<Pair<JavaExpression, AnnotationMirror>> superPre2 =
                    parseAndLocalizeContracts(superPre, overridden);
            Set<Pair<JavaExpression, AnnotationMirror>> subPre2 =
                    parseAndLocalizeContracts(subPre, overrider);
            @SuppressWarnings("compilermessages")
            @CompilerMessageKey String premsg = "contracts.precondition." + msgKey + ".invalid";
            checkContractsSubset(overriderType, overriddenType, subPre2, superPre2, premsg);

            // Check postconditions
            Set<Postcondition> superPost =
                    contractsUtils.getPostconditions(overridden.getElement());
            Set<Postcondition> subPost = contractsUtils.getPostconditions(overrider.getElement());
            Set<Pair<JavaExpression, AnnotationMirror>> superPost2 =
                    parseAndLocalizeContracts(superPost, overridden);
            Set<Pair<JavaExpression, AnnotationMirror>> subPost2 =
                    parseAndLocalizeContracts(subPost, overrider);
            @SuppressWarnings("compilermessages")
            @CompilerMessageKey String postmsg = "contracts.postcondition." + msgKey + ".invalid";
            checkContractsSubset(overriderType, overriddenType, superPost2, subPost2, postmsg);

            // Check conditional postconditions
            Set<ConditionalPostcondition> superCPost =
                    contractsUtils.getConditionalPostconditions(overridden.getElement());
            Set<ConditionalPostcondition> subCPost =
                    contractsUtils.getConditionalPostconditions(overrider.getElement());
            // consider only 'true' postconditions
            Set<Postcondition> superCPostTrue = filterConditionalPostconditions(superCPost, true);
            Set<Postcondition> subCPostTrue = filterConditionalPostconditions(subCPost, true);
            Set<Pair<JavaExpression, AnnotationMirror>> superCPostTrue2 =
                    parseAndLocalizeContracts(superCPostTrue, overridden);
            Set<Pair<JavaExpression, AnnotationMirror>> subCPostTrue2 =
                    parseAndLocalizeContracts(subCPostTrue, overrider);
            @SuppressWarnings("compilermessages")
            @CompilerMessageKey String posttruemsg = "contracts.conditional.postcondition.true." + msgKey + ".invalid";
            checkContractsSubset(
                    overriderType, overriddenType, superCPostTrue2, subCPostTrue2, posttruemsg);

            // consider only 'false' postconditions
            Set<Postcondition> superCPostFalse = filterConditionalPostconditions(superCPost, false);
            Set<Postcondition> subCPostFalse = filterConditionalPostconditions(subCPost, false);
            Set<Pair<JavaExpression, AnnotationMirror>> superCPostFalse2 =
                    parseAndLocalizeContracts(superCPostFalse, overridden);
            Set<Pair<JavaExpression, AnnotationMirror>> subCPostFalse2 =
                    parseAndLocalizeContracts(subCPostFalse, overrider);
            @SuppressWarnings("compilermessages")
            @CompilerMessageKey String postfalsemsg =
                    "contracts.conditional.postcondition.false." + msgKey + ".invalid";
            checkContractsSubset(
                    overriderType, overriddenType, superCPostFalse2, subCPostFalse2, postfalsemsg);
        }

        private boolean checkMemberReferenceReceivers() {
            JCTree.JCMemberReference memberTree = (JCTree.JCMemberReference) overriderTree;

            if (overriderType.getKind() == TypeKind.ARRAY) {
                // Assume the receiver for all method on arrays are @Top
                // This simplifies some logic because an AnnotatedExecutableType for an array method
                // (ie String[]::clone) has a receiver of "Array." The UNBOUND check would then
                // have to compare "Array" to "String[]".
                return true;
            }

            // These act like a traditional override
            if (memberTree.kind == JCTree.JCMemberReference.ReferenceKind.UNBOUND) {
                AnnotatedTypeMirror overriderReceiver = overrider.getReceiverType();
                AnnotatedTypeMirror overriddenReceiver = overridden.getParameterTypes().get(0);
                boolean success =
                        atypeFactory
                                .getTypeHierarchy()
                                .isSubtype(overriddenReceiver, overriderReceiver);
                if (!success) {
                    checker.reportError(
                            overriderTree,
                            "methodref.receiver.invalid",
                            overriderReceiver,
                            overriddenReceiver,
                            overrider,
                            overriderType,
                            overridden,
                            overriddenType);
                }
                return success;
            }

            // The rest act like method invocations
            AnnotatedTypeMirror receiverDecl;
            AnnotatedTypeMirror receiverArg;
            switch (memberTree.kind) {
                case UNBOUND:
                    throw new BugInCF("Case UNBOUND should already be handled.");
                case SUPER:
                    receiverDecl = overrider.getReceiverType();
                    receiverArg =
                            atypeFactory.getAnnotatedType(memberTree.getQualifierExpression());

                    final AnnotatedTypeMirror selfType = atypeFactory.getSelfType(memberTree);
                    receiverArg.replaceAnnotations(selfType.getAnnotations());
                    break;
                case BOUND:
                    receiverDecl = overrider.getReceiverType();
                    receiverArg = overriderType;
                    break;
                case IMPLICIT_INNER:
                    // JLS 15.13.1 "It is a compile-time error if the method reference expression is
                    // of the form ClassType :: [TypeArguments] new and a compile-time error would
                    // occur when determining an enclosing instance for ClassType as specified in
                    // 15.9.2 (treating the method reference expression as if it were an unqualified
                    // class instance creation expression)."

                    // So a member reference can only refer to an inner class constructor if a type
                    // that encloses the inner class can be found. So either "this" is that
                    // enclosing type or "this" has an enclosing type that is that type.
                    receiverDecl = overrider.getReceiverType();
                    receiverArg = atypeFactory.getSelfType(memberTree);
                    while (!TypesUtils.isErasedSubtype(
                            receiverArg.getUnderlyingType(),
                            receiverDecl.getUnderlyingType(),
                            types)) {
                        receiverArg = ((AnnotatedDeclaredType) receiverArg).getEnclosingType();
                    }

                    break;
                case TOPLEVEL:
                case STATIC:
                case ARRAY_CTOR:
                default:
                    // Intentional fallthrough
                    // These don't have receivers
                    return true;
            }

            boolean success = atypeFactory.getTypeHierarchy().isSubtype(receiverArg, receiverDecl);
            if (!success) {
                checker.reportError(
                        overriderTree,
                        "methodref.receiver.bound.invalid",
                        receiverArg,
                        receiverDecl,
                        receiverArg,
                        overrider,
                        overriderType);
            }

            return success;
        }

        /**
         * Issue an "override.receiver.invalid" error if the receiver override is not valid.
         *
         * @return true if the override is legal
         */
        protected boolean checkReceiverOverride() {
            AnnotatedDeclaredType overriderReceiver = overrider.getReceiverType();
            AnnotatedDeclaredType overriddenReceiver = overridden.getReceiverType();
            QualifierHierarchy qualifierHierarchy = atypeFactory.getQualifierHierarchy();
            // Check the receiver type.
            // isSubtype() requires its arguments to be actual subtypes with
            // respect to JLS, but overrider receiver is not a subtype of the
            // overridden receiver.   So, just check primary annotations.
            // TODO: this will need to be improved for generic receivers.
            Set<AnnotationMirror> overriderAnnos = overriderReceiver.getAnnotations();
            Set<AnnotationMirror> overriddenAnnos = overriddenReceiver.getAnnotations();
            if (!qualifierHierarchy.isSubtype(overriddenAnnos, overriderAnnos)) {
                Set<AnnotationMirror> declaredAnnos =
                        atypeFactory.getTypeDeclarationBounds(overriderType.getUnderlyingType());
                if (qualifierHierarchy.isSubtype(overriderAnnos, declaredAnnos)
                        && qualifierHierarchy.isSubtype(declaredAnnos, overriderAnnos)) {
                    // All the type of an object must be no higher than its upper bound. So if the
                    // receiver is annotated with the upper bound qualifiers, then the override is
                    // safe.
                    return true;
                }
                FoundRequired pair = FoundRequired.of(overriderReceiver, overriddenReceiver);
                checker.reportError(
                        overriderTree,
                        "override.receiver.invalid",
                        pair.found,
                        pair.required,
                        overrider,
                        overriderType,
                        overridden,
                        overriddenType);
                return false;
            }
            return true;
        }

        private boolean checkParameters() {
            List<AnnotatedTypeMirror> overriderParams = overrider.getParameterTypes();
            List<AnnotatedTypeMirror> overriddenParams = overridden.getParameterTypes();

            // Fix up method reference parameters.
            // See https://docs.oracle.com/javase/specs/jls/se11/html/jls-15.html#jls-15.13.1
            if (isMethodReference) {
                // The functional interface of an unbound member reference has an extra parameter
                // (the receiver).
                if (((JCTree.JCMemberReference) overriderTree)
                        .hasKind(JCTree.JCMemberReference.ReferenceKind.UNBOUND)) {
                    overriddenParams = new ArrayList<>(overriddenParams);
                    overriddenParams.remove(0);
                }
                // Deal with varargs
                if (overrider.isVarArgs() && !overridden.isVarArgs()) {
                    overriderParams =
                            AnnotatedTypes.expandVarArgsFromTypes(overrider, overriddenParams);
                }
            }

            boolean result = true;
            for (int i = 0; i < overriderParams.size(); ++i) {
                boolean success =
                        atypeFactory
                                .getTypeHierarchy()
                                .isSubtype(overriddenParams.get(i), overriderParams.get(i));
                if (!success) {
                    success =
                            testTypevarContainment(overriddenParams.get(i), overriderParams.get(i));
                }

                checkParametersMsg(success, i, overriderParams, overriddenParams);
                result &= success;
            }
            return result;
        }

        private void checkParametersMsg(
                boolean success,
                int index,
                List<AnnotatedTypeMirror> overriderParams,
                List<AnnotatedTypeMirror> overriddenParams) {
            if (success && !checker.hasOption("showchecks")) {
                return;
            }

            String msgKey =
                    isMethodReference ? "methodref.param.invalid" : "override.param.invalid";
            long valuePos =
                    overriderTree instanceof MethodTree
                            ? positions.getStartPosition(
                                    root, ((MethodTree) overriderTree).getParameters().get(index))
                            : positions.getStartPosition(root, overriderTree);
            Tree posTree =
                    overriderTree instanceof MethodTree
                            ? ((MethodTree) overriderTree).getParameters().get(index)
                            : overriderTree;

            if (checker.hasOption("showchecks")) {
                System.out.printf(
                        " %s (line %3d):%n     overrider: %s %s (parameter %d type %s)%n   overridden: %s %s (parameter %d type %s)%n",
                        (success
                                ? "success: overridden parameter type is subtype of overriding"
                                : "FAILURE: overridden parameter type is not subtype of overriding"),
                        (root.getLineMap() != null
                                ? root.getLineMap().getLineNumber(valuePos)
                                : -1),
                        overrider,
                        overriderType,
                        index,
                        overriderParams.get(index).toString(),
                        overridden,
                        overriddenType,
                        index,
                        overriddenParams.get(index).toString());
            }
            if (!success) {
                FoundRequired pair =
                        FoundRequired.of(overriderParams.get(index), overriddenParams.get(index));
                checker.reportError(
                        posTree,
                        msgKey,
                        overrider.getElement().getParameters().get(index).toString(),
                        pair.found,
                        pair.required,
                        overrider,
                        overriderType,
                        overridden,
                        overriddenType);
            }
        }

        /**
         * Returns true if the return type of the overridden method is a subtype of the return type
         * of the overriding method.
         *
         * @return true if the return type is correct
         */
        private boolean checkReturn() {
            if ((overriderReturnType.getKind() == TypeKind.VOID)) {
                // Nothing to check.
                return true;
            }
            final TypeHierarchy typeHierarchy = atypeFactory.getTypeHierarchy();
            boolean success = typeHierarchy.isSubtype(overriderReturnType, overriddenReturnType);
            if (!success) {
                // If both the overridden method have type variables as return types and both
                // types were defined in their respective methods then, they can be covariant or
                // invariant use super/subtypes for the overrides locations
                success = testTypevarContainment(overriderReturnType, overriddenReturnType);
            }

            // Sometimes the overridden return type of a method reference becomes a captured
            // type.  This leads to defaulting that often makes the overriding return type
            // invalid.  We ignore these.  This happens in Issue403/Issue404.
            if (!success
                    && isMethodReference
                    && TypesUtils.isCaptured(overriddenReturnType.getUnderlyingType())) {
                if (ElementUtils.isMethod(
                        overridden.getElement(), functionApply, atypeFactory.getProcessingEnv())) {
                    success =
                            typeHierarchy.isSubtype(
                                    overriderReturnType,
                                    ((AnnotatedTypeVariable) overriddenReturnType).getUpperBound());
                }
            }

            checkReturnMsg(success);
            return success;
        }

        /**
         * Issue an error message or log message about checking an overriding return type.
         *
         * @param success whether the check succeeded or failed
         */
        private void checkReturnMsg(boolean success) {
            if (success && !checker.hasOption("showchecks")) {
                return;
            }

            String msgKey =
                    isMethodReference ? "methodref.return.invalid" : "override.return.invalid";
            long valuePos =
                    overriderTree instanceof MethodTree
                            ? positions.getStartPosition(
                                    root, ((MethodTree) overriderTree).getReturnType())
                            : positions.getStartPosition(root, overriderTree);
            Tree posTree =
                    overriderTree instanceof MethodTree
                            ? ((MethodTree) overriderTree).getReturnType()
                            : overriderTree;
            // The return type of a MethodTree is null for a constructor.
            if (posTree == null) {
                posTree = overriderTree;
            }

            if (checker.hasOption("showchecks")) {
                System.out.printf(
                        " %s (line %3d):%n     overrider: %s %s (return type %s)%n   overridden: %s %s (return type %s)%n",
                        (success
                                ? "success: overriding return type is subtype of overridden"
                                : "FAILURE: overriding return type is not subtype of overridden"),
                        (root.getLineMap() != null
                                ? root.getLineMap().getLineNumber(valuePos)
                                : -1),
                        overrider,
                        overriderType,
                        overrider.getReturnType().toString(),
                        overridden,
                        overriddenType,
                        overridden.getReturnType().toString());
            }
            if (!success) {
                FoundRequired pair = FoundRequired.of(overriderReturnType, overriddenReturnType);
                checker.reportError(
                        posTree,
                        msgKey,
                        pair.found,
                        pair.required,
                        overrider,
                        overriderType,
                        overridden,
                        overriddenType);
            }
        }
    }

    /**
     * Filters the set of conditional postconditions to return only those whose annotation result
     * value matches the value of the given boolean {@code b}. For example, if {@code b == true},
     * then the following {@code @EnsuresNonNullIf} conditional postcondition would match:<br>
     * {@code @EnsuresNonNullIf(expression="#1", result=true)}<br>
     * {@code boolean equals(@Nullable Object o)}
     *
     * @param conditionalPostconditions each is a ConditionalPostcondition
     * @param b the value required for the {@code result} element
     * @return all the given conditional postconditions whose {@code result} is {@code b}
     */
    private Set<Postcondition> filterConditionalPostconditions(
            Set<ConditionalPostcondition> conditionalPostconditions, boolean b) {
        if (conditionalPostconditions.isEmpty()) {
            return Collections.emptySet();
        }

        Set<Postcondition> result = new LinkedHashSet<>(conditionalPostconditions.size());
        for (Contract c : conditionalPostconditions) {
            ConditionalPostcondition p = (ConditionalPostcondition) c;
            if (p.resultValue == b) {
                result.add(
                        new Postcondition(p.expressionString, p.annotation, p.contractAnnotation));
            }
        }
        return result;
    }

    /**
     * Checks that {@code mustSubset} is a subset of {@code set} in the following sense: For every
     * expression in {@code mustSubset} there must be the same expression in {@code set}, with the
     * same (or a stronger) annotation.
     *
     * <p>This uses field {@link #visitorState} to determine where to issue an error message.
     *
     * @param overriderType the subtype
     * @param overriddenType the supertype
     * @param mustSubset annotations that should be weaker
     * @param set anontations that should be stronger
     * @param messageKey message key for error messages
     */
    private void checkContractsSubset(
            AnnotatedTypeMirror overriderType,
            AnnotatedDeclaredType overriddenType,
            Set<Pair<JavaExpression, AnnotationMirror>> mustSubset,
            Set<Pair<JavaExpression, AnnotationMirror>> set,
            @CompilerMessageKey String messageKey) {
        for (Pair<JavaExpression, AnnotationMirror> weak : mustSubset) {
            boolean found = false;

            for (Pair<JavaExpression, AnnotationMirror> strong : set) {
                // are we looking at a contract of the same receiver?
                if (weak.first.equals(strong.first)) {
                    // check subtyping relationship of annotations
                    QualifierHierarchy qualifierHierarchy = atypeFactory.getQualifierHierarchy();
                    if (qualifierHierarchy.isSubtype(strong.second, weak.second)) {
                        found = true;
                        break;
                    }
                }
            }

            if (!found) {
                MethodTree methodDeclTree = visitorState.getMethodTree();

                String overriddenTypeString =
                        overriddenType.getUnderlyingType().asElement().toString();
                String overriderTypeString;
                if (overriderType.getKind() == TypeKind.DECLARED) {
                    DeclaredType overriderTypeMirror =
                            ((AnnotatedDeclaredType) overriderType).getUnderlyingType();
                    overriderTypeString = overriderTypeMirror.asElement().toString();
                } else {
                    overriderTypeString = overriderType.toString();
                }

                // weak.second is the AnnotationMirror that is too strong.  It might be from the
                // precondition or the postcondition.

                // These are the annotations that are too weak.
                StringJoiner strongRelevantAnnos =
                        new StringJoiner(" ").setEmptyValue("no information");
                for (Pair<JavaExpression, AnnotationMirror> strong : set) {
                    if (weak.first.equals(strong.first)) {
                        strongRelevantAnnos.add(strong.second.toString());
                    }
                }

                Object overriddenAnno;
                Object overriderAnno;
                if (messageKey.contains(".precondition.")) {
                    overriddenAnno = strongRelevantAnnos;
                    overriderAnno = weak.second;
                } else {
                    overriddenAnno = weak.second;
                    overriderAnno = strongRelevantAnnos;
                }

                checker.reportError(
                        methodDeclTree,
                        messageKey,
                        weak.first,
                        methodDeclTree.getName(),
                        overriddenTypeString,
                        overriddenAnno,
                        overriderTypeString,
                        overriderAnno);
            }
        }
    }

    /**
     * Localizes some contracts -- that is, viewpoint-adapts them to some method body, according to
     * the value of {@link #visitorState}.
     *
     * <p>The input is a set of {@link Contract}s, each of which contains an expression string and
     * an annotation. In a {@link Contract}, Java expressions are exactly as written in source code,
     * not standardized or viewpoint-adapted.
     *
     * <p>The output is a set of pairs of {@link JavaExpression} (parsed expression string) and
     * standardized annotation (with respect to the path of {@link #visitorState}. This method
     * discards any contract whose expression cannot be parsed into a JavaExpression.
     *
     * @param contractSet a set of contracts
     * @param methodType the type of the method that the contracts are for
     * @return pairs of (expression, AnnotationMirror), which are localized contracts
     */
    private Set<Pair<JavaExpression, AnnotationMirror>> parseAndLocalizeContracts(
            Set<? extends Contract> contractSet, AnnotatedExecutableType methodType) {
        if (contractSet.isEmpty()) {
            return Collections.emptySet();
        }

        // This is the path to a place where the contract is being used, which might or might not be
        // where the contract was defined.  For example, methodTree might be an overriding
        // definition, and the contract might be for a superclass.
        MethodTree methodTree = visitorState.getMethodTree();

        StringToJavaExpression stringToJavaExpr =
                expression -> {
                    JavaExpression javaExpr =
                            StringToJavaExpression.atMethodDecl(
                                    expression, methodType.getElement(), checker);
                    // methodType.getElement() is not necessarily the same method as methodTree, so
                    // viewpoint-adapt it to methodTree.
                    return javaExpr.atMethodBody(methodTree);
                };

<<<<<<< HEAD
        Set<Pair<JavaExpression, AnnotationMirror>> result = new HashSet<>();
=======
        Set<Pair<JavaExpression, AnnotationMirror>> result = new HashSet<>(contractSet.size());
>>>>>>> cad21207
        for (Contract p : contractSet) {
            String expressionString = p.expressionString;
            AnnotationMirror annotation =
                    p.viewpointAdaptDependentTypeAnnotation(
                            atypeFactory, stringToJavaExpr, methodTree);
            JavaExpression exprJe;
            try {
                // TODO: currently, these expressions are parsed many times.
                // This could be optimized to store the result the first time.
                // (same for other annotations)
                exprJe = stringToJavaExpr.toJavaExpression(expressionString);
            } catch (JavaExpressionParseException e) {
                // report errors here
                checker.report(methodTree, e.getDiagMessage());
                continue;
            }
            result.add(Pair.of(exprJe, annotation));
        }
        return result;
    }

    /**
     * Call this only when the current path is an identifier.
     *
     * @return the enclosing member select, or null if the identifier is not the field in a member
     *     selection
     */
    protected MemberSelectTree enclosingMemberSelect() {
        TreePath path = this.getCurrentPath();
        assert path.getLeaf().getKind() == Tree.Kind.IDENTIFIER
                : "expected identifier, found: " + path.getLeaf();
        if (path.getParentPath().getLeaf().getKind() == Tree.Kind.MEMBER_SELECT) {
            return (MemberSelectTree) path.getParentPath().getLeaf();
        } else {
            return null;
        }
    }

    /**
     * Returns the statement that encloses the given one.
     *
     * @param tree an AST node that is on the current path
     * @return the statement that encloses the given one
     */
    protected Tree enclosingStatement(@FindDistinct Tree tree) {
        TreePath path = this.getCurrentPath();
        while (path != null && path.getLeaf() != tree) {
            path = path.getParentPath();
        }

        if (path != null) {
            return path.getParentPath().getLeaf();
        } else {
            return null;
        }
    }

    @Override
    public Void visitIdentifier(IdentifierTree node, Void p) {
        checkAccess(node, p);
        return super.visitIdentifier(node, p);
    }

    protected void checkAccess(IdentifierTree node, Void p) {
        MemberSelectTree memberSel = enclosingMemberSelect();
        ExpressionTree tree;
        Element elem;

        if (memberSel == null) {
            tree = node;
            elem = TreeUtils.elementFromUse(node);
        } else {
            tree = memberSel;
            elem = TreeUtils.elementFromUse(memberSel);
        }

        if (elem == null || !elem.getKind().isField()) {
            return;
        }

        AnnotatedTypeMirror receiver = atypeFactory.getReceiverType(tree);

        checkAccessAllowed(elem, receiver, tree);
    }

    /**
     * Issues an error if access not allowed, based on an @Unused annotation.
     *
     * @param field the field to be accessed, whose declaration might be annotated by @Unused. It
     *     can also be (for example) {@code this}, in which case {@code receiverType} is null.
     * @param receiverType the type of the expression whose field is accessed; null if the field is
     *     static
     * @param accessTree the access expression
     */
    protected void checkAccessAllowed(
            Element field,
            AnnotatedTypeMirror receiverType,
            @FindDistinct ExpressionTree accessTree) {
        AnnotationMirror unused = atypeFactory.getDeclAnnotation(field, Unused.class);
        if (unused == null) {
            return;
        }

        String when = AnnotationUtils.getElementValueClassName(unused, "when", false).toString();

        // TODO: Don't just look at the receiver type, but at the declaration annotations on the
        // receiver.  (That will enable handling type annotations that are not part of the type
        // system being checked.)

        // TODO: This requires exactly the same type qualifier, but it should permit subqualifiers.
        if (!AnnotationUtils.containsSameByName(receiverType.getAnnotations(), when)) {
            return;
        }

        Tree tree = this.enclosingStatement(accessTree);

        if (tree != null
                && tree.getKind() == Tree.Kind.ASSIGNMENT
                && ((AssignmentTree) tree).getVariable() == accessTree
                && ((AssignmentTree) tree).getExpression().getKind() == Tree.Kind.NULL_LITERAL) {
            // Assigning unused to null is OK.
            return;
        }

        checker.reportError(accessTree, "unallowed.access", field, receiverType);
    }

    /**
     * Tests that the qualifiers present on {@code useType} are valid qualifiers, given the
     * qualifiers on the declaration of the type, {@code declarationType}.
     *
     * <p>The check is shallow, as it does not descend into generic or array types (i.e. only
     * performing the validity check on the raw type or outermost array dimension). {@link
     * BaseTypeVisitor#validateTypeOf(Tree)} would call this for each type argument or array
     * dimension separately.
     *
     * <p>In most cases, {@code useType} simply needs to be a subtype of {@code declarationType}. If
     * a type system makes exceptions to this rule, its implementation should override this method.
     *
     * <p>This method is not called if {@link
     * BaseTypeValidator#shouldCheckTopLevelDeclaredOrPrimitiveType(AnnotatedTypeMirror, Tree)}
     * returns false -- by default, it is not called on the top level for locals and expressions. To
     * enforce a type validity property everwhere, override methods such as {@link
     * BaseTypeValidator#visitDeclared} rather than this method.
     *
     * @param declarationType the type of the class (TypeElement)
     * @param useType the use of the class (instance type)
     * @param tree the tree where the type is used
     * @return true if the useType is a valid use of elemType
     */
    public boolean isValidUse(
            AnnotatedDeclaredType declarationType, AnnotatedDeclaredType useType, Tree tree) {
        // Don't use isSubtype(ATM, ATM) because it will return false if the types have qualifier
        // parameters.
        Set<? extends AnnotationMirror> tops =
                atypeFactory.getQualifierHierarchy().getTopAnnotations();
        Set<AnnotationMirror> upperBounds =
                atypeFactory
                        .getQualifierUpperBounds()
                        .getBoundQualifiers(declarationType.getUnderlyingType());
        for (AnnotationMirror top : tops) {
            AnnotationMirror upperBound =
                    atypeFactory
                            .getQualifierHierarchy()
                            .findAnnotationInHierarchy(upperBounds, top);
            AnnotationMirror qualifier = useType.getAnnotationInHierarchy(top);
            if (!atypeFactory.getQualifierHierarchy().isSubtype(qualifier, upperBound)) {
                return false;
            }
        }
        return true;
    }

    /**
     * Tests that the qualifiers present on the primitive type are valid.
     *
     * @param type the use of the primitive type
     * @param tree the tree where the type is used
     * @return true if the type is a valid use of the primitive type
     */
    public boolean isValidUse(AnnotatedPrimitiveType type, Tree tree) {
        Set<AnnotationMirror> bounds =
                atypeFactory.getTypeDeclarationBounds(type.getUnderlyingType());
        return atypeFactory.getQualifierHierarchy().isSubtype(type.getAnnotations(), bounds);
    }

    /**
     * Tests that the qualifiers present on the array type are valid. This method will be invoked
     * for each array level independently, i.e. this method only needs to check the top-level
     * qualifiers of an array.
     *
     * @param type the array type use
     * @param tree the tree where the type is used
     * @return true if the type is a valid array type
     */
    public boolean isValidUse(AnnotatedArrayType type, Tree tree) {
        Set<AnnotationMirror> bounds =
                atypeFactory.getTypeDeclarationBounds(type.getUnderlyingType());
        return atypeFactory.getQualifierHierarchy().isSubtype(type.getAnnotations(), bounds);
    }

    /**
     * Tests whether the tree expressed by the passed type tree is a valid type, and emits an error
     * if that is not the case (e.g. '@Mutable String'). If the tree is a method or constructor,
     * check the return type.
     *
     * @param tree the AST type supplied by the user
     */
    public boolean validateTypeOf(Tree tree) {
        AnnotatedTypeMirror type;
        // It's quite annoying that there is no TypeTree.
        switch (tree.getKind()) {
            case PRIMITIVE_TYPE:
            case PARAMETERIZED_TYPE:
            case TYPE_PARAMETER:
            case ARRAY_TYPE:
            case UNBOUNDED_WILDCARD:
            case EXTENDS_WILDCARD:
            case SUPER_WILDCARD:
            case ANNOTATED_TYPE:
                type = atypeFactory.getAnnotatedTypeFromTypeTree(tree);
                break;
            case METHOD:
                type = atypeFactory.getMethodReturnType((MethodTree) tree);
                if (type == null || type.getKind() == TypeKind.VOID) {
                    // Nothing to do for void methods.
                    // Note that for a constructor the AnnotatedExecutableType does
                    // not use void as return type.
                    return true;
                }
                break;
            default:
                type = atypeFactory.getAnnotatedType(tree);
        }
        return validateType(tree, type);
    }

    /**
     * Tests whether the type and corresponding type tree is a valid type, and emits an error if
     * that is not the case (e.g. '@Mutable String'). If the tree is a method or constructor, check
     * the return type.
     *
     * @param tree the type tree supplied by the user
     * @param type the type corresponding to tree
     * @return true if the type is valid
     */
    protected boolean validateType(Tree tree, AnnotatedTypeMirror type) {
        return typeValidator.isValid(type, tree);
    }

    // This is a test to ensure that all types are valid
    protected final TypeValidator typeValidator;

    protected TypeValidator createTypeValidator() {
        return new BaseTypeValidator(checker, this, atypeFactory);
    }

    // **********************************************************************
    // Random helper methods
    // **********************************************************************

    /**
     * Tests whether the expression should not be checked because of the tree referring to
     * unannotated classes, as specified in the {@code checker.skipUses} property.
     *
     * <p>It returns true if exprTree is a method invocation or a field access to a class whose
     * qualified name matches @{link checker.skipUses} expression.
     *
     * @param exprTree any expression tree
     * @return true if checker should not test exprTree
     */
    protected final boolean shouldSkipUses(ExpressionTree exprTree) {
        // System.out.printf("shouldSkipUses: %s: %s%n", exprTree.getClass(), exprTree);

        Element elm = TreeUtils.elementFromTree(exprTree);
        return checker.shouldSkipUses(elm);
    }

    // **********************************************************************
    // Overriding to avoid visit part of the tree
    // **********************************************************************

    /** Override Compilation Unit so we won't visit package names or imports. */
    @Override
    public Void visitCompilationUnit(CompilationUnitTree node, Void p) {
        Void r = scan(node.getPackageAnnotations(), p);
        // r = reduce(scan(node.getPackageName(), p), r);
        // r = reduce(scan(node.getImports(), p), r);
        r = reduce(scan(node.getTypeDecls(), p), r);
        return r;
    }
}<|MERGE_RESOLUTION|>--- conflicted
+++ resolved
@@ -4254,11 +4254,7 @@
                     return javaExpr.atMethodBody(methodTree);
                 };
 
-<<<<<<< HEAD
-        Set<Pair<JavaExpression, AnnotationMirror>> result = new HashSet<>();
-=======
         Set<Pair<JavaExpression, AnnotationMirror>> result = new HashSet<>(contractSet.size());
->>>>>>> cad21207
         for (Contract p : contractSet) {
             String expressionString = p.expressionString;
             AnnotationMirror annotation =
