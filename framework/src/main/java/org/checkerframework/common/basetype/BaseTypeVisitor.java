--- conflicted
+++ resolved
@@ -281,8 +281,6 @@
         return atypeFactory;
     }
 
-<<<<<<< HEAD
-=======
     /**
      * Return an instance of the {@link ContractsUtils} helper class.
      *
@@ -292,7 +290,6 @@
         return contractsUtils;
     }
 
->>>>>>> 05d83235
     // **********************************************************************
     // Responsible for updating the factory for the location (for performance)
     // **********************************************************************
