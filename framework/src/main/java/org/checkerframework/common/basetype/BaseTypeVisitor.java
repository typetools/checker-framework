package org.checkerframework.common.basetype;

import com.github.javaparser.ParseProblemException;
import com.github.javaparser.ast.CompilationUnit;
import com.github.javaparser.printer.DefaultPrettyPrinter;
import com.sun.source.tree.AnnotatedTypeTree;
import com.sun.source.tree.AnnotationTree;
import com.sun.source.tree.ArrayTypeTree;
import com.sun.source.tree.AssignmentTree;
import com.sun.source.tree.CatchTree;
import com.sun.source.tree.ClassTree;
import com.sun.source.tree.CompilationUnitTree;
import com.sun.source.tree.CompoundAssignmentTree;
import com.sun.source.tree.ConditionalExpressionTree;
import com.sun.source.tree.EnhancedForLoopTree;
import com.sun.source.tree.ExpressionTree;
import com.sun.source.tree.IdentifierTree;
import com.sun.source.tree.InstanceOfTree;
import com.sun.source.tree.IntersectionTypeTree;
import com.sun.source.tree.LambdaExpressionTree;
import com.sun.source.tree.LineMap;
import com.sun.source.tree.MemberReferenceTree;
import com.sun.source.tree.MemberReferenceTree.ReferenceMode;
import com.sun.source.tree.MemberSelectTree;
import com.sun.source.tree.MethodInvocationTree;
import com.sun.source.tree.MethodTree;
import com.sun.source.tree.ModifiersTree;
import com.sun.source.tree.NewArrayTree;
import com.sun.source.tree.NewClassTree;
import com.sun.source.tree.ParameterizedTypeTree;
import com.sun.source.tree.ReturnTree;
import com.sun.source.tree.ThrowTree;
import com.sun.source.tree.Tree;
import com.sun.source.tree.Tree.Kind;
import com.sun.source.tree.TypeCastTree;
import com.sun.source.tree.TypeParameterTree;
import com.sun.source.tree.UnaryTree;
import com.sun.source.tree.VariableTree;
import com.sun.source.util.SourcePositions;
import com.sun.source.util.TreePath;
import com.sun.source.util.TreeScanner;
import com.sun.tools.javac.code.Symbol.ClassSymbol;
import com.sun.tools.javac.tree.JCTree;
import com.sun.tools.javac.tree.JCTree.JCFieldAccess;
import com.sun.tools.javac.tree.JCTree.JCIdent;
import com.sun.tools.javac.tree.TreeInfo;
import java.io.IOException;
import java.io.InputStream;
import java.lang.annotation.Annotation;
import java.lang.annotation.ElementType;
import java.lang.annotation.Target;
import java.nio.file.Paths;
import java.util.ArrayList;
import java.util.Arrays;
import java.util.Collections;
import java.util.EnumSet;
import java.util.HashMap;
import java.util.List;
import java.util.Map;
import java.util.Set;
import java.util.StringJoiner;
import java.util.Vector;
import javax.annotation.processing.ProcessingEnvironment;
import javax.lang.model.element.AnnotationMirror;
import javax.lang.model.element.AnnotationValue;
import javax.lang.model.element.Element;
import javax.lang.model.element.ElementKind;
import javax.lang.model.element.ExecutableElement;
import javax.lang.model.element.Modifier;
import javax.lang.model.element.Name;
import javax.lang.model.element.TypeElement;
import javax.lang.model.element.VariableElement;
import javax.lang.model.type.DeclaredType;
import javax.lang.model.type.TypeKind;
import javax.lang.model.type.TypeMirror;
import javax.lang.model.util.ElementFilter;
import org.checkerframework.checker.compilermsgs.qual.CompilerMessageKey;
import org.checkerframework.checker.interning.qual.FindDistinct;
import org.checkerframework.checker.nullness.qual.MonotonicNonNull;
import org.checkerframework.checker.nullness.qual.Nullable;
import org.checkerframework.common.wholeprograminference.WholeProgramInference;
import org.checkerframework.dataflow.analysis.Analysis;
import org.checkerframework.dataflow.analysis.TransferResult;
import org.checkerframework.dataflow.cfg.node.BooleanLiteralNode;
import org.checkerframework.dataflow.cfg.node.Node;
import org.checkerframework.dataflow.cfg.node.ReturnNode;
import org.checkerframework.dataflow.expression.JavaExpression;
import org.checkerframework.dataflow.expression.JavaExpressionScanner;
import org.checkerframework.dataflow.expression.LocalVariable;
import org.checkerframework.dataflow.qual.Deterministic;
import org.checkerframework.dataflow.qual.Impure;
import org.checkerframework.dataflow.qual.Pure;
import org.checkerframework.dataflow.qual.SideEffectFree;
import org.checkerframework.dataflow.qual.SideEffectsOnly;
import org.checkerframework.dataflow.util.PurityChecker;
import org.checkerframework.dataflow.util.PurityChecker.PurityResult;
import org.checkerframework.dataflow.util.PurityUtils;
import org.checkerframework.framework.ajava.AnnotationEqualityVisitor;
import org.checkerframework.framework.ajava.ExpectedTreesVisitor;
import org.checkerframework.framework.ajava.InsertAjavaAnnotations;
import org.checkerframework.framework.ajava.JointVisitorWithDefaultAction;
import org.checkerframework.framework.flow.CFAbstractStore;
import org.checkerframework.framework.flow.CFAbstractValue;
import org.checkerframework.framework.qual.DefaultQualifier;
import org.checkerframework.framework.qual.Unused;
import org.checkerframework.framework.source.DiagMessage;
import org.checkerframework.framework.source.SourceVisitor;
import org.checkerframework.framework.type.AnnotatedTypeFactory;
import org.checkerframework.framework.type.AnnotatedTypeFactory.ParameterizedExecutableType;
import org.checkerframework.framework.type.AnnotatedTypeMirror;
import org.checkerframework.framework.type.AnnotatedTypeMirror.AnnotatedArrayType;
import org.checkerframework.framework.type.AnnotatedTypeMirror.AnnotatedDeclaredType;
import org.checkerframework.framework.type.AnnotatedTypeMirror.AnnotatedExecutableType;
import org.checkerframework.framework.type.AnnotatedTypeMirror.AnnotatedIntersectionType;
import org.checkerframework.framework.type.AnnotatedTypeMirror.AnnotatedPrimitiveType;
import org.checkerframework.framework.type.AnnotatedTypeMirror.AnnotatedTypeVariable;
import org.checkerframework.framework.type.AnnotatedTypeMirror.AnnotatedUnionType;
import org.checkerframework.framework.type.AnnotatedTypeParameterBounds;
import org.checkerframework.framework.type.GenericAnnotatedTypeFactory;
import org.checkerframework.framework.type.QualifierHierarchy;
import org.checkerframework.framework.type.TypeHierarchy;
import org.checkerframework.framework.type.poly.QualifierPolymorphism;
import org.checkerframework.framework.type.visitor.SimpleAnnotatedTypeScanner;
import org.checkerframework.framework.util.AnnotatedTypes;
import org.checkerframework.framework.util.Contract;
import org.checkerframework.framework.util.Contract.ConditionalPostcondition;
import org.checkerframework.framework.util.Contract.Postcondition;
import org.checkerframework.framework.util.Contract.Precondition;
import org.checkerframework.framework.util.ContractsFromMethod;
import org.checkerframework.framework.util.FieldInvariants;
import org.checkerframework.framework.util.JavaExpressionParseUtil;
import org.checkerframework.framework.util.JavaExpressionParseUtil.JavaExpressionParseException;
import org.checkerframework.framework.util.JavaParserUtil;
import org.checkerframework.framework.util.StringToJavaExpression;
import org.checkerframework.framework.util.typeinference8.InferenceResult;
import org.checkerframework.javacutil.AnnotationBuilder;
import org.checkerframework.javacutil.AnnotationMirrorSet;
import org.checkerframework.javacutil.AnnotationUtils;
import org.checkerframework.javacutil.BugInCF;
import org.checkerframework.javacutil.ElementUtils;
import org.checkerframework.javacutil.SwitchExpressionScanner;
import org.checkerframework.javacutil.SwitchExpressionScanner.FunctionalSwitchExpressionScanner;
import org.checkerframework.javacutil.SystemUtil;
import org.checkerframework.javacutil.TreePathUtil;
import org.checkerframework.javacutil.TreeUtils;
import org.checkerframework.javacutil.TreeUtils.MemberReferenceKind;
import org.checkerframework.javacutil.TreeUtilsAfterJava11.BindingPatternUtils;
import org.checkerframework.javacutil.TreeUtilsAfterJava11.InstanceOfUtils;
import org.checkerframework.javacutil.TypesUtils;
import org.plumelib.util.ArrayMap;
import org.plumelib.util.ArraySet;
import org.plumelib.util.ArraysPlume;
import org.plumelib.util.CollectionsPlume;
import org.plumelib.util.IPair;

/**
 * A {@link SourceVisitor} that performs assignment and pseudo-assignment checking, method
 * invocation checking, and assignability checking. The visitor visits every construct in a program,
 * not just types.
 *
 * <p>This implementation uses the {@link AnnotatedTypeFactory} implementation provided by an
 * associated {@link BaseTypeChecker}; its visitor methods will invoke this factory on parts of the
 * AST to determine the "annotated type" of an expression. Then, the visitor methods will check the
 * types in assignments and pseudo-assignments using {@link #commonAssignmentCheck}, which
 * ultimately calls the {@link TypeHierarchy#isSubtype} method and reports errors that violate
 * Java's rules of assignment.
 *
 * <p>Note that since this implementation only performs assignment and pseudo-assignment checking,
 * other rules for custom type systems must be added in subclasses (e.g., dereference checking in
 * the {@link org.checkerframework.checker.nullness.NullnessChecker} is implemented in the {@link
 * org.checkerframework.checker.nullness.NullnessChecker}'s {@link TreeScanner#visitMemberSelect}
 * method).
 *
 * <p>This implementation does the following checks:
 *
 * <ol>
 *   <li><b>Assignment and Pseudo-Assignment Check</b>: It verifies that any assignment type-checks,
 *       using the {@link TypeHierarchy#isSubtype} method. This includes method invocation and
 *       method overriding checks.
 *   <li><b>Type Validity Check</b>: It verifies that any user-supplied type is a valid type, using
 *       one of the {@code isValidUse} methods.
 *   <li><b>(Re-)Assignability Check</b>: It verifies that any assignment is valid, using {@code
 *       Checker.isAssignable} method.
 * </ol>
 *
 * @see "JLS $4"
 * @see TypeHierarchy#isSubtype
 * @see AnnotatedTypeFactory
 */
public class BaseTypeVisitor<Factory extends GenericAnnotatedTypeFactory<?, ?, ?, ?>>
    extends SourceVisitor<Void, Void> {

  /** The {@link BaseTypeChecker} for error reporting. */
  protected final BaseTypeChecker checker;

  /** The factory to use for obtaining "parsed" version of annotations. */
  protected final Factory atypeFactory;

  /** The qualifier hierarchy. */
  protected final QualifierHierarchy qualHierarchy;

  /** The Annotated Type Hierarchy. */
  protected final TypeHierarchy typeHierarchy;

  /** For obtaining line numbers in {@code -Ashowchecks} debugging output. */
  protected final SourcePositions positions;

  /** The element for java.util.Vector#copyInto. */
  private final ExecutableElement vectorCopyInto;

  /** The element for java.util.function.Function#apply. */
  private final ExecutableElement functionApply;

  /** The type of java.util.Vector. */
  private final AnnotatedDeclaredType vectorType;

  /** The @java.lang.annotation.Target annotation. */
  protected final AnnotationMirror TARGET =
      AnnotationBuilder.fromClass(
          elements,
          java.lang.annotation.Target.class,
          AnnotationBuilder.elementNamesValues("value", new ElementType[0]));

  /** The @{@link Deterministic} annotation. */
  protected final AnnotationMirror DETERMINISTIC =
      AnnotationBuilder.fromClass(elements, Deterministic.class);

  /** The @{@link SideEffectFree} annotation. */
  protected final AnnotationMirror SIDE_EFFECT_FREE =
      AnnotationBuilder.fromClass(elements, SideEffectFree.class);

  /** The @{@link Pure} annotation. */
  protected final AnnotationMirror PURE = AnnotationBuilder.fromClass(elements, Pure.class);

  /** The @{@link Impure} annotation. */
  protected final AnnotationMirror IMPURE = AnnotationBuilder.fromClass(elements, Impure.class);

  /** The {@code value} element/field of the @java.lang.annotation.Target annotation. */
  protected final ExecutableElement targetValueElement;

  /** The {@code when} element/field of the @Unused annotation. */
  protected final ExecutableElement unusedWhenElement;

  /** The {@code value} element/field of the @{@link SideEffectsOnly} annotation. */
  ExecutableElement sideEffectsOnlyValueElement;

  /** True if "-Ashowchecks" was passed on the command line. */
  protected final boolean showchecks;

  /** True if "-Ainfer" was passed on the command line. */
  private final boolean infer;

  /** True if "-AsuggestPureMethods" or "-Ainfer" was passed on the command line. */
  private final boolean suggestPureMethods;

  /**
   * True if "-AcheckPurityAnnotations" or "-AsuggestPureMethods" or "-Ainfer" was passed on the
   * command line.
   */
  private final boolean checkPurityAnnotations;

<<<<<<< HEAD
  /** True if "-AcheckPurityAnnotations" was passed on the command line. */
  private final boolean checkPurityAnnotations;

=======
>>>>>>> c1bbf2ff
  /** True if "-AajavaChecks" was passed on the command line. */
  private final boolean ajavaChecks;

  /** True if "-AassumeSideEffectFree" or "-aassumePure" was passed on the command line. */
  private final boolean assumeSideEffectFree;

  /** True if "-AassumeDeterministic" or "-aassumePure" was passed on the command line. */
  private final boolean assumeDeterministic;

<<<<<<< HEAD
  /** True if "-AcheckCastElementType" was passed on the command line. */
  private final boolean checkCastElementType;

  /** True if "-AconservativeUninferredTypeArguments" was passed on the command line. */
  private final boolean conservativeUninferredTypeArguments;
=======
  /** True if "-AassumePureGetters" was passed on the command line. */
  public final boolean assumePureGetters;

  /** True if "-AcheckCastElementType" was passed on the command line. */
  private final boolean checkCastElementType;
>>>>>>> c1bbf2ff

  /** True if "-AwarnRedundantAnnotations" was passed on the command line */
  private final boolean warnRedundantAnnotations;

  /** The tree of the enclosing method that is currently being visited. */
  protected @Nullable MethodTree methodTree = null;

  /**
   * @param checker the type-checker associated with this visitor (for callbacks to {@link
   *     TypeHierarchy#isSubtype})
   */
  public BaseTypeVisitor(BaseTypeChecker checker) {
    this(checker, null);
  }

  /**
   * @param checker the type-checker associated with this visitor
   * @param typeFactory the type factory, or null. If null, this calls {@link #createTypeFactory}.
   */
  protected BaseTypeVisitor(BaseTypeChecker checker, @Nullable Factory typeFactory) {
    super(checker);

    this.checker = checker;
    this.atypeFactory = typeFactory == null ? createTypeFactory() : typeFactory;
    this.qualHierarchy = atypeFactory.getQualifierHierarchy();
    this.typeHierarchy = atypeFactory.getTypeHierarchy();
    this.positions = trees.getSourcePositions();
    this.typeValidator = createTypeValidator();
    ProcessingEnvironment env = checker.getProcessingEnvironment();
    this.vectorCopyInto = TreeUtils.getMethod("java.util.Vector", "copyInto", 1, env);
    this.functionApply = TreeUtils.getMethod("java.util.function.Function", "apply", 1, env);
    this.vectorType =
        atypeFactory.fromElement(elements.getTypeElement(Vector.class.getCanonicalName()));
    targetValueElement = TreeUtils.getMethod(Target.class, "value", 0, env);
    unusedWhenElement = TreeUtils.getMethod(Unused.class, "when", 0, env);
    sideEffectsOnlyValueElement =
        TreeUtils.getMethod(SideEffectsOnly.class, "value", 0, checker.getProcessingEnvironment());
    showchecks = checker.hasOption("showchecks");
    infer = checker.hasOption("infer");
    suggestPureMethods = checker.hasOption("suggestPureMethods") || infer;
    checkPurityAnnotations = checker.hasOption("checkPurityAnnotations") || suggestPureMethods;
<<<<<<< HEAD
    checkPurityAnnotations = checker.hasOption("checkPurityAnnotations");
=======
>>>>>>> c1bbf2ff
    ajavaChecks = checker.hasOption("ajavaChecks");
    assumeSideEffectFree =
        checker.hasOption("assumeSideEffectFree") || checker.hasOption("assumePure");
    assumeDeterministic =
        checker.hasOption("assumeDeterministic") || checker.hasOption("assumePure");
    assumePureGetters = checker.hasOption("assumePureGetters");
    checkCastElementType = checker.hasOption("checkCastElementType");
    warnRedundantAnnotations = checker.hasOption("warnRedundantAnnotations");
  }

  /** An array containing just {@code BaseTypeChecker.class}. */
  private static final Class<?>[] baseTypeCheckerClassArray =
      new Class<?>[] {BaseTypeChecker.class};

  /**
   * Constructs an instance of the appropriate type factory for the implemented type system.
   *
   * <p>The default implementation uses the checker naming convention to create the appropriate type
   * factory. If no factory is found, it returns {@link BaseAnnotatedTypeFactory}. It reflectively
   * invokes the constructor that accepts this checker and compilation unit tree (in that order) as
   * arguments.
   *
   * <p>Subclasses have to override this method to create the appropriate visitor if they do not
   * follow the checker naming convention.
   *
   * @return the appropriate type factory
   */
  @SuppressWarnings({
    "unchecked", // unchecked cast to type variable
  })
  protected Factory createTypeFactory() {
    // Try to reflectively load the type factory.
    Class<?> checkerClass = checker.getClass();
    Object[] checkerArray = new Object[] {checker};
    while (checkerClass != BaseTypeChecker.class) {
      AnnotatedTypeFactory result =
          BaseTypeChecker.invokeConstructorFor(
              BaseTypeChecker.getRelatedClassName(checkerClass, "AnnotatedTypeFactory"),
              baseTypeCheckerClassArray,
              checkerArray);
      if (result != null) {
        return (Factory) result;
      }
      checkerClass = checkerClass.getSuperclass();
    }
    try {
      return (Factory) new BaseAnnotatedTypeFactory(checker);
    } catch (Throwable t) {
      throw new BugInCF(
          "Unexpected "
              + t.getClass().getSimpleName()
              + " when invoking BaseAnnotatedTypeFactory for checker "
              + checker.getClass().getSimpleName(),
          t);
    }
  }

  public final Factory getTypeFactory() {
    return atypeFactory;
  }

  /**
   * A public variant of {@link #createTypeFactory}. Only use this if you know what you are doing.
   *
   * @return the appropriate type factory
   */
  public Factory createTypeFactoryPublic() {
    return createTypeFactory();
  }

  // **********************************************************************
  // Responsible for updating the factory for the location (for performance)
  // **********************************************************************

  @Override
  public void setRoot(CompilationUnitTree root) {
    atypeFactory.setRoot(root);
    super.setRoot(root);
    testJointJavacJavaParserVisitor();
    testAnnotationInsertion();
  }

  @Override
  public Void scan(@Nullable Tree tree, Void p) {
    if (tree == null) {
      return null;
    }
    if (getCurrentPath() != null) {
      this.atypeFactory.setVisitorTreePath(new TreePath(getCurrentPath(), tree));
    }
    // TODO: use JCP to add version-specific behavior
    if (tree != null
        && SystemUtil.jreVersion >= 14
        && tree.getKind().name().equals("SWITCH_EXPRESSION")) {
      visitSwitchExpression17(tree);
      return null;
    }
    return super.scan(tree, p);
  }

  /**
   * Test {@link org.checkerframework.framework.ajava.JointJavacJavaParserVisitor} if the checker
   * has the "ajavaChecks" option.
   *
   * <p>Parse the current source file with JavaParser and check that the AST can be matched with the
   * Tree produced by javac. Crash if not.
   *
   * <p>Subclasses may override this method to disable the test if even the option is provided.
   */
  protected void testJointJavacJavaParserVisitor() {
    if (root == null
        || !ajavaChecks
        // TODO: Make annotation insertion work for Java 21.
        || root.getSourceFile().toUri().toString().contains("java21")) {
      return;
    }

    Map<Tree, com.github.javaparser.ast.Node> treePairs = new HashMap<>();
    try (InputStream reader = root.getSourceFile().openInputStream()) {
      CompilationUnit javaParserRoot = JavaParserUtil.parseCompilationUnit(reader);
      JavaParserUtil.concatenateAddedStringLiterals(javaParserRoot);
      new JointVisitorWithDefaultAction() {
        @Override
        public void defaultJointAction(
            Tree javacTree, com.github.javaparser.ast.Node javaParserNode) {
          treePairs.put(javacTree, javaParserNode);
        }
      }.visitCompilationUnit(root, javaParserRoot);
      ExpectedTreesVisitor expectedTreesVisitor = new ExpectedTreesVisitor();
      expectedTreesVisitor.visitCompilationUnit(root, null);
      for (Tree expected : expectedTreesVisitor.getTrees()) {
        if (!treePairs.containsKey(expected)) {
          throw new BugInCF(
              "Javac tree not matched to JavaParser node: %s [%s @ %d], in file: %s",
              expected,
              expected.getClass(),
              positions.getStartPosition(root, expected),
              root.getSourceFile().getName());
        }
      }
    } catch (IOException e) {
      throw new BugInCF("Error reading Java source file", e);
    }
  }

  /**
   * Tests {@link org.checkerframework.framework.ajava.InsertAjavaAnnotations} if the checker has
   * the "ajavaChecks" option.
   *
   * <ol>
   *   <li>Parses the current file with JavaParser.
   *   <li>Removes all annotations.
   *   <li>Reinserts the annotations.
   *   <li>Throws an exception if the ASTs are not the same.
   * </ol>
   *
   * <p>Subclasses may override this method to disable the test even if the option is provided.
   */
  protected void testAnnotationInsertion() {
    if (root == null
        || !ajavaChecks
        // TODO: Make annotation insertion work for Java 21.
        || root.getSourceFile().toUri().toString().contains("java21")) {
      return;
    }

    CompilationUnit originalAst;
    try (InputStream originalInputStream = root.getSourceFile().openInputStream()) {
      originalAst = JavaParserUtil.parseCompilationUnit(originalInputStream);
    } catch (IOException e) {
      throw new BugInCF("Error while reading Java file: " + root.getSourceFile().toUri(), e);
    }

    CompilationUnit astWithoutAnnotations = originalAst.clone();
    JavaParserUtil.clearAnnotations(astWithoutAnnotations);
    String withoutAnnotations = new DefaultPrettyPrinter().print(astWithoutAnnotations);

    String withAnnotations;
    try (InputStream annotationInputStream = root.getSourceFile().openInputStream()) {
      // This check only runs on files from the Checker Framework test suite, which should all
      // use UNIX line separators. Using System.lineSeparator instead of "\n" could cause the
      // test to fail on Mac or Windows.
      withAnnotations =
          new InsertAjavaAnnotations(elements)
              .insertAnnotations(annotationInputStream, withoutAnnotations, "\n");
    } catch (IOException e) {
      throw new BugInCF("Error while reading Java file: " + root.getSourceFile().toUri(), e);
    }

    CompilationUnit modifiedAst = null;
    try {
      modifiedAst = JavaParserUtil.parseCompilationUnit(withAnnotations);
    } catch (ParseProblemException e) {
      throw new BugInCF("Failed to parse code after annotation insertion:\n" + withAnnotations, e);
    }

    AnnotationEqualityVisitor visitor = new AnnotationEqualityVisitor();
    originalAst.accept(visitor, modifiedAst);
    if (!visitor.getAnnotationsMatch()) {
      throw new BugInCF(
          String.join(
              System.lineSeparator(),
              "Sanity check of erasing then reinserting annotations produced a different AST.",
              "File: " + root.getSourceFile(),
              "Node class: " + visitor.getMismatchedNode1().getClass().getSimpleName(),
              "Original node: " + oneLine(visitor.getMismatchedNode1()),
              "Node with annotations re-inserted: " + oneLine(visitor.getMismatchedNode2()),
              "Original annotations: " + visitor.getMismatchedNode1().getAnnotations(),
              "Re-inserted annotations: " + visitor.getMismatchedNode2().getAnnotations(),
              "Original AST:",
              originalAst.toString(),
              "Ast with annotations re-inserted: " + modifiedAst));
    }
  }

  /**
   * Replace newlines in the printed representation by spaces.
   *
   * @param arg an object to format
   * @return the object's toString representation, on one line
   */
  private String oneLine(Object arg) {
    return arg.toString().replace(System.lineSeparator(), " ");
  }

  /**
   * Type-check classTree and skips classes specified by the skipDef option. Subclasses should
   * override {@link #processClassTree(ClassTree)} instead of this method.
   *
   * @param classTree class to check
   * @param p null
   * @return null
   */
  @Override
  public final Void visitClass(ClassTree classTree, Void p) {
    if (checker.shouldSkipDefs(classTree) || checker.shouldSkipDirs(classTree)) {
      // Not "return super.visitClass(classTree, p);" because that would recursively call
      // visitors on subtrees; we want to skip the class entirely.
      return null;
    }
    atypeFactory.preProcessClassTree(classTree);

    TreePath preTreePath = atypeFactory.getVisitorTreePath();
    MethodTree preMT = methodTree;

    // Don't use atypeFactory.getPath, because that depends on the visitor path.
    atypeFactory.setVisitorTreePath(TreePath.getPath(root, classTree));
    methodTree = null;

    try {
      processClassTree(classTree);
      atypeFactory.postProcessClassTree(classTree);
    } finally {
      atypeFactory.setVisitorTreePath(preTreePath);
      methodTree = preMT;
    }
    return null;
  }

  /**
   * Type-check classTree. Subclasses should override this method instead of {@link
   * #visitClass(ClassTree, Void)}.
   *
   * @param classTree class to check
   */
  public void processClassTree(ClassTree classTree) {
    checkFieldInvariantDeclarations(classTree);
    if (!TreeUtils.hasExplicitConstructor(classTree)) {
      checkDefaultConstructor(classTree);
    }

    AnnotatedDeclaredType classType = atypeFactory.getAnnotatedType(classTree);
    atypeFactory.getDependentTypesHelper().checkClassForErrorExpressions(classTree, classType);
    validateType(classTree, classType);

    Tree ext = classTree.getExtendsClause();
    if (ext != null) {
      for (AnnotatedDeclaredType superType : classType.directSupertypes()) {
        if (superType.getUnderlyingType().asElement().getKind().isClass()) {
          validateType(ext, superType);
          break;
        }
      }
    }

    List<? extends Tree> impls = classTree.getImplementsClause();
    if (impls != null) {
      for (Tree im : impls) {
        for (AnnotatedDeclaredType superType : classType.directSupertypes()) {
          if (superType.getUnderlyingType().asElement().getKind().isInterface()
              && types.isSameType(superType.getUnderlyingType(), TreeUtils.typeOf(im))) {
            validateType(im, superType);
            break;
          }
        }
      }
    }

    checkForPolymorphicQualifiers(classTree);

    checkExtendsAndImplements(classTree);

    checkQualifierParameter(classTree);

    super.visitClass(classTree, null);
  }

  /**
   * A TreeScanner that issues an "invalid.polymorphic.qualifier" error for each {@link
   * AnnotationTree} that is a polymorphic qualifier. The second parameter is added to the error
   * message and should explain the location.
   */
  private final TreeScanner<Void, String> polyTreeScanner =
      new TreeScanner<Void, String>() {
        @Override
        public Void visitAnnotation(AnnotationTree annoTree, String location) {
          AnnotationMirror anno = TreeUtils.annotationFromAnnotationTree(annoTree);
          if (atypeFactory.isSupportedQualifier(anno)
              && qualHierarchy.isPolymorphicQualifier(anno)) {
            checker.reportError(annoTree, "invalid.polymorphic.qualifier", anno, location);
          }
          return super.visitAnnotation(annoTree, location);
        }
      };

  /**
   * Issues an "invalid.polymorphic.qualifier" error for all polymorphic annotations written on the
   * class declaration.
   *
   * @param classTree the class to check
   */
  protected void checkForPolymorphicQualifiers(ClassTree classTree) {
    if (TypesUtils.isAnonymous(TreeUtils.typeOf(classTree))) {
      // Anonymous class can have polymorphic annotations, so don't check them.
      return;
    }
    classTree.getModifiers().accept(polyTreeScanner, "in a class declaration");
    if (classTree.getExtendsClause() != null) {
      classTree.getExtendsClause().accept(polyTreeScanner, "in a class declaration");
    }
    for (Tree tree : classTree.getImplementsClause()) {
      tree.accept(polyTreeScanner, "in a class declaration");
    }
    for (Tree tree : classTree.getTypeParameters()) {
      tree.accept(polyTreeScanner, "in a class declaration");
    }
  }

  /**
   * Issues an "invalid.polymorphic.qualifier" error for all polymorphic annotations written on the
   * type parameters declaration.
   *
   * @param typeParameterTrees the type parameters to check
   */
  protected void checkForPolymorphicQualifiers(
      List<? extends TypeParameterTree> typeParameterTrees) {
    for (Tree tree : typeParameterTrees) {
      tree.accept(polyTreeScanner, "in a type parameter");
    }
  }

  /**
   * Issues an error if {@code classTree} has polymorphic fields but is not annotated with
   * {@code @HasQualifierParameter}. Always issue a warning if the type of a static field is
   * annotated with a polymorphic qualifier.
   *
   * <p>Issues an error if {@code classTree} extends or implements a class/interface that has a
   * qualifier parameter, but this class does not.
   *
   * @param classTree the ClassTree to check for polymorphic fields
   */
  protected void checkQualifierParameter(ClassTree classTree) {
    // Set of polymorphic qualifiers for hierarchies that do not have a qualifier parameter and
    // therefor cannot appear on a field.
    AnnotationMirrorSet illegalOnFieldsPolyQual = new AnnotationMirrorSet();
    // Set of polymorphic annotations for all hierarchies
    AnnotationMirrorSet polys = new AnnotationMirrorSet();
    TypeElement classElement = TreeUtils.elementFromDeclaration(classTree);
    for (AnnotationMirror top : qualHierarchy.getTopAnnotations()) {
      AnnotationMirror poly = qualHierarchy.getPolymorphicAnnotation(top);
      if (poly != null) {
        polys.add(poly);
      }
      // else {
      // If there is no polymorphic qualifier in the hierarchy, it could still have a
      // @HasQualifierParameter that must be checked.
      // }

      if (atypeFactory.hasExplicitQualifierParameterInHierarchy(classElement, top)
          && atypeFactory.hasExplicitNoQualifierParameterInHierarchy(classElement, top)) {
        checker.reportError(classTree, "conflicting.qual.param", top);
      }

      if (atypeFactory.hasQualifierParameterInHierarchy(classElement, top)) {
        continue;
      }

      if (poly != null) {
        illegalOnFieldsPolyQual.add(poly);
      }
      Element extendsEle = TypesUtils.getTypeElement(classElement.getSuperclass());
      if (extendsEle != null && atypeFactory.hasQualifierParameterInHierarchy(extendsEle, top)) {
        checker.reportError(classTree, "missing.has.qual.param", top);
      } else {
        for (TypeMirror interfaceType : classElement.getInterfaces()) {
          Element interfaceEle = TypesUtils.getTypeElement(interfaceType);
          if (atypeFactory.hasQualifierParameterInHierarchy(interfaceEle, top)) {
            checker.reportError(classTree, "missing.has.qual.param", top);
            break; // only issue error once
          }
        }
      }
    }

    for (Tree mem : classTree.getMembers()) {
      if (mem.getKind() == Tree.Kind.VARIABLE) {
        AnnotatedTypeMirror fieldType = atypeFactory.getAnnotatedType(mem);
        List<DiagMessage> hasIllegalPoly;
        if (ElementUtils.isStatic(TreeUtils.elementFromDeclaration((VariableTree) mem))) {
          // A polymorphic qualifier is not allowed on a static field even if the class
          // has a qualifier parameter.
          hasIllegalPoly = polyScanner.visit(fieldType, polys);
        } else {
          hasIllegalPoly = polyScanner.visit(fieldType, illegalOnFieldsPolyQual);
        }
        for (DiagMessage dm : hasIllegalPoly) {
          checker.report(mem, dm);
        }
      }
    }
  }

  /**
   * A scanner that given a set of polymorphic qualifiers, returns a list of errors reporting a use
   * of one of the polymorphic qualifiers.
   */
  private final PolyTypeScanner polyScanner = new PolyTypeScanner();

  /**
   * A scanner that given a set of polymorphic qualifiers, returns a list of errors reporting a use
   * of one of the polymorphic qualifiers.
   */
  static class PolyTypeScanner
      extends SimpleAnnotatedTypeScanner<List<DiagMessage>, AnnotationMirrorSet> {

    /** Create PolyTypeScanner. */
    private PolyTypeScanner() {
      super(DiagMessage::mergeLists, Collections.emptyList());
    }

    @Override
    protected List<DiagMessage> defaultAction(AnnotatedTypeMirror type, AnnotationMirrorSet polys) {
      if (type == null) {
        return Collections.emptyList();
      }

      for (AnnotationMirror poly : polys) {
        if (type.hasPrimaryAnnotationRelaxed(poly)) {
          return Collections.singletonList(
              DiagMessage.error("invalid.polymorphic.qualifier.use", poly));
        }
      }
      return Collections.emptyList();
    }
  }

  /**
   * In {@code @A class X extends @B Y implements @C Z {}}, enforce that {@code @A} must be a
   * subtype of {@code @B} and {@code @C}.
   *
   * <p>Also validate the types of the extends and implements clauses.
   *
   * @param classTree class tree to check
   */
  protected void checkExtendsAndImplements(ClassTree classTree) {
    if (TypesUtils.isAnonymous(TreeUtils.typeOf(classTree))) {
      // Don't check extends clause on anonymous classes.
      return;
    }
    if (classTree.getExtendsClause() == null && classTree.getImplementsClause().isEmpty()) {
      // Nothing to do
      return;
    }

    TypeMirror classType = TreeUtils.typeOf(classTree);
    AnnotationMirrorSet classBounds = atypeFactory.getTypeDeclarationBounds(classType);
    // No explicitly-written extends clause, as in "class X {}", is equivalent to writing "class X
    // extends @Top Object {}", so there is no need to do any subtype checking.
    if (classTree.getExtendsClause() != null) {
      Tree superClause = classTree.getExtendsClause();
      checkExtendsOrImplements(superClause, classBounds, classType, true);
    }
    // Do the same check as above for implements clauses.
    for (Tree superClause : classTree.getImplementsClause()) {
      checkExtendsOrImplements(superClause, classBounds, classType, false);
    }
  }

  /**
   * Helper for {@link #checkExtendsAndImplements} that checks one extends or implements clause.
   *
   * @param superClause an extends or implements clause
   * @param classBounds the type declarations bounds to check for consistency with {@code
   *     superClause}
   * @param classType the type being declared
   * @param isExtends true for an extends clause, false for an implements clause
   */
  protected void checkExtendsOrImplements(
      Tree superClause, AnnotationMirrorSet classBounds, TypeMirror classType, boolean isExtends) {
    AnnotatedTypeMirror superType = atypeFactory.getTypeOfExtendsImplements(superClause);
    TypeMirror superTM = superType.getUnderlyingType();
    for (AnnotationMirror classAnno : classBounds) {
      AnnotationMirror superAnno = superType.getPrimaryAnnotationInHierarchy(classAnno);
      if (!qualHierarchy.isSubtypeShallow(classAnno, classType, superAnno, superTM)) {
        checker.reportError(
            superClause,
            (isExtends
                ? "declaration.inconsistent.with.extends.clause"
                : "declaration.inconsistent.with.implements.clause"),
            classAnno,
            superAnno);
      }
    }
  }

  /**
   * Check that the field invariant declaration annotations meet the following requirements:
   *
   * <ol>
   *   <!-- The item numbering is referred to in the body of the method.-->
   *   <li value="1">If the superclass of {@code classTree} has a field invariant, then the field
   *       invariant for {@code classTree} must include all the fields in the superclass invariant
   *       and those fields' annotations must be a subtype (or equal) to the annotations for those
   *       fields in the superclass.
   *   <li value="2">The fields in the invariant must be a.) final and b.) declared in a superclass
   *       of {@code classTree}.
   *   <li value="3">The qualifier for each field must be a subtype of the annotation on the
   *       declaration of that field.
   *   <li value="4">The field invariant has an equal number of fields and qualifiers, or it has one
   *       qualifier and at least one field.
   * </ol>
   *
   * @param classTree class that might have a field invariant
   * @checker_framework.manual #field-invariants Field invariants
   */
  protected void checkFieldInvariantDeclarations(ClassTree classTree) {
    TypeElement elt = TreeUtils.elementFromDeclaration(classTree);
    FieldInvariants invariants = atypeFactory.getFieldInvariants(elt);
    if (invariants == null) {
      // No invariants to check
      return;
    }

    // Where to issue an error, if any.
    Tree errorTree =
        atypeFactory.getFieldInvariantAnnotationTree(classTree.getModifiers().getAnnotations());
    if (errorTree == null) {
      // If the annotation was inherited, then there is no annotation tree, so issue the
      // error on the class.
      errorTree = classTree;
    }

    // Checks #4 (see method Javadoc)
    if (!invariants.isWellFormed()) {
      checker.reportError(errorTree, "field.invariant.not.wellformed");
      return;
    }

    TypeMirror superClass = elt.getSuperclass();
    List<String> fieldsNotFound = new ArrayList<>(invariants.getFields());
    Set<VariableElement> fieldElts =
        ElementUtils.findFieldsInTypeOrSuperType(superClass, fieldsNotFound);

    // Checks that fields are declared in super class. (#2b)
    if (!fieldsNotFound.isEmpty()) {
      String notFoundString = String.join(", ", fieldsNotFound);
      checker.reportError(errorTree, "field.invariant.not.found", notFoundString);
    }

    FieldInvariants superInvar =
        atypeFactory.getFieldInvariants(TypesUtils.getTypeElement(superClass));
    if (superInvar != null) {
      // Checks #3 (see method Javadoc)
      DiagMessage superError = invariants.isStrongerThan(superInvar);
      if (superError != null) {
        checker.report(errorTree, superError);
      }
    }

    List<String> notFinal = new ArrayList<>(fieldElts.size());
    for (VariableElement field : fieldElts) {
      String fieldName = field.getSimpleName().toString();
      if (!ElementUtils.isFinal(field)) {
        notFinal.add(fieldName);
      }
      AnnotatedTypeMirror fieldType = atypeFactory.getAnnotatedType(field);

      List<AnnotationMirror> annos = invariants.getQualifiersFor(field.getSimpleName());
      for (AnnotationMirror invariantAnno : annos) {
        AnnotationMirror declaredAnno = fieldType.getEffectiveAnnotationInHierarchy(invariantAnno);
        if (declaredAnno == null) {
          // invariant anno isn't in this hierarchy
          continue;
        }

        if (!typeHierarchy.isSubtypeShallowEffective(invariantAnno, fieldType)) {
          // Checks #3
          checker.reportError(
              errorTree, "field.invariant.not.subtype", fieldName, invariantAnno, declaredAnno);
        }
      }
    }

    // Checks #2a
    if (!notFinal.isEmpty()) {
      String notFinalString = String.join(", ", notFinal);
      checker.reportError(errorTree, "field.invariant.not.final", notFinalString);
    }
  }

  /**
   * Check the default constructor.
   *
   * @param tree a class declaration
   */
  protected void checkDefaultConstructor(ClassTree tree) {}

  /**
   * Checks that the method or constructor obeys override and subtype rules to all overridden
   * methods. (Uses the pseudo-assignment logic to do so.)
   *
   * <p>The override rule specifies that a method, m1, may override a method m2 only if:
   *
   * <ul>
   *   <li>m1 return type is a subtype of m2
   *   <li>m1 receiver type is a supertype of m2
   *   <li>m1 parameters are supertypes of corresponding m2 parameters
   * </ul>
   *
   * Also, it issues a "missing.this" error for static method annotated receivers.
   */
  @Override
  public Void visitMethod(MethodTree tree, Void p) {
    // We copy the result from getAnnotatedType to ensure that circular types (e.g. K extends
    // Comparable<K>) are represented by circular AnnotatedTypeMirrors, which avoids problems
    // with later checks.
    // TODO: Find a cleaner way to ensure circular AnnotatedTypeMirrors.
    AnnotatedExecutableType methodType = atypeFactory.getAnnotatedType(tree).deepCopy();
    MethodTree preMT = methodTree;
    methodTree = tree;
    ExecutableElement methodElement = TreeUtils.elementFromDeclaration(tree);

    warnAboutTypeAnnotationsTooEarly(tree, tree.getModifiers());

    if (tree.getReturnType() != null) {
      visitAnnotatedType(tree.getModifiers().getAnnotations(), tree.getReturnType());
      warnRedundantAnnotations(tree.getReturnType(), methodType.getReturnType());
    } else if (TreeUtils.isConstructor(tree)) {
      maybeReportAnnoOnIrrelevant(
          tree.getModifiers(),
          methodType.getReturnType().getUnderlyingType(),
          tree.getModifiers().getAnnotations());
    }

    try {
      if (TreeUtils.isAnonymousConstructor(tree)) {
        // We shouldn't dig deeper
        return null;
      }

      if (TreeUtils.isConstructor(tree)) {
        checkConstructorResult(methodType, methodElement);
      }

      checkPurityAnnotations(tree);

      // Passing the whole method/constructor validates the return type
      validateTypeOf(tree);

      // Validate types in throws clauses
      for (ExpressionTree thr : tree.getThrows()) {
        validateTypeOf(thr);
      }

      atypeFactory.getDependentTypesHelper().checkMethodForErrorExpressions(tree, methodType);

      // Check method overrides
      AnnotatedDeclaredType enclosingType =
          (AnnotatedDeclaredType)
              atypeFactory.getAnnotatedType(methodElement.getEnclosingElement());

      // Find which methods this method overrides
      Map<AnnotatedDeclaredType, ExecutableElement> overriddenMethods =
          AnnotatedTypes.overriddenMethods(elements, atypeFactory, methodElement);
      for (Map.Entry<AnnotatedDeclaredType, ExecutableElement> pair :
          overriddenMethods.entrySet()) {
        AnnotatedDeclaredType overriddenType = pair.getKey();
        ExecutableElement overriddenMethodElt = pair.getValue();
        AnnotatedExecutableType overriddenMethodType =
            AnnotatedTypes.asMemberOf(types, atypeFactory, overriddenType, overriddenMethodElt);
        if (!checkOverride(tree, enclosingType, overriddenMethodType, overriddenType)) {
          // Stop at the first mismatch; this makes a difference only if
          // -Awarns is passed, in which case multiple warnings might be raised on
          // the same method, not adding any value. See Issue 373.
          break;
        }
      }

      // Check well-formedness of pre/postcondition
      boolean abstractMethod =
          methodElement.getModifiers().contains(Modifier.ABSTRACT)
              || methodElement.getModifiers().contains(Modifier.NATIVE);

      List<String> formalParamNames =
          CollectionsPlume.mapList(
              (VariableTree param) -> param.getName().toString(), tree.getParameters());
      checkContractsAtMethodDeclaration(tree, methodElement, formalParamNames, abstractMethod);

      // Infer postconditions
      if (shouldPerformContractInference()) {
        assert ElementUtils.isElementFromSourceCode(methodElement);

        // TODO: Infer conditional postconditions too.
        CFAbstractStore<?, ?> store = atypeFactory.getRegularExitStore(tree);
        // The store is null if the method has no normal exit, for example if its body is a
        // throw statement.
        if (store != null) {
          atypeFactory
              .getWholeProgramInference()
              .updateContracts(Analysis.BeforeOrAfter.AFTER, methodElement, store);
        }
      }

      checkForPolymorphicQualifiers(tree.getTypeParameters());

      return super.visitMethod(tree, p);
    } finally {
      methodTree = preMT;
    }
  }

  /**
   * Should Whole Program Inference attempt to infer contract annotations? Typically, the answer is
   * "yes" whenever WPI is enabled, but this method exists to allow subclasses to customize that
   * behavior.
   *
   * @return true if contract inference should be performed, false if it should be disabled (even
   *     when WPI is enabled)
   */
  protected boolean shouldPerformContractInference() {
    return atypeFactory.getWholeProgramInference() != null;
  }

  /**
   * Check method purity if needed. Note that overriding rules are checked as part of {@link
   * #checkOverride(MethodTree, AnnotatedTypeMirror.AnnotatedExecutableType,
   * AnnotatedTypeMirror.AnnotatedDeclaredType, AnnotatedTypeMirror.AnnotatedExecutableType,
   * AnnotatedTypeMirror.AnnotatedDeclaredType)}.
   *
   * <p>If the method {@code tree} is annotated with {@link SideEffectsOnly}, check that the method
   * side-effects a subset of the expressions specified as annotation arguments/elements to {@link
   * SideEffectsOnly}.
   *
   * @param tree the method tree to check
   */
  protected void checkPurityAnnotations(MethodTree tree) {
    if (!checkPurityAnnotations) {
      return;
    }

<<<<<<< HEAD
    // if (!suggestPureMethods && !PurityUtils.hasPurityAnnotation(atypeFactory, tree) &&
    // !checkPurityAnnotations) {
    //   // There is nothing to check.
    //   return;
    // }
=======
    if (!suggestPureMethods && !PurityUtils.hasPurityAnnotation(atypeFactory, tree)) {
      // There is nothing to check.
      return;
    }
>>>>>>> c1bbf2ff

    // `body` is lazily assigned.
    TreePath body = null;
    boolean bodyAssigned = false;

    if (suggestPureMethods || PurityUtils.hasPurityAnnotation(atypeFactory, tree)) {
<<<<<<< HEAD
=======

>>>>>>> c1bbf2ff
      // check "no" purity
      EnumSet<Pure.Kind> kinds = PurityUtils.getPurityKinds(atypeFactory, tree);
      // @Deterministic makes no sense for a void method or constructor
      boolean isDeterministic = kinds.contains(Pure.Kind.DETERMINISTIC);
      if (isDeterministic) {
        if (TreeUtils.isConstructor(tree)) {
          checker.reportWarning(tree, "purity.deterministic.constructor");
        } else if (TreeUtils.isVoidReturn(tree)) {
          checker.reportWarning(tree, "purity.deterministic.void.method");
        }
      }

      body = atypeFactory.getPath(tree.getBody());
      bodyAssigned = true;
      PurityResult r;
      if (body == null) {
        r = new PurityResult();
      } else {
        r =
            PurityChecker.checkPurity(
                body, atypeFactory, assumeSideEffectFree, assumeDeterministic, assumePureGetters);
      }
      if (!r.isPure(kinds)) {
        reportPurityErrors(r, tree, kinds);
      }

      if (suggestPureMethods && !TreeUtils.isSynthetic(tree)) {
        // Issue a warning if the method is pure, but not annotated as such.
        EnumSet<Pure.Kind> additionalKinds = r.getKinds().clone();
        if (!infer) {
          // During WPI, propagate all purity kinds, even those that are already
          // present (because they were inferred in a previous WPI round).
          additionalKinds.removeAll(kinds);
        }
        if (TreeUtils.isConstructor(tree) || TreeUtils.isVoidReturn(tree)) {
          additionalKinds.remove(Pure.Kind.DETERMINISTIC);
        }
        if (infer) {
          WholeProgramInference wpi = atypeFactory.getWholeProgramInference();
          ExecutableElement methodElt = TreeUtils.elementFromDeclaration(tree);
          inferPurityAnno(additionalKinds, wpi, methodElt);
          // The purity of overridden methods is impacted by the purity of this method. If a
          // superclass method is pure, but an implementation in a subclass is not, WPI ought to
          // treat  **neither** as pure. The purity kind of the superclass method is the LUB of
          // its own purity and the purity of all the methods that override it. Logically, this
          // rule is the same as the WPI rule for overrides, but purity isn't a type system and
          // therefore must be special-cased.
          Set<? extends ExecutableElement> overriddenMethods =
              ElementUtils.getOverriddenMethods(methodElt, types);
          for (ExecutableElement overriddenElt : overriddenMethods) {
            inferPurityAnno(additionalKinds, wpi, overriddenElt);
          }
        } else if (additionalKinds.isEmpty()) {
          // No need to suggest @Impure, since it is equivalent to no annotation.
        } else if (additionalKinds.size() == 2) {
          checker.reportWarning(tree, "purity.more.pure", tree.getName());
        } else if (additionalKinds.contains(Pure.Kind.SIDE_EFFECT_FREE)) {
          checker.reportWarning(tree, "purity.more.sideeffectfree", tree.getName());
        } else if (additionalKinds.contains(Pure.Kind.DETERMINISTIC)) {
          checker.reportWarning(tree, "purity.more.deterministic", tree.getName());
        } else {
          throw new BugInCF("Unexpected purity kind in " + additionalKinds);
<<<<<<< HEAD
        }
      }
    }

    if (checkPurityAnnotations) {
      if (bodyAssigned == false) {
        body = atypeFactory.getPath(tree.getBody());
        bodyAssigned = true;
      }
      if (body == null) {
        return;
      }
      @Nullable Element methodDeclElem = TreeUtils.elementFromDeclaration(tree);
      AnnotationMirror sefOnlyAnnotation =
          atypeFactory.getDeclAnnotation(methodDeclElem, SideEffectsOnly.class);
      if (sefOnlyAnnotation == null) {
        return;
      }
      List<String> sideEffectsOnlyExpressionStrings =
          AnnotationUtils.getElementValueArray(
              sefOnlyAnnotation, sideEffectsOnlyValueElement, String.class);
      List<JavaExpression> sideEffectsOnlyExpressions =
          new ArrayList<>(sideEffectsOnlyExpressionStrings.size());
      for (String st : sideEffectsOnlyExpressionStrings) {
        try {
          JavaExpression exprJe = StringToJavaExpression.atMethodBody(st, tree, checker);
          sideEffectsOnlyExpressions.add(exprJe);
        } catch (JavaExpressionParseUtil.JavaExpressionParseException ex) {
          checker.report(st, ex.getDiagMessage());
          return;
        }
      }

      if (sideEffectsOnlyExpressions.isEmpty()) {
        return;
      }

      System.out.printf("sideEffectsOnlyExpressions = %s%n", sideEffectsOnlyExpressions);

      SideEffectsOnlyChecker.ExtraSideEffects sefOnlyResult =
          SideEffectsOnlyChecker.checkSideEffectsOnly(
              body,
              atypeFactory,
              sideEffectsOnlyExpressions,
              atypeFactory.getProcessingEnv(),
              checker);

      System.out.printf("sefOnlyResult = %s%n", sefOnlyResult);

      List<Pair<Tree, JavaExpression>> seOnlyIncorrectExprs = sefOnlyResult.getExprs();
      System.out.printf("seOnlyIncorrectExprs = %s%n", seOnlyIncorrectExprs);

      if (!seOnlyIncorrectExprs.isEmpty()) {
        for (Pair<Tree, JavaExpression> s : seOnlyIncorrectExprs) {
          if (!sideEffectsOnlyExpressions.contains(s.second)) {
            System.out.printf("Error 2%n");
            checker.reportError(s.first, "purity.incorrect.sideeffectsonly", s.second.toString());
          }
=======
>>>>>>> c1bbf2ff
        }
      }
    }

    // There will be code here that *may* use `body` (and may set `body` before using it).
    // The below is just a placeholder so `bodyAssigned` is not a dead variable.
    // ...
    if (!bodyAssigned) {
      body = atypeFactory.getPath(tree.getBody());
      bodyAssigned = true;
    }
    // ...
  }

  /**
   * Infer a purity annotation for {@code elt} by converting {@code kinds} into a method annotation.
   *
   * <p>This method delegates to {@code WholeProgramInference.addMethodDeclarationAnnotation}, which
   * special-cases purity annotations: that method lubs a purity argument with whatever purity
   * annotation is already present on {@code elt}.
   *
   * @param kinds the set of purity kinds to use to infer the annotation
   * @param wpi the whole program inference instance to use to do the inferring
   * @param elt the element whose purity is being inferred
   */
  private void inferPurityAnno(
      EnumSet<Pure.Kind> kinds, WholeProgramInference wpi, ExecutableElement elt) {
    if (kinds.size() == 2) {
      wpi.addMethodDeclarationAnnotation(elt, PURE, true);
    } else if (kinds.contains(Pure.Kind.SIDE_EFFECT_FREE)) {
      wpi.addMethodDeclarationAnnotation(elt, SIDE_EFFECT_FREE, true);
    } else if (kinds.contains(Pure.Kind.DETERMINISTIC)) {
      wpi.addMethodDeclarationAnnotation(elt, DETERMINISTIC, true);
    } else {
      assert kinds.isEmpty();
      wpi.addMethodDeclarationAnnotation(elt, IMPURE, true);
    }
  }

  /**
   * Issue a warning if the result type of the constructor declaration is not top. If it is a
   * supertype of the class, then a conflicting.annos error will also be issued by {@link
   * #isValidUse(AnnotatedTypeMirror.AnnotatedDeclaredType,AnnotatedTypeMirror.AnnotatedDeclaredType,Tree)}.
   *
   * @param constructorType the AnnotatedExecutableType for the constructor
   * @param constructorElement the element that declares the constructor
   */
  protected void checkConstructorResult(
      AnnotatedExecutableType constructorType, ExecutableElement constructorElement) {
    AnnotatedTypeMirror returnType = constructorType.getReturnType();
    AnnotationMirrorSet constructorAnnotations = returnType.getPrimaryAnnotations();
    AnnotationMirrorSet tops = qualHierarchy.getTopAnnotations();

    for (AnnotationMirror top : tops) {
      AnnotationMirror constructorAnno =
          qualHierarchy.findAnnotationInHierarchy(constructorAnnotations, top);
      if (!AnnotationUtils.areSame(top, constructorAnno)) {
        checker.reportWarning(
            constructorElement, "inconsistent.constructor.type", constructorAnno, top);
      }
    }
  }

  /**
   * Reports errors found during purity checking.
   *
   * @param result whether the method is deterministic and/or side-effect-free
   * @param tree the method
   * @param expectedKinds the expected purity for the method
   */
  protected void reportPurityErrors(
      PurityResult result, MethodTree tree, EnumSet<Pure.Kind> expectedKinds) {
    assert !result.isPure(expectedKinds);
    EnumSet<Pure.Kind> violations = EnumSet.copyOf(expectedKinds);
    violations.removeAll(result.getKinds());
    if (violations.contains(Pure.Kind.DETERMINISTIC)
        || violations.contains(Pure.Kind.SIDE_EFFECT_FREE)) {
      String msgKeyPrefix;
      if (!violations.contains(Pure.Kind.SIDE_EFFECT_FREE)) {
        msgKeyPrefix = "purity.not.deterministic.";
      } else if (!violations.contains(Pure.Kind.DETERMINISTIC)) {
        msgKeyPrefix = "purity.not.sideeffectfree.";
      } else {
        msgKeyPrefix = "purity.not.deterministic.not.sideeffectfree.";
      }
      for (IPair<Tree, String> r : result.getNotBothReasons()) {
        reportPurityError(msgKeyPrefix, r);
      }
      if (violations.contains(Pure.Kind.SIDE_EFFECT_FREE)) {
        for (IPair<Tree, String> r : result.getNotSEFreeReasons()) {
          reportPurityError("purity.not.sideeffectfree.", r);
        }
      }
      if (violations.contains(Pure.Kind.DETERMINISTIC)) {
        for (IPair<Tree, String> r : result.getNotDetReasons()) {
          reportPurityError("purity.not.deterministic.", r);
        }
      }
    }
  }

  /**
   * Reports a single purity error.
   *
   * @param msgKeyPrefix the prefix of the message key to use when reporting
   * @param r the result to report
   */
  private void reportPurityError(String msgKeyPrefix, IPair<Tree, String> r) {
    String reason = r.second;
    @SuppressWarnings("compilermessages")
    @CompilerMessageKey String msgKey = msgKeyPrefix + reason;
    if (reason.equals("call")) {
      if (r.first.getKind() == Tree.Kind.METHOD_INVOCATION) {
        MethodInvocationTree mitree = (MethodInvocationTree) r.first;
        checker.reportError(r.first, msgKey, mitree.getMethodSelect());
      } else {
        NewClassTree nctree = (NewClassTree) r.first;
        checker.reportError(r.first, msgKey, nctree.getIdentifier());
      }
    } else {
      checker.reportError(r.first, msgKey);
    }
  }

  /**
   * Check the contracts written on a method declaration. Ensures that the postconditions hold on
   * exit, and that the contracts are well-formed.
   *
   * @param methodTree the method declaration
   * @param methodElement the method element
   * @param formalParamNames the formal parameter names
   * @param abstractMethod whether the method is abstract
   */
  private void checkContractsAtMethodDeclaration(
      MethodTree methodTree,
      ExecutableElement methodElement,
      List<String> formalParamNames,
      boolean abstractMethod) {
    Set<Contract> contracts = atypeFactory.getContractsFromMethod().getContracts(methodElement);

    if (contracts.isEmpty()) {
      return;
    }
    StringToJavaExpression stringToJavaExpr =
        stringExpr -> StringToJavaExpression.atMethodBody(stringExpr, methodTree, checker);
    for (Contract contract : contracts) {
      String expressionString = contract.expressionString;
      AnnotationMirror annotation =
          contract.viewpointAdaptDependentTypeAnnotation(
              atypeFactory, stringToJavaExpr, methodTree);

      JavaExpression exprJe;
      try {
        exprJe = StringToJavaExpression.atMethodBody(expressionString, methodTree, checker);
      } catch (JavaExpressionParseException e) {
        DiagMessage diagMessage = e.getDiagMessage();
        if (diagMessage.getMessageKey().equals("flowexpr.parse.error")) {
          String s =
              String.format(
                  "'%s' in the %s %s on the declaration of method '%s': ",
                  expressionString,
                  contract.kind.errorKey,
                  contract.contractAnnotation.getAnnotationType().asElement().getSimpleName(),
                  methodTree.getName().toString());
          checker.reportError(methodTree, "flowexpr.parse.error", s + diagMessage.getArgs()[0]);
        } else {
          checker.report(methodTree, e.getDiagMessage());
        }
        continue;
      }
      if (!CFAbstractStore.canInsertJavaExpression(exprJe)) {
        checker.reportError(methodTree, "flowexpr.parse.error", expressionString);
        continue;
      }
      if (!abstractMethod && contract.kind != Contract.Kind.PRECONDITION) {
        // Check the contract, which is a postcondition.
        // Preconditions are checked at method invocations, not declarations.

        switch (contract.kind) {
          case POSTCONDITION:
            checkPostcondition(methodTree, annotation, exprJe);
            break;
          case CONDITIONALPOSTCONDITION:
            checkConditionalPostcondition(
                methodTree, annotation, exprJe, ((ConditionalPostcondition) contract).resultValue);
            break;
          default:
            throw new BugInCF("Impossible: " + contract.kind);
        }
      }

      if (formalParamNames != null && formalParamNames.contains(expressionString)) {
        String locationOfExpression =
            contract.kind.errorKey
                + " "
                + contract.contractAnnotation.getAnnotationType().asElement().getSimpleName()
                + " on the declaration";
        checker.reportWarning(
            methodTree,
            "expression.parameter.name.shadows.field",
            locationOfExpression,
            methodTree.getName().toString(),
            expressionString,
            expressionString,
            formalParamNames.indexOf(expressionString) + 1);
      }

      checkParametersAreEffectivelyFinal(methodTree, exprJe);
    }
  }

  /**
   * Scans a {@link JavaExpression} and adds all the parameters in the {@code JavaExpression} to the
   * passed set.
   */
  private final JavaExpressionScanner<Set<Element>> findParameters =
      new JavaExpressionScanner<Set<Element>>() {
        @Override
        protected Void visitLocalVariable(LocalVariable localVarExpr, Set<Element> parameters) {
          if (localVarExpr.getElement().getKind() == ElementKind.PARAMETER) {
            parameters.add(localVarExpr.getElement());
          }
          return super.visitLocalVariable(localVarExpr, parameters);
        }
      };

  /**
   * Check that the parameters used in {@code javaExpression} are effectively final for method
   * {@code method}.
   *
   * @param methodDeclTree a method declaration
   * @param javaExpression a Java expression
   */
  private void checkParametersAreEffectivelyFinal(
      MethodTree methodDeclTree, JavaExpression javaExpression) {
    // check that all parameters used in the expression are
    // effectively final, so that they cannot be modified
    Set<Element> parameters = new ArraySet<>(2);
    findParameters.scan(javaExpression, parameters);
    for (Element parameter : parameters) {
      if (!ElementUtils.isEffectivelyFinal(parameter)) {
        checker.reportError(
            methodDeclTree,
            "flowexpr.parameter.not.final",
            parameter.getSimpleName(),
            javaExpression);
      }
    }
  }

  /**
   * Check that the expression's type is annotated with {@code annotation} at the regular exit
   * store.
   *
   * @param methodTree declaration of the method
   * @param annotation expression's type must have this annotation
   * @param expression the expression that must have an annotation
   */
  protected void checkPostcondition(
      MethodTree methodTree, AnnotationMirror annotation, JavaExpression expression) {
    CFAbstractStore<?, ?> exitStore = atypeFactory.getRegularExitStore(methodTree);
    if (exitStore == null) {
      // If there is no regular exitStore, then the method cannot reach the regular exit and
      // there is no need to check anything.
    } else {
      CFAbstractValue<?> value = exitStore.getValue(expression);
      AnnotationMirror inferredAnno = null;
      if (value != null) {
        AnnotationMirrorSet annos = value.getAnnotations();
        inferredAnno = qualHierarchy.findAnnotationInSameHierarchy(annos, annotation);
      }
      if (!checkContract(expression, annotation, inferredAnno, exitStore)) {
        checker.reportError(
            methodTree,
            "contracts.postcondition",
            methodTree.getName(),
            contractExpressionAndType(expression.toString(), inferredAnno),
            contractExpressionAndType(expression.toString(), annotation));
      }
    }
  }

  /**
   * Returns a string representation of an expression and type qualifier.
   *
   * @param expression a Java expression
   * @param qualifier the expression's type, or null if no information is available
   * @return a string representation of the expression and type qualifier
   */
  protected String contractExpressionAndType(
      String expression, @Nullable AnnotationMirror qualifier) {
    if (qualifier == null) {
      return "no information about " + expression;
    } else {
      return expression
          + " is "
          + atypeFactory.getAnnotationFormatter().formatAnnotationMirror(qualifier);
    }
  }

  /**
   * Check that the expression's type is annotated with {@code annotation} at every regular exit
   * that returns {@code result}.
   *
   * @param methodTree tree of method with the postcondition
   * @param annotation expression's type must have this annotation
   * @param expression the expression that the postcondition concerns
   * @param result result for which the postcondition is valid
   */
  protected void checkConditionalPostcondition(
      MethodTree methodTree,
      AnnotationMirror annotation,
      JavaExpression expression,
      boolean result) {
    boolean booleanReturnType =
        TypesUtils.isBooleanType(TreeUtils.typeOf(methodTree.getReturnType()));
    if (!booleanReturnType) {
      checker.reportError(methodTree, "contracts.conditional.postcondition.returntype");
      // No reason to go ahead with further checking. The
      // annotation is invalid.
      return;
    }

    for (IPair<ReturnNode, ?> pair : atypeFactory.getReturnStatementStores(methodTree)) {
      ReturnNode returnStmt = pair.first;

      Node retValNode = returnStmt.getResult();
      Boolean retVal =
          retValNode instanceof BooleanLiteralNode
              ? ((BooleanLiteralNode) retValNode).getValue()
              : null;

      TransferResult<?, ?> transferResult = (TransferResult<?, ?>) pair.second;
      if (transferResult == null) {
        // Unreachable return statements have no stores, but there is no need to check them.
        continue;
      }
      CFAbstractStore<?, ?> exitStore =
          (CFAbstractStore<?, ?>)
              (result ? transferResult.getThenStore() : transferResult.getElseStore());
      CFAbstractValue<?> value = exitStore.getValue(expression);

      // don't check if return statement certainly does not match 'result'. at the moment,
      // this means the result is a boolean literal
      if (!(retVal == null || retVal == result)) {
        continue;
      }
      AnnotationMirror inferredAnno = null;
      if (value != null) {
        AnnotationMirrorSet annos = value.getAnnotations();
        inferredAnno = qualHierarchy.findAnnotationInSameHierarchy(annos, annotation);
      }

      if (!checkContract(expression, annotation, inferredAnno, exitStore)) {
        checker.reportError(
            returnStmt.getTree(),
            "contracts.conditional.postcondition",
            methodTree.getName(),
            result,
            contractExpressionAndType(expression.toString(), inferredAnno),
            contractExpressionAndType(expression.toString(), annotation));
      }
    }
  }

  @Override
  public Void visitTypeParameter(TypeParameterTree tree, Void p) {
    if (tree.getBounds().size() > 1) {
      // The upper bound of the type parameter is an intersection
      AnnotatedTypeVariable type =
          (AnnotatedTypeVariable) atypeFactory.getAnnotatedTypeFromTypeTree(tree);
      AnnotatedIntersectionType intersection = (AnnotatedIntersectionType) type.getUpperBound();
      checkExplicitAnnotationsOnIntersectionBounds(intersection, tree.getBounds());
    }
    validateTypeOf(tree);

    return super.visitTypeParameter(tree, p);
  }

  /**
   * Issues "explicit.annotation.ignored" warning if any explicit annotation on an intersection
   * bound is not the same as the primary annotation of the given intersection type.
   *
   * @param intersection type to use
   * @param boundTrees trees of {@code intersection} bounds
   */
  protected void checkExplicitAnnotationsOnIntersectionBounds(
      AnnotatedIntersectionType intersection, List<? extends Tree> boundTrees) {
    for (Tree boundTree : boundTrees) {
      if (boundTree.getKind() != Tree.Kind.ANNOTATED_TYPE) {
        continue;
      }
      List<? extends AnnotationMirror> explictAnnos =
          TreeUtils.annotationsFromTree((AnnotatedTypeTree) boundTree);
      for (AnnotationMirror explictAnno : explictAnnos) {
        if (atypeFactory.isSupportedQualifier(explictAnno)) {
          AnnotationMirror anno = intersection.getPrimaryAnnotationInHierarchy(explictAnno);
          if (!AnnotationUtils.areSame(anno, explictAnno)) {
            checker.reportWarning(
                boundTree, "explicit.annotation.ignored", explictAnno, anno, explictAnno, anno);
          }
        }
      }
    }
  }

  // **********************************************************************
  // Assignment checkers and pseudo-assignments
  // **********************************************************************

  @Override
  public Void visitVariable(VariableTree tree, Void p) {
    warnAboutTypeAnnotationsTooEarly(tree, tree.getModifiers());

    // VariableTree#getType returns null for binding variables from a DeconstructionPatternTree.
    if (tree.getType() != null) {
      visitAnnotatedType(tree.getModifiers().getAnnotations(), tree.getType());
    }

    AnnotatedTypeMirror variableType = atypeFactory.getAnnotatedTypeLhs(tree);

    atypeFactory.getDependentTypesHelper().checkTypeForErrorExpressions(variableType, tree);
    Element varElt = TreeUtils.elementFromDeclaration(tree);
    if (varElt.getKind() == ElementKind.ENUM_CONSTANT) {
      commonAssignmentCheck(tree, tree.getInitializer(), "enum.declaration");
    } else if (tree.getInitializer() != null) {
      // If there's no assignment in this variable declaration, skip it.
      commonAssignmentCheck(tree, tree.getInitializer(), "assignment");
    } else {
      // commonAssignmentCheck validates the type of `tree`,
      // so only validate if commonAssignmentCheck wasn't called
      validateTypeOf(tree);
    }
    warnRedundantAnnotations(tree, variableType);
    return super.visitVariable(tree, p);
  }

  /**
   * Issues a "redundant.anno" warning if the annotation written on the type is the same as the
   * default annotation for this type and location.
   *
   * @param tree an AST node
   * @param type get the explicit annotation on this type and compare it with the default one for
   *     this type and location.
   */
  protected void warnRedundantAnnotations(Tree tree, AnnotatedTypeMirror type) {
    if (!warnRedundantAnnotations) {
      return;
    }
    Set<AnnotationMirror> explicitAnnos = type.getExplicitAnnotations();
    if (explicitAnnos.isEmpty()) {
      return;
    }
    if (tree == null) {
      throw new BugInCF("unexpected null tree argument!");
    }

    AnnotatedTypeMirror defaultAtm = atypeFactory.getDefaultAnnotationsForWarnRedundant(tree, type);
    for (AnnotationMirror explicitAnno : explicitAnnos) {
      AnnotationMirror defaultAm = defaultAtm.getPrimaryAnnotationInHierarchy(explicitAnno);
      if (defaultAm != null && AnnotationUtils.areSame(defaultAm, explicitAnno)) {
        checker.reportWarning(tree, "redundant.anno", defaultAtm);
      }
    }
  }

  /**
   * Warn if a type annotation is written before a modifier such as "public" or before a declaration
   * annotation.
   *
   * @param tree a VariableTree or a MethodTree
   * @param modifiersTree the modifiers sub-tree of tree
   */
  private void warnAboutTypeAnnotationsTooEarly(Tree tree, ModifiersTree modifiersTree) {

    // Don't issue warnings about compiler-inserted modifiers.
    // This simple code completely igonores enum constants and try-with-resources declarations.
    // It could be made to catch some user errors in those locations, but it doesn't seem worth
    // the effort to do so.
    if (tree.getKind() == Tree.Kind.VARIABLE) {
      ElementKind varKind = TreeUtils.elementFromDeclaration((VariableTree) tree).getKind();
      switch (varKind) {
        case ENUM_CONSTANT:
          // Enum constants are "public static final" by default, so the annotation always
          // appears to be before "public".
          return;
        case RESOURCE_VARIABLE:
          // Try-with-resources variables are "final" by default, so the annotation always
          // appears to be before "final".
          return;
        default:
          if (TreeUtils.isAutoGeneratedRecordMember(tree)) {
            // Annotations can appear on record fields before the class body, so don't
            // issue a warning about those.
            return;
          }
          // Nothing to do
      }
    }

    Set<Modifier> modifierSet = modifiersTree.getFlags();
    List<? extends AnnotationTree> annotations = modifiersTree.getAnnotations();

    if (annotations.isEmpty()) {
      return;
    }

    // Warn about type annotations written before modifiers such as "public".  javac retains no
    // information about modifier locations.  So, this is a very partial check:  Issue a warning
    // if a type annotation is at the very beginning of the VariableTree, and a modifier follows
    // it.

    // Check if a type annotation precedes a declaration annotation.
    int lastDeclAnnoIndex = -1;
    for (int i = annotations.size() - 1; i > 0; i--) { // no need to check index 0
      if (!isTypeAnnotation(annotations.get(i))) {
        lastDeclAnnoIndex = i;
        break;
      }
    }
    if (lastDeclAnnoIndex != -1) {
      // Usually, there are few bad invariant annotations.
      List<AnnotationTree> badTypeAnnos = new ArrayList<>(2);
      for (int i = 0; i < lastDeclAnnoIndex; i++) {
        AnnotationTree anno = annotations.get(i);
        if (isTypeAnnotation(anno)) {
          badTypeAnnos.add(anno);
        }
      }
      if (!badTypeAnnos.isEmpty()) {
        checker.reportWarning(
            tree, "type.anno.before.decl.anno", badTypeAnnos, annotations.get(lastDeclAnnoIndex));
      }
    }

    // Determine the length of the text that ought to precede the first type annotation.
    // If the type annotation appears before that text could appear, then warn that a
    // modifier appears after the type annotation.
    // TODO: in the future, account for the lengths of declaration annotations.  Length of
    // toString of the annotation isn't useful, as it might be different length than original
    // input.  Can use JCTree.getEndPosition(EndPosTable) and
    // com.sun.tools.javac.tree.EndPosTable, but it requires -Xjcov.
    AnnotationTree firstAnno = annotations.get(0);
    if (!modifierSet.isEmpty() && isTypeAnnotation(firstAnno)) {
      int precedingTextLength = 0;
      for (Modifier m : modifierSet) {
        precedingTextLength += m.toString().length() + 1; // +1 for the space
      }
      int annoStartPos = ((JCTree) firstAnno).getStartPosition();
      int varStartPos = ((JCTree) tree).getStartPosition();
      if (annoStartPos < varStartPos + precedingTextLength) {
        checker.reportWarning(tree, "type.anno.before.modifier", firstAnno, modifierSet);
      }
    }
  }

  /**
   * Return true if the given annotation is a type annotation: that is, its definition is
   * meta-annotated with {@code @Target({TYPE_USE,....})}.
   */
  private boolean isTypeAnnotation(AnnotationTree anno) {
    Tree annoType = anno.getAnnotationType();
    ClassSymbol annoSymbol;
    switch (annoType.getKind()) {
      case IDENTIFIER:
        annoSymbol = (ClassSymbol) ((JCIdent) annoType).sym;
        break;
      case MEMBER_SELECT:
        annoSymbol = (ClassSymbol) ((JCFieldAccess) annoType).sym;
        break;
      default:
        throw new BugInCF("Unhandled kind: " + annoType.getKind() + " for " + anno);
    }
    for (AnnotationMirror metaAnno : annoSymbol.getAnnotationMirrors()) {
      if (AnnotationUtils.areSameByName(metaAnno, TARGET)) {
        AnnotationValue av = metaAnno.getElementValues().get(targetValueElement);
        return AnnotationUtils.annotationValueContainsToString(av, "TYPE_USE");
      }
    }

    return false;
  }

  /**
   * Performs two checks: subtyping and assignability checks, using {@link
   * #commonAssignmentCheck(Tree, ExpressionTree, String, Object[])}.
   *
   * <p>If the subtype check fails, it issues an "assignment" error.
   */
  @Override
  public Void visitAssignment(AssignmentTree tree, Void p) {
    commonAssignmentCheck(tree.getVariable(), tree.getExpression(), "assignment");
    return super.visitAssignment(tree, p);
  }

  /**
   * Performs a subtype check, to test whether the tree expression iterable type is a subtype of the
   * variable type in the enhanced for loop.
   *
   * <p>If the subtype check fails, it issues a "enhancedfor" error.
   */
  @Override
  public Void visitEnhancedForLoop(EnhancedForLoopTree tree, Void p) {
    AnnotatedTypeMirror var = atypeFactory.getAnnotatedTypeLhs(tree.getVariable());
    AnnotatedTypeMirror iteratedType = atypeFactory.getIterableElementType(tree.getExpression());
    boolean valid = validateTypeOf(tree.getVariable());
    if (valid) {
      commonAssignmentCheck(var, iteratedType, tree.getExpression(), "enhancedfor");
    }
    return super.visitEnhancedForLoop(tree, p);
  }

  /**
   * Performs a method invocation check.
   *
   * <p>An invocation of a method, m, on the receiver, r is valid only if:
   *
   * <ul>
   *   <li>passed arguments are subtypes of corresponding m parameters
   *   <li>r is a subtype of m receiver type
   *   <li>if m is generic, passed type arguments are subtypes of m type variables
   * </ul>
   */
  @Override
  public Void visitMethodInvocation(MethodInvocationTree tree, Void p) {

    // Skip calls to the Enum constructor (they're generated by javac and
    // hard to check), also see CFGBuilder.visitMethodInvocation.
    if (TreeUtils.elementFromUse(tree) == null || TreeUtils.isEnumSuperCall(tree)) {
      return super.visitMethodInvocation(tree, p);
    }

    if (shouldSkipUses(tree)) {
      return super.visitMethodInvocation(tree, p);
    }
    ParameterizedExecutableType preInference =
        atypeFactory.methodFromUseWithoutTypeArgInference(tree);
    if (!preInference.executableType.getElement().getTypeParameters().isEmpty()
        && preInference.typeArgs.isEmpty()) {
      if (!checkTypeArgumentInference(tree, preInference.executableType)) {
        return null;
      }
    }
    ParameterizedExecutableType mType = atypeFactory.methodFromUse(tree);
    AnnotatedExecutableType invokedMethod = mType.executableType;
    List<AnnotatedTypeMirror> typeargs = mType.typeArgs;

    List<AnnotatedTypeParameterBounds> paramBounds =
        CollectionsPlume.mapList(
            AnnotatedTypeVariable::getBounds, invokedMethod.getTypeVariables());

    ExecutableElement method = invokedMethod.getElement();
    CharSequence methodName = ElementUtils.getSimpleDescription(method);
    checkTypeArguments(
        tree,
        paramBounds,
        typeargs,
        tree.getTypeArguments(),
        methodName,
        invokedMethod.getTypeVariables());
    List<AnnotatedTypeMirror> params =
        AnnotatedTypes.adaptParameters(atypeFactory, invokedMethod, tree.getArguments());
    checkArguments(params, tree.getArguments(), methodName, method.getParameters());
    checkVarargs(invokedMethod, tree);

    if (ElementUtils.isMethod(
        invokedMethod.getElement(), vectorCopyInto, atypeFactory.getProcessingEnv())) {
      typeCheckVectorCopyIntoArgument(tree, params);
    }

    ExecutableElement invokedMethodElement = invokedMethod.getElement();
    if (!ElementUtils.isStatic(invokedMethodElement) && !TreeUtils.isSuperConstructorCall(tree)) {
      checkMethodInvocability(invokedMethod, tree);
    }

    // check precondition annotations
    checkPreconditions(
        tree, atypeFactory.getContractsFromMethod().getPreconditions(invokedMethodElement));

    if (TreeUtils.isSuperConstructorCall(tree)) {
      checkSuperConstructorCall(tree);
    } else if (TreeUtils.isThisConstructorCall(tree)) {
      checkThisConstructorCall(tree);
    }

    // Do not call super, as that would observe the arguments without
    // a set assignment context.
    scan(tree.getMethodSelect(), p);
    return null; // super.visitMethodInvocation(tree, p);
  }

  /**
   * Reports a "type.arguments.not.inferred" error if type argument inference fails and returns
   * false if inference fails.
   *
   * @param tree a tree that requires type argument inference
   * @param methodType the type of the method before type argument substitution
   * @return whether type argument inference succeeds
   */
  private boolean checkTypeArgumentInference(
      ExpressionTree tree, AnnotatedExecutableType methodType) {
    InferenceResult args =
        atypeFactory.getTypeArgumentInference().inferTypeArgs(atypeFactory, tree, methodType);
    if (args != null && !args.inferenceFailed()) {
      return true;
    }
    checker.reportError(
        tree,
        "type.arguments.not.inferred",
        ElementUtils.getSimpleDescription(methodType.getElement()),
        args == null ? "" : args.getErrorMsg());
    return false;
  }

  /**
   * Checks that the following rule is satisfied: The type on a constructor declaration must be a
   * supertype of the return type of "this()" invocation within that constructor.
   *
   * <p>Subclasses can override this method to change the behavior for just "this" constructor
   * class. Or override {@link #checkThisOrSuperConstructorCall(MethodInvocationTree, String)} to
   * change the behavior for "this" and "super" constructor calls.
   *
   * @param thisCall the AST node for the constructor call
   */
  protected void checkThisConstructorCall(MethodInvocationTree thisCall) {
    checkThisOrSuperConstructorCall(thisCall, "this.invocation");
  }

  /**
   * Checks that the following rule is satisfied: The type on a constructor declaration must be a
   * supertype of the return type of "super()" invocation within that constructor.
   *
   * <p>Subclasses can override this method to change the behavior for just "super" constructor
   * class. Or override {@link #checkThisOrSuperConstructorCall(MethodInvocationTree, String)} to
   * change the behavior for "this" and "super" constructor calls.
   *
   * @param superCall the AST node for the super constructor call
   */
  protected void checkSuperConstructorCall(MethodInvocationTree superCall) {
    checkThisOrSuperConstructorCall(superCall, "super.invocation");
  }

  /**
   * Checks that the following rule is satisfied: The type on a constructor declaration must be a
   * supertype of the return type of "this()" or "super()" invocation within that constructor.
   *
   * @param call the AST node for the constructor call
   * @param errorKey the error message key to use if the check fails
   */
  protected void checkThisOrSuperConstructorCall(
      MethodInvocationTree call, @CompilerMessageKey String errorKey) {
    TreePath path = atypeFactory.getPath(call);
    MethodTree enclosingMethod = TreePathUtil.enclosingMethod(path);
    AnnotatedTypeMirror superType = atypeFactory.getAnnotatedType(call);
    AnnotatedExecutableType constructorType = atypeFactory.getAnnotatedType(enclosingMethod);
    AnnotatedTypeMirror returnType = constructorType.getReturnType();
    AnnotationMirrorSet topAnnotations = qualHierarchy.getTopAnnotations();
    for (AnnotationMirror topAnno : topAnnotations) {
      if (!typeHierarchy.isSubtypeShallowEffective(superType, returnType, topAnno)) {
        AnnotationMirror superAnno = superType.getPrimaryAnnotationInHierarchy(topAnno);
        AnnotationMirror constructorReturnAnno =
            returnType.getPrimaryAnnotationInHierarchy(topAnno);
        checker.reportError(call, errorKey, constructorReturnAnno, call, superAnno);
      }
    }
  }

  /**
   * If the given invocation is a varargs invocation, check that the array type of actual varargs is
   * a subtype of the corresponding formal parameter; issues "argument" error if not.
   *
   * <p>The caller must type-check for each element in varargs before or after calling this method.
   *
   * @see #checkArguments
   * @param invokedMethod the method type to be invoked
   * @param tree method or constructor invocation tree
   */
  protected void checkVarargs(AnnotatedExecutableType invokedMethod, Tree tree) {
    if (!TreeUtils.isVarArgs(tree)) {
      // If not a varargs invocation, type checking is already done in checkArguments.
      return;
    }

    List<AnnotatedTypeMirror> formals = invokedMethod.getParameterTypes();
    int numFormals = formals.size();
    int lastArgIndex = numFormals - 1;
    // This is the varags type, an array.
    AnnotatedArrayType lastParamAnnotatedType = (AnnotatedArrayType) formals.get(lastArgIndex);

    AnnotatedTypeMirror wrappedVarargsType = atypeFactory.getAnnotatedTypeVarargsArray(tree);

    // When dataflow analysis is not enabled, it will be null and we can suppose there is no
    // annotation to be checked for generated varargs array.
    if (wrappedVarargsType == null) {
      return;
    }

    // The component type of wrappedVarargsType might not be a subtype of the component type of
    // lastParamAnnotatedType due to the difference of type inference between for an expression
    // and an invoked method element. We can consider that the component type of actual is same
    // with formal one because type checking for elements will be done in checkArguments. This
    // is also needed to avoid duplicating error message caused by elements in varargs.
    if (wrappedVarargsType.getKind() == TypeKind.ARRAY) {
      ((AnnotatedArrayType) wrappedVarargsType)
          .setComponentType(lastParamAnnotatedType.getComponentType());
    }

    commonAssignmentCheck(lastParamAnnotatedType, wrappedVarargsType, tree, "varargs");
  }

  /**
   * Checks that all the given {@code preconditions} hold true immediately prior to the method
   * invocation or variable access at {@code tree}.
   *
   * @param tree the method invocation; immediately prior to it, the preconditions must hold true
   * @param preconditions the preconditions to be checked
   */
  protected void checkPreconditions(MethodInvocationTree tree, Set<Precondition> preconditions) {
    // This check is needed for the GUI effects and Units Checkers tests to pass.
    // TODO: Remove this check and investigate the root cause.
    if (preconditions.isEmpty()) {
      return;
    }

    StringToJavaExpression stringToJavaExpr =
        stringExpr -> StringToJavaExpression.atMethodInvocation(stringExpr, tree, checker);
    for (Contract c : preconditions) {
      Precondition p = (Precondition) c;
      String expressionString = p.expressionString;
      AnnotationMirror anno =
          c.viewpointAdaptDependentTypeAnnotation(atypeFactory, stringToJavaExpr, tree);
      JavaExpression exprJe;
      try {
        exprJe = StringToJavaExpression.atMethodInvocation(expressionString, tree, checker);
      } catch (JavaExpressionParseException e) {
        // report errors here
        checker.report(tree, e.getDiagMessage());
        return;
      }

      CFAbstractStore<?, ?> store = atypeFactory.getStoreBefore(tree);
      CFAbstractValue<?> value = null;
      if (CFAbstractStore.canInsertJavaExpression(exprJe)) {
        value = store.getValue(exprJe);
      }
      AnnotationMirror inferredAnno = null;
      if (value != null) {
        AnnotationMirrorSet annos = value.getAnnotations();
        inferredAnno = qualHierarchy.findAnnotationInSameHierarchy(annos, anno);
      } else {
        // If the expression is "this", then get the type of the method receiver.
        // TODO: There are other expressions that can be converted to trees, "#1" for example.
        if (expressionString.equals("this")) {
          AnnotatedTypeMirror atype = atypeFactory.getReceiverType(tree);
          if (atype != null) {
            AnnotationMirrorSet annos = atype.getEffectiveAnnotations();
            inferredAnno = qualHierarchy.findAnnotationInSameHierarchy(annos, anno);
          }
        }

        if (inferredAnno == null) {
          // If there is no information in the store (possible if e.g., no refinement
          // of the field has occurred), use top instead of automatically
          // issuing a warning. This is not perfectly precise: for example,
          // if jeExpr is a field it would be more precise to use the field's
          // declared type rather than top. However, doing so would be unsound
          // in at least three circumstances where the type of the field depends
          // on the type of the receiver: (1) all fields in Nullness Checker,
          // because of possibility that the receiver is under initialization,
          // (2) polymorphic fields, and (3) fields whose type is a type variable.
          // Using top here instead means that there is no need for special cases
          // for these situations.
          inferredAnno = qualHierarchy.getTopAnnotation(anno);
        }
      }
      if (!checkContract(exprJe, anno, inferredAnno, store)) {
        if (exprJe != null) {
          expressionString = exprJe.toString();
        }
        checker.reportError(
            tree,
            "contracts.precondition",
            tree.getMethodSelect().toString(),
            contractExpressionAndType(expressionString, inferredAnno),
            contractExpressionAndType(expressionString, anno));
      }
    }
  }

  /**
   * Returns true if and only if {@code inferredAnnotation} is valid for a given expression to match
   * the {@code necessaryAnnotation}.
   *
   * <p>By default, {@code inferredAnnotation} must be a subtype of {@code necessaryAnnotation}, but
   * subclasses might override this behavior.
   */
  protected boolean checkContract(
      JavaExpression expr,
      AnnotationMirror necessaryAnnotation,
      AnnotationMirror inferredAnnotation,
      CFAbstractStore<?, ?> store) {
    if (inferredAnnotation == null) {
      return false;
    }
    TypeMirror exprTM = expr.getType();
    return qualHierarchy.isSubtypeShallow(inferredAnnotation, necessaryAnnotation, exprTM);
  }

  /**
   * Type checks the method arguments of {@code Vector.copyInto()}.
   *
   * <p>The Checker Framework special-cases the method invocation, as its type safety cannot be
   * expressed by Java's type system.
   *
   * <p>For a Vector {@code v} of type {@code Vector<E>}, the method invocation {@code
   * v.copyInto(arr)} is type-safe iff {@code arr} is an array of type {@code T[]}, where {@code T}
   * is a subtype of {@code E}.
   *
   * <p>In other words, this method checks that the type argument of the receiver method is a
   * subtype of the component type of the passed array argument.
   *
   * @param tree a method invocation of {@code Vector.copyInto()}
   * @param params the types of the parameters of {@code Vectory.copyInto()}
   */
  protected void typeCheckVectorCopyIntoArgument(
      MethodInvocationTree tree, List<? extends AnnotatedTypeMirror> params) {
    assert params.size() == 1
        : "invalid no. of parameters " + params + " found for method invocation " + tree;
    assert tree.getArguments().size() == 1
        : "invalid no. of arguments in method invocation " + tree;

    AnnotatedTypeMirror passed = atypeFactory.getAnnotatedType(tree.getArguments().get(0));
    AnnotatedArrayType passedAsArray = (AnnotatedArrayType) passed;

    AnnotatedTypeMirror receiver = atypeFactory.getReceiverType(tree);
    AnnotatedDeclaredType receiverAsVector =
        AnnotatedTypes.asSuper(atypeFactory, receiver, vectorType);
    if (receiverAsVector.getTypeArguments().isEmpty()) {
      return;
    }

    AnnotatedTypeMirror argComponent = passedAsArray.getComponentType();
    AnnotatedTypeMirror vectorTypeArg = receiverAsVector.getTypeArguments().get(0);
    Tree errorLocation = tree.getArguments().get(0);
    if (TypesUtils.isErasedSubtype(
        vectorTypeArg.getUnderlyingType(), argComponent.getUnderlyingType(), types)) {
      commonAssignmentCheck(argComponent, vectorTypeArg, errorLocation, "vector.copyinto");
    } else {
      checker.reportError(errorLocation, "vector.copyinto", vectorTypeArg, argComponent);
    }
  }

  /**
   * Performs a new class invocation check.
   *
   * <p>An invocation of a constructor, c, is valid only if:
   *
   * <ul>
   *   <li>passed arguments are subtypes of corresponding c parameters
   *   <li>if c is generic, passed type arguments are subtypes of c type variables
   * </ul>
   */
  @Override
  public Void visitNewClass(NewClassTree tree, Void p) {
    if (checker.shouldSkipUses(TreeUtils.elementFromUse(tree))) {
      return super.visitNewClass(tree, p);
    }

    ParameterizedExecutableType preInference =
        atypeFactory.constructorFromUseWithoutTypeArgInference(tree);
    if (!preInference.executableType.getElement().getTypeParameters().isEmpty()
        || TreeUtils.isDiamondTree(tree)) {
      if (!checkTypeArgumentInference(tree, preInference.executableType)) {
        return null;
      }
    }

    ParameterizedExecutableType fromUse = atypeFactory.constructorFromUse(tree);
    AnnotatedExecutableType constructorType = fromUse.executableType;
    List<AnnotatedTypeMirror> typeargs = fromUse.typeArgs;

    List<? extends ExpressionTree> passedArguments = tree.getArguments();
    List<AnnotatedTypeMirror> params =
        AnnotatedTypes.adaptParameters(atypeFactory, constructorType, passedArguments);

    ExecutableElement constructor = constructorType.getElement();
    CharSequence constructorName = ElementUtils.getSimpleDescription(constructor);

    checkArguments(params, passedArguments, constructorName, constructor.getParameters());
    checkVarargs(constructorType, tree);

    List<AnnotatedTypeParameterBounds> paramBounds =
        CollectionsPlume.mapList(
            AnnotatedTypeVariable::getBounds, constructorType.getTypeVariables());

    checkTypeArguments(
        tree,
        paramBounds,
        typeargs,
        tree.getTypeArguments(),
        constructorName,
        constructor.getTypeParameters());

    boolean valid = validateTypeOf(tree);

    if (valid) {
      AnnotatedDeclaredType dt = atypeFactory.getAnnotatedType(tree);
      atypeFactory.getDependentTypesHelper().checkTypeForErrorExpressions(dt, tree);
      checkConstructorInvocation(dt, constructorType, tree);
    }
    // Do not call super, as that would observe the arguments without
    // a set assignment context.
    scan(tree.getEnclosingExpression(), p);
    scan(tree.getIdentifier(), p);
    scan(tree.getClassBody(), p);

    return null;
  }

  @Override
  public Void visitLambdaExpression(LambdaExpressionTree tree, Void p) {

    AnnotatedExecutableType functionType = atypeFactory.getFunctionTypeFromTree(tree);

    if (tree.getBody().getKind() != Tree.Kind.BLOCK) {
      // Check return type for single statement returns here.
      AnnotatedTypeMirror ret = functionType.getReturnType();
      if (ret.getKind() != TypeKind.VOID) {
        commonAssignmentCheck(ret, (ExpressionTree) tree.getBody(), "return");
      }
    }

    // Check parameters
    for (int i = 0; i < functionType.getParameterTypes().size(); ++i) {
      AnnotatedTypeMirror lambdaParameter =
          atypeFactory.getAnnotatedType(tree.getParameters().get(i));
      commonAssignmentCheck(
          lambdaParameter,
          functionType.getParameterTypes().get(i),
          tree.getParameters().get(i),
          "lambda.param",
          i);
    }

    // TODO: Postconditions?
    // https://github.com/typetools/checker-framework/issues/801

    return super.visitLambdaExpression(tree, p);
  }

  @Override
  public Void visitMemberReference(MemberReferenceTree tree, Void p) {
    this.checkMethodReferenceAsOverride(tree, p);
    return super.visitMemberReference(tree, p);
  }

  /** A set containing {@code Tree.Kind.METHOD} and {@code Tree.Kind.LAMBDA_EXPRESSION}. */
  private ArraySet<Tree.Kind> methodAndLambdaExpression =
      new ArraySet<>(Arrays.asList(Tree.Kind.METHOD, Tree.Kind.LAMBDA_EXPRESSION));

  /**
   * Checks that the type of the return expression is a subtype of the enclosing method required
   * return type. If not, it issues a "return" error.
   */
  @Override
  public Void visitReturn(ReturnTree tree, Void p) {
    // Don't try to check return expressions for void methods.
    if (tree.getExpression() == null) {
      return super.visitReturn(tree, p);
    }

    Tree enclosing = TreePathUtil.enclosingOfKind(getCurrentPath(), methodAndLambdaExpression);

    AnnotatedTypeMirror ret = null;
    if (enclosing.getKind() == Tree.Kind.METHOD) {

      MethodTree enclosingMethod = TreePathUtil.enclosingMethod(getCurrentPath());
      boolean valid = validateTypeOf(enclosing);
      if (valid) {
        ret = atypeFactory.getMethodReturnType(enclosingMethod, tree);
      }
    } else {
      AnnotatedExecutableType result =
          atypeFactory.getFunctionTypeFromTree((LambdaExpressionTree) enclosing);
      ret = result.getReturnType();
    }

    if (ret != null) {
      commonAssignmentCheck(ret, tree.getExpression(), "return");
    }
    return super.visitReturn(tree, p);
  }

  /**
   * Ensure that the annotation arguments comply to their declarations. This needs some special
   * casing, as annotation arguments form special trees.
   */
  @Override
  public Void visitAnnotation(AnnotationTree tree, Void p) {
    List<? extends ExpressionTree> args = tree.getArguments();
    if (args.isEmpty()) {
      // Nothing to do if there are no annotation arguments.
      return null;
    }

    TypeElement anno = (TypeElement) TreeInfo.symbol((JCTree) tree.getAnnotationType());

    Name annoName = anno.getQualifiedName();
    if (annoName.contentEquals(DefaultQualifier.class.getName())
        || annoName.contentEquals(SuppressWarnings.class.getName())) {
      // Skip these two annotations, as we don't care about the arguments to them.
      return null;
    }

    List<ExecutableElement> methods = ElementFilter.methodsIn(anno.getEnclosedElements());
    // Mapping from argument simple name to its annotated type.
    Map<String, AnnotatedTypeMirror> annoTypes = ArrayMap.newArrayMapOrHashMap(methods.size());
    for (ExecutableElement meth : methods) {
      AnnotatedExecutableType exeatm = atypeFactory.getAnnotatedType(meth);
      AnnotatedTypeMirror retty = exeatm.getReturnType();
      annoTypes.put(meth.getSimpleName().toString(), retty);
    }

    for (ExpressionTree arg : args) {
      if (!(arg instanceof AssignmentTree)) {
        // TODO: when can this happen?
        continue;
      }

      AssignmentTree at = (AssignmentTree) arg;
      // Ensure that we never ask for the annotated type of an annotation, because
      // we don't have a type for annotations.
      if (at.getExpression().getKind() == Tree.Kind.ANNOTATION) {
        visitAnnotation((AnnotationTree) at.getExpression(), p);
        continue;
      }
      if (at.getExpression().getKind() == Tree.Kind.NEW_ARRAY) {
        NewArrayTree nat = (NewArrayTree) at.getExpression();
        boolean isAnno = false;
        for (ExpressionTree init : nat.getInitializers()) {
          if (init.getKind() == Tree.Kind.ANNOTATION) {
            visitAnnotation((AnnotationTree) init, p);
            isAnno = true;
          }
        }
        if (isAnno) {
          continue;
        }
      }

      AnnotatedTypeMirror expected = annoTypes.get(at.getVariable().toString());
      AnnotatedTypeMirror actual = atypeFactory.getAnnotatedType(at.getExpression());
      if (expected.getKind() != TypeKind.ARRAY) {
        // Expected is not an array -> direct comparison.
        commonAssignmentCheck(expected, actual, at.getExpression(), "annotation");
      } else if (actual.getKind() == TypeKind.ARRAY) {
        // Both actual and expected are arrays.
        commonAssignmentCheck(expected, actual, at.getExpression(), "annotation");
      } else {
        // The declaration is an array type, but just a single element is given.
        commonAssignmentCheck(
            ((AnnotatedArrayType) expected).getComponentType(),
            actual,
            at.getExpression(),
            "annotation");
      }
    }
    return null;
  }

  /**
   * If the computation of the type of the ConditionalExpressionTree in
   * org.checkerframework.framework.type.TypeFromTree.TypeFromExpression.visitConditionalExpression(ConditionalExpressionTree,
   * AnnotatedTypeFactory) is correct, the following checks are redundant. However, let's add
   * another failsafe guard and do the checks.
   */
  @Override
  public Void visitConditionalExpression(ConditionalExpressionTree tree, Void p) {
    if (TreeUtils.isPolyExpression(tree)) {
      // From the JLS:
      // A poly reference conditional expression is compatible with a target type T if its second
      // and third operand expressions are compatible with T.  In the Checker Framework this check
      // happens in #commonAssignmentCheck.
      return super.visitConditionalExpression(tree, p);
    }

    AnnotatedTypeMirror cond = atypeFactory.getAnnotatedType(tree);
    this.commonAssignmentCheck(cond, tree.getTrueExpression(), "conditional");
    this.commonAssignmentCheck(cond, tree.getFalseExpression(), "conditional");
    return super.visitConditionalExpression(tree, p);
  }

  /**
   * This method validates the type of the switch expression. It issues an error if the type of a
   * value that the switch expression can result is not a subtype of the switch type.
   *
   * <p>If a subclass overrides this method, it must call {@code super.scan(switchExpressionTree,
   * null)} so that the blocks and statements in the cases are checked.
   *
   * @param switchExpressionTree a {@code SwitchExpressionTree}
   */
  public void visitSwitchExpression17(Tree switchExpressionTree) {
    boolean valid = validateTypeOf(switchExpressionTree);
    if (valid) {
      AnnotatedTypeMirror switchType = atypeFactory.getAnnotatedType(switchExpressionTree);
      SwitchExpressionScanner<Void, Void> scanner =
          new FunctionalSwitchExpressionScanner<>(
              (ExpressionTree valueTree, Void unused) -> {
                BaseTypeVisitor.this.commonAssignmentCheck(
                    switchType, valueTree, "switch.expression");
                return null;
              },
              (r1, r2) -> null);

      scanner.scanSwitchExpression(switchExpressionTree, null);
    }
    super.scan(switchExpressionTree, null);
  }

  // **********************************************************************
  // Check for illegal re-assignment
  // **********************************************************************

  /** Performs assignability check. */
  @Override
  public Void visitUnary(UnaryTree tree, Void p) {
    Tree.Kind treeKind = tree.getKind();
    if (treeKind == Tree.Kind.PREFIX_DECREMENT
        || treeKind == Tree.Kind.PREFIX_INCREMENT
        || treeKind == Tree.Kind.POSTFIX_DECREMENT
        || treeKind == Tree.Kind.POSTFIX_INCREMENT) {
      // Check the assignment that occurs at the increment/decrement. i.e.:
      // exp = exp + 1 or exp = exp - 1
      AnnotatedTypeMirror varType = atypeFactory.getAnnotatedTypeLhs(tree.getExpression());
      AnnotatedTypeMirror valueType;
      if (treeKind == Tree.Kind.POSTFIX_DECREMENT || treeKind == Tree.Kind.POSTFIX_INCREMENT) {
        // For postfixed increments or decrements, the type of the tree the type of the
        // expression before 1 is added or subtracted. So, use a special method to get the
        // type after 1 has been added or subtracted.
        valueType = atypeFactory.getAnnotatedTypeRhsUnaryAssign(tree);
      } else {
        // For prefixed increments or decrements, the type of the tree the type of the
        // expression after 1 is added or subtracted. So, its type can be found using the
        // usual method.
        valueType = atypeFactory.getAnnotatedType(tree);
      }
      String errorKey =
          (treeKind == Tree.Kind.PREFIX_INCREMENT || treeKind == Tree.Kind.POSTFIX_INCREMENT)
              ? "unary.increment"
              : "unary.decrement";
      commonAssignmentCheck(varType, valueType, tree, errorKey);
    }
    return super.visitUnary(tree, p);
  }

  /** Performs assignability check. */
  @Override
  public Void visitCompoundAssignment(CompoundAssignmentTree tree, Void p) {
    // If tree is the tree representing the compounds assignment s += expr,
    // Then this method should check whether s + expr can be assigned to s,
    // but the "s + expr" tree does not exist.  So instead, check that
    // s += expr can be assigned to s.
    commonAssignmentCheck(tree.getVariable(), tree, "compound.assignment");
    return super.visitCompoundAssignment(tree, p);
  }

  // **********************************************************************
  // Check for invalid types inserted by the user
  // **********************************************************************

  @Override
  public Void visitNewArray(NewArrayTree tree, Void p) {
    boolean valid = validateTypeOf(tree);

    if (valid && tree.getType() != null) {
      AnnotatedArrayType arrayType = atypeFactory.getAnnotatedType(tree);
      atypeFactory.getDependentTypesHelper().checkTypeForErrorExpressions(arrayType, tree);
      if (tree.getInitializers() != null) {
        checkArrayInitialization(arrayType.getComponentType(), tree.getInitializers());
      }
    }

    return super.visitNewArray(tree, p);
  }

  /**
   * If the lint option "cast:redundant" is set, this method issues a warning if the cast is
   * redundant.
   */
  protected void checkTypecastRedundancy(TypeCastTree typeCastTree) {
    if (!checker.getLintOption("cast:redundant", false)) {
      return;
    }

    AnnotatedTypeMirror castType = atypeFactory.getAnnotatedType(typeCastTree);
    AnnotatedTypeMirror exprType = atypeFactory.getAnnotatedType(typeCastTree.getExpression());

    if (castType.equals(exprType)) {
      checker.reportWarning(typeCastTree, "cast.redundant", castType);
    }
  }

  /**
   * Issues a warning if the given explicitly-written typecast is unsafe. Does nothing if the lint
   * option "cast:unsafe" is not set. Only primary qualifiers are checked unless the command line
   * option "checkCastElementType" is supplied.
   *
   * @param typeCastTree an explicitly-written typecast
   */
  protected void checkTypecastSafety(TypeCastTree typeCastTree) {
    if (!checker.getLintOption("cast:unsafe", true)) {
      return;
    }
    AnnotatedTypeMirror castType = atypeFactory.getAnnotatedType(typeCastTree);
    AnnotatedTypeMirror exprType = atypeFactory.getAnnotatedType(typeCastTree.getExpression());
    boolean reported = false;
    for (AnnotationMirror top : atypeFactory.getQualifierParameterHierarchies(castType)) {
      if (!isTypeCastSafeInvariant(castType, exprType, top)) {
        checker.reportError(
            typeCastTree,
            "invariant.cast.unsafe",
            exprType.toString(true),
            castType.toString(true));
      }
      reported = true; // don't issue cast unsafe warning.
    }

    // Don't call TypeHierarchy#isSubtype(exprType, castType) because the underlying Java types will
    // not be in the correct subtyping relationship if this is a downcast.
    if (!reported && !isTypeCastSafe(castType, exprType)) {
      checker.reportWarning(
          typeCastTree, "cast.unsafe", exprType.toString(true), castType.toString(true));
    }
  }

  /**
   * Returns true if the cast is safe.
   *
   * <p>Only primary qualifiers are checked unless the command line option "checkCastElementType" is
   * supplied.
   *
   * @param castType annotated type of the cast
   * @param exprType annotated type of the casted expression
   * @return true if the type cast is safe, false otherwise
   */
  protected boolean isTypeCastSafe(AnnotatedTypeMirror castType, AnnotatedTypeMirror exprType) {

    TypeKind castTypeKind = castType.getKind();
    if (castTypeKind == TypeKind.DECLARED) {
      // Don't issue an error if the annotations are equivalent to the qualifier upper bound
      // of the type.
      AnnotatedDeclaredType castDeclared = (AnnotatedDeclaredType) castType;
      AnnotationMirrorSet bounds =
          atypeFactory.getTypeDeclarationBounds(castDeclared.getUnderlyingType());

      if (AnnotationUtils.areSame(castDeclared.getPrimaryAnnotations(), bounds)) {
        return true;
      }
    }

    AnnotationMirrorSet castAnnos;
    AnnotatedTypeMirror newCastType;
    TypeMirror newCastTM;
    if (!checkCastElementType) {
      // checkCastElementType option wasn't specified, so only check effective annotations.
      castAnnos = castType.getEffectiveAnnotations();
      newCastType = castType;
      newCastTM = newCastType.getUnderlyingType();
    } else {
      if (castTypeKind == TypeKind.TYPEVAR) {
        newCastType = ((AnnotatedTypeVariable) castType).getUpperBound();
      } else {
        newCastType = castType;
      }
      newCastTM = newCastType.getUnderlyingType();
      AnnotatedTypeMirror newExprType;
      if (exprType.getKind() == TypeKind.TYPEVAR) {
        newExprType = ((AnnotatedTypeVariable) exprType).getUpperBound();
      } else {
        newExprType = exprType;
      }
      TypeMirror newExprTM = newExprType.getUnderlyingType();

      if (!typeHierarchy.isSubtype(newExprType, newCastType)) {
        return false;
      }
      if (newCastType.getKind() == TypeKind.ARRAY && newExprType.getKind() != TypeKind.ARRAY) {
        // Always warn if the cast contains an array, but the expression
        // doesn't, as in "(Object[]) o" where o is of type Object
        return false;
      } else if (newCastType.getKind() == TypeKind.DECLARED
          && newExprType.getKind() == TypeKind.DECLARED) {
        int castSize = ((AnnotatedDeclaredType) newCastType).getTypeArguments().size();
        int exprSize = ((AnnotatedDeclaredType) newExprType).getTypeArguments().size();

        if (castSize != exprSize) {
          // Always warn if the cast and expression contain a different number of type
          // arguments, e.g. to catch a cast from "Object" to "List<@NonNull Object>".
          // TODO: the same number of arguments actually doesn't guarantee anything.
          return false;
        }
      } else if (castTypeKind == TypeKind.TYPEVAR && exprType.getKind() == TypeKind.TYPEVAR) {
        // If both the cast type and the casted expression are type variables, then check
        // the bounds.
        AnnotationMirrorSet lowerBoundAnnotationsCast =
            AnnotatedTypes.findEffectiveLowerBoundAnnotations(qualHierarchy, castType);
        AnnotationMirrorSet lowerBoundAnnotationsExpr =
            AnnotatedTypes.findEffectiveLowerBoundAnnotations(qualHierarchy, exprType);
        return qualHierarchy.isSubtypeShallow(
                lowerBoundAnnotationsExpr, newExprTM, lowerBoundAnnotationsCast, newCastTM)
            && typeHierarchy.isSubtypeShallowEffective(exprType, castType);
      }
      if (castTypeKind == TypeKind.TYPEVAR) {
        // If the cast type is a type var, but the expression is not, then check that the
        // type of the expression is a subtype of the lower bound.
        castAnnos = AnnotatedTypes.findEffectiveLowerBoundAnnotations(qualHierarchy, castType);
      } else {
        castAnnos = castType.getPrimaryAnnotations();
      }
    }

    AnnotatedTypeMirror exprTypeWidened = atypeFactory.getWidenedType(exprType, castType);
    return qualHierarchy.isSubtypeShallow(
        exprTypeWidened.getEffectiveAnnotations(),
        exprTypeWidened.getUnderlyingType(),
        castAnnos,
        newCastTM);
  }

  /**
   * Return whether casting the {@code exprType} to {@code castType}, a type with a qualifier
   * parameter, is legal.
   *
   * <p>If {@code exprType} has qualifier parameter, the cast is legal if the qualifiers are
   * invariant. Otherwise, the cast is legal is if the qualifier on both types is bottom.
   *
   * @param castType a type with a qualifier parameter
   * @param exprType type of the expressions that is cast which may or may not have a qualifier
   *     parameter
   * @param top the top qualifier of the hierarchy to check
   * @return whether casting the {@code exprType} to {@code castType}, a type with a qualifier
   *     parameter, is legal.
   */
  private boolean isTypeCastSafeInvariant(
      AnnotatedTypeMirror castType, AnnotatedTypeMirror exprType, AnnotationMirror top) {
    if (!isTypeCastSafe(castType, exprType)) {
      return false;
    }

    if (atypeFactory.hasQualifierParameterInHierarchy(exprType, top)) {
      // The isTypeCastSafe call above checked that the exprType is a subtype of castType,
      // so just check the reverse to check that the qualifiers are equivalent.
      return typeHierarchy.isSubtypeShallowEffective(castType, exprType, top);
    }
    AnnotationMirror castTypeAnno = castType.getEffectiveAnnotationInHierarchy(top);
    AnnotationMirror exprTypeAnno = exprType.getEffectiveAnnotationInHierarchy(top);
    // Otherwise the cast is unsafe, unless the qualifiers on both cast and expr are bottom.
    AnnotationMirror bottom = qualHierarchy.getBottomAnnotation(top);
    return AnnotationUtils.areSame(castTypeAnno, bottom)
        && AnnotationUtils.areSame(exprTypeAnno, bottom);
  }

  @Override
  public Void visitTypeCast(TypeCastTree tree, Void p) {
    // validate "tree" instead of "tree.getType()" to prevent duplicate errors.
    boolean valid = validateTypeOf(tree) && validateTypeOf(tree.getExpression());
    if (valid) {
      checkTypecastSafety(tree);
      checkTypecastRedundancy(tree);
    }
    if (atypeFactory.getDependentTypesHelper().hasDependentAnnotations()) {
      AnnotatedTypeMirror type = atypeFactory.getAnnotatedType(tree);
      atypeFactory.getDependentTypesHelper().checkTypeForErrorExpressions(type, tree.getType());
    }

    if (tree.getType().getKind() == Tree.Kind.INTERSECTION_TYPE) {
      AnnotatedIntersectionType intersection =
          (AnnotatedIntersectionType) atypeFactory.getAnnotatedType(tree);
      checkExplicitAnnotationsOnIntersectionBounds(
          intersection, ((IntersectionTypeTree) tree.getType()).getBounds());
    }
    return super.visitTypeCast(tree, p);
  }

  @Override
  public Void visitInstanceOf(InstanceOfTree tree, Void p) {
    // The "reference type" is the type after "instanceof".
    Tree patternTree = InstanceOfUtils.getPattern(tree);
    if (patternTree != null) {
      if (TreeUtils.isBindingPatternTree(patternTree)) {
        VariableTree variableTree = BindingPatternUtils.getVariable(patternTree);
        validateTypeOf(variableTree);
        if (variableTree.getModifiers() != null) {
          AnnotatedTypeMirror variableType = atypeFactory.getAnnotatedType(variableTree);
          AnnotatedTypeMirror expType = atypeFactory.getAnnotatedType(tree.getExpression());
          if (!isTypeCastSafe(variableType, expType)) {
            checker.reportWarning(tree, "instanceof.pattern.unsafe", expType, variableTree);
          }
        }
      } else {
        // TODO: implement deconstructed patterns.
      }
    } else {
      Tree refTypeTree = tree.getType();
      validateTypeOf(refTypeTree);
      if (refTypeTree.getKind() == Tree.Kind.ANNOTATED_TYPE) {
        AnnotatedTypeMirror refType = atypeFactory.getAnnotatedType(refTypeTree);
        AnnotatedTypeMirror expType = atypeFactory.getAnnotatedType(tree.getExpression());
        if (typeHierarchy.isSubtype(refType, expType)
            && !refType.getPrimaryAnnotations().equals(expType.getPrimaryAnnotations())) {
          checker.reportWarning(tree, "instanceof.unsafe", expType, refType);
        }
      }
    }

    return super.visitInstanceOf(tree, p);
  }

  /**
   * Checks the type of the exception parameter. Subclasses should override {@link
   * #checkExceptionParameter} rather than this method to change the behavior of this check.
   */
  @Override
  public Void visitCatch(CatchTree tree, Void p) {
    checkExceptionParameter(tree);
    return super.visitCatch(tree, p);
  }

  /**
   * Checks the type of a thrown exception. Subclasses should override
   * checkThrownExpression(ThrowTree tree) rather than this method to change the behavior of this
   * check.
   */
  @Override
  public Void visitThrow(ThrowTree tree, Void p) {
    checkThrownExpression(tree);
    return super.visitThrow(tree, p);
  }

  /**
   * Rather than overriding this method, clients should often override {@link
   * #visitAnnotatedType(List,Tree)}. That method also handles the case of annotations at the
   * beginning of a variable or method declaration. javac parses all those annotations as being on
   * the variable or method declaration, even though the ones that are type annotations logically
   * belong to the variable type or method return type.
   */
  @Override
  public Void visitAnnotatedType(AnnotatedTypeTree tree, Void p) {
    visitAnnotatedType(null, tree);
    return super.visitAnnotatedType(tree, p);
  }

  /**
   * Checks an annotated type. Invoked by {@link #visitAnnotatedType(AnnotatedTypeTree, Void)},
   * {@link #visitVariable}, and {@link #visitMethod}. Exists to prevent code duplication among the
   * three. Checking in {@code visitVariable} and {@code visitMethod} is needed because there isn't
   * an AnnotatedTypeTree within a variable declaration or for a method return type -- all the
   * annotations are attached to the VariableTree or MethodTree, respectively.
   *
   * @param annoTrees annotations written before a variable/method declaration, if this type is from
   *     one; null otherwise. This might contain type annotations that the Java parser attached to
   *     the declaration rather than to the type.
   * @param typeTree the type that any type annotations in annoTrees apply to
   */
  public void visitAnnotatedType(
      @Nullable List<? extends AnnotationTree> annoTrees, Tree typeTree) {
    warnAboutIrrelevantJavaTypes(annoTrees, typeTree);
  }

  /**
   * Warns if a type annotation is written on a Java type that is not listed in
   * the @RelevantJavaTypes annotation.
   *
   * @param annoTrees annotations written before a variable/method declaration, if this type is from
   *     one; null otherwise. This might contain type annotations that the Java parser attached to
   *     the declaration rather than to the type.
   * @param typeTree the type that any type annotations in annoTrees apply to
   */
  public void warnAboutIrrelevantJavaTypes(
      @Nullable List<? extends AnnotationTree> annoTrees, Tree typeTree) {
    if (!shouldWarnAboutIrrelevantJavaTypes()) {
      return;
    }

    Tree t = typeTree;
    while (true) {
      switch (t.getKind()) {

          // Recurse for compound types whose top level is not at the far left.
        case ARRAY_TYPE:
          t = ((ArrayTypeTree) t).getType();
          continue;
        case MEMBER_SELECT:
          t = ((MemberSelectTree) t).getExpression();
          continue;
        case PARAMETERIZED_TYPE:
          t = ((ParameterizedTypeTree) t).getType();
          continue;

          // Base cases
        case PRIMITIVE_TYPE:
        case IDENTIFIER:
          maybeReportAnnoOnIrrelevant(t, TreeUtils.typeOf(t), annoTrees);
          return;
        case ANNOTATED_TYPE:
          AnnotatedTypeTree at = (AnnotatedTypeTree) t;
          ExpressionTree underlying = at.getUnderlyingType();
          maybeReportAnnoOnIrrelevant(t, TreeUtils.typeOf(underlying), at.getAnnotations());
          return;

        default:
          return;
      }
    }
  }

  /**
   * If the given Java basetype is not relevant, report an "anno.on.irrelevant" if it is annotated.
   * This method does not necessarily issue an error, but it might.
   *
   * @param errorLocation where to repor the error
   * @param type the Java basetype
   * @param annos the annotation on the type
   */
  private void maybeReportAnnoOnIrrelevant(
      Tree errorLocation, TypeMirror type, List<? extends AnnotationTree> annos) {
    List<AnnotationTree> supportedAnnoTrees = supportedAnnoTrees(annos);
    if (!supportedAnnoTrees.isEmpty() && !atypeFactory.isRelevant(type)) {
      String extraInfo = atypeFactory.irrelevantExtraMessage();
      checker.reportError(errorLocation, "anno.on.irrelevant", annos, type, extraInfo);
    }
  }

  /**
   * Returns true if the checker should issue warnings about irrelevant java types.
   *
   * @return true if the checker should issue warnings about irrelevant java types
   */
  protected boolean shouldWarnAboutIrrelevantJavaTypes() {
    return atypeFactory.relevantJavaTypes != null;
  }

  /**
   * Returns a new list containing only the supported annotations from its argument -- that is,
   * those that are part of the current type system.
   *
   * <p>This method ignores aliases of supported annotations that are declaration annotations,
   * because they may apply to inner types.
   *
   * @param annoTrees annotation trees
   * @return a new list containing only the supported annotations from its argument
   */
  private List<AnnotationTree> supportedAnnoTrees(List<? extends AnnotationTree> annoTrees) {
    List<AnnotationTree> result = new ArrayList<>(1);
    for (AnnotationTree at : annoTrees) {
      AnnotationMirror anno = TreeUtils.annotationFromAnnotationTree(at);
      if (!AnnotationUtils.isDeclarationAnnotation(anno)
          && atypeFactory.isSupportedQualifier(anno)) {
        result.add(at);
      }
    }
    return result;
  }

  // **********************************************************************
  // Helper methods to provide a single overriding point
  // **********************************************************************

  /** Cache to avoid calling {@link #getExceptionParameterLowerBoundAnnotations} more than once. */
<<<<<<< HEAD
  private @MonotonicNonNull Set<? extends AnnotationMirror>
      getExceptionParameterLowerBoundAnnotationsCache;
=======
  private @MonotonicNonNull AnnotationMirrorSet getExceptionParameterLowerBoundAnnotationsCache;
>>>>>>> c1bbf2ff

  /**
   * Returns a set of AnnotationMirrors that is a lower bound for exception parameters. The same as
   * {@link #getExceptionParameterLowerBoundAnnotations}, but uses a cache.
   *
   * @return a set of AnnotationMirrors that is a lower bound for exception parameters
   */
  private AnnotationMirrorSet getExceptionParameterLowerBoundAnnotationsCached() {
    if (getExceptionParameterLowerBoundAnnotationsCache == null) {
      getExceptionParameterLowerBoundAnnotationsCache =
          getExceptionParameterLowerBoundAnnotations();
    }
    return getExceptionParameterLowerBoundAnnotationsCache;
  }

  /**
   * Issue error if the exception parameter is not a supertype of the annotation specified by {@link
   * #getExceptionParameterLowerBoundAnnotations()}, which is top by default.
   *
   * <p>Subclasses may override this method to change the behavior of this check. Subclasses wishing
   * to enforce that exception parameter be annotated with other annotations can just override
   * {@link #getExceptionParameterLowerBoundAnnotations()}.
   *
   * @param tree a CatchTree to check
   */
  protected void checkExceptionParameter(CatchTree tree) {

    AnnotationMirrorSet requiredAnnotations = getExceptionParameterLowerBoundAnnotationsCached();
    VariableTree excParamTree = tree.getParameter();
    AnnotatedTypeMirror excParamType = atypeFactory.getAnnotatedType(excParamTree);

    for (AnnotationMirror required : requiredAnnotations) {
      AnnotationMirror found = excParamType.getPrimaryAnnotationInHierarchy(required);
      assert found != null;
      if (!typeHierarchy.isSubtypeShallowEffective(required, excParamType)) {
        checker.reportError(excParamTree, "exception.parameter", found, required);
      }

      if (excParamType.getKind() == TypeKind.UNION) {
        AnnotatedUnionType aut = (AnnotatedUnionType) excParamType;
        for (AnnotatedTypeMirror alternativeType : aut.getAlternatives()) {
          if (!typeHierarchy.isSubtypeShallowEffective(required, alternativeType)) {
            AnnotationMirror alternativeAnno =
                alternativeType.getPrimaryAnnotationInHierarchy(required);
            checker.reportError(excParamTree, "exception.parameter", alternativeAnno, required);
          }
        }
      }
    }
  }

  /**
   * Returns a set of AnnotationMirrors that is a lower bound for exception parameters.
   *
   * <p>This implementation returns top; subclasses can change this behavior.
   *
   * <p>Note: by default this method is called by {@link #getThrowUpperBoundAnnotations()}, so that
   * this annotation is enforced.
   *
   * @return set of annotation mirrors, one per hierarchy, that form a lower bound of annotations
   *     that can be written on an exception parameter
   */
  protected AnnotationMirrorSet getExceptionParameterLowerBoundAnnotations() {
    return qualHierarchy.getTopAnnotations();
  }

  /**
   * Checks the type of the thrown expression.
   *
   * <p>By default, this method checks that the thrown expression is a subtype of top.
   *
   * <p>Issue error if the thrown expression is not a sub type of the annotation given by {@link
   * #getThrowUpperBoundAnnotations()}, the same as {@link
   * #getExceptionParameterLowerBoundAnnotations()} by default.
   *
   * <p>Subclasses may override this method to change the behavior of this check. Subclasses wishing
   * to enforce that the thrown expression be a subtype of a type besides {@link
   * #getExceptionParameterLowerBoundAnnotations}, should override {@link
   * #getThrowUpperBoundAnnotations()}.
   *
   * @param tree a ThrowTree to check
   */
  protected void checkThrownExpression(ThrowTree tree) {
    AnnotatedTypeMirror throwType = atypeFactory.getAnnotatedType(tree.getExpression());
    TypeMirror throwTM = throwType.getUnderlyingType();
    Set<? extends AnnotationMirror> required = getThrowUpperBoundAnnotations();
    switch (throwType.getKind()) {
      case NULL:
      case DECLARED:
      case TYPEVAR:
      case WILDCARD:
        if (!typeHierarchy.isSubtypeShallowEffective(throwType, required)) {
          AnnotationMirrorSet found = throwType.getEffectiveAnnotations();
          checker.reportError(tree.getExpression(), "throw", found, required);
        }
        break;

      case UNION:
        AnnotatedUnionType unionType = (AnnotatedUnionType) throwType;
        AnnotationMirrorSet foundPrimary = unionType.getPrimaryAnnotations();
        if (!qualHierarchy.isSubtypeShallow(foundPrimary, required, throwTM)) {
          checker.reportError(tree.getExpression(), "throw", foundPrimary, required);
        }
        for (AnnotatedTypeMirror altern : unionType.getAlternatives()) {
          TypeMirror alternTM = altern.getUnderlyingType();
          if (!qualHierarchy.isSubtypeShallow(altern.getPrimaryAnnotations(), required, alternTM)) {
            checker.reportError(
                tree.getExpression(), "throw", altern.getPrimaryAnnotations(), required);
          }
        }
        break;
      default:
        throw new BugInCF("Unexpected throw expression type: " + throwType.getKind());
    }
  }

  /**
   * Returns a set of AnnotationMirrors that is a upper bound for thrown exceptions.
   *
   * <p>Note: by default this method is returns by getExceptionParameterLowerBoundAnnotations(), so
   * that this annotation is enforced.
   *
   * <p>(Default is top)
   *
   * @return set of annotation mirrors, one per hierarchy, that form an upper bound of thrown
   *     expressions
   */
  protected AnnotationMirrorSet getThrowUpperBoundAnnotations() {
    return getExceptionParameterLowerBoundAnnotations();
  }

  /**
   * Checks the validity of an assignment (or pseudo-assignment) from a value to a variable and
   * emits an error message (through the compiler's messaging interface) if it is not valid.
   *
   * @param varTree the AST node for the lvalue (usually a variable)
   * @param valueExpTree the AST node for the rvalue (the new value)
   * @param errorKey the error message key to use if the check fails
   * @param extraArgs arguments to the error message key, before "found" and "expected" types
   * @return true if the check succeeds, false if an error message was issued
   */
  protected boolean commonAssignmentCheck(
      Tree varTree,
      ExpressionTree valueExpTree,
      @CompilerMessageKey String errorKey,
      Object... extraArgs) {
    if (valueExpTree.getKind() == Kind.CONDITIONAL_EXPRESSION) {
      ConditionalExpressionTree condExprTree = (ConditionalExpressionTree) valueExpTree;
      boolean trueResult =
          commonAssignmentCheck(varTree, condExprTree.getTrueExpression(), "assignment");
      boolean falseResult =
          commonAssignmentCheck(varTree, condExprTree.getFalseExpression(), "assignment");
      return trueResult && falseResult;
    }

    AnnotatedTypeMirror varType = atypeFactory.getAnnotatedTypeLhs(varTree);
    assert varType != null : "no variable found for tree: " + varTree;

    if (!validateType(varTree, varType)) {
      if (showchecks) {
        System.out.printf(
            "%s %s (at %s): actual tree = %s %s%n   expected: %s %s%n",
            this.getClass().getSimpleName(),
            "skipping test whether actual is a subtype of expected"
                + " because validateType() returned false",
            fileAndLineNumber(valueExpTree),
            valueExpTree.getKind(),
            valueExpTree,
            varType.getKind(),
            varType.toString());
      }
      return true;
    }

    return commonAssignmentCheck(varType, valueExpTree, errorKey, extraArgs);
  }

  /**
   * Checks the validity of an assignment (or pseudo-assignment) from a value to a variable and
   * emits an error message (through the compiler's messaging interface) if it is not valid.
   *
   * @param varType the annotated type for the lvalue (usually a variable)
   * @param valueExpTree the AST node for the rvalue (the new value)
   * @param errorKey the error message key to use if the check fails
   * @param extraArgs arguments to the error message key, before "found" and "expected" types
   * @return true if the check succeeds, false if an error message was issued
   */
  protected boolean commonAssignmentCheck(
      AnnotatedTypeMirror varType,
      ExpressionTree valueExpTree,
      @CompilerMessageKey String errorKey,
      Object... extraArgs) {
    if (shouldSkipUses(valueExpTree)) {
      if (showchecks) {
        System.out.printf(
            "%s %s (at %s): actual tree = %s %s%n   expected: %s %s%n",
            this.getClass().getSimpleName(),
            "skipping test whether actual is a subtype of expected"
                + " because shouldSkipUses() returned true",
            fileAndLineNumber(valueExpTree),
            valueExpTree.getKind(),
            valueExpTree,
            varType.getKind(),
            varType.toString());
      }
      return true;
    }
    if (valueExpTree.getKind() == Tree.Kind.MEMBER_REFERENCE
        || valueExpTree.getKind() == Tree.Kind.LAMBDA_EXPRESSION) {
      // Member references and lambda expressions are type checked separately
      // and do not need to be checked again as arguments.
      if (showchecks) {
        System.out.printf(
            "%s %s (at %s): actual tree = %s %s%n   expected: %s %s%n",
            this.getClass().getSimpleName(),
            "skipping test whether actual is a subtype of expected"
                + " because member reference and lambda expression are type checked separately",
            fileAndLineNumber(valueExpTree),
            valueExpTree.getKind(),
            valueExpTree,
            varType.getKind(),
            varType.toString());
      }
      return true;
    }
    boolean result = true;
    if (varType.getKind() == TypeKind.ARRAY
        && valueExpTree instanceof NewArrayTree
        && ((NewArrayTree) valueExpTree).getType() == null) {
      AnnotatedTypeMirror compType = ((AnnotatedArrayType) varType).getComponentType();
      NewArrayTree arrayTree = (NewArrayTree) valueExpTree;
      assert arrayTree.getInitializers() != null
          : "array initializers are not expected to be null in: " + valueExpTree;
      result = checkArrayInitialization(compType, arrayTree.getInitializers()) && result;
    }
    if (!validateTypeOf(valueExpTree)) {
      if (showchecks) {
        System.out.printf(
            "%s %s (at %s): actual tree = %s %s%n   expected: %s %s%n",
            this.getClass().getSimpleName(),
            "skipping test whether actual is a subtype of expected"
                + " because validateType() returned false",
            fileAndLineNumber(valueExpTree),
            valueExpTree.getKind(),
            valueExpTree,
            varType.getKind(),
            varType.toString());
      }
      return result;
    }
    AnnotatedTypeMirror valueType = atypeFactory.getAnnotatedType(valueExpTree);
    atypeFactory.logGat(
        "BTV: %s.getAnnotatedType(%s) => %s%n",
        atypeFactory.getClass().getSimpleName(), valueExpTree, valueType);
    assert valueType != null : "null type for expression: " + valueExpTree;
    result = commonAssignmentCheck(varType, valueType, valueExpTree, errorKey, extraArgs) && result;
    return result;
  }

  /**
   * Checks the validity of an assignment (or pseudo-assignment) from a value to a variable and
   * emits an error message (through the compiler's messaging interface) if it is not valid.
   *
   * @param varType the annotated type of the variable
   * @param valueType the annotated type of the value
   * @param valueExpTree the location to use when reporting the error message
   * @param errorKey the error message key to use if the check fails
   * @param extraArgs arguments to the error message key, before "found" and "expected" types
   * @return true if the check succeeds, false if an error message was issued
   */
  protected boolean commonAssignmentCheck(
      AnnotatedTypeMirror varType,
      AnnotatedTypeMirror valueType,
      Tree valueExpTree,
      @CompilerMessageKey String errorKey,
      Object... extraArgs) {

    commonAssignmentCheckStartDiagnostic(varType, valueType, valueExpTree);

    AnnotatedTypeMirror widenedValueType = atypeFactory.getWidenedType(valueType, varType);
    boolean result = typeHierarchy.isSubtype(widenedValueType, varType);

    // TODO: integrate with subtype test.
    if (result) {
      for (Class<? extends Annotation> mono : atypeFactory.getSupportedMonotonicTypeQualifiers()) {
        if (valueType.hasPrimaryAnnotation(mono) && varType.hasPrimaryAnnotation(mono)) {
          checker.reportError(
              valueExpTree,
              "monotonic",
              mono.getSimpleName(),
              mono.getSimpleName(),
              valueType.toString());
          result = false;
        }
      }
    } else {
      // `result` is false.
      // Use an error key only if it's overridden by a checker.
      FoundRequired pair = FoundRequired.of(valueType, varType);
      String valueTypeString = pair.found;
      String varTypeString = pair.required;
      checker.reportError(
          valueExpTree,
          errorKey,
          ArraysPlume.concatenate(extraArgs, valueTypeString, varTypeString));
    }

    commonAssignmentCheckEndDiagnostic(result, null, varType, valueType, valueExpTree);

    return result;
  }

  /**
   * Prints a diagnostic about entering {@code commonAssignmentCheck()}, if the showchecks option
   * was set.
   *
   * @param varType the annotated type of the variable
   * @param valueType the annotated type of the value
   * @param valueExpTree the location to use when reporting the error message
   */
  protected final void commonAssignmentCheckStartDiagnostic(
      AnnotatedTypeMirror varType, AnnotatedTypeMirror valueType, Tree valueExpTree) {
    if (showchecks) {
      System.out.printf(
          "%s %s (at %s): actual tree = %s %s%n     actual: %s %s%n   expected: %s %s%n",
          this.getClass().getSimpleName(),
          "about to test whether actual is a subtype of expected",
          fileAndLineNumber(valueExpTree),
          valueExpTree.getKind(),
          valueExpTree,
          valueType.getKind(),
          valueType.toString(),
          varType.getKind(),
          varType.toString());
    }
  }

  /**
   * Prints a diagnostic about exiting {@code commonAssignmentCheck()}, if the showchecks option was
   * set.
   *
   * @param success whether the check succeeded or failed
   * @param extraMessage information about why the result is what it is; may be null
   * @param varType the annotated type of the variable
   * @param valueType the annotated type of the value
   * @param valueExpTree the location to use when reporting the error message
   */
  protected final void commonAssignmentCheckEndDiagnostic(
      boolean success,
      @Nullable String extraMessage,
      AnnotatedTypeMirror varType,
      AnnotatedTypeMirror valueType,
      Tree valueExpTree) {
    if (showchecks) {
      commonAssignmentCheckEndDiagnostic(
          (success
                  ? "success: actual is subtype of expected"
                  : "FAILURE: actual is not subtype of expected")
              + (extraMessage == null ? "" : " because " + extraMessage),
          varType,
          valueType,
          valueExpTree);
    }
  }

  /**
   * Helper method for printing a diagnostic about exiting {@code commonAssignmentCheck()}, if the
   * showchecks option was set.
   *
   * <p>Most clients should call {@link #commonAssignmentCheckEndDiagnostic(boolean, String,
   * AnnotatedTypeMirror, AnnotatedTypeMirror, Tree)}. The purpose of this method is to permit
   * customizing the message that is printed.
   *
   * @param message the result, plus information about why the result is what it is
   * @param varType the annotated type of the variable
   * @param valueType the annotated type of the value
   * @param valueExpTree the location to use when reporting the error message
   */
  protected final void commonAssignmentCheckEndDiagnostic(
      String message,
      AnnotatedTypeMirror varType,
      AnnotatedTypeMirror valueType,
      Tree valueExpTree) {
    if (showchecks) {
      System.out.printf(
          " %s  (at %s): actual tree = %s %s%n     actual: %s %s%n   expected: %s %s%n",
          message,
          fileAndLineNumber(valueExpTree),
          valueExpTree.getKind(),
          valueExpTree,
          valueType.getKind(),
          valueType.toString(),
          varType.getKind(),
          varType.toString());
    }
  }

  /**
   * Returns "filename:linenumber:columnnumber" for the given tree. For brevity, the filename is
   * given as a simple name, without any directory components. If the line and column numbers are
   * unknown, they are omitted.
   *
   * @param tree a tree
   * @return the location of the given tree in source code
   */
  private String fileAndLineNumber(Tree tree) {
    StringBuilder result = new StringBuilder();
    result.append(Paths.get(root.getSourceFile().getName()).getFileName().toString());
    long valuePos = positions.getStartPosition(root, tree);
    LineMap lineMap = root.getLineMap();
    if (valuePos != -1 && lineMap != null) {
      result.append(":");
      result.append(lineMap.getLineNumber(valuePos));
      result.append(":");
      result.append(lineMap.getColumnNumber(valuePos));
    }
    return result.toString();
  }

  /**
   * Class that creates string representations of {@link AnnotatedTypeMirror}s which are only
   * verbose if required to differentiate the two types.
   */
  private static class FoundRequired {
    public final String found;
    public final String required;

    private FoundRequired(AnnotatedTypeMirror found, AnnotatedTypeMirror required) {
      if (shouldPrintVerbose(found, required)) {
        this.found = found.toString(true);
        this.required = required.toString(true);
      } else {
        this.found = found.toString();
        this.required = required.toString();
      }
    }

    /** Create a FoundRequired for a type and bounds. */
    private FoundRequired(AnnotatedTypeMirror found, AnnotatedTypeParameterBounds required) {
      if (shouldPrintVerbose(found, required)) {
        this.found = found.toString(true);
        this.required = required.toString(true);
      } else {
        this.found = found.toString();
        this.required = required.toString();
      }
    }

    /**
     * Creates string representations of {@link AnnotatedTypeMirror}s which are only verbose if
     * required to differentiate the two types.
     */
    static FoundRequired of(AnnotatedTypeMirror found, AnnotatedTypeMirror required) {
      return new FoundRequired(found, required);
    }

    /**
     * Creates string representations of {@link AnnotatedTypeMirror} and {@link
     * AnnotatedTypeParameterBounds}s which are only verbose if required to differentiate the two
     * types.
     */
    static FoundRequired of(AnnotatedTypeMirror found, AnnotatedTypeParameterBounds required) {
      return new FoundRequired(found, required);
    }
  }

  /**
   * Return whether or not the verbose toString should be used when printing the two annotated
   * types.
   *
   * @param atm1 the first AnnotatedTypeMirror
   * @param atm2 the second AnnotatedTypeMirror
   * @return true iff neither argument contains "@", or there are two annotated types (in either
   *     ATM) such that their toStrings are the same but their verbose toStrings differ
   */
  private static boolean shouldPrintVerbose(AnnotatedTypeMirror atm1, AnnotatedTypeMirror atm2) {
    if (!atm1.toString().contains("@") && !atm2.toString().contains("@")) {
      return true;
    }
    return containsSameToString(atm1, atm2);
  }

  /**
   * Return whether or not the verbose toString should be used when printing the annotated type and
   * the bounds it is not within.
   *
   * @param atm the type
   * @param bounds the bounds
   * @return true iff bounds does not contain "@", or there are two annotated types (in either
   *     argument) such that their toStrings are the same but their verbose toStrings differ
   */
  private static boolean shouldPrintVerbose(
      AnnotatedTypeMirror atm, AnnotatedTypeParameterBounds bounds) {
    if (!atm.toString().contains("@") && !bounds.toString().contains("@")) {
      return true;
    }
    return containsSameToString(atm, bounds.getUpperBound(), bounds.getLowerBound());
  }

  /**
   * A scanner that indicates whether any (component) types have the same toString but different
   * verbose toString. If so, the Checker Framework prints types verbosely.
   */
  private static final SimpleAnnotatedTypeScanner<Boolean, Map<String, String>>
      checkContainsSameToString =
          new SimpleAnnotatedTypeScanner<>(
              (AnnotatedTypeMirror type, Map<String, String> map) -> {
                if (type == null) {
                  return false;
                }
                String simple = type.toString();
                String verbose = map.get(simple);
                if (verbose == null) {
                  map.put(simple, type.toString(true));
                  return false;
                } else {
                  return !verbose.equals(type.toString(true));
                }
              },
              Boolean::logicalOr,
              false);

  /**
   * Return true iff there are two annotated types (anywhere in any ATM) such that their toStrings
   * are the same but their verbose toStrings differ. If so, the Checker Framework prints types
   * verbosely.
   *
   * @param atms annotated type mirrors to compare
   * @return true iff there are two annotated types (anywhere in any ATM) such that their toStrings
   *     are the same but their verbose toStrings differ
   */
  private static boolean containsSameToString(AnnotatedTypeMirror... atms) {
    Map<String, String> simpleToVerbose = new HashMap<>();
    for (AnnotatedTypeMirror atm : atms) {
      if (checkContainsSameToString.visit(atm, simpleToVerbose)) {
        return true;
      }
    }

    return false;
  }

  /**
   * Checks that the array initializers are consistent with the array type.
   *
   * @param type the array elemen type
   * @param initializers the initializers
   * @return true if the check succeeds, false if an error message was issued
   */
  protected boolean checkArrayInitialization(
      AnnotatedTypeMirror type, List<? extends ExpressionTree> initializers) {
    // TODO: set assignment context like for method arguments?
    // Also in AbstractFlow.
    boolean result = true;
    for (ExpressionTree init : initializers) {
      result = commonAssignmentCheck(type, init, "array.initializer") && result;
    }
    return result;
  }

  /**
   * Checks that the annotations on the type arguments supplied to a type or a method invocation are
   * within the bounds of the type variables as declared, and issues the "type.argument" error if
   * they are not.
   *
   * @param toptree the tree for error reporting, only used for inferred type arguments
   * @param paramBounds the bounds of the type parameters from a class or method declaration
   * @param typeargs the type arguments from the type or method invocation
   * @param typeargTrees the type arguments as trees, used for error reporting
   */
  protected void checkTypeArguments(
      Tree toptree,
      List<? extends AnnotatedTypeParameterBounds> paramBounds,
      List<? extends AnnotatedTypeMirror> typeargs,
      List<? extends Tree> typeargTrees,
      CharSequence typeOrMethodName,
      List<?> paramNames) {

    // System.out.printf("BaseTypeVisitor.checkTypeArguments: %s, TVs: %s, TAs: %s, TATs: %s%n",
    //         toptree, paramBounds, typeargs, typeargTrees);

    // If there are no type variables, do nothing.
    if (paramBounds.isEmpty()) {
      return;
    }

    int size = paramBounds.size();
    assert size == typeargs.size()
        : "BaseTypeVisitor.checkTypeArguments: mismatch between type arguments: "
            + typeargs
            + " and type parameter bounds"
            + paramBounds;

    for (int i = 0; i < size; i++) {

      AnnotatedTypeParameterBounds bounds = paramBounds.get(i);
      AnnotatedTypeMirror typeArg = typeargs.get(i);

      if (atypeFactory.ignoreRawTypeArguments
          && AnnotatedTypes.isTypeArgOfRawType(bounds.getUpperBound())) {
        continue;
      }

      AnnotatedTypeMirror paramUpperBound = bounds.getUpperBound();

      Tree reportErrorToTree;
      if (typeargTrees == null || typeargTrees.isEmpty()) {
        // The type arguments were inferred, report the error on the method invocation.
        reportErrorToTree = toptree;
      } else {
        reportErrorToTree = typeargTrees.get(i);
      }

      checkHasQualifierParameterAsTypeArgument(typeArg, paramUpperBound, toptree);
      commonAssignmentCheck(
          paramUpperBound,
          typeArg,
          reportErrorToTree,
          "type.argument",
          paramNames.get(i),
          typeOrMethodName);

      if (!typeHierarchy.isSubtype(bounds.getLowerBound(), typeArg)) {
        FoundRequired fr = FoundRequired.of(typeArg, bounds);
        checker.reportError(
            reportErrorToTree,
            "type.argument",
            paramNames.get(i),
            typeOrMethodName,
            fr.found,
            fr.required);
      }
    }
  }

  /**
   * Reports an error if the type argument has a qualifier parameter and the type parameter upper
   * bound does not have a qualifier parameter.
   *
   * @param typeArgument type argument
   * @param typeParameterUpperBound upper bound of the type parameter
   * @param reportError where to report the error
   */
  private void checkHasQualifierParameterAsTypeArgument(
      AnnotatedTypeMirror typeArgument,
      AnnotatedTypeMirror typeParameterUpperBound,
      Tree reportError) {
    for (AnnotationMirror top : qualHierarchy.getTopAnnotations()) {
      if (atypeFactory.hasQualifierParameterInHierarchy(typeArgument, top)
          && !getTypeFactory().hasQualifierParameterInHierarchy(typeParameterUpperBound, top)) {
        checker.reportError(reportError, "type.argument.hasqualparam", top);
      }
    }
  }

  /**
   * Indicates whether to skip subtype checks on the receiver when checking method invocability. A
   * visitor may, for example, allow a method to be invoked even if the receivers are siblings in a
   * hierarchy, provided that some other condition (implemented by the visitor) is satisfied.
   *
   * @param tree the method invocation tree
   * @param methodDefinitionReceiver the ATM of the receiver of the method definition
   * @param methodCallReceiver the ATM of the receiver of the method call
   * @return whether to skip subtype checks on the receiver
   */
  protected boolean skipReceiverSubtypeCheck(
      MethodInvocationTree tree,
      AnnotatedTypeMirror methodDefinitionReceiver,
      AnnotatedTypeMirror methodCallReceiver) {
    return false;
  }

  /**
   * Tests whether the method can be invoked using the receiver of the 'tree' method invocation, and
   * issues a "method.invocation" if the invocation is invalid.
   *
   * <p>This implementation tests whether the receiver in the method invocation is a subtype of the
   * method receiver type. This behavior can be specialized by overriding skipReceiverSubtypeCheck.
   *
   * @param method the type of the invoked method
   * @param tree the method invocation tree
   */
  protected void checkMethodInvocability(
      AnnotatedExecutableType method, MethodInvocationTree tree) {
    if (method.getReceiverType() == null) {
      // Static methods don't have a receiver to check.
      return;
    }
    if (method.getElement().getKind() == ElementKind.CONSTRUCTOR) {
      // TODO: Explicit "this()" calls of constructors have an implicit passed
      // from the enclosing constructor. We must not use the self type, but
      // instead should find a way to determine the receiver of the enclosing constructor.
      // rcv =
      // ((AnnotatedExecutableType)atypeFactory.getAnnotatedType(atypeFactory.getEnclosingMethod(tree))).getReceiverType();
      return;
    }

    AnnotatedTypeMirror methodReceiver = method.getReceiverType().getErased();
    AnnotatedTypeMirror treeReceiver = methodReceiver.shallowCopy(false);
    AnnotatedTypeMirror rcv = atypeFactory.getReceiverType(tree);

    treeReceiver.addAnnotations(rcv.getEffectiveAnnotations());

    if (!skipReceiverSubtypeCheck(tree, methodReceiver, rcv)) {
      // The diagnostic can be a bit misleading because the check is of the receiver but
      // `tree` is the entire method invocation (where the receiver might be implicit).
      commonAssignmentCheckStartDiagnostic(methodReceiver, treeReceiver, tree);
      boolean success = typeHierarchy.isSubtype(treeReceiver, methodReceiver);
      commonAssignmentCheckEndDiagnostic(success, null, methodReceiver, treeReceiver, tree);
      if (!success) {
        reportMethodInvocabilityError(tree, treeReceiver, methodReceiver);
      }
    }
  }

  /**
   * Report a method invocability error. Allows checkers to change how the message is output.
   *
   * @param tree the AST node at which to report the error
   * @param found the actual type of the receiver
   * @param expected the expected type of the receiver
   */
  protected void reportMethodInvocabilityError(
      MethodInvocationTree tree, AnnotatedTypeMirror found, AnnotatedTypeMirror expected) {
    checker.reportError(
        tree,
        "method.invocation",
        TreeUtils.elementFromUse(tree),
        found.toString(),
        expected.toString());
  }

  /**
   * Check that the (explicit) annotations on a new class tree are comparable to the result type of
   * the constructor. Issue an error if not.
   *
   * <p>Issue a warning if the annotations on the constructor invocation is a subtype of the
   * constructor result type. This is equivalent to down-casting.
   */
  protected void checkConstructorInvocation(
      AnnotatedDeclaredType invocation,
      AnnotatedExecutableType constructor,
      NewClassTree newClassTree) {
    // Only check the primary annotations, the type arguments are checked elsewhere.
    AnnotationMirrorSet explicitAnnos = atypeFactory.getExplicitNewClassAnnos(newClassTree);
    if (explicitAnnos.isEmpty()) {
      return;
    }
    for (AnnotationMirror explicit : explicitAnnos) {
      // The return type of the constructor (resultAnnos) must be comparable to the
      // annotations on the constructor invocation (explicitAnnos).
      boolean resultIsSubtypeOfExplicit =
          typeHierarchy.isSubtypeShallowEffective(constructor.getReturnType(), explicit);
      if (!(typeHierarchy.isSubtypeShallowEffective(explicit, constructor.getReturnType())
          || resultIsSubtypeOfExplicit)) {
        AnnotationMirror resultAnno =
            constructor.getReturnType().getPrimaryAnnotationInHierarchy(explicit);
        checker.reportError(
            newClassTree, "constructor.invocation", constructor.toString(), explicit, resultAnno);
        return;
      } else if (!resultIsSubtypeOfExplicit) {
        AnnotationMirror resultAnno =
            constructor.getReturnType().getPrimaryAnnotationInHierarchy(explicit);
        // Issue a warning if the annotations on the constructor invocation is a subtype of
        // the constructor result type. This is equivalent to down-casting.
        checker.reportWarning(
            newClassTree, "cast.unsafe.constructor.invocation", resultAnno, explicit);
        return;
      }
    }

    // TODO: what properties should hold for constructor receivers for
    // inner type instantiations?
  }

  /**
   * A helper method to check that each passed argument is a subtype of the corresponding required
   * argument. Issues an "argument" error for each passed argument that not a subtype of the
   * required one.
   *
   * <p>Note this method requires the lists to have the same length, as it does not handle cases
   * like var args.
   *
   * @see #checkVarargs(AnnotatedTypeMirror.AnnotatedExecutableType, Tree)
   * @param requiredTypes the required types. This may differ from the formal parameter types,
   *     because it replaces a varargs parameter by multiple parameters with the vararg's element
   *     type.
   * @param passedArgs the expressions passed to the corresponding types
   * @param executableName the name of the method or constructor being called
   * @param paramNames the names of the callee's formal parameters
   */
  protected void checkArguments(
      List<? extends AnnotatedTypeMirror> requiredTypes,
      List<? extends ExpressionTree> passedArgs,
      CharSequence executableName,
      List<?> paramNames) {
    int size = requiredTypes.size();
    assert size == passedArgs.size()
        : "size mismatch between required args ("
            + requiredTypes
            + ") and passed args ("
            + passedArgs
            + ")";
    int maxParamNamesIndex = paramNames.size() - 1;
    // Rather weak assertion, due to how varargs parameters are treated.
    assert size >= maxParamNamesIndex
        : String.format(
            "mismatched lengths %d %d %d checkArguments(%s, %s, %s, %s)",
            size,
            passedArgs.size(),
            paramNames.size(),
            listToString(requiredTypes),
            listToString(passedArgs),
            executableName,
            listToString(paramNames));

    for (int i = 0; i < size; ++i) {
      AnnotatedTypeMirror requiredType = requiredTypes.get(i);
      ExpressionTree passedArg = passedArgs.get(i);
      Object paramName = paramNames.get(Math.min(i, maxParamNamesIndex));
      commonAssignmentCheck(
          requiredType,
          passedArg,
          "argument",
          // TODO: for expanded varargs parameters, maybe adjust the name
          paramName,
          executableName);
      scan(passedArg, null);
    }
  }

  // com.sun.tools.javac.util.List has a toString that does not include surrounding "[...]",
  // making it hard to interpret in messages.
  /**
   * Produce a printed representation of a list, in the standard format with surrounding "[...]".
   *
   * @param lst a list to format
   * @return the printed representation of the list
   */
  private String listToString(List<?> lst) {
    StringJoiner result = new StringJoiner(",", "[", "]");
    for (Object elt : lst) {
      result.add(elt.toString());
    }
    return result.toString();
  }

  /**
   * Returns true if both types are type variables and outer contains inner. Outer contains inner
   * implies: {@literal inner.upperBound <: outer.upperBound outer.lowerBound <: inner.lowerBound}.
   *
   * @return true if both types are type variables and outer contains inner
   */
  protected boolean testTypevarContainment(AnnotatedTypeMirror inner, AnnotatedTypeMirror outer) {
    if (inner.getKind() == TypeKind.TYPEVAR && outer.getKind() == TypeKind.TYPEVAR) {

      AnnotatedTypeVariable innerAtv = (AnnotatedTypeVariable) inner;
      AnnotatedTypeVariable outerAtv = (AnnotatedTypeVariable) outer;

      if (AnnotatedTypes.areCorrespondingTypeVariables(elements, innerAtv, outerAtv)) {
        return typeHierarchy.isSubtype(innerAtv.getUpperBound(), outerAtv.getUpperBound())
            && typeHierarchy.isSubtype(outerAtv.getLowerBound(), innerAtv.getLowerBound());
      }
    }

    return false;
  }

  /**
   * Create an OverrideChecker.
   *
   * <p>This exists so that subclasses can subclass OverrideChecker and use their subclass instead
   * of using OverrideChecker itself.
   *
   * @param overriderTree the AST node of the overriding method or method reference
   * @param overriderMethodType the type of the overriding method
   * @param overriderType the type enclosing the overrider method, usually an AnnotatedDeclaredType;
   *     for Method References may be something else
   * @param overriderReturnType the return type of the overriding method
   * @param overriddenMethodType the type of the overridden method
   * @param overriddenType the declared type enclosing the overridden method
   * @param overriddenReturnType the return type of the overridden method
   * @return an OverrideChecker
   */
  protected OverrideChecker createOverrideChecker(
      Tree overriderTree,
      AnnotatedExecutableType overriderMethodType,
      AnnotatedTypeMirror overriderType,
      AnnotatedTypeMirror overriderReturnType,
      AnnotatedExecutableType overriddenMethodType,
      AnnotatedDeclaredType overriddenType,
      AnnotatedTypeMirror overriddenReturnType) {
    return new OverrideChecker(
        overriderTree,
        overriderMethodType,
        overriderType,
        overriderReturnType,
        overriddenMethodType,
        overriddenType,
        overriddenReturnType);
  }

  /**
   * Type checks that a method may override another method. Uses an OverrideChecker subclass as
   * created by {@link #createOverrideChecker}. This version of the method uses the annotated type
   * factory to get the annotated type of the overriding method, and does NOT expose that type.
   *
   * @see #checkOverride(MethodTree, AnnotatedTypeMirror.AnnotatedExecutableType,
   *     AnnotatedTypeMirror.AnnotatedDeclaredType, AnnotatedTypeMirror.AnnotatedExecutableType,
   *     AnnotatedTypeMirror.AnnotatedDeclaredType)
   * @param overriderTree declaration tree of overriding method
   * @param overriderType type of overriding class
   * @param overriddenMethodType type of overridden method
   * @param overriddenType type of overridden class
   * @return true if the override is allowed
   */
  protected boolean checkOverride(
      MethodTree overriderTree,
      AnnotatedDeclaredType overriderType,
      AnnotatedExecutableType overriddenMethodType,
      AnnotatedDeclaredType overriddenType) {

    // Get the type of the overriding method.
    AnnotatedExecutableType overriderMethodType = atypeFactory.getAnnotatedType(overriderTree);

    // Call the other version of the method, which takes overriderMethodType. Both versions
    // exist to allow checkers to override one or the other depending on their needs.
    return checkOverride(
        overriderTree, overriderMethodType, overriderType, overriddenMethodType, overriddenType);
  }

  /**
   * Type checks that a method may override another method. Uses an OverrideChecker subclass as
   * created by {@link #createOverrideChecker}. This version of the method exposes the
   * AnnotatedExecutableType of the overriding method. Override this version of the method if you
   * need to access that type.
   *
   * @see #checkOverride(MethodTree, AnnotatedTypeMirror.AnnotatedDeclaredType,
   *     AnnotatedTypeMirror.AnnotatedExecutableType, AnnotatedTypeMirror.AnnotatedDeclaredType)
   * @param overriderTree declaration tree of overriding method
   * @param overriderMethodType type of the overriding method
   * @param overriderType type of overriding class
   * @param overriddenMethodType type of overridden method
   * @param overriddenType type of overridden class
   * @return true if the override is allowed
   */
  protected boolean checkOverride(
      MethodTree overriderTree,
      AnnotatedExecutableType overriderMethodType,
      AnnotatedDeclaredType overriderType,
      AnnotatedExecutableType overriddenMethodType,
      AnnotatedDeclaredType overriddenType) {

    // This needs to be done before overriderMethodType.getReturnType() and
    // overriddenMethodType.getReturnType()
    if (overriderMethodType.getTypeVariables().isEmpty()
        && !overriddenMethodType.getTypeVariables().isEmpty()) {
      overriddenMethodType = overriddenMethodType.getErased();
    }

    OverrideChecker overrideChecker =
        createOverrideChecker(
            overriderTree,
            overriderMethodType,
            overriderType,
            overriderMethodType.getReturnType(),
            overriddenMethodType,
            overriddenType,
            overriddenMethodType.getReturnType());

    return overrideChecker.checkOverride();
  }

  /**
   * Check that a method reference is allowed. Uses the OverrideChecker class.
   *
   * @param memberReferenceTree the tree for the method reference
   * @return true if the method reference is allowed
   */
  protected boolean checkMethodReferenceAsOverride(
      MemberReferenceTree memberReferenceTree, Void p) {

    IPair<AnnotatedTypeMirror, AnnotatedExecutableType> result =
        atypeFactory.getFnInterfaceFromTree(memberReferenceTree);
    // The type to which the member reference is assigned -- also known as the target type of
    // the reference.
    AnnotatedTypeMirror functionalInterface = result.first;
    // The type of the single method that is declared by the functional interface.
    AnnotatedExecutableType functionType = result.second;

    // ========= Overriding Type =========
    // This doesn't get the correct type for a "MyOuter.super" based on the receiver of the
    // enclosing method.
    // That is handled separately in method receiver check.

    // The tree before :: is an expression or type use.
    ExpressionTree preColonTree = memberReferenceTree.getQualifierExpression();
    MemberReferenceKind memRefKind =
        MemberReferenceKind.getMemberReferenceKind(memberReferenceTree);
    AnnotatedTypeMirror enclosingType;
    if (TreeUtils.isLikeDiamondMemberReference(memberReferenceTree)) {
      TypeElement typeElt = TypesUtils.getTypeElement(TreeUtils.typeOf(preColonTree));
      enclosingType = atypeFactory.getAnnotatedType(typeElt);
    } else if (memberReferenceTree.getMode() == ReferenceMode.NEW
        || memRefKind == MemberReferenceKind.UNBOUND
        || memRefKind == MemberReferenceKind.STATIC) {
      // The tree before :: is a type tree.
      enclosingType = atypeFactory.getAnnotatedTypeFromTypeTree(preColonTree);
    } else {
      // The tree before :: is an expression.
      enclosingType = atypeFactory.getAnnotatedType(preColonTree);
    }

    // ========= Overriding Executable =========
    // The ::method element, see JLS 15.13.1 Compile-Time Declaration of a Method Reference
    ExecutableElement compileTimeDeclaration = TreeUtils.elementFromUse(memberReferenceTree);

    ParameterizedExecutableType preInference =
        atypeFactory.methodFromUseWithoutTypeArgInference(
            memberReferenceTree, compileTimeDeclaration, enclosingType);
    if (TreeUtils.needsTypeArgInference(memberReferenceTree)) {
      if (!checkTypeArgumentInference(memberReferenceTree, preInference.executableType)) {
        return true;
      }
    }

    // The type of the compileTimeDeclaration if it were invoked with a receiver expression
    // of type {@code type}
    AnnotatedExecutableType invocationType =
        atypeFactory.methodFromUse(memberReferenceTree, compileTimeDeclaration, enclosingType)
            .executableType;

    // This needs to be done before invocationType.getReturnType() and
    // functionType.getReturnType()
    if (invocationType.getTypeVariables().isEmpty() && !functionType.getTypeVariables().isEmpty()) {
      functionType = functionType.getErased();
    }

    // Use the function type's parameters to resolve polymorphic qualifiers.
    QualifierPolymorphism poly = atypeFactory.getQualifierPolymorphism();
    poly.resolve(functionType, invocationType);

    AnnotatedTypeMirror invocationReturnType;
    if (compileTimeDeclaration.getKind() == ElementKind.CONSTRUCTOR) {
      if (enclosingType.getKind() == TypeKind.ARRAY) {
        // Special casing for the return of array constructor
        invocationReturnType = enclosingType;
      } else {
        invocationReturnType =
            atypeFactory.getResultingTypeOfConstructorMemberReference(
                memberReferenceTree, invocationType);
      }
    } else {
      invocationReturnType = invocationType.getReturnType();
    }

    AnnotatedTypeMirror functionTypeReturnType = functionType.getReturnType();
    if (functionTypeReturnType.getKind() == TypeKind.VOID) {
      // If the functional interface return type is void, the overriding return type doesn't
      // matter.
      functionTypeReturnType = invocationReturnType;
    }

    if (functionalInterface.getKind() == TypeKind.DECLARED) {
      // Check the member reference as if invocationType overrides functionType.
      OverrideChecker overrideChecker =
          createOverrideChecker(
              memberReferenceTree,
              invocationType,
              enclosingType,
              invocationReturnType,
              functionType,
              (AnnotatedDeclaredType) functionalInterface,
              functionTypeReturnType);
      return overrideChecker.checkOverride();
    } else {
      // If the functionalInterface is not a declared type, it must be from a wildcard from a raw
      // type. In that case, only return false if raw types should not be ignored.
      return !atypeFactory.ignoreRawTypeArguments;
    }
  }

  /**
   * Class to perform method override and method reference checks.
   *
   * <p>Method references are checked similarly to method overrides, with the method reference
   * viewed as overriding the functional interface's method.
   *
   * <p>Checks that an overriding method's return type, parameter types, and receiver type are
   * correct with respect to the annotations on the overridden method's return type, parameter
   * types, and receiver type.
   *
   * <p>Furthermore, any contracts on the method must satisfy behavioral subtyping, that is,
   * postconditions must be at least as strong as the postcondition on the superclass, and
   * preconditions must be at most as strong as the condition on the superclass.
   *
   * <p>This method returns the result of the check, but also emits error messages as a side effect.
   */
  public class OverrideChecker {

    /**
     * The declaration of an overriding method. Or, it could be a method reference that is being
     * passed to a method.
     */
    protected final Tree overriderTree;

    /** True if {@link #overriderTree} is a MEMBER_REFERENCE. */
    protected final boolean isMethodReference;

    /** The type of the overriding method. */
    protected final AnnotatedExecutableType overrider;

    /** The subtype that declares the overriding method. */
    protected final AnnotatedTypeMirror overriderType;

    /** The type of the overridden method. */
    protected final AnnotatedExecutableType overridden;

    /** The supertype that declares the overridden method. */
    protected final AnnotatedDeclaredType overriddenType;

    /** The teturn type of the overridden method. */
    protected final AnnotatedTypeMirror overriddenReturnType;

    /** The return type of the overriding method. */
    protected final AnnotatedTypeMirror overriderReturnType;

    /**
     * Create an OverrideChecker.
     *
     * <p>Notice that the return types are passed in separately. This is to support some types of
     * method references where the overrider's return type is not the appropriate type to check.
     *
     * @param overriderTree the AST node of the overriding method or method reference
     * @param overrider the type of the overriding method
     * @param overriderType the type enclosing the overrider method, usually an
     *     AnnotatedDeclaredType; for Method References may be something else
     * @param overriderReturnType the return type of the overriding method
     * @param overridden the type of the overridden method
     * @param overriddenType the declared type enclosing the overridden method
     * @param overriddenReturnType the return type of the overridden method
     */
    public OverrideChecker(
        Tree overriderTree,
        AnnotatedExecutableType overrider,
        AnnotatedTypeMirror overriderType,
        AnnotatedTypeMirror overriderReturnType,
        AnnotatedExecutableType overridden,
        AnnotatedDeclaredType overriddenType,
        AnnotatedTypeMirror overriddenReturnType) {

      this.overriderTree = overriderTree;
      this.overrider = overrider;
      this.overriderType = overriderType;
      this.overriderReturnType = overriderReturnType;
      this.overridden = overridden;
      this.overriddenType = overriddenType;
      this.overriddenReturnType = overriddenReturnType;

      this.isMethodReference = overriderTree.getKind() == Tree.Kind.MEMBER_REFERENCE;
    }

    /**
     * Perform the check.
     *
     * @return true if the override is allowed
     */
    public boolean checkOverride() {
      if (checker.shouldSkipUses(overriddenType.getUnderlyingType().asElement())) {
        return true;
      }

      boolean result = checkReturn();
      result &= checkParameters();
      if (isMethodReference) {
        result &= checkMemberReferenceReceivers();
      } else {
        result &= checkReceiverOverride();
      }
      checkPreAndPostConditions();
      checkPurity();

      return result;
    }

    /** Check that an override respects purity. */
    private void checkPurity() {
      String msgKey = isMethodReference ? "purity.methodref" : "purity.overriding";

      // check purity annotations
      EnumSet<Pure.Kind> superPurity =
          PurityUtils.getPurityKinds(atypeFactory, overridden.getElement());
      EnumSet<Pure.Kind> subPurity =
          PurityUtils.getPurityKinds(atypeFactory, overrider.getElement());
      if (!subPurity.containsAll(superPurity)) {
        checker.reportError(
            overriderTree,
            msgKey,
            overriderType,
            overrider,
            overriddenType,
            overridden,
            subPurity,
            superPurity);
      }
    }

    /**
     * Checks that overrides obey behavioral subtyping, that is, postconditions must be at least as
     * strong as the postcondition on the superclass, and preconditions must be at most as strong as
     * the condition on the superclass.
     */
    private void checkPreAndPostConditions() {
      String msgKey = isMethodReference ? "methodref" : "override";
      if (isMethodReference) {
        // TODO: Support postconditions and method references.
        // The parse context always expects instance methods, but method references can be
        // static.
        return;
      }

      ContractsFromMethod contractsUtils = atypeFactory.getContractsFromMethod();

      // Check preconditions
      Set<Precondition> superPre = contractsUtils.getPreconditions(overridden.getElement());
      Set<Precondition> subPre = contractsUtils.getPreconditions(overrider.getElement());
      Set<IPair<JavaExpression, AnnotationMirror>> superPre2 =
          parseAndLocalizeContracts(superPre, overridden);
      Set<IPair<JavaExpression, AnnotationMirror>> subPre2 =
          parseAndLocalizeContracts(subPre, overrider);
      @SuppressWarnings("compilermessages")
      @CompilerMessageKey String premsg = "contracts.precondition." + msgKey;
      checkContractsSubset(overriderType, overriddenType, subPre2, superPre2, premsg);

      // Check postconditions
      Set<Postcondition> superPost = contractsUtils.getPostconditions(overridden.getElement());
      Set<Postcondition> subPost = contractsUtils.getPostconditions(overrider.getElement());
      Set<IPair<JavaExpression, AnnotationMirror>> superPost2 =
          parseAndLocalizeContracts(superPost, overridden);
      Set<IPair<JavaExpression, AnnotationMirror>> subPost2 =
          parseAndLocalizeContracts(subPost, overrider);
      @SuppressWarnings("compilermessages")
      @CompilerMessageKey String postmsg = "contracts.postcondition." + msgKey;
      checkContractsSubset(overriderType, overriddenType, superPost2, subPost2, postmsg);

      // Check conditional postconditions
      Set<ConditionalPostcondition> superCPost =
          contractsUtils.getConditionalPostconditions(overridden.getElement());
      Set<ConditionalPostcondition> subCPost =
          contractsUtils.getConditionalPostconditions(overrider.getElement());
      // consider only 'true' postconditions
      Set<Postcondition> superCPostTrue = filterConditionalPostconditions(superCPost, true);
      Set<Postcondition> subCPostTrue = filterConditionalPostconditions(subCPost, true);
      Set<IPair<JavaExpression, AnnotationMirror>> superCPostTrue2 =
          parseAndLocalizeContracts(superCPostTrue, overridden);
      Set<IPair<JavaExpression, AnnotationMirror>> subCPostTrue2 =
          parseAndLocalizeContracts(subCPostTrue, overrider);
      @SuppressWarnings("compilermessages")
      @CompilerMessageKey String posttruemsg = "contracts.conditional.postcondition.true." + msgKey;
      checkContractsSubset(
          overriderType, overriddenType, superCPostTrue2, subCPostTrue2, posttruemsg);

      // consider only 'false' postconditions
      Set<Postcondition> superCPostFalse = filterConditionalPostconditions(superCPost, false);
      Set<Postcondition> subCPostFalse = filterConditionalPostconditions(subCPost, false);
      Set<IPair<JavaExpression, AnnotationMirror>> superCPostFalse2 =
          parseAndLocalizeContracts(superCPostFalse, overridden);
      Set<IPair<JavaExpression, AnnotationMirror>> subCPostFalse2 =
          parseAndLocalizeContracts(subCPostFalse, overrider);
      @SuppressWarnings("compilermessages")
      @CompilerMessageKey String postfalsemsg = "contracts.conditional.postcondition.false." + msgKey;
      checkContractsSubset(
          overriderType, overriddenType, superCPostFalse2, subCPostFalse2, postfalsemsg);
    }

    /**
     * Issue a "methodref.receiver" or "methodref.receiver.bound" error if the receiver for the
     * method reference does not satify overriding rules.
     *
     * @return true if the override is legal
     */
    private boolean checkMemberReferenceReceivers() {
      if (overriderType.getKind() == TypeKind.ARRAY) {
        // Assume the receiver for all method on arrays are @Top.
        // This simplifies some logic because an AnnotatedExecutableType for an array method
        // (ie String[]::clone) has a receiver of "Array." The UNBOUND check would then
        // have to compare "Array" to "String[]".
        return true;
      }
      MemberReferenceTree memberTree = (MemberReferenceTree) overriderTree;
      MemberReferenceKind methodRefKind =
          MemberReferenceKind.getMemberReferenceKind((MemberReferenceTree) overriderTree);
      // These act like a traditional override
      if (methodRefKind == MemberReferenceKind.UNBOUND) {
        AnnotatedTypeMirror overriderReceiver = overrider.getReceiverType();
        AnnotatedTypeMirror overriddenReceiver = overridden.getParameterTypes().get(0);
        boolean success = typeHierarchy.isSubtype(overriddenReceiver, overriderReceiver);
        if (!success) {
          checker.reportError(
              overriderTree,
              "methodref.receiver",
              overriderReceiver,
              overriddenReceiver,
              overriderType,
              overrider,
              overriddenType,
              overridden);
        }
        return success;
      }

      // The rest act like method invocations
      AnnotatedTypeMirror receiverDecl;
      AnnotatedTypeMirror receiverArg;
      switch (methodRefKind) {
        case UNBOUND:
          throw new BugInCF("Case UNBOUND should already be handled.");
        case SUPER:
          receiverDecl = overrider.getReceiverType();
          receiverArg = atypeFactory.getAnnotatedType(memberTree.getQualifierExpression());

          AnnotatedTypeMirror selfType = atypeFactory.getSelfType(memberTree);
          receiverArg.replaceAnnotations(selfType.getPrimaryAnnotations());
          break;
        case BOUND:
          receiverDecl = overrider.getReceiverType();
          receiverArg = overriderType;
          break;
        case IMPLICIT_INNER:
          // JLS 15.13.1 "It is a compile-time error if the method reference expression is
          // of the form ClassType :: [TypeArguments] new and a compile-time error would
          // occur when determining an enclosing instance for ClassType as specified in
          // 15.9.2 (treating the method reference expression as if it were an unqualified
          // class instance creation expression)."

          // So a member reference can only refer to an inner class constructor if a type
          // that encloses the inner class can be found. So either "this" is that
          // enclosing type or "this" has an enclosing type that is that type.
          receiverDecl = overrider.getReceiverType();
          receiverArg = atypeFactory.getSelfType(memberTree);
          while (!TypesUtils.isErasedSubtype(
              receiverArg.getUnderlyingType(), receiverDecl.getUnderlyingType(), types)) {
            receiverArg = ((AnnotatedDeclaredType) receiverArg).getEnclosingType();
          }

          break;
        case TOPLEVEL:
        case STATIC:
        case ARRAY_CTOR:
        default:
          // Intentional fallthrough
          // These don't have receivers
          return true;
      }

      boolean success = typeHierarchy.isSubtype(receiverArg, receiverDecl);
      if (!success) {
        checker.reportError(
            overriderTree,
            "methodref.receiver.bound",
            receiverArg,
            receiverDecl,
            receiverArg,
            overriderType,
            overrider);
      }

      return success;
    }

    /**
     * Issue an "override.receiver" error if the receiver override is not valid.
     *
     * @return true if the override is legal
     */
    protected boolean checkReceiverOverride() {
      AnnotatedDeclaredType overriderReceiver = overrider.getReceiverType();
      AnnotatedDeclaredType overriddenReceiver = overridden.getReceiverType();
      // Check the receiver type.
      // isSubtype() requires its arguments to be actual subtypes with respect to the JLS, but
      // an overrider receiver is not a subtype of the overridden receiver.  So, just check
      // primary annotations.
      // TODO: this will need to be improved for generic receivers.
      if (!typeHierarchy.isSubtypeShallowEffective(overriddenReceiver, overriderReceiver)) {
        AnnotationMirrorSet declaredAnnos =
            atypeFactory.getTypeDeclarationBounds(overriderType.getUnderlyingType());
        if (typeHierarchy.isSubtypeShallowEffective(overriderReceiver, declaredAnnos)
            && typeHierarchy.isSubtypeShallowEffective(declaredAnnos, overriderReceiver)) {
          // All the type of an object must be no higher than its upper bound. So if the
          // receiver is annotated with the upper bound qualifiers, then the override is
          // safe.
          return true;
        }
        FoundRequired pair = FoundRequired.of(overriderReceiver, overriddenReceiver);
        checker.reportError(
            overriderTree,
            "override.receiver",
            pair.found,
            pair.required,
            overriderType,
            overrider,
            overriddenType,
            overridden);
        return false;
      }
      return true;
    }

    private boolean checkParameters() {
      List<AnnotatedTypeMirror> overriderParams = overrider.getParameterTypes();
      List<AnnotatedTypeMirror> overriddenParams = overridden.getParameterTypes();

      // Fix up method reference parameters.
      // See https://docs.oracle.com/javase/specs/jls/se17/html/jls-15.html#jls-15.13.1
      if (isMethodReference) {
        // The functional interface of an unbound member reference has an extra parameter
        // (the receiver).
        if (MemberReferenceKind.getMemberReferenceKind((MemberReferenceTree) overriderTree)
            == MemberReferenceKind.UNBOUND) {
          overriddenParams = new ArrayList<>(overriddenParams);
          overriddenParams.remove(0);
        }
        // Deal with varargs
        if (overrider.isVarArgs() && !overridden.isVarArgs()) {
          overriderParams =
              AnnotatedTypes.expandVarArgsParametersFromTypes(overrider, overriddenParams);
        }
      }

      boolean result = true;
      for (int i = 0; i < overriderParams.size(); ++i) {
        AnnotatedTypeMirror capturedParam =
            atypeFactory.applyCaptureConversion(overriddenParams.get(i));
        boolean success = typeHierarchy.isSubtype(capturedParam, overriderParams.get(i));
        if (!success) {
          success = testTypevarContainment(overriddenParams.get(i), overriderParams.get(i));
        }

        checkParametersMsg(success, i, overriderParams, overriddenParams);
        result &= success;
      }
      return result;
    }

    private void checkParametersMsg(
        boolean success,
        int index,
        List<AnnotatedTypeMirror> overriderParams,
        List<AnnotatedTypeMirror> overriddenParams) {
      if (success && !showchecks) {
        return;
      }

      String msgKey = isMethodReference ? "methodref.param" : "override.param";
      Tree posTree =
          overriderTree instanceof MethodTree
              ? ((MethodTree) overriderTree).getParameters().get(index)
              : overriderTree;

      if (showchecks) {
        System.out.printf(
            " %s (at %s):%n"
                + "     overrider: %s %s (parameter %d type %s)%n"
                + "    overridden: %s %s"
                + " (parameter %d type %s)%n",
            (success
                ? "success: overridden parameter type is subtype of overriding"
                : "FAILURE: overridden parameter type is not subtype of overriding"),
            fileAndLineNumber(posTree),
            overrider,
            overriderType,
            index,
            overriderParams.get(index).toString(),
            overridden,
            overriddenType,
            index,
            overriddenParams.get(index).toString());
      }
      if (!success) {
        FoundRequired pair =
            FoundRequired.of(overriderParams.get(index), overriddenParams.get(index));
        checker.reportError(
            posTree,
            msgKey,
            overrider.getElement().getParameters().get(index).toString(),
            pair.found,
            pair.required,
            overriderType,
            overrider,
            overriddenType,
            overridden);
      }
    }

    /**
     * Returns true if the return type of the overridden method is a subtype of the return type of
     * the overriding method.
     *
     * @return true if the return type is correct
     */
    private boolean checkReturn() {
      if ((overriderReturnType.getKind() == TypeKind.VOID)) {
        // Nothing to check.
        return true;
      }
      boolean success = typeHierarchy.isSubtype(overriderReturnType, overriddenReturnType);
      if (!success) {
        // If both the overridden method have type variables as return types and both
        // types were defined in their respective methods then, they can be covariant or
        // invariant use super/subtypes for the overrides locations
        success = testTypevarContainment(overriderReturnType, overriddenReturnType);
      }

      // Sometimes the overridden return type of a method reference becomes a captured
      // type variable.  This leads to defaulting that often makes the overriding return type
      // invalid.  We ignore these.  This happens in Issue403/Issue404.
      if (!success
          && isMethodReference
          && TypesUtils.isCapturedTypeVariable(overriddenReturnType.getUnderlyingType())) {
        if (ElementUtils.isMethod(
            overridden.getElement(), functionApply, atypeFactory.getProcessingEnv())) {
          success =
              typeHierarchy.isSubtype(
                  overriderReturnType,
                  ((AnnotatedTypeVariable) overriddenReturnType).getUpperBound());
        }
      }

      checkReturnMsg(success);
      return success;
    }

    /**
     * Issue an error message or log message about checking an overriding return type.
     *
     * @param success whether the check succeeded or failed
     */
    private void checkReturnMsg(boolean success) {
      if (success && !showchecks) {
        return;
      }

      String msgKey = isMethodReference ? "methodref.return" : "override.return";
      Tree posTree =
          overriderTree instanceof MethodTree
              ? ((MethodTree) overriderTree).getReturnType()
              : overriderTree;
      // The return type of a MethodTree is null for a constructor.
      if (posTree == null) {
        posTree = overriderTree;
      }

      if (showchecks) {
        System.out.printf(
            " %s (at %s):%n"
                + "     overrider: %s %s (return type %s)%n"
                + "    overridden: %s %s (return type %s)%n",
            (success
                ? "success: overriding return type is subtype of overridden"
                : "FAILURE: overriding return type is not subtype of overridden"),
            fileAndLineNumber(posTree),
            overrider,
            overriderType,
            overrider.getReturnType().toString(),
            overridden,
            overriddenType,
            overridden.getReturnType().toString());
      }
      if (!success) {
        FoundRequired pair = FoundRequired.of(overriderReturnType, overriddenReturnType);
        checker.reportError(
            posTree,
            msgKey,
            pair.found,
            pair.required,
            overriderType,
            overrider,
            overriddenType,
            overridden);
      }
    }
  }

  /**
   * Filters the set of conditional postconditions to return only those whose annotation result
   * value matches the value of the given boolean {@code b}. For example, if {@code b == true}, then
   * the following {@code @EnsuresNonNullIf} conditional postcondition would match:<br>
   * {@code @EnsuresNonNullIf(expression="#1", result=true)}<br>
   * {@code boolean equals(@Nullable Object o)}
   *
   * @param conditionalPostconditions each is a ConditionalPostcondition
   * @param b the value required for the {@code result} element
   * @return all the given conditional postconditions whose {@code result} is {@code b}
   */
  private Set<Postcondition> filterConditionalPostconditions(
      Set<ConditionalPostcondition> conditionalPostconditions, boolean b) {
    if (conditionalPostconditions.isEmpty()) {
      return Collections.emptySet();
    }

    Set<Postcondition> result =
        ArraySet.newArraySetOrLinkedHashSet(conditionalPostconditions.size());
    for (Contract c : conditionalPostconditions) {
      ConditionalPostcondition p = (ConditionalPostcondition) c;
      if (p.resultValue == b) {
        result.add(new Postcondition(p.expressionString, p.annotation, p.contractAnnotation));
      }
    }
    return result;
  }

  /**
   * Checks that {@code mustSubset} is a subset of {@code set} in the following sense: For every
   * expression in {@code mustSubset} there must be the same expression in {@code set}, with the
   * same (or a stronger) annotation.
   *
   * <p>This uses field {@link #methodTree} to determine where to issue an error message.
   *
   * @param overriderType the subtype
   * @param overriddenType the supertype
   * @param mustSubset annotations that should be weaker
   * @param set anontations that should be stronger
   * @param messageKey message key for error messages
   */
  private void checkContractsSubset(
      AnnotatedTypeMirror overriderType,
      AnnotatedDeclaredType overriddenType,
      Set<IPair<JavaExpression, AnnotationMirror>> mustSubset,
      Set<IPair<JavaExpression, AnnotationMirror>> set,
      @CompilerMessageKey String messageKey) {

    for (IPair<JavaExpression, AnnotationMirror> weak : mustSubset) {
      JavaExpression jexpr = weak.first;
      boolean found = false;

      for (IPair<JavaExpression, AnnotationMirror> strong : set) {
        // are we looking at a contract of the same receiver?
        if (jexpr.equals(strong.first)) {
          // check subtyping relationship of annotations
          TypeMirror jexprTM = jexpr.getType();
          if (qualHierarchy.isSubtypeShallow(strong.second, jexprTM, weak.second, jexprTM)) {
            found = true;
            break;
          }
        }
      }

      if (!found) {

        String overriddenTypeString = overriddenType.getUnderlyingType().asElement().toString();
        String overriderTypeString;
        if (overriderType.getKind() == TypeKind.DECLARED) {
          DeclaredType overriderTypeMirror =
              ((AnnotatedDeclaredType) overriderType).getUnderlyingType();
          overriderTypeString = overriderTypeMirror.asElement().toString();
        } else {
          overriderTypeString = overriderType.toString();
        }

        // weak.second is the AnnotationMirror that is too strong.  It might be from the
        // precondition or the postcondition.

        // These are the annotations that are too weak.
        StringJoiner strongRelevantAnnos = new StringJoiner(" ").setEmptyValue("no information");
        for (IPair<JavaExpression, AnnotationMirror> strong : set) {
          if (jexpr.equals(strong.first)) {
            strongRelevantAnnos.add(strong.second.toString());
          }
        }

        Object overriddenAnno;
        Object overriderAnno;
        if (messageKey.contains(".precondition.")) {
          overriddenAnno = strongRelevantAnnos;
          overriderAnno = weak.second;
        } else {
          overriddenAnno = weak.second;
          overriderAnno = strongRelevantAnnos;
        }

        checker.reportError(
            methodTree,
            messageKey,
            jexpr,
            methodTree.getName(),
            overriddenTypeString,
            overriddenAnno,
            overriderTypeString,
            overriderAnno);
      }
    }
  }

  /**
   * Localizes some contracts -- that is, viewpoint-adapts them to some method body, according to
   * the value of {@link #methodTree}.
   *
   * <p>The input is a set of {@link Contract}s, each of which contains an expression string and an
   * annotation. In a {@link Contract}, Java expressions are exactly as written in source code, not
   * standardized or viewpoint-adapted.
   *
   * <p>The output is a set of pairs of {@link JavaExpression} (parsed expression string) and
   * standardized annotation (with respect to the path of {@link #methodTree}. This method discards
   * any contract whose expression cannot be parsed into a JavaExpression.
   *
   * @param contractSet a set of contracts
   * @param methodType the type of the method that the contracts are for
   * @return pairs of (expression, AnnotationMirror), which are localized contracts
   */
  private Set<IPair<JavaExpression, AnnotationMirror>> parseAndLocalizeContracts(
      Set<? extends Contract> contractSet, AnnotatedExecutableType methodType) {
    if (contractSet.isEmpty()) {
      return Collections.emptySet();
    }

    // This is the path to a place where the contract is being used, which might or might not be
    // where the contract was defined.  For example, methodTree might be an overriding
    // definition, and the contract might be for a superclass.
    MethodTree methodTree = this.methodTree;

    StringToJavaExpression stringToJavaExpr =
        expression -> {
          JavaExpression javaExpr =
              StringToJavaExpression.atMethodDecl(expression, methodType.getElement(), checker);
          // methodType.getElement() is not necessarily the same method as methodTree, so
          // viewpoint-adapt it to methodTree.
          return javaExpr.atMethodBody(methodTree);
        };

    Set<IPair<JavaExpression, AnnotationMirror>> result =
        ArraySet.newArraySetOrHashSet(contractSet.size());
    for (Contract p : contractSet) {
      String expressionString = p.expressionString;
      AnnotationMirror annotation =
          p.viewpointAdaptDependentTypeAnnotation(atypeFactory, stringToJavaExpr, methodTree);
      JavaExpression exprJe;
      try {
        // TODO: currently, these expressions are parsed many times.
        // This could be optimized to store the result the first time.
        // (same for other annotations)
        exprJe = stringToJavaExpr.toJavaExpression(expressionString);
      } catch (JavaExpressionParseException e) {
        // report errors here
        checker.report(methodTree, e.getDiagMessage());
        continue;
      }
      result.add(IPair.of(exprJe, annotation));
    }
    return result;
  }

  /**
   * Call this only when the current path is an identifier.
   *
   * @return the enclosing member select, or null if the identifier is not the field in a member
   *     selection
   */
  protected @Nullable MemberSelectTree enclosingMemberSelect() {
    TreePath path = this.getCurrentPath();
    assert path.getLeaf().getKind() == Tree.Kind.IDENTIFIER
        : "expected identifier, found: " + path.getLeaf();
    if (path.getParentPath().getLeaf().getKind() == Tree.Kind.MEMBER_SELECT) {
      return (MemberSelectTree) path.getParentPath().getLeaf();
    } else {
      return null;
    }
  }

  /**
   * Returns the statement that encloses the given one.
   *
   * @param tree an AST node that is on the current path
   * @return the statement that encloses the given one
   */
  protected @Nullable Tree enclosingStatement(@FindDistinct Tree tree) {
    TreePath path = this.getCurrentPath();
    while (path != null && path.getLeaf() != tree) {
      path = path.getParentPath();
    }

    if (path != null) {
      return path.getParentPath().getLeaf();
    } else {
      return null;
    }
  }

  @Override
  public Void visitIdentifier(IdentifierTree tree, Void p) {
    checkAccess(tree, p);
    return super.visitIdentifier(tree, p);
  }

  /**
   * Issues an error if access not allowed, based on an @Unused annotation.
   *
   * @param identifierTree the identifier being accessed; the method does nothing if it is not a
   *     field
   * @param p ignored
   */
  protected void checkAccess(IdentifierTree identifierTree, Void p) {
    MemberSelectTree memberSel = enclosingMemberSelect();
    ExpressionTree tree;
    Element elem;

    if (memberSel == null) {
      tree = identifierTree;
      elem = TreeUtils.elementFromUse(identifierTree);
    } else {
      tree = memberSel;
      elem = TreeUtils.elementFromUse(memberSel);
    }

    if (elem == null || !elem.getKind().isField()) {
      return;
    }

    AnnotatedTypeMirror receiver = atypeFactory.getReceiverType(tree);

    checkAccessAllowed(elem, receiver, tree);
  }

  /**
   * Issues an error if access not allowed, based on an @Unused annotation.
   *
   * @param field the field to be accessed, whose declaration might be annotated by @Unused. It can
   *     also be (for example) {@code this}, in which case {@code receiverType} is null.
   * @param receiverType the type of the expression whose field is accessed; null if the field is
   *     static
   * @param accessTree the access expression
   */
  protected void checkAccessAllowed(
      Element field,
      @Nullable AnnotatedTypeMirror receiverType,
      @FindDistinct ExpressionTree accessTree) {
    AnnotationMirror unused = atypeFactory.getDeclAnnotation(field, Unused.class);
    if (unused == null) {
      return;
    }

    String when = AnnotationUtils.getElementValueClassName(unused, unusedWhenElement).toString();

    // TODO: Don't just look at the receiver type, but at the declaration annotations on the
    // receiver.  (That will enable handling type annotations that are not part of the type
    // system being checked.)

    // TODO: This requires exactly the same type qualifier, but it should permit subqualifiers.
    if (!AnnotationUtils.containsSameByName(receiverType.getPrimaryAnnotations(), when)) {
      return;
    }

    Tree tree = this.enclosingStatement(accessTree);

    if (tree != null
        && tree.getKind() == Tree.Kind.ASSIGNMENT
        && ((AssignmentTree) tree).getVariable() == accessTree
        && ((AssignmentTree) tree).getExpression().getKind() == Tree.Kind.NULL_LITERAL) {
      // Assigning unused to null is OK.
      return;
    }

    checker.reportError(accessTree, "unallowed.access", field, receiverType);
  }

  /**
   * Tests that the qualifiers present on {@code useType} are valid qualifiers, given the qualifiers
   * on the declaration of the type, {@code declarationType}.
   *
   * <p>The check is shallow, as it does not descend into generic or array types (i.e. only
   * performing the validity check on the raw type or outermost array dimension). {@link
   * BaseTypeVisitor#validateTypeOf(Tree)} would call this for each type argument or array dimension
   * separately.
   *
   * <p>In most cases, {@code useType} simply needs to be a subtype of {@code declarationType}. If a
   * type system makes exceptions to this rule, its implementation should override this method.
   *
   * <p>This method is not called if {@link
   * BaseTypeValidator#shouldCheckTopLevelDeclaredOrPrimitiveType(AnnotatedTypeMirror, Tree)}
   * returns false -- by default, it is not called on the top level for locals and expressions. To
   * enforce a type validity property everywhere, override methods such as {@link
   * BaseTypeValidator#visitDeclared} rather than this method.
   *
   * @param declarationType the type of the class (TypeElement)
   * @param useType the use of the class (instance type)
   * @param tree the tree where the type is used
   * @return true if the useType is a valid use of elemType
   */
  public boolean isValidUse(
      AnnotatedDeclaredType declarationType, AnnotatedDeclaredType useType, Tree tree) {
    // Don't use isSubtype(ATM, ATM) because it will return false if the types have qualifier
    // parameters.
    AnnotationMirrorSet tops = qualHierarchy.getTopAnnotations();
    TypeMirror declarationTM = declarationType.getUnderlyingType();
    AnnotationMirrorSet upperBounds =
        atypeFactory.getQualifierUpperBounds().getBoundQualifiers(declarationTM);
    for (AnnotationMirror top : tops) {
      AnnotationMirror upperBound = qualHierarchy.findAnnotationInHierarchy(upperBounds, top);
      if (!typeHierarchy.isSubtypeShallowEffective(useType, upperBound)) {
        return false;
      }
    }
    return true;
  }

  /**
   * Tests that the qualifiers present on the primitive type are valid.
   *
   * @param type the use of the primitive type
   * @param tree the tree where the type is used
   * @return true if the type is a valid use of the primitive type
   */
  public boolean isValidUse(AnnotatedPrimitiveType type, Tree tree) {
    AnnotationMirrorSet bounds = atypeFactory.getTypeDeclarationBounds(type.getUnderlyingType());
    return typeHierarchy.isSubtypeShallowEffective(type, bounds);
  }

  /**
   * Tests that the qualifiers present on the array type are valid. This method will be invoked for
   * each array level independently, i.e. this method only needs to check the top-level qualifiers
   * of an array.
   *
   * @param type the array type use
   * @param tree the tree where the type is used
   * @return true if the type is a valid array type
   */
  public boolean isValidUse(AnnotatedArrayType type, Tree tree) {
    AnnotationMirrorSet bounds = atypeFactory.getTypeDeclarationBounds(type.getUnderlyingType());
    return typeHierarchy.isSubtypeShallowEffective(type, bounds);
  }

  /**
   * Tests whether the tree expressed by the passed type tree is a valid type, and emits an error if
   * that is not the case (e.g. '@Mutable String'). If the tree is a method or constructor, check
   * the return type.
   *
   * @param tree the AST type supplied by the user
   * @return true if the tree is a valid type
   */
  public boolean validateTypeOf(Tree tree) {
    AnnotatedTypeMirror type;
    // It's quite annoying that there is no TypeTree.
    switch (tree.getKind()) {
      case PRIMITIVE_TYPE:
      case PARAMETERIZED_TYPE:
      case TYPE_PARAMETER:
      case ARRAY_TYPE:
      case UNBOUNDED_WILDCARD:
      case EXTENDS_WILDCARD:
      case SUPER_WILDCARD:
      case ANNOTATED_TYPE:
        type = atypeFactory.getAnnotatedTypeFromTypeTree(tree);
        break;
      case METHOD:
        type = atypeFactory.getMethodReturnType((MethodTree) tree);
        if (type == null || type.getKind() == TypeKind.VOID) {
          // Nothing to do for void methods.
          // Note that for a constructor the AnnotatedExecutableType does
          // not use void as return type.
          return true;
        }
        break;
      default:
        type = atypeFactory.getAnnotatedType(tree);
    }
    return validateType(tree, type);
  }

  /**
   * Tests whether the type and corresponding type tree is a valid type, and emits an error if that
   * is not the case (e.g. '@Mutable String'). If the tree is a method or constructor, tests the
   * return type.
   *
   * @param tree the type tree supplied by the user
   * @param type the type corresponding to tree
   * @return true if the type is valid
   */
  protected boolean validateType(Tree tree, AnnotatedTypeMirror type) {
    return typeValidator.isValid(type, tree);
  }

  // This is a test to ensure that all types are valid
  protected final TypeValidator typeValidator;

  protected TypeValidator createTypeValidator() {
    return new BaseTypeValidator(checker, this, atypeFactory);
  }

  // **********************************************************************
  // Random helper methods
  // **********************************************************************

  /**
   * Tests whether the expression should not be checked because of the tree referring to unannotated
   * classes, as specified in the {@code checker.skipUses} property.
   *
   * <p>It returns true if exprTree is a method invocation or a field access to a class whose
   * qualified name matches the {@code checker.skipUses} property.
   *
   * @param exprTree any expression tree
   * @return true if checker should not test exprTree
   */
  protected final boolean shouldSkipUses(ExpressionTree exprTree) {
    // System.out.printf("shouldSkipUses: %s: %s%n", exprTree.getClass(), exprTree);
    if (atypeFactory.isUnreachable(exprTree)) {
      return true;
    }
    Element elm = TreeUtils.elementFromTree(exprTree);
    return checker.shouldSkipUses(elm);
  }

  // **********************************************************************
  // Overriding to avoid visit part of the tree
  // **********************************************************************

  /** Override Compilation Unit so we won't visit package names or imports. */
  @Override
  public Void visitCompilationUnit(CompilationUnitTree identifierTree, Void p) {
    Void r = scan(identifierTree.getPackageAnnotations(), p);
    // r = reduce(scan(identifierTree.getPackageName(), p), r);
    // r = reduce(scan(identifierTree.getImports(), p), r);
    r = reduce(scan(identifierTree.getTypeDecls(), p), r);
    return r;
  }
}<|MERGE_RESOLUTION|>--- conflicted
+++ resolved
@@ -259,12 +259,6 @@
    */
   private final boolean checkPurityAnnotations;
 
-<<<<<<< HEAD
-  /** True if "-AcheckPurityAnnotations" was passed on the command line. */
-  private final boolean checkPurityAnnotations;
-
-=======
->>>>>>> c1bbf2ff
   /** True if "-AajavaChecks" was passed on the command line. */
   private final boolean ajavaChecks;
 
@@ -274,19 +268,11 @@
   /** True if "-AassumeDeterministic" or "-aassumePure" was passed on the command line. */
   private final boolean assumeDeterministic;
 
-<<<<<<< HEAD
+  /** True if "-AassumePureGetters" was passed on the command line. */
+  public final boolean assumePureGetters;
+
   /** True if "-AcheckCastElementType" was passed on the command line. */
   private final boolean checkCastElementType;
-
-  /** True if "-AconservativeUninferredTypeArguments" was passed on the command line. */
-  private final boolean conservativeUninferredTypeArguments;
-=======
-  /** True if "-AassumePureGetters" was passed on the command line. */
-  public final boolean assumePureGetters;
-
-  /** True if "-AcheckCastElementType" was passed on the command line. */
-  private final boolean checkCastElementType;
->>>>>>> c1bbf2ff
 
   /** True if "-AwarnRedundantAnnotations" was passed on the command line */
   private final boolean warnRedundantAnnotations;
@@ -328,10 +314,6 @@
     infer = checker.hasOption("infer");
     suggestPureMethods = checker.hasOption("suggestPureMethods") || infer;
     checkPurityAnnotations = checker.hasOption("checkPurityAnnotations") || suggestPureMethods;
-<<<<<<< HEAD
-    checkPurityAnnotations = checker.hasOption("checkPurityAnnotations");
-=======
->>>>>>> c1bbf2ff
     ajavaChecks = checker.hasOption("ajavaChecks");
     assumeSideEffectFree =
         checker.hasOption("assumeSideEffectFree") || checker.hasOption("assumePure");
@@ -1097,33 +1079,23 @@
    *
    * @param tree the method tree to check
    */
+  @SuppressWarnings("AlreadyChecked") // TEMPORARY, must fix
   protected void checkPurityAnnotations(MethodTree tree) {
     if (!checkPurityAnnotations) {
       return;
     }
 
-<<<<<<< HEAD
     // if (!suggestPureMethods && !PurityUtils.hasPurityAnnotation(atypeFactory, tree) &&
     // !checkPurityAnnotations) {
     //   // There is nothing to check.
     //   return;
     // }
-=======
-    if (!suggestPureMethods && !PurityUtils.hasPurityAnnotation(atypeFactory, tree)) {
-      // There is nothing to check.
-      return;
-    }
->>>>>>> c1bbf2ff
 
     // `body` is lazily assigned.
     TreePath body = null;
     boolean bodyAssigned = false;
 
     if (suggestPureMethods || PurityUtils.hasPurityAnnotation(atypeFactory, tree)) {
-<<<<<<< HEAD
-=======
-
->>>>>>> c1bbf2ff
       // check "no" purity
       EnumSet<Pure.Kind> kinds = PurityUtils.getPurityKinds(atypeFactory, tree);
       // @Deterministic makes no sense for a void method or constructor
@@ -1186,7 +1158,6 @@
           checker.reportWarning(tree, "purity.more.deterministic", tree.getName());
         } else {
           throw new BugInCF("Unexpected purity kind in " + additionalKinds);
-<<<<<<< HEAD
         }
       }
     }
@@ -1236,17 +1207,15 @@
 
       System.out.printf("sefOnlyResult = %s%n", sefOnlyResult);
 
-      List<Pair<Tree, JavaExpression>> seOnlyIncorrectExprs = sefOnlyResult.getExprs();
+      List<IPair<Tree, JavaExpression>> seOnlyIncorrectExprs = sefOnlyResult.getExprs();
       System.out.printf("seOnlyIncorrectExprs = %s%n", seOnlyIncorrectExprs);
 
       if (!seOnlyIncorrectExprs.isEmpty()) {
-        for (Pair<Tree, JavaExpression> s : seOnlyIncorrectExprs) {
+        for (IPair<Tree, JavaExpression> s : seOnlyIncorrectExprs) {
           if (!sideEffectsOnlyExpressions.contains(s.second)) {
             System.out.printf("Error 2%n");
             checker.reportError(s.first, "purity.incorrect.sideeffectsonly", s.second.toString());
           }
-=======
->>>>>>> c1bbf2ff
         }
       }
     }
@@ -2916,12 +2885,7 @@
   // **********************************************************************
 
   /** Cache to avoid calling {@link #getExceptionParameterLowerBoundAnnotations} more than once. */
-<<<<<<< HEAD
-  private @MonotonicNonNull Set<? extends AnnotationMirror>
-      getExceptionParameterLowerBoundAnnotationsCache;
-=======
   private @MonotonicNonNull AnnotationMirrorSet getExceptionParameterLowerBoundAnnotationsCache;
->>>>>>> c1bbf2ff
 
   /**
    * Returns a set of AnnotationMirrors that is a lower bound for exception parameters. The same as
