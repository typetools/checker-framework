--- conflicted
+++ resolved
@@ -259,12 +259,6 @@
 
   /** True if "-AcheckCastElementType" was passed on the command line. */
   private final boolean checkCastElementType;
-<<<<<<< HEAD
-=======
-
-  /** True if "-AconservativeUninferredTypeArguments" was passed on the command line. */
-  private final boolean conservativeUninferredTypeArguments;
->>>>>>> 3d154fac
 
   /** True if "-AwarnRedundantAnnotations" was passed on the command line */
   private final boolean warnRedundantAnnotations;
