package org.checkerframework.common.basetype;

import com.github.javaparser.ParseProblemException;
import com.github.javaparser.ast.CompilationUnit;
import com.github.javaparser.printer.DefaultPrettyPrinter;
import com.sun.source.tree.AnnotatedTypeTree;
import com.sun.source.tree.AnnotationTree;
import com.sun.source.tree.ArrayTypeTree;
import com.sun.source.tree.AssignmentTree;
import com.sun.source.tree.CatchTree;
import com.sun.source.tree.ClassTree;
import com.sun.source.tree.CompilationUnitTree;
import com.sun.source.tree.CompoundAssignmentTree;
import com.sun.source.tree.ConditionalExpressionTree;
import com.sun.source.tree.EnhancedForLoopTree;
import com.sun.source.tree.ExpressionTree;
import com.sun.source.tree.IdentifierTree;
import com.sun.source.tree.InstanceOfTree;
import com.sun.source.tree.IntersectionTypeTree;
import com.sun.source.tree.LambdaExpressionTree;
import com.sun.source.tree.MemberReferenceTree;
import com.sun.source.tree.MemberReferenceTree.ReferenceMode;
import com.sun.source.tree.MemberSelectTree;
import com.sun.source.tree.MethodInvocationTree;
import com.sun.source.tree.MethodTree;
import com.sun.source.tree.ModifiersTree;
import com.sun.source.tree.NewArrayTree;
import com.sun.source.tree.NewClassTree;
import com.sun.source.tree.ParameterizedTypeTree;
import com.sun.source.tree.ReturnTree;
import com.sun.source.tree.ThrowTree;
import com.sun.source.tree.Tree;
import com.sun.source.tree.TypeCastTree;
import com.sun.source.tree.TypeParameterTree;
import com.sun.source.tree.UnaryTree;
import com.sun.source.tree.VariableTree;
import com.sun.source.util.SourcePositions;
import com.sun.source.util.TreePath;
import com.sun.source.util.TreeScanner;
import com.sun.tools.javac.code.Symbol.ClassSymbol;
import com.sun.tools.javac.tree.JCTree;
import com.sun.tools.javac.tree.JCTree.JCFieldAccess;
import com.sun.tools.javac.tree.JCTree.JCIdent;
import com.sun.tools.javac.tree.JCTree.JCMemberReference;
import com.sun.tools.javac.tree.JCTree.JCMemberReference.ReferenceKind;
import com.sun.tools.javac.tree.TreeInfo;
import java.io.IOException;
import java.io.InputStream;
import java.lang.annotation.Annotation;
import java.lang.annotation.ElementType;
import java.lang.annotation.Target;
import java.util.ArrayList;
import java.util.Arrays;
import java.util.Collections;
import java.util.EnumSet;
import java.util.HashMap;
import java.util.List;
import java.util.Map;
import java.util.Set;
import java.util.StringJoiner;
import java.util.Vector;
import javax.annotation.processing.ProcessingEnvironment;
import javax.lang.model.element.AnnotationMirror;
import javax.lang.model.element.AnnotationValue;
import javax.lang.model.element.Element;
import javax.lang.model.element.ElementKind;
import javax.lang.model.element.ExecutableElement;
import javax.lang.model.element.Modifier;
import javax.lang.model.element.Name;
import javax.lang.model.element.TypeElement;
import javax.lang.model.element.VariableElement;
import javax.lang.model.type.DeclaredType;
import javax.lang.model.type.TypeKind;
import javax.lang.model.type.TypeMirror;
import javax.lang.model.util.ElementFilter;
import javax.tools.Diagnostic.Kind;
import org.checkerframework.checker.compilermsgs.qual.CompilerMessageKey;
import org.checkerframework.checker.interning.qual.FindDistinct;
import org.checkerframework.checker.nullness.qual.MonotonicNonNull;
import org.checkerframework.checker.nullness.qual.Nullable;
import org.checkerframework.common.wholeprograminference.WholeProgramInference;
import org.checkerframework.dataflow.analysis.Analysis;
import org.checkerframework.dataflow.analysis.TransferResult;
import org.checkerframework.dataflow.cfg.node.BooleanLiteralNode;
import org.checkerframework.dataflow.cfg.node.Node;
import org.checkerframework.dataflow.cfg.node.ReturnNode;
import org.checkerframework.dataflow.expression.JavaExpression;
import org.checkerframework.dataflow.expression.JavaExpressionScanner;
import org.checkerframework.dataflow.expression.LocalVariable;
import org.checkerframework.dataflow.qual.Deterministic;
import org.checkerframework.dataflow.qual.Pure;
import org.checkerframework.dataflow.qual.SideEffectFree;
import org.checkerframework.dataflow.util.PurityChecker;
import org.checkerframework.dataflow.util.PurityChecker.PurityResult;
import org.checkerframework.dataflow.util.PurityUtils;
import org.checkerframework.framework.ajava.AnnotationEqualityVisitor;
import org.checkerframework.framework.ajava.ExpectedTreesVisitor;
import org.checkerframework.framework.ajava.InsertAjavaAnnotations;
import org.checkerframework.framework.ajava.JointVisitorWithDefaultAction;
import org.checkerframework.framework.flow.CFAbstractStore;
import org.checkerframework.framework.flow.CFAbstractValue;
import org.checkerframework.framework.qual.DefaultQualifier;
import org.checkerframework.framework.qual.Unused;
import org.checkerframework.framework.source.DiagMessage;
import org.checkerframework.framework.source.SourceVisitor;
import org.checkerframework.framework.type.AnnotatedTypeFactory;
import org.checkerframework.framework.type.AnnotatedTypeFactory.ParameterizedExecutableType;
import org.checkerframework.framework.type.AnnotatedTypeMirror;
import org.checkerframework.framework.type.AnnotatedTypeMirror.AnnotatedArrayType;
import org.checkerframework.framework.type.AnnotatedTypeMirror.AnnotatedDeclaredType;
import org.checkerframework.framework.type.AnnotatedTypeMirror.AnnotatedExecutableType;
import org.checkerframework.framework.type.AnnotatedTypeMirror.AnnotatedIntersectionType;
import org.checkerframework.framework.type.AnnotatedTypeMirror.AnnotatedPrimitiveType;
import org.checkerframework.framework.type.AnnotatedTypeMirror.AnnotatedTypeVariable;
import org.checkerframework.framework.type.AnnotatedTypeMirror.AnnotatedUnionType;
import org.checkerframework.framework.type.AnnotatedTypeMirror.AnnotatedWildcardType;
import org.checkerframework.framework.type.AnnotatedTypeParameterBounds;
import org.checkerframework.framework.type.GenericAnnotatedTypeFactory;
import org.checkerframework.framework.type.QualifierHierarchy;
import org.checkerframework.framework.type.TypeHierarchy;
import org.checkerframework.framework.type.poly.QualifierPolymorphism;
import org.checkerframework.framework.type.visitor.SimpleAnnotatedTypeScanner;
import org.checkerframework.framework.util.AnnotatedTypes;
import org.checkerframework.framework.util.Contract;
import org.checkerframework.framework.util.Contract.ConditionalPostcondition;
import org.checkerframework.framework.util.Contract.Postcondition;
import org.checkerframework.framework.util.Contract.Precondition;
import org.checkerframework.framework.util.ContractsFromMethod;
import org.checkerframework.framework.util.FieldInvariants;
import org.checkerframework.framework.util.JavaExpressionParseUtil.JavaExpressionParseException;
import org.checkerframework.framework.util.JavaParserUtil;
import org.checkerframework.framework.util.StringToJavaExpression;
import org.checkerframework.javacutil.AnnotationBuilder;
import org.checkerframework.javacutil.AnnotationMirrorSet;
import org.checkerframework.javacutil.AnnotationUtils;
import org.checkerframework.javacutil.BugInCF;
import org.checkerframework.javacutil.ElementUtils;
import org.checkerframework.javacutil.Pair;
import org.checkerframework.javacutil.SwitchExpressionScanner;
import org.checkerframework.javacutil.SwitchExpressionScanner.FunctionalSwitchExpressionScanner;
import org.checkerframework.javacutil.TreePathUtil;
import org.checkerframework.javacutil.TreeUtils;
import org.checkerframework.javacutil.TypesUtils;
import org.plumelib.util.ArrayMap;
import org.plumelib.util.ArraySet;
import org.plumelib.util.ArraysPlume;
import org.plumelib.util.CollectionsPlume;

/**
 * A {@link SourceVisitor} that performs assignment and pseudo-assignment checking, method
 * invocation checking, and assignability checking.
 *
 * <p>This implementation uses the {@link AnnotatedTypeFactory} implementation provided by an
 * associated {@link BaseTypeChecker}; its visitor methods will invoke this factory on parts of the
 * AST to determine the "annotated type" of an expression. Then, the visitor methods will check the
 * types in assignments and pseudo-assignments using {@link #commonAssignmentCheck}, which
 * ultimately calls the {@link TypeHierarchy#isSubtype} method and reports errors that violate
 * Java's rules of assignment.
 *
 * <p>Note that since this implementation only performs assignment and pseudo-assignment checking,
 * other rules for custom type systems must be added in subclasses (e.g., dereference checking in
 * the {@link org.checkerframework.checker.nullness.NullnessChecker} is implemented in the {@link
 * org.checkerframework.checker.nullness.NullnessChecker}'s {@link TreeScanner#visitMemberSelect}
 * method).
 *
 * <p>This implementation does the following checks:
 *
 * <ol>
 *   <li><b>Assignment and Pseudo-Assignment Check</b>: It verifies that any assignment type-checks,
 *       using {@code TypeHierarchy.isSubtype} method. This includes method invocation and method
 *       overriding checks.
 *   <li><b>Type Validity Check</b>: It verifies that any user-supplied type is a valid type, using
 *       one of the {@code isValidUse} methods.
 *   <li><b>(Re-)Assignability Check</b>: It verifies that any assignment is valid, using {@code
 *       Checker.isAssignable} method.
 * </ol>
 *
 * @see "JLS $4"
 * @see TypeHierarchy#isSubtype(AnnotatedTypeMirror, AnnotatedTypeMirror)
 * @see AnnotatedTypeFactory
 */
public class BaseTypeVisitor<Factory extends GenericAnnotatedTypeFactory<?, ?, ?, ?>>
    extends SourceVisitor<Void, Void> {

  /** The {@link BaseTypeChecker} for error reporting. */
  protected final BaseTypeChecker checker;

  /** The factory to use for obtaining "parsed" version of annotations. */
  protected final Factory atypeFactory;

  /** For obtaining line numbers in {@code -Ashowchecks} debugging output. */
  protected final SourcePositions positions;

  /** The element for java.util.Vector#copyInto. */
  private final ExecutableElement vectorCopyInto;

  /** The element for java.util.function.Function#apply. */
  private final ExecutableElement functionApply;

  /** The type of java.util.Vector. */
  private final AnnotatedDeclaredType vectorType;

  /** The @java.lang.annotation.Target annotation. */
  protected final AnnotationMirror TARGET =
      AnnotationBuilder.fromClass(
          elements,
          java.lang.annotation.Target.class,
          AnnotationBuilder.elementNamesValues("value", new ElementType[0]));

  /** The @{@link Deterministic} annotation. */
  protected final AnnotationMirror DETERMINISTIC =
      AnnotationBuilder.fromClass(elements, Deterministic.class);
  /** The @{@link SideEffectFree} annotation. */
  protected final AnnotationMirror SIDE_EFFECT_FREE =
      AnnotationBuilder.fromClass(elements, SideEffectFree.class);
  /** The @{@link Pure} annotation. */
  protected final AnnotationMirror PURE = AnnotationBuilder.fromClass(elements, Pure.class);

  /** The {@code value} element/field of the @java.lang.annotation.Target annotation. */
  protected final ExecutableElement targetValueElement;
  /** The {@code when} element/field of the @Unused annotation. */
  protected final ExecutableElement unusedWhenElement;

  /** True if "-Ashowchecks" was passed on the command line. */
  protected final boolean showchecks;
  /** True if "-Ainfer" was passed on the command line. */
  private final boolean infer;
  /** True if "-AsuggestPureMethods" or "-Ainfer" was passed on the command line. */
  private final boolean suggestPureMethods;
  /**
   * True if "-AcheckPurityAnnotations" or "-AsuggestPureMethods" or "-Ainfer" was passed on the
   * command line.
   */
  private final boolean checkPurity;
  /** True if "-AajavaChecks" was passed on the command line. */
  private final boolean ajavaChecks;
  /** True if "-AassumeSideEffectFree" or "-aassumePure" was passed on the command line. */
  private final boolean assumeSideEffectFree;
  /** True if "-AassumeDeterministic" or "-aassumePure" was passed on the command line. */
  private final boolean assumeDeterministic;
  /** True if "-AcheckCastElementType" was passed on the command line. */
  private final boolean checkCastElementType;
  /** True if "-AconservativeUninferredTypeArguments" was passed on the command line. */
  private final boolean conservativeUninferredTypeArguments;

  /** True if "-AwarnRedundantAnnotations" was passed on the command line */
  private final boolean warnRedundantAnnotations;

  /** The tree of the enclosing method that is currently being visited. */
  protected @Nullable MethodTree methodTree = null;

  /**
   * @param checker the type-checker associated with this visitor (for callbacks to {@link
   *     TypeHierarchy#isSubtype})
   */
  public BaseTypeVisitor(BaseTypeChecker checker) {
    this(checker, null);
  }

  /**
   * @param checker the type-checker associated with this visitor
   * @param typeFactory the type factory, or null. If null, this calls {@link #createTypeFactory}.
   */
  protected BaseTypeVisitor(BaseTypeChecker checker, Factory typeFactory) {
    super(checker);

    this.checker = checker;
    this.atypeFactory = typeFactory == null ? createTypeFactory() : typeFactory;
    this.positions = trees.getSourcePositions();
    this.typeValidator = createTypeValidator();
    ProcessingEnvironment env = checker.getProcessingEnvironment();
    this.vectorCopyInto = TreeUtils.getMethod("java.util.Vector", "copyInto", 1, env);
    this.functionApply = TreeUtils.getMethod("java.util.function.Function", "apply", 1, env);
    this.vectorType =
        atypeFactory.fromElement(elements.getTypeElement(Vector.class.getCanonicalName()));
    targetValueElement = TreeUtils.getMethod(Target.class, "value", 0, env);
    unusedWhenElement = TreeUtils.getMethod(Unused.class, "when", 0, env);
    showchecks = checker.hasOption("showchecks");
    infer = checker.hasOption("infer");
    suggestPureMethods = checker.hasOption("suggestPureMethods") || infer;
    checkPurity = checker.hasOption("checkPurityAnnotations") || suggestPureMethods;
<<<<<<< HEAD
    warnRedundantAnnotations = checker.hasOption("warnRedundantAnnotations");
=======
    ajavaChecks = checker.hasOption("ajavaChecks");
    assumeSideEffectFree =
        checker.hasOption("assumeSideEffectFree") || checker.hasOption("assumePure");
    assumeDeterministic =
        checker.hasOption("assumeDeterministic") || checker.hasOption("assumePure");
    checkCastElementType = checker.hasOption("checkCastElementType");
    conservativeUninferredTypeArguments = checker.hasOption("conservativeUninferredTypeArguments");
>>>>>>> 3286a3dc
  }

  /** An array containing just {@code BaseTypeChecker.class}. */
  private static final Class<?>[] baseTypeCheckerClassArray =
      new Class<?>[] {BaseTypeChecker.class};

  /**
   * Constructs an instance of the appropriate type factory for the implemented type system.
   *
   * <p>The default implementation uses the checker naming convention to create the appropriate type
   * factory. If no factory is found, it returns {@link BaseAnnotatedTypeFactory}. It reflectively
   * invokes the constructor that accepts this checker and compilation unit tree (in that order) as
   * arguments.
   *
   * <p>Subclasses have to override this method to create the appropriate visitor if they do not
   * follow the checker naming convention.
   *
   * @return the appropriate type factory
   */
  @SuppressWarnings({
    "unchecked", // unchecked cast to type variable
    "mustcall:cast.unsafe" // cast to type variable, hairy generics error message
  })
  protected Factory createTypeFactory() {
    // Try to reflectively load the type factory.
    Class<?> checkerClass = checker.getClass();
    Object[] checkerArray = new Object[] {checker};
    while (checkerClass != BaseTypeChecker.class) {
      AnnotatedTypeFactory result =
          BaseTypeChecker.invokeConstructorFor(
              BaseTypeChecker.getRelatedClassName(checkerClass, "AnnotatedTypeFactory"),
              baseTypeCheckerClassArray,
              checkerArray);
      if (result != null) {
        return (Factory) result;
      }
      checkerClass = checkerClass.getSuperclass();
    }
    try {
      return (Factory) new BaseAnnotatedTypeFactory(checker);
    } catch (Throwable t) {
      throw new BugInCF(
          "Unexpected "
              + t.getClass().getSimpleName()
              + " when invoking BaseAnnotatedTypeFactory for checker "
              + checker.getClass().getSimpleName(),
          t);
    }
  }

  public final Factory getTypeFactory() {
    return atypeFactory;
  }

  /**
   * A public variant of {@link #createTypeFactory}. Only use this if you know what you are doing.
   *
   * @return the appropriate type factory
   */
  public Factory createTypeFactoryPublic() {
    return createTypeFactory();
  }

  // **********************************************************************
  // Responsible for updating the factory for the location (for performance)
  // **********************************************************************

  @Override
  public void setRoot(CompilationUnitTree root) {
    atypeFactory.setRoot(root);
    super.setRoot(root);
    testJointJavacJavaParserVisitor();
    testAnnotationInsertion();
  }

  @Override
  public Void scan(@Nullable Tree tree, Void p) {
    if (tree != null && getCurrentPath() != null) {
      this.atypeFactory.setVisitorTreePath(new TreePath(getCurrentPath(), tree));
    }
    if (tree != null && tree.getKind().name().equals("SWITCH_EXPRESSION")) {
      visitSwitchExpression17(tree);
      return null;
    }
    return super.scan(tree, p);
  }

  /**
   * Test {@link org.checkerframework.framework.ajava.JointJavacJavaParserVisitor} if the checker
   * has the "ajavaChecks" option.
   *
   * <p>Parse the current source file with JavaParser and check that the AST can be matched with the
   * Tree produced by javac. Crash if not.
   *
   * <p>Subclasses may override this method to disable the test if even the option is provided.
   */
  protected void testJointJavacJavaParserVisitor() {
    if (root == null || !ajavaChecks) {
      return;
    }

    Map<Tree, com.github.javaparser.ast.Node> treePairs = new HashMap<>();
    try (InputStream reader = root.getSourceFile().openInputStream()) {
      CompilationUnit javaParserRoot = JavaParserUtil.parseCompilationUnit(reader);
      JavaParserUtil.concatenateAddedStringLiterals(javaParserRoot);
      new JointVisitorWithDefaultAction() {
        @Override
        public void defaultJointAction(
            Tree javacTree, com.github.javaparser.ast.Node javaParserNode) {
          treePairs.put(javacTree, javaParserNode);
        }
      }.visitCompilationUnit(root, javaParserRoot);
      ExpectedTreesVisitor expectedTreesVisitor = new ExpectedTreesVisitor();
      expectedTreesVisitor.visitCompilationUnit(root, null);
      for (Tree expected : expectedTreesVisitor.getTrees()) {
        if (!treePairs.containsKey(expected)) {
          throw new BugInCF(
              "Javac tree not matched to JavaParser node: %s [%s @ %d], in file: %s",
              expected,
              expected.getClass(),
              positions.getStartPosition(root, expected),
              root.getSourceFile().getName());
        }
      }
    } catch (IOException e) {
      throw new BugInCF("Error reading Java source file", e);
    }
  }

  /**
   * Tests {@link org.checkerframework.framework.ajava.InsertAjavaAnnotations} if the checker has
   * the "ajavaChecks" option.
   *
   * <ol>
   *   <li>Parses the current file with JavaParser.
   *   <li>Removes all annotations.
   *   <li>Reinserts the annotations.
   *   <li>Throws an exception if the ASTs are not the same.
   * </ol>
   *
   * <p>Subclasses may override this method to disable the test even if the option is provided.
   */
  protected void testAnnotationInsertion() {
    if (root == null || !ajavaChecks) {
      return;
    }

    CompilationUnit originalAst;
    try (InputStream originalInputStream = root.getSourceFile().openInputStream()) {
      originalAst = JavaParserUtil.parseCompilationUnit(originalInputStream);
    } catch (IOException e) {
      throw new BugInCF("Error while reading Java file: " + root.getSourceFile().toUri(), e);
    }

    CompilationUnit astWithoutAnnotations = originalAst.clone();
    JavaParserUtil.clearAnnotations(astWithoutAnnotations);
    String withoutAnnotations = new DefaultPrettyPrinter().print(astWithoutAnnotations);

    String withAnnotations;
    try (InputStream annotationInputStream = root.getSourceFile().openInputStream()) {
      // This check only runs on files from the Checker Framework test suite, which should all
      // use UNIX line separators. Using System.lineSeparator instead of "\n" could cause the
      // test to fail on Mac or Windows.
      withAnnotations =
          new InsertAjavaAnnotations(elements)
              .insertAnnotations(annotationInputStream, withoutAnnotations, "\n");
    } catch (IOException e) {
      throw new BugInCF("Error while reading Java file: " + root.getSourceFile().toUri(), e);
    }

    CompilationUnit modifiedAst = null;
    try {
      modifiedAst = JavaParserUtil.parseCompilationUnit(withAnnotations);
    } catch (ParseProblemException e) {
      throw new BugInCF("Failed to parse code after annotation insertion:\n" + withAnnotations, e);
    }

    AnnotationEqualityVisitor visitor = new AnnotationEqualityVisitor();
    originalAst.accept(visitor, modifiedAst);
    if (!visitor.getAnnotationsMatch()) {
      throw new BugInCF(
          String.join(
              System.lineSeparator(),
              "Sanity check of erasing then reinserting annotations produced a different AST.",
              "File: " + root.getSourceFile(),
              "Node class: " + visitor.getMismatchedNode1().getClass().getSimpleName(),
              "Original node: " + oneLine(visitor.getMismatchedNode1()),
              "Node with annotations re-inserted: " + oneLine(visitor.getMismatchedNode2()),
              "Original annotations: " + visitor.getMismatchedNode1().getAnnotations(),
              "Re-inserted annotations: " + visitor.getMismatchedNode2().getAnnotations(),
              "Original AST:",
              originalAst.toString(),
              "Ast with annotations re-inserted: " + modifiedAst));
    }
  }

  /**
   * Replace newlines in the printed representation by spaces.
   *
   * @param arg an object to format
   * @return the object's toString representation, on one line
   */
  private String oneLine(Object arg) {
    return arg.toString().replace(System.lineSeparator(), " ");
  }

  /**
   * Type-check classTree and skips classes specified by the skipDef option. Subclasses should
   * override {@link #processClassTree(ClassTree)} instead of this method.
   *
   * @param classTree class to check
   * @param p null
   * @return null
   */
  @Override
  public final Void visitClass(ClassTree classTree, Void p) {
    if (checker.shouldSkipDefs(classTree)) {
      // Not "return super.visitClass(classTree, p);" because that would recursively call
      // visitors on subtrees; we want to skip the class entirely.
      return null;
    }
    atypeFactory.preProcessClassTree(classTree);

    TreePath preTreePath = atypeFactory.getVisitorTreePath();
    MethodTree preMT = methodTree;

    // Don't use atypeFactory.getPath, because that depends on the visitor path.
    atypeFactory.setVisitorTreePath(TreePath.getPath(root, classTree));
    methodTree = null;

    try {
      processClassTree(classTree);
      atypeFactory.postProcessClassTree(classTree);
    } finally {
      atypeFactory.setVisitorTreePath(preTreePath);
      methodTree = preMT;
    }
    return null;
  }

  /**
   * Type-check classTree. Subclasses should override this method instead of {@link
   * #visitClass(ClassTree, Void)}.
   *
   * @param classTree class to check
   */
  public void processClassTree(ClassTree classTree) {
    checkFieldInvariantDeclarations(classTree);
    if (!TreeUtils.hasExplicitConstructor(classTree)) {
      checkDefaultConstructor(classTree);
    }

    AnnotatedDeclaredType classType = atypeFactory.getAnnotatedType(classTree);
    atypeFactory.getDependentTypesHelper().checkClassForErrorExpressions(classTree, classType);
    validateType(classTree, classType);

    Tree ext = classTree.getExtendsClause();
    if (ext != null) {
      for (AnnotatedDeclaredType superType : classType.directSupertypes()) {
        if (superType.getUnderlyingType().asElement().getKind().isClass()) {
          validateType(ext, superType);
          break;
        }
      }
    }

    List<? extends Tree> impls = classTree.getImplementsClause();
    if (impls != null) {
      for (Tree im : impls) {
        for (AnnotatedDeclaredType superType : classType.directSupertypes()) {
          if (superType.getUnderlyingType().asElement().getKind().isInterface()
              && types.isSameType(superType.getUnderlyingType(), TreeUtils.typeOf(im))) {
            validateType(im, superType);
            break;
          }
        }
      }
    }

    checkForPolymorphicQualifiers(classTree);

    checkExtendsImplements(classTree);

    checkQualifierParameter(classTree);

    super.visitClass(classTree, null);
  }

  /**
   * A TreeScanner that issues an "invalid.polymorphic.qualifier" error for each {@link
   * AnnotationTree} that is a polymorphic qualifier. The second parameter is added to the error
   * message and should explain the location.
   */
  private final TreeScanner<Void, String> polyTreeScanner =
      new TreeScanner<Void, String>() {
        @Override
        public Void visitAnnotation(AnnotationTree annoTree, String location) {
          QualifierHierarchy qualifierHierarchy = atypeFactory.getQualifierHierarchy();
          AnnotationMirror anno = TreeUtils.annotationFromAnnotationTree(annoTree);
          if (atypeFactory.isSupportedQualifier(anno)
              && qualifierHierarchy.isPolymorphicQualifier(anno)) {
            checker.reportError(annoTree, "invalid.polymorphic.qualifier", anno, location);
          }
          return super.visitAnnotation(annoTree, location);
        }
      };

  /**
   * Issues an "invalid.polymorphic.qualifier" error for all polymorphic annotations written on the
   * class declaration.
   *
   * @param classTree the class to check
   */
  protected void checkForPolymorphicQualifiers(ClassTree classTree) {
    if (TypesUtils.isAnonymous(TreeUtils.typeOf(classTree))) {
      // Anonymous class can have polymorphic annotations, so don't check them.
      return;
    }
    classTree.getModifiers().accept(polyTreeScanner, "in a class declaration");
    if (classTree.getExtendsClause() != null) {
      classTree.getExtendsClause().accept(polyTreeScanner, "in a class declaration");
    }
    for (Tree tree : classTree.getImplementsClause()) {
      tree.accept(polyTreeScanner, "in a class declaration");
    }
    for (Tree tree : classTree.getTypeParameters()) {
      tree.accept(polyTreeScanner, "in a class declaration");
    }
  }

  /**
   * Issues an "invalid.polymorphic.qualifier" error for all polymorphic annotations written on the
   * type parameters declaration.
   *
   * @param typeParameterTrees the type parameters to check
   */
  protected void checkForPolymorphicQualifiers(
      List<? extends TypeParameterTree> typeParameterTrees) {
    for (Tree tree : typeParameterTrees) {
      tree.accept(polyTreeScanner, "in a type parameter");
    }
  }

  /**
   * Issues an error if {@code classTree} has polymorphic fields but is not annotated with
   * {@code @HasQualifierParameter}. Always issue a warning if the type of a static field is
   * annotated with a polymorphic qualifier.
   *
   * <p>Issues an error if {@code classTree} extends or implements a class/interface that has a
   * qualifier parameter, but this class does not.
   *
   * @param classTree the ClassTree to check for polymorphic fields
   */
  protected void checkQualifierParameter(ClassTree classTree) {
    // Set of polymorphic qualifiers for hierarchies that do not have a qualifier parameter and
    // therefor cannot appear on a field.
    AnnotationMirrorSet illegalOnFieldsPolyQual = new AnnotationMirrorSet();
    // Set of polymorphic annotations for all hierarchies
    AnnotationMirrorSet polys = new AnnotationMirrorSet();
    TypeElement classElement = TreeUtils.elementFromDeclaration(classTree);
    for (AnnotationMirror top : atypeFactory.getQualifierHierarchy().getTopAnnotations()) {
      AnnotationMirror poly = atypeFactory.getQualifierHierarchy().getPolymorphicAnnotation(top);
      if (poly != null) {
        polys.add(poly);
      }
      // else {
      // If there is no polymorphic qualifier in the hierarchy, it could still have a
      // @HasQualifierParameter that must be checked.
      // }

      if (atypeFactory.hasExplicitQualifierParameterInHierarchy(classElement, top)
          && atypeFactory.hasExplicitNoQualifierParameterInHierarchy(classElement, top)) {
        checker.reportError(classTree, "conflicting.qual.param", top);
      }

      if (atypeFactory.hasQualifierParameterInHierarchy(classElement, top)) {
        continue;
      }

      if (poly != null) {
        illegalOnFieldsPolyQual.add(poly);
      }
      Element extendsEle = TypesUtils.getTypeElement(classElement.getSuperclass());
      if (extendsEle != null && atypeFactory.hasQualifierParameterInHierarchy(extendsEle, top)) {
        checker.reportError(classTree, "missing.has.qual.param", top);
      } else {
        for (TypeMirror interfaceType : classElement.getInterfaces()) {
          Element interfaceEle = TypesUtils.getTypeElement(interfaceType);
          if (atypeFactory.hasQualifierParameterInHierarchy(interfaceEle, top)) {
            checker.reportError(classTree, "missing.has.qual.param", top);
            break; // only issue error once
          }
        }
      }
    }

    for (Tree mem : classTree.getMembers()) {
      if (mem.getKind() == Tree.Kind.VARIABLE) {
        AnnotatedTypeMirror fieldType = atypeFactory.getAnnotatedType(mem);
        List<DiagMessage> hasIllegalPoly;
        if (ElementUtils.isStatic(TreeUtils.elementFromDeclaration((VariableTree) mem))) {
          // A polymorphic qualifier is not allowed on a static field even if the class
          // has a qualifier parameter.
          hasIllegalPoly = polyScanner.visit(fieldType, polys);
        } else {
          hasIllegalPoly = polyScanner.visit(fieldType, illegalOnFieldsPolyQual);
        }
        for (DiagMessage dm : hasIllegalPoly) {
          checker.report(mem, dm);
        }
      }
    }
  }

  /**
   * A scanner that given a set of polymorphic qualifiers, returns a list of errors reporting a use
   * of one of the polymorphic qualifiers.
   */
  private final PolyTypeScanner polyScanner = new PolyTypeScanner();

  /**
   * A scanner that given a set of polymorphic qualifiers, returns a list of errors reporting a use
   * of one of the polymorphic qualifiers.
   */
  static class PolyTypeScanner
      extends SimpleAnnotatedTypeScanner<List<DiagMessage>, AnnotationMirrorSet> {

    /** Create PolyTypeScanner. */
    private PolyTypeScanner() {
      super(DiagMessage::mergeLists, Collections.emptyList());
    }

    @Override
    protected List<DiagMessage> defaultAction(AnnotatedTypeMirror type, AnnotationMirrorSet polys) {
      if (type == null) {
        return Collections.emptyList();
      }

      for (AnnotationMirror poly : polys) {
        if (type.hasAnnotationRelaxed(poly)) {
          return Collections.singletonList(
              new DiagMessage(Kind.ERROR, "invalid.polymorphic.qualifier.use", poly));
        }
      }
      return Collections.emptyList();
    }
  }

  /**
   * If "@B class Y extends @A X {}", then enforce that @B must be a subtype of @A.
   *
   * <p>Also validate the types of the extends and implements clauses.
   *
   * @param classTree class tree to check
   */
  protected void checkExtendsImplements(ClassTree classTree) {
    if (TypesUtils.isAnonymous(TreeUtils.typeOf(classTree))) {
      // Don't check extends clause on anonymous classes.
      return;
    }
    AnnotationMirrorSet classBounds =
        atypeFactory.getTypeDeclarationBounds(TreeUtils.typeOf(classTree));
    QualifierHierarchy qualifierHierarchy = atypeFactory.getQualifierHierarchy();
    // If "@B class Y extends @A X {}", then enforce that @B must be a subtype of @A.
    // classTree.getExtendsClause() is null when there is no explicitly-written extends clause,
    // as in "class X {}". This is equivalent to writing "class X extends @Top Object {}", so
    // there is no need to do any subtype checking.
    if (classTree.getExtendsClause() != null) {
      AnnotationMirrorSet extendsAnnos =
          atypeFactory.getTypeOfExtendsImplements(classTree.getExtendsClause()).getAnnotations();
      for (AnnotationMirror classAnno : classBounds) {
        AnnotationMirror extendsAnno =
            qualifierHierarchy.findAnnotationInSameHierarchy(extendsAnnos, classAnno);
        if (!qualifierHierarchy.isSubtype(classAnno, extendsAnno)) {
          checker.reportError(
              classTree.getExtendsClause(),
              "declaration.inconsistent.with.extends.clause",
              classAnno,
              extendsAnno);
        }
      }
    }
    // Do the same check as above for implements clauses.
    for (Tree implementsClause : classTree.getImplementsClause()) {
      AnnotationMirrorSet implementsClauseAnnos =
          atypeFactory.getTypeOfExtendsImplements(implementsClause).getAnnotations();

      for (AnnotationMirror classAnno : classBounds) {
        AnnotationMirror implementsAnno =
            qualifierHierarchy.findAnnotationInSameHierarchy(implementsClauseAnnos, classAnno);
        if (!qualifierHierarchy.isSubtype(classAnno, implementsAnno)) {
          checker.reportError(
              implementsClause,
              "declaration.inconsistent.with.implements.clause",
              classAnno,
              implementsAnno);
        }
      }
    }
  }

  /**
   * Check that the field invariant declaration annotations meet the following requirements:
   *
   * <ol>
   *   <!-- The item numbering is referred to in the body of the method.-->
   *   <li value="1">If the superclass of {@code classTree} has a field invariant, then the field
   *       invariant for {@code classTree} must include all the fields in the superclass invariant
   *       and those fields' annotations must be a subtype (or equal) to the annotations for those
   *       fields in the superclass.
   *   <li value="2">The fields in the invariant must be a.) final and b.) declared in a superclass
   *       of {@code classTree}.
   *   <li value="3">The qualifier for each field must be a subtype of the annotation on the
   *       declaration of that field.
   *   <li value="4">The field invariant has an equal number of fields and qualifiers, or it has one
   *       qualifier and at least one field.
   * </ol>
   *
   * @param classTree class that might have a field invariant
   * @checker_framework.manual #field-invariants Field invariants
   */
  protected void checkFieldInvariantDeclarations(ClassTree classTree) {
    TypeElement elt = TreeUtils.elementFromDeclaration(classTree);
    FieldInvariants invariants = atypeFactory.getFieldInvariants(elt);
    if (invariants == null) {
      // No invariants to check
      return;
    }

    // Where to issue an error, if any.
    Tree errorTree =
        atypeFactory.getFieldInvariantAnnotationTree(classTree.getModifiers().getAnnotations());
    if (errorTree == null) {
      // If the annotation was inherited, then there is no annotation tree, so issue the
      // error on the class.
      errorTree = classTree;
    }

    // Checks #4 (see method Javadoc)
    if (!invariants.isWellFormed()) {
      checker.reportError(errorTree, "field.invariant.not.wellformed");
      return;
    }

    TypeMirror superClass = elt.getSuperclass();
    List<String> fieldsNotFound = new ArrayList<>(invariants.getFields());
    Set<VariableElement> fieldElts =
        ElementUtils.findFieldsInTypeOrSuperType(superClass, fieldsNotFound);

    // Checks that fields are declared in super class. (#2b)
    if (!fieldsNotFound.isEmpty()) {
      String notFoundString = String.join(", ", fieldsNotFound);
      checker.reportError(errorTree, "field.invariant.not.found", notFoundString);
    }

    FieldInvariants superInvar =
        atypeFactory.getFieldInvariants(TypesUtils.getTypeElement(superClass));
    if (superInvar != null) {
      // Checks #3 (see method Javadoc)
      DiagMessage superError = invariants.isSuperInvariant(superInvar, atypeFactory);
      if (superError != null) {
        checker.report(errorTree, superError);
      }
    }

    List<String> notFinal = new ArrayList<>(fieldElts.size());
    for (VariableElement field : fieldElts) {
      String fieldName = field.getSimpleName().toString();
      if (!ElementUtils.isFinal(field)) {
        notFinal.add(fieldName);
      }
      AnnotatedTypeMirror type = atypeFactory.getAnnotatedType(field);

      List<AnnotationMirror> annos = invariants.getQualifiersFor(field.getSimpleName());
      for (AnnotationMirror invariantAnno : annos) {
        AnnotationMirror declaredAnno = type.getEffectiveAnnotationInHierarchy(invariantAnno);
        if (declaredAnno == null) {
          // invariant anno isn't in this hierarchy
          continue;
        }

        if (!atypeFactory.getQualifierHierarchy().isSubtype(invariantAnno, declaredAnno)) {
          // Checks #3
          checker.reportError(
              errorTree, "field.invariant.not.subtype", fieldName, invariantAnno, declaredAnno);
        }
      }
    }

    // Checks #2a
    if (!notFinal.isEmpty()) {
      String notFinalString = String.join(", ", notFinal);
      checker.reportError(errorTree, "field.invariant.not.final", notFinalString);
    }
  }

  /**
   * Check the defaultc constructor.
   *
   * @param tree a class declaration
   */
  protected void checkDefaultConstructor(ClassTree tree) {}

  /**
   * Checks that the method obeys override and subtype rules to all overridden methods. (Uses the
   * pseudo-assignment logic to do so.)
   *
   * <p>The override rule specifies that a method, m1, may override a method m2 only if:
   *
   * <ul>
   *   <li>m1 return type is a subtype of m2
   *   <li>m1 receiver type is a supertype of m2
   *   <li>m1 parameters are supertypes of corresponding m2 parameters
   * </ul>
   *
   * Also, it issues a "missing.this" error for static method annotated receivers.
   */
  @Override
  public Void visitMethod(MethodTree tree, Void p) {
    // We copy the result from getAnnotatedType to ensure that circular types (e.g. K extends
    // Comparable<K>) are represented by circular AnnotatedTypeMirrors, which avoids problems
    // with later checks.
    // TODO: Find a cleaner way to ensure circular AnnotatedTypeMirrors.
    AnnotatedExecutableType methodType = atypeFactory.getAnnotatedType(tree).deepCopy();
    MethodTree preMT = methodTree;
    methodTree = tree;
    ExecutableElement methodElement = TreeUtils.elementFromDeclaration(tree);

    warnAboutTypeAnnotationsTooEarly(tree, tree.getModifiers());

    if (tree.getReturnType() != null) {
      visitAnnotatedType(tree.getModifiers().getAnnotations(), tree.getReturnType());
      warnRedundantAnnotations(tree.getReturnType(), methodType.getReturnType());
    }

    try {
      if (TreeUtils.isAnonymousConstructor(tree)) {
        // We shouldn't dig deeper
        return null;
      }

      if (TreeUtils.isConstructor(tree)) {
        checkConstructorResult(methodType, methodElement);
      }

      checkPurity(tree);

      // Passing the whole method/constructor validates the return type
      validateTypeOf(tree);

      // Validate types in throws clauses
      for (ExpressionTree thr : tree.getThrows()) {
        validateTypeOf(thr);
      }

      atypeFactory.getDependentTypesHelper().checkMethodForErrorExpressions(tree, methodType);

      // Check method overrides
      AnnotatedDeclaredType enclosingType =
          (AnnotatedDeclaredType)
              atypeFactory.getAnnotatedType(methodElement.getEnclosingElement());

      // Find which methods this method overrides
      Map<AnnotatedDeclaredType, ExecutableElement> overriddenMethods =
          AnnotatedTypes.overriddenMethods(elements, atypeFactory, methodElement);
      for (Map.Entry<AnnotatedDeclaredType, ExecutableElement> pair :
          overriddenMethods.entrySet()) {
        AnnotatedDeclaredType overriddenType = pair.getKey();
        ExecutableElement overriddenMethodElt = pair.getValue();
        AnnotatedExecutableType overriddenMethodType =
            AnnotatedTypes.asMemberOf(types, atypeFactory, overriddenType, overriddenMethodElt);
        if (!checkOverride(tree, enclosingType, overriddenMethodType, overriddenType)) {
          // Stop at the first mismatch; this makes a difference only if
          // -Awarns is passed, in which case multiple warnings might be raised on
          // the same method, not adding any value. See Issue 373.
          break;
        }
      }

      // Check well-formedness of pre/postcondition
      boolean abstractMethod =
          methodElement.getModifiers().contains(Modifier.ABSTRACT)
              || methodElement.getModifiers().contains(Modifier.NATIVE);

      List<String> formalParamNames =
          CollectionsPlume.mapList(
              (VariableTree param) -> param.getName().toString(), tree.getParameters());
      checkContractsAtMethodDeclaration(tree, methodElement, formalParamNames, abstractMethod);

      // Infer postconditions
      if (atypeFactory.getWholeProgramInference() != null) {
        assert ElementUtils.isElementFromSourceCode(methodElement);

        // TODO: Infer conditional postconditions too.
        CFAbstractStore<?, ?> store = atypeFactory.getRegularExitStore(tree);
        // The store is null if the method has no normal exit, for example if its body is a
        // throw statement.
        if (store != null) {
          atypeFactory
              .getWholeProgramInference()
              .updateContracts(Analysis.BeforeOrAfter.AFTER, methodElement, store);
        }
      }

      checkForPolymorphicQualifiers(tree.getTypeParameters());

      return super.visitMethod(tree, p);
    } finally {
      methodTree = preMT;
    }
  }

  /**
   * Check method purity if needed. Note that overriding rules are checked as part of {@link
   * #checkOverride(MethodTree, AnnotatedTypeMirror.AnnotatedExecutableType,
   * AnnotatedTypeMirror.AnnotatedDeclaredType, AnnotatedTypeMirror.AnnotatedExecutableType,
   * AnnotatedTypeMirror.AnnotatedDeclaredType)}.
   *
   * @param tree the method tree to check
   */
  protected void checkPurity(MethodTree tree) {
    if (!checkPurity) {
      return;
    }

    if (!suggestPureMethods && !PurityUtils.hasPurityAnnotation(atypeFactory, tree)) {
      // There is nothing to check.
      return;
    }

    // check "no" purity
    EnumSet<Pure.Kind> kinds = PurityUtils.getPurityKinds(atypeFactory, tree);
    // @Deterministic makes no sense for a void method or constructor
    boolean isDeterministic = kinds.contains(Pure.Kind.DETERMINISTIC);
    if (isDeterministic) {
      if (TreeUtils.isConstructor(tree)) {
        checker.reportWarning(tree, "purity.deterministic.constructor");
      } else if (TreeUtils.typeOf(tree.getReturnType()).getKind() == TypeKind.VOID) {
        checker.reportWarning(tree, "purity.deterministic.void.method");
      }
    }

    TreePath body = atypeFactory.getPath(tree.getBody());
    PurityResult r;
    if (body == null) {
      r = new PurityResult();
    } else {
      r = PurityChecker.checkPurity(body, atypeFactory, assumeSideEffectFree, assumeDeterministic);
    }
    if (!r.isPure(kinds)) {
      reportPurityErrors(r, tree, kinds);
    }

    if (suggestPureMethods && !TreeUtils.isSynthetic(tree)) {
      // Issue a warning if the method is pure, but not annotated as such.
      EnumSet<Pure.Kind> additionalKinds = r.getKinds().clone();
      if (!infer) {
        // During WPI, propagate all purity kinds, even those that are already
        // present (because they were inferred in a previous WPI round).
        additionalKinds.removeAll(kinds);
      }
      if (TreeUtils.isConstructor(tree)) {
        additionalKinds.remove(Pure.Kind.DETERMINISTIC);
      }
      if (!additionalKinds.isEmpty()) {
        if (infer) {
          WholeProgramInference wpi = atypeFactory.getWholeProgramInference();
          ExecutableElement methodElt = TreeUtils.elementFromDeclaration(tree);
          if (additionalKinds.size() == 2) {
            wpi.addMethodDeclarationAnnotation(methodElt, PURE);
          } else if (additionalKinds.contains(Pure.Kind.SIDE_EFFECT_FREE)) {
            wpi.addMethodDeclarationAnnotation(methodElt, SIDE_EFFECT_FREE);
          } else if (additionalKinds.contains(Pure.Kind.DETERMINISTIC)) {
            wpi.addMethodDeclarationAnnotation(methodElt, DETERMINISTIC);
          } else {
            throw new BugInCF("Unexpected purity kind in " + additionalKinds);
          }
        } else {
          if (additionalKinds.size() == 2) {
            checker.reportWarning(tree, "purity.more.pure", tree.getName());
          } else if (additionalKinds.contains(Pure.Kind.SIDE_EFFECT_FREE)) {
            checker.reportWarning(tree, "purity.more.sideeffectfree", tree.getName());
          } else if (additionalKinds.contains(Pure.Kind.DETERMINISTIC)) {
            checker.reportWarning(tree, "purity.more.deterministic", tree.getName());
          } else {
            throw new BugInCF("Unexpected purity kind in " + additionalKinds);
          }
        }
      }
    }
  }

  /**
   * Issue a warning if the result type of the constructor is not top. If it is a supertype of the
   * class, then a conflicting.annos error will also be issued by {@link
   * #isValidUse(AnnotatedTypeMirror.AnnotatedDeclaredType,AnnotatedTypeMirror.AnnotatedDeclaredType,Tree)}.
   *
   * @param constructorType AnnotatedExecutableType for the constructor
   * @param constructorElement element that declares the constructor
   */
  protected void checkConstructorResult(
      AnnotatedExecutableType constructorType, ExecutableElement constructorElement) {
    QualifierHierarchy qualifierHierarchy = atypeFactory.getQualifierHierarchy();
    AnnotationMirrorSet constructorAnnotations = constructorType.getReturnType().getAnnotations();
    Set<? extends AnnotationMirror> tops = qualifierHierarchy.getTopAnnotations();

    for (AnnotationMirror top : tops) {
      AnnotationMirror constructorAnno =
          qualifierHierarchy.findAnnotationInHierarchy(constructorAnnotations, top);
      if (!qualifierHierarchy.isSubtype(top, constructorAnno)) {
        checker.reportWarning(
            constructorElement, "inconsistent.constructor.type", constructorAnno, top);
      }
    }
  }

  /**
   * Reports errors found during purity checking.
   *
   * @param result whether the method is deterministic and/or side-effect-free
   * @param tree the method
   * @param expectedKinds the expected purity for the method
   */
  protected void reportPurityErrors(
      PurityResult result, MethodTree tree, EnumSet<Pure.Kind> expectedKinds) {
    assert !result.isPure(expectedKinds);
    EnumSet<Pure.Kind> violations = EnumSet.copyOf(expectedKinds);
    violations.removeAll(result.getKinds());
    if (violations.contains(Pure.Kind.DETERMINISTIC)
        || violations.contains(Pure.Kind.SIDE_EFFECT_FREE)) {
      String msgKeyPrefix;
      if (!violations.contains(Pure.Kind.SIDE_EFFECT_FREE)) {
        msgKeyPrefix = "purity.not.deterministic.";
      } else if (!violations.contains(Pure.Kind.DETERMINISTIC)) {
        msgKeyPrefix = "purity.not.sideeffectfree.";
      } else {
        msgKeyPrefix = "purity.not.deterministic.not.sideeffectfree.";
      }
      for (Pair<Tree, String> r : result.getNotBothReasons()) {
        reportPurityError(msgKeyPrefix, r);
      }
      if (violations.contains(Pure.Kind.SIDE_EFFECT_FREE)) {
        for (Pair<Tree, String> r : result.getNotSEFreeReasons()) {
          reportPurityError("purity.not.sideeffectfree.", r);
        }
      }
      if (violations.contains(Pure.Kind.DETERMINISTIC)) {
        for (Pair<Tree, String> r : result.getNotDetReasons()) {
          reportPurityError("purity.not.deterministic.", r);
        }
      }
    }
  }

  /**
   * Reports a single purity error.
   *
   * @param msgKeyPrefix the prefix of the message key to use when reporting
   * @param r the result to report
   */
  private void reportPurityError(String msgKeyPrefix, Pair<Tree, String> r) {
    String reason = r.second;
    @SuppressWarnings("compilermessages")
    @CompilerMessageKey String msgKey = msgKeyPrefix + reason;
    if (reason.equals("call")) {
      if (r.first.getKind() == Tree.Kind.METHOD_INVOCATION) {
        MethodInvocationTree mitree = (MethodInvocationTree) r.first;
        checker.reportError(r.first, msgKey, mitree.getMethodSelect());
      } else {
        NewClassTree nctree = (NewClassTree) r.first;
        checker.reportError(r.first, msgKey, nctree.getIdentifier());
      }
    } else {
      checker.reportError(r.first, msgKey);
    }
  }

  /**
   * Check the contracts written on a method declaration. Ensures that the postconditions hold on
   * exit, and that the contracts are well-formed.
   *
   * @param methodTree the method declaration
   * @param methodElement the method element
   * @param formalParamNames the formal parameter names
   * @param abstractMethod whether the method is abstract
   */
  private void checkContractsAtMethodDeclaration(
      MethodTree methodTree,
      ExecutableElement methodElement,
      List<String> formalParamNames,
      boolean abstractMethod) {
    Set<Contract> contracts = atypeFactory.getContractsFromMethod().getContracts(methodElement);

    if (contracts.isEmpty()) {
      return;
    }
    StringToJavaExpression stringToJavaExpr =
        stringExpr -> StringToJavaExpression.atMethodBody(stringExpr, methodTree, checker);
    for (Contract contract : contracts) {
      String expressionString = contract.expressionString;
      AnnotationMirror annotation =
          contract.viewpointAdaptDependentTypeAnnotation(
              atypeFactory, stringToJavaExpr, methodTree);

      JavaExpression exprJe;
      try {
        exprJe = StringToJavaExpression.atMethodBody(expressionString, methodTree, checker);
      } catch (JavaExpressionParseException e) {
        DiagMessage diagMessage = e.getDiagMessage();
        if (diagMessage.getMessageKey().equals("flowexpr.parse.error")) {
          String s =
              String.format(
                  "'%s' in the %s %s on the declaration of method '%s': ",
                  expressionString,
                  contract.kind.errorKey,
                  contract.contractAnnotation.getAnnotationType().asElement().getSimpleName(),
                  methodTree.getName().toString());
          checker.reportError(methodTree, "flowexpr.parse.error", s + diagMessage.getArgs()[0]);
        } else {
          checker.report(methodTree, e.getDiagMessage());
        }
        continue;
      }
      if (!CFAbstractStore.canInsertJavaExpression(exprJe)) {
        checker.reportError(methodTree, "flowexpr.parse.error", expressionString);
        continue;
      }
      if (!abstractMethod && contract.kind != Contract.Kind.PRECONDITION) {
        // Check the contract, which is a postcondition.
        // Preconditions are checked at method invocations, not declarations.

        switch (contract.kind) {
          case POSTCONDITION:
            checkPostcondition(methodTree, annotation, exprJe);
            break;
          case CONDITIONALPOSTCONDITION:
            checkConditionalPostcondition(
                methodTree, annotation, exprJe, ((ConditionalPostcondition) contract).resultValue);
            break;
          default:
            throw new BugInCF("Impossible: " + contract.kind);
        }
      }

      if (formalParamNames != null && formalParamNames.contains(expressionString)) {
        String locationOfExpression =
            contract.kind.errorKey
                + " "
                + contract.contractAnnotation.getAnnotationType().asElement().getSimpleName()
                + " on the declaration";
        checker.reportWarning(
            methodTree,
            "expression.parameter.name.shadows.field",
            locationOfExpression,
            methodTree.getName().toString(),
            expressionString,
            expressionString,
            formalParamNames.indexOf(expressionString) + 1);
      }

      checkParametersAreEffectivelyFinal(methodTree, exprJe);
    }
  }

  /**
   * Scans a {@link JavaExpression} and adds all the parameters in the {@code JavaExpression} to the
   * passed set.
   */
  private final JavaExpressionScanner<Set<Element>> findParameters =
      new JavaExpressionScanner<Set<Element>>() {
        @Override
        protected Void visitLocalVariable(LocalVariable localVarExpr, Set<Element> parameters) {
          if (localVarExpr.getElement().getKind() == ElementKind.PARAMETER) {
            parameters.add(localVarExpr.getElement());
          }
          return super.visitLocalVariable(localVarExpr, parameters);
        }
      };
  /**
   * Check that the parameters used in {@code javaExpression} are effectively final for method
   * {@code method}.
   *
   * @param methodDeclTree a method declaration
   * @param javaExpression a Java expression
   */
  private void checkParametersAreEffectivelyFinal(
      MethodTree methodDeclTree, JavaExpression javaExpression) {
    // check that all parameters used in the expression are
    // effectively final, so that they cannot be modified
    Set<Element> parameters = new ArraySet<>(2);
    findParameters.scan(javaExpression, parameters);
    for (Element parameter : parameters) {
      if (!ElementUtils.isEffectivelyFinal(parameter)) {
        checker.reportError(
            methodDeclTree,
            "flowexpr.parameter.not.final",
            parameter.getSimpleName(),
            javaExpression);
      }
    }
  }

  /**
   * Check that the expression's type is annotated with {@code annotation} at the regular exit
   * store.
   *
   * @param methodTree declaration of the method
   * @param annotation expression's type must have this annotation
   * @param expression the expression that must have an annotation
   */
  protected void checkPostcondition(
      MethodTree methodTree, AnnotationMirror annotation, JavaExpression expression) {
    CFAbstractStore<?, ?> exitStore = atypeFactory.getRegularExitStore(methodTree);
    if (exitStore == null) {
      // If there is no regular exitStore, then the method cannot reach the regular exit and
      // there is no need to check anything.
    } else {
      CFAbstractValue<?> value = exitStore.getValue(expression);
      AnnotationMirror inferredAnno = null;
      if (value != null) {
        QualifierHierarchy hierarchy = atypeFactory.getQualifierHierarchy();
        AnnotationMirrorSet annos = value.getAnnotations();
        inferredAnno = hierarchy.findAnnotationInSameHierarchy(annos, annotation);
      }
      if (!checkContract(expression, annotation, inferredAnno, exitStore)) {
        checker.reportError(
            methodTree,
            "contracts.postcondition",
            methodTree.getName(),
            contractExpressionAndType(expression.toString(), inferredAnno),
            contractExpressionAndType(expression.toString(), annotation));
      }
    }
  }

  /**
   * Returns a string representation of an expression and type qualifier.
   *
   * @param expression a Java expression
   * @param qualifier the expression's type, or null if no information is available
   * @return a string representation of the expression and type qualifier
   */
  private String contractExpressionAndType(
      String expression, @Nullable AnnotationMirror qualifier) {
    if (qualifier == null) {
      return "no information about " + expression;
    } else {
      return expression
          + " is "
          + atypeFactory.getAnnotationFormatter().formatAnnotationMirror(qualifier);
    }
  }

  /**
   * Check that the expression's type is annotated with {@code annotation} at every regular exit
   * that returns {@code result}.
   *
   * @param methodTree tree of method with the postcondition
   * @param annotation expression's type must have this annotation
   * @param expression the expression that the postcondition concerns
   * @param result result for which the postcondition is valid
   */
  protected void checkConditionalPostcondition(
      MethodTree methodTree,
      AnnotationMirror annotation,
      JavaExpression expression,
      boolean result) {
    boolean booleanReturnType =
        TypesUtils.isBooleanType(TreeUtils.typeOf(methodTree.getReturnType()));
    if (!booleanReturnType) {
      checker.reportError(methodTree, "contracts.conditional.postcondition.returntype");
      // No reason to go ahead with further checking. The
      // annotation is invalid.
      return;
    }

    for (Pair<ReturnNode, ?> pair : atypeFactory.getReturnStatementStores(methodTree)) {
      ReturnNode returnStmt = pair.first;

      Node retValNode = returnStmt.getResult();
      Boolean retVal =
          retValNode instanceof BooleanLiteralNode
              ? ((BooleanLiteralNode) retValNode).getValue()
              : null;

      TransferResult<?, ?> transferResult = (TransferResult<?, ?>) pair.second;
      if (transferResult == null) {
        // Unreachable return statements have no stores, but there is no need to check them.
        continue;
      }
      CFAbstractStore<?, ?> exitStore =
          (CFAbstractStore<?, ?>)
              (result ? transferResult.getThenStore() : transferResult.getElseStore());
      CFAbstractValue<?> value = exitStore.getValue(expression);

      // don't check if return statement certainly does not match 'result'. at the moment,
      // this means the result is a boolean literal
      if (!(retVal == null || retVal == result)) {
        continue;
      }
      AnnotationMirror inferredAnno = null;
      if (value != null) {
        QualifierHierarchy hierarchy = atypeFactory.getQualifierHierarchy();
        AnnotationMirrorSet annos = value.getAnnotations();
        inferredAnno = hierarchy.findAnnotationInSameHierarchy(annos, annotation);
      }

      if (!checkContract(expression, annotation, inferredAnno, exitStore)) {
        checker.reportError(
            returnStmt.getTree(),
            "contracts.conditional.postcondition",
            methodTree.getName(),
            result,
            contractExpressionAndType(expression.toString(), inferredAnno),
            contractExpressionAndType(expression.toString(), annotation));
      }
    }
  }

  @Override
  public Void visitTypeParameter(TypeParameterTree tree, Void p) {
    if (tree.getBounds().size() > 1) {
      // The upper bound of the type parameter is an intersection
      AnnotatedTypeVariable type =
          (AnnotatedTypeVariable) atypeFactory.getAnnotatedTypeFromTypeTree(tree);
      AnnotatedIntersectionType intersection = (AnnotatedIntersectionType) type.getUpperBound();
      checkExplicitAnnotationsOnIntersectionBounds(intersection, tree.getBounds());
    }
    validateTypeOf(tree);

    return super.visitTypeParameter(tree, p);
  }

  /**
   * Issues "explicit.annotation.ignored" warning if any explicit annotation on an intersection
   * bound is not the same as the primary annotation of the given intersection type.
   *
   * @param intersection type to use
   * @param boundTrees trees of {@code intersection} bounds
   */
  protected void checkExplicitAnnotationsOnIntersectionBounds(
      AnnotatedIntersectionType intersection, List<? extends Tree> boundTrees) {
    for (Tree boundTree : boundTrees) {
      if (boundTree.getKind() != Tree.Kind.ANNOTATED_TYPE) {
        continue;
      }
      List<? extends AnnotationMirror> explictAnnos =
          TreeUtils.annotationsFromTree((AnnotatedTypeTree) boundTree);
      for (AnnotationMirror explictAnno : explictAnnos) {
        if (atypeFactory.isSupportedQualifier(explictAnno)) {
          AnnotationMirror anno = intersection.getAnnotationInHierarchy(explictAnno);
          if (!AnnotationUtils.areSame(anno, explictAnno)) {
            checker.reportWarning(
                boundTree, "explicit.annotation.ignored", explictAnno, anno, explictAnno, anno);
          }
        }
      }
    }
  }

  // **********************************************************************
  // Assignment checkers and pseudo-assignments
  // **********************************************************************

  @Override
  public Void visitVariable(VariableTree tree, Void p) {
    warnAboutTypeAnnotationsTooEarly(tree, tree.getModifiers());

    visitAnnotatedType(tree.getModifiers().getAnnotations(), tree.getType());

    AnnotatedTypeMirror variableType;
    if (getCurrentPath().getParentPath() != null
        && getCurrentPath().getParentPath().getLeaf().getKind() == Tree.Kind.LAMBDA_EXPRESSION) {
      // Calling getAnnotatedTypeLhs on a lambda parameter tree is possibly expensive
      // because caching is turned off.  This should be fixed by #979.
      // See https://github.com/typetools/checker-framework/issues/2853 for an example.
      variableType = atypeFactory.getAnnotatedType(tree);
    } else {
      variableType = atypeFactory.getAnnotatedTypeLhs(tree);
    }

    atypeFactory.getDependentTypesHelper().checkTypeForErrorExpressions(variableType, tree);
    // If there's no assignment in this variable declaration, skip it.
    if (tree.getInitializer() != null) {
      commonAssignmentCheck(tree, tree.getInitializer(), "assignment");
    } else {
      // commonAssignmentCheck validates the type of tree,
      // so only validate if commonAssignmentCheck wasn't called
      validateTypeOf(tree);
    }
    warnRedundantAnnotations(tree, variableType);
    return super.visitVariable(tree, p);
  }

  /**
   * Issues a "redundant.anno" warning if the annotation written on the type is the same as the
   * default annotation for this type and location.
   *
   * @param tree an AST node
   * @param type get the explicit annotation on this type and compare it with the default one for
   *     this type and location.
   */
  protected void warnRedundantAnnotations(Tree tree, AnnotatedTypeMirror type) {
    if (!warnRedundantAnnotations) {
      return;
    }
    Set<AnnotationMirror> explicitAnnos = type.getExplicitAnnotations();
    if (explicitAnnos.isEmpty()) {
      return;
    }
    if (tree == null) {
      throw new BugInCF("unexpected null tree argument!");
    }

    AnnotatedTypeMirror defaultAtm = atypeFactory.getDefaultAnnotations(tree, type);
    for (AnnotationMirror explicitAnno : explicitAnnos) {
      AnnotationMirror defaultAm = defaultAtm.getAnnotationInHierarchy(explicitAnno);
      if (AnnotationUtils.areSame(defaultAm, explicitAnno)) {
        checker.reportWarning(tree, "redundant.anno", defaultAtm);
      }
    }
  }

  /**
   * Warn if a type annotation is written before a modifier such as "public" or before a declaration
   * annotation.
   *
   * @param tree a VariableTree or a MethodTree
   * @param modifiersTree the modifiers sub-tree of tree
   */
  private void warnAboutTypeAnnotationsTooEarly(Tree tree, ModifiersTree modifiersTree) {

    // Don't issue warnings about compiler-inserted modifiers.
    // This simple code completely igonores enum constants and try-with-resources declarations.
    // It could be made to catch some user errors in those locations, but it doesn't seem worth
    // the effort to do so.
    if (tree.getKind() == Tree.Kind.VARIABLE) {
      ElementKind varKind = TreeUtils.elementFromDeclaration((VariableTree) tree).getKind();
      switch (varKind) {
        case ENUM_CONSTANT:
          // Enum constants are "public static final" by default, so the annotation always
          // appears to be before "public".
          return;
        case RESOURCE_VARIABLE:
          // Try-with-resources variables are "final" by default, so the annotation always
          // appears to be before "final".
          return;
        default:
          if (TreeUtils.isAutoGeneratedRecordMember(tree)) {
            // Annotations can appear on record fields before the class body, so don't
            // issue a warning about those.
            return;
          }
          // Nothing to do
      }
    }

    Set<Modifier> modifierSet = modifiersTree.getFlags();
    List<? extends AnnotationTree> annotations = modifiersTree.getAnnotations();

    if (annotations.isEmpty()) {
      return;
    }

    // Warn about type annotations written before modifiers such as "public".  javac retains no
    // information about modifier locations.  So, this is a very partial check:  Issue a warning
    // if a type annotation is at the very beginning of the VariableTree, and a modifier follows
    // it.

    // Check if a type annotation precedes a declaration annotation.
    int lastDeclAnnoIndex = -1;
    for (int i = annotations.size() - 1; i > 0; i--) { // no need to check index 0
      if (!isTypeAnnotation(annotations.get(i))) {
        lastDeclAnnoIndex = i;
        break;
      }
    }
    if (lastDeclAnnoIndex != -1) {
      // Usually, there are few bad invariant annotations.
      List<AnnotationTree> badTypeAnnos = new ArrayList<>(2);
      for (int i = 0; i < lastDeclAnnoIndex; i++) {
        AnnotationTree anno = annotations.get(i);
        if (isTypeAnnotation(anno)) {
          badTypeAnnos.add(anno);
        }
      }
      if (!badTypeAnnos.isEmpty()) {
        checker.reportWarning(
            tree, "type.anno.before.decl.anno", badTypeAnnos, annotations.get(lastDeclAnnoIndex));
      }
    }

    // Determine the length of the text that ought to precede the first type annotation.
    // If the type annotation appears before that text could appear, then warn that a
    // modifier appears after the type annotation.
    // TODO: in the future, account for the lengths of declaration annotations.  Length of
    // toString of the annotation isn't useful, as it might be different length than original
    // input.  Can use JCTree.getEndPosition(EndPosTable) and
    // com.sun.tools.javac.tree.EndPosTable, but it requires -Xjcov.
    AnnotationTree firstAnno = annotations.get(0);
    if (!modifierSet.isEmpty() && isTypeAnnotation(firstAnno)) {
      int precedingTextLength = 0;
      for (Modifier m : modifierSet) {
        precedingTextLength += m.toString().length() + 1; // +1 for the space
      }
      int annoStartPos = ((JCTree) firstAnno).getStartPosition();
      int varStartPos = ((JCTree) tree).getStartPosition();
      if (annoStartPos < varStartPos + precedingTextLength) {
        checker.reportWarning(tree, "type.anno.before.modifier", firstAnno, modifierSet);
      }
    }
  }

  /**
   * Return true if the given annotation is a type annotation: that is, its definition is
   * meta-annotated with {@code @Target({TYPE_USE,....})}.
   */
  private boolean isTypeAnnotation(AnnotationTree anno) {
    Tree annoType = anno.getAnnotationType();
    ClassSymbol annoSymbol;
    switch (annoType.getKind()) {
      case IDENTIFIER:
        annoSymbol = (ClassSymbol) ((JCIdent) annoType).sym;
        break;
      case MEMBER_SELECT:
        annoSymbol = (ClassSymbol) ((JCFieldAccess) annoType).sym;
        break;
      default:
        throw new BugInCF("Unhandled kind: " + annoType.getKind() + " for " + anno);
    }
    for (AnnotationMirror metaAnno : annoSymbol.getAnnotationMirrors()) {
      if (AnnotationUtils.areSameByName(metaAnno, TARGET)) {
        AnnotationValue av = metaAnno.getElementValues().get(targetValueElement);
        return AnnotationUtils.annotationValueContainsToString(av, "TYPE_USE");
      }
    }

    return false;
  }

  /**
   * Performs two checks: subtyping and assignability checks, using {@link
   * #commonAssignmentCheck(Tree, ExpressionTree, String, Object[])}.
   *
   * <p>If the subtype check fails, it issues a "assignment" error.
   */
  @Override
  public Void visitAssignment(AssignmentTree tree, Void p) {
    commonAssignmentCheck(tree.getVariable(), tree.getExpression(), "assignment");
    return super.visitAssignment(tree, p);
  }

  /**
   * Performs a subtype check, to test whether the tree expression iterable type is a subtype of the
   * variable type in the enhanced for loop.
   *
   * <p>If the subtype check fails, it issues a "enhancedfor" error.
   */
  @Override
  public Void visitEnhancedForLoop(EnhancedForLoopTree tree, Void p) {
    AnnotatedTypeMirror var = atypeFactory.getAnnotatedTypeLhs(tree.getVariable());
    AnnotatedTypeMirror iteratedType = atypeFactory.getIterableElementType(tree.getExpression());
    boolean valid = validateTypeOf(tree.getVariable());
    if (valid) {
      commonAssignmentCheck(var, iteratedType, tree.getExpression(), "enhancedfor");
    }
    return super.visitEnhancedForLoop(tree, p);
  }

  /**
   * Performs a method invocation check.
   *
   * <p>An invocation of a method, m, on the receiver, r is valid only if:
   *
   * <ul>
   *   <li>passed arguments are subtypes of corresponding m parameters
   *   <li>r is a subtype of m receiver type
   *   <li>if m is generic, passed type arguments are subtypes of m type variables
   * </ul>
   */
  @Override
  public Void visitMethodInvocation(MethodInvocationTree tree, Void p) {

    // Skip calls to the Enum constructor (they're generated by javac and
    // hard to check), also see CFGBuilder.visitMethodInvocation.
    if (TreeUtils.elementFromUse(tree) == null || TreeUtils.isEnumSuperCall(tree)) {
      return super.visitMethodInvocation(tree, p);
    }

    if (shouldSkipUses(tree)) {
      return super.visitMethodInvocation(tree, p);
    }

    ParameterizedExecutableType mType = atypeFactory.methodFromUse(tree);
    AnnotatedExecutableType invokedMethod = mType.executableType;
    List<AnnotatedTypeMirror> typeargs = mType.typeArgs;

    if (!atypeFactory.ignoreUninferredTypeArguments) {
      for (AnnotatedTypeMirror typearg : typeargs) {
        if (typearg.getKind() == TypeKind.WILDCARD
            && ((AnnotatedWildcardType) typearg).isUninferredTypeArgument()) {
          checker.reportError(
              tree, "type.arguments.not.inferred", invokedMethod.getElement().getSimpleName());
          break; // only issue error once per method
        }
      }
    }

    List<AnnotatedTypeParameterBounds> paramBounds =
        CollectionsPlume.mapList(
            AnnotatedTypeVariable::getBounds, invokedMethod.getTypeVariables());

    ExecutableElement method = invokedMethod.getElement();
    CharSequence methodName = ElementUtils.getSimpleNameOrDescription(method);
    try {
      checkTypeArguments(
          tree,
          paramBounds,
          typeargs,
          tree.getTypeArguments(),
          methodName,
          invokedMethod.getTypeVariables());
      List<AnnotatedTypeMirror> params =
          AnnotatedTypes.adaptParameters(atypeFactory, invokedMethod, tree.getArguments());
      checkArguments(params, tree.getArguments(), methodName, method.getParameters());
      checkVarargs(invokedMethod, tree);

      if (ElementUtils.isMethod(
          invokedMethod.getElement(), vectorCopyInto, atypeFactory.getProcessingEnv())) {
        typeCheckVectorCopyIntoArgument(tree, params);
      }

      ExecutableElement invokedMethodElement = invokedMethod.getElement();
      if (!ElementUtils.isStatic(invokedMethodElement) && !TreeUtils.isSuperConstructorCall(tree)) {
        checkMethodInvocability(invokedMethod, tree);
      }

      // check precondition annotations
      checkPreconditions(
          tree, atypeFactory.getContractsFromMethod().getPreconditions(invokedMethodElement));

      if (TreeUtils.isSuperConstructorCall(tree)) {
        checkSuperConstructorCall(tree);
      } else if (TreeUtils.isThisConstructorCall(tree)) {
        checkThisConstructorCall(tree);
      }
    } catch (RuntimeException t) {
      // Sometimes the type arguments are inferred incorrectly, which causes crashes. Once
      // #979 is fixed this should be removed and crashes should be reported normally.
      if (tree.getTypeArguments().size() == typeargs.size()) {
        // They type arguments were explicitly written.
        throw t;
      }
      if (!atypeFactory.ignoreUninferredTypeArguments) {
        checker.reportError(
            tree, "type.arguments.not.inferred", invokedMethod.getElement().getSimpleName());
      } // else ignore the crash.
    }

    // Do not call super, as that would observe the arguments without
    // a set assignment context.
    scan(tree.getMethodSelect(), p);
    return null; // super.visitMethodInvocation(tree, p);
  }

  /**
   * Checks that the following rule is satisfied: The type on a constructor declaration must be a
   * supertype of the return type of "this()" invocation within that constructor.
   *
   * <p>Subclasses can override this method to change the behavior for just "this" constructor
   * class. Or override {@link #checkThisOrSuperConstructorCall(MethodInvocationTree, String)} to
   * change the behavior for "this" and "super" constructor calls.
   *
   * @param thisCall the AST node for the constructor call
   */
  protected void checkThisConstructorCall(MethodInvocationTree thisCall) {
    checkThisOrSuperConstructorCall(thisCall, "this.invocation");
  }

  /**
   * Checks that the following rule is satisfied: The type on a constructor declaration must be a
   * supertype of the return type of "super()" invocation within that constructor.
   *
   * <p>Subclasses can override this method to change the behavior for just "super" constructor
   * class. Or override {@link #checkThisOrSuperConstructorCall(MethodInvocationTree, String)} to
   * change the behavior for "this" and "super" constructor calls.
   *
   * @param superCall the AST node for the super constructor call
   */
  protected void checkSuperConstructorCall(MethodInvocationTree superCall) {
    checkThisOrSuperConstructorCall(superCall, "super.invocation");
  }

  /**
   * Checks that the following rule is satisfied: The type on a constructor declaration must be a
   * supertype of the return type of "this()" or "super()" invocation within that constructor.
   *
   * @param call the AST node for the constructor call
   * @param errorKey the error message key to use if the check fails
   */
  protected void checkThisOrSuperConstructorCall(
      MethodInvocationTree call, @CompilerMessageKey String errorKey) {
    TreePath path = atypeFactory.getPath(call);
    MethodTree enclosingMethod = TreePathUtil.enclosingMethod(path);
    AnnotatedTypeMirror superType = atypeFactory.getAnnotatedType(call);
    AnnotatedExecutableType constructorType = atypeFactory.getAnnotatedType(enclosingMethod);
    Set<? extends AnnotationMirror> topAnnotations =
        atypeFactory.getQualifierHierarchy().getTopAnnotations();
    for (AnnotationMirror topAnno : topAnnotations) {
      AnnotationMirror superTypeMirror = superType.getAnnotationInHierarchy(topAnno);
      AnnotationMirror constructorTypeMirror =
          constructorType.getReturnType().getAnnotationInHierarchy(topAnno);

      if (!atypeFactory.getQualifierHierarchy().isSubtype(superTypeMirror, constructorTypeMirror)) {
        checker.reportError(call, errorKey, constructorTypeMirror, call, superTypeMirror);
      }
    }
  }

  /**
   * If the given invocation is a varargs invocation, check that the array type of actual varargs is
   * a subtype of the corresponding formal parameter; issues "argument" error if not.
   *
   * <p>The caller must type-check for each element in varargs before or after calling this method.
   *
   * @see #checkArguments
   * @param invokedMethod the method type to be invoked
   * @param tree method or constructor invocation tree
   */
  protected void checkVarargs(AnnotatedExecutableType invokedMethod, Tree tree) {
    if (!TreeUtils.isVarArgs(tree)) {
      // If not a varargs invocation, type checking is already done in checkArguments.
      return;
    }

    List<AnnotatedTypeMirror> formals = invokedMethod.getParameterTypes();
    int numFormals = formals.size();
    int lastArgIndex = numFormals - 1;
    // This is the varags type, an array.
    AnnotatedArrayType lastParamAnnotatedType = (AnnotatedArrayType) formals.get(lastArgIndex);

    AnnotatedTypeMirror wrappedVarargsType = atypeFactory.getAnnotatedTypeVarargsArray(tree);

    // When dataflow analysis is not enabled, it will be null and we can suppose there is no
    // annotation to be checked for generated varargs array.
    if (wrappedVarargsType == null) {
      return;
    }

    // The component type of wrappedVarargsType might not be a subtype of the component type of
    // lastParamAnnotatedType due to the difference of type inference between for an expression
    // and an invoked method element. We can consider that the component type of actual is same
    // with formal one because type checking for elements will be done in checkArguments. This
    // is also needed to avoid duplicating error message caused by elements in varargs.
    if (wrappedVarargsType.getKind() == TypeKind.ARRAY) {
      ((AnnotatedArrayType) wrappedVarargsType)
          .setComponentType(lastParamAnnotatedType.getComponentType());
    }

    commonAssignmentCheck(lastParamAnnotatedType, wrappedVarargsType, tree, "varargs");
  }

  /**
   * Checks that all the given {@code preconditions} hold true immediately prior to the method
   * invocation or variable access at {@code tree}.
   *
   * @param tree the method invocation; immediately prior to it, the preconditions must hold true
   * @param preconditions the preconditions to be checked
   */
  protected void checkPreconditions(MethodInvocationTree tree, Set<Precondition> preconditions) {
    // This check is needed for the GUI effects and Units Checkers tests to pass.
    // TODO: Remove this check and investigate the root cause.
    if (preconditions.isEmpty()) {
      return;
    }

    StringToJavaExpression stringToJavaExpr =
        stringExpr -> StringToJavaExpression.atMethodInvocation(stringExpr, tree, checker);
    for (Contract c : preconditions) {
      Precondition p = (Precondition) c;
      String expressionString = p.expressionString;
      AnnotationMirror anno =
          c.viewpointAdaptDependentTypeAnnotation(atypeFactory, stringToJavaExpr, tree);
      JavaExpression exprJe;
      try {
        exprJe = StringToJavaExpression.atMethodInvocation(expressionString, tree, checker);
      } catch (JavaExpressionParseException e) {
        // report errors here
        checker.report(tree, e.getDiagMessage());
        return;
      }

      CFAbstractStore<?, ?> store = atypeFactory.getStoreBefore(tree);
      CFAbstractValue<?> value = null;
      if (CFAbstractStore.canInsertJavaExpression(exprJe)) {
        value = store.getValue(exprJe);
      }
      AnnotationMirror inferredAnno = null;
      if (value != null) {
        QualifierHierarchy hierarchy = atypeFactory.getQualifierHierarchy();
        AnnotationMirrorSet annos = value.getAnnotations();
        inferredAnno = hierarchy.findAnnotationInSameHierarchy(annos, anno);
      } else {
        // If the expression is "this", then get the type of the method receiver.
        // TODO: There are other expressions that can be converted to trees, "#1" for example.
        if (expressionString.equals("this")) {
          AnnotatedTypeMirror atype = atypeFactory.getReceiverType(tree);
          if (atype != null) {
            QualifierHierarchy hierarchy = atypeFactory.getQualifierHierarchy();
            AnnotationMirrorSet annos = atype.getEffectiveAnnotations();
            inferredAnno = hierarchy.findAnnotationInSameHierarchy(annos, anno);
          }
        }

        if (inferredAnno == null) {
          // If there is no information in the store (possible if e.g., no refinement
          // of the field has occurred), use top instead of automatically
          // issuing a warning. This is not perfectly precise: for example,
          // if jeExpr is a field it would be more precise to use the field's
          // declared type rather than top. However, doing so would be unsound
          // in at least three circumstances where the type of the field depends
          // on the type of the receiver: (1) all fields in Nullness Checker,
          // because of possibility that the receiver is under initialization,
          // (2) polymorphic fields, and (3) fields whose type is a type variable.
          // Using top here instead means that there is no need for special cases
          // for these situations.
          inferredAnno = atypeFactory.getQualifierHierarchy().getTopAnnotation(anno);
        }
      }
      if (!checkContract(exprJe, anno, inferredAnno, store)) {
        if (exprJe != null) {
          expressionString = exprJe.toString();
        }
        checker.reportError(
            tree,
            "contracts.precondition",
            tree.getMethodSelect().toString(),
            contractExpressionAndType(expressionString, inferredAnno),
            contractExpressionAndType(expressionString, anno));
      }
    }
  }

  /**
   * Returns true if and only if {@code inferredAnnotation} is valid for a given expression to match
   * the {@code necessaryAnnotation}.
   *
   * <p>By default, {@code inferredAnnotation} must be a subtype of {@code necessaryAnnotation}, but
   * subclasses might override this behavior.
   */
  protected boolean checkContract(
      JavaExpression expr,
      AnnotationMirror necessaryAnnotation,
      AnnotationMirror inferredAnnotation,
      CFAbstractStore<?, ?> store) {
    return inferredAnnotation != null
        && atypeFactory.getQualifierHierarchy().isSubtype(inferredAnnotation, necessaryAnnotation);
  }

  /**
   * Type checks the method arguments of {@code Vector.copyInto()}.
   *
   * <p>The Checker Framework special-cases the method invocation, as its type safety cannot be
   * expressed by Java's type system.
   *
   * <p>For a Vector {@code v} of type {@code Vector<E>}, the method invocation {@code
   * v.copyInto(arr)} is type-safe iff {@code arr} is an array of type {@code T[]}, where {@code T}
   * is a subtype of {@code E}.
   *
   * <p>In other words, this method checks that the type argument of the receiver method is a
   * subtype of the component type of the passed array argument.
   *
   * @param tree a method invocation of {@code Vector.copyInto()}
   * @param params the types of the parameters of {@code Vectory.copyInto()}
   */
  protected void typeCheckVectorCopyIntoArgument(
      MethodInvocationTree tree, List<? extends AnnotatedTypeMirror> params) {
    assert params.size() == 1
        : "invalid no. of parameters " + params + " found for method invocation " + tree;
    assert tree.getArguments().size() == 1
        : "invalid no. of arguments in method invocation " + tree;

    AnnotatedTypeMirror passed = atypeFactory.getAnnotatedType(tree.getArguments().get(0));
    AnnotatedArrayType passedAsArray = (AnnotatedArrayType) passed;

    AnnotatedTypeMirror receiver = atypeFactory.getReceiverType(tree);
    AnnotatedDeclaredType receiverAsVector =
        AnnotatedTypes.asSuper(atypeFactory, receiver, vectorType);
    if (receiverAsVector.getTypeArguments().isEmpty()) {
      return;
    }

    AnnotatedTypeMirror argComponent = passedAsArray.getComponentType();
    AnnotatedTypeMirror vectorTypeArg = receiverAsVector.getTypeArguments().get(0);
    Tree errorLocation = tree.getArguments().get(0);
    if (TypesUtils.isErasedSubtype(
        vectorTypeArg.getUnderlyingType(), argComponent.getUnderlyingType(), types)) {
      commonAssignmentCheck(argComponent, vectorTypeArg, errorLocation, "vector.copyinto");
    } else {
      checker.reportError(errorLocation, "vector.copyinto", vectorTypeArg, argComponent);
    }
  }

  /**
   * Performs a new class invocation check.
   *
   * <p>An invocation of a constructor, c, is valid only if:
   *
   * <ul>
   *   <li>passed arguments are subtypes of corresponding c parameters
   *   <li>if c is generic, passed type arguments are subtypes of c type variables
   * </ul>
   */
  @Override
  public Void visitNewClass(NewClassTree tree, Void p) {
    if (checker.shouldSkipUses(TreeUtils.elementFromUse(tree))) {
      return super.visitNewClass(tree, p);
    }

    ParameterizedExecutableType fromUse = atypeFactory.constructorFromUse(tree);
    AnnotatedExecutableType constructorType = fromUse.executableType;
    List<AnnotatedTypeMirror> typeargs = fromUse.typeArgs;

    List<? extends ExpressionTree> passedArguments = tree.getArguments();
    List<AnnotatedTypeMirror> params =
        AnnotatedTypes.adaptParameters(atypeFactory, constructorType, passedArguments);

    ExecutableElement constructor = constructorType.getElement();
    CharSequence constructorName = ElementUtils.getSimpleNameOrDescription(constructor);

    checkArguments(params, passedArguments, constructorName, constructor.getParameters());
    checkVarargs(constructorType, tree);

    List<AnnotatedTypeParameterBounds> paramBounds =
        CollectionsPlume.mapList(
            AnnotatedTypeVariable::getBounds, constructorType.getTypeVariables());

    checkTypeArguments(
        tree,
        paramBounds,
        typeargs,
        tree.getTypeArguments(),
        constructorName,
        constructor.getTypeParameters());

    boolean valid = validateTypeOf(tree);

    if (valid) {
      AnnotatedDeclaredType dt = atypeFactory.getAnnotatedType(tree);
      atypeFactory.getDependentTypesHelper().checkTypeForErrorExpressions(dt, tree);
      checkConstructorInvocation(dt, constructorType, tree);
    }
    // Do not call super, as that would observe the arguments without
    // a set assignment context.
    scan(tree.getEnclosingExpression(), p);
    scan(tree.getIdentifier(), p);
    scan(tree.getClassBody(), p);

    return null;
  }

  @Override
  public Void visitLambdaExpression(LambdaExpressionTree tree, Void p) {

    AnnotatedExecutableType functionType = atypeFactory.getFunctionTypeFromTree(tree);

    if (tree.getBody().getKind() != Tree.Kind.BLOCK) {
      // Check return type for single statement returns here.
      AnnotatedTypeMirror ret = functionType.getReturnType();
      if (ret.getKind() != TypeKind.VOID) {
        commonAssignmentCheck(ret, (ExpressionTree) tree.getBody(), "return");
      }
    }

    // Check parameters
    for (int i = 0; i < functionType.getParameterTypes().size(); ++i) {
      AnnotatedTypeMirror lambdaParameter =
          atypeFactory.getAnnotatedType(tree.getParameters().get(i));
      commonAssignmentCheck(
          lambdaParameter,
          functionType.getParameterTypes().get(i),
          tree.getParameters().get(i),
          "lambda.param",
          i);
    }

    // TODO: Postconditions?
    // https://github.com/typetools/checker-framework/issues/801

    return super.visitLambdaExpression(tree, p);
  }

  @Override
  public Void visitMemberReference(MemberReferenceTree tree, Void p) {
    this.checkMethodReferenceAsOverride(tree, p);
    return super.visitMemberReference(tree, p);
  }

  /** A set containing {@code Tree.Kind.METHOD} and {@code Tree.Kind.LAMBDA_EXPRESSION}. */
  private ArraySet<Tree.Kind> methodAndLambdaExpression =
      new ArraySet<>(Arrays.asList(Tree.Kind.METHOD, Tree.Kind.LAMBDA_EXPRESSION));

  /**
   * Checks that the type of the return expression is a subtype of the enclosing method required
   * return type. If not, it issues a "return" error.
   */
  @Override
  public Void visitReturn(ReturnTree tree, Void p) {
    // Don't try to check return expressions for void methods.
    if (tree.getExpression() == null) {
      return super.visitReturn(tree, p);
    }

    Tree enclosing = TreePathUtil.enclosingOfKind(getCurrentPath(), methodAndLambdaExpression);

    AnnotatedTypeMirror ret = null;
    if (enclosing.getKind() == Tree.Kind.METHOD) {

      MethodTree enclosingMethod = TreePathUtil.enclosingMethod(getCurrentPath());
      boolean valid = validateTypeOf(enclosing);
      if (valid) {
        ret = atypeFactory.getMethodReturnType(enclosingMethod, tree);
      }
    } else {
      AnnotatedExecutableType result =
          atypeFactory.getFunctionTypeFromTree((LambdaExpressionTree) enclosing);
      ret = result.getReturnType();
    }

    if (ret != null) {
      commonAssignmentCheck(ret, tree.getExpression(), "return");
    }
    return super.visitReturn(tree, p);
  }

  /**
   * Ensure that the annotation arguments comply to their declarations. This needs some special
   * casing, as annotation arguments form special trees.
   */
  @Override
  public Void visitAnnotation(AnnotationTree tree, Void p) {
    List<? extends ExpressionTree> args = tree.getArguments();
    if (args.isEmpty()) {
      // Nothing to do if there are no annotation arguments.
      return null;
    }

    TypeElement anno = (TypeElement) TreeInfo.symbol((JCTree) tree.getAnnotationType());

    Name annoName = anno.getQualifiedName();
    if (annoName.contentEquals(DefaultQualifier.class.getName())
        || annoName.contentEquals(SuppressWarnings.class.getName())) {
      // Skip these two annotations, as we don't care about the arguments to them.
      return null;
    }

    List<ExecutableElement> methods = ElementFilter.methodsIn(anno.getEnclosedElements());
    // Mapping from argument simple name to its annotated type.
    Map<String, AnnotatedTypeMirror> annoTypes = ArrayMap.newArrayMapOrHashMap(methods.size());
    for (ExecutableElement meth : methods) {
      AnnotatedExecutableType exeatm = atypeFactory.getAnnotatedType(meth);
      AnnotatedTypeMirror retty = exeatm.getReturnType();
      annoTypes.put(meth.getSimpleName().toString(), retty);
    }

    for (ExpressionTree arg : args) {
      if (!(arg instanceof AssignmentTree)) {
        // TODO: when can this happen?
        continue;
      }

      AssignmentTree at = (AssignmentTree) arg;
      // Ensure that we never ask for the annotated type of an annotation, because
      // we don't have a type for annotations.
      if (at.getExpression().getKind() == Tree.Kind.ANNOTATION) {
        visitAnnotation((AnnotationTree) at.getExpression(), p);
        continue;
      }
      if (at.getExpression().getKind() == Tree.Kind.NEW_ARRAY) {
        NewArrayTree nat = (NewArrayTree) at.getExpression();
        boolean isAnno = false;
        for (ExpressionTree init : nat.getInitializers()) {
          if (init.getKind() == Tree.Kind.ANNOTATION) {
            visitAnnotation((AnnotationTree) init, p);
            isAnno = true;
          }
        }
        if (isAnno) {
          continue;
        }
      }

      AnnotatedTypeMirror expected = annoTypes.get(at.getVariable().toString());
      AnnotatedTypeMirror actual = atypeFactory.getAnnotatedType(at.getExpression());
      if (expected.getKind() != TypeKind.ARRAY) {
        // Expected is not an array -> direct comparison.
        commonAssignmentCheck(expected, actual, at.getExpression(), "annotation");
      } else if (actual.getKind() == TypeKind.ARRAY) {
        // Both actual and expected are arrays.
        commonAssignmentCheck(expected, actual, at.getExpression(), "annotation");
      } else {
        // The declaration is an array type, but just a single element is given.
        commonAssignmentCheck(
            ((AnnotatedArrayType) expected).getComponentType(),
            actual,
            at.getExpression(),
            "annotation");
      }
    }
    return null;
  }

  /**
   * If the computation of the type of the ConditionalExpressionTree in
   * org.checkerframework.framework.type.TypeFromTree.TypeFromExpression.visitConditionalExpression(ConditionalExpressionTree,
   * AnnotatedTypeFactory) is correct, the following checks are redundant. However, let's add
   * another failsafe guard and do the checks.
   */
  @Override
  public Void visitConditionalExpression(ConditionalExpressionTree tree, Void p) {
    AnnotatedTypeMirror cond = atypeFactory.getAnnotatedType(tree);
    this.commonAssignmentCheck(cond, tree.getTrueExpression(), "conditional");
    this.commonAssignmentCheck(cond, tree.getFalseExpression(), "conditional");
    return super.visitConditionalExpression(tree, p);
  }

  /**
   * This method validates the type of the switch expression. It issues an error if the type of a
   * value that the switch expression can result is not a subtype of the switch type.
   *
   * <p>If a subclass overrides this method, it must call {@code super.scan(switchExpressionTree,
   * null)} so that the blocks and statements in the cases are checked.
   *
   * @param switchExpressionTree a {@code SwitchExpressionTree}
   */
  public void visitSwitchExpression17(Tree switchExpressionTree) {
    boolean valid = validateTypeOf(switchExpressionTree);
    if (valid) {
      AnnotatedTypeMirror switchType = atypeFactory.getAnnotatedType(switchExpressionTree);
      SwitchExpressionScanner<Void, Void> scanner =
          new FunctionalSwitchExpressionScanner<>(
              (ExpressionTree valueTree, Void unused) -> {
                BaseTypeVisitor.this.commonAssignmentCheck(
                    switchType, valueTree, "switch.expression");
                return null;
              },
              (r1, r2) -> null);

      scanner.scanSwitchExpression(switchExpressionTree, null);
    }
    super.scan(switchExpressionTree, null);
  }

  // **********************************************************************
  // Check for illegal re-assignment
  // **********************************************************************

  /** Performs assignability check. */
  @Override
  public Void visitUnary(UnaryTree tree, Void p) {
    Tree.Kind treeKind = tree.getKind();
    if (treeKind == Tree.Kind.PREFIX_DECREMENT
        || treeKind == Tree.Kind.PREFIX_INCREMENT
        || treeKind == Tree.Kind.POSTFIX_DECREMENT
        || treeKind == Tree.Kind.POSTFIX_INCREMENT) {
      // Check the assignment that occurs at the increment/decrement. i.e.:
      // exp = exp + 1 or exp = exp - 1
      AnnotatedTypeMirror varType = atypeFactory.getAnnotatedTypeLhs(tree.getExpression());
      AnnotatedTypeMirror valueType;
      if (treeKind == Tree.Kind.POSTFIX_DECREMENT || treeKind == Tree.Kind.POSTFIX_INCREMENT) {
        // For postfixed increments or decrements, the type of the tree the type of the
        // expression before 1 is added or subtracted. So, use a special method to get the
        // type after 1 has been added or subtracted.
        valueType = atypeFactory.getAnnotatedTypeRhsUnaryAssign(tree);
      } else {
        // For prefixed increments or decrements, the type of the tree the type of the
        // expression after 1 is added or subtracted. So, its type can be found using the
        // usual method.
        valueType = atypeFactory.getAnnotatedType(tree);
      }
      String errorKey =
          (treeKind == Tree.Kind.PREFIX_INCREMENT || treeKind == Tree.Kind.POSTFIX_INCREMENT)
              ? "unary.increment"
              : "unary.decrement";
      commonAssignmentCheck(varType, valueType, tree, errorKey);
    }
    return super.visitUnary(tree, p);
  }

  /** Performs assignability check. */
  @Override
  public Void visitCompoundAssignment(CompoundAssignmentTree tree, Void p) {
    // If tree is the tree representing the compounds assignment s += expr,
    // Then this method should check whether s + expr can be assigned to s,
    // but the "s + expr" tree does not exist.  So instead, check that
    // s += expr can be assigned to s.
    commonAssignmentCheck(tree.getVariable(), tree, "compound.assignment");
    return super.visitCompoundAssignment(tree, p);
  }

  // **********************************************************************
  // Check for invalid types inserted by the user
  // **********************************************************************

  @Override
  public Void visitNewArray(NewArrayTree tree, Void p) {
    boolean valid = validateTypeOf(tree);

    if (valid && tree.getType() != null) {
      AnnotatedArrayType arrayType = atypeFactory.getAnnotatedType(tree);
      atypeFactory.getDependentTypesHelper().checkTypeForErrorExpressions(arrayType, tree);
      if (tree.getInitializers() != null) {
        checkArrayInitialization(arrayType.getComponentType(), tree.getInitializers());
      }
    }

    return super.visitNewArray(tree, p);
  }

  /**
   * If the lint option "cast:redundant" is set, this methods issues a warning if the cast is
   * redundant.
   */
  protected void checkTypecastRedundancy(TypeCastTree typeCastTree) {
    if (!checker.getLintOption("cast:redundant", false)) {
      return;
    }

    AnnotatedTypeMirror castType = atypeFactory.getAnnotatedType(typeCastTree);
    AnnotatedTypeMirror exprType = atypeFactory.getAnnotatedType(typeCastTree.getExpression());

    if (castType.equals(exprType)) {
      checker.reportWarning(typeCastTree, "cast.redundant", castType);
    }
  }

  /**
   * Issues a warning if the given explicitly-written typecast is unsafe. Does nothing if the lint
   * option "cast:unsafe" is not set. Only primary qualifiers are checked unless the command line
   * option "checkCastElementType" is supplied.
   *
   * @param typeCastTree an explicitly-written typecast
   */
  protected void checkTypecastSafety(TypeCastTree typeCastTree) {
    if (!checker.getLintOption("cast:unsafe", true)) {
      return;
    }
    AnnotatedTypeMirror castType = atypeFactory.getAnnotatedType(typeCastTree);
    AnnotatedTypeMirror exprType = atypeFactory.getAnnotatedType(typeCastTree.getExpression());
    boolean reported = false;
    for (AnnotationMirror top : atypeFactory.getQualifierParameterHierarchies(castType)) {
      if (!isInvariantTypeCastSafe(castType, exprType, top)) {
        checker.reportError(
            typeCastTree,
            "invariant.cast.unsafe",
            exprType.toString(true),
            castType.toString(true));
      }
      reported = true; // don't issue cast unsafe warning.
    }
    // We cannot do a simple test of casting, as isSubtypeOf requires
    // the input types to be subtypes according to Java.
    if (!reported && !isTypeCastSafe(castType, exprType)) {
      checker.reportWarning(
          typeCastTree, "cast.unsafe", exprType.toString(true), castType.toString(true));
    }
  }

  /**
   * Returns true if the cast is safe.
   *
   * <p>Only primary qualifiers are checked unless the command line option "checkCastElementType" is
   * supplied.
   *
   * @param castType annotated type of the cast
   * @param exprType annotated type of the casted expression
   * @return true if the type cast is safe, false otherwise
   */
  protected boolean isTypeCastSafe(AnnotatedTypeMirror castType, AnnotatedTypeMirror exprType) {

    final TypeKind castTypeKind = castType.getKind();
    if (castTypeKind == TypeKind.DECLARED) {
      // Don't issue an error if the annotations are equivalent to the qualifier upper bound
      // of the type.
      AnnotatedDeclaredType castDeclared = (AnnotatedDeclaredType) castType;
      AnnotationMirrorSet bounds =
          atypeFactory.getTypeDeclarationBounds(castDeclared.getUnderlyingType());

      if (AnnotationUtils.areSame(castDeclared.getAnnotations(), bounds)) {
        return true;
      }
    }

    QualifierHierarchy qualifierHierarchy = atypeFactory.getQualifierHierarchy();

    AnnotationMirrorSet castAnnos;
    if (!checkCastElementType) {
      // checkCastElementType option wasn't specified, so only check effective annotations.
      castAnnos = castType.getEffectiveAnnotations();
    } else {
      AnnotatedTypeMirror newCastType;
      if (castTypeKind == TypeKind.TYPEVAR) {
        newCastType = ((AnnotatedTypeVariable) castType).getUpperBound();
      } else {
        newCastType = castType;
      }
      AnnotatedTypeMirror newExprType;
      if (exprType.getKind() == TypeKind.TYPEVAR) {
        newExprType = ((AnnotatedTypeVariable) exprType).getUpperBound();
      } else {
        newExprType = exprType;
      }

      if (!atypeFactory.getTypeHierarchy().isSubtype(newExprType, newCastType)) {
        return false;
      }
      if (newCastType.getKind() == TypeKind.ARRAY && newExprType.getKind() != TypeKind.ARRAY) {
        // Always warn if the cast contains an array, but the expression
        // doesn't, as in "(Object[]) o" where o is of type Object
        return false;
      } else if (newCastType.getKind() == TypeKind.DECLARED
          && newExprType.getKind() == TypeKind.DECLARED) {
        int castSize = ((AnnotatedDeclaredType) newCastType).getTypeArguments().size();
        int exprSize = ((AnnotatedDeclaredType) newExprType).getTypeArguments().size();

        if (castSize != exprSize) {
          // Always warn if the cast and expression contain a different number of type
          // arguments, e.g. to catch a cast from "Object" to "List<@NonNull Object>".
          // TODO: the same number of arguments actually doesn't guarantee anything.
          return false;
        }
      } else if (castTypeKind == TypeKind.TYPEVAR && exprType.getKind() == TypeKind.TYPEVAR) {
        // If both the cast type and the casted expression are type variables, then check
        // the bounds.
        AnnotationMirrorSet lowerBoundAnnotationsCast =
            AnnotatedTypes.findEffectiveLowerBoundAnnotations(qualifierHierarchy, castType);
        AnnotationMirrorSet lowerBoundAnnotationsExpr =
            AnnotatedTypes.findEffectiveLowerBoundAnnotations(qualifierHierarchy, exprType);
        return qualifierHierarchy.isSubtype(lowerBoundAnnotationsExpr, lowerBoundAnnotationsCast)
            && qualifierHierarchy.isSubtype(
                exprType.getEffectiveAnnotations(), castType.getEffectiveAnnotations());
      }
      if (castTypeKind == TypeKind.TYPEVAR) {
        // If the cast type is a type var, but the expression is not, then check that the
        // type of the expression is a subtype of the lower bound.
        castAnnos = AnnotatedTypes.findEffectiveLowerBoundAnnotations(qualifierHierarchy, castType);
      } else {
        castAnnos = castType.getAnnotations();
      }
    }

    AnnotatedTypeMirror exprTypeWidened = atypeFactory.getWidenedType(exprType, castType);
    return qualifierHierarchy.isSubtype(exprTypeWidened.getEffectiveAnnotations(), castAnnos);
  }

  /**
   * Return whether or not casting the exprType to castType is legal.
   *
   * @param castType an invariant type
   * @param exprType type of the expressions that is cast which may or may not be invariant
   * @param top the top qualifier of the hierarchy to check
   * @return whether or not casting the exprType to castType is legal
   */
  private boolean isInvariantTypeCastSafe(
      AnnotatedTypeMirror castType, AnnotatedTypeMirror exprType, AnnotationMirror top) {
    if (!isTypeCastSafe(castType, exprType)) {
      return false;
    }
    AnnotationMirror castTypeAnno = castType.getEffectiveAnnotationInHierarchy(top);
    AnnotationMirror exprTypeAnno = exprType.getEffectiveAnnotationInHierarchy(top);

    if (atypeFactory.hasQualifierParameterInHierarchy(exprType, top)) {
      // The isTypeCastSafe call above checked that the exprType is a subtype of castType,
      // so just check the reverse to check that the qualifiers are equivalent.
      return atypeFactory.getQualifierHierarchy().isSubtype(castTypeAnno, exprTypeAnno);
    }
    // Otherwise the cast is unsafe, unless the qualifiers on both cast and expr are bottom.
    AnnotationMirror bottom = atypeFactory.getQualifierHierarchy().getBottomAnnotation(top);
    return AnnotationUtils.areSame(castTypeAnno, bottom)
        && AnnotationUtils.areSame(exprTypeAnno, bottom);
  }

  @Override
  public Void visitTypeCast(TypeCastTree tree, Void p) {
    // validate "tree" instead of "tree.getType()" to prevent duplicate errors.
    boolean valid = validateTypeOf(tree) && validateTypeOf(tree.getExpression());
    if (valid) {
      checkTypecastSafety(tree);
      checkTypecastRedundancy(tree);
    }
    if (atypeFactory.getDependentTypesHelper().hasDependentAnnotations()) {
      AnnotatedTypeMirror type = atypeFactory.getAnnotatedType(tree);
      atypeFactory.getDependentTypesHelper().checkTypeForErrorExpressions(type, tree.getType());
    }

    if (tree.getType().getKind() == Tree.Kind.INTERSECTION_TYPE) {
      AnnotatedIntersectionType intersection =
          (AnnotatedIntersectionType) atypeFactory.getAnnotatedType(tree);
      checkExplicitAnnotationsOnIntersectionBounds(
          intersection, ((IntersectionTypeTree) tree.getType()).getBounds());
    }
    return super.visitTypeCast(tree, p);
  }

  @Override
  public Void visitInstanceOf(InstanceOfTree tree, Void p) {
    // The "reference type" is the type after "instanceof".
    Tree patternTree = TreeUtils.instanceOfGetPattern(tree);
    if (patternTree != null) {
      VariableTree variableTree = TreeUtils.bindingPatternTreeGetVariable(patternTree);
      validateTypeOf(variableTree);
      if (variableTree.getModifiers() != null) {
        AnnotatedTypeMirror variableType = atypeFactory.getAnnotatedType(variableTree);
        AnnotatedTypeMirror expType = atypeFactory.getAnnotatedType(tree.getExpression());
        if (!isTypeCastSafe(variableType, expType)) {
          checker.reportWarning(tree, "instanceof.pattern.unsafe", expType, variableTree);
        }
      }
    } else {
      Tree refTypeTree = tree.getType();
      validateTypeOf(refTypeTree);
      if (refTypeTree.getKind() == Tree.Kind.ANNOTATED_TYPE) {
        AnnotatedTypeMirror refType = atypeFactory.getAnnotatedType(refTypeTree);
        AnnotatedTypeMirror expType = atypeFactory.getAnnotatedType(tree.getExpression());
        if (atypeFactory.getTypeHierarchy().isSubtype(refType, expType)
            && !refType.getAnnotations().equals(expType.getAnnotations())) {
          checker.reportWarning(tree, "instanceof.unsafe", expType, refType);
        }
      }
    }

    return super.visitInstanceOf(tree, p);
  }

  /**
   * Checks the type of the exception parameter. Subclasses should override {@link
   * #checkExceptionParameter} rather than this method to change the behavior of this check.
   */
  @Override
  public Void visitCatch(CatchTree tree, Void p) {
    checkExceptionParameter(tree);
    return super.visitCatch(tree, p);
  }

  /**
   * Checks the type of a thrown exception. Subclasses should override
   * checkThrownExpression(ThrowTree tree) rather than this method to change the behavior of this
   * check.
   */
  @Override
  public Void visitThrow(ThrowTree tree, Void p) {
    checkThrownExpression(tree);
    return super.visitThrow(tree, p);
  }

  /**
   * Rather than overriding this method, clients should often override {@link
   * #visitAnnotatedType(List,Tree)}. That method also handles the case of annotations at the
   * beginning of a variable or method declaration. javac parses all those annotations as being on
   * the variable or method declaration, even though the ones that are type annotations logically
   * belong to the variable type or method return type.
   */
  @Override
  public Void visitAnnotatedType(AnnotatedTypeTree tree, Void p) {
    visitAnnotatedType(null, tree);
    return super.visitAnnotatedType(tree, p);
  }

  /**
   * Checks an annotated type. Invoked by {@link #visitAnnotatedType(AnnotatedTypeTree, Void)},
   * {@link #visitVariable}, and {@link #visitMethod}. Exists to prevent code duplication among the
   * three. Checking in {@code visitVariable} and {@code visitMethod} is needed because there isn't
   * an AnnotatedTypeTree within a variable declaration or for a method return type -- all the
   * annotations are attached to the VariableTree or MethodTree, respectively.
   *
   * @param annoTrees annotations written before a variable/method declaration, if this type is from
   *     one; null otherwise. This might contain type annotations that the Java parser attached to
   *     the declaration rather than to the type.
   * @param typeTree the type that any type annotations in annoTrees apply to
   */
  public void visitAnnotatedType(
      @Nullable List<? extends AnnotationTree> annoTrees, Tree typeTree) {
    warnAboutIrrelevantJavaTypes(annoTrees, typeTree);
  }

  /**
   * Warns if a type annotation is written on a Java type that is not listed in
   * the @RelevantJavaTypes annotation.
   *
   * @param annoTrees annotations written before a variable/method declaration, if this type is from
   *     one; null otherwise. This might contain type annotations that the Java parser attached to
   *     the declaration rather than to the type.
   * @param typeTree the type that any type annotations in annoTrees apply to
   */
  public void warnAboutIrrelevantJavaTypes(
      @Nullable List<? extends AnnotationTree> annoTrees, Tree typeTree) {
    if (!shouldWarnAboutIrrelevantJavaTypes()) {
      return;
    }

    Tree t = typeTree;
    while (true) {
      switch (t.getKind()) {

          // Recurse for compound types whose top level is not at the far left.
        case ARRAY_TYPE:
          t = ((ArrayTypeTree) t).getType();
          continue;
        case MEMBER_SELECT:
          t = ((MemberSelectTree) t).getExpression();
          continue;
        case PARAMETERIZED_TYPE:
          t = ((ParameterizedTypeTree) t).getType();
          continue;

          // Base cases
        case PRIMITIVE_TYPE:
        case IDENTIFIER:
          List<AnnotationTree> supportedAnnoTrees = supportedAnnoTrees(annoTrees);
          if (!supportedAnnoTrees.isEmpty() && !atypeFactory.isRelevant(TreeUtils.typeOf(t))) {
            checker.reportError(t, "anno.on.irrelevant", supportedAnnoTrees, t);
          }
          return;
        case ANNOTATED_TYPE:
          AnnotatedTypeTree at = (AnnotatedTypeTree) t;
          ExpressionTree underlying = at.getUnderlyingType();
          List<AnnotationTree> annos = supportedAnnoTrees(at.getAnnotations());
          if (!annos.isEmpty() && !atypeFactory.isRelevant(TreeUtils.typeOf(underlying))) {
            checker.reportError(t, "anno.on.irrelevant", annos, underlying);
          }
          return;

        default:
          return;
      }
    }
  }

  /**
   * Returns true if the checker should issue warnings about irrelevant java types.
   *
   * @return true if the checker should issue warnings about irrelevant java types
   */
  protected boolean shouldWarnAboutIrrelevantJavaTypes() {
    return atypeFactory.relevantJavaTypes != null;
  }

  /**
   * Returns a new list containing only the supported annotations from its argument -- that is,
   * those that are part of the current type system.
   *
   * <p>This method ignores aliases of supported annotations that are declaration annotations,
   * because they may apply to inner types.
   *
   * @param annoTrees annotation trees
   * @return a new list containing only the supported annotations from its argument
   */
  private List<AnnotationTree> supportedAnnoTrees(List<? extends AnnotationTree> annoTrees) {
    List<AnnotationTree> result = new ArrayList<>(1);
    for (AnnotationTree at : annoTrees) {
      AnnotationMirror anno = TreeUtils.annotationFromAnnotationTree(at);
      if (!AnnotationUtils.isDeclarationAnnotation(anno)
          && atypeFactory.isSupportedQualifier(anno)) {
        result.add(at);
      }
    }
    return result;
  }

  // **********************************************************************
  // Helper methods to provide a single overriding point
  // **********************************************************************

  /** Cache to avoid calling {@link #getExceptionParameterLowerBoundAnnotations} more than once. */
  private @MonotonicNonNull Set<? extends AnnotationMirror>
      getExceptionParameterLowerBoundAnnotationsCache;
  /**
   * Returns a set of AnnotationMirrors that is a lower bound for exception parameters. The same as
   * {@link #getExceptionParameterLowerBoundAnnotations}, but uses a cache.
   *
   * @return a set of AnnotationMirrors that is a lower bound for exception parameters
   */
  private Set<? extends AnnotationMirror> getExceptionParameterLowerBoundAnnotationsCached() {
    if (getExceptionParameterLowerBoundAnnotationsCache == null) {
      getExceptionParameterLowerBoundAnnotationsCache =
          getExceptionParameterLowerBoundAnnotations();
    }
    return getExceptionParameterLowerBoundAnnotationsCache;
  }

  /**
   * Issue error if the exception parameter is not a supertype of the annotation specified by {@link
   * #getExceptionParameterLowerBoundAnnotations()}, which is top by default.
   *
   * <p>Subclasses may override this method to change the behavior of this check. Subclasses wishing
   * to enforce that exception parameter be annotated with other annotations can just override
   * {@link #getExceptionParameterLowerBoundAnnotations()}.
   *
   * @param tree CatchTree to check
   */
  protected void checkExceptionParameter(CatchTree tree) {

    Set<? extends AnnotationMirror> requiredAnnotations =
        getExceptionParameterLowerBoundAnnotationsCached();
    AnnotatedTypeMirror exPar = atypeFactory.getAnnotatedType(tree.getParameter());

    for (AnnotationMirror required : requiredAnnotations) {
      AnnotationMirror found = exPar.getAnnotationInHierarchy(required);
      assert found != null;
      if (!atypeFactory.getQualifierHierarchy().isSubtype(required, found)) {
        checker.reportError(tree.getParameter(), "exception.parameter", found, required);
      }

      if (exPar.getKind() == TypeKind.UNION) {
        AnnotatedUnionType aut = (AnnotatedUnionType) exPar;
        for (AnnotatedTypeMirror alterntive : aut.getAlternatives()) {
          AnnotationMirror foundAltern = alterntive.getAnnotationInHierarchy(required);
          if (!atypeFactory.getQualifierHierarchy().isSubtype(required, foundAltern)) {
            checker.reportError(tree.getParameter(), "exception.parameter", foundAltern, required);
          }
        }
      }
    }
  }

  /**
   * Returns a set of AnnotationMirrors that is a lower bound for exception parameters.
   *
   * <p>This implementation returns top; subclasses can change this behavior.
   *
   * <p>Note: by default this method is called by {@link #getThrowUpperBoundAnnotations()}, so that
   * this annotation is enforced.
   *
   * @return set of annotation mirrors, one per hierarchy, that form a lower bound of annotations
   *     that can be written on an exception parameter
   */
  protected Set<? extends AnnotationMirror> getExceptionParameterLowerBoundAnnotations() {
    return atypeFactory.getQualifierHierarchy().getTopAnnotations();
  }

  /**
   * Checks the type of the thrown expression.
   *
   * <p>By default, this method checks that the thrown expression is a subtype of top.
   *
   * <p>Issue error if the thrown expression is not a sub type of the annotation given by {@link
   * #getThrowUpperBoundAnnotations()}, the same as {@link
   * #getExceptionParameterLowerBoundAnnotations()} by default.
   *
   * <p>Subclasses may override this method to change the behavior of this check. Subclasses wishing
   * to enforce that the thrown expression be a subtype of a type besides {@link
   * #getExceptionParameterLowerBoundAnnotations}, should override {@link
   * #getThrowUpperBoundAnnotations()}.
   *
   * @param tree ThrowTree to check
   */
  protected void checkThrownExpression(ThrowTree tree) {
    AnnotatedTypeMirror throwType = atypeFactory.getAnnotatedType(tree.getExpression());
    Set<? extends AnnotationMirror> required = getThrowUpperBoundAnnotations();
    switch (throwType.getKind()) {
      case NULL:
      case DECLARED:
        AnnotationMirrorSet found = throwType.getAnnotations();
        if (!atypeFactory.getQualifierHierarchy().isSubtype(found, required)) {
          checker.reportError(tree.getExpression(), "throw", found, required);
        }
        break;
      case TYPEVAR:
      case WILDCARD:
        // TODO: this code might change after the type var changes.
        AnnotationMirrorSet foundEffective = throwType.getEffectiveAnnotations();
        if (!atypeFactory.getQualifierHierarchy().isSubtype(foundEffective, required)) {
          checker.reportError(tree.getExpression(), "throw", foundEffective, required);
        }
        break;
      case UNION:
        AnnotatedUnionType unionType = (AnnotatedUnionType) throwType;
        AnnotationMirrorSet foundPrimary = unionType.getAnnotations();
        if (!atypeFactory.getQualifierHierarchy().isSubtype(foundPrimary, required)) {
          checker.reportError(tree.getExpression(), "throw", foundPrimary, required);
        }
        for (AnnotatedTypeMirror altern : unionType.getAlternatives()) {
          if (!atypeFactory.getQualifierHierarchy().isSubtype(altern.getAnnotations(), required)) {
            checker.reportError(tree.getExpression(), "throw", altern.getAnnotations(), required);
          }
        }
        break;
      default:
        throw new BugInCF("Unexpected throw expression type: " + throwType.getKind());
    }
  }

  /**
   * Returns a set of AnnotationMirrors that is a upper bound for thrown exceptions.
   *
   * <p>Note: by default this method is returns by getExceptionParameterLowerBoundAnnotations(), so
   * that this annotation is enforced.
   *
   * <p>(Default is top)
   *
   * @return set of annotation mirrors, one per hierarchy, that form an upper bound of thrown
   *     expressions
   */
  protected Set<? extends AnnotationMirror> getThrowUpperBoundAnnotations() {
    return getExceptionParameterLowerBoundAnnotations();
  }

  /**
   * Checks the validity of an assignment (or pseudo-assignment) from a value to a variable and
   * emits an error message (through the compiler's messaging interface) if it is not valid.
   *
   * @param varTree the AST node for the lvalue (usually a variable)
   * @param valueExp the AST node for the rvalue (the new value)
   * @param errorKey the error message key to use if the check fails
   * @param extraArgs arguments to the error message key, before "found" and "expected" types
   */
  protected void commonAssignmentCheck(
      Tree varTree,
      ExpressionTree valueExp,
      @CompilerMessageKey String errorKey,
      Object... extraArgs) {
    AnnotatedTypeMirror varType = atypeFactory.getAnnotatedTypeLhs(varTree);
    assert varType != null : "no variable found for tree: " + varTree;

    if (!validateType(varTree, varType)) {
      return;
    }

    commonAssignmentCheck(varType, valueExp, errorKey, extraArgs);
  }

  /**
   * Checks the validity of an assignment (or pseudo-assignment) from a value to a variable and
   * emits an error message (through the compiler's messaging interface) if it is not valid.
   *
   * @param varType the annotated type for the lvalue (usually a variable)
   * @param valueExp the AST node for the rvalue (the new value)
   * @param errorKey the error message key to use if the check fails
   * @param extraArgs arguments to the error message key, before "found" and "expected" types
   */
  protected void commonAssignmentCheck(
      AnnotatedTypeMirror varType,
      ExpressionTree valueExp,
      @CompilerMessageKey String errorKey,
      Object... extraArgs) {
    if (shouldSkipUses(valueExp)) {
      return;
    }
    if (valueExp.getKind() == Tree.Kind.MEMBER_REFERENCE
        || valueExp.getKind() == Tree.Kind.LAMBDA_EXPRESSION) {
      // Member references and lambda expressions are type checked separately
      // and do not need to be checked again as arguments.
      return;
    }
    if (varType.getKind() == TypeKind.ARRAY
        && valueExp instanceof NewArrayTree
        && ((NewArrayTree) valueExp).getType() == null) {
      AnnotatedTypeMirror compType = ((AnnotatedArrayType) varType).getComponentType();
      NewArrayTree arrayTree = (NewArrayTree) valueExp;
      assert arrayTree.getInitializers() != null
          : "array initializers are not expected to be null in: " + valueExp;
      checkArrayInitialization(compType, arrayTree.getInitializers());
    }
    if (!validateTypeOf(valueExp)) {
      return;
    }
    AnnotatedTypeMirror valueType = atypeFactory.getAnnotatedType(valueExp);
    assert valueType != null : "null type for expression: " + valueExp;
    commonAssignmentCheck(varType, valueType, valueExp, errorKey, extraArgs);
  }

  /**
   * Checks the validity of an assignment (or pseudo-assignment) from a value to a variable and
   * emits an error message (through the compiler's messaging interface) if it is not valid.
   *
   * @param varType the annotated type of the variable
   * @param valueType the annotated type of the value
   * @param valueTree the location to use when reporting the error message
   * @param errorKey the error message key to use if the check fails
   * @param extraArgs arguments to the error message key, before "found" and "expected" types
   */
  protected void commonAssignmentCheck(
      AnnotatedTypeMirror varType,
      AnnotatedTypeMirror valueType,
      Tree valueTree,
      @CompilerMessageKey String errorKey,
      Object... extraArgs) {

    commonAssignmentCheckStartDiagnostic(varType, valueType, valueTree);

    AnnotatedTypeMirror widenedValueType = atypeFactory.getWidenedType(valueType, varType);
    boolean success = atypeFactory.getTypeHierarchy().isSubtype(widenedValueType, varType);

    // TODO: integrate with subtype test.
    if (success) {
      for (Class<? extends Annotation> mono : atypeFactory.getSupportedMonotonicTypeQualifiers()) {
        if (valueType.hasAnnotation(mono) && varType.hasAnnotation(mono)) {
          checker.reportError(
              valueTree,
              "monotonic",
              mono.getSimpleName(),
              mono.getSimpleName(),
              valueType.toString());
          return;
        }
      }
    }

    commonAssignmentCheckEndDiagnostic(success, null, varType, valueType, valueTree);

    // Use an error key only if it's overridden by a checker.
    if (!success) {
      FoundRequired pair = FoundRequired.of(valueType, varType);
      String valueTypeString = pair.found;
      String varTypeString = pair.required;
      checker.reportError(
          valueTree, errorKey, ArraysPlume.concatenate(extraArgs, valueTypeString, varTypeString));
    }
  }

  /**
   * Prints a diagnostic about entering commonAssignmentCheck, if the showchecks option was set.
   *
   * @param varType the annotated type of the variable
   * @param valueType the annotated type of the value
   * @param valueTree the location to use when reporting the error message
   */
  protected final void commonAssignmentCheckStartDiagnostic(
      AnnotatedTypeMirror varType, AnnotatedTypeMirror valueType, Tree valueTree) {
    if (showchecks) {
      long valuePos = positions.getStartPosition(root, valueTree);
      System.out.printf(
          "%s %s (line %3d): actual tree = %s %s%n     actual: %s %s%n   expected: %s %s%n",
          this.getClass().getSimpleName(),
          "about to test whether actual is a subtype of expected",
          (root.getLineMap() != null ? root.getLineMap().getLineNumber(valuePos) : -1),
          valueTree.getKind(),
          valueTree,
          valueType.getKind(),
          valueType.toString(),
          varType.getKind(),
          varType.toString());
    }
  }

  /**
   * Prints a diagnostic about exiting commonAssignmentCheck, if the showchecks option was set.
   *
   * @param success whether the check succeeded or failed
   * @param extraMessage information about why the result is what it is; may be null
   * @param varType the annotated type of the variable
   * @param valueType the annotated type of the value
   * @param valueTree the location to use when reporting the error message
   */
  protected final void commonAssignmentCheckEndDiagnostic(
      boolean success,
      String extraMessage,
      AnnotatedTypeMirror varType,
      AnnotatedTypeMirror valueType,
      Tree valueTree) {
    if (showchecks) {
      commonAssignmentCheckEndDiagnostic(
          (success
                  ? "success: actual is subtype of expected"
                  : "FAILURE: actual is not subtype of expected")
              + (extraMessage == null ? "" : " because " + extraMessage),
          varType,
          valueType,
          valueTree);
    }
  }

  /**
   * Prints a diagnostic about exiting commonAssignmentCheck, if the showchecks option was set.
   *
   * <p>Most clients should call {@link #commonAssignmentCheckEndDiagnostic(boolean, String,
   * AnnotatedTypeMirror, AnnotatedTypeMirror, Tree)}. The purpose of this method is to permit
   * customizing the message that is printed.
   *
   * @param message the result, plus information about why the result is what it is; may be null
   * @param varType the annotated type of the variable
   * @param valueType the annotated type of the value
   * @param valueTree the location to use when reporting the error message
   */
  protected final void commonAssignmentCheckEndDiagnostic(
      String message, AnnotatedTypeMirror varType, AnnotatedTypeMirror valueType, Tree valueTree) {
    if (showchecks) {
      long valuePos = positions.getStartPosition(root, valueTree);
      System.out.printf(
          " %s (line %3d): actual tree = %s %s%n     actual: %s %s%n   expected: %s %s%n",
          message,
          (root.getLineMap() != null ? root.getLineMap().getLineNumber(valuePos) : -1),
          valueTree.getKind(),
          valueTree,
          valueType.getKind(),
          valueType.toString(),
          varType.getKind(),
          varType.toString());
    }
  }

  /**
   * Class that creates string representations of {@link AnnotatedTypeMirror}s which are only
   * verbose if required to differentiate the two types.
   */
  private static class FoundRequired {
    public final String found;
    public final String required;

    private FoundRequired(AnnotatedTypeMirror found, AnnotatedTypeMirror required) {
      if (shouldPrintVerbose(found, required)) {
        this.found = found.toString(true);
        this.required = required.toString(true);
      } else {
        this.found = found.toString();
        this.required = required.toString();
      }
    }

    /** Create a FoundRequired for a type and bounds. */
    private FoundRequired(AnnotatedTypeMirror found, AnnotatedTypeParameterBounds required) {
      if (shouldPrintVerbose(found, required)) {
        this.found = found.toString(true);
        this.required = required.toString(true);
      } else {
        this.found = found.toString();
        this.required = required.toString();
      }
    }

    /**
     * Creates string representations of {@link AnnotatedTypeMirror}s which are only verbose if
     * required to differentiate the two types.
     */
    static FoundRequired of(AnnotatedTypeMirror found, AnnotatedTypeMirror required) {
      return new FoundRequired(found, required);
    }

    /**
     * Creates string representations of {@link AnnotatedTypeMirror} and {@link
     * AnnotatedTypeParameterBounds}s which are only verbose if required to differentiate the two
     * types.
     */
    static FoundRequired of(AnnotatedTypeMirror found, AnnotatedTypeParameterBounds required) {
      return new FoundRequired(found, required);
    }
  }

  /**
   * Return whether or not the verbose toString should be used when printing the two annotated
   * types.
   *
   * @param atm1 the first AnnotatedTypeMirror
   * @param atm2 the second AnnotatedTypeMirror
   * @return true iff neither argumentc contains "@", or there are two annotated types (in either
   *     ATM) such that their toStrings are the same but their verbose toStrings differ
   */
  private static boolean shouldPrintVerbose(AnnotatedTypeMirror atm1, AnnotatedTypeMirror atm2) {
    if (!atm1.toString().contains("@") && !atm2.toString().contains("@")) {
      return true;
    }
    return containsSameToString(atm1, atm2);
  }

  /**
   * Return whether or not the verbose toString should be used when printing the annotated type and
   * the bounds it is not within.
   *
   * @param atm the type
   * @param bounds the bounds
   * @return true iff bounds does not contain "@", or there are two annotated types (in either
   *     argument) such that their toStrings are the same but their verbose toStrings differ
   */
  private static boolean shouldPrintVerbose(
      AnnotatedTypeMirror atm, AnnotatedTypeParameterBounds bounds) {
    if (!atm.toString().contains("@") && !bounds.toString().contains("@")) {
      return true;
    }
    return containsSameToString(atm, bounds.getUpperBound(), bounds.getLowerBound());
  }

  /**
   * A scanner that indicates whether any (component) types have the same toString but different
   * verbose toString. If so, the Checker Framework prints types verbosely.
   */
  private static final SimpleAnnotatedTypeScanner<Boolean, Map<String, String>>
      checkContainsSameToString =
          new SimpleAnnotatedTypeScanner<>(
              (AnnotatedTypeMirror type, Map<String, String> map) -> {
                if (type == null) {
                  return false;
                }
                String simple = type.toString();
                String verbose = map.get(simple);
                if (verbose == null) {
                  map.put(simple, type.toString(true));
                  return false;
                } else {
                  return !verbose.equals(type.toString(true));
                }
              },
              Boolean::logicalOr,
              false);

  /**
   * Return true iff there are two annotated types (anywhere in any ATM) such that their toStrings
   * are the same but their verbose toStrings differ. If so, the Checker Framework prints types
   * verbosely.
   *
   * @param atms annotated type mirrors to compare
   * @return true iff there are two annotated types (anywhere in any ATM) such that their toStrings
   *     are the same but their verbose toStrings differ
   */
  private static boolean containsSameToString(AnnotatedTypeMirror... atms) {
    Map<String, String> simpleToVerbose = new HashMap<>();
    for (AnnotatedTypeMirror atm : atms) {
      if (checkContainsSameToString.visit(atm, simpleToVerbose)) {
        return true;
      }
    }

    return false;
  }

  protected void checkArrayInitialization(
      AnnotatedTypeMirror type, List<? extends ExpressionTree> initializers) {
    // TODO: set assignment context like for method arguments?
    // Also in AbstractFlow.
    for (ExpressionTree init : initializers) {
      commonAssignmentCheck(type, init, "array.initializer");
    }
  }

  /**
   * Checks that the annotations on the type arguments supplied to a type or a method invocation are
   * within the bounds of the type variables as declared, and issues the "type.argument" error if
   * they are not.
   *
   * @param toptree the tree for error reporting, only used for inferred type arguments
   * @param paramBounds the bounds of the type parameters from a class or method declaration
   * @param typeargs the type arguments from the type or method invocation
   * @param typeargTrees the type arguments as trees, used for error reporting
   */
  protected void checkTypeArguments(
      Tree toptree,
      List<? extends AnnotatedTypeParameterBounds> paramBounds,
      List<? extends AnnotatedTypeMirror> typeargs,
      List<? extends Tree> typeargTrees,
      CharSequence typeOrMethodName,
      List<?> paramNames) {

    // System.out.printf("BaseTypeVisitor.checkTypeArguments: %s, TVs: %s, TAs: %s, TATs: %s%n",
    //         toptree, paramBounds, typeargs, typeargTrees);

    // If there are no type variables, do nothing.
    if (paramBounds.isEmpty()) {
      return;
    }

    int size = paramBounds.size();
    assert size == typeargs.size()
        : "BaseTypeVisitor.checkTypeArguments: mismatch between type arguments: "
            + typeargs
            + " and type parameter bounds"
            + paramBounds;

    for (int i = 0; i < size; i++) {

      AnnotatedTypeParameterBounds bounds = paramBounds.get(i);
      AnnotatedTypeMirror typeArg = typeargs.get(i);

      if (isIgnoredUninferredWildcard(bounds.getUpperBound())) {
        continue;
      }

      AnnotatedTypeMirror paramUpperBound = bounds.getUpperBound();

      Tree reportErrorToTree;
      if (typeargTrees == null || typeargTrees.isEmpty()) {
        // The type arguments were inferred, report the error on the method invocation.
        reportErrorToTree = toptree;
      } else {
        reportErrorToTree = typeargTrees.get(i);
      }

      checkHasQualifierParameterAsTypeArgument(typeArg, paramUpperBound, toptree);
      commonAssignmentCheck(
          paramUpperBound,
          typeArg,
          reportErrorToTree,
          "type.argument",
          paramNames.get(i),
          typeOrMethodName);

      if (!atypeFactory.getTypeHierarchy().isSubtype(bounds.getLowerBound(), typeArg)) {
        FoundRequired fr = FoundRequired.of(typeArg, bounds);
        checker.reportError(
            reportErrorToTree,
            "type.argument",
            paramNames.get(i),
            typeOrMethodName,
            fr.found,
            fr.required);
      }
    }
  }

  /**
   * Reports an error if the type argument has a qualifier parameter and the type parameter upper
   * bound does not have a qualifier parameter.
   *
   * @param typeArgument type argument
   * @param typeParameterUpperBound upper bound of the type parameter
   * @param reportError where to report the error
   */
  private void checkHasQualifierParameterAsTypeArgument(
      AnnotatedTypeMirror typeArgument,
      AnnotatedTypeMirror typeParameterUpperBound,
      Tree reportError) {
    for (AnnotationMirror top : atypeFactory.getQualifierHierarchy().getTopAnnotations()) {
      if (atypeFactory.hasQualifierParameterInHierarchy(typeArgument, top)
          && !getTypeFactory().hasQualifierParameterInHierarchy(typeParameterUpperBound, top)) {
        checker.reportError(reportError, "type.argument.hasqualparam", top);
      }
    }
  }

  private boolean isIgnoredUninferredWildcard(AnnotatedTypeMirror type) {
    return atypeFactory.ignoreUninferredTypeArguments
        && type.getKind() == TypeKind.WILDCARD
        && ((AnnotatedWildcardType) type).isUninferredTypeArgument();
  }

  /**
   * Indicates whether to skip subtype checks on the receiver when checking method invocability. A
   * visitor may, for example, allow a method to be invoked even if the receivers are siblings in a
   * hierarchy, provided that some other condition (implemented by the visitor) is satisfied.
   *
   * @param tree the method invocation tree
   * @param methodDefinitionReceiver the ATM of the receiver of the method definition
   * @param methodCallReceiver the ATM of the receiver of the method call
   * @return whether to skip subtype checks on the receiver
   */
  protected boolean skipReceiverSubtypeCheck(
      MethodInvocationTree tree,
      AnnotatedTypeMirror methodDefinitionReceiver,
      AnnotatedTypeMirror methodCallReceiver) {
    return false;
  }

  /**
   * Tests whether the method can be invoked using the receiver of the 'tree' method invocation, and
   * issues a "method.invocation" if the invocation is invalid.
   *
   * <p>This implementation tests whether the receiver in the method invocation is a subtype of the
   * method receiver type. This behavior can be specialized by overriding skipReceiverSubtypeCheck.
   *
   * @param method the type of the invoked method
   * @param tree the method invocation tree
   */
  protected void checkMethodInvocability(
      AnnotatedExecutableType method, MethodInvocationTree tree) {
    if (method.getReceiverType() == null) {
      // Static methods don't have a receiver to check.
      return;
    }
    if (method.getElement().getKind() == ElementKind.CONSTRUCTOR) {
      // TODO: Explicit "this()" calls of constructors have an implicit passed
      // from the enclosing constructor. We must not use the self type, but
      // instead should find a way to determine the receiver of the enclosing constructor.
      // rcv =
      // ((AnnotatedExecutableType)atypeFactory.getAnnotatedType(atypeFactory.getEnclosingMethod(tree))).getReceiverType();
      return;
    }

    AnnotatedTypeMirror methodReceiver = method.getReceiverType().getErased();
    AnnotatedTypeMirror treeReceiver = methodReceiver.shallowCopy(false);
    AnnotatedTypeMirror rcv = atypeFactory.getReceiverType(tree);

    treeReceiver.addAnnotations(rcv.getEffectiveAnnotations());

    if (!skipReceiverSubtypeCheck(tree, methodReceiver, rcv)) {
      // The diagnostic can be a bit misleading because the check is of the receiver but
      // `tree` is the entire method invocation (where the receiver might be implicit).
      commonAssignmentCheckStartDiagnostic(methodReceiver, treeReceiver, tree);
      boolean success = atypeFactory.getTypeHierarchy().isSubtype(treeReceiver, methodReceiver);
      commonAssignmentCheckEndDiagnostic(success, null, methodReceiver, treeReceiver, tree);
      if (!success) {
        reportMethodInvocabilityError(tree, treeReceiver, methodReceiver);
      }
    }
  }

  /**
   * Report a method invocability error. Allows checkers to change how the message is output.
   *
   * @param tree the AST node at which to report the error
   * @param found the actual type of the receiver
   * @param expected the expected type of the receiver
   */
  protected void reportMethodInvocabilityError(
      MethodInvocationTree tree, AnnotatedTypeMirror found, AnnotatedTypeMirror expected) {
    checker.reportError(
        tree,
        "method.invocation",
        TreeUtils.elementFromUse(tree),
        found.toString(),
        expected.toString());
  }

  /**
   * Check that the (explicit) annotations on a new class tree are comparable to the result type of
   * the constructor. Issue an error if not.
   *
   * <p>Issue a warning if the annotations on the constructor invocation is a subtype of the
   * constructor result type. This is equivalent to down-casting.
   */
  protected void checkConstructorInvocation(
      AnnotatedDeclaredType invocation,
      AnnotatedExecutableType constructor,
      NewClassTree newClassTree) {
    // Only check the primary annotations, the type arguments are checked elsewhere.
    AnnotationMirrorSet explicitAnnos = atypeFactory.getExplicitNewClassAnnos(newClassTree);
    if (explicitAnnos.isEmpty()) {
      return;
    }
    AnnotationMirrorSet resultAnnos = constructor.getReturnType().getAnnotations();
    for (AnnotationMirror explicit : explicitAnnos) {
      AnnotationMirror resultAnno =
          atypeFactory.getQualifierHierarchy().findAnnotationInSameHierarchy(resultAnnos, explicit);
      // The return type of the constructor (resultAnnos) must be comparable to the
      // annotations on the constructor invocation (explicitAnnos).
      if (!(atypeFactory.getQualifierHierarchy().isSubtype(explicit, resultAnno)
          || atypeFactory.getQualifierHierarchy().isSubtype(resultAnno, explicit))) {
        checker.reportError(
            newClassTree, "constructor.invocation", constructor.toString(), explicit, resultAnno);
        return;
      } else if (!atypeFactory.getQualifierHierarchy().isSubtype(resultAnno, explicit)) {
        // Issue a warning if the annotations on the constructor invocation is a subtype of
        // the constructor result type. This is equivalent to down-casting.
        checker.reportWarning(
            newClassTree, "cast.unsafe.constructor.invocation", resultAnno, explicit);
        return;
      }
    }

    // TODO: what properties should hold for constructor receivers for
    // inner type instantiations?
  }

  /**
   * A helper method to check that each passed argument is a subtype of the corresponding required
   * argument, and issues "argument" error for each passed argument that not a subtype of the
   * required one.
   *
   * <p>Note this method requires the lists to have the same length, as it does not handle cases
   * like var args.
   *
   * @see #checkVarargs(AnnotatedTypeMirror.AnnotatedExecutableType, Tree)
   * @param requiredArgs the required types. This may differ from the formal parameter types,
   *     because it replaces a varargs parameter by multiple parameters with the vararg's element
   *     type.
   * @param passedArgs the expressions passed to the corresponding types
   * @param executableName the name of the method or constructor being called
   * @param paramNames the names of the callee's formal parameters
   */
  protected void checkArguments(
      List<? extends AnnotatedTypeMirror> requiredArgs,
      List<? extends ExpressionTree> passedArgs,
      CharSequence executableName,
      List<?> paramNames) {
    int size = requiredArgs.size();
    assert size == passedArgs.size()
        : "mismatch between required args ("
            + requiredArgs
            + ") and passed args ("
            + passedArgs
            + ")";
    int maxParamNamesIndex = paramNames.size() - 1;
    // Rather weak assertion, due to how varargs parameters are treated.
    assert size >= maxParamNamesIndex
        : String.format(
            "mismatched lengths %d %d %d checkArguments(%s, %s, %s, %s)",
            size,
            passedArgs.size(),
            paramNames.size(),
            listToString(requiredArgs),
            listToString(passedArgs),
            executableName,
            listToString(paramNames));

    for (int i = 0; i < size; ++i) {
      commonAssignmentCheck(
          requiredArgs.get(i),
          passedArgs.get(i),
          "argument",
          // TODO: for expanded varargs parameters, maybe adjust the name
          paramNames.get(Math.min(i, maxParamNamesIndex)),
          executableName);
      // Also descend into the argument within the correct assignment context.
      scan(passedArgs.get(i), null);
    }
  }

  // com.sun.tools.javac.util.List has a toString that does not include surrounding "[...]",
  // making it hard to interpret in messages.
  /**
   * Produce a printed representation of a list, in the standard format with surrounding "[...]".
   *
   * @param lst a list to format
   * @return the printed representation of the list
   */
  private String listToString(List<?> lst) {
    StringJoiner result = new StringJoiner(",", "[", "]");
    for (Object elt : lst) {
      result.add(elt.toString());
    }
    return result.toString();
  }

  /**
   * Returns true if both types are type variables and outer contains inner. Outer contains inner
   * implies: {@literal inner.upperBound <: outer.upperBound outer.lowerBound <: inner.lowerBound}.
   *
   * @return true if both types are type variables and outer contains inner
   */
  protected boolean testTypevarContainment(
      final AnnotatedTypeMirror inner, final AnnotatedTypeMirror outer) {
    if (inner.getKind() == TypeKind.TYPEVAR && outer.getKind() == TypeKind.TYPEVAR) {

      final AnnotatedTypeVariable innerAtv = (AnnotatedTypeVariable) inner;
      final AnnotatedTypeVariable outerAtv = (AnnotatedTypeVariable) outer;

      if (AnnotatedTypes.areCorrespondingTypeVariables(elements, innerAtv, outerAtv)) {
        final TypeHierarchy typeHierarchy = atypeFactory.getTypeHierarchy();
        return typeHierarchy.isSubtype(innerAtv.getUpperBound(), outerAtv.getUpperBound())
            && typeHierarchy.isSubtype(outerAtv.getLowerBound(), innerAtv.getLowerBound());
      }
    }

    return false;
  }

  /**
   * Create an OverrideChecker.
   *
   * <p>This exists so that subclasses can subclass OverrideChecker and use their subclass instead
   * of using OverrideChecker itself.
   *
   * @param overriderTree the AST node of the overriding method or method reference
   * @param overriderMethodType the type of the overriding method
   * @param overriderType the type enclosing the overrider method, usually an AnnotatedDeclaredType;
   *     for Method References may be something else
   * @param overriderReturnType the return type of the overriding method
   * @param overriddenMethodType the type of the overridden method
   * @param overriddenType the declared type enclosing the overridden method
   * @param overriddenReturnType the return type of the overridden method
   * @return an OverrideChecker
   */
  protected OverrideChecker createOverrideChecker(
      Tree overriderTree,
      AnnotatedExecutableType overriderMethodType,
      AnnotatedTypeMirror overriderType,
      AnnotatedTypeMirror overriderReturnType,
      AnnotatedExecutableType overriddenMethodType,
      AnnotatedDeclaredType overriddenType,
      AnnotatedTypeMirror overriddenReturnType) {
    return new OverrideChecker(
        overriderTree,
        overriderMethodType,
        overriderType,
        overriderReturnType,
        overriddenMethodType,
        overriddenType,
        overriddenReturnType);
  }

  /**
   * Type checks that a method may override another method. Uses an OverrideChecker subclass as
   * created by {@link #createOverrideChecker}. This version of the method uses the annotated type
   * factory to get the annotated type of the overriding method, and does NOT expose that type.
   *
   * @see #checkOverride(MethodTree, AnnotatedTypeMirror.AnnotatedExecutableType,
   *     AnnotatedTypeMirror.AnnotatedDeclaredType, AnnotatedTypeMirror.AnnotatedExecutableType,
   *     AnnotatedTypeMirror.AnnotatedDeclaredType)
   * @param overriderTree declaration tree of overriding method
   * @param overriderType type of overriding class
   * @param overriddenMethodType type of overridden method
   * @param overriddenType type of overridden class
   * @return true if the override is allowed
   */
  protected boolean checkOverride(
      MethodTree overriderTree,
      AnnotatedDeclaredType overriderType,
      AnnotatedExecutableType overriddenMethodType,
      AnnotatedDeclaredType overriddenType) {

    // Get the type of the overriding method.
    AnnotatedExecutableType overriderMethodType = atypeFactory.getAnnotatedType(overriderTree);

    // Call the other version of the method, which takes overriderMethodType. Both versions
    // exist to allow checkers to override one or the other depending on their needs.
    return checkOverride(
        overriderTree, overriderMethodType, overriderType, overriddenMethodType, overriddenType);
  }

  /**
   * Type checks that a method may override another method. Uses an OverrideChecker subclass as
   * created by {@link #createOverrideChecker}. This version of the method exposes
   * AnnotatedExecutableType of the overriding method. Override this version of the method if you
   * need to access that type.
   *
   * @see #checkOverride(MethodTree, AnnotatedTypeMirror.AnnotatedDeclaredType,
   *     AnnotatedTypeMirror.AnnotatedExecutableType, AnnotatedTypeMirror.AnnotatedDeclaredType)
   * @param overriderTree declaration tree of overriding method
   * @param overriderMethodType type of the overriding method
   * @param overriderType type of overriding class
   * @param overriddenMethodType type of overridden method
   * @param overriddenType type of overridden class
   * @return true if the override is allowed
   */
  protected boolean checkOverride(
      MethodTree overriderTree,
      AnnotatedExecutableType overriderMethodType,
      AnnotatedDeclaredType overriderType,
      AnnotatedExecutableType overriddenMethodType,
      AnnotatedDeclaredType overriddenType) {

    // This needs to be done before overriderMethodType.getReturnType() and
    // overriddenMethodType.getReturnType()
    if (overriderMethodType.getTypeVariables().isEmpty()
        && !overriddenMethodType.getTypeVariables().isEmpty()) {
      overriddenMethodType = overriddenMethodType.getErased();
    }

    OverrideChecker overrideChecker =
        createOverrideChecker(
            overriderTree,
            overriderMethodType,
            overriderType,
            overriderMethodType.getReturnType(),
            overriddenMethodType,
            overriddenType,
            overriddenMethodType.getReturnType());

    return overrideChecker.checkOverride();
  }

  /**
   * Check that a method reference is allowed. Using the OverrideChecker class.
   *
   * @param memberReferenceTree the tree for the method reference
   * @return true if the method reference is allowed
   */
  protected boolean checkMethodReferenceAsOverride(
      MemberReferenceTree memberReferenceTree, Void p) {

    Pair<AnnotatedTypeMirror, AnnotatedExecutableType> result =
        atypeFactory.getFnInterfaceFromTree(memberReferenceTree);
    // The type to which the member reference is assigned -- also known as the target type of
    // the reference.
    AnnotatedTypeMirror functionalInterface = result.first;
    // The type of the single method that is declared by the functional interface.
    AnnotatedExecutableType functionType = result.second;

    // ========= Overriding Type =========
    // This doesn't get the correct type for a "MyOuter.super" based on the receiver of the
    // enclosing method.
    // That is handled separately in method receiver check.

    // The type of the expression or type use, <expression>::method or <type use>::method.
    final ExpressionTree qualifierExpression = memberReferenceTree.getQualifierExpression();
    final ReferenceKind memRefKind = ((JCMemberReference) memberReferenceTree).kind;
    AnnotatedTypeMirror enclosingType;
    if (memberReferenceTree.getMode() == ReferenceMode.NEW
        || memRefKind == ReferenceKind.UNBOUND
        || memRefKind == ReferenceKind.STATIC) {
      // The "qualifier expression" is a type tree.
      enclosingType = atypeFactory.getAnnotatedTypeFromTypeTree(qualifierExpression);
    } else {
      // The "qualifier expression" is an expression.
      enclosingType = atypeFactory.getAnnotatedType(qualifierExpression);
    }

    // ========= Overriding Executable =========
    // The ::method element, see JLS 15.13.1 Compile-Time Declaration of a Method Reference
    ExecutableElement compileTimeDeclaration =
        (ExecutableElement) TreeUtils.elementFromUse(memberReferenceTree);

    if (enclosingType.getKind() == TypeKind.DECLARED
        && ((AnnotatedDeclaredType) enclosingType).isUnderlyingTypeRaw()) {
      if (memRefKind == ReferenceKind.UNBOUND) {
        // The method reference is of the form: Type # instMethod and Type is a raw type.
        // If the first parameter of the function type, p1, is a subtype of type, then type
        // should be p1.  This has the effect of "inferring" the class type parameter.
        AnnotatedTypeMirror p1 = functionType.getParameterTypes().get(0);
        TypeMirror asSuper =
            TypesUtils.asSuper(
                p1.getUnderlyingType(),
                enclosingType.getUnderlyingType(),
                atypeFactory.getProcessingEnv());
        if (asSuper != null) {
          enclosingType = AnnotatedTypes.asSuper(atypeFactory, p1, enclosingType);
        }
      }
      // else method reference is something like ArrayList::new
      // TODO: Use diamond, <>, inference to infer the class type arguments.
      // For now this case is skipped below in checkMethodReferenceInference.
    }

    // The type of the compileTimeDeclaration if it were invoked with a receiver expression
    // of type {@code type}
    AnnotatedExecutableType invocationType =
        atypeFactory.methodFromUse(memberReferenceTree, compileTimeDeclaration, enclosingType)
            .executableType;

    if (checkMethodReferenceInference(memberReferenceTree, invocationType, enclosingType)) {
      // Type argument inference is required, skip check.
      // #checkMethodReferenceInference issued a warning.
      return true;
    }

    // This needs to be done before invocationType.getReturnType() and
    // functionType.getReturnType()
    if (invocationType.getTypeVariables().isEmpty() && !functionType.getTypeVariables().isEmpty()) {
      functionType = functionType.getErased();
    }

    // Use the function type's parameters to resolve polymorphic qualifiers.
    QualifierPolymorphism poly = atypeFactory.getQualifierPolymorphism();
    poly.resolve(functionType, invocationType);

    AnnotatedTypeMirror invocationReturnType;
    if (compileTimeDeclaration.getKind() == ElementKind.CONSTRUCTOR) {
      if (enclosingType.getKind() == TypeKind.ARRAY) {
        // Special casing for the return of array constructor
        invocationReturnType = enclosingType;
      } else {
        invocationReturnType =
            atypeFactory.getResultingTypeOfConstructorMemberReference(
                memberReferenceTree, invocationType);
      }
    } else {
      invocationReturnType = invocationType.getReturnType();
    }

    AnnotatedTypeMirror functionTypeReturnType = functionType.getReturnType();
    if (functionTypeReturnType.getKind() == TypeKind.VOID) {
      // If the functional interface return type is void, the overriding return type doesn't
      // matter.
      functionTypeReturnType = invocationReturnType;
    }

    if (functionalInterface.getKind() == TypeKind.DECLARED) {
      // Check the member reference as if invocationType overrides functionType.
      OverrideChecker overrideChecker =
          createOverrideChecker(
              memberReferenceTree,
              invocationType,
              enclosingType,
              invocationReturnType,
              functionType,
              (AnnotatedDeclaredType) functionalInterface,
              functionTypeReturnType);
      return overrideChecker.checkOverride();
    } else {
      // If the functionalInterface is not a declared type, it must be an uninferred wildcard.
      // In that case, only return false if uninferred type arguments should not be ignored.
      return !atypeFactory.ignoreUninferredTypeArguments;
    }
  }

  /** Check if method reference type argument inference is required. Issue an error if it is. */
  private boolean checkMethodReferenceInference(
      MemberReferenceTree memberReferenceTree,
      AnnotatedExecutableType invocationType,
      AnnotatedTypeMirror type) {
    // TODO: Issue #802
    // TODO: https://github.com/typetools/checker-framework/issues/802
    // TODO: Method type argument inference
    // TODO: Enable checks for method reference with inferred type arguments.
    // For now, error on mismatch of class or method type arguments.
    boolean requiresInference = false;
    // If the function to which the member reference refers is generic, but the member
    // reference does not provide method type arguments, then Java 8 inference is required.
    // Issue 979.
    if (!invocationType.getTypeVariables().isEmpty()
        && (memberReferenceTree.getTypeArguments() == null
            || memberReferenceTree.getTypeArguments().isEmpty())) {
      // Method type args
      requiresInference = true;
    } else if (memberReferenceTree.getMode() == ReferenceMode.NEW) {
      if (type.getKind() == TypeKind.DECLARED
          && ((AnnotatedDeclaredType) type).isUnderlyingTypeRaw()) {
        // Class type args
        requiresInference = true;
      }
    }
    if (requiresInference) {
      if (conservativeUninferredTypeArguments) {
        checker.reportWarning(memberReferenceTree, "methodref.inference.unimplemented");
      }
      return true;
    }
    return false;
  }

  /**
   * Class to perform method override and method reference checks.
   *
   * <p>Method references are checked similarly to method overrides, with the method reference
   * viewed as overriding the functional interface's method.
   *
   * <p>Checks that an overriding method's return type, parameter types, and receiver type are
   * correct with respect to the annotations on the overridden method's return type, parameter
   * types, and receiver type.
   *
   * <p>Furthermore, any contracts on the method must satisfy behavioral subtyping, that is,
   * postconditions must be at least as strong as the postcondition on the superclass, and
   * preconditions must be at most as strong as the condition on the superclass.
   *
   * <p>This method returns the result of the check, but also emits error messages as a side effect.
   */
  public class OverrideChecker {

    /** The declaration of an overriding method. */
    protected final Tree overriderTree;
    /** True if {@link #overriderTree} is a MEMBER_REFERENCE. */
    protected final boolean isMethodReference;

    /** The type of the overriding method. */
    protected final AnnotatedExecutableType overrider;
    /** The subtype that declares the overriding method. */
    protected final AnnotatedTypeMirror overriderType;
    /** The type of the overridden method. */
    protected final AnnotatedExecutableType overridden;
    /** The supertype that declares the overridden method. */
    protected final AnnotatedDeclaredType overriddenType;
    /** The teturn type of the overridden method. */
    protected final AnnotatedTypeMirror overriddenReturnType;
    /** The return type of the overriding method. */
    protected final AnnotatedTypeMirror overriderReturnType;

    /**
     * Create an OverrideChecker.
     *
     * <p>Notice that the return types are passed in separately. This is to support some types of
     * method references where the overrider's return type is not the appropriate type to check.
     *
     * @param overriderTree the AST node of the overriding method or method reference
     * @param overrider the type of the overriding method
     * @param overriderType the type enclosing the overrider method, usually an
     *     AnnotatedDeclaredType; for Method References may be something else
     * @param overriderReturnType the return type of the overriding method
     * @param overridden the type of the overridden method
     * @param overriddenType the declared type enclosing the overridden method
     * @param overriddenReturnType the return type of the overridden method
     */
    public OverrideChecker(
        Tree overriderTree,
        AnnotatedExecutableType overrider,
        AnnotatedTypeMirror overriderType,
        AnnotatedTypeMirror overriderReturnType,
        AnnotatedExecutableType overridden,
        AnnotatedDeclaredType overriddenType,
        AnnotatedTypeMirror overriddenReturnType) {

      this.overriderTree = overriderTree;
      this.overrider = overrider;
      this.overriderType = overriderType;
      this.overridden = overridden;
      this.overriddenType = overriddenType;
      this.overriddenReturnType = overriddenReturnType;
      this.overriderReturnType = overriderReturnType;

      this.isMethodReference = overriderTree.getKind() == Tree.Kind.MEMBER_REFERENCE;
    }

    /**
     * Perform the check.
     *
     * @return true if the override is allowed
     */
    public boolean checkOverride() {
      if (checker.shouldSkipUses(overriddenType.getUnderlyingType().asElement())) {
        return true;
      }

      boolean result = checkReturn();
      result &= checkParameters();
      if (isMethodReference) {
        result &= checkMemberReferenceReceivers();
      } else {
        result &= checkReceiverOverride();
      }
      checkPreAndPostConditions();
      checkPurity();

      return result;
    }

    /** Check that an override respects purity. */
    private void checkPurity() {
      String msgKey = isMethodReference ? "purity.methodref" : "purity.overriding";

      // check purity annotations
      EnumSet<Pure.Kind> superPurity =
          PurityUtils.getPurityKinds(atypeFactory, overridden.getElement());
      EnumSet<Pure.Kind> subPurity =
          PurityUtils.getPurityKinds(atypeFactory, overrider.getElement());
      if (!subPurity.containsAll(superPurity)) {
        checker.reportError(
            overriderTree,
            msgKey,
            overriderType,
            overrider,
            overriddenType,
            overridden,
            subPurity,
            superPurity);
      }
    }

    /** Checks that overrides obey behavioral subtyping. */
    private void checkPreAndPostConditions() {
      String msgKey = isMethodReference ? "methodref" : "override";
      if (isMethodReference) {
        // TODO: Support postconditions and method references.
        // The parse context always expects instance methods, but method references can be
        // static.
        return;
      }

      ContractsFromMethod contractsUtils = atypeFactory.getContractsFromMethod();

      // Check preconditions
      Set<Precondition> superPre = contractsUtils.getPreconditions(overridden.getElement());
      Set<Precondition> subPre = contractsUtils.getPreconditions(overrider.getElement());
      Set<Pair<JavaExpression, AnnotationMirror>> superPre2 =
          parseAndLocalizeContracts(superPre, overridden);
      Set<Pair<JavaExpression, AnnotationMirror>> subPre2 =
          parseAndLocalizeContracts(subPre, overrider);
      @SuppressWarnings("compilermessages")
      @CompilerMessageKey String premsg = "contracts.precondition." + msgKey;
      checkContractsSubset(overriderType, overriddenType, subPre2, superPre2, premsg);

      // Check postconditions
      Set<Postcondition> superPost = contractsUtils.getPostconditions(overridden.getElement());
      Set<Postcondition> subPost = contractsUtils.getPostconditions(overrider.getElement());
      Set<Pair<JavaExpression, AnnotationMirror>> superPost2 =
          parseAndLocalizeContracts(superPost, overridden);
      Set<Pair<JavaExpression, AnnotationMirror>> subPost2 =
          parseAndLocalizeContracts(subPost, overrider);
      @SuppressWarnings("compilermessages")
      @CompilerMessageKey String postmsg = "contracts.postcondition." + msgKey;
      checkContractsSubset(overriderType, overriddenType, superPost2, subPost2, postmsg);

      // Check conditional postconditions
      Set<ConditionalPostcondition> superCPost =
          contractsUtils.getConditionalPostconditions(overridden.getElement());
      Set<ConditionalPostcondition> subCPost =
          contractsUtils.getConditionalPostconditions(overrider.getElement());
      // consider only 'true' postconditions
      Set<Postcondition> superCPostTrue = filterConditionalPostconditions(superCPost, true);
      Set<Postcondition> subCPostTrue = filterConditionalPostconditions(subCPost, true);
      Set<Pair<JavaExpression, AnnotationMirror>> superCPostTrue2 =
          parseAndLocalizeContracts(superCPostTrue, overridden);
      Set<Pair<JavaExpression, AnnotationMirror>> subCPostTrue2 =
          parseAndLocalizeContracts(subCPostTrue, overrider);
      @SuppressWarnings("compilermessages")
      @CompilerMessageKey String posttruemsg = "contracts.conditional.postcondition.true." + msgKey;
      checkContractsSubset(
          overriderType, overriddenType, superCPostTrue2, subCPostTrue2, posttruemsg);

      // consider only 'false' postconditions
      Set<Postcondition> superCPostFalse = filterConditionalPostconditions(superCPost, false);
      Set<Postcondition> subCPostFalse = filterConditionalPostconditions(subCPost, false);
      Set<Pair<JavaExpression, AnnotationMirror>> superCPostFalse2 =
          parseAndLocalizeContracts(superCPostFalse, overridden);
      Set<Pair<JavaExpression, AnnotationMirror>> subCPostFalse2 =
          parseAndLocalizeContracts(subCPostFalse, overrider);
      @SuppressWarnings("compilermessages")
      @CompilerMessageKey String postfalsemsg = "contracts.conditional.postcondition.false." + msgKey;
      checkContractsSubset(
          overriderType, overriddenType, superCPostFalse2, subCPostFalse2, postfalsemsg);
    }

    private boolean checkMemberReferenceReceivers() {
      JCTree.JCMemberReference memberTree = (JCTree.JCMemberReference) overriderTree;

      if (overriderType.getKind() == TypeKind.ARRAY) {
        // Assume the receiver for all method on arrays are @Top
        // This simplifies some logic because an AnnotatedExecutableType for an array method
        // (ie String[]::clone) has a receiver of "Array." The UNBOUND check would then
        // have to compare "Array" to "String[]".
        return true;
      }

      // These act like a traditional override
      if (memberTree.kind == JCTree.JCMemberReference.ReferenceKind.UNBOUND) {
        AnnotatedTypeMirror overriderReceiver = overrider.getReceiverType();
        AnnotatedTypeMirror overriddenReceiver = overridden.getParameterTypes().get(0);
        boolean success =
            atypeFactory.getTypeHierarchy().isSubtype(overriddenReceiver, overriderReceiver);
        if (!success) {
          checker.reportError(
              overriderTree,
              "methodref.receiver",
              overriderReceiver,
              overriddenReceiver,
              overriderType,
              overrider,
              overriddenType,
              overridden);
        }
        return success;
      }

      // The rest act like method invocations
      AnnotatedTypeMirror receiverDecl;
      AnnotatedTypeMirror receiverArg;
      switch (memberTree.kind) {
        case UNBOUND:
          throw new BugInCF("Case UNBOUND should already be handled.");
        case SUPER:
          receiverDecl = overrider.getReceiverType();
          receiverArg = atypeFactory.getAnnotatedType(memberTree.getQualifierExpression());

          final AnnotatedTypeMirror selfType = atypeFactory.getSelfType(memberTree);
          receiverArg.replaceAnnotations(selfType.getAnnotations());
          break;
        case BOUND:
          receiverDecl = overrider.getReceiverType();
          receiverArg = overriderType;
          break;
        case IMPLICIT_INNER:
          // JLS 15.13.1 "It is a compile-time error if the method reference expression is
          // of the form ClassType :: [TypeArguments] new and a compile-time error would
          // occur when determining an enclosing instance for ClassType as specified in
          // 15.9.2 (treating the method reference expression as if it were an unqualified
          // class instance creation expression)."

          // So a member reference can only refer to an inner class constructor if a type
          // that encloses the inner class can be found. So either "this" is that
          // enclosing type or "this" has an enclosing type that is that type.
          receiverDecl = overrider.getReceiverType();
          receiverArg = atypeFactory.getSelfType(memberTree);
          while (!TypesUtils.isErasedSubtype(
              receiverArg.getUnderlyingType(), receiverDecl.getUnderlyingType(), types)) {
            receiverArg = ((AnnotatedDeclaredType) receiverArg).getEnclosingType();
          }

          break;
        case TOPLEVEL:
        case STATIC:
        case ARRAY_CTOR:
        default:
          // Intentional fallthrough
          // These don't have receivers
          return true;
      }

      boolean success = atypeFactory.getTypeHierarchy().isSubtype(receiverArg, receiverDecl);
      if (!success) {
        checker.reportError(
            overriderTree,
            "methodref.receiver.bound",
            receiverArg,
            receiverDecl,
            receiverArg,
            overriderType,
            overrider);
      }

      return success;
    }

    /**
     * Issue an "override.receiver" error if the receiver override is not valid.
     *
     * @return true if the override is legal
     */
    protected boolean checkReceiverOverride() {
      AnnotatedDeclaredType overriderReceiver = overrider.getReceiverType();
      AnnotatedDeclaredType overriddenReceiver = overridden.getReceiverType();
      QualifierHierarchy qualifierHierarchy = atypeFactory.getQualifierHierarchy();
      // Check the receiver type.
      // isSubtype() requires its arguments to be actual subtypes with respect to JLS, but
      // overrider receiver is not a subtype of the overridden receiver.  So, just check
      // primary annotations.
      // TODO: this will need to be improved for generic receivers.
      AnnotationMirrorSet overriderAnnos = overriderReceiver.getAnnotations();
      AnnotationMirrorSet overriddenAnnos = overriddenReceiver.getAnnotations();
      if (!qualifierHierarchy.isSubtype(overriddenAnnos, overriderAnnos)) {
        AnnotationMirrorSet declaredAnnos =
            atypeFactory.getTypeDeclarationBounds(overriderType.getUnderlyingType());
        if (qualifierHierarchy.isSubtype(overriderAnnos, declaredAnnos)
            && qualifierHierarchy.isSubtype(declaredAnnos, overriderAnnos)) {
          // All the type of an object must be no higher than its upper bound. So if the
          // receiver is annotated with the upper bound qualifiers, then the override is
          // safe.
          return true;
        }
        FoundRequired pair = FoundRequired.of(overriderReceiver, overriddenReceiver);
        checker.reportError(
            overriderTree,
            "override.receiver",
            pair.found,
            pair.required,
            overriderType,
            overrider,
            overriddenType,
            overridden);
        return false;
      }
      return true;
    }

    private boolean checkParameters() {
      List<AnnotatedTypeMirror> overriderParams = overrider.getParameterTypes();
      List<AnnotatedTypeMirror> overriddenParams = overridden.getParameterTypes();

      // Fix up method reference parameters.
      // See https://docs.oracle.com/javase/specs/jls/se17/html/jls-15.html#jls-15.13.1
      if (isMethodReference) {
        // The functional interface of an unbound member reference has an extra parameter
        // (the receiver).
        if (((JCTree.JCMemberReference) overriderTree)
            .hasKind(JCTree.JCMemberReference.ReferenceKind.UNBOUND)) {
          overriddenParams = new ArrayList<>(overriddenParams);
          overriddenParams.remove(0);
        }
        // Deal with varargs
        if (overrider.isVarArgs() && !overridden.isVarArgs()) {
          overriderParams =
              AnnotatedTypes.expandVarArgsParametersFromTypes(overrider, overriddenParams);
        }
      }

      boolean result = true;
      for (int i = 0; i < overriderParams.size(); ++i) {
        AnnotatedTypeMirror capturedParam =
            atypeFactory.applyCaptureConversion(overriddenParams.get(i));
        boolean success =
            atypeFactory.getTypeHierarchy().isSubtype(capturedParam, overriderParams.get(i));
        if (!success) {
          success = testTypevarContainment(overriddenParams.get(i), overriderParams.get(i));
        }

        checkParametersMsg(success, i, overriderParams, overriddenParams);
        result &= success;
      }
      return result;
    }

    private void checkParametersMsg(
        boolean success,
        int index,
        List<AnnotatedTypeMirror> overriderParams,
        List<AnnotatedTypeMirror> overriddenParams) {
      if (success && !showchecks) {
        return;
      }

      String msgKey = isMethodReference ? "methodref.param" : "override.param";
      long valuePos =
          overriderTree instanceof MethodTree
              ? positions.getStartPosition(
                  root, ((MethodTree) overriderTree).getParameters().get(index))
              : positions.getStartPosition(root, overriderTree);
      Tree posTree =
          overriderTree instanceof MethodTree
              ? ((MethodTree) overriderTree).getParameters().get(index)
              : overriderTree;

      if (showchecks) {
        System.out.printf(
            " %s (line %3d):%n"
                + "     overrider: %s %s (parameter %d type %s)%n"
                + "    overridden: %s %s"
                + " (parameter %d type %s)%n",
            (success
                ? "success: overridden parameter type is subtype of overriding"
                : "FAILURE: overridden parameter type is not subtype of overriding"),
            (root.getLineMap() != null ? root.getLineMap().getLineNumber(valuePos) : -1),
            overrider,
            overriderType,
            index,
            overriderParams.get(index).toString(),
            overridden,
            overriddenType,
            index,
            overriddenParams.get(index).toString());
      }
      if (!success) {
        FoundRequired pair =
            FoundRequired.of(overriderParams.get(index), overriddenParams.get(index));
        checker.reportError(
            posTree,
            msgKey,
            overrider.getElement().getParameters().get(index).toString(),
            pair.found,
            pair.required,
            overriderType,
            overrider,
            overriddenType,
            overridden);
      }
    }

    /**
     * Returns true if the return type of the overridden method is a subtype of the return type of
     * the overriding method.
     *
     * @return true if the return type is correct
     */
    private boolean checkReturn() {
      if ((overriderReturnType.getKind() == TypeKind.VOID)) {
        // Nothing to check.
        return true;
      }
      final TypeHierarchy typeHierarchy = atypeFactory.getTypeHierarchy();
      boolean success = typeHierarchy.isSubtype(overriderReturnType, overriddenReturnType);
      if (!success) {
        // If both the overridden method have type variables as return types and both
        // types were defined in their respective methods then, they can be covariant or
        // invariant use super/subtypes for the overrides locations
        success = testTypevarContainment(overriderReturnType, overriddenReturnType);
      }

      // Sometimes the overridden return type of a method reference becomes a captured
      // type variable.  This leads to defaulting that often makes the overriding return type
      // invalid.  We ignore these.  This happens in Issue403/Issue404.
      if (!success
          && isMethodReference
          && TypesUtils.isCapturedTypeVariable(overriddenReturnType.getUnderlyingType())) {
        if (ElementUtils.isMethod(
            overridden.getElement(), functionApply, atypeFactory.getProcessingEnv())) {
          success =
              typeHierarchy.isSubtype(
                  overriderReturnType,
                  ((AnnotatedTypeVariable) overriddenReturnType).getUpperBound());
        }
      }

      checkReturnMsg(success);
      return success;
    }

    /**
     * Issue an error message or log message about checking an overriding return type.
     *
     * @param success whether the check succeeded or failed
     */
    private void checkReturnMsg(boolean success) {
      if (success && !showchecks) {
        return;
      }

      String msgKey = isMethodReference ? "methodref.return" : "override.return";
      long valuePos =
          overriderTree instanceof MethodTree
              ? positions.getStartPosition(root, ((MethodTree) overriderTree).getReturnType())
              : positions.getStartPosition(root, overriderTree);
      Tree posTree =
          overriderTree instanceof MethodTree
              ? ((MethodTree) overriderTree).getReturnType()
              : overriderTree;
      // The return type of a MethodTree is null for a constructor.
      if (posTree == null) {
        posTree = overriderTree;
      }

      if (showchecks) {
        System.out.printf(
            " %s (line %3d):%n"
                + "     overrider: %s %s (return type %s)%n"
                + "    overridden: %s %s (return type %s)%n",
            (success
                ? "success: overriding return type is subtype of overridden"
                : "FAILURE: overriding return type is not subtype of overridden"),
            (root.getLineMap() != null ? root.getLineMap().getLineNumber(valuePos) : -1),
            overrider,
            overriderType,
            overrider.getReturnType().toString(),
            overridden,
            overriddenType,
            overridden.getReturnType().toString());
      }
      if (!success) {
        FoundRequired pair = FoundRequired.of(overriderReturnType, overriddenReturnType);
        checker.reportError(
            posTree,
            msgKey,
            pair.found,
            pair.required,
            overriderType,
            overrider,
            overriddenType,
            overridden);
      }
    }
  }

  /**
   * Filters the set of conditional postconditions to return only those whose annotation result
   * value matches the value of the given boolean {@code b}. For example, if {@code b == true}, then
   * the following {@code @EnsuresNonNullIf} conditional postcondition would match:<br>
   * {@code @EnsuresNonNullIf(expression="#1", result=true)}<br>
   * {@code boolean equals(@Nullable Object o)}
   *
   * @param conditionalPostconditions each is a ConditionalPostcondition
   * @param b the value required for the {@code result} element
   * @return all the given conditional postconditions whose {@code result} is {@code b}
   */
  private Set<Postcondition> filterConditionalPostconditions(
      Set<ConditionalPostcondition> conditionalPostconditions, boolean b) {
    if (conditionalPostconditions.isEmpty()) {
      return Collections.emptySet();
    }

    Set<Postcondition> result =
        ArraySet.newArraySetOrLinkedHashSet(conditionalPostconditions.size());
    for (Contract c : conditionalPostconditions) {
      ConditionalPostcondition p = (ConditionalPostcondition) c;
      if (p.resultValue == b) {
        result.add(new Postcondition(p.expressionString, p.annotation, p.contractAnnotation));
      }
    }
    return result;
  }

  /**
   * Checks that {@code mustSubset} is a subset of {@code set} in the following sense: For every
   * expression in {@code mustSubset} there must be the same expression in {@code set}, with the
   * same (or a stronger) annotation.
   *
   * <p>This uses field {@link #methodTree} to determine where to issue an error message.
   *
   * @param overriderType the subtype
   * @param overriddenType the supertype
   * @param mustSubset annotations that should be weaker
   * @param set anontations that should be stronger
   * @param messageKey message key for error messages
   */
  private void checkContractsSubset(
      AnnotatedTypeMirror overriderType,
      AnnotatedDeclaredType overriddenType,
      Set<Pair<JavaExpression, AnnotationMirror>> mustSubset,
      Set<Pair<JavaExpression, AnnotationMirror>> set,
      @CompilerMessageKey String messageKey) {
    for (Pair<JavaExpression, AnnotationMirror> weak : mustSubset) {
      boolean found = false;

      for (Pair<JavaExpression, AnnotationMirror> strong : set) {
        // are we looking at a contract of the same receiver?
        if (weak.first.equals(strong.first)) {
          // check subtyping relationship of annotations
          QualifierHierarchy qualifierHierarchy = atypeFactory.getQualifierHierarchy();
          if (qualifierHierarchy.isSubtype(strong.second, weak.second)) {
            found = true;
            break;
          }
        }
      }

      if (!found) {

        String overriddenTypeString = overriddenType.getUnderlyingType().asElement().toString();
        String overriderTypeString;
        if (overriderType.getKind() == TypeKind.DECLARED) {
          DeclaredType overriderTypeMirror =
              ((AnnotatedDeclaredType) overriderType).getUnderlyingType();
          overriderTypeString = overriderTypeMirror.asElement().toString();
        } else {
          overriderTypeString = overriderType.toString();
        }

        // weak.second is the AnnotationMirror that is too strong.  It might be from the
        // precondition or the postcondition.

        // These are the annotations that are too weak.
        StringJoiner strongRelevantAnnos = new StringJoiner(" ").setEmptyValue("no information");
        for (Pair<JavaExpression, AnnotationMirror> strong : set) {
          if (weak.first.equals(strong.first)) {
            strongRelevantAnnos.add(strong.second.toString());
          }
        }

        Object overriddenAnno;
        Object overriderAnno;
        if (messageKey.contains(".precondition.")) {
          overriddenAnno = strongRelevantAnnos;
          overriderAnno = weak.second;
        } else {
          overriddenAnno = weak.second;
          overriderAnno = strongRelevantAnnos;
        }

        checker.reportError(
            methodTree,
            messageKey,
            weak.first,
            methodTree.getName(),
            overriddenTypeString,
            overriddenAnno,
            overriderTypeString,
            overriderAnno);
      }
    }
  }

  /**
   * Localizes some contracts -- that is, viewpoint-adapts them to some method body, according to
   * the value of {@link #methodTree}.
   *
   * <p>The input is a set of {@link Contract}s, each of which contains an expression string and an
   * annotation. In a {@link Contract}, Java expressions are exactly as written in source code, not
   * standardized or viewpoint-adapted.
   *
   * <p>The output is a set of pairs of {@link JavaExpression} (parsed expression string) and
   * standardized annotation (with respect to the path of {@link #methodTree}. This method discards
   * any contract whose expression cannot be parsed into a JavaExpression.
   *
   * @param contractSet a set of contracts
   * @param methodType the type of the method that the contracts are for
   * @return pairs of (expression, AnnotationMirror), which are localized contracts
   */
  private Set<Pair<JavaExpression, AnnotationMirror>> parseAndLocalizeContracts(
      Set<? extends Contract> contractSet, AnnotatedExecutableType methodType) {
    if (contractSet.isEmpty()) {
      return Collections.emptySet();
    }

    // This is the path to a place where the contract is being used, which might or might not be
    // where the contract was defined.  For example, methodTree might be an overriding
    // definition, and the contract might be for a superclass.
    MethodTree methodTree = this.methodTree;

    StringToJavaExpression stringToJavaExpr =
        expression -> {
          JavaExpression javaExpr =
              StringToJavaExpression.atMethodDecl(expression, methodType.getElement(), checker);
          // methodType.getElement() is not necessarily the same method as methodTree, so
          // viewpoint-adapt it to methodTree.
          return javaExpr.atMethodBody(methodTree);
        };

    Set<Pair<JavaExpression, AnnotationMirror>> result =
        ArraySet.newArraySetOrHashSet(contractSet.size());
    for (Contract p : contractSet) {
      String expressionString = p.expressionString;
      AnnotationMirror annotation =
          p.viewpointAdaptDependentTypeAnnotation(atypeFactory, stringToJavaExpr, methodTree);
      JavaExpression exprJe;
      try {
        // TODO: currently, these expressions are parsed many times.
        // This could be optimized to store the result the first time.
        // (same for other annotations)
        exprJe = stringToJavaExpr.toJavaExpression(expressionString);
      } catch (JavaExpressionParseException e) {
        // report errors here
        checker.report(methodTree, e.getDiagMessage());
        continue;
      }
      result.add(Pair.of(exprJe, annotation));
    }
    return result;
  }

  /**
   * Call this only when the current path is an identifier.
   *
   * @return the enclosing member select, or null if the identifier is not the field in a member
   *     selection
   */
  protected MemberSelectTree enclosingMemberSelect() {
    TreePath path = this.getCurrentPath();
    assert path.getLeaf().getKind() == Tree.Kind.IDENTIFIER
        : "expected identifier, found: " + path.getLeaf();
    if (path.getParentPath().getLeaf().getKind() == Tree.Kind.MEMBER_SELECT) {
      return (MemberSelectTree) path.getParentPath().getLeaf();
    } else {
      return null;
    }
  }

  /**
   * Returns the statement that encloses the given one.
   *
   * @param tree an AST node that is on the current path
   * @return the statement that encloses the given one
   */
  protected Tree enclosingStatement(@FindDistinct Tree tree) {
    TreePath path = this.getCurrentPath();
    while (path != null && path.getLeaf() != tree) {
      path = path.getParentPath();
    }

    if (path != null) {
      return path.getParentPath().getLeaf();
    } else {
      return null;
    }
  }

  @Override
  public Void visitIdentifier(IdentifierTree tree, Void p) {
    checkAccess(tree, p);
    return super.visitIdentifier(tree, p);
  }

  /**
   * Issues an error if access not allowed, based on an @Unused annotation.
   *
   * @param identifierTree the identifier being accessed; the method does nothing if it is not a
   *     field
   * @param p ignored
   */
  protected void checkAccess(IdentifierTree identifierTree, Void p) {
    MemberSelectTree memberSel = enclosingMemberSelect();
    ExpressionTree tree;
    Element elem;

    if (memberSel == null) {
      tree = identifierTree;
      elem = TreeUtils.elementFromUse(identifierTree);
    } else {
      tree = memberSel;
      elem = TreeUtils.elementFromUse(memberSel);
    }

    if (elem == null || !elem.getKind().isField()) {
      return;
    }

    AnnotatedTypeMirror receiver = atypeFactory.getReceiverType(tree);

    checkAccessAllowed(elem, receiver, tree);
  }

  /**
   * Issues an error if access not allowed, based on an @Unused annotation.
   *
   * @param field the field to be accessed, whose declaration might be annotated by @Unused. It can
   *     also be (for example) {@code this}, in which case {@code receiverType} is null.
   * @param receiverType the type of the expression whose field is accessed; null if the field is
   *     static
   * @param accessTree the access expression
   */
  protected void checkAccessAllowed(
      Element field, AnnotatedTypeMirror receiverType, @FindDistinct ExpressionTree accessTree) {
    AnnotationMirror unused = atypeFactory.getDeclAnnotation(field, Unused.class);
    if (unused == null) {
      return;
    }

    String when = AnnotationUtils.getElementValueClassName(unused, unusedWhenElement).toString();

    // TODO: Don't just look at the receiver type, but at the declaration annotations on the
    // receiver.  (That will enable handling type annotations that are not part of the type
    // system being checked.)

    // TODO: This requires exactly the same type qualifier, but it should permit subqualifiers.
    if (!AnnotationUtils.containsSameByName(receiverType.getAnnotations(), when)) {
      return;
    }

    Tree tree = this.enclosingStatement(accessTree);

    if (tree != null
        && tree.getKind() == Tree.Kind.ASSIGNMENT
        && ((AssignmentTree) tree).getVariable() == accessTree
        && ((AssignmentTree) tree).getExpression().getKind() == Tree.Kind.NULL_LITERAL) {
      // Assigning unused to null is OK.
      return;
    }

    checker.reportError(accessTree, "unallowed.access", field, receiverType);
  }

  /**
   * Tests that the qualifiers present on {@code useType} are valid qualifiers, given the qualifiers
   * on the declaration of the type, {@code declarationType}.
   *
   * <p>The check is shallow, as it does not descend into generic or array types (i.e. only
   * performing the validity check on the raw type or outermost array dimension). {@link
   * BaseTypeVisitor#validateTypeOf(Tree)} would call this for each type argument or array dimension
   * separately.
   *
   * <p>In most cases, {@code useType} simply needs to be a subtype of {@code declarationType}. If a
   * type system makes exceptions to this rule, its implementation should override this method.
   *
   * <p>This method is not called if {@link
   * BaseTypeValidator#shouldCheckTopLevelDeclaredOrPrimitiveType(AnnotatedTypeMirror, Tree)}
   * returns false -- by default, it is not called on the top level for locals and expressions. To
   * enforce a type validity property everywhere, override methods such as {@link
   * BaseTypeValidator#visitDeclared} rather than this method.
   *
   * @param declarationType the type of the class (TypeElement)
   * @param useType the use of the class (instance type)
   * @param tree the tree where the type is used
   * @return true if the useType is a valid use of elemType
   */
  public boolean isValidUse(
      AnnotatedDeclaredType declarationType, AnnotatedDeclaredType useType, Tree tree) {
    // Don't use isSubtype(ATM, ATM) because it will return false if the types have qualifier
    // parameters.
    Set<? extends AnnotationMirror> tops = atypeFactory.getQualifierHierarchy().getTopAnnotations();
    AnnotationMirrorSet upperBounds =
        atypeFactory
            .getQualifierUpperBounds()
            .getBoundQualifiers(declarationType.getUnderlyingType());
    for (AnnotationMirror top : tops) {
      AnnotationMirror upperBound =
          atypeFactory.getQualifierHierarchy().findAnnotationInHierarchy(upperBounds, top);
      AnnotationMirror qualifier = useType.getAnnotationInHierarchy(top);
      if (!atypeFactory.getQualifierHierarchy().isSubtype(qualifier, upperBound)) {
        return false;
      }
    }
    return true;
  }

  /**
   * Tests that the qualifiers present on the primitive type are valid.
   *
   * @param type the use of the primitive type
   * @param tree the tree where the type is used
   * @return true if the type is a valid use of the primitive type
   */
  public boolean isValidUse(AnnotatedPrimitiveType type, Tree tree) {
    AnnotationMirrorSet bounds = atypeFactory.getTypeDeclarationBounds(type.getUnderlyingType());
    return atypeFactory.getQualifierHierarchy().isSubtype(type.getAnnotations(), bounds);
  }

  /**
   * Tests that the qualifiers present on the array type are valid. This method will be invoked for
   * each array level independently, i.e. this method only needs to check the top-level qualifiers
   * of an array.
   *
   * @param type the array type use
   * @param tree the tree where the type is used
   * @return true if the type is a valid array type
   */
  public boolean isValidUse(AnnotatedArrayType type, Tree tree) {
    AnnotationMirrorSet bounds = atypeFactory.getTypeDeclarationBounds(type.getUnderlyingType());
    return atypeFactory.getQualifierHierarchy().isSubtype(type.getAnnotations(), bounds);
  }

  /**
   * Tests whether the tree expressed by the passed type tree is a valid type, and emits an error if
   * that is not the case (e.g. '@Mutable String'). If the tree is a method or constructor, check
   * the return type.
   *
   * @param tree the AST type supplied by the user
   */
  public boolean validateTypeOf(Tree tree) {
    AnnotatedTypeMirror type;
    // It's quite annoying that there is no TypeTree.
    switch (tree.getKind()) {
      case PRIMITIVE_TYPE:
      case PARAMETERIZED_TYPE:
      case TYPE_PARAMETER:
      case ARRAY_TYPE:
      case UNBOUNDED_WILDCARD:
      case EXTENDS_WILDCARD:
      case SUPER_WILDCARD:
      case ANNOTATED_TYPE:
        type = atypeFactory.getAnnotatedTypeFromTypeTree(tree);
        break;
      case METHOD:
        type = atypeFactory.getMethodReturnType((MethodTree) tree);
        if (type == null || type.getKind() == TypeKind.VOID) {
          // Nothing to do for void methods.
          // Note that for a constructor the AnnotatedExecutableType does
          // not use void as return type.
          return true;
        }
        break;
      default:
        type = atypeFactory.getAnnotatedType(tree);
    }
    return validateType(tree, type);
  }

  /**
   * Tests whether the type and corresponding type tree is a valid type, and emits an error if that
   * is not the case (e.g. '@Mutable String'). If the tree is a method or constructor, tests the
   * return type.
   *
   * @param tree the type tree supplied by the user
   * @param type the type corresponding to tree
   * @return true if the type is valid
   */
  protected boolean validateType(Tree tree, AnnotatedTypeMirror type) {
    return typeValidator.isValid(type, tree);
  }

  // This is a test to ensure that all types are valid
  protected final TypeValidator typeValidator;

  protected TypeValidator createTypeValidator() {
    return new BaseTypeValidator(checker, this, atypeFactory);
  }

  // **********************************************************************
  // Random helper methods
  // **********************************************************************

  /**
   * Tests whether the expression should not be checked because of the tree referring to unannotated
   * classes, as specified in the {@code checker.skipUses} property.
   *
   * <p>It returns true if exprTree is a method invocation or a field access to a class whose
   * qualified name matches the {@code checker.skipUses} property.
   *
   * @param exprTree any expression tree
   * @return true if checker should not test exprTree
   */
  protected final boolean shouldSkipUses(ExpressionTree exprTree) {
    // System.out.printf("shouldSkipUses: %s: %s%n", exprTree.getClass(), exprTree);

    Element elm = TreeUtils.elementFromTree(exprTree);
    return checker.shouldSkipUses(elm);
  }

  // **********************************************************************
  // Overriding to avoid visit part of the tree
  // **********************************************************************

  /** Override Compilation Unit so we won't visit package names or imports. */
  @Override
  public Void visitCompilationUnit(CompilationUnitTree identifierTree, Void p) {
    Void r = scan(identifierTree.getPackageAnnotations(), p);
    // r = reduce(scan(identifierTree.getPackageName(), p), r);
    // r = reduce(scan(identifierTree.getImports(), p), r);
    r = reduce(scan(identifierTree.getTypeDecls(), p), r);
    return r;
  }
}<|MERGE_RESOLUTION|>--- conflicted
+++ resolved
@@ -279,9 +279,6 @@
     infer = checker.hasOption("infer");
     suggestPureMethods = checker.hasOption("suggestPureMethods") || infer;
     checkPurity = checker.hasOption("checkPurityAnnotations") || suggestPureMethods;
-<<<<<<< HEAD
-    warnRedundantAnnotations = checker.hasOption("warnRedundantAnnotations");
-=======
     ajavaChecks = checker.hasOption("ajavaChecks");
     assumeSideEffectFree =
         checker.hasOption("assumeSideEffectFree") || checker.hasOption("assumePure");
@@ -289,7 +286,7 @@
         checker.hasOption("assumeDeterministic") || checker.hasOption("assumePure");
     checkCastElementType = checker.hasOption("checkCastElementType");
     conservativeUninferredTypeArguments = checker.hasOption("conservativeUninferredTypeArguments");
->>>>>>> 3286a3dc
+    warnRedundantAnnotations = checker.hasOption("warnRedundantAnnotations");
   }
 
   /** An array containing just {@code BaseTypeChecker.class}. */
