--- conflicted
+++ resolved
@@ -2262,13 +2262,8 @@
 
     AnnotatedTypeMirror declaredReturnType = null;
     if (enclosing.getKind() == Tree.Kind.METHOD) {
-<<<<<<< HEAD
-      MethodTree enclosingMethod = TreePathUtil.enclosingMethod(getCurrentPath());
-      boolean valid = validateTypeOf(enclosing);
-=======
       MethodTree enclosingMethod = (MethodTree) enclosing;
       boolean valid = validateTypeOf(enclosingMethod);
->>>>>>> 07d8845e
       if (valid) {
         declaredReturnType = atypeFactory.getMethodReturnType(enclosingMethod, tree);
       }
