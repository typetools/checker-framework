--- conflicted
+++ resolved
@@ -790,17 +790,10 @@
                     methodElement.getModifiers().contains(Modifier.ABSTRACT)
                             || methodElement.getModifiers().contains(Modifier.NATIVE);
 
-<<<<<<< HEAD
-            List<String> formalParamNames = new ArrayList<>(node.getParameters().size());
-            for (VariableTree param : node.getParameters()) {
-                formalParamNames.add(param.getName().toString());
-            }
-=======
             List<String> formalParamNames =
                     CollectionsPlume.mapList(
                             (VariableTree param) -> param.getName().toString(),
                             node.getParameters());
->>>>>>> 4f855874
             checkContractsAtMethodDeclaration(
                     node, methodElement, formalParamNames, abstractMethod);
 
@@ -1528,15 +1521,8 @@
         }
 
         List<AnnotatedTypeParameterBounds> paramBounds =
-<<<<<<< HEAD
-                new ArrayList<>(invokedMethod.getTypeVariables().size());
-        for (AnnotatedTypeVariable param : invokedMethod.getTypeVariables()) {
-            paramBounds.add(param.getBounds());
-        }
-=======
                 CollectionsPlume.mapList(
                         AnnotatedTypeVariable::getBounds, invokedMethod.getTypeVariables());
->>>>>>> 4f855874
 
         ExecutableElement method = invokedMethod.getElement();
         CharSequence methodName = ElementUtils.getSimpleNameOrDescription(method);
@@ -1885,15 +1871,8 @@
         checkVarargs(constructorType, node);
 
         List<AnnotatedTypeParameterBounds> paramBounds =
-<<<<<<< HEAD
-                new ArrayList<>(constructorType.getTypeVariables().size());
-        for (AnnotatedTypeVariable param : constructorType.getTypeVariables()) {
-            paramBounds.add(param.getBounds());
-        }
-=======
                 CollectionsPlume.mapList(
                         AnnotatedTypeVariable::getBounds, constructorType.getTypeVariables());
->>>>>>> 4f855874
 
         checkTypeArguments(
                 node,
@@ -4279,16 +4258,9 @@
         ExecutableElement methodElt = TreeUtils.elementFromDeclaration(methodTree);
         ThisReference receiverJe =
                 new ThisReference(methodType.getReceiverType().getUnderlyingType());
-<<<<<<< HEAD
-        List<JavaExpression> parametersJe = new ArrayList<>(methodElt.getParameters().size());
-        for (VariableElement param : methodElt.getParameters()) {
-            parametersJe.add(new LocalVariable(param));
-        }
-=======
         List<JavaExpression> parametersJe =
                 CollectionsPlume.mapList(LocalVariable::new, methodElt.getParameters());
 
->>>>>>> 4f855874
         JavaExpressionContext jeContext =
                 new JavaExpressionContext(receiverJe, parametersJe, checker);
 
