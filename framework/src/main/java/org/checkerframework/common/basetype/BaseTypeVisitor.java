package org.checkerframework.common.basetype;

import com.github.javaparser.ParseProblemException;
import com.github.javaparser.ast.CompilationUnit;
import com.github.javaparser.printer.DefaultPrettyPrinter;
import com.sun.source.tree.AnnotatedTypeTree;
import com.sun.source.tree.AnnotationTree;
import com.sun.source.tree.ArrayTypeTree;
import com.sun.source.tree.AssignmentTree;
import com.sun.source.tree.CatchTree;
import com.sun.source.tree.ClassTree;
import com.sun.source.tree.CompilationUnitTree;
import com.sun.source.tree.CompoundAssignmentTree;
import com.sun.source.tree.ConditionalExpressionTree;
import com.sun.source.tree.EnhancedForLoopTree;
import com.sun.source.tree.ExpressionTree;
import com.sun.source.tree.IdentifierTree;
import com.sun.source.tree.InstanceOfTree;
import com.sun.source.tree.IntersectionTypeTree;
import com.sun.source.tree.LambdaExpressionTree;
import com.sun.source.tree.LineMap;
import com.sun.source.tree.MemberReferenceTree;
import com.sun.source.tree.MemberReferenceTree.ReferenceMode;
import com.sun.source.tree.MemberSelectTree;
import com.sun.source.tree.MethodInvocationTree;
import com.sun.source.tree.MethodTree;
import com.sun.source.tree.ModifiersTree;
import com.sun.source.tree.NewArrayTree;
import com.sun.source.tree.NewClassTree;
import com.sun.source.tree.ParameterizedTypeTree;
import com.sun.source.tree.ReturnTree;
import com.sun.source.tree.ThrowTree;
import com.sun.source.tree.Tree;
import com.sun.source.tree.Tree.Kind;
import com.sun.source.tree.TypeCastTree;
import com.sun.source.tree.TypeParameterTree;
import com.sun.source.tree.UnaryTree;
import com.sun.source.tree.VariableTree;
import com.sun.source.util.SourcePositions;
import com.sun.source.util.TreePath;
import com.sun.source.util.TreeScanner;
import com.sun.tools.javac.code.Symbol.ClassSymbol;
import com.sun.tools.javac.tree.JCTree;
import com.sun.tools.javac.tree.JCTree.JCFieldAccess;
import com.sun.tools.javac.tree.JCTree.JCIdent;
import com.sun.tools.javac.tree.TreeInfo;
import java.io.IOException;
import java.io.InputStream;
import java.lang.annotation.Annotation;
import java.lang.annotation.ElementType;
import java.lang.annotation.Target;
import java.nio.file.Paths;
import java.util.ArrayList;
import java.util.Arrays;
import java.util.Collections;
import java.util.EnumSet;
import java.util.HashMap;
import java.util.List;
import java.util.Map;
import java.util.Set;
import java.util.StringJoiner;
import java.util.Vector;
import javax.annotation.processing.ProcessingEnvironment;
import javax.lang.model.element.AnnotationMirror;
import javax.lang.model.element.AnnotationValue;
import javax.lang.model.element.Element;
import javax.lang.model.element.ElementKind;
import javax.lang.model.element.ExecutableElement;
import javax.lang.model.element.Modifier;
import javax.lang.model.element.Name;
import javax.lang.model.element.TypeElement;
import javax.lang.model.element.VariableElement;
import javax.lang.model.type.DeclaredType;
import javax.lang.model.type.TypeKind;
import javax.lang.model.type.TypeMirror;
import javax.lang.model.util.ElementFilter;
import org.checkerframework.checker.compilermsgs.qual.CompilerMessageKey;
import org.checkerframework.checker.interning.qual.FindDistinct;
import org.checkerframework.checker.nullness.qual.MonotonicNonNull;
import org.checkerframework.checker.nullness.qual.Nullable;
import org.checkerframework.common.wholeprograminference.WholeProgramInference;
import org.checkerframework.dataflow.analysis.Analysis;
import org.checkerframework.dataflow.analysis.TransferResult;
import org.checkerframework.dataflow.cfg.node.BooleanLiteralNode;
import org.checkerframework.dataflow.cfg.node.Node;
import org.checkerframework.dataflow.cfg.node.ReturnNode;
import org.checkerframework.dataflow.expression.JavaExpression;
import org.checkerframework.dataflow.expression.JavaExpressionScanner;
import org.checkerframework.dataflow.expression.LocalVariable;
import org.checkerframework.dataflow.qual.Deterministic;
import org.checkerframework.dataflow.qual.Impure;
import org.checkerframework.dataflow.qual.Pure;
import org.checkerframework.dataflow.qual.SideEffectFree;
import org.checkerframework.dataflow.util.PurityChecker;
import org.checkerframework.dataflow.util.PurityChecker.PurityResult;
import org.checkerframework.dataflow.util.PurityUtils;
import org.checkerframework.framework.ajava.AnnotationEqualityVisitor;
import org.checkerframework.framework.ajava.ExpectedTreesVisitor;
import org.checkerframework.framework.ajava.InsertAjavaAnnotations;
import org.checkerframework.framework.ajava.JointVisitorWithDefaultAction;
import org.checkerframework.framework.flow.CFAbstractStore;
import org.checkerframework.framework.flow.CFAbstractValue;
import org.checkerframework.framework.qual.DefaultQualifier;
import org.checkerframework.framework.qual.Unused;
import org.checkerframework.framework.source.DiagMessage;
import org.checkerframework.framework.source.SourceVisitor;
import org.checkerframework.framework.type.AnnotatedTypeFactory;
import org.checkerframework.framework.type.AnnotatedTypeFactory.ParameterizedExecutableType;
import org.checkerframework.framework.type.AnnotatedTypeMirror;
import org.checkerframework.framework.type.AnnotatedTypeMirror.AnnotatedArrayType;
import org.checkerframework.framework.type.AnnotatedTypeMirror.AnnotatedDeclaredType;
import org.checkerframework.framework.type.AnnotatedTypeMirror.AnnotatedExecutableType;
import org.checkerframework.framework.type.AnnotatedTypeMirror.AnnotatedIntersectionType;
import org.checkerframework.framework.type.AnnotatedTypeMirror.AnnotatedPrimitiveType;
import org.checkerframework.framework.type.AnnotatedTypeMirror.AnnotatedTypeVariable;
import org.checkerframework.framework.type.AnnotatedTypeMirror.AnnotatedUnionType;
import org.checkerframework.framework.type.AnnotatedTypeParameterBounds;
import org.checkerframework.framework.type.GenericAnnotatedTypeFactory;
import org.checkerframework.framework.type.QualifierHierarchy;
import org.checkerframework.framework.type.TypeHierarchy;
import org.checkerframework.framework.type.poly.QualifierPolymorphism;
import org.checkerframework.framework.type.visitor.SimpleAnnotatedTypeScanner;
import org.checkerframework.framework.util.AnnotatedTypes;
import org.checkerframework.framework.util.Contract;
import org.checkerframework.framework.util.Contract.ConditionalPostcondition;
import org.checkerframework.framework.util.Contract.Postcondition;
import org.checkerframework.framework.util.Contract.Precondition;
import org.checkerframework.framework.util.ContractsFromMethod;
import org.checkerframework.framework.util.FieldInvariants;
import org.checkerframework.framework.util.JavaExpressionParseUtil.JavaExpressionParseException;
import org.checkerframework.framework.util.JavaParserUtil;
import org.checkerframework.framework.util.StringToJavaExpression;
import org.checkerframework.framework.util.typeinference8.InferenceResult;
import org.checkerframework.javacutil.AnnotationBuilder;
import org.checkerframework.javacutil.AnnotationMirrorSet;
import org.checkerframework.javacutil.AnnotationUtils;
import org.checkerframework.javacutil.BugInCF;
import org.checkerframework.javacutil.ElementUtils;
import org.checkerframework.javacutil.SwitchExpressionScanner;
import org.checkerframework.javacutil.SwitchExpressionScanner.FunctionalSwitchExpressionScanner;
import org.checkerframework.javacutil.SystemUtil;
import org.checkerframework.javacutil.TreePathUtil;
import org.checkerframework.javacutil.TreeUtils;
import org.checkerframework.javacutil.TreeUtils.MemberReferenceKind;
import org.checkerframework.javacutil.TreeUtilsAfterJava11.BindingPatternUtils;
import org.checkerframework.javacutil.TreeUtilsAfterJava11.InstanceOfUtils;
import org.checkerframework.javacutil.TypesUtils;
import org.plumelib.util.ArrayMap;
import org.plumelib.util.ArraySet;
import org.plumelib.util.ArraysPlume;
import org.plumelib.util.CollectionsPlume;
import org.plumelib.util.IPair;

/**
 * A {@link SourceVisitor} that performs assignment and pseudo-assignment checking, method
 * invocation checking, and assignability checking. The visitor visits every construct in a program,
 * not just types.
 *
 * <p>This implementation uses the {@link AnnotatedTypeFactory} implementation provided by an
 * associated {@link BaseTypeChecker}; its visitor methods will invoke this factory on parts of the
 * AST to determine the "annotated type" of an expression. Then, the visitor methods will check the
 * types in assignments and pseudo-assignments using {@link #commonAssignmentCheck}, which
 * ultimately calls the {@link TypeHierarchy#isSubtype} method and reports errors that violate
 * Java's rules of assignment.
 *
 * <p>Note that since this implementation only performs assignment and pseudo-assignment checking,
 * other rules for custom type systems must be added in subclasses (e.g., dereference checking in
 * the {@link org.checkerframework.checker.nullness.NullnessChecker} is implemented in the {@link
 * org.checkerframework.checker.nullness.NullnessChecker}'s {@link TreeScanner#visitMemberSelect}
 * method).
 *
 * <p>This implementation does the following checks:
 *
 * <ol>
 *   <li><b>Assignment and Pseudo-Assignment Check</b>: It verifies that any assignment type-checks,
 *       using the {@link TypeHierarchy#isSubtype} method. This includes method invocation and
 *       method overriding checks.
 *   <li><b>Type Validity Check</b>: It verifies that any user-supplied type is a valid type, using
 *       one of the {@code isValidUse} methods.
 *   <li><b>(Re-)Assignability Check</b>: It verifies that any assignment is valid, using {@code
 *       Checker.isAssignable} method.
 * </ol>
 *
 * @see "JLS $4"
 * @see TypeHierarchy#isSubtype
 * @see AnnotatedTypeFactory
 */
public class BaseTypeVisitor<Factory extends GenericAnnotatedTypeFactory<?, ?, ?, ?>>
    extends SourceVisitor<Void, Void> {

  /** The {@link BaseTypeChecker} for error reporting. */
  protected final BaseTypeChecker checker;

  /** The factory to use for obtaining "parsed" version of annotations. */
  protected final Factory atypeFactory;

  /** The qualifier hierarchy. */
  protected final QualifierHierarchy qualHierarchy;

  /** The Annotated Type Hierarchy. */
  protected final TypeHierarchy typeHierarchy;

  /** For obtaining line numbers in {@code -Ashowchecks} debugging output. */
  protected final SourcePositions positions;

  /** The element for java.util.Vector#copyInto. */
  private final ExecutableElement vectorCopyInto;

  /** The element for java.util.function.Function#apply. */
  private final ExecutableElement functionApply;

  /** The type of java.util.Vector. */
  private final AnnotatedDeclaredType vectorType;

  /** The @java.lang.annotation.Target annotation. */
  protected final AnnotationMirror TARGET =
      AnnotationBuilder.fromClass(
          elements,
          java.lang.annotation.Target.class,
          AnnotationBuilder.elementNamesValues("value", new ElementType[0]));

  /** The @{@link Deterministic} annotation. */
  protected final AnnotationMirror DETERMINISTIC =
      AnnotationBuilder.fromClass(elements, Deterministic.class);

  /** The @{@link SideEffectFree} annotation. */
  protected final AnnotationMirror SIDE_EFFECT_FREE =
      AnnotationBuilder.fromClass(elements, SideEffectFree.class);

  /** The @{@link Pure} annotation. */
  protected final AnnotationMirror PURE = AnnotationBuilder.fromClass(elements, Pure.class);

  /** The @{@link Impure} annotation. */
  protected final AnnotationMirror IMPURE = AnnotationBuilder.fromClass(elements, Impure.class);

  /** The {@code value} element/field of the @java.lang.annotation.Target annotation. */
  protected final ExecutableElement targetValueElement;

  /** The {@code when} element/field of the @Unused annotation. */
  protected final ExecutableElement unusedWhenElement;

  /** True if "-Ashowchecks" was passed on the command line. */
  protected final boolean showchecks;

  /** True if "-Ainfer" was passed on the command line. */
  private final boolean infer;

  /** True if "-AsuggestPureMethods" or "-Ainfer" was passed on the command line. */
  private final boolean suggestPureMethods;

  /**
   * True if "-AcheckPurityAnnotations" or "-AsuggestPureMethods" or "-Ainfer" was passed on the
   * command line.
   */
  private final boolean checkPurityAnnotations;

  /** True if "-AajavaChecks" was passed on the command line. */
  private final boolean ajavaChecks;

  /** True if "-AassumeSideEffectFree" or "-aassumePure" was passed on the command line. */
  private final boolean assumeSideEffectFree;

  /** True if "-AassumeDeterministic" or "-aassumePure" was passed on the command line. */
  private final boolean assumeDeterministic;

  /** True if "-AassumePureGetters" was passed on the command line. */
  public final boolean assumePureGetters;

  /** True if "-AcheckCastElementType" was passed on the command line. */
  private final boolean checkCastElementType;

  /** True if "-AwarnRedundantAnnotations" was passed on the command line */
  private final boolean warnRedundantAnnotations;

  /** The tree of the enclosing method that is currently being visited, if any. */
  protected @Nullable MethodTree methodTree = null;

  /**
   * @param checker the type-checker associated with this visitor (for callbacks to {@link
   *     TypeHierarchy#isSubtype})
   */
  public BaseTypeVisitor(BaseTypeChecker checker) {
    this(checker, null);
  }

  /**
   * @param checker the type-checker associated with this visitor
   * @param typeFactory the type factory, or null. If null, this calls {@link #createTypeFactory}.
   */
  protected BaseTypeVisitor(BaseTypeChecker checker, @Nullable Factory typeFactory) {
    super(checker);

    this.checker = checker;
    this.atypeFactory = typeFactory == null ? createTypeFactory() : typeFactory;
    this.qualHierarchy = atypeFactory.getQualifierHierarchy();
    this.typeHierarchy = atypeFactory.getTypeHierarchy();
    this.positions = trees.getSourcePositions();
    this.typeValidator = createTypeValidator();
    ProcessingEnvironment env = checker.getProcessingEnvironment();
    this.vectorCopyInto = TreeUtils.getMethod("java.util.Vector", "copyInto", 1, env);
    this.functionApply = TreeUtils.getMethod("java.util.function.Function", "apply", 1, env);
    this.vectorType =
        atypeFactory.fromElement(elements.getTypeElement(Vector.class.getCanonicalName()));
    targetValueElement = TreeUtils.getMethod(Target.class, "value", 0, env);
    unusedWhenElement = TreeUtils.getMethod(Unused.class, "when", 0, env);
    showchecks = checker.hasOption("showchecks");
    infer = checker.hasOption("infer");
    suggestPureMethods = checker.hasOption("suggestPureMethods") || infer;
    checkPurityAnnotations = checker.hasOption("checkPurityAnnotations") || suggestPureMethods;
    ajavaChecks = checker.hasOption("ajavaChecks");
    assumeSideEffectFree =
        checker.hasOption("assumeSideEffectFree") || checker.hasOption("assumePure");
    assumeDeterministic =
        checker.hasOption("assumeDeterministic") || checker.hasOption("assumePure");
    assumePureGetters = checker.hasOption("assumePureGetters");
    checkCastElementType = checker.hasOption("checkCastElementType");
    warnRedundantAnnotations = checker.hasOption("warnRedundantAnnotations");
  }

  /** An array containing just {@code BaseTypeChecker.class}. */
  private static final Class<?>[] baseTypeCheckerClassArray =
      new Class<?>[] {BaseTypeChecker.class};

  /**
   * Constructs an instance of the appropriate type factory for the implemented type system.
   *
   * <p>The default implementation uses the checker naming convention to create the appropriate type
   * factory. If no factory is found, it returns {@link BaseAnnotatedTypeFactory}. It reflectively
   * invokes the constructor that accepts this checker and compilation unit tree (in that order) as
   * arguments.
   *
   * <p>Subclasses have to override this method to create the appropriate visitor if they do not
   * follow the checker naming convention.
   *
   * @return the appropriate type factory
   */
  @SuppressWarnings({
    "unchecked", // unchecked cast to type variable
  })
  protected Factory createTypeFactory() {
    // Try to reflectively load the type factory.
    Class<?> checkerClass = checker.getClass();
    Object[] checkerArray = new Object[] {checker};
    while (checkerClass != BaseTypeChecker.class) {
      AnnotatedTypeFactory result =
          BaseTypeChecker.invokeConstructorFor(
              BaseTypeChecker.getRelatedClassName(checkerClass, "AnnotatedTypeFactory"),
              baseTypeCheckerClassArray,
              checkerArray);
      if (result != null) {
        return (Factory) result;
      }
      checkerClass = checkerClass.getSuperclass();
    }
    try {
      return (Factory) new BaseAnnotatedTypeFactory(checker);
    } catch (Throwable t) {
      throw new BugInCF(
          "Unexpected "
              + t.getClass().getSimpleName()
              + " when invoking BaseAnnotatedTypeFactory for checker "
              + checker.getClass().getSimpleName(),
          t);
    }
  }

  public final Factory getTypeFactory() {
    return atypeFactory;
  }

  /**
   * A public variant of {@link #createTypeFactory}. Only use this if you know what you are doing.
   *
   * @return the appropriate type factory
   */
  public Factory createTypeFactoryPublic() {
    return createTypeFactory();
  }

  // **********************************************************************
  // Responsible for updating the factory for the location (for performance)
  // **********************************************************************

  @Override
  public void setRoot(CompilationUnitTree root) {
    atypeFactory.setRoot(root);
    super.setRoot(root);
    testJointJavacJavaParserVisitor();
    testAnnotationInsertion();
  }

  @Override
  public Void scan(@Nullable Tree tree, Void p) {
    if (tree == null) {
      return null;
    }
    if (getCurrentPath() != null) {
      this.atypeFactory.setVisitorTreePath(new TreePath(getCurrentPath(), tree));
    }
    // TODO: use JCP to add version-specific behavior
    if (tree != null
        && SystemUtil.jreVersion >= 14
        && tree.getKind().name().equals("SWITCH_EXPRESSION")) {
      visitSwitchExpression17(tree);
      return null;
    }
    return super.scan(tree, p);
  }

  /**
   * Test {@link org.checkerframework.framework.ajava.JointJavacJavaParserVisitor} if the checker
   * has the "ajavaChecks" option.
   *
   * <p>Parse the current source file with JavaParser and check that the AST can be matched with the
   * Tree produced by javac. Crash if not.
   *
   * <p>Subclasses may override this method to disable the test if even the option is provided.
   */
  protected void testJointJavacJavaParserVisitor() {
    if (root == null
        || !ajavaChecks
        // TODO: Make annotation insertion work for Java 21.
        || root.getSourceFile().toUri().toString().contains("java21")) {
      return;
    }

    Map<Tree, com.github.javaparser.ast.Node> treePairs = new HashMap<>();
    try (InputStream reader = root.getSourceFile().openInputStream()) {
      CompilationUnit javaParserRoot = JavaParserUtil.parseCompilationUnit(reader);
      JavaParserUtil.concatenateAddedStringLiterals(javaParserRoot);
      new JointVisitorWithDefaultAction() {
        @Override
        public void defaultJointAction(
            Tree javacTree, com.github.javaparser.ast.Node javaParserNode) {
          treePairs.put(javacTree, javaParserNode);
        }
      }.visitCompilationUnit(root, javaParserRoot);
      ExpectedTreesVisitor expectedTreesVisitor = new ExpectedTreesVisitor();
      expectedTreesVisitor.visitCompilationUnit(root, null);
      for (Tree expected : expectedTreesVisitor.getTrees()) {
        if (!treePairs.containsKey(expected)) {
          throw new BugInCF(
              "Javac tree not matched to JavaParser node: %s [%s @ %d], in file: %s",
              expected,
              expected.getClass(),
              positions.getStartPosition(root, expected),
              root.getSourceFile().getName());
        }
      }
    } catch (IOException e) {
      throw new BugInCF("Error reading Java source file", e);
    }
  }

  /**
   * Tests {@link org.checkerframework.framework.ajava.InsertAjavaAnnotations} if the checker has
   * the "ajavaChecks" option.
   *
   * <ol>
   *   <li>Parses the current file with JavaParser.
   *   <li>Removes all annotations.
   *   <li>Reinserts the annotations.
   *   <li>Throws an exception if the ASTs are not the same.
   * </ol>
   *
   * <p>Subclasses may override this method to disable the test even if the option is provided.
   */
  protected void testAnnotationInsertion() {
    if (root == null
        || !ajavaChecks
        // TODO: Make annotation insertion work for Java 21.
        || root.getSourceFile().toUri().toString().contains("java21")) {
      return;
    }

    CompilationUnit originalAst;
    try (InputStream originalInputStream = root.getSourceFile().openInputStream()) {
      originalAst = JavaParserUtil.parseCompilationUnit(originalInputStream);
    } catch (IOException e) {
      throw new BugInCF("Error while reading Java file: " + root.getSourceFile().toUri(), e);
    }

    CompilationUnit astWithoutAnnotations = originalAst.clone();
    JavaParserUtil.clearAnnotations(astWithoutAnnotations);
    String withoutAnnotations = new DefaultPrettyPrinter().print(astWithoutAnnotations);

    String withAnnotations;
    try (InputStream annotationInputStream = root.getSourceFile().openInputStream()) {
      // This check only runs on files from the Checker Framework test suite, which should all
      // use UNIX line separators. Using System.lineSeparator instead of "\n" could cause the
      // test to fail on Mac or Windows.
      withAnnotations =
          new InsertAjavaAnnotations(elements)
              .insertAnnotations(annotationInputStream, withoutAnnotations, "\n");
    } catch (IOException e) {
      throw new BugInCF("Error while reading Java file: " + root.getSourceFile().toUri(), e);
    }

    CompilationUnit modifiedAst = null;
    try {
      modifiedAst = JavaParserUtil.parseCompilationUnit(withAnnotations);
    } catch (ParseProblemException e) {
      throw new BugInCF("Failed to parse code after annotation insertion:\n" + withAnnotations, e);
    }

    AnnotationEqualityVisitor visitor = new AnnotationEqualityVisitor();
    originalAst.accept(visitor, modifiedAst);
    if (!visitor.getAnnotationsMatch()) {
      throw new BugInCF(
          String.join(
              System.lineSeparator(),
              "Sanity check of erasing then reinserting annotations produced a different AST.",
              "File: " + root.getSourceFile(),
              "Node class: " + visitor.getMismatchedNode1().getClass().getSimpleName(),
              "Original node: " + oneLine(visitor.getMismatchedNode1()),
              "Node with annotations re-inserted: " + oneLine(visitor.getMismatchedNode2()),
              "Original annotations: " + visitor.getMismatchedNode1().getAnnotations(),
              "Re-inserted annotations: " + visitor.getMismatchedNode2().getAnnotations(),
              "Original AST:",
              originalAst.toString(),
              "Ast with annotations re-inserted: " + modifiedAst));
    }
  }

  /**
   * Replace newlines in the printed representation by spaces.
   *
   * @param arg an object to format
   * @return the object's toString representation, on one line
   */
  private String oneLine(Object arg) {
    return arg.toString().replace(System.lineSeparator(), " ");
  }

  /**
   * Type-check classTree and skips classes specified by the skipDef option. Subclasses should
   * override {@link #processClassTree(ClassTree)} instead of this method.
   *
   * @param classTree class to check
   * @param p null
   * @return null
   */
  @Override
  public final Void visitClass(ClassTree classTree, Void p) {
    if (checker.shouldSkipDefs(classTree) || checker.shouldSkipDirs(classTree)) {
      // Not "return super.visitClass(classTree, p);" because that would recursively call
      // visitors on subtrees; we want to skip the class entirely.
      return null;
    }
    atypeFactory.preProcessClassTree(classTree);

    TreePath preTreePath = atypeFactory.getVisitorTreePath();
    MethodTree preMT = methodTree;

    // Don't use atypeFactory.getPath, because that depends on the visitor path.
    atypeFactory.setVisitorTreePath(TreePath.getPath(root, classTree));
    methodTree = null;

    try {
      processClassTree(classTree);
      atypeFactory.postProcessClassTree(classTree);
    } finally {
      atypeFactory.setVisitorTreePath(preTreePath);
      methodTree = preMT;
    }
    return null;
  }

  /**
   * Type-check classTree. Subclasses should override this method instead of {@link
   * #visitClass(ClassTree, Void)}.
   *
   * @param classTree class to check
   */
  public void processClassTree(ClassTree classTree) {
    checkFieldInvariantDeclarations(classTree);
    if (!TreeUtils.hasExplicitConstructor(classTree)) {
      checkDefaultConstructor(classTree);
    }

    AnnotatedDeclaredType classType = atypeFactory.getAnnotatedType(classTree);
    atypeFactory.getDependentTypesHelper().checkClassForErrorExpressions(classTree, classType);
    validateType(classTree, classType);

    Tree ext = classTree.getExtendsClause();
    if (ext != null) {
      for (AnnotatedDeclaredType superType : classType.directSupertypes()) {
        if (superType.getUnderlyingType().asElement().getKind().isClass()) {
          validateType(ext, superType);
          break;
        }
      }
    }

    List<? extends Tree> impls = classTree.getImplementsClause();
    if (impls != null) {
      for (Tree im : impls) {
        for (AnnotatedDeclaredType superType : classType.directSupertypes()) {
          if (superType.getUnderlyingType().asElement().getKind().isInterface()
              && types.isSameType(superType.getUnderlyingType(), TreeUtils.typeOf(im))) {
            validateType(im, superType);
            break;
          }
        }
      }
    }

    checkForPolymorphicQualifiers(classTree);

    checkExtendsAndImplements(classTree);

    checkQualifierParameter(classTree);

    super.visitClass(classTree, null);
  }

  /**
   * A TreeScanner that issues an "invalid.polymorphic.qualifier" error for each {@link
   * AnnotationTree} that is a polymorphic qualifier. The second parameter is added to the error
   * message and should explain the location.
   */
  private final TreeScanner<Void, String> polyTreeScanner =
      new TreeScanner<Void, String>() {
        @Override
        public Void visitAnnotation(AnnotationTree annoTree, String location) {
          AnnotationMirror anno = TreeUtils.annotationFromAnnotationTree(annoTree);
          if (atypeFactory.isSupportedQualifier(anno)
              && qualHierarchy.isPolymorphicQualifier(anno)) {
            checker.reportError(annoTree, "invalid.polymorphic.qualifier", anno, location);
          }
          return super.visitAnnotation(annoTree, location);
        }
      };

  /**
   * Issues an "invalid.polymorphic.qualifier" error for all polymorphic annotations written on the
   * class declaration.
   *
   * @param classTree the class to check
   */
  protected void checkForPolymorphicQualifiers(ClassTree classTree) {
    if (TypesUtils.isAnonymous(TreeUtils.typeOf(classTree))) {
      // Anonymous class can have polymorphic annotations, so don't check them.
      return;
    }
    classTree.getModifiers().accept(polyTreeScanner, "in a class declaration");
    if (classTree.getExtendsClause() != null) {
      classTree.getExtendsClause().accept(polyTreeScanner, "in a class declaration");
    }
    for (Tree tree : classTree.getImplementsClause()) {
      tree.accept(polyTreeScanner, "in a class declaration");
    }
    for (Tree tree : classTree.getTypeParameters()) {
      tree.accept(polyTreeScanner, "in a class declaration");
    }
  }

  /**
   * Issues an "invalid.polymorphic.qualifier" error for all polymorphic annotations written on the
   * type parameters declaration.
   *
   * @param typeParameterTrees the type parameters to check
   */
  protected void checkForPolymorphicQualifiers(
      List<? extends TypeParameterTree> typeParameterTrees) {
    for (Tree tree : typeParameterTrees) {
      tree.accept(polyTreeScanner, "in a type parameter");
    }
  }

  /**
   * Issues an error if {@code classTree} has polymorphic fields but is not annotated with
   * {@code @HasQualifierParameter}. Always issue a warning if the type of a static field is
   * annotated with a polymorphic qualifier.
   *
   * <p>Issues an error if {@code classTree} extends or implements a class/interface that has a
   * qualifier parameter, but this class does not.
   *
   * @param classTree the ClassTree to check for polymorphic fields
   */
  protected void checkQualifierParameter(ClassTree classTree) {
    // Set of polymorphic qualifiers for hierarchies that do not have a qualifier parameter and
    // therefor cannot appear on a field.
    AnnotationMirrorSet illegalOnFieldsPolyQual = new AnnotationMirrorSet();
    // Set of polymorphic annotations for all hierarchies
    AnnotationMirrorSet polys = new AnnotationMirrorSet();
    TypeElement classElement = TreeUtils.elementFromDeclaration(classTree);
    for (AnnotationMirror top : qualHierarchy.getTopAnnotations()) {
      AnnotationMirror poly = qualHierarchy.getPolymorphicAnnotation(top);
      if (poly != null) {
        polys.add(poly);
      }
      // else {
      // If there is no polymorphic qualifier in the hierarchy, it could still have a
      // @HasQualifierParameter that must be checked.
      // }

      if (atypeFactory.hasExplicitQualifierParameterInHierarchy(classElement, top)
          && atypeFactory.hasExplicitNoQualifierParameterInHierarchy(classElement, top)) {
        checker.reportError(classTree, "conflicting.qual.param", top);
      }

      if (atypeFactory.hasQualifierParameterInHierarchy(classElement, top)) {
        continue;
      }

      if (poly != null) {
        illegalOnFieldsPolyQual.add(poly);
      }
      Element extendsEle = TypesUtils.getTypeElement(classElement.getSuperclass());
      if (extendsEle != null && atypeFactory.hasQualifierParameterInHierarchy(extendsEle, top)) {
        checker.reportError(classTree, "missing.has.qual.param", top);
      } else {
        for (TypeMirror interfaceType : classElement.getInterfaces()) {
          Element interfaceEle = TypesUtils.getTypeElement(interfaceType);
          if (atypeFactory.hasQualifierParameterInHierarchy(interfaceEle, top)) {
            checker.reportError(classTree, "missing.has.qual.param", top);
            break; // only issue error once
          }
        }
      }
    }

    for (Tree mem : classTree.getMembers()) {
      if (mem.getKind() == Tree.Kind.VARIABLE) {
        AnnotatedTypeMirror fieldType = atypeFactory.getAnnotatedType(mem);
        List<DiagMessage> hasIllegalPoly;
        if (ElementUtils.isStatic(TreeUtils.elementFromDeclaration((VariableTree) mem))) {
          // A polymorphic qualifier is not allowed on a static field even if the class
          // has a qualifier parameter.
          hasIllegalPoly = polyScanner.visit(fieldType, polys);
        } else {
          hasIllegalPoly = polyScanner.visit(fieldType, illegalOnFieldsPolyQual);
        }
        for (DiagMessage dm : hasIllegalPoly) {
          checker.report(mem, dm);
        }
      }
    }
  }

  /**
   * A scanner that given a set of polymorphic qualifiers, returns a list of errors reporting a use
   * of one of the polymorphic qualifiers.
   */
  private final PolyTypeScanner polyScanner = new PolyTypeScanner();

  /**
   * A scanner that given a set of polymorphic qualifiers, returns a list of errors reporting a use
   * of one of the polymorphic qualifiers.
   */
  static class PolyTypeScanner
      extends SimpleAnnotatedTypeScanner<List<DiagMessage>, AnnotationMirrorSet> {

    /** Create PolyTypeScanner. */
    private PolyTypeScanner() {
      super(DiagMessage::mergeLists, Collections.emptyList());
    }

    @Override
    protected List<DiagMessage> defaultAction(AnnotatedTypeMirror type, AnnotationMirrorSet polys) {
      if (type == null) {
        return Collections.emptyList();
      }

      for (AnnotationMirror poly : polys) {
        if (type.hasPrimaryAnnotationRelaxed(poly)) {
          return Collections.singletonList(
              DiagMessage.error("invalid.polymorphic.qualifier.use", poly));
        }
      }
      return Collections.emptyList();
    }
  }

  /**
   * In {@code @A class X extends @B Y implements @C Z {}}, enforce that {@code @A} must be a
   * subtype of {@code @B} and {@code @C}.
   *
   * <p>Also validate the types of the extends and implements clauses.
   *
   * @param classTree class tree to check
   */
  protected void checkExtendsAndImplements(ClassTree classTree) {
    if (TypesUtils.isAnonymous(TreeUtils.typeOf(classTree))) {
      // Don't check extends clause on anonymous classes.
      return;
    }
    if (classTree.getExtendsClause() == null && classTree.getImplementsClause().isEmpty()) {
      // Nothing to do
      return;
    }

    TypeMirror classType = TreeUtils.typeOf(classTree);
    AnnotationMirrorSet classBounds = atypeFactory.getTypeDeclarationBounds(classType);
    // No explicitly-written extends clause, as in "class X {}", is equivalent to writing "class
    // X extends @Top Object {}", so there is no need to do any subtype checking.
    if (classTree.getExtendsClause() != null) {
      Tree superClause = classTree.getExtendsClause();
      checkExtendsOrImplements(superClause, classBounds, classType, true);
    }
    // Do the same check as above for implements clauses.
    for (Tree superClause : classTree.getImplementsClause()) {
      checkExtendsOrImplements(superClause, classBounds, classType, false);
    }
  }

  /**
   * Helper for {@link #checkExtendsAndImplements} that checks one extends or implements clause.
   *
   * @param superClause an extends or implements clause
   * @param classBounds the type declarations bounds to check for consistency with {@code
   *     superClause}
   * @param classType the type being declared
   * @param isExtends true for an extends clause, false for an implements clause
   */
  protected void checkExtendsOrImplements(
      Tree superClause, AnnotationMirrorSet classBounds, TypeMirror classType, boolean isExtends) {
    AnnotatedTypeMirror superType = atypeFactory.getTypeOfExtendsImplements(superClause);
    TypeMirror superTM = superType.getUnderlyingType();
    for (AnnotationMirror classAnno : classBounds) {
      AnnotationMirror superAnno = superType.getPrimaryAnnotationInHierarchy(classAnno);
      if (!qualHierarchy.isSubtypeShallow(classAnno, classType, superAnno, superTM)) {
        checker.reportError(
            superClause,
            (isExtends
                ? "declaration.inconsistent.with.extends.clause"
                : "declaration.inconsistent.with.implements.clause"),
            classAnno,
            superAnno);
      }
    }
  }

  /**
   * Check that the field invariant declaration annotations meet the following requirements:
   *
   * <ol>
   *   <!-- The item numbering is referred to in the body of the method.-->
   *   <li value="1">If the superclass of {@code classTree} has a field invariant, then the field
   *       invariant for {@code classTree} must include all the fields in the superclass invariant
   *       and those fields' annotations must be a subtype (or equal) to the annotations for those
   *       fields in the superclass.
   *   <li value="2">The fields in the invariant must be a.) final and b.) declared in a superclass
   *       of {@code classTree}.
   *   <li value="3">The qualifier for each field must be a subtype of the annotation on the
   *       declaration of that field.
   *   <li value="4">The field invariant has an equal number of fields and qualifiers, or it has one
   *       qualifier and at least one field.
   * </ol>
   *
   * @param classTree class that might have a field invariant
   * @checker_framework.manual #field-invariants Field invariants
   */
  protected void checkFieldInvariantDeclarations(ClassTree classTree) {
    TypeElement elt = TreeUtils.elementFromDeclaration(classTree);
    FieldInvariants invariants = atypeFactory.getFieldInvariants(elt);
    if (invariants == null) {
      // No invariants to check
      return;
    }

    // Where to issue an error, if any.
    Tree errorTree =
        atypeFactory.getFieldInvariantAnnotationTree(classTree.getModifiers().getAnnotations());
    if (errorTree == null) {
      // If the annotation was inherited, then there is no annotation tree, so issue the
      // error on the class.
      errorTree = classTree;
    }

    // Checks #4 (see method Javadoc)
    if (!invariants.isWellFormed()) {
      checker.reportError(errorTree, "field.invariant.not.wellformed");
      return;
    }

    TypeMirror superClass = elt.getSuperclass();
    List<String> fieldsNotFound = new ArrayList<>(invariants.getFields());
    Set<VariableElement> fieldElts =
        ElementUtils.findFieldsInTypeOrSuperType(superClass, fieldsNotFound);

    // Checks that fields are declared in super class. (#2b)
    if (!fieldsNotFound.isEmpty()) {
      String notFoundString = String.join(", ", fieldsNotFound);
      checker.reportError(errorTree, "field.invariant.not.found", notFoundString);
    }

    FieldInvariants superInvar =
        atypeFactory.getFieldInvariants(TypesUtils.getTypeElement(superClass));
    if (superInvar != null) {
      // Checks #3 (see method Javadoc)
      DiagMessage superError = invariants.isStrongerThan(superInvar);
      if (superError != null) {
        checker.report(errorTree, superError);
      }
    }

    List<String> notFinal = new ArrayList<>(fieldElts.size());
    for (VariableElement field : fieldElts) {
      String fieldName = field.getSimpleName().toString();
      if (!ElementUtils.isFinal(field)) {
        notFinal.add(fieldName);
      }
      AnnotatedTypeMirror fieldType = atypeFactory.getAnnotatedType(field);

      List<AnnotationMirror> annos = invariants.getQualifiersFor(field.getSimpleName());
      for (AnnotationMirror invariantAnno : annos) {
        AnnotationMirror declaredAnno = fieldType.getEffectiveAnnotationInHierarchy(invariantAnno);
        if (declaredAnno == null) {
          // invariant anno isn't in this hierarchy
          continue;
        }

        if (!typeHierarchy.isSubtypeShallowEffective(invariantAnno, fieldType)) {
          // Checks #3
          checker.reportError(
              errorTree, "field.invariant.not.subtype", fieldName, invariantAnno, declaredAnno);
        }
      }
    }

    // Checks #2a
    if (!notFinal.isEmpty()) {
      String notFinalString = String.join(", ", notFinal);
      checker.reportError(errorTree, "field.invariant.not.final", notFinalString);
    }
  }

  /**
   * Check the default constructor.
   *
   * @param tree a class declaration
   */
  protected void checkDefaultConstructor(ClassTree tree) {}

  /**
   * Checks that the method or constructor obeys override and subtype rules to all overridden
   * methods. (Uses the pseudo-assignment logic to do so.)
   *
   * <p>The override rule specifies that a method, m1, may override a method m2 only if:
   *
   * <ul>
   *   <li>m1 return type is a subtype of m2
   *   <li>m1 receiver type is a supertype of m2
   *   <li>m1 parameters are supertypes of corresponding m2 parameters
   * </ul>
   *
   * Also, it issues a "missing.this" error for static method annotated receivers.
   */
  @Override
  public Void visitMethod(MethodTree tree, Void p) {
    // We copy the result from getAnnotatedType to ensure that circular types (e.g. K extends
    // Comparable<K>) are represented by circular AnnotatedTypeMirrors, which avoids problems
    // with later checks.
    // TODO: Find a cleaner way to ensure circular AnnotatedTypeMirrors.
    AnnotatedExecutableType methodType = atypeFactory.getAnnotatedType(tree).deepCopy();
    MethodTree preMT = methodTree;
    methodTree = tree;
    ExecutableElement methodElement = TreeUtils.elementFromDeclaration(tree);

    warnAboutTypeAnnotationsTooEarly(tree, tree.getModifiers());

    if (tree.getReturnType() != null) {
      visitAnnotatedType(tree.getModifiers().getAnnotations(), tree.getReturnType());
      warnRedundantAnnotations(tree.getReturnType(), methodType.getReturnType());
    } else if (TreeUtils.isConstructor(tree)) {
      maybeReportAnnoOnIrrelevant(
          tree.getModifiers(),
          methodType.getReturnType().getUnderlyingType(),
          tree.getModifiers().getAnnotations());
    }

    try {
      if (TreeUtils.isAnonymousConstructor(tree)) {
        // We shouldn't dig deeper
        return null;
      }

      if (TreeUtils.isConstructor(tree)) {
        checkConstructorResult(methodType, methodElement);
      }

      checkPurityAnnotations(tree);

      // Passing the whole method/constructor validates the return type
      validateTypeOf(tree);

      // Validate types in throws clauses
      for (ExpressionTree thr : tree.getThrows()) {
        validateTypeOf(thr);
      }

      atypeFactory.getDependentTypesHelper().checkMethodForErrorExpressions(tree, methodType);

      // Check method overrides
      AnnotatedDeclaredType enclosingType =
          (AnnotatedDeclaredType)
              atypeFactory.getAnnotatedType(methodElement.getEnclosingElement());

      // Find which methods this method overrides
      Map<AnnotatedDeclaredType, ExecutableElement> overriddenMethods =
          AnnotatedTypes.overriddenMethods(elements, atypeFactory, methodElement);
      for (Map.Entry<AnnotatedDeclaredType, ExecutableElement> pair :
          overriddenMethods.entrySet()) {
        AnnotatedDeclaredType overriddenType = pair.getKey();
        ExecutableElement overriddenMethodElt = pair.getValue();
        AnnotatedExecutableType overriddenMethodType =
            AnnotatedTypes.asMemberOf(types, atypeFactory, overriddenType, overriddenMethodElt);
        if (!checkOverride(tree, enclosingType, overriddenMethodType, overriddenType)) {
          // Stop at the first mismatch; this makes a difference only if
          // -Awarns is passed, in which case multiple warnings might be raised on
          // the same method, not adding any value. See Issue 373.
          break;
        }
      }

      // Check well-formedness of pre/postcondition
      boolean abstractMethod =
          methodElement.getModifiers().contains(Modifier.ABSTRACT)
              || methodElement.getModifiers().contains(Modifier.NATIVE);

      List<String> formalParamNames =
          CollectionsPlume.mapList(
              (VariableTree param) -> param.getName().toString(), tree.getParameters());
      checkContractsAtMethodDeclaration(tree, methodElement, formalParamNames, abstractMethod);

      // Infer postconditions
      if (shouldPerformContractInference()) {
        assert ElementUtils.isElementFromSourceCode(methodElement);

        // TODO: Infer conditional postconditions too.
        CFAbstractStore<?, ?> store = atypeFactory.getRegularExitStore(tree);
        // The store is null if the method has no normal exit, for example if its body is a
        // throw statement.
        if (store != null) {
          atypeFactory
              .getWholeProgramInference()
              .updateContracts(Analysis.BeforeOrAfter.AFTER, methodElement, store);
        }
      }

      checkForPolymorphicQualifiers(tree.getTypeParameters());

      return super.visitMethod(tree, p);
    } finally {
      methodTree = preMT;
    }
  }

  /**
   * Should Whole Program Inference attempt to infer contract annotations? Typically, the answer is
   * "yes" whenever WPI is enabled, but this method exists to allow subclasses to customize that
   * behavior.
   *
   * @return true if contract inference should be performed, false if it should be disabled (even
   *     when WPI is enabled)
   */
  protected boolean shouldPerformContractInference() {
    return atypeFactory.getWholeProgramInference() != null;
  }

  /**
   * Check method purity if needed. Note that overriding rules are checked as part of {@link
   * #checkOverride(MethodTree, AnnotatedTypeMirror.AnnotatedExecutableType,
   * AnnotatedTypeMirror.AnnotatedDeclaredType, AnnotatedTypeMirror.AnnotatedExecutableType,
   * AnnotatedTypeMirror.AnnotatedDeclaredType)}.
   *
   * @param tree the method tree to check
   */
  protected void checkPurityAnnotations(MethodTree tree) {
    if (!checkPurityAnnotations) {
      return;
    }

    if (!suggestPureMethods && !PurityUtils.hasPurityAnnotation(atypeFactory, tree)) {
      // There is nothing to check.
      return;
    }

    // `body` is lazily assigned.
    TreePath body = null;
    boolean bodyAssigned = false;

    if (suggestPureMethods || PurityUtils.hasPurityAnnotation(atypeFactory, tree)) {

      // check "no" purity
      EnumSet<Pure.Kind> kinds = PurityUtils.getPurityKinds(atypeFactory, tree);
      // @Deterministic makes no sense for a void method or constructor
      boolean isDeterministic = kinds.contains(Pure.Kind.DETERMINISTIC);
      if (isDeterministic) {
        if (TreeUtils.isConstructor(tree)) {
          checker.reportWarning(tree, "purity.deterministic.constructor");
        } else if (TreeUtils.isVoidReturn(tree)) {
          checker.reportWarning(tree, "purity.deterministic.void.method");
        }
      }

      body = atypeFactory.getPath(tree.getBody());
      bodyAssigned = true;
      PurityResult r;
      if (body == null) {
        r = new PurityResult();
      } else {
        r =
            PurityChecker.checkPurity(
                body, atypeFactory, assumeSideEffectFree, assumeDeterministic, assumePureGetters);
      }
      if (!r.isPure(kinds)) {
        reportPurityErrors(r, tree, kinds);
      }

      if (suggestPureMethods && !TreeUtils.isSynthetic(tree)) {
        // Issue a warning if the method is pure, but not annotated as such.
        EnumSet<Pure.Kind> additionalKinds = r.getKinds().clone();
        if (!infer) {
          // During WPI, propagate all purity kinds, even those that are already
          // present (because they were inferred in a previous WPI round).
          additionalKinds.removeAll(kinds);
        }
        if (TreeUtils.isConstructor(tree) || TreeUtils.isVoidReturn(tree)) {
          additionalKinds.remove(Pure.Kind.DETERMINISTIC);
        }
        if (infer) {
          WholeProgramInference wpi = atypeFactory.getWholeProgramInference();
          ExecutableElement methodElt = TreeUtils.elementFromDeclaration(tree);
          inferPurityAnno(additionalKinds, wpi, methodElt);
<<<<<<< HEAD
          // The purity of overridden methods is impacted by the purity of this method. If a
          // superclass method is pure, but an implementation in a subclass is not, WPI
          // ought to treat **neither** as pure. The purity kind of the superclass method is
          // the LUB of its own purity and the purity of all the methods that override
          // it. Logically, this rule is the same as the WPI rule for overrides, but purity
          // isn't a type system and therefore must be special-cased.
=======
          // The purity of overridden methods is impacted by the purity of this method. If
          // a superclass method is pure, but an implementation in a subclass is not, WPI
          // ought to treat **neither** as pure. The purity kind of the superclass method
          // is the LUB of its own purity and the purity of all the methods that override
          // it. Logically, this rule is the same as the WPI rule for overrides, but
          // purity isn't a type system and therefore must be special-cased.
>>>>>>> 9e6ba9a2
          Set<? extends ExecutableElement> overriddenMethods =
              ElementUtils.getOverriddenMethods(methodElt, types);
          for (ExecutableElement overriddenElt : overriddenMethods) {
            inferPurityAnno(additionalKinds, wpi, overriddenElt);
          }
        } else if (additionalKinds.isEmpty()) {
          // No need to suggest @Impure, since it is equivalent to no annotation.
        } else if (additionalKinds.size() == 2) {
          checker.reportWarning(tree, "purity.more.pure", tree.getName());
        } else if (additionalKinds.contains(Pure.Kind.SIDE_EFFECT_FREE)) {
          checker.reportWarning(tree, "purity.more.sideeffectfree", tree.getName());
        } else if (additionalKinds.contains(Pure.Kind.DETERMINISTIC)) {
          checker.reportWarning(tree, "purity.more.deterministic", tree.getName());
        } else {
          throw new BugInCF("Unexpected purity kind in " + additionalKinds);
        }
      }
    }

    // There will be code here that *may* use `body` (and may set `body` before using it).
    // The below is just a placeholder so `bodyAssigned` is not a dead variable.
    // ...
    if (!bodyAssigned) {
      body = atypeFactory.getPath(tree.getBody());
      bodyAssigned = true;
    }
    // ...
  }

  /**
   * Infer a purity annotation for {@code elt} by converting {@code kinds} into a method annotation.
   *
   * <p>This method delegates to {@code WholeProgramInference.addMethodDeclarationAnnotation}, which
   * special-cases purity annotations: that method lubs a purity argument with whatever purity
   * annotation is already present on {@code elt}.
   *
   * @param kinds the set of purity kinds to use to infer the annotation
   * @param wpi the whole program inference instance to use to do the inferring
   * @param elt the element whose purity is being inferred
   */
  private void inferPurityAnno(
      EnumSet<Pure.Kind> kinds, WholeProgramInference wpi, ExecutableElement elt) {
    if (kinds.size() == 2) {
      wpi.addMethodDeclarationAnnotation(elt, PURE, true);
    } else if (kinds.contains(Pure.Kind.SIDE_EFFECT_FREE)) {
      wpi.addMethodDeclarationAnnotation(elt, SIDE_EFFECT_FREE, true);
    } else if (kinds.contains(Pure.Kind.DETERMINISTIC)) {
      wpi.addMethodDeclarationAnnotation(elt, DETERMINISTIC, true);
    } else {
      assert kinds.isEmpty();
      wpi.addMethodDeclarationAnnotation(elt, IMPURE, true);
    }
  }

  /**
   * Issue a warning if the result type of the constructor declaration is not top. If it is a
   * supertype of the class, then a conflicting.annos error will also be issued by {@link
   * #isValidUse(AnnotatedTypeMirror.AnnotatedDeclaredType,AnnotatedTypeMirror.AnnotatedDeclaredType,Tree)}.
   *
   * @param constructorType the AnnotatedExecutableType for the constructor
   * @param constructorElement the element that declares the constructor
   */
  protected void checkConstructorResult(
      AnnotatedExecutableType constructorType, ExecutableElement constructorElement) {
    AnnotatedTypeMirror returnType = constructorType.getReturnType();
    AnnotationMirrorSet constructorAnnotations = returnType.getPrimaryAnnotations();
    AnnotationMirrorSet tops = qualHierarchy.getTopAnnotations();

    for (AnnotationMirror top : tops) {
      AnnotationMirror constructorAnno =
          qualHierarchy.findAnnotationInHierarchy(constructorAnnotations, top);
      if (!AnnotationUtils.areSame(top, constructorAnno)) {
        checker.reportWarning(
            constructorElement, "inconsistent.constructor.type", constructorAnno, top);
      }
    }
  }

  /**
   * Reports errors found during purity checking.
   *
   * @param result whether the method is deterministic and/or side-effect-free
   * @param tree the method
   * @param expectedKinds the expected purity for the method
   */
  protected void reportPurityErrors(
      PurityResult result, MethodTree tree, EnumSet<Pure.Kind> expectedKinds) {
    assert !result.isPure(expectedKinds);
    EnumSet<Pure.Kind> violations = EnumSet.copyOf(expectedKinds);
    violations.removeAll(result.getKinds());
    if (violations.contains(Pure.Kind.DETERMINISTIC)
        || violations.contains(Pure.Kind.SIDE_EFFECT_FREE)) {
      String msgKeyPrefix;
      if (!violations.contains(Pure.Kind.SIDE_EFFECT_FREE)) {
        msgKeyPrefix = "purity.not.deterministic.";
      } else if (!violations.contains(Pure.Kind.DETERMINISTIC)) {
        msgKeyPrefix = "purity.not.sideeffectfree.";
      } else {
        msgKeyPrefix = "purity.not.deterministic.not.sideeffectfree.";
      }
      for (IPair<Tree, String> r : result.getNotBothReasons()) {
        reportPurityError(msgKeyPrefix, r);
      }
      if (violations.contains(Pure.Kind.SIDE_EFFECT_FREE)) {
        for (IPair<Tree, String> r : result.getNotSEFreeReasons()) {
          reportPurityError("purity.not.sideeffectfree.", r);
        }
      }
      if (violations.contains(Pure.Kind.DETERMINISTIC)) {
        for (IPair<Tree, String> r : result.getNotDetReasons()) {
          reportPurityError("purity.not.deterministic.", r);
        }
      }
    }
  }

  /**
   * Reports a single purity error.
   *
   * @param msgKeyPrefix the prefix of the message key to use when reporting
   * @param r the result to report
   */
  private void reportPurityError(String msgKeyPrefix, IPair<Tree, String> r) {
    String reason = r.second;
    @SuppressWarnings("compilermessages")
    @CompilerMessageKey String msgKey = msgKeyPrefix + reason;
    if (reason.equals("call")) {
      if (r.first.getKind() == Tree.Kind.METHOD_INVOCATION) {
        MethodInvocationTree mitree = (MethodInvocationTree) r.first;
        checker.reportError(r.first, msgKey, mitree.getMethodSelect());
      } else {
        NewClassTree nctree = (NewClassTree) r.first;
        checker.reportError(r.first, msgKey, nctree.getIdentifier());
      }
    } else {
      checker.reportError(r.first, msgKey);
    }
  }

  /**
   * Check the contracts written on a method declaration. Ensures that the postconditions hold on
   * exit, and that the contracts are well-formed.
   *
   * @param methodTree the method declaration
   * @param methodElement the method element
   * @param formalParamNames the formal parameter names
   * @param abstractMethod whether the method is abstract
   */
  private void checkContractsAtMethodDeclaration(
      MethodTree methodTree,
      ExecutableElement methodElement,
      List<String> formalParamNames,
      boolean abstractMethod) {
    Set<Contract> contracts = atypeFactory.getContractsFromMethod().getContracts(methodElement);

    if (contracts.isEmpty()) {
      return;
    }
    StringToJavaExpression stringToJavaExpr =
        stringExpr -> StringToJavaExpression.atMethodBody(stringExpr, methodTree, checker);
    for (Contract contract : contracts) {
      String expressionString = contract.expressionString;
      AnnotationMirror annotation =
          contract.viewpointAdaptDependentTypeAnnotation(
              atypeFactory, stringToJavaExpr, methodTree);

      JavaExpression exprJe;
      try {
        exprJe = StringToJavaExpression.atMethodBody(expressionString, methodTree, checker);
      } catch (JavaExpressionParseException e) {
        DiagMessage diagMessage = e.getDiagMessage();
        if (diagMessage.getMessageKey().equals("flowexpr.parse.error")) {
          String s =
              String.format(
                  "'%s' in the %s %s on the declaration of method '%s': ",
                  expressionString,
                  contract.kind.errorKey,
                  contract.contractAnnotation.getAnnotationType().asElement().getSimpleName(),
                  methodTree.getName().toString());
          checker.reportError(methodTree, "flowexpr.parse.error", s + diagMessage.getArgs()[0]);
        } else {
          checker.report(methodTree, e.getDiagMessage());
        }
        continue;
      }
      if (!CFAbstractStore.canInsertJavaExpression(exprJe)) {
        checker.reportError(methodTree, "flowexpr.parse.error", expressionString);
        continue;
      }
      if (!abstractMethod && contract.kind != Contract.Kind.PRECONDITION) {
        // Check the contract, which is a postcondition.
        // Preconditions are checked at method invocations, not declarations.

        switch (contract.kind) {
          case POSTCONDITION:
            checkPostcondition(methodTree, annotation, exprJe);
            break;
          case CONDITIONALPOSTCONDITION:
            checkConditionalPostcondition(
                methodTree, annotation, exprJe, ((ConditionalPostcondition) contract).resultValue);
            break;
          default:
            throw new BugInCF("Impossible: " + contract.kind);
        }
      }

      if (formalParamNames != null && formalParamNames.contains(expressionString)) {
        String locationOfExpression =
            contract.kind.errorKey
                + " "
                + contract.contractAnnotation.getAnnotationType().asElement().getSimpleName()
                + " on the declaration";
        checker.reportWarning(
            methodTree,
            "expression.parameter.name.shadows.field",
            locationOfExpression,
            methodTree.getName().toString(),
            expressionString,
            expressionString,
            formalParamNames.indexOf(expressionString) + 1);
      }

      checkParametersAreEffectivelyFinal(methodTree, exprJe);
    }
  }

  /**
   * Scans a {@link JavaExpression} and adds all the parameters in the {@code JavaExpression} to the
   * passed set.
   */
  private final JavaExpressionScanner<Set<Element>> findParameters =
      new JavaExpressionScanner<Set<Element>>() {
        @Override
        protected Void visitLocalVariable(LocalVariable localVarExpr, Set<Element> parameters) {
          if (localVarExpr.getElement().getKind() == ElementKind.PARAMETER) {
            parameters.add(localVarExpr.getElement());
          }
          return super.visitLocalVariable(localVarExpr, parameters);
        }
      };

  /**
   * Check that the parameters used in {@code javaExpression} are effectively final for method
   * {@code method}.
   *
   * @param methodDeclTree a method declaration
   * @param javaExpression a Java expression
   */
  private void checkParametersAreEffectivelyFinal(
      MethodTree methodDeclTree, JavaExpression javaExpression) {
    // check that all parameters used in the expression are
    // effectively final, so that they cannot be modified
    Set<Element> parameters = new ArraySet<>(2);
    findParameters.scan(javaExpression, parameters);
    for (Element parameter : parameters) {
      if (!ElementUtils.isEffectivelyFinal(parameter)) {
        checker.reportError(
            methodDeclTree,
            "flowexpr.parameter.not.final",
            parameter.getSimpleName(),
            javaExpression);
      }
    }
  }

  /**
   * Check that the expression's type is annotated with {@code annotation} at the regular exit
   * store.
   *
   * @param methodTree declaration of the method
   * @param annotation expression's type must have this annotation
   * @param expression the expression that must have an annotation
   */
  protected void checkPostcondition(
      MethodTree methodTree, AnnotationMirror annotation, JavaExpression expression) {
    CFAbstractStore<?, ?> exitStore = atypeFactory.getRegularExitStore(methodTree);
    if (exitStore == null) {
      // If there is no regular exitStore, then the method cannot reach the regular exit and
      // there is no need to check anything.
    } else {
      CFAbstractValue<?> value = exitStore.getValue(expression);
      AnnotationMirror inferredAnno = null;
      if (value != null) {
        AnnotationMirrorSet annos = value.getAnnotations();
        inferredAnno = qualHierarchy.findAnnotationInSameHierarchy(annos, annotation);
      }
      if (!checkContract(expression, annotation, inferredAnno, exitStore)) {
        checker.reportError(
            methodTree,
            "contracts.postcondition",
            methodTree.getName(),
            contractExpressionAndType(expression.toString(), inferredAnno),
            contractExpressionAndType(expression.toString(), annotation));
      }
    }
  }

  /**
   * Returns a string representation of an expression and type qualifier.
   *
   * @param expression a Java expression
   * @param qualifier the expression's type, or null if no information is available
   * @return a string representation of the expression and type qualifier
   */
  protected String contractExpressionAndType(
      String expression, @Nullable AnnotationMirror qualifier) {
    if (qualifier == null) {
      return "no information about " + expression;
    } else {
      return expression
          + " is "
          + atypeFactory.getAnnotationFormatter().formatAnnotationMirror(qualifier);
    }
  }

  /**
   * Check that the expression's type is annotated with {@code annotation} at every regular exit
   * that returns {@code result}.
   *
   * @param methodTree tree of method with the postcondition
   * @param annotation expression's type must have this annotation
   * @param expression the expression that the postcondition concerns
   * @param result result for which the postcondition is valid
   */
  protected void checkConditionalPostcondition(
      MethodTree methodTree,
      AnnotationMirror annotation,
      JavaExpression expression,
      boolean result) {
    boolean booleanReturnType =
        TypesUtils.isBooleanType(TreeUtils.typeOf(methodTree.getReturnType()));
    if (!booleanReturnType) {
      checker.reportError(methodTree, "contracts.conditional.postcondition.returntype");
      // No reason to go ahead with further checking. The
      // annotation is invalid.
      return;
    }

    for (IPair<ReturnNode, ?> pair : atypeFactory.getReturnStatementStores(methodTree)) {
      ReturnNode returnStmt = pair.first;

      Node retValNode = returnStmt.getResult();
      Boolean retVal =
          retValNode instanceof BooleanLiteralNode
              ? ((BooleanLiteralNode) retValNode).getValue()
              : null;

      TransferResult<?, ?> transferResult = (TransferResult<?, ?>) pair.second;
      if (transferResult == null) {
        // Unreachable return statements have no stores, but there is no need to check them.
        continue;
      }
      CFAbstractStore<?, ?> exitStore =
          (CFAbstractStore<?, ?>)
              (result ? transferResult.getThenStore() : transferResult.getElseStore());
      CFAbstractValue<?> value = exitStore.getValue(expression);

      // don't check if return statement certainly does not match 'result'. at the moment,
      // this means the result is a boolean literal
      if (!(retVal == null || retVal == result)) {
        continue;
      }
      AnnotationMirror inferredAnno = null;
      if (value != null) {
        AnnotationMirrorSet annos = value.getAnnotations();
        inferredAnno = qualHierarchy.findAnnotationInSameHierarchy(annos, annotation);
      }

      if (!checkContract(expression, annotation, inferredAnno, exitStore)) {
        checker.reportError(
            returnStmt.getTree(),
            "contracts.conditional.postcondition",
            methodTree.getName(),
            result,
            contractExpressionAndType(expression.toString(), inferredAnno),
            contractExpressionAndType(expression.toString(), annotation));
      }
    }
  }

  @Override
  public Void visitTypeParameter(TypeParameterTree tree, Void p) {
    if (tree.getBounds().size() > 1) {
      // The upper bound of the type parameter is an intersection
      AnnotatedTypeVariable type =
          (AnnotatedTypeVariable) atypeFactory.getAnnotatedTypeFromTypeTree(tree);
      AnnotatedIntersectionType intersection = (AnnotatedIntersectionType) type.getUpperBound();
      checkExplicitAnnotationsOnIntersectionBounds(intersection, tree.getBounds());
    }
    validateTypeOf(tree);

    return super.visitTypeParameter(tree, p);
  }

  /**
   * Issues "explicit.annotation.ignored" warning if any explicit annotation on an intersection
   * bound is not the same as the primary annotation of the given intersection type.
   *
   * @param intersection type to use
   * @param boundTrees trees of {@code intersection} bounds
   */
  protected void checkExplicitAnnotationsOnIntersectionBounds(
      AnnotatedIntersectionType intersection, List<? extends Tree> boundTrees) {
    for (Tree boundTree : boundTrees) {
      if (boundTree.getKind() != Tree.Kind.ANNOTATED_TYPE) {
        continue;
      }
      List<? extends AnnotationMirror> explictAnnos =
          TreeUtils.annotationsFromTree((AnnotatedTypeTree) boundTree);
      for (AnnotationMirror explictAnno : explictAnnos) {
        if (atypeFactory.isSupportedQualifier(explictAnno)) {
          AnnotationMirror anno = intersection.getPrimaryAnnotationInHierarchy(explictAnno);
          if (!AnnotationUtils.areSame(anno, explictAnno)) {
            checker.reportWarning(
                boundTree, "explicit.annotation.ignored", explictAnno, anno, explictAnno, anno);
          }
        }
      }
    }
  }

  // **********************************************************************
  // Assignment checkers and pseudo-assignments
  // **********************************************************************

  @Override
  public Void visitVariable(VariableTree tree, Void p) {
    warnAboutTypeAnnotationsTooEarly(tree, tree.getModifiers());

    // VariableTree#getType returns null for binding variables from a DeconstructionPatternTree.
    if (tree.getType() != null) {
      visitAnnotatedType(tree.getModifiers().getAnnotations(), tree.getType());
    }

    AnnotatedTypeMirror variableType = atypeFactory.getAnnotatedTypeLhs(tree);

    atypeFactory.getDependentTypesHelper().checkTypeForErrorExpressions(variableType, tree);
    Element varElt = TreeUtils.elementFromDeclaration(tree);
    if (varElt.getKind() == ElementKind.ENUM_CONSTANT) {
      commonAssignmentCheck(tree, tree.getInitializer(), "enum.declaration");
    } else if (tree.getInitializer() != null) {
      // If there's no assignment in this variable declaration, skip it.
      commonAssignmentCheck(tree, tree.getInitializer(), "assignment");
    } else {
      // commonAssignmentCheck validates the type of `tree`,
      // so only validate if commonAssignmentCheck wasn't called
      validateTypeOf(tree);
    }
    warnRedundantAnnotations(tree, variableType);
    return super.visitVariable(tree, p);
  }

  /**
   * Issues a "redundant.anno" warning if the annotation written on the type is the same as the
   * default annotation for this type and location.
   *
   * @param tree an AST node
   * @param type get the explicit annotation on this type and compare it with the default one for
   *     this type and location.
   */
  protected void warnRedundantAnnotations(Tree tree, AnnotatedTypeMirror type) {
    if (!warnRedundantAnnotations) {
      return;
    }
    Set<AnnotationMirror> explicitAnnos = type.getExplicitAnnotations();
    if (explicitAnnos.isEmpty()) {
      return;
    }
    if (tree == null) {
      throw new BugInCF("unexpected null tree argument!");
    }

    AnnotatedTypeMirror defaultAtm = atypeFactory.getDefaultAnnotationsForWarnRedundant(tree, type);
    for (AnnotationMirror explicitAnno : explicitAnnos) {
      AnnotationMirror defaultAm = defaultAtm.getPrimaryAnnotationInHierarchy(explicitAnno);
      if (defaultAm != null && AnnotationUtils.areSame(defaultAm, explicitAnno)) {
        checker.reportWarning(tree, "redundant.anno", defaultAtm);
      }
    }
  }

  /**
   * Warn if a type annotation is written before a modifier such as "public" or before a declaration
   * annotation.
   *
   * @param tree a VariableTree or a MethodTree
   * @param modifiersTree the modifiers sub-tree of tree
   */
  private void warnAboutTypeAnnotationsTooEarly(Tree tree, ModifiersTree modifiersTree) {

    // Don't issue warnings about compiler-inserted modifiers.
    // This simple code completely igonores enum constants and try-with-resources declarations.
    // It could be made to catch some user errors in those locations, but it doesn't seem worth
    // the effort to do so.
    if (tree.getKind() == Tree.Kind.VARIABLE) {
      ElementKind varKind = TreeUtils.elementFromDeclaration((VariableTree) tree).getKind();
      switch (varKind) {
        case ENUM_CONSTANT:
          // Enum constants are "public static final" by default, so the annotation always
          // appears to be before "public".
          return;
        case RESOURCE_VARIABLE:
          // Try-with-resources variables are "final" by default, so the annotation always
          // appears to be before "final".
          return;
        default:
          if (TreeUtils.isAutoGeneratedRecordMember(tree)) {
            // Annotations can appear on record fields before the class body, so don't
            // issue a warning about those.
            return;
          }
          // Nothing to do
      }
    }

    Set<Modifier> modifierSet = modifiersTree.getFlags();
    List<? extends AnnotationTree> annotations = modifiersTree.getAnnotations();

    if (annotations.isEmpty()) {
      return;
    }

    // Warn about type annotations written before modifiers such as "public".  javac retains no
    // information about modifier locations.  So, this is a very partial check:  Issue a warning
    // if a type annotation is at the very beginning of the VariableTree, and a modifier follows
    // it.

    // Check if a type annotation precedes a declaration annotation.
    int lastDeclAnnoIndex = -1;
    for (int i = annotations.size() - 1; i > 0; i--) { // no need to check index 0
      if (!isTypeAnnotation(annotations.get(i))) {
        lastDeclAnnoIndex = i;
        break;
      }
    }
    if (lastDeclAnnoIndex != -1) {
      // Usually, there are few bad invariant annotations.
      List<AnnotationTree> badTypeAnnos = new ArrayList<>(2);
      for (int i = 0; i < lastDeclAnnoIndex; i++) {
        AnnotationTree anno = annotations.get(i);
        if (isTypeAnnotation(anno)) {
          badTypeAnnos.add(anno);
        }
      }
      if (!badTypeAnnos.isEmpty()) {
        checker.reportWarning(
            tree, "type.anno.before.decl.anno", badTypeAnnos, annotations.get(lastDeclAnnoIndex));
      }
    }

    // Determine the length of the text that ought to precede the first type annotation.
    // If the type annotation appears before that text could appear, then warn that a
    // modifier appears after the type annotation.
    // TODO: in the future, account for the lengths of declaration annotations.  Length of
    // toString of the annotation isn't useful, as it might be different length than original
    // input.  Can use JCTree.getEndPosition(EndPosTable) and
    // com.sun.tools.javac.tree.EndPosTable, but it requires -Xjcov.
    AnnotationTree firstAnno = annotations.get(0);
    if (!modifierSet.isEmpty() && isTypeAnnotation(firstAnno)) {
      int precedingTextLength = 0;
      for (Modifier m : modifierSet) {
        precedingTextLength += m.toString().length() + 1; // +1 for the space
      }
      int annoStartPos = ((JCTree) firstAnno).getStartPosition();
      int varStartPos = ((JCTree) tree).getStartPosition();
      if (annoStartPos < varStartPos + precedingTextLength) {
        checker.reportWarning(tree, "type.anno.before.modifier", firstAnno, modifierSet);
      }
    }
  }

  /**
   * Return true if the given annotation is a type annotation: that is, its definition is
   * meta-annotated with {@code @Target({TYPE_USE,....})}.
   */
  private boolean isTypeAnnotation(AnnotationTree anno) {
    Tree annoType = anno.getAnnotationType();
    ClassSymbol annoSymbol;
    switch (annoType.getKind()) {
      case IDENTIFIER:
        annoSymbol = (ClassSymbol) ((JCIdent) annoType).sym;
        break;
      case MEMBER_SELECT:
        annoSymbol = (ClassSymbol) ((JCFieldAccess) annoType).sym;
        break;
      default:
        throw new BugInCF("Unhandled kind: " + annoType.getKind() + " for " + anno);
    }
    for (AnnotationMirror metaAnno : annoSymbol.getAnnotationMirrors()) {
      if (AnnotationUtils.areSameByName(metaAnno, TARGET)) {
        AnnotationValue av = metaAnno.getElementValues().get(targetValueElement);
        return AnnotationUtils.annotationValueContainsToString(av, "TYPE_USE");
      }
    }

    return false;
  }

  /**
   * Performs two checks: subtyping and assignability checks, using {@link
   * #commonAssignmentCheck(Tree, ExpressionTree, String, Object[])}.
   *
   * <p>If the subtype check fails, it issues an "assignment" error.
   */
  @Override
  public Void visitAssignment(AssignmentTree tree, Void p) {
    commonAssignmentCheck(tree.getVariable(), tree.getExpression(), "assignment");
    return super.visitAssignment(tree, p);
  }

  /**
   * Performs a subtype check, to test whether the tree expression iterable type is a subtype of the
   * variable type in the enhanced for loop.
   *
   * <p>If the subtype check fails, it issues a "enhancedfor" error.
   */
  @Override
  public Void visitEnhancedForLoop(EnhancedForLoopTree tree, Void p) {
    AnnotatedTypeMirror var = atypeFactory.getAnnotatedTypeLhs(tree.getVariable());
    AnnotatedTypeMirror iteratedType = atypeFactory.getIterableElementType(tree.getExpression());
    boolean valid = validateTypeOf(tree.getVariable());
    if (valid) {
      commonAssignmentCheck(var, iteratedType, tree.getExpression(), "enhancedfor");
    }
    return super.visitEnhancedForLoop(tree, p);
  }

  /**
   * Performs a method invocation check.
   *
   * <p>An invocation of a method, m, on the receiver, r is valid only if:
   *
   * <ul>
   *   <li>passed arguments are subtypes of corresponding m parameters
   *   <li>r is a subtype of m receiver type
   *   <li>if m is generic, passed type arguments are subtypes of m type variables
   * </ul>
   */
  @Override
  public Void visitMethodInvocation(MethodInvocationTree tree, Void p) {

    // Skip calls to the Enum constructor (they're generated by javac and
    // hard to check), also see CFGBuilder.visitMethodInvocation.
    if (TreeUtils.elementFromUse(tree) == null || TreeUtils.isEnumSuperCall(tree)) {
      return super.visitMethodInvocation(tree, p);
    }

    if (shouldSkipUses(tree)) {
      return super.visitMethodInvocation(tree, p);
    }
    ParameterizedExecutableType preInference =
        atypeFactory.methodFromUseWithoutTypeArgInference(tree);
    if (!preInference.executableType.getElement().getTypeParameters().isEmpty()
        && preInference.typeArgs.isEmpty()) {
      if (!checkTypeArgumentInference(tree, preInference.executableType)) {
        return null;
      }
    }
    ParameterizedExecutableType mType = atypeFactory.methodFromUse(tree);
    AnnotatedExecutableType invokedMethod = mType.executableType;
    List<AnnotatedTypeMirror> typeargs = mType.typeArgs;

    List<AnnotatedTypeParameterBounds> paramBounds =
        CollectionsPlume.mapList(
            AnnotatedTypeVariable::getBounds, invokedMethod.getTypeVariables());

    ExecutableElement method = invokedMethod.getElement();
    CharSequence methodName = ElementUtils.getSimpleDescription(method);
    checkTypeArguments(
        tree,
        paramBounds,
        typeargs,
        tree.getTypeArguments(),
        methodName,
        invokedMethod.getTypeVariables());
    List<AnnotatedTypeMirror> params =
        AnnotatedTypes.adaptParameters(atypeFactory, invokedMethod, tree.getArguments());
    checkArguments(params, tree.getArguments(), methodName, method.getParameters());
    checkVarargs(invokedMethod, tree);

    if (ElementUtils.isMethod(
        invokedMethod.getElement(), vectorCopyInto, atypeFactory.getProcessingEnv())) {
      typeCheckVectorCopyIntoArgument(tree, params);
    }

    ExecutableElement invokedMethodElement = invokedMethod.getElement();
    if (!ElementUtils.isStatic(invokedMethodElement) && !TreeUtils.isSuperConstructorCall(tree)) {
      checkMethodInvocability(invokedMethod, tree);
    }

    // check precondition annotations
    checkPreconditions(
        tree, atypeFactory.getContractsFromMethod().getPreconditions(invokedMethodElement));

    if (TreeUtils.isSuperConstructorCall(tree)) {
      checkSuperConstructorCall(tree);
    } else if (TreeUtils.isThisConstructorCall(tree)) {
      checkThisConstructorCall(tree);
    }

    // Do not call super, as that would observe the arguments without
    // a set assignment context.
    scan(tree.getMethodSelect(), p);
    return null; // super.visitMethodInvocation(tree, p);
  }

  /**
   * Reports a "type.arguments.not.inferred" error if type argument inference fails and returns
   * false if inference fails.
   *
   * @param tree a tree that requires type argument inference
   * @param methodType the type of the method before type argument substitution
   * @return whether type argument inference succeeds
   */
  private boolean checkTypeArgumentInference(
      ExpressionTree tree, AnnotatedExecutableType methodType) {
    InferenceResult args =
        atypeFactory.getTypeArgumentInference().inferTypeArgs(atypeFactory, tree, methodType);
    if (args != null && !args.inferenceFailed()) {
      return true;
    }
    checker.reportError(
        tree,
        "type.arguments.not.inferred",
        ElementUtils.getSimpleDescription(methodType.getElement()),
        args == null ? "" : args.getErrorMsg());
    return false;
  }

  /**
   * Checks that the following rule is satisfied: The type on a constructor declaration must be a
   * supertype of the return type of "this()" invocation within that constructor.
   *
   * <p>Subclasses can override this method to change the behavior for just "this" constructor
   * class. Or override {@link #checkThisOrSuperConstructorCall(MethodInvocationTree, String)} to
   * change the behavior for "this" and "super" constructor calls.
   *
   * @param thisCall the AST node for the constructor call
   */
  protected void checkThisConstructorCall(MethodInvocationTree thisCall) {
    checkThisOrSuperConstructorCall(thisCall, "this.invocation");
  }

  /**
   * Checks that the following rule is satisfied: The type on a constructor declaration must be a
   * supertype of the return type of "super()" invocation within that constructor.
   *
   * <p>Subclasses can override this method to change the behavior for just "super" constructor
   * class. Or override {@link #checkThisOrSuperConstructorCall(MethodInvocationTree, String)} to
   * change the behavior for "this" and "super" constructor calls.
   *
   * @param superCall the AST node for the super constructor call
   */
  protected void checkSuperConstructorCall(MethodInvocationTree superCall) {
    checkThisOrSuperConstructorCall(superCall, "super.invocation");
  }

  /**
   * Checks that the following rule is satisfied: The type on a constructor declaration must be a
   * supertype of the return type of "this()" or "super()" invocation within that constructor.
   *
   * @param call the AST node for the constructor call
   * @param errorKey the error message key to use if the check fails
   */
  protected void checkThisOrSuperConstructorCall(
      MethodInvocationTree call, @CompilerMessageKey String errorKey) {
    TreePath path = atypeFactory.getPath(call);
    MethodTree enclosingMethod = TreePathUtil.enclosingMethod(path);
    AnnotatedTypeMirror superType = atypeFactory.getAnnotatedType(call);
    AnnotatedExecutableType constructorType = atypeFactory.getAnnotatedType(enclosingMethod);
    AnnotatedTypeMirror returnType = constructorType.getReturnType();
    AnnotationMirrorSet topAnnotations = qualHierarchy.getTopAnnotations();
    for (AnnotationMirror topAnno : topAnnotations) {
      if (!typeHierarchy.isSubtypeShallowEffective(superType, returnType, topAnno)) {
        AnnotationMirror superAnno = superType.getPrimaryAnnotationInHierarchy(topAnno);
        AnnotationMirror constructorReturnAnno =
            returnType.getPrimaryAnnotationInHierarchy(topAnno);
        checker.reportError(call, errorKey, constructorReturnAnno, call, superAnno);
      }
    }
  }

  /**
   * If the given invocation is a varargs invocation, check that the array type of actual varargs is
   * a subtype of the corresponding formal parameter; issues "argument" error if not.
   *
   * <p>The caller must type-check for each element in varargs before or after calling this method.
   *
   * @see #checkArguments
   * @param invokedMethod the method type to be invoked
   * @param tree method or constructor invocation tree
   */
  protected void checkVarargs(AnnotatedExecutableType invokedMethod, Tree tree) {
    if (!TreeUtils.isVarArgs(tree)) {
      // If not a varargs invocation, type checking is already done in checkArguments.
      return;
    }

    List<AnnotatedTypeMirror> formals = invokedMethod.getParameterTypes();
    int numFormals = formals.size();
    int lastArgIndex = numFormals - 1;
    // This is the varags type, an array.
    AnnotatedArrayType lastParamAnnotatedType = (AnnotatedArrayType) formals.get(lastArgIndex);

    AnnotatedTypeMirror wrappedVarargsType = atypeFactory.getAnnotatedTypeVarargsArray(tree);

    // When dataflow analysis is not enabled, it will be null and we can suppose there is no
    // annotation to be checked for generated varargs array.
    if (wrappedVarargsType == null) {
      return;
    }

    // The component type of wrappedVarargsType might not be a subtype of the component type of
    // lastParamAnnotatedType due to the difference of type inference between for an expression
    // and an invoked method element. We can consider that the component type of actual is same
    // with formal one because type checking for elements will be done in checkArguments. This
    // is also needed to avoid duplicating error message caused by elements in varargs.
    if (wrappedVarargsType.getKind() == TypeKind.ARRAY) {
      ((AnnotatedArrayType) wrappedVarargsType)
          .setComponentType(lastParamAnnotatedType.getComponentType());
    }

    commonAssignmentCheck(lastParamAnnotatedType, wrappedVarargsType, tree, "varargs");
  }

  /**
   * Checks that all the given {@code preconditions} hold true immediately prior to the method
   * invocation or variable access at {@code tree}.
   *
   * @param tree the method invocation; immediately prior to it, the preconditions must hold true
   * @param preconditions the preconditions to be checked
   */
  protected void checkPreconditions(MethodInvocationTree tree, Set<Precondition> preconditions) {
    // This check is needed for the GUI effects and Units Checkers tests to pass.
    // TODO: Remove this check and investigate the root cause.
    if (preconditions.isEmpty()) {
      return;
    }

    StringToJavaExpression stringToJavaExpr =
        stringExpr -> StringToJavaExpression.atMethodInvocation(stringExpr, tree, checker);
    for (Contract c : preconditions) {
      Precondition p = (Precondition) c;
      String expressionString = p.expressionString;
      AnnotationMirror anno =
          c.viewpointAdaptDependentTypeAnnotation(atypeFactory, stringToJavaExpr, tree);
      JavaExpression exprJe;
      try {
        exprJe = StringToJavaExpression.atMethodInvocation(expressionString, tree, checker);
      } catch (JavaExpressionParseException e) {
        // report errors here
        checker.report(tree, e.getDiagMessage());
        return;
      }

      CFAbstractStore<?, ?> store = atypeFactory.getStoreBefore(tree);
      CFAbstractValue<?> value = null;
      if (CFAbstractStore.canInsertJavaExpression(exprJe)) {
        value = store.getValue(exprJe);
      }
      AnnotationMirror inferredAnno = null;
      if (value != null) {
        AnnotationMirrorSet annos = value.getAnnotations();
        inferredAnno = qualHierarchy.findAnnotationInSameHierarchy(annos, anno);
      } else {
        // If the expression is "this", then get the type of the method receiver.
        // TODO: There are other expressions that can be converted to trees, "#1" for
        // example.
        if (expressionString.equals("this")) {
          AnnotatedTypeMirror atype = atypeFactory.getReceiverType(tree);
          if (atype != null) {
            AnnotationMirrorSet annos = atype.getEffectiveAnnotations();
            inferredAnno = qualHierarchy.findAnnotationInSameHierarchy(annos, anno);
          }
        }

        if (inferredAnno == null) {
          // If there is no information in the store (possible if e.g., no refinement
          // of the field has occurred), use top instead of automatically
          // issuing a warning. This is not perfectly precise: for example,
          // if jeExpr is a field it would be more precise to use the field's
          // declared type rather than top. However, doing so would be unsound
          // in at least three circumstances where the type of the field depends
          // on the type of the receiver: (1) all fields in Nullness Checker,
          // because of possibility that the receiver is under initialization,
          // (2) polymorphic fields, and (3) fields whose type is a type variable.
          // Using top here instead means that there is no need for special cases
          // for these situations.
          inferredAnno = qualHierarchy.getTopAnnotation(anno);
        }
      }
      if (!checkContract(exprJe, anno, inferredAnno, store)) {
        if (exprJe != null) {
          expressionString = exprJe.toString();
        }
        checker.reportError(
            tree,
            "contracts.precondition",
            tree.getMethodSelect().toString(),
            contractExpressionAndType(expressionString, inferredAnno),
            contractExpressionAndType(expressionString, anno));
      }
    }
  }

  /**
   * Returns true if and only if {@code inferredAnnotation} is valid for a given expression to match
   * the {@code necessaryAnnotation}.
   *
   * <p>By default, {@code inferredAnnotation} must be a subtype of {@code necessaryAnnotation}, but
   * subclasses might override this behavior.
   */
  protected boolean checkContract(
      JavaExpression expr,
      AnnotationMirror necessaryAnnotation,
      AnnotationMirror inferredAnnotation,
      CFAbstractStore<?, ?> store) {
    if (inferredAnnotation == null) {
      return false;
    }
    TypeMirror exprTM = expr.getType();
    return qualHierarchy.isSubtypeShallow(inferredAnnotation, necessaryAnnotation, exprTM);
  }

  /**
   * Type checks the method arguments of {@code Vector.copyInto()}.
   *
   * <p>The Checker Framework special-cases the method invocation, as its type safety cannot be
   * expressed by Java's type system.
   *
   * <p>For a Vector {@code v} of type {@code Vector<E>}, the method invocation {@code
   * v.copyInto(arr)} is type-safe iff {@code arr} is an array of type {@code T[]}, where {@code T}
   * is a subtype of {@code E}.
   *
   * <p>In other words, this method checks that the type argument of the receiver method is a
   * subtype of the component type of the passed array argument.
   *
   * @param tree a method invocation of {@code Vector.copyInto()}
   * @param params the types of the parameters of {@code Vectory.copyInto()}
   */
  protected void typeCheckVectorCopyIntoArgument(
      MethodInvocationTree tree, List<? extends AnnotatedTypeMirror> params) {
    assert params.size() == 1
        : "invalid no. of parameters " + params + " found for method invocation " + tree;
    assert tree.getArguments().size() == 1
        : "invalid no. of arguments in method invocation " + tree;

    AnnotatedTypeMirror passed = atypeFactory.getAnnotatedType(tree.getArguments().get(0));
    AnnotatedArrayType passedAsArray = (AnnotatedArrayType) passed;

    AnnotatedTypeMirror receiver = atypeFactory.getReceiverType(tree);
    AnnotatedDeclaredType receiverAsVector =
        AnnotatedTypes.asSuper(atypeFactory, receiver, vectorType);
    if (receiverAsVector.getTypeArguments().isEmpty()) {
      return;
    }

    AnnotatedTypeMirror argComponent = passedAsArray.getComponentType();
    AnnotatedTypeMirror vectorTypeArg = receiverAsVector.getTypeArguments().get(0);
    Tree errorLocation = tree.getArguments().get(0);
    if (TypesUtils.isErasedSubtype(
        vectorTypeArg.getUnderlyingType(), argComponent.getUnderlyingType(), types)) {
      commonAssignmentCheck(argComponent, vectorTypeArg, errorLocation, "vector.copyinto");
    } else {
      checker.reportError(errorLocation, "vector.copyinto", vectorTypeArg, argComponent);
    }
  }

  /**
   * Performs a new class invocation check.
   *
   * <p>An invocation of a constructor, c, is valid only if:
   *
   * <ul>
   *   <li>passed arguments are subtypes of corresponding c parameters
   *   <li>if c is generic, passed type arguments are subtypes of c type variables
   * </ul>
   */
  @Override
  public Void visitNewClass(NewClassTree tree, Void p) {
    if (checker.shouldSkipUses(TreeUtils.elementFromUse(tree))) {
      return super.visitNewClass(tree, p);
    }

    ParameterizedExecutableType preInference =
        atypeFactory.constructorFromUseWithoutTypeArgInference(tree);
    if (!preInference.executableType.getElement().getTypeParameters().isEmpty()
        || TreeUtils.isDiamondTree(tree)) {
      if (!checkTypeArgumentInference(tree, preInference.executableType)) {
        return null;
      }
    }

    ParameterizedExecutableType fromUse = atypeFactory.constructorFromUse(tree);
    AnnotatedExecutableType constructorType = fromUse.executableType;
    List<AnnotatedTypeMirror> typeargs = fromUse.typeArgs;

    List<? extends ExpressionTree> passedArguments = tree.getArguments();
    List<AnnotatedTypeMirror> params =
        AnnotatedTypes.adaptParameters(atypeFactory, constructorType, passedArguments);

    ExecutableElement constructor = constructorType.getElement();
    CharSequence constructorName = ElementUtils.getSimpleDescription(constructor);

    checkArguments(params, passedArguments, constructorName, constructor.getParameters());
    checkVarargs(constructorType, tree);

    List<AnnotatedTypeParameterBounds> paramBounds =
        CollectionsPlume.mapList(
            AnnotatedTypeVariable::getBounds, constructorType.getTypeVariables());

    checkTypeArguments(
        tree,
        paramBounds,
        typeargs,
        tree.getTypeArguments(),
        constructorName,
        constructor.getTypeParameters());

    boolean valid = validateTypeOf(tree);

    if (valid) {
      AnnotatedDeclaredType dt = atypeFactory.getAnnotatedType(tree);
      atypeFactory.getDependentTypesHelper().checkTypeForErrorExpressions(dt, tree);
      checkConstructorInvocation(dt, constructorType, tree);
    }
    // Do not call super, as that would observe the arguments without
    // a set assignment context.
    scan(tree.getEnclosingExpression(), p);
    scan(tree.getIdentifier(), p);
    scan(tree.getClassBody(), p);

    return null;
  }

  @Override
  public Void visitLambdaExpression(LambdaExpressionTree tree, Void p) {

    AnnotatedExecutableType functionType = atypeFactory.getFunctionTypeFromTree(tree);

    if (tree.getBody().getKind() != Tree.Kind.BLOCK) {
      // Check return type for single statement returns here.
      AnnotatedTypeMirror ret = functionType.getReturnType();
      if (ret.getKind() != TypeKind.VOID) {
        commonAssignmentCheck(ret, (ExpressionTree) tree.getBody(), "return");
      }
    }

    // Check parameters
    for (int i = 0; i < functionType.getParameterTypes().size(); ++i) {
      AnnotatedTypeMirror lambdaParameter =
          atypeFactory.getAnnotatedType(tree.getParameters().get(i));
      commonAssignmentCheck(
          lambdaParameter,
          functionType.getParameterTypes().get(i),
          tree.getParameters().get(i),
          "lambda.param",
          i);
    }

    // TODO: Postconditions?
    // https://github.com/typetools/checker-framework/issues/801

    return super.visitLambdaExpression(tree, p);
  }

  @Override
  public Void visitMemberReference(MemberReferenceTree tree, Void p) {
    this.checkMethodReferenceAsOverride(tree, p);
    return super.visitMemberReference(tree, p);
  }

  /** A set containing {@code Tree.Kind.METHOD} and {@code Tree.Kind.LAMBDA_EXPRESSION}. */
  private ArraySet<Tree.Kind> methodAndLambdaExpression =
      new ArraySet<>(Arrays.asList(Tree.Kind.METHOD, Tree.Kind.LAMBDA_EXPRESSION));

  /**
   * Checks that the type of the return expression is a subtype of the enclosing method required
   * return type. If not, it issues a "return" error.
   */
  @Override
  public Void visitReturn(ReturnTree tree, Void p) {
    // Don't try to check return expressions for void methods.
    if (tree.getExpression() == null) {
      return super.visitReturn(tree, p);
    }

    Tree enclosing = TreePathUtil.enclosingOfKind(getCurrentPath(), methodAndLambdaExpression);

    AnnotatedTypeMirror ret = null;
    if (enclosing.getKind() == Tree.Kind.METHOD) {

      MethodTree enclosingMethod = TreePathUtil.enclosingMethod(getCurrentPath());
      boolean valid = validateTypeOf(enclosing);
      if (valid) {
        ret = atypeFactory.getMethodReturnType(enclosingMethod, tree);
      }
    } else {
      AnnotatedExecutableType result =
          atypeFactory.getFunctionTypeFromTree((LambdaExpressionTree) enclosing);
      ret = result.getReturnType();
    }

    if (ret != null) {
      commonAssignmentCheck(ret, tree.getExpression(), "return");
    }
    return super.visitReturn(tree, p);
  }

  /**
   * Ensure that the annotation arguments comply to their declarations. This needs some special
   * casing, as annotation arguments form special trees.
   */
  @Override
  public Void visitAnnotation(AnnotationTree tree, Void p) {
    List<? extends ExpressionTree> args = tree.getArguments();
    if (args.isEmpty()) {
      // Nothing to do if there are no annotation arguments.
      return null;
    }

    TypeElement annoType = (TypeElement) TreeInfo.symbol((JCTree) tree.getAnnotationType());

    Name annoName = annoType.getQualifiedName();
    if (annoName.contentEquals(DefaultQualifier.class.getName())
        || annoName.contentEquals(SuppressWarnings.class.getName())) {
      // Skip these two annotations, as we don't care about the arguments to them.
      return null;
    }

    List<ExecutableElement> methods = ElementFilter.methodsIn(annoType.getEnclosedElements());
    // Mapping from argument simple name to its annotated type.
    Map<String, AnnotatedTypeMirror> annoTypes = ArrayMap.newArrayMapOrHashMap(methods.size());
    for (ExecutableElement meth : methods) {
      AnnotatedExecutableType exeatm = atypeFactory.getAnnotatedType(meth);
      AnnotatedTypeMirror retty = exeatm.getReturnType();
      annoTypes.put(meth.getSimpleName().toString(), retty);
    }

    for (ExpressionTree arg : args) {
      if (!(arg instanceof AssignmentTree)) {
        // TODO: when can this happen?
        continue;
      }

      AssignmentTree at = (AssignmentTree) arg;
      // Ensure that we never ask for the annotated type of an annotation, because
      // we don't have a type for annotations.
      if (at.getExpression().getKind() == Tree.Kind.ANNOTATION) {
        visitAnnotation((AnnotationTree) at.getExpression(), p);
        continue;
      }
      if (at.getExpression().getKind() == Tree.Kind.NEW_ARRAY) {
        NewArrayTree nat = (NewArrayTree) at.getExpression();
        boolean isAnno = false;
        for (ExpressionTree init : nat.getInitializers()) {
          if (init.getKind() == Tree.Kind.ANNOTATION) {
            visitAnnotation((AnnotationTree) init, p);
            isAnno = true;
          }
        }
        if (isAnno) {
          continue;
        }
      }

      AnnotatedTypeMirror expected = annoTypes.get(at.getVariable().toString());
      AnnotatedTypeMirror actual = atypeFactory.getAnnotatedType(at.getExpression());
      if (expected.getKind() != TypeKind.ARRAY) {
        // Expected is not an array -> direct comparison.
        commonAssignmentCheck(expected, actual, at.getExpression(), "annotation");
      } else if (actual.getKind() == TypeKind.ARRAY) {
        // Both actual and expected are arrays.
        commonAssignmentCheck(expected, actual, at.getExpression(), "annotation");
      } else {
        // The declaration is an array type, but just a single element is given.
        commonAssignmentCheck(
            ((AnnotatedArrayType) expected).getComponentType(),
            actual,
            at.getExpression(),
            "annotation");
      }
    }
    return null;
  }

  /**
   * If the computation of the type of the ConditionalExpressionTree in
   * org.checkerframework.framework.type.TypeFromTree.TypeFromExpression.visitConditionalExpression(ConditionalExpressionTree,
   * AnnotatedTypeFactory) is correct, the following checks are redundant. However, let's add
   * another failsafe guard and do the checks.
   */
  @Override
  public Void visitConditionalExpression(ConditionalExpressionTree tree, Void p) {
    if (TreeUtils.isPolyExpression(tree)) {
      // From the JLS:
      // A poly reference conditional expression is compatible with a target type T if its
      // second and third operand expressions are compatible with T.  In the Checker
      // Framework this check happens in #commonAssignmentCheck.
      return super.visitConditionalExpression(tree, p);
    }

    AnnotatedTypeMirror cond = atypeFactory.getAnnotatedType(tree);
    this.commonAssignmentCheck(cond, tree.getTrueExpression(), "conditional");
    this.commonAssignmentCheck(cond, tree.getFalseExpression(), "conditional");
    return super.visitConditionalExpression(tree, p);
  }

  /**
   * This method validates the type of the switch expression. It issues an error if the type of a
   * value that the switch expression can result is not a subtype of the switch type.
   *
   * <p>If a subclass overrides this method, it must call {@code super.scan(switchExpressionTree,
   * null)} so that the blocks and statements in the cases are checked.
   *
   * @param switchExpressionTree a {@code SwitchExpressionTree}
   */
  public void visitSwitchExpression17(Tree switchExpressionTree) {
    boolean valid = validateTypeOf(switchExpressionTree);
    if (valid) {
      AnnotatedTypeMirror switchType = atypeFactory.getAnnotatedType(switchExpressionTree);
      SwitchExpressionScanner<Void, Void> scanner =
          new FunctionalSwitchExpressionScanner<>(
              (ExpressionTree valueTree, Void unused) -> {
                BaseTypeVisitor.this.commonAssignmentCheck(
                    switchType, valueTree, "switch.expression");
                return null;
              },
              (r1, r2) -> null);

      scanner.scanSwitchExpression(switchExpressionTree, null);
    }
    super.scan(switchExpressionTree, null);
  }

  // **********************************************************************
  // Check for illegal re-assignment
  // **********************************************************************

  /** Performs assignability check. */
  @Override
  public Void visitUnary(UnaryTree tree, Void p) {
    Tree.Kind treeKind = tree.getKind();
    if (treeKind == Tree.Kind.PREFIX_DECREMENT
        || treeKind == Tree.Kind.PREFIX_INCREMENT
        || treeKind == Tree.Kind.POSTFIX_DECREMENT
        || treeKind == Tree.Kind.POSTFIX_INCREMENT) {
      // Check the assignment that occurs at the increment/decrement. i.e.:
      // exp = exp + 1 or exp = exp - 1
      AnnotatedTypeMirror varType = atypeFactory.getAnnotatedTypeLhs(tree.getExpression());
      AnnotatedTypeMirror valueType;
      if (treeKind == Tree.Kind.POSTFIX_DECREMENT || treeKind == Tree.Kind.POSTFIX_INCREMENT) {
        // For postfixed increments or decrements, the type of the tree the type of the
        // expression before 1 is added or subtracted. So, use a special method to get the
        // type after 1 has been added or subtracted.
        valueType = atypeFactory.getAnnotatedTypeRhsUnaryAssign(tree);
      } else {
        // For prefixed increments or decrements, the type of the tree the type of the
        // expression after 1 is added or subtracted. So, its type can be found using the
        // usual method.
        valueType = atypeFactory.getAnnotatedType(tree);
      }
      String errorKey =
          (treeKind == Tree.Kind.PREFIX_INCREMENT || treeKind == Tree.Kind.POSTFIX_INCREMENT)
              ? "unary.increment"
              : "unary.decrement";
      commonAssignmentCheck(varType, valueType, tree, errorKey);
    }
    return super.visitUnary(tree, p);
  }

  /** Performs assignability check. */
  @Override
  public Void visitCompoundAssignment(CompoundAssignmentTree tree, Void p) {
    // If tree is the tree representing the compounds assignment s += expr,
    // Then this method should check whether s + expr can be assigned to s,
    // but the "s + expr" tree does not exist.  So instead, check that
    // s += expr can be assigned to s.
    commonAssignmentCheck(tree.getVariable(), tree, "compound.assignment");
    return super.visitCompoundAssignment(tree, p);
  }

  // **********************************************************************
  // Check for invalid types inserted by the user
  // **********************************************************************

  @Override
  public Void visitNewArray(NewArrayTree tree, Void p) {
    boolean valid = validateTypeOf(tree);

    if (valid && tree.getType() != null) {
      AnnotatedArrayType arrayType = atypeFactory.getAnnotatedType(tree);
      atypeFactory.getDependentTypesHelper().checkTypeForErrorExpressions(arrayType, tree);
      if (tree.getInitializers() != null) {
        checkArrayInitialization(arrayType.getComponentType(), tree.getInitializers());
      }
    }

    return super.visitNewArray(tree, p);
  }

  /**
   * If the lint option "cast:redundant" is set, this method issues a warning if the cast is
   * redundant.
   */
  protected void checkTypecastRedundancy(TypeCastTree typeCastTree) {
    if (!checker.getLintOption("cast:redundant", false)) {
      return;
    }

    AnnotatedTypeMirror castType = atypeFactory.getAnnotatedType(typeCastTree);
    AnnotatedTypeMirror exprType = atypeFactory.getAnnotatedType(typeCastTree.getExpression());

    if (castType.equals(exprType)) {
      checker.reportWarning(typeCastTree, "cast.redundant", castType);
    }
  }

  /**
   * Issues a warning if the given explicitly-written typecast is unsafe. Does nothing if the lint
   * option "cast:unsafe" is not set. Only primary qualifiers are checked unless the command line
   * option "checkCastElementType" is supplied.
   *
   * @param typeCastTree an explicitly-written typecast
   */
  protected void checkTypecastSafety(TypeCastTree typeCastTree) {
    if (!checker.getLintOption("cast:unsafe", true)) {
      return;
    }
    AnnotatedTypeMirror castType = atypeFactory.getAnnotatedType(typeCastTree);
    AnnotatedTypeMirror exprType = atypeFactory.getAnnotatedType(typeCastTree.getExpression());
    boolean reported = false;
    for (AnnotationMirror top : atypeFactory.getQualifierParameterHierarchies(castType)) {
      if (!isTypeCastSafeInvariant(castType, exprType, top)) {
        checker.reportError(
            typeCastTree,
            "invariant.cast.unsafe",
            exprType.toString(true),
            castType.toString(true));
      }
      reported = true; // don't issue cast unsafe warning.
    }

    // Don't call TypeHierarchy#isSubtype(exprType, castType) because the underlying Java types
    // will not be in the correct subtyping relationship if this is a downcast.
    if (!reported && !isTypeCastSafe(castType, exprType)) {
      checker.reportWarning(
          typeCastTree, "cast.unsafe", exprType.toString(true), castType.toString(true));
    }
  }

  /**
   * Returns true if the cast is safe.
   *
   * <p>Only primary qualifiers are checked unless the command line option "checkCastElementType" is
   * supplied.
   *
   * @param castType annotated type of the cast
   * @param exprType annotated type of the casted expression
   * @return true if the type cast is safe, false otherwise
   */
  protected boolean isTypeCastSafe(AnnotatedTypeMirror castType, AnnotatedTypeMirror exprType) {

    TypeKind castTypeKind = castType.getKind();
    if (castTypeKind == TypeKind.DECLARED) {
      // Don't issue an error if the annotations are equivalent to the qualifier upper bound
      // of the type.
      AnnotatedDeclaredType castDeclared = (AnnotatedDeclaredType) castType;
      AnnotationMirrorSet bounds =
          atypeFactory.getTypeDeclarationBounds(castDeclared.getUnderlyingType());

      if (AnnotationUtils.areSame(castDeclared.getPrimaryAnnotations(), bounds)) {
        return true;
      }
    }

    AnnotationMirrorSet castAnnos;
    AnnotatedTypeMirror newCastType;
    TypeMirror newCastTM;
    if (!checkCastElementType) {
      // checkCastElementType option wasn't specified, so only check effective annotations.
      castAnnos = castType.getEffectiveAnnotations();
      newCastType = castType;
      newCastTM = newCastType.getUnderlyingType();
    } else {
      if (castTypeKind == TypeKind.TYPEVAR) {
        newCastType = ((AnnotatedTypeVariable) castType).getUpperBound();
      } else {
        newCastType = castType;
      }
      newCastTM = newCastType.getUnderlyingType();
      AnnotatedTypeMirror newExprType;
      if (exprType.getKind() == TypeKind.TYPEVAR) {
        newExprType = ((AnnotatedTypeVariable) exprType).getUpperBound();
      } else {
        newExprType = exprType;
      }
      TypeMirror newExprTM = newExprType.getUnderlyingType();

      if (!typeHierarchy.isSubtype(newExprType, newCastType)) {
        return false;
      }
      if (newCastType.getKind() == TypeKind.ARRAY && newExprType.getKind() != TypeKind.ARRAY) {
        // Always warn if the cast contains an array, but the expression
        // doesn't, as in "(Object[]) o" where o is of type Object
        return false;
      } else if (newCastType.getKind() == TypeKind.DECLARED
          && newExprType.getKind() == TypeKind.DECLARED) {
        int castSize = ((AnnotatedDeclaredType) newCastType).getTypeArguments().size();
        int exprSize = ((AnnotatedDeclaredType) newExprType).getTypeArguments().size();

        if (castSize != exprSize) {
          // Always warn if the cast and expression contain a different number of type
          // arguments, e.g. to catch a cast from "Object" to "List<@NonNull Object>".
          // TODO: the same number of arguments actually doesn't guarantee anything.
          return false;
        }
      } else if (castTypeKind == TypeKind.TYPEVAR && exprType.getKind() == TypeKind.TYPEVAR) {
        // If both the cast type and the casted expression are type variables, then check
        // the bounds.
        AnnotationMirrorSet lowerBoundAnnotationsCast =
            AnnotatedTypes.findEffectiveLowerBoundAnnotations(qualHierarchy, castType);
        AnnotationMirrorSet lowerBoundAnnotationsExpr =
            AnnotatedTypes.findEffectiveLowerBoundAnnotations(qualHierarchy, exprType);
        return qualHierarchy.isSubtypeShallow(
                lowerBoundAnnotationsExpr, newExprTM, lowerBoundAnnotationsCast, newCastTM)
            && typeHierarchy.isSubtypeShallowEffective(exprType, castType);
      }
      if (castTypeKind == TypeKind.TYPEVAR) {
        // If the cast type is a type var, but the expression is not, then check that the
        // type of the expression is a subtype of the lower bound.
        castAnnos = AnnotatedTypes.findEffectiveLowerBoundAnnotations(qualHierarchy, castType);
      } else {
        castAnnos = castType.getPrimaryAnnotations();
      }
    }

    AnnotatedTypeMirror exprTypeWidened = atypeFactory.getWidenedType(exprType, castType);
    return qualHierarchy.isSubtypeShallow(
        exprTypeWidened.getEffectiveAnnotations(),
        exprTypeWidened.getUnderlyingType(),
        castAnnos,
        newCastTM);
  }

  /**
   * Return whether casting the {@code exprType} to {@code castType}, a type with a qualifier
   * parameter, is legal.
   *
   * <p>If {@code exprType} has qualifier parameter, the cast is legal if the qualifiers are
   * invariant. Otherwise, the cast is legal is if the qualifier on both types is bottom.
   *
   * @param castType a type with a qualifier parameter
   * @param exprType type of the expressions that is cast which may or may not have a qualifier
   *     parameter
   * @param top the top qualifier of the hierarchy to check
   * @return whether casting the {@code exprType} to {@code castType}, a type with a qualifier
   *     parameter, is legal.
   */
  private boolean isTypeCastSafeInvariant(
      AnnotatedTypeMirror castType, AnnotatedTypeMirror exprType, AnnotationMirror top) {
    if (!isTypeCastSafe(castType, exprType)) {
      return false;
    }

    if (atypeFactory.hasQualifierParameterInHierarchy(exprType, top)) {
      // The isTypeCastSafe call above checked that the exprType is a subtype of castType,
      // so just check the reverse to check that the qualifiers are equivalent.
      return typeHierarchy.isSubtypeShallowEffective(castType, exprType, top);
    }
    AnnotationMirror castTypeAnno = castType.getEffectiveAnnotationInHierarchy(top);
    AnnotationMirror exprTypeAnno = exprType.getEffectiveAnnotationInHierarchy(top);
    // Otherwise the cast is unsafe, unless the qualifiers on both cast and expr are bottom.
    AnnotationMirror bottom = qualHierarchy.getBottomAnnotation(top);
    return AnnotationUtils.areSame(castTypeAnno, bottom)
        && AnnotationUtils.areSame(exprTypeAnno, bottom);
  }

  @Override
  public Void visitTypeCast(TypeCastTree tree, Void p) {
    // validate "tree" instead of "tree.getType()" to prevent duplicate errors.
    boolean valid = validateTypeOf(tree) && validateTypeOf(tree.getExpression());
    if (valid) {
      checkTypecastSafety(tree);
      checkTypecastRedundancy(tree);
    }
    if (atypeFactory.getDependentTypesHelper().hasDependentAnnotations()) {
      AnnotatedTypeMirror type = atypeFactory.getAnnotatedType(tree);
      atypeFactory.getDependentTypesHelper().checkTypeForErrorExpressions(type, tree.getType());
    }

    if (tree.getType().getKind() == Tree.Kind.INTERSECTION_TYPE) {
      AnnotatedIntersectionType intersection =
          (AnnotatedIntersectionType) atypeFactory.getAnnotatedType(tree);
      checkExplicitAnnotationsOnIntersectionBounds(
          intersection, ((IntersectionTypeTree) tree.getType()).getBounds());
    }
    return super.visitTypeCast(tree, p);
  }

  @Override
  public Void visitInstanceOf(InstanceOfTree tree, Void p) {
    // The "reference type" is the type after "instanceof".
    Tree patternTree = InstanceOfUtils.getPattern(tree);
    if (patternTree != null) {
      if (TreeUtils.isBindingPatternTree(patternTree)) {
        VariableTree variableTree = BindingPatternUtils.getVariable(patternTree);
        validateTypeOf(variableTree);
        if (variableTree.getModifiers() != null) {
          AnnotatedTypeMirror variableType = atypeFactory.getAnnotatedType(variableTree);
          AnnotatedTypeMirror expType = atypeFactory.getAnnotatedType(tree.getExpression());
          if (!isTypeCastSafe(variableType, expType)) {
            checker.reportWarning(tree, "instanceof.pattern.unsafe", expType, variableTree);
          }
        }
      } else {
        // TODO: implement deconstructed patterns.
      }
    } else {
      Tree refTypeTree = tree.getType();
      validateTypeOf(refTypeTree);
      if (refTypeTree.getKind() == Tree.Kind.ANNOTATED_TYPE) {
        AnnotatedTypeMirror refType = atypeFactory.getAnnotatedType(refTypeTree);
        AnnotatedTypeMirror expType = atypeFactory.getAnnotatedType(tree.getExpression());
        if (typeHierarchy.isSubtype(refType, expType)
            && !refType.getPrimaryAnnotations().equals(expType.getPrimaryAnnotations())) {
          checker.reportWarning(tree, "instanceof.unsafe", expType, refType);
        }
      }
    }

    return super.visitInstanceOf(tree, p);
  }

  /**
   * Checks the type of the exception parameter. Subclasses should override {@link
   * #checkExceptionParameter} rather than this method to change the behavior of this check.
   */
  @Override
  public Void visitCatch(CatchTree tree, Void p) {
    checkExceptionParameter(tree);
    return super.visitCatch(tree, p);
  }

  /**
   * Checks the type of a thrown exception. Subclasses should override
   * checkThrownExpression(ThrowTree tree) rather than this method to change the behavior of this
   * check.
   */
  @Override
  public Void visitThrow(ThrowTree tree, Void p) {
    checkThrownExpression(tree);
    return super.visitThrow(tree, p);
  }

  /**
   * Rather than overriding this method, clients should often override {@link
   * #visitAnnotatedType(List,Tree)}. That method also handles the case of annotations at the
   * beginning of a variable or method declaration. javac parses all those annotations as being on
   * the variable or method declaration, even though the ones that are type annotations logically
   * belong to the variable type or method return type.
   */
  @Override
  public Void visitAnnotatedType(AnnotatedTypeTree tree, Void p) {
    visitAnnotatedType(null, tree);
    return super.visitAnnotatedType(tree, p);
  }

  /**
   * Checks an annotated type. Invoked by {@link #visitAnnotatedType(AnnotatedTypeTree, Void)},
   * {@link #visitVariable}, and {@link #visitMethod}. Exists to prevent code duplication among the
   * three. Checking in {@code visitVariable} and {@code visitMethod} is needed because there isn't
   * an AnnotatedTypeTree within a variable declaration or for a method return type -- all the
   * annotations are attached to the VariableTree or MethodTree, respectively.
   *
   * @param annoTrees annotations written before a variable/method declaration, if this type is from
   *     one; null otherwise. This might contain type annotations that the Java parser attached to
   *     the declaration rather than to the type.
   * @param typeTree the type that any type annotations in annoTrees apply to
   */
  public void visitAnnotatedType(
      @Nullable List<? extends AnnotationTree> annoTrees, Tree typeTree) {
    warnAboutIrrelevantJavaTypes(annoTrees, typeTree);
  }

  /**
   * Warns if a type annotation is written on a Java type that is not listed in
   * the @RelevantJavaTypes annotation.
   *
   * @param annoTrees annotations written before a variable/method declaration, if this type is from
   *     one; null otherwise. This might contain type annotations that the Java parser attached to
   *     the declaration rather than to the type.
   * @param typeTree the type that any type annotations in annoTrees apply to
   */
  public void warnAboutIrrelevantJavaTypes(
      @Nullable List<? extends AnnotationTree> annoTrees, Tree typeTree) {
    if (!shouldWarnAboutIrrelevantJavaTypes()) {
      return;
    }

    Tree t = typeTree;
    while (true) {
      switch (t.getKind()) {

          // Recurse for compound types whose top level is not at the far left.
        case ARRAY_TYPE:
          t = ((ArrayTypeTree) t).getType();
          continue;
        case MEMBER_SELECT:
          t = ((MemberSelectTree) t).getExpression();
          continue;
        case PARAMETERIZED_TYPE:
          t = ((ParameterizedTypeTree) t).getType();
          continue;

          // Base cases
        case PRIMITIVE_TYPE:
        case IDENTIFIER:
          maybeReportAnnoOnIrrelevant(t, TreeUtils.typeOf(t), annoTrees);
          return;
        case ANNOTATED_TYPE:
          AnnotatedTypeTree at = (AnnotatedTypeTree) t;
          ExpressionTree underlying = at.getUnderlyingType();
          maybeReportAnnoOnIrrelevant(t, TreeUtils.typeOf(underlying), at.getAnnotations());
          return;

        default:
          return;
      }
    }
  }

  /**
   * If the given Java basetype is not relevant, report an "anno.on.irrelevant" if it is annotated.
   * This method does not necessarily issue an error, but it might.
   *
   * @param errorLocation where to repor the error
   * @param type the Java basetype
   * @param annos the annotation on the type
   */
  private void maybeReportAnnoOnIrrelevant(
      Tree errorLocation, TypeMirror type, List<? extends AnnotationTree> annos) {
    List<AnnotationTree> supportedAnnoTrees = supportedAnnoTrees(annos);
    if (!supportedAnnoTrees.isEmpty() && !atypeFactory.isRelevant(type)) {
      String extraInfo = atypeFactory.irrelevantExtraMessage();
      checker.reportError(errorLocation, "anno.on.irrelevant", annos, type, extraInfo);
    }
  }

  /**
   * Returns true if the checker should issue warnings about irrelevant java types.
   *
   * @return true if the checker should issue warnings about irrelevant java types
   */
  protected boolean shouldWarnAboutIrrelevantJavaTypes() {
    return atypeFactory.relevantJavaTypes != null;
  }

  /**
   * Returns a new list containing only the supported annotations from its argument -- that is,
   * those that are part of the current type system.
   *
   * <p>This method ignores aliases of supported annotations that are declaration annotations,
   * because they may apply to inner types.
   *
   * @param annoTrees annotation trees
   * @return a new list containing only the supported annotations from its argument
   */
  private List<AnnotationTree> supportedAnnoTrees(List<? extends AnnotationTree> annoTrees) {
    List<AnnotationTree> result = new ArrayList<>(1);
    for (AnnotationTree at : annoTrees) {
      AnnotationMirror anno = TreeUtils.annotationFromAnnotationTree(at);
      if (!AnnotationUtils.isDeclarationAnnotation(anno)
          && atypeFactory.isSupportedQualifier(anno)) {
        result.add(at);
      }
    }
    return result;
  }

  // **********************************************************************
  // Helper methods to provide a single overriding point
  // **********************************************************************

  /** Cache to avoid calling {@link #getExceptionParameterLowerBoundAnnotations} more than once. */
  private @MonotonicNonNull AnnotationMirrorSet getExceptionParameterLowerBoundAnnotationsCache;

  /**
   * Returns a set of AnnotationMirrors that is a lower bound for exception parameters. The same as
   * {@link #getExceptionParameterLowerBoundAnnotations}, but uses a cache.
   *
   * @return a set of AnnotationMirrors that is a lower bound for exception parameters
   */
  private AnnotationMirrorSet getExceptionParameterLowerBoundAnnotationsCached() {
    if (getExceptionParameterLowerBoundAnnotationsCache == null) {
      getExceptionParameterLowerBoundAnnotationsCache =
          getExceptionParameterLowerBoundAnnotations();
    }
    return getExceptionParameterLowerBoundAnnotationsCache;
  }

  /**
   * Issue error if the exception parameter is not a supertype of the annotation specified by {@link
   * #getExceptionParameterLowerBoundAnnotations()}, which is top by default.
   *
   * <p>Subclasses may override this method to change the behavior of this check. Subclasses wishing
   * to enforce that exception parameter be annotated with other annotations can just override
   * {@link #getExceptionParameterLowerBoundAnnotations()}.
   *
   * @param tree a CatchTree to check
   */
  protected void checkExceptionParameter(CatchTree tree) {

    AnnotationMirrorSet requiredAnnotations = getExceptionParameterLowerBoundAnnotationsCached();
    VariableTree excParamTree = tree.getParameter();
    AnnotatedTypeMirror excParamType = atypeFactory.getAnnotatedType(excParamTree);

    for (AnnotationMirror required : requiredAnnotations) {
      AnnotationMirror found = excParamType.getPrimaryAnnotationInHierarchy(required);
      assert found != null;
      if (!typeHierarchy.isSubtypeShallowEffective(required, excParamType)) {
        checker.reportError(excParamTree, "exception.parameter", found, required);
      }

      if (excParamType.getKind() == TypeKind.UNION) {
        AnnotatedUnionType aut = (AnnotatedUnionType) excParamType;
        for (AnnotatedTypeMirror alternativeType : aut.getAlternatives()) {
          if (!typeHierarchy.isSubtypeShallowEffective(required, alternativeType)) {
            AnnotationMirror alternativeAnno =
                alternativeType.getPrimaryAnnotationInHierarchy(required);
            checker.reportError(excParamTree, "exception.parameter", alternativeAnno, required);
          }
        }
      }
    }
  }

  /**
   * Returns a set of AnnotationMirrors that is a lower bound for exception parameters.
   *
   * <p>This implementation returns top; subclasses can change this behavior.
   *
   * <p>Note: by default this method is called by {@link #getThrowUpperBoundAnnotations()}, so that
   * this annotation is enforced.
   *
   * @return set of annotation mirrors, one per hierarchy, that form a lower bound of annotations
   *     that can be written on an exception parameter
   */
  protected AnnotationMirrorSet getExceptionParameterLowerBoundAnnotations() {
    return qualHierarchy.getTopAnnotations();
  }

  /**
   * Checks the type of the thrown expression.
   *
   * <p>By default, this method checks that the thrown expression is a subtype of top.
   *
   * <p>Issue error if the thrown expression is not a sub type of the annotation given by {@link
   * #getThrowUpperBoundAnnotations()}, the same as {@link
   * #getExceptionParameterLowerBoundAnnotations()} by default.
   *
   * <p>Subclasses may override this method to change the behavior of this check. Subclasses wishing
   * to enforce that the thrown expression be a subtype of a type besides {@link
   * #getExceptionParameterLowerBoundAnnotations}, should override {@link
   * #getThrowUpperBoundAnnotations()}.
   *
   * @param tree a ThrowTree to check
   */
  protected void checkThrownExpression(ThrowTree tree) {
    AnnotatedTypeMirror throwType = atypeFactory.getAnnotatedType(tree.getExpression());
    TypeMirror throwTM = throwType.getUnderlyingType();
    Set<? extends AnnotationMirror> required = getThrowUpperBoundAnnotations();
    switch (throwType.getKind()) {
      case NULL:
      case DECLARED:
      case TYPEVAR:
      case WILDCARD:
        if (!typeHierarchy.isSubtypeShallowEffective(throwType, required)) {
          AnnotationMirrorSet found = throwType.getEffectiveAnnotations();
          checker.reportError(tree.getExpression(), "throw", found, required);
        }
        break;

      case UNION:
        AnnotatedUnionType unionType = (AnnotatedUnionType) throwType;
        AnnotationMirrorSet foundPrimary = unionType.getPrimaryAnnotations();
        if (!qualHierarchy.isSubtypeShallow(foundPrimary, required, throwTM)) {
          checker.reportError(tree.getExpression(), "throw", foundPrimary, required);
        }
        for (AnnotatedTypeMirror altern : unionType.getAlternatives()) {
          TypeMirror alternTM = altern.getUnderlyingType();
          if (!qualHierarchy.isSubtypeShallow(altern.getPrimaryAnnotations(), required, alternTM)) {
            checker.reportError(
                tree.getExpression(), "throw", altern.getPrimaryAnnotations(), required);
          }
        }
        break;
      default:
        throw new BugInCF("Unexpected throw expression type: " + throwType.getKind());
    }
  }

  /**
   * Returns a set of AnnotationMirrors that is a upper bound for thrown exceptions.
   *
   * <p>Note: by default this method is returns by getExceptionParameterLowerBoundAnnotations(), so
   * that this annotation is enforced.
   *
   * <p>(Default is top)
   *
   * @return set of annotation mirrors, one per hierarchy, that form an upper bound of thrown
   *     expressions
   */
  protected AnnotationMirrorSet getThrowUpperBoundAnnotations() {
    return getExceptionParameterLowerBoundAnnotations();
  }

  /**
   * Checks the validity of an assignment (or pseudo-assignment) from a value to a variable and
   * emits an error message (through the compiler's messaging interface) if it is not valid.
   *
   * @param varTree the AST node for the lvalue (usually a variable)
   * @param valueExpTree the AST node for the rvalue (the new value)
   * @param errorKey the error message key to use if the check fails
   * @param extraArgs arguments to the error message key, before "found" and "expected" types
   * @return true if the check succeeds, false if an error message was issued
   */
  protected boolean commonAssignmentCheck(
      Tree varTree,
      ExpressionTree valueExpTree,
      @CompilerMessageKey String errorKey,
      Object... extraArgs) {
    if (valueExpTree.getKind() == Kind.CONDITIONAL_EXPRESSION) {
      ConditionalExpressionTree condExprTree = (ConditionalExpressionTree) valueExpTree;
      boolean trueResult =
          commonAssignmentCheck(varTree, condExprTree.getTrueExpression(), "assignment");
      boolean falseResult =
          commonAssignmentCheck(varTree, condExprTree.getFalseExpression(), "assignment");
      return trueResult && falseResult;
    }

    AnnotatedTypeMirror varType = atypeFactory.getAnnotatedTypeLhs(varTree);
    assert varType != null : "no variable found for tree: " + varTree;

    if (!validateType(varTree, varType)) {
      if (showchecks) {
        System.out.printf(
            "%s %s (at %s): actual tree = %s %s%n   expected: %s %s%n",
            this.getClass().getSimpleName(),
            "skipping test whether actual is a subtype of expected"
                + " because validateType() returned false",
            fileAndLineNumber(valueExpTree),
            valueExpTree.getKind(),
            valueExpTree,
            varType.getKind(),
            varType.toString());
      }
      return true;
    }

    return commonAssignmentCheck(varType, valueExpTree, errorKey, extraArgs);
  }

  /**
   * Checks the validity of an assignment (or pseudo-assignment) from a value to a variable and
   * emits an error message (through the compiler's messaging interface) if it is not valid.
   *
   * @param varType the annotated type for the lvalue (usually a variable)
   * @param valueExpTree the AST node for the rvalue (the new value)
   * @param errorKey the error message key to use if the check fails
   * @param extraArgs arguments to the error message key, before "found" and "expected" types
   * @return true if the check succeeds, false if an error message was issued
   */
  protected boolean commonAssignmentCheck(
      AnnotatedTypeMirror varType,
      ExpressionTree valueExpTree,
      @CompilerMessageKey String errorKey,
      Object... extraArgs) {
    if (shouldSkipUses(valueExpTree)) {
      if (showchecks) {
        System.out.printf(
            "%s %s (at %s): actual tree = %s %s%n   expected: %s %s%n",
            this.getClass().getSimpleName(),
            "skipping test whether actual is a subtype of expected"
                + " because shouldSkipUses() returned true",
            fileAndLineNumber(valueExpTree),
            valueExpTree.getKind(),
            valueExpTree,
            varType.getKind(),
            varType.toString());
      }
      return true;
    }
    if (valueExpTree.getKind() == Tree.Kind.MEMBER_REFERENCE
        || valueExpTree.getKind() == Tree.Kind.LAMBDA_EXPRESSION) {
      // Member references and lambda expressions are type checked separately
      // and do not need to be checked again as arguments.
      if (showchecks) {
        System.out.printf(
            "%s %s (at %s): actual tree = %s %s%n   expected: %s %s%n",
            this.getClass().getSimpleName(),
            "skipping test whether actual is a subtype of expected"
                + " because member reference and lambda expression are type checked separately",
            fileAndLineNumber(valueExpTree),
            valueExpTree.getKind(),
            valueExpTree,
            varType.getKind(),
            varType.toString());
      }
      return true;
    }
    boolean result = true;
    if (varType.getKind() == TypeKind.ARRAY
        && valueExpTree instanceof NewArrayTree
        && ((NewArrayTree) valueExpTree).getType() == null) {
      AnnotatedTypeMirror compType = ((AnnotatedArrayType) varType).getComponentType();
      NewArrayTree arrayTree = (NewArrayTree) valueExpTree;
      assert arrayTree.getInitializers() != null
          : "array initializers are not expected to be null in: " + valueExpTree;
      result = checkArrayInitialization(compType, arrayTree.getInitializers()) && result;
    }
    if (!validateTypeOf(valueExpTree)) {
      if (showchecks) {
        System.out.printf(
            "%s %s (at %s): actual tree = %s %s%n   expected: %s %s%n",
            this.getClass().getSimpleName(),
            "skipping test whether actual is a subtype of expected"
                + " because validateType() returned false",
            fileAndLineNumber(valueExpTree),
            valueExpTree.getKind(),
            valueExpTree,
            varType.getKind(),
            varType.toString());
      }
      return result;
    }
    AnnotatedTypeMirror valueType = atypeFactory.getAnnotatedType(valueExpTree);
    atypeFactory.logGat(
        "BTV: %s.getAnnotatedType(%s) => %s%n",
        atypeFactory.getClass().getSimpleName(), valueExpTree, valueType);
    assert valueType != null : "null type for expression: " + valueExpTree;
    result = commonAssignmentCheck(varType, valueType, valueExpTree, errorKey, extraArgs) && result;
    return result;
  }

  /**
   * Checks the validity of an assignment (or pseudo-assignment) from a value to a variable and
   * emits an error message (through the compiler's messaging interface) if it is not valid.
   *
   * @param varType the annotated type of the variable
   * @param valueType the annotated type of the value
   * @param valueExpTree the location to use when reporting the error message
   * @param errorKey the error message key to use if the check fails
   * @param extraArgs arguments to the error message key, before "found" and "expected" types
   * @return true if the check succeeds, false if an error message was issued
   */
  protected boolean commonAssignmentCheck(
      AnnotatedTypeMirror varType,
      AnnotatedTypeMirror valueType,
      Tree valueExpTree,
      @CompilerMessageKey String errorKey,
      Object... extraArgs) {

    commonAssignmentCheckStartDiagnostic(varType, valueType, valueExpTree);

    AnnotatedTypeMirror widenedValueType = atypeFactory.getWidenedType(valueType, varType);
    boolean result = typeHierarchy.isSubtype(widenedValueType, varType);

    // TODO: integrate with subtype test.
    if (result) {
      for (Class<? extends Annotation> mono : atypeFactory.getSupportedMonotonicTypeQualifiers()) {
        if (valueType.hasPrimaryAnnotation(mono) && varType.hasPrimaryAnnotation(mono)) {
          checker.reportError(
              valueExpTree,
              "monotonic",
              mono.getSimpleName(),
              mono.getSimpleName(),
              valueType.toString());
          result = false;
        }
      }
    } else {
      // `result` is false.
      // Use an error key only if it's overridden by a checker.
      FoundRequired pair = FoundRequired.of(valueType, varType);
      String valueTypeString = pair.found;
      String varTypeString = pair.required;
      checker.reportError(
          valueExpTree,
          errorKey,
          ArraysPlume.concatenate(extraArgs, valueTypeString, varTypeString));
    }

    commonAssignmentCheckEndDiagnostic(result, null, varType, valueType, valueExpTree);

    return result;
  }

  /**
   * Prints a diagnostic about entering {@code commonAssignmentCheck()}, if the showchecks option
   * was set.
   *
   * @param varType the annotated type of the variable
   * @param valueType the annotated type of the value
   * @param valueExpTree the location to use when reporting the error message
   */
  protected final void commonAssignmentCheckStartDiagnostic(
      AnnotatedTypeMirror varType, AnnotatedTypeMirror valueType, Tree valueExpTree) {
    if (showchecks) {
      System.out.printf(
          "%s %s (at %s): actual tree = %s %s%n     actual: %s %s%n   expected: %s %s%n",
          this.getClass().getSimpleName(),
          "about to test whether actual is a subtype of expected",
          fileAndLineNumber(valueExpTree),
          valueExpTree.getKind(),
          valueExpTree,
          valueType.getKind(),
          valueType.toString(),
          varType.getKind(),
          varType.toString());
    }
  }

  /**
   * Prints a diagnostic about exiting {@code commonAssignmentCheck()}, if the showchecks option was
   * set.
   *
   * @param success whether the check succeeded or failed
   * @param extraMessage information about why the result is what it is; may be null
   * @param varType the annotated type of the variable
   * @param valueType the annotated type of the value
   * @param valueExpTree the location to use when reporting the error message
   */
  protected final void commonAssignmentCheckEndDiagnostic(
      boolean success,
      @Nullable String extraMessage,
      AnnotatedTypeMirror varType,
      AnnotatedTypeMirror valueType,
      Tree valueExpTree) {
    if (showchecks) {
      commonAssignmentCheckEndDiagnostic(
          (success
                  ? "success: actual is subtype of expected"
                  : "FAILURE: actual is not subtype of expected")
              + (extraMessage == null ? "" : " because " + extraMessage),
          varType,
          valueType,
          valueExpTree);
    }
  }

  /**
   * Helper method for printing a diagnostic about exiting {@code commonAssignmentCheck()}, if the
   * showchecks option was set.
   *
   * <p>Most clients should call {@link #commonAssignmentCheckEndDiagnostic(boolean, String,
   * AnnotatedTypeMirror, AnnotatedTypeMirror, Tree)}. The purpose of this method is to permit
   * customizing the message that is printed.
   *
   * @param message the result, plus information about why the result is what it is
   * @param varType the annotated type of the variable
   * @param valueType the annotated type of the value
   * @param valueExpTree the location to use when reporting the error message
   */
  protected final void commonAssignmentCheckEndDiagnostic(
      String message,
      AnnotatedTypeMirror varType,
      AnnotatedTypeMirror valueType,
      Tree valueExpTree) {
    if (showchecks) {
      System.out.printf(
          " %s  (at %s): actual tree = %s %s%n     actual: %s %s%n   expected: %s %s%n",
          message,
          fileAndLineNumber(valueExpTree),
          valueExpTree.getKind(),
          valueExpTree,
          valueType.getKind(),
          valueType.toString(),
          varType.getKind(),
          varType.toString());
    }
  }

  /**
   * Returns "filename:linenumber:columnnumber" for the given tree. For brevity, the filename is
   * given as a simple name, without any directory components. If the line and column numbers are
   * unknown, they are omitted.
   *
   * @param tree a tree
   * @return the location of the given tree in source code
   */
  private String fileAndLineNumber(Tree tree) {
    StringBuilder result = new StringBuilder();
    result.append(Paths.get(root.getSourceFile().getName()).getFileName().toString());
    long valuePos = positions.getStartPosition(root, tree);
    LineMap lineMap = root.getLineMap();
    if (valuePos != -1 && lineMap != null) {
      result.append(":");
      result.append(lineMap.getLineNumber(valuePos));
      result.append(":");
      result.append(lineMap.getColumnNumber(valuePos));
    }
    return result.toString();
  }

  /**
   * Class that creates string representations of {@link AnnotatedTypeMirror}s which are only
   * verbose if required to differentiate the two types.
   */
  private static class FoundRequired {
    public final String found;
    public final String required;

    private FoundRequired(AnnotatedTypeMirror found, AnnotatedTypeMirror required) {
      if (shouldPrintVerbose(found, required)) {
        this.found = found.toString(true);
        this.required = required.toString(true);
      } else {
        this.found = found.toString();
        this.required = required.toString();
      }
    }

    /** Create a FoundRequired for a type and bounds. */
    private FoundRequired(AnnotatedTypeMirror found, AnnotatedTypeParameterBounds required) {
      if (shouldPrintVerbose(found, required)) {
        this.found = found.toString(true);
        this.required = required.toString(true);
      } else {
        this.found = found.toString();
        this.required = required.toString();
      }
    }

    /**
     * Creates string representations of {@link AnnotatedTypeMirror}s which are only verbose if
     * required to differentiate the two types.
     */
    static FoundRequired of(AnnotatedTypeMirror found, AnnotatedTypeMirror required) {
      return new FoundRequired(found, required);
    }

    /**
     * Creates string representations of {@link AnnotatedTypeMirror} and {@link
     * AnnotatedTypeParameterBounds}s which are only verbose if required to differentiate the two
     * types.
     */
    static FoundRequired of(AnnotatedTypeMirror found, AnnotatedTypeParameterBounds required) {
      return new FoundRequired(found, required);
    }
  }

  /**
   * Return whether or not the verbose toString should be used when printing the two annotated
   * types.
   *
   * @param atm1 the first AnnotatedTypeMirror
   * @param atm2 the second AnnotatedTypeMirror
   * @return true iff neither argument contains "@", or there are two annotated types (in either
   *     ATM) such that their toStrings are the same but their verbose toStrings differ
   */
  private static boolean shouldPrintVerbose(AnnotatedTypeMirror atm1, AnnotatedTypeMirror atm2) {
    if (!atm1.toString().contains("@") && !atm2.toString().contains("@")) {
      return true;
    }
    return containsSameToString(atm1, atm2);
  }

  /**
   * Return whether or not the verbose toString should be used when printing the annotated type and
   * the bounds it is not within.
   *
   * @param atm the type
   * @param bounds the bounds
   * @return true iff bounds does not contain "@", or there are two annotated types (in either
   *     argument) such that their toStrings are the same but their verbose toStrings differ
   */
  private static boolean shouldPrintVerbose(
      AnnotatedTypeMirror atm, AnnotatedTypeParameterBounds bounds) {
    if (!atm.toString().contains("@") && !bounds.toString().contains("@")) {
      return true;
    }
    return containsSameToString(atm, bounds.getUpperBound(), bounds.getLowerBound());
  }

  /**
   * A scanner that indicates whether any (component) types have the same toString but different
   * verbose toString. If so, the Checker Framework prints types verbosely.
   */
  private static final SimpleAnnotatedTypeScanner<Boolean, Map<String, String>>
      checkContainsSameToString =
          new SimpleAnnotatedTypeScanner<>(
              (AnnotatedTypeMirror type, Map<String, String> map) -> {
                if (type == null) {
                  return false;
                }
                String simple = type.toString();
                String verbose = map.get(simple);
                if (verbose == null) {
                  map.put(simple, type.toString(true));
                  return false;
                } else {
                  return !verbose.equals(type.toString(true));
                }
              },
              Boolean::logicalOr,
              false);

  /**
   * Return true iff there are two annotated types (anywhere in any ATM) such that their toStrings
   * are the same but their verbose toStrings differ. If so, the Checker Framework prints types
   * verbosely.
   *
   * @param atms annotated type mirrors to compare
   * @return true iff there are two annotated types (anywhere in any ATM) such that their toStrings
   *     are the same but their verbose toStrings differ
   */
  private static boolean containsSameToString(AnnotatedTypeMirror... atms) {
    Map<String, String> simpleToVerbose = new HashMap<>();
    for (AnnotatedTypeMirror atm : atms) {
      if (checkContainsSameToString.visit(atm, simpleToVerbose)) {
        return true;
      }
    }

    return false;
  }

  /**
   * Checks that the array initializers are consistent with the array type.
   *
   * @param type the array elemen type
   * @param initializers the initializers
   * @return true if the check succeeds, false if an error message was issued
   */
  protected boolean checkArrayInitialization(
      AnnotatedTypeMirror type, List<? extends ExpressionTree> initializers) {
    // TODO: set assignment context like for method arguments?
    // Also in AbstractFlow.
    boolean result = true;
    for (ExpressionTree init : initializers) {
      result = commonAssignmentCheck(type, init, "array.initializer") && result;
    }
    return result;
  }

  /**
   * Checks that the annotations on the type arguments supplied to a type or a method invocation are
   * within the bounds of the type variables as declared, and issues the "type.argument" error if
   * they are not.
   *
   * @param toptree the tree for error reporting, only used for inferred type arguments
   * @param paramBounds the bounds of the type parameters from a class or method declaration
   * @param typeargs the type arguments from the type or method invocation
   * @param typeargTrees the type arguments as trees, used for error reporting
   */
  protected void checkTypeArguments(
      Tree toptree,
      List<? extends AnnotatedTypeParameterBounds> paramBounds,
      List<? extends AnnotatedTypeMirror> typeargs,
      List<? extends Tree> typeargTrees,
      CharSequence typeOrMethodName,
      List<?> paramNames) {

    // System.out.printf("BaseTypeVisitor.checkTypeArguments: %s, TVs: %s, TAs: %s, TATs: %s%n",
    //         toptree, paramBounds, typeargs, typeargTrees);

    // If there are no type variables, do nothing.
    if (paramBounds.isEmpty()) {
      return;
    }

    int size = paramBounds.size();
    assert size == typeargs.size()
        : "BaseTypeVisitor.checkTypeArguments: mismatch between type arguments: "
            + typeargs
            + " and type parameter bounds"
            + paramBounds;

    for (int i = 0; i < size; i++) {

      AnnotatedTypeParameterBounds bounds = paramBounds.get(i);
      AnnotatedTypeMirror typeArg = typeargs.get(i);

      if (atypeFactory.ignoreRawTypeArguments
          && AnnotatedTypes.isTypeArgOfRawType(bounds.getUpperBound())) {
        continue;
      }

      AnnotatedTypeMirror paramUpperBound = bounds.getUpperBound();

      Tree reportErrorToTree;
      if (typeargTrees == null || typeargTrees.isEmpty()) {
        // The type arguments were inferred, report the error on the method invocation.
        reportErrorToTree = toptree;
      } else {
        reportErrorToTree = typeargTrees.get(i);
      }

      checkHasQualifierParameterAsTypeArgument(typeArg, paramUpperBound, toptree);
      commonAssignmentCheck(
          paramUpperBound,
          typeArg,
          reportErrorToTree,
          "type.argument",
          paramNames.get(i),
          typeOrMethodName);

      if (!typeHierarchy.isSubtype(bounds.getLowerBound(), typeArg)) {
        FoundRequired fr = FoundRequired.of(typeArg, bounds);
        checker.reportError(
            reportErrorToTree,
            "type.argument",
            paramNames.get(i),
            typeOrMethodName,
            fr.found,
            fr.required);
      }
    }
  }

  /**
   * Reports an error if the type argument has a qualifier parameter and the type parameter upper
   * bound does not have a qualifier parameter.
   *
   * @param typeArgument type argument
   * @param typeParameterUpperBound upper bound of the type parameter
   * @param reportError where to report the error
   */
  private void checkHasQualifierParameterAsTypeArgument(
      AnnotatedTypeMirror typeArgument,
      AnnotatedTypeMirror typeParameterUpperBound,
      Tree reportError) {
    for (AnnotationMirror top : qualHierarchy.getTopAnnotations()) {
      if (atypeFactory.hasQualifierParameterInHierarchy(typeArgument, top)
          && !getTypeFactory().hasQualifierParameterInHierarchy(typeParameterUpperBound, top)) {
        checker.reportError(reportError, "type.argument.hasqualparam", top);
      }
    }
  }

  /**
   * Indicates whether to skip subtype checks on the receiver when checking method invocability. A
   * visitor may, for example, allow a method to be invoked even if the receivers are siblings in a
   * hierarchy, provided that some other condition (implemented by the visitor) is satisfied.
   *
   * @param tree the method invocation tree
   * @param methodDefinitionReceiver the ATM of the receiver of the method definition
   * @param methodCallReceiver the ATM of the receiver of the method call
   * @return whether to skip subtype checks on the receiver
   */
  protected boolean skipReceiverSubtypeCheck(
      MethodInvocationTree tree,
      AnnotatedTypeMirror methodDefinitionReceiver,
      AnnotatedTypeMirror methodCallReceiver) {
    return false;
  }

  /**
   * Tests whether the method can be invoked using the receiver of the 'tree' method invocation, and
   * issues a "method.invocation" if the invocation is invalid.
   *
   * <p>This implementation tests whether the receiver in the method invocation is a subtype of the
   * method receiver type. This behavior can be specialized by overriding skipReceiverSubtypeCheck.
   *
   * @param method the type of the invoked method
   * @param tree the method invocation tree
   */
  protected void checkMethodInvocability(
      AnnotatedExecutableType method, MethodInvocationTree tree) {
    if (method.getReceiverType() == null) {
      // Static methods don't have a receiver to check.
      return;
    }
    if (method.getElement().getKind() == ElementKind.CONSTRUCTOR) {
      // TODO: Explicit "this()" calls of constructors have an implicit passed
      // from the enclosing constructor. We must not use the self type, but
      // instead should find a way to determine the receiver of the enclosing constructor.
      // rcv =
      // ((AnnotatedExecutableType)atypeFactory.getAnnotatedType(atypeFactory.getEnclosingMethod(tree))).getReceiverType();
      return;
    }

    AnnotatedTypeMirror methodReceiver = method.getReceiverType().getErased();
    AnnotatedTypeMirror treeReceiver = methodReceiver.shallowCopy(false);
    AnnotatedTypeMirror rcv = atypeFactory.getReceiverType(tree);

    treeReceiver.addAnnotations(rcv.getEffectiveAnnotations());

    if (!skipReceiverSubtypeCheck(tree, methodReceiver, rcv)) {
      // The diagnostic can be a bit misleading because the check is of the receiver but
      // `tree` is the entire method invocation (where the receiver might be implicit).
      commonAssignmentCheckStartDiagnostic(methodReceiver, treeReceiver, tree);
      boolean success = typeHierarchy.isSubtype(treeReceiver, methodReceiver);
      commonAssignmentCheckEndDiagnostic(success, null, methodReceiver, treeReceiver, tree);
      if (!success) {
        reportMethodInvocabilityError(tree, treeReceiver, methodReceiver);
      }
    }
  }

  /**
   * Report a method invocability error. Allows checkers to change how the message is output.
   *
   * @param tree the AST node at which to report the error
   * @param found the actual type of the receiver
   * @param expected the expected type of the receiver
   */
  protected void reportMethodInvocabilityError(
      MethodInvocationTree tree, AnnotatedTypeMirror found, AnnotatedTypeMirror expected) {
    checker.reportError(
        tree,
        "method.invocation",
        TreeUtils.elementFromUse(tree),
        found.toString(),
        expected.toString());
  }

  /**
   * Check that the (explicit) annotations on a new class tree are comparable to the result type of
   * the constructor. Issue an error if not.
   *
   * <p>Issue a warning if the annotations on the constructor invocation is a subtype of the
   * constructor result type. This is equivalent to down-casting.
   */
  protected void checkConstructorInvocation(
      AnnotatedDeclaredType invocation,
      AnnotatedExecutableType constructor,
      NewClassTree newClassTree) {
    // Only check the primary annotations, the type arguments are checked elsewhere.
    AnnotationMirrorSet explicitAnnos = atypeFactory.getExplicitNewClassAnnos(newClassTree);
    if (explicitAnnos.isEmpty()) {
      return;
    }
    for (AnnotationMirror explicit : explicitAnnos) {
      // The return type of the constructor (resultAnnos) must be comparable to the
      // annotations on the constructor invocation (explicitAnnos).
      boolean resultIsSubtypeOfExplicit =
          typeHierarchy.isSubtypeShallowEffective(constructor.getReturnType(), explicit);
      if (!(typeHierarchy.isSubtypeShallowEffective(explicit, constructor.getReturnType())
          || resultIsSubtypeOfExplicit)) {
        AnnotationMirror resultAnno =
            constructor.getReturnType().getPrimaryAnnotationInHierarchy(explicit);
        checker.reportError(
            newClassTree, "constructor.invocation", constructor.toString(), explicit, resultAnno);
        return;
      } else if (!resultIsSubtypeOfExplicit) {
        AnnotationMirror resultAnno =
            constructor.getReturnType().getPrimaryAnnotationInHierarchy(explicit);
        // Issue a warning if the annotations on the constructor invocation is a subtype of
        // the constructor result type. This is equivalent to down-casting.
        checker.reportWarning(
            newClassTree, "cast.unsafe.constructor.invocation", resultAnno, explicit);
        return;
      }
    }

    // TODO: what properties should hold for constructor receivers for
    // inner type instantiations?
  }

  /**
   * A helper method to check that each passed argument is a subtype of the corresponding required
   * argument. Issues an "argument" error for each passed argument that not a subtype of the
   * required one.
   *
   * <p>Note this method requires the lists to have the same length, as it does not handle cases
   * like var args.
   *
   * @see #checkVarargs(AnnotatedTypeMirror.AnnotatedExecutableType, Tree)
   * @param requiredTypes the required types. This may differ from the formal parameter types,
   *     because it replaces a varargs parameter by multiple parameters with the vararg's element
   *     type.
   * @param passedArgs the expressions passed to the corresponding types
   * @param executableName the name of the method or constructor being called
   * @param paramNames the names of the callee's formal parameters
   */
  protected void checkArguments(
      List<? extends AnnotatedTypeMirror> requiredTypes,
      List<? extends ExpressionTree> passedArgs,
      CharSequence executableName,
      List<?> paramNames) {
    int size = requiredTypes.size();
    assert size == passedArgs.size()
        : "size mismatch between required args ("
            + requiredTypes
            + ") and passed args ("
            + passedArgs
            + ")";
    int maxParamNamesIndex = paramNames.size() - 1;
    // Rather weak assertion, due to how varargs parameters are treated.
    assert size >= maxParamNamesIndex
        : String.format(
            "mismatched lengths %d %d %d checkArguments(%s, %s, %s, %s)",
            size,
            passedArgs.size(),
            paramNames.size(),
            listToString(requiredTypes),
            listToString(passedArgs),
            executableName,
            listToString(paramNames));

    for (int i = 0; i < size; ++i) {
      AnnotatedTypeMirror requiredType = requiredTypes.get(i);
      ExpressionTree passedArg = passedArgs.get(i);
      Object paramName = paramNames.get(Math.min(i, maxParamNamesIndex));
      commonAssignmentCheck(
          requiredType,
          passedArg,
          "argument",
          // TODO: for expanded varargs parameters, maybe adjust the name
          paramName,
          executableName);
      scan(passedArg, null);
    }
  }

  // com.sun.tools.javac.util.List has a toString that does not include surrounding "[...]",
  // making it hard to interpret in messages.
  /**
   * Produce a printed representation of a list, in the standard format with surrounding "[...]".
   *
   * @param lst a list to format
   * @return the printed representation of the list
   */
  private String listToString(List<?> lst) {
    StringJoiner result = new StringJoiner(",", "[", "]");
    for (Object elt : lst) {
      result.add(elt.toString());
    }
    return result.toString();
  }

  /**
   * Returns true if both types are type variables and outer contains inner. Outer contains inner
   * implies: {@literal inner.upperBound <: outer.upperBound outer.lowerBound <: inner.lowerBound}.
   *
   * @return true if both types are type variables and outer contains inner
   */
  protected boolean testTypevarContainment(AnnotatedTypeMirror inner, AnnotatedTypeMirror outer) {
    if (inner.getKind() == TypeKind.TYPEVAR && outer.getKind() == TypeKind.TYPEVAR) {

      AnnotatedTypeVariable innerAtv = (AnnotatedTypeVariable) inner;
      AnnotatedTypeVariable outerAtv = (AnnotatedTypeVariable) outer;

      if (AnnotatedTypes.areCorrespondingTypeVariables(elements, innerAtv, outerAtv)) {
        return typeHierarchy.isSubtype(innerAtv.getUpperBound(), outerAtv.getUpperBound())
            && typeHierarchy.isSubtype(outerAtv.getLowerBound(), innerAtv.getLowerBound());
      }
    }

    return false;
  }

  /**
   * Create an OverrideChecker.
   *
   * <p>This exists so that subclasses can subclass OverrideChecker and use their subclass instead
   * of using OverrideChecker itself.
   *
   * @param overriderTree the AST node of the overriding method or method reference
   * @param overriderMethodType the type of the overriding method
   * @param overriderType the type enclosing the overrider method, usually an AnnotatedDeclaredType;
   *     for Method References may be something else
   * @param overriderReturnType the return type of the overriding method
   * @param overriddenMethodType the type of the overridden method
   * @param overriddenType the declared type enclosing the overridden method
   * @param overriddenReturnType the return type of the overridden method
   * @return an OverrideChecker
   */
  protected OverrideChecker createOverrideChecker(
      Tree overriderTree,
      AnnotatedExecutableType overriderMethodType,
      AnnotatedTypeMirror overriderType,
      AnnotatedTypeMirror overriderReturnType,
      AnnotatedExecutableType overriddenMethodType,
      AnnotatedDeclaredType overriddenType,
      AnnotatedTypeMirror overriddenReturnType) {
    return new OverrideChecker(
        overriderTree,
        overriderMethodType,
        overriderType,
        overriderReturnType,
        overriddenMethodType,
        overriddenType,
        overriddenReturnType);
  }

  /**
   * Type checks that a method may override another method. Uses an OverrideChecker subclass as
   * created by {@link #createOverrideChecker}. This version of the method uses the annotated type
   * factory to get the annotated type of the overriding method, and does NOT expose that type.
   *
   * @see #checkOverride(MethodTree, AnnotatedTypeMirror.AnnotatedExecutableType,
   *     AnnotatedTypeMirror.AnnotatedDeclaredType, AnnotatedTypeMirror.AnnotatedExecutableType,
   *     AnnotatedTypeMirror.AnnotatedDeclaredType)
   * @param overriderTree declaration tree of overriding method
   * @param overriderType type of overriding class
   * @param overriddenMethodType type of overridden method
   * @param overriddenType type of overridden class
   * @return true if the override is allowed
   */
  protected boolean checkOverride(
      MethodTree overriderTree,
      AnnotatedDeclaredType overriderType,
      AnnotatedExecutableType overriddenMethodType,
      AnnotatedDeclaredType overriddenType) {

    // Get the type of the overriding method.
    AnnotatedExecutableType overriderMethodType = atypeFactory.getAnnotatedType(overriderTree);

    // Call the other version of the method, which takes overriderMethodType. Both versions
    // exist to allow checkers to override one or the other depending on their needs.
    return checkOverride(
        overriderTree, overriderMethodType, overriderType, overriddenMethodType, overriddenType);
  }

  /**
   * Type checks that a method may override another method. Uses an OverrideChecker subclass as
   * created by {@link #createOverrideChecker}. This version of the method exposes the
   * AnnotatedExecutableType of the overriding method. Override this version of the method if you
   * need to access that type.
   *
   * @see #checkOverride(MethodTree, AnnotatedTypeMirror.AnnotatedDeclaredType,
   *     AnnotatedTypeMirror.AnnotatedExecutableType, AnnotatedTypeMirror.AnnotatedDeclaredType)
   * @param overriderTree declaration tree of overriding method
   * @param overriderMethodType type of the overriding method
   * @param overriderType type of overriding class
   * @param overriddenMethodType type of overridden method
   * @param overriddenType type of overridden class
   * @return true if the override is allowed
   */
  protected boolean checkOverride(
      MethodTree overriderTree,
      AnnotatedExecutableType overriderMethodType,
      AnnotatedDeclaredType overriderType,
      AnnotatedExecutableType overriddenMethodType,
      AnnotatedDeclaredType overriddenType) {

    // This needs to be done before overriderMethodType.getReturnType() and
    // overriddenMethodType.getReturnType()
    if (overriderMethodType.getTypeVariables().isEmpty()
        && !overriddenMethodType.getTypeVariables().isEmpty()) {
      overriddenMethodType = overriddenMethodType.getErased();
    }

    OverrideChecker overrideChecker =
        createOverrideChecker(
            overriderTree,
            overriderMethodType,
            overriderType,
            overriderMethodType.getReturnType(),
            overriddenMethodType,
            overriddenType,
            overriddenMethodType.getReturnType());

    return overrideChecker.checkOverride();
  }

  /**
   * Check that a method reference is allowed. Uses the OverrideChecker class.
   *
   * @param memberReferenceTree the tree for the method reference
   * @return true if the method reference is allowed
   */
  protected boolean checkMethodReferenceAsOverride(
      MemberReferenceTree memberReferenceTree, Void p) {

    IPair<AnnotatedTypeMirror, AnnotatedExecutableType> result =
        atypeFactory.getFnInterfaceFromTree(memberReferenceTree);
    // The type to which the member reference is assigned -- also known as the target type of
    // the reference.
    AnnotatedTypeMirror functionalInterface = result.first;
    // The type of the single method that is declared by the functional interface.
    AnnotatedExecutableType functionType = result.second;

    // ========= Overriding Type =========
    // This doesn't get the correct type for a "MyOuter.super" based on the receiver of the
    // enclosing method.
    // That is handled separately in method receiver check.

    // The tree before :: is an expression or type use.
    ExpressionTree preColonTree = memberReferenceTree.getQualifierExpression();
    MemberReferenceKind memRefKind =
        MemberReferenceKind.getMemberReferenceKind(memberReferenceTree);
    AnnotatedTypeMirror enclosingType;
    if (TreeUtils.isLikeDiamondMemberReference(memberReferenceTree)) {
      TypeElement typeElt = TypesUtils.getTypeElement(TreeUtils.typeOf(preColonTree));
      enclosingType = atypeFactory.getAnnotatedType(typeElt);
    } else if (memberReferenceTree.getMode() == ReferenceMode.NEW
        || memRefKind == MemberReferenceKind.UNBOUND
        || memRefKind == MemberReferenceKind.STATIC) {
      // The tree before :: is a type tree.
      enclosingType = atypeFactory.getAnnotatedTypeFromTypeTree(preColonTree);
    } else {
      // The tree before :: is an expression.
      enclosingType = atypeFactory.getAnnotatedType(preColonTree);
    }

    // ========= Overriding Executable =========
    // The ::method element, see JLS 15.13.1 Compile-Time Declaration of a Method Reference
    ExecutableElement compileTimeDeclaration = TreeUtils.elementFromUse(memberReferenceTree);

    ParameterizedExecutableType preInference =
        atypeFactory.methodFromUseWithoutTypeArgInference(
            memberReferenceTree, compileTimeDeclaration, enclosingType);
    if (TreeUtils.needsTypeArgInference(memberReferenceTree)) {
      if (!checkTypeArgumentInference(memberReferenceTree, preInference.executableType)) {
        return true;
      }
    }

    // The type of the compileTimeDeclaration if it were invoked with a receiver expression
    // of type {@code type}
    AnnotatedExecutableType invocationType =
        atypeFactory.methodFromUse(memberReferenceTree, compileTimeDeclaration, enclosingType)
            .executableType;

    // This needs to be done before invocationType.getReturnType() and
    // functionType.getReturnType()
    if (invocationType.getTypeVariables().isEmpty() && !functionType.getTypeVariables().isEmpty()) {
      functionType = functionType.getErased();
    }

    // Use the function type's parameters to resolve polymorphic qualifiers.
    QualifierPolymorphism poly = atypeFactory.getQualifierPolymorphism();
    poly.resolve(functionType, invocationType);

    AnnotatedTypeMirror invocationReturnType;
    if (compileTimeDeclaration.getKind() == ElementKind.CONSTRUCTOR) {
      if (enclosingType.getKind() == TypeKind.ARRAY) {
        // Special casing for the return of array constructor
        invocationReturnType = enclosingType;
      } else {
        invocationReturnType =
            atypeFactory.getResultingTypeOfConstructorMemberReference(
                memberReferenceTree, invocationType);
      }
    } else {
      invocationReturnType = invocationType.getReturnType();
    }

    AnnotatedTypeMirror functionTypeReturnType = functionType.getReturnType();
    if (functionTypeReturnType.getKind() == TypeKind.VOID) {
      // If the functional interface return type is void, the overriding return type doesn't
      // matter.
      functionTypeReturnType = invocationReturnType;
    }

    if (functionalInterface.getKind() == TypeKind.DECLARED) {
      // Check the member reference as if invocationType overrides functionType.
      OverrideChecker overrideChecker =
          createOverrideChecker(
              memberReferenceTree,
              invocationType,
              enclosingType,
              invocationReturnType,
              functionType,
              (AnnotatedDeclaredType) functionalInterface,
              functionTypeReturnType);
      return overrideChecker.checkOverride();
    } else {
      // If the functionalInterface is not a declared type, it must be from a wildcard from a
      // raw type. In that case, only return false if raw types should not be ignored.
      return !atypeFactory.ignoreRawTypeArguments;
    }
  }

  /**
   * Class to perform method override and method reference checks.
   *
   * <p>Method references are checked similarly to method overrides, with the method reference
   * viewed as overriding the functional interface's method.
   *
   * <p>Checks that an overriding method's return type, parameter types, and receiver type are
   * correct with respect to the annotations on the overridden method's return type, parameter
   * types, and receiver type.
   *
   * <p>Furthermore, any contracts on the method must satisfy behavioral subtyping, that is,
   * postconditions must be at least as strong as the postcondition on the superclass, and
   * preconditions must be at most as strong as the condition on the superclass.
   *
   * <p>This method returns the result of the check, but also emits error messages as a side effect.
   */
  public class OverrideChecker {

    /**
     * The declaration of an overriding method. Or, it could be a method reference that is being
     * passed to a method.
     */
    protected final Tree overriderTree;

    /** True if {@link #overriderTree} is a MEMBER_REFERENCE. */
    protected final boolean isMethodReference;

    /** The type of the overriding method. */
    protected final AnnotatedExecutableType overrider;

    /** The subtype that declares the overriding method. */
    protected final AnnotatedTypeMirror overriderType;

    /** The type of the overridden method. */
    protected final AnnotatedExecutableType overridden;

    /** The supertype that declares the overridden method. */
    protected final AnnotatedDeclaredType overriddenType;

    /** The teturn type of the overridden method. */
    protected final AnnotatedTypeMirror overriddenReturnType;

    /** The return type of the overriding method. */
    protected final AnnotatedTypeMirror overriderReturnType;

    /**
     * Create an OverrideChecker.
     *
     * <p>Notice that the return types are passed in separately. This is to support some types of
     * method references where the overrider's return type is not the appropriate type to check.
     *
     * @param overriderTree the AST node of the overriding method or method reference
     * @param overrider the type of the overriding method
     * @param overriderType the type enclosing the overrider method, usually an
     *     AnnotatedDeclaredType; for Method References may be something else
     * @param overriderReturnType the return type of the overriding method
     * @param overridden the type of the overridden method
     * @param overriddenType the declared type enclosing the overridden method
     * @param overriddenReturnType the return type of the overridden method
     */
    public OverrideChecker(
        Tree overriderTree,
        AnnotatedExecutableType overrider,
        AnnotatedTypeMirror overriderType,
        AnnotatedTypeMirror overriderReturnType,
        AnnotatedExecutableType overridden,
        AnnotatedDeclaredType overriddenType,
        AnnotatedTypeMirror overriddenReturnType) {

      this.overriderTree = overriderTree;
      this.overrider = overrider;
      this.overriderType = overriderType;
      this.overriderReturnType = overriderReturnType;
      this.overridden = overridden;
      this.overriddenType = overriddenType;
      this.overriddenReturnType = overriddenReturnType;

      this.isMethodReference = overriderTree.getKind() == Tree.Kind.MEMBER_REFERENCE;
    }

    /**
     * Perform the check.
     *
     * @return true if the override is allowed
     */
    public boolean checkOverride() {
      if (checker.shouldSkipUses(overriddenType.getUnderlyingType().asElement())) {
        return true;
      }

      boolean result = checkReturn();
      result &= checkParameters();
      if (isMethodReference) {
        result &= checkMemberReferenceReceivers();
      } else {
        result &= checkReceiverOverride();
      }
      checkPreAndPostConditions();
      checkPurity();

      return result;
    }

    /** Check that an override respects purity. */
    private void checkPurity() {
      String msgKey = isMethodReference ? "purity.methodref" : "purity.overriding";

      // check purity annotations
      EnumSet<Pure.Kind> superPurity =
          PurityUtils.getPurityKinds(atypeFactory, overridden.getElement());
      EnumSet<Pure.Kind> subPurity =
          PurityUtils.getPurityKinds(atypeFactory, overrider.getElement());
      if (!subPurity.containsAll(superPurity)) {
        checker.reportError(
            overriderTree,
            msgKey,
            overriderType,
            overrider,
            overriddenType,
            overridden,
            subPurity,
            superPurity);
      }
    }

    /**
     * Checks that overrides obey behavioral subtyping, that is, postconditions must be at least as
     * strong as the postcondition on the superclass, and preconditions must be at most as strong as
     * the condition on the superclass.
     */
    private void checkPreAndPostConditions() {
      String msgKey = isMethodReference ? "methodref" : "override";
      if (isMethodReference) {
        // TODO: Support postconditions and method references.
        // The parse context always expects instance methods, but method references can be
        // static.
        return;
      }

      ContractsFromMethod contractsUtils = atypeFactory.getContractsFromMethod();

      // Check preconditions
      Set<Precondition> superPre = contractsUtils.getPreconditions(overridden.getElement());
      Set<Precondition> subPre = contractsUtils.getPreconditions(overrider.getElement());
      Set<IPair<JavaExpression, AnnotationMirror>> superPre2 =
          parseAndLocalizeContracts(superPre, overridden);
      Set<IPair<JavaExpression, AnnotationMirror>> subPre2 =
          parseAndLocalizeContracts(subPre, overrider);
      @SuppressWarnings("compilermessages")
      @CompilerMessageKey String premsg = "contracts.precondition." + msgKey;
      checkContractsSubset(overriderType, overriddenType, subPre2, superPre2, premsg);

      // Check postconditions
      Set<Postcondition> superPost = contractsUtils.getPostconditions(overridden.getElement());
      Set<Postcondition> subPost = contractsUtils.getPostconditions(overrider.getElement());
      Set<IPair<JavaExpression, AnnotationMirror>> superPost2 =
          parseAndLocalizeContracts(superPost, overridden);
      Set<IPair<JavaExpression, AnnotationMirror>> subPost2 =
          parseAndLocalizeContracts(subPost, overrider);
      @SuppressWarnings("compilermessages")
      @CompilerMessageKey String postmsg = "contracts.postcondition." + msgKey;
      checkContractsSubset(overriderType, overriddenType, superPost2, subPost2, postmsg);

      // Check conditional postconditions
      Set<ConditionalPostcondition> superCPost =
          contractsUtils.getConditionalPostconditions(overridden.getElement());
      Set<ConditionalPostcondition> subCPost =
          contractsUtils.getConditionalPostconditions(overrider.getElement());
      // consider only 'true' postconditions
      Set<Postcondition> superCPostTrue = filterConditionalPostconditions(superCPost, true);
      Set<Postcondition> subCPostTrue = filterConditionalPostconditions(subCPost, true);
      Set<IPair<JavaExpression, AnnotationMirror>> superCPostTrue2 =
          parseAndLocalizeContracts(superCPostTrue, overridden);
      Set<IPair<JavaExpression, AnnotationMirror>> subCPostTrue2 =
          parseAndLocalizeContracts(subCPostTrue, overrider);
      @SuppressWarnings("compilermessages")
      @CompilerMessageKey String posttruemsg = "contracts.conditional.postcondition.true." + msgKey;
      checkContractsSubset(
          overriderType, overriddenType, superCPostTrue2, subCPostTrue2, posttruemsg);

      // consider only 'false' postconditions
      Set<Postcondition> superCPostFalse = filterConditionalPostconditions(superCPost, false);
      Set<Postcondition> subCPostFalse = filterConditionalPostconditions(subCPost, false);
      Set<IPair<JavaExpression, AnnotationMirror>> superCPostFalse2 =
          parseAndLocalizeContracts(superCPostFalse, overridden);
      Set<IPair<JavaExpression, AnnotationMirror>> subCPostFalse2 =
          parseAndLocalizeContracts(subCPostFalse, overrider);
      @SuppressWarnings("compilermessages")
      @CompilerMessageKey String postfalsemsg = "contracts.conditional.postcondition.false." + msgKey;
      checkContractsSubset(
          overriderType, overriddenType, superCPostFalse2, subCPostFalse2, postfalsemsg);
    }

    /**
     * Issue a "methodref.receiver" or "methodref.receiver.bound" error if the receiver for the
     * method reference does not satify overriding rules.
     *
     * @return true if the override is legal
     */
    private boolean checkMemberReferenceReceivers() {
      if (overriderType.getKind() == TypeKind.ARRAY) {
        // Assume the receiver for all method on arrays are @Top.
        // This simplifies some logic because an AnnotatedExecutableType for an array method
        // (ie String[]::clone) has a receiver of "Array." The UNBOUND check would then
        // have to compare "Array" to "String[]".
        return true;
      }
      MemberReferenceTree memberTree = (MemberReferenceTree) overriderTree;
      MemberReferenceKind methodRefKind =
          MemberReferenceKind.getMemberReferenceKind((MemberReferenceTree) overriderTree);
      // These act like a traditional override
      if (methodRefKind == MemberReferenceKind.UNBOUND) {
        AnnotatedTypeMirror overriderReceiver = overrider.getReceiverType();
        AnnotatedTypeMirror overriddenReceiver = overridden.getParameterTypes().get(0);
        boolean success = typeHierarchy.isSubtype(overriddenReceiver, overriderReceiver);
        if (!success) {
          checker.reportError(
              overriderTree,
              "methodref.receiver",
              overriderReceiver,
              overriddenReceiver,
              overriderType,
              overrider,
              overriddenType,
              overridden);
        }
        return success;
      }

      // The rest act like method invocations
      AnnotatedTypeMirror receiverDecl;
      AnnotatedTypeMirror receiverArg;
      switch (methodRefKind) {
        case UNBOUND:
          throw new BugInCF("Case UNBOUND should already be handled.");
        case SUPER:
          receiverDecl = overrider.getReceiverType();
          receiverArg = atypeFactory.getAnnotatedType(memberTree.getQualifierExpression());

          AnnotatedTypeMirror selfType = atypeFactory.getSelfType(memberTree);
          receiverArg.replaceAnnotations(selfType.getPrimaryAnnotations());
          break;
        case BOUND:
          receiverDecl = overrider.getReceiverType();
          receiverArg = overriderType;
          break;
        case IMPLICIT_INNER:
          // JLS 15.13.1 "It is a compile-time error if the method reference expression is
          // of the form ClassType :: [TypeArguments] new and a compile-time error would
          // occur when determining an enclosing instance for ClassType as specified in
          // 15.9.2 (treating the method reference expression as if it were an unqualified
          // class instance creation expression)."

          // So a member reference can only refer to an inner class constructor if a type
          // that encloses the inner class can be found. So either "this" is that
          // enclosing type or "this" has an enclosing type that is that type.
          receiverDecl = overrider.getReceiverType();
          receiverArg = atypeFactory.getSelfType(memberTree);
          while (!TypesUtils.isErasedSubtype(
              receiverArg.getUnderlyingType(), receiverDecl.getUnderlyingType(), types)) {
            receiverArg = ((AnnotatedDeclaredType) receiverArg).getEnclosingType();
          }

          break;
        case TOPLEVEL:
        case STATIC:
        case ARRAY_CTOR:
        default:
          // Intentional fallthrough
          // These don't have receivers
          return true;
      }

      boolean success = typeHierarchy.isSubtype(receiverArg, receiverDecl);
      if (!success) {
        checker.reportError(
            overriderTree,
            "methodref.receiver.bound",
            receiverArg,
            receiverDecl,
            receiverArg,
            overriderType,
            overrider);
      }

      return success;
    }

    /**
     * Issue an "override.receiver" error if the receiver override is not valid.
     *
     * @return true if the override is legal
     */
    protected boolean checkReceiverOverride() {
      AnnotatedDeclaredType overriderReceiver = overrider.getReceiverType();
      AnnotatedDeclaredType overriddenReceiver = overridden.getReceiverType();
      // Check the receiver type.
      // isSubtype() requires its arguments to be actual subtypes with respect to the JLS, but
      // an overrider receiver is not a subtype of the overridden receiver.  So, just check
      // primary annotations.
      // TODO: this will need to be improved for generic receivers.
      if (!typeHierarchy.isSubtypeShallowEffective(overriddenReceiver, overriderReceiver)) {
        AnnotationMirrorSet declaredAnnos =
            atypeFactory.getTypeDeclarationBounds(overriderType.getUnderlyingType());
        if (typeHierarchy.isSubtypeShallowEffective(overriderReceiver, declaredAnnos)
            && typeHierarchy.isSubtypeShallowEffective(declaredAnnos, overriderReceiver)) {
          // All the type of an object must be no higher than its upper bound. So if the
          // receiver is annotated with the upper bound qualifiers, then the override is
          // safe.
          return true;
        }
        FoundRequired pair = FoundRequired.of(overriderReceiver, overriddenReceiver);
        checker.reportError(
            overriderTree,
            "override.receiver",
            pair.found,
            pair.required,
            overriderType,
            overrider,
            overriddenType,
            overridden);
        return false;
      }
      return true;
    }

    private boolean checkParameters() {
      List<AnnotatedTypeMirror> overriderParams = overrider.getParameterTypes();
      List<AnnotatedTypeMirror> overriddenParams = overridden.getParameterTypes();

      // Fix up method reference parameters.
      // See https://docs.oracle.com/javase/specs/jls/se17/html/jls-15.html#jls-15.13.1
      if (isMethodReference) {
        // The functional interface of an unbound member reference has an extra parameter
        // (the receiver).
        if (MemberReferenceKind.getMemberReferenceKind((MemberReferenceTree) overriderTree)
            == MemberReferenceKind.UNBOUND) {
          overriddenParams = new ArrayList<>(overriddenParams);
          overriddenParams.remove(0);
        }
        // Deal with varargs
        if (overrider.isVarArgs() && !overridden.isVarArgs()) {
          overriderParams =
              AnnotatedTypes.expandVarArgsParametersFromTypes(overrider, overriddenParams);
        }
      }

      boolean result = true;
      for (int i = 0; i < overriderParams.size(); ++i) {
        AnnotatedTypeMirror capturedParam =
            atypeFactory.applyCaptureConversion(overriddenParams.get(i));
        boolean success = typeHierarchy.isSubtype(capturedParam, overriderParams.get(i));
        if (!success) {
          success = testTypevarContainment(overriddenParams.get(i), overriderParams.get(i));
        }

        checkParametersMsg(success, i, overriderParams, overriddenParams);
        result &= success;
      }
      return result;
    }

    private void checkParametersMsg(
        boolean success,
        int index,
        List<AnnotatedTypeMirror> overriderParams,
        List<AnnotatedTypeMirror> overriddenParams) {
      if (success && !showchecks) {
        return;
      }

      String msgKey = isMethodReference ? "methodref.param" : "override.param";
      Tree posTree =
          overriderTree instanceof MethodTree
              ? ((MethodTree) overriderTree).getParameters().get(index)
              : overriderTree;

      if (showchecks) {
        System.out.printf(
            " %s (at %s):%n"
                + "     overrider: %s %s (parameter %d type %s)%n"
                + "    overridden: %s %s"
                + " (parameter %d type %s)%n",
            (success
                ? "success: overridden parameter type is subtype of overriding"
                : "FAILURE: overridden parameter type is not subtype of overriding"),
            fileAndLineNumber(posTree),
            overrider,
            overriderType,
            index,
            overriderParams.get(index).toString(),
            overridden,
            overriddenType,
            index,
            overriddenParams.get(index).toString());
      }
      if (!success) {
        FoundRequired pair =
            FoundRequired.of(overriderParams.get(index), overriddenParams.get(index));
        checker.reportError(
            posTree,
            msgKey,
            overrider.getElement().getParameters().get(index).toString(),
            pair.found,
            pair.required,
            overriderType,
            overrider,
            overriddenType,
            overridden);
      }
    }

    /**
     * Returns true if the return type of the overridden method is a subtype of the return type of
     * the overriding method.
     *
     * @return true if the return type is correct
     */
    private boolean checkReturn() {
      if ((overriderReturnType.getKind() == TypeKind.VOID)) {
        // Nothing to check.
        return true;
      }
      boolean success = typeHierarchy.isSubtype(overriderReturnType, overriddenReturnType);
      if (!success) {
        // If both the overridden method have type variables as return types and both
        // types were defined in their respective methods then, they can be covariant or
        // invariant use super/subtypes for the overrides locations
        success = testTypevarContainment(overriderReturnType, overriddenReturnType);
      }

      // Sometimes the overridden return type of a method reference becomes a captured
      // type variable.  This leads to defaulting that often makes the overriding return type
      // invalid.  We ignore these.  This happens in Issue403/Issue404.
      if (!success
          && isMethodReference
          && TypesUtils.isCapturedTypeVariable(overriddenReturnType.getUnderlyingType())) {
        if (ElementUtils.isMethod(
            overridden.getElement(), functionApply, atypeFactory.getProcessingEnv())) {
          success =
              typeHierarchy.isSubtype(
                  overriderReturnType,
                  ((AnnotatedTypeVariable) overriddenReturnType).getUpperBound());
        }
      }

      checkReturnMsg(success);
      return success;
    }

    /**
     * Issue an error message or log message about checking an overriding return type.
     *
     * @param success whether the check succeeded or failed
     */
    private void checkReturnMsg(boolean success) {
      if (success && !showchecks) {
        return;
      }

      String msgKey = isMethodReference ? "methodref.return" : "override.return";
      Tree posTree =
          overriderTree instanceof MethodTree
              ? ((MethodTree) overriderTree).getReturnType()
              : overriderTree;
      // The return type of a MethodTree is null for a constructor.
      if (posTree == null) {
        posTree = overriderTree;
      }

      if (showchecks) {
        System.out.printf(
            " %s (at %s):%n"
                + "     overrider: %s %s (return type %s)%n"
                + "    overridden: %s %s (return type %s)%n",
            (success
                ? "success: overriding return type is subtype of overridden"
                : "FAILURE: overriding return type is not subtype of overridden"),
            fileAndLineNumber(posTree),
            overrider,
            overriderType,
            overrider.getReturnType().toString(),
            overridden,
            overriddenType,
            overridden.getReturnType().toString());
      }
      if (!success) {
        FoundRequired pair = FoundRequired.of(overriderReturnType, overriddenReturnType);
        checker.reportError(
            posTree,
            msgKey,
            pair.found,
            pair.required,
            overriderType,
            overrider,
            overriddenType,
            overridden);
      }
    }
  }

  /**
   * Filters the set of conditional postconditions to return only those whose annotation result
   * value matches the value of the given boolean {@code b}. For example, if {@code b == true}, then
   * the following {@code @EnsuresNonNullIf} conditional postcondition would match:<br>
   * {@code @EnsuresNonNullIf(expression="#1", result=true)}<br>
   * {@code boolean equals(@Nullable Object o)}
   *
   * @param conditionalPostconditions each is a ConditionalPostcondition
   * @param b the value required for the {@code result} element
   * @return all the given conditional postconditions whose {@code result} is {@code b}
   */
  private Set<Postcondition> filterConditionalPostconditions(
      Set<ConditionalPostcondition> conditionalPostconditions, boolean b) {
    if (conditionalPostconditions.isEmpty()) {
      return Collections.emptySet();
    }

    Set<Postcondition> result =
        ArraySet.newArraySetOrLinkedHashSet(conditionalPostconditions.size());
    for (Contract c : conditionalPostconditions) {
      ConditionalPostcondition p = (ConditionalPostcondition) c;
      if (p.resultValue == b) {
        result.add(new Postcondition(p.expressionString, p.annotation, p.contractAnnotation));
      }
    }
    return result;
  }

  /**
   * Checks that {@code mustSubset} is a subset of {@code set} in the following sense: For every
   * expression in {@code mustSubset} there must be the same expression in {@code set}, with the
   * same (or a stronger) annotation.
   *
   * <p>This uses field {@link #methodTree} to determine where to issue an error message.
   *
   * @param overriderType the subtype
   * @param overriddenType the supertype
   * @param mustSubset annotations that should be weaker
   * @param set anontations that should be stronger
   * @param messageKey message key for error messages
   */
  private void checkContractsSubset(
      AnnotatedTypeMirror overriderType,
      AnnotatedDeclaredType overriddenType,
      Set<IPair<JavaExpression, AnnotationMirror>> mustSubset,
      Set<IPair<JavaExpression, AnnotationMirror>> set,
      @CompilerMessageKey String messageKey) {

    for (IPair<JavaExpression, AnnotationMirror> weak : mustSubset) {
      JavaExpression jexpr = weak.first;
      boolean found = false;

      for (IPair<JavaExpression, AnnotationMirror> strong : set) {
        // are we looking at a contract of the same receiver?
        if (jexpr.equals(strong.first)) {
          // check subtyping relationship of annotations
          TypeMirror jexprTM = jexpr.getType();
          if (qualHierarchy.isSubtypeShallow(strong.second, jexprTM, weak.second, jexprTM)) {
            found = true;
            break;
          }
        }
      }

      if (!found) {

        String overriddenTypeString = overriddenType.getUnderlyingType().asElement().toString();
        String overriderTypeString;
        if (overriderType.getKind() == TypeKind.DECLARED) {
          DeclaredType overriderTypeMirror =
              ((AnnotatedDeclaredType) overriderType).getUnderlyingType();
          overriderTypeString = overriderTypeMirror.asElement().toString();
        } else {
          overriderTypeString = overriderType.toString();
        }

        // weak.second is the AnnotationMirror that is too strong.  It might be from the
        // precondition or the postcondition.

        // These are the annotations that are too weak.
        StringJoiner strongRelevantAnnos = new StringJoiner(" ").setEmptyValue("no information");
        for (IPair<JavaExpression, AnnotationMirror> strong : set) {
          if (jexpr.equals(strong.first)) {
            strongRelevantAnnos.add(strong.second.toString());
          }
        }

        Object overriddenAnno;
        Object overriderAnno;
        if (messageKey.contains(".precondition.")) {
          overriddenAnno = strongRelevantAnnos;
          overriderAnno = weak.second;
        } else {
          overriddenAnno = weak.second;
          overriderAnno = strongRelevantAnnos;
        }

        checker.reportError(
            methodTree,
            messageKey,
            jexpr,
            methodTree.getName(),
            overriddenTypeString,
            overriddenAnno,
            overriderTypeString,
            overriderAnno);
      }
    }
  }

  /**
   * Localizes some contracts -- that is, viewpoint-adapts them to some method body, according to
   * the value of {@link #methodTree}.
   *
   * <p>The input is a set of {@link Contract}s, each of which contains an expression string and an
   * annotation. In a {@link Contract}, Java expressions are exactly as written in source code, not
   * standardized or viewpoint-adapted.
   *
   * <p>The output is a set of pairs of {@link JavaExpression} (parsed expression string) and
   * standardized annotation (with respect to the path of {@link #methodTree}. This method discards
   * any contract whose expression cannot be parsed into a JavaExpression.
   *
   * @param contractSet a set of contracts
   * @param methodType the type of the method that the contracts are for
   * @return pairs of (expression, AnnotationMirror), which are localized contracts
   */
  private Set<IPair<JavaExpression, AnnotationMirror>> parseAndLocalizeContracts(
      Set<? extends Contract> contractSet, AnnotatedExecutableType methodType) {
    if (contractSet.isEmpty()) {
      return Collections.emptySet();
    }

    // This is the path to a place where the contract is being used, which might or might not be
    // where the contract was defined.  For example, methodTree might be an overriding
    // definition, and the contract might be for a superclass.
    MethodTree methodTree = this.methodTree;

    StringToJavaExpression stringToJavaExpr =
        expression -> {
          JavaExpression javaExpr =
              StringToJavaExpression.atMethodDecl(expression, methodType.getElement(), checker);
          // methodType.getElement() is not necessarily the same method as methodTree, so
          // viewpoint-adapt it to methodTree.
          return javaExpr.atMethodBody(methodTree);
        };

    Set<IPair<JavaExpression, AnnotationMirror>> result =
        ArraySet.newArraySetOrHashSet(contractSet.size());
    for (Contract p : contractSet) {
      String expressionString = p.expressionString;
      AnnotationMirror annotation =
          p.viewpointAdaptDependentTypeAnnotation(atypeFactory, stringToJavaExpr, methodTree);
      JavaExpression exprJe;
      try {
        // TODO: currently, these expressions are parsed many times.
        // This could be optimized to store the result the first time.
        // (same for other annotations)
        exprJe = stringToJavaExpr.toJavaExpression(expressionString);
      } catch (JavaExpressionParseException e) {
        // report errors here
        checker.report(methodTree, e.getDiagMessage());
        continue;
      }
      result.add(IPair.of(exprJe, annotation));
    }
    return result;
  }

  /**
   * Call this only when the current path is an identifier.
   *
   * @return the enclosing member select, or null if the identifier is not the field in a member
   *     selection
   */
  protected @Nullable MemberSelectTree enclosingMemberSelect() {
    TreePath path = this.getCurrentPath();
    assert path.getLeaf().getKind() == Tree.Kind.IDENTIFIER
        : "expected identifier, found: " + path.getLeaf();
    if (path.getParentPath().getLeaf().getKind() == Tree.Kind.MEMBER_SELECT) {
      return (MemberSelectTree) path.getParentPath().getLeaf();
    } else {
      return null;
    }
  }

  /**
   * Returns the statement that encloses the given one.
   *
   * @param tree an AST node that is on the current path
   * @return the statement that encloses the given one
   */
  protected @Nullable Tree enclosingStatement(@FindDistinct Tree tree) {
    TreePath path = this.getCurrentPath();
    while (path != null && path.getLeaf() != tree) {
      path = path.getParentPath();
    }

    if (path != null) {
      return path.getParentPath().getLeaf();
    } else {
      return null;
    }
  }

  @Override
  public Void visitIdentifier(IdentifierTree tree, Void p) {
    checkAccess(tree, p);
    return super.visitIdentifier(tree, p);
  }

  /**
   * Issues an error if access not allowed, based on an @Unused annotation.
   *
   * @param identifierTree the identifier being accessed; the method does nothing if it is not a
   *     field
   * @param p ignored
   */
  protected void checkAccess(IdentifierTree identifierTree, Void p) {
    MemberSelectTree memberSel = enclosingMemberSelect();
    ExpressionTree tree;
    Element elem;

    if (memberSel == null) {
      tree = identifierTree;
      elem = TreeUtils.elementFromUse(identifierTree);
    } else {
      tree = memberSel;
      elem = TreeUtils.elementFromUse(memberSel);
    }

    if (elem == null || !elem.getKind().isField()) {
      return;
    }

    AnnotatedTypeMirror receiver = atypeFactory.getReceiverType(tree);

    checkAccessAllowed(elem, receiver, tree);
  }

  /**
   * Issues an error if access not allowed, based on an @Unused annotation.
   *
   * @param field the field to be accessed, whose declaration might be annotated by @Unused. It can
   *     also be (for example) {@code this}, in which case {@code receiverType} is null.
   * @param receiverType the type of the expression whose field is accessed; null if the field is
   *     static
   * @param accessTree the access expression
   */
  protected void checkAccessAllowed(
      Element field,
      @Nullable AnnotatedTypeMirror receiverType,
      @FindDistinct ExpressionTree accessTree) {
    AnnotationMirror unused = atypeFactory.getDeclAnnotation(field, Unused.class);
    if (unused == null) {
      return;
    }

    String when = AnnotationUtils.getElementValueClassName(unused, unusedWhenElement).toString();

    // TODO: Don't just look at the receiver type, but at the declaration annotations on the
    // receiver.  (That will enable handling type annotations that are not part of the type
    // system being checked.)

    // TODO: This requires exactly the same type qualifier, but it should permit subqualifiers.
    if (!AnnotationUtils.containsSameByName(receiverType.getPrimaryAnnotations(), when)) {
      return;
    }

    Tree tree = this.enclosingStatement(accessTree);

    if (tree != null
        && tree.getKind() == Tree.Kind.ASSIGNMENT
        && ((AssignmentTree) tree).getVariable() == accessTree
        && ((AssignmentTree) tree).getExpression().getKind() == Tree.Kind.NULL_LITERAL) {
      // Assigning unused to null is OK.
      return;
    }

    checker.reportError(accessTree, "unallowed.access", field, receiverType);
  }

  /**
   * Tests that the qualifiers present on {@code useType} are valid qualifiers, given the qualifiers
   * on the declaration of the type, {@code declarationType}.
   *
   * <p>The check is shallow, as it does not descend into generic or array types (i.e. only
   * performing the validity check on the raw type or outermost array dimension). {@link
   * BaseTypeVisitor#validateTypeOf(Tree)} would call this for each type argument or array dimension
   * separately.
   *
   * <p>In most cases, {@code useType} simply needs to be a subtype of {@code declarationType}. If a
   * type system makes exceptions to this rule, its implementation should override this method.
   *
   * <p>This method is not called if {@link
   * BaseTypeValidator#shouldCheckTopLevelDeclaredOrPrimitiveType(AnnotatedTypeMirror, Tree)}
   * returns false -- by default, it is not called on the top level for locals and expressions. To
   * enforce a type validity property everywhere, override methods such as {@link
   * BaseTypeValidator#visitDeclared} rather than this method.
   *
   * @param declarationType the type of the class (TypeElement)
   * @param useType the use of the class (instance type)
   * @param tree the tree where the type is used
   * @return true if the useType is a valid use of elemType
   */
  public boolean isValidUse(
      AnnotatedDeclaredType declarationType, AnnotatedDeclaredType useType, Tree tree) {
    // Don't use isSubtype(ATM, ATM) because it will return false if the types have qualifier
    // parameters.
    AnnotationMirrorSet tops = qualHierarchy.getTopAnnotations();
    TypeMirror declarationTM = declarationType.getUnderlyingType();
    AnnotationMirrorSet upperBounds =
        atypeFactory.getQualifierUpperBounds().getBoundQualifiers(declarationTM);
    for (AnnotationMirror top : tops) {
      AnnotationMirror upperBound = qualHierarchy.findAnnotationInHierarchy(upperBounds, top);
      if (!typeHierarchy.isSubtypeShallowEffective(useType, upperBound)) {
        return false;
      }
    }
    return true;
  }

  /**
   * Tests that the qualifiers present on the primitive type are valid.
   *
   * @param type the use of the primitive type
   * @param tree the tree where the type is used
   * @return true if the type is a valid use of the primitive type
   */
  public boolean isValidUse(AnnotatedPrimitiveType type, Tree tree) {
    AnnotationMirrorSet bounds = atypeFactory.getTypeDeclarationBounds(type.getUnderlyingType());
    return typeHierarchy.isSubtypeShallowEffective(type, bounds);
  }

  /**
   * Tests that the qualifiers present on the array type are valid. This method will be invoked for
   * each array level independently, i.e. this method only needs to check the top-level qualifiers
   * of an array.
   *
   * @param type the array type use
   * @param tree the tree where the type is used
   * @return true if the type is a valid array type
   */
  public boolean isValidUse(AnnotatedArrayType type, Tree tree) {
    AnnotationMirrorSet bounds = atypeFactory.getTypeDeclarationBounds(type.getUnderlyingType());
    return typeHierarchy.isSubtypeShallowEffective(type, bounds);
  }

  /**
   * Tests whether the tree expressed by the passed type tree is a valid type, and emits an error if
   * that is not the case (e.g. '@Mutable String'). If the tree is a method or constructor, check
   * the return type.
   *
   * @param tree the AST type supplied by the user
   * @return true if the tree is a valid type
   */
  public boolean validateTypeOf(Tree tree) {
    AnnotatedTypeMirror type;
    // It's quite annoying that there is no TypeTree.
    switch (tree.getKind()) {
      case PRIMITIVE_TYPE:
      case PARAMETERIZED_TYPE:
      case TYPE_PARAMETER:
      case ARRAY_TYPE:
      case UNBOUNDED_WILDCARD:
      case EXTENDS_WILDCARD:
      case SUPER_WILDCARD:
      case ANNOTATED_TYPE:
        type = atypeFactory.getAnnotatedTypeFromTypeTree(tree);
        break;
      case METHOD:
        type = atypeFactory.getMethodReturnType((MethodTree) tree);
        if (type == null || type.getKind() == TypeKind.VOID) {
          // Nothing to do for void methods.
          // Note that for a constructor the AnnotatedExecutableType does
          // not use void as return type.
          return true;
        }
        break;
      default:
        type = atypeFactory.getAnnotatedType(tree);
    }
    return validateType(tree, type);
  }

  /**
   * Tests whether the type and corresponding type tree is a valid type, and emits an error if that
   * is not the case (e.g. '@Mutable String'). If the tree is a method or constructor, tests the
   * return type.
   *
   * @param tree the type tree supplied by the user
   * @param type the type corresponding to tree
   * @return true if the type is valid
   */
  protected boolean validateType(Tree tree, AnnotatedTypeMirror type) {
    return typeValidator.isValid(type, tree);
  }

  // This is a test to ensure that all types are valid
  protected final TypeValidator typeValidator;

  protected TypeValidator createTypeValidator() {
    return new BaseTypeValidator(checker, this, atypeFactory);
  }

  // **********************************************************************
  // Random helper methods
  // **********************************************************************

  /**
   * Tests whether the expression should not be checked because of the tree referring to unannotated
   * classes, as specified in the {@code checker.skipUses} property.
   *
   * <p>It returns true if exprTree is a method invocation or a field access to a class whose
   * qualified name matches the {@code checker.skipUses} property.
   *
   * @param exprTree any expression tree
   * @return true if checker should not test exprTree
   */
  protected final boolean shouldSkipUses(ExpressionTree exprTree) {
    // System.out.printf("shouldSkipUses: %s: %s%n", exprTree.getClass(), exprTree);
    if (atypeFactory.isUnreachable(exprTree)) {
      return true;
    }
    Element elm = TreeUtils.elementFromTree(exprTree);
    return checker.shouldSkipUses(elm);
  }

  // **********************************************************************
  // Overriding to avoid visit part of the tree
  // **********************************************************************

  /** Override Compilation Unit so we won't visit package names or imports. */
  @Override
  public Void visitCompilationUnit(CompilationUnitTree identifierTree, Void p) {
    Void r = scan(identifierTree.getPackageAnnotations(), p);
    // r = reduce(scan(identifierTree.getPackageName(), p), r);
    // r = reduce(scan(identifierTree.getImports(), p), r);
    r = reduce(scan(identifierTree.getTypeDecls(), p), r);
    return r;
  }
}<|MERGE_RESOLUTION|>--- conflicted
+++ resolved
@@ -1125,21 +1125,12 @@
           WholeProgramInference wpi = atypeFactory.getWholeProgramInference();
           ExecutableElement methodElt = TreeUtils.elementFromDeclaration(tree);
           inferPurityAnno(additionalKinds, wpi, methodElt);
-<<<<<<< HEAD
-          // The purity of overridden methods is impacted by the purity of this method. If a
-          // superclass method is pure, but an implementation in a subclass is not, WPI
-          // ought to treat **neither** as pure. The purity kind of the superclass method is
-          // the LUB of its own purity and the purity of all the methods that override
-          // it. Logically, this rule is the same as the WPI rule for overrides, but purity
-          // isn't a type system and therefore must be special-cased.
-=======
           // The purity of overridden methods is impacted by the purity of this method. If
           // a superclass method is pure, but an implementation in a subclass is not, WPI
           // ought to treat **neither** as pure. The purity kind of the superclass method
           // is the LUB of its own purity and the purity of all the methods that override
           // it. Logically, this rule is the same as the WPI rule for overrides, but
           // purity isn't a type system and therefore must be special-cased.
->>>>>>> 9e6ba9a2
           Set<? extends ExecutableElement> overriddenMethods =
               ElementUtils.getOverriddenMethods(methodElt, types);
           for (ExecutableElement overriddenElt : overriddenMethods) {
