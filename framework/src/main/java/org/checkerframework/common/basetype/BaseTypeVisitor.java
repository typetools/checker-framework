--- conflicted
+++ resolved
@@ -2389,14 +2389,8 @@
     validateTypeOf(refTypeTree);
     if (refTypeTree.getKind() == Tree.Kind.ANNOTATED_TYPE) {
       AnnotatedTypeMirror refType = atypeFactory.getAnnotatedType(refTypeTree);
-<<<<<<< HEAD
       AnnotatedTypeMirror expType = atypeFactory.getAnnotatedType(tree.getExpression());
-      if (!refType.hasAnnotation(NonNull.class)
-          && atypeFactory.getTypeHierarchy().isSubtype(refType, expType)
-=======
-      AnnotatedTypeMirror expType = atypeFactory.getAnnotatedType(node.getExpression());
       if (atypeFactory.getTypeHierarchy().isSubtype(refType, expType)
->>>>>>> a7a1584b
           && !refType.getAnnotations().equals(expType.getAnnotations())) {
         checker.reportWarning(tree, "instanceof.unsafe", expType, refType);
       }
