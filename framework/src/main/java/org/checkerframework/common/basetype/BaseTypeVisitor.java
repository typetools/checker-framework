package org.checkerframework.common.basetype;

import com.sun.source.tree.AnnotationTree;
import com.sun.source.tree.ArrayAccessTree;
import com.sun.source.tree.AssignmentTree;
import com.sun.source.tree.CatchTree;
import com.sun.source.tree.ClassTree;
import com.sun.source.tree.CompilationUnitTree;
import com.sun.source.tree.CompoundAssignmentTree;
import com.sun.source.tree.ConditionalExpressionTree;
import com.sun.source.tree.EnhancedForLoopTree;
import com.sun.source.tree.ExpressionTree;
import com.sun.source.tree.IdentifierTree;
import com.sun.source.tree.InstanceOfTree;
import com.sun.source.tree.LambdaExpressionTree;
import com.sun.source.tree.MemberReferenceTree;
import com.sun.source.tree.MemberReferenceTree.ReferenceMode;
import com.sun.source.tree.MemberSelectTree;
import com.sun.source.tree.MethodInvocationTree;
import com.sun.source.tree.MethodTree;
import com.sun.source.tree.NewArrayTree;
import com.sun.source.tree.NewClassTree;
import com.sun.source.tree.ParameterizedTypeTree;
import com.sun.source.tree.ReturnTree;
import com.sun.source.tree.ThrowTree;
import com.sun.source.tree.Tree;
import com.sun.source.tree.TypeCastTree;
import com.sun.source.tree.TypeParameterTree;
import com.sun.source.tree.UnaryTree;
import com.sun.source.tree.VariableTree;
import com.sun.source.util.SourcePositions;
import com.sun.source.util.TreePath;
import com.sun.source.util.TreeScanner;
import com.sun.tools.javac.tree.JCTree;
import com.sun.tools.javac.tree.JCTree.JCMemberReference;
import com.sun.tools.javac.tree.JCTree.JCMemberReference.ReferenceKind;
import com.sun.tools.javac.tree.TreeInfo;
import java.lang.annotation.Annotation;
import java.util.ArrayList;
import java.util.Arrays;
import java.util.Collection;
import java.util.EnumSet;
import java.util.HashMap;
import java.util.HashSet;
import java.util.Iterator;
import java.util.LinkedHashSet;
import java.util.List;
import java.util.Map;
import java.util.Set;
import javax.lang.model.element.AnnotationMirror;
import javax.lang.model.element.Element;
import javax.lang.model.element.ElementKind;
import javax.lang.model.element.ExecutableElement;
import javax.lang.model.element.Modifier;
import javax.lang.model.element.Name;
import javax.lang.model.element.TypeElement;
import javax.lang.model.element.VariableElement;
import javax.lang.model.type.DeclaredType;
import javax.lang.model.type.TypeKind;
import javax.lang.model.type.TypeMirror;
import javax.lang.model.type.TypeVariable;
import javax.lang.model.util.ElementFilter;
import javax.tools.Diagnostic.Kind;
import org.checkerframework.checker.compilermsgs.qual.CompilerMessageKey;
import org.checkerframework.dataflow.analysis.FlowExpressions;
import org.checkerframework.dataflow.analysis.FlowExpressions.Receiver;
import org.checkerframework.dataflow.analysis.TransferResult;
import org.checkerframework.dataflow.cfg.node.BooleanLiteralNode;
import org.checkerframework.dataflow.cfg.node.Node;
import org.checkerframework.dataflow.cfg.node.ReturnNode;
import org.checkerframework.dataflow.qual.Pure;
import org.checkerframework.dataflow.util.PurityChecker;
import org.checkerframework.dataflow.util.PurityChecker.PurityResult;
import org.checkerframework.dataflow.util.PurityUtils;
import org.checkerframework.framework.flow.CFAbstractStore;
import org.checkerframework.framework.flow.CFAbstractValue;
import org.checkerframework.framework.qual.DefaultQualifier;
import org.checkerframework.framework.qual.Unused;
import org.checkerframework.framework.source.Result;
import org.checkerframework.framework.source.SourceVisitor;
import org.checkerframework.framework.type.AnnotatedTypeFactory;
import org.checkerframework.framework.type.AnnotatedTypeFactory.ParameterizedMethodType;
import org.checkerframework.framework.type.AnnotatedTypeMirror;
import org.checkerframework.framework.type.AnnotatedTypeMirror.AnnotatedArrayType;
import org.checkerframework.framework.type.AnnotatedTypeMirror.AnnotatedDeclaredType;
import org.checkerframework.framework.type.AnnotatedTypeMirror.AnnotatedExecutableType;
import org.checkerframework.framework.type.AnnotatedTypeMirror.AnnotatedPrimitiveType;
import org.checkerframework.framework.type.AnnotatedTypeMirror.AnnotatedTypeVariable;
import org.checkerframework.framework.type.AnnotatedTypeMirror.AnnotatedUnionType;
import org.checkerframework.framework.type.AnnotatedTypeMirror.AnnotatedWildcardType;
import org.checkerframework.framework.type.AnnotatedTypeParameterBounds;
import org.checkerframework.framework.type.GenericAnnotatedTypeFactory;
import org.checkerframework.framework.type.QualifierHierarchy;
import org.checkerframework.framework.type.TypeHierarchy;
import org.checkerframework.framework.type.VisitorState;
import org.checkerframework.framework.type.poly.QualifierPolymorphism;
import org.checkerframework.framework.type.visitor.SimpleAnnotatedTypeScanner;
import org.checkerframework.framework.util.AnnotatedTypes;
import org.checkerframework.framework.util.ContractsUtils;
import org.checkerframework.framework.util.ContractsUtils.ConditionalPostcondition;
import org.checkerframework.framework.util.ContractsUtils.Contract;
import org.checkerframework.framework.util.ContractsUtils.Postcondition;
import org.checkerframework.framework.util.ContractsUtils.Precondition;
import org.checkerframework.framework.util.FieldInvariants;
import org.checkerframework.framework.util.FlowExpressionParseUtil;
import org.checkerframework.framework.util.FlowExpressionParseUtil.FlowExpressionContext;
import org.checkerframework.framework.util.FlowExpressionParseUtil.FlowExpressionParseException;
import org.checkerframework.framework.util.dependenttypes.DependentTypesHelper;
import org.checkerframework.javacutil.AnnotationUtils;
import org.checkerframework.javacutil.BugInCF;
import org.checkerframework.javacutil.ElementUtils;
import org.checkerframework.javacutil.Pair;
import org.checkerframework.javacutil.PluginUtil;
import org.checkerframework.javacutil.TreeUtils;
import org.checkerframework.javacutil.TypesUtils;

/**
 * A {@link SourceVisitor} that performs assignment and pseudo-assignment checking, method
 * invocation checking, and assignability checking.
 *
 * <p>This implementation uses the {@link AnnotatedTypeFactory} implementation provided by an
 * associated {@link BaseTypeChecker}; its visitor methods will invoke this factory on parts of the
 * AST to determine the "annotated type" of an expression. Then, the visitor methods will check the
 * types in assignments and pseudo-assignments using {@link #commonAssignmentCheck}, which
 * ultimately calls the {@link TypeHierarchy#isSubtype} method and reports errors that violate
 * Java's rules of assignment.
 *
 * <p>Note that since this implementation only performs assignment and pseudo-assignment checking,
 * other rules for custom type systems must be added in subclasses (e.g., dereference checking in
 * the {@link org.checkerframework.checker.nullness.NullnessChecker} is implemented in the {@link
 * org.checkerframework.checker.nullness.NullnessChecker}'s {@link TreeScanner#visitMemberSelect}
 * method).
 *
 * <p>This implementation does the following checks:
 *
 * <ol>
 *   <li><b>Assignment and Pseudo-Assignment Check</b>: It verifies that any assignment type-checks,
 *       using {@code TypeHierarchy.isSubtype} method. This includes method invocation and method
 *       overriding checks.
 *   <li><b>Type Validity Check</b>: It verifies that any user-supplied type is a valid type, using
 *       {@code isValidUse} method.
 *   <li><b>(Re-)Assignability Check</b>: It verifies that any assignment is valid, using {@code
 *       Checker.isAssignable} method.
 * </ol>
 *
 * @see "JLS $4"
 * @see TypeHierarchy#isSubtype(AnnotatedTypeMirror, AnnotatedTypeMirror)
 * @see AnnotatedTypeFactory
 */
/*
 * Note how the handling of VisitorState is duplicated in AbstractFlow. In
 * particular, the handling of the assignment context has to be done correctly
 * in both classes. This is a pain and we should see how to handle this in the
 * DFF version.
 *
 * TODO: missing assignment context: array initializer
 * expressions should have the component type as context
 */
public class BaseTypeVisitor<Factory extends GenericAnnotatedTypeFactory<?, ?, ?, ?>>
        extends SourceVisitor<Void, Void> {

    /** The {@link BaseTypeChecker} for error reporting. */
    protected final BaseTypeChecker checker;

    /** The factory to use for obtaining "parsed" version of annotations. */
    protected final Factory atypeFactory;

    /** For obtaining line numbers in -Ashowchecks debugging output. */
    protected final SourcePositions positions;

    /** For storing visitor state. */
    protected final VisitorState visitorState;

    /** An instance of the {@link ContractsUtils} helper class. */
    protected final ContractsUtils contractsUtils;

    /**
     * @param checker the type-checker associated with this visitor (for callbacks to {@link
     *     TypeHierarchy#isSubtype})
     */
    public BaseTypeVisitor(BaseTypeChecker checker) {
        super(checker);

        this.checker = checker;
        this.atypeFactory = createTypeFactory();
        this.contractsUtils = ContractsUtils.getInstance(atypeFactory);
        this.positions = trees.getSourcePositions();
        this.visitorState = atypeFactory.getVisitorState();
        this.typeValidator = createTypeValidator();

        checkForAnnotatedJdk();
    }

    protected BaseTypeVisitor(BaseTypeChecker checker, Factory typeFactory) {
        super(checker);

        this.checker = checker;
        this.atypeFactory = typeFactory;
        this.contractsUtils = ContractsUtils.getInstance(atypeFactory);
        this.positions = trees.getSourcePositions();
        this.visitorState = atypeFactory.getVisitorState();
        this.typeValidator = createTypeValidator();

        checkForAnnotatedJdk();
    }

    /**
     * Constructs an instance of the appropriate type factory for the implemented type system.
     *
     * <p>The default implementation uses the checker naming convention to create the appropriate
     * type factory. If no factory is found, it returns {@link BaseAnnotatedTypeFactory}. It
     * reflectively invokes the constructor that accepts this checker and compilation unit tree (in
     * that order) as arguments.
     *
     * <p>Subclasses have to override this method to create the appropriate visitor if they do not
     * follow the checker naming convention.
     *
     * @return the appropriate type factory
     */
    @SuppressWarnings("unchecked") // unchecked cast to type variable
    protected Factory createTypeFactory() {
        // Try to reflectively load the type factory.
        Class<?> checkerClass = checker.getClass();
        while (checkerClass != BaseTypeChecker.class) {
            final String classToLoad =
                    checkerClass
                            .getName()
                            .replace("Checker", "AnnotatedTypeFactory")
                            .replace("Subchecker", "AnnotatedTypeFactory");

            AnnotatedTypeFactory result =
                    BaseTypeChecker.invokeConstructorFor(
                            classToLoad,
                            new Class<?>[] {BaseTypeChecker.class},
                            new Object[] {checker});
            if (result != null) {
                return (Factory) result;
            }
            checkerClass = checkerClass.getSuperclass();
        }
        try {
            return (Factory) new BaseAnnotatedTypeFactory(checker);
        } catch (Throwable t) {
            throw new BugInCF(
                    "Unexpected "
                            + t.getClass().getSimpleName()
                            + " when invoking BaseAnnotatedTypeFactory for checker "
                            + checker.getClass().getSimpleName(),
                    t);
        }
    }

    public final Factory getTypeFactory() {
        return atypeFactory;
    }

    // **********************************************************************
    // Responsible for updating the factory for the location (for performance)
    // **********************************************************************

    @Override
    public void setRoot(CompilationUnitTree root) {
        atypeFactory.setRoot(root);
        super.setRoot(root);
    }

    @Override
    public Void scan(Tree tree, Void p) {
        if (tree != null && getCurrentPath() != null) {
            this.visitorState.setPath(new TreePath(getCurrentPath(), tree));
        }
        return super.scan(tree, p);
    }

    /**
     * Type-check classTree and skips classes specified by the skipDef option. Subclasses should
     * override {@link #processClassTree(ClassTree)} instead of this method.
     *
     * @param classTree class to check
     * @param p null
     * @return null
     */
    @Override
    public final Void visitClass(ClassTree classTree, Void p) {
        if (checker.shouldSkipDefs(classTree)) {
            // Not "return super.visitClass(classTree, p);" because that would
            // recursively call visitors on subtrees; we want to skip the
            // class entirely.
            return null;
        }
        atypeFactory.preProcessClassTree(classTree);

        TreePath preTreePath = visitorState.getPath();
        AnnotatedDeclaredType preACT = visitorState.getClassType();
        ClassTree preCT = visitorState.getClassTree();
        AnnotatedDeclaredType preAMT = visitorState.getMethodReceiver();
        MethodTree preMT = visitorState.getMethodTree();
        Pair<Tree, AnnotatedTypeMirror> preAssCtxt = visitorState.getAssignmentContext();

        // Don't use atypeFactory.getPath, b/c that depends on the visitorState path.
        visitorState.setPath(TreePath.getPath(root, classTree));
        visitorState.setClassType(
                atypeFactory.getAnnotatedType(TreeUtils.elementFromDeclaration(classTree)));
        visitorState.setClassTree(classTree);
        visitorState.setMethodReceiver(null);
        visitorState.setMethodTree(null);
        visitorState.setAssignmentContext(null);

        try {
            processClassTree(classTree);
            atypeFactory.postProcessClassTree(classTree);
        } finally {
            visitorState.setPath(preTreePath);
            visitorState.setClassType(preACT);
            visitorState.setClassTree(preCT);
            visitorState.setMethodReceiver(preAMT);
            visitorState.setMethodTree(preMT);
            visitorState.setAssignmentContext(preAssCtxt);
        }
        return null;
    }

    /**
     * Type-check classTree. Subclasses should override this method instead of {@link
     * #visitClass(ClassTree, Void)}.
     *
     * @param classTree class to check
     */
    public void processClassTree(ClassTree classTree) {
        checkFieldInvariantDeclarations(classTree);
        if (!TreeUtils.hasExplicitConstructor(classTree)) {
            checkDefaultConstructor(classTree);
        }

        /* Visit the extends and implements clauses.
         * The superclass also visits them, but only calls visitParameterizedType, which
         * loses a main modifier.
         */
        Tree ext = classTree.getExtendsClause();
        if (ext != null) {
            validateTypeOf(ext);
        }

        List<? extends Tree> impls = classTree.getImplementsClause();
        if (impls != null) {
            for (Tree im : impls) {
                validateTypeOf(im);
            }
        }
        super.visitClass(classTree, null);
    }

    /**
     * Check that the field invariant declaration annotations meet the following requirements:
     *
     * <ol>
     *   <!-- The item numbering is referred to in the body of the method.-->
     *   <li value="1">If the superclass of {@code classTree} has a field invariant, then the field
     *       invariant for {@code classTree} must include all the fields in the superclass invariant
     *       and those fields' annotations must be a subtype (or equal) to the annotations for those
     *       fields in the superclass.
     *   <li value="2">The fields in the invariant must be a.) final and b.) declared in a
     *       superclass of {@code classTree}.
     *   <li value="3">The qualifier for each field must be a subtype of the annotation on the
     *       declaration of that field.
     *   <li value="4">The field invariant has an equal number of fields and qualifiers, or it has
     *       one qualifier and at least one field.
     * </ol>
     *
     * @param classTree class that might have a field invariant
     * @checker_framework.manual #field-invariants Field invariants
     */
    protected void checkFieldInvariantDeclarations(ClassTree classTree) {
        TypeElement elt = TreeUtils.elementFromDeclaration(classTree);
        FieldInvariants invariants = atypeFactory.getFieldInvariants(elt);
        if (invariants == null) {
            // No invariants to check
            return;
        }

        // Where to issue an error, if any.
        Tree errorTree =
                atypeFactory.getFieldInvariantAnnotationTree(
                        classTree.getModifiers().getAnnotations());
        if (errorTree == null) {
            // If the annotation was inherited, then there is no annotation tree, so issue the
            // error on the class.
            errorTree = classTree;
        }

        // Checks #4 (see method Javadoc)
        if (!invariants.isWellFormed()) {
            checker.report(Result.failure("field.invariant.not.wellformed"), errorTree);
            return;
        }

        TypeMirror superClass = elt.getSuperclass();
        List<String> fieldsNotFound = new ArrayList<>(invariants.getFields());
        Set<VariableElement> fieldElts =
                ElementUtils.findFieldsInTypeOrSuperType(superClass, fieldsNotFound);

        // Checks that fields are declared in super class. (#2b)
        if (!fieldsNotFound.isEmpty()) {
            String notFoundString = String.join(", ", fieldsNotFound);
            checker.report(Result.failure("field.invariant.not.found", notFoundString), errorTree);
        }

        FieldInvariants superInvar =
                atypeFactory.getFieldInvariants(TypesUtils.getTypeElement(superClass));
        if (superInvar != null) {
            // Checks #3 (see method Javadoc)
            Result superError = invariants.isSuperInvariant(superInvar, atypeFactory);
            if (superError != null) {
                checker.report(superError, errorTree);
            }
        }

        List<String> notFinal = new ArrayList<>();
        for (VariableElement field : fieldElts) {
            String fieldName = field.getSimpleName().toString();
            if (!ElementUtils.isFinal(field)) {
                notFinal.add(fieldName);
            }
            AnnotatedTypeMirror type = atypeFactory.getAnnotatedType(field);

            List<AnnotationMirror> annos = invariants.getQualifiersFor(field.getSimpleName());
            for (AnnotationMirror invariantAnno : annos) {
                AnnotationMirror declaredAnno =
                        type.getEffectiveAnnotationInHierarchy(invariantAnno);
                if (declaredAnno == null) {
                    // invariant anno isn't in this hierarchy
                    continue;
                }

                if (!atypeFactory.getQualifierHierarchy().isSubtype(invariantAnno, declaredAnno)) {
                    // Checks #3
                    checker.report(
                            Result.failure(
                                    "field.invariant.not.subtype",
                                    fieldName,
                                    invariantAnno,
                                    declaredAnno),
                            errorTree);
                }
            }
        }

        // Checks #2a
        if (!notFinal.isEmpty()) {
            String notFinalString = String.join(", ", notFinal);
            checker.report(Result.failure("field.invariant.not.final", notFinalString), errorTree);
        }
    }

    protected void checkDefaultConstructor(ClassTree node) {}

    /**
     * Performs pseudo-assignment check: checks that the method obeys override and subtype rules to
     * all overridden methods.
     *
     * <p>The override rule specifies that a method, m1, may override a method m2 only if:
     *
     * <ul>
     *   <li>m1 return type is a subtype of m2
     *   <li>m1 receiver type is a supertype of m2
     *   <li>m1 parameters are supertypes of corresponding m2 parameters
     * </ul>
     *
     * Also, it issues a "missing.this" error for static method annotated receivers.
     */
    @Override
    public Void visitMethod(MethodTree node, Void p) {

        // We copy the result from getAnnotatedType to ensure that
        // circular types (e.g. K extends Comparable<K>) are represented
        // by circular AnnotatedTypeMirrors, which avoids problems with
        // later checks.
        // TODO: Find a cleaner way to ensure circular AnnotatedTypeMirrors.
        AnnotatedExecutableType methodType = atypeFactory.getAnnotatedType(node).deepCopy();
        AnnotatedDeclaredType preMRT = visitorState.getMethodReceiver();
        MethodTree preMT = visitorState.getMethodTree();
        visitorState.setMethodReceiver(methodType.getReceiverType());
        visitorState.setMethodTree(node);
        ExecutableElement methodElement = TreeUtils.elementFromDeclaration(node);

        try {
            if (TreeUtils.isAnonymousConstructor(node)) {
                // We shouldn't dig deeper
                return null;
            }

            // check method purity if needed
            {
                boolean anyPurityAnnotation = PurityUtils.hasPurityAnnotation(atypeFactory, node);
                boolean checkPurityAlways = checker.hasOption("suggestPureMethods");
                boolean checkPurityAnnotations = checker.hasOption("checkPurityAnnotations");

                if (checkPurityAnnotations && (anyPurityAnnotation || checkPurityAlways)) {
                    // check "no" purity
                    List<Pure.Kind> kinds = PurityUtils.getPurityKinds(atypeFactory, node);
                    // @Deterministic makes no sense for a void method or constructor
                    boolean isDeterministic = kinds.contains(Pure.Kind.DETERMINISTIC);
                    if (isDeterministic) {
                        if (TreeUtils.isConstructor(node)) {
                            checker.report(
                                    Result.warning("purity.deterministic.constructor"), node);
                        } else if (TreeUtils.typeOf(node.getReturnType()).getKind()
                                == TypeKind.VOID) {
                            checker.report(
                                    Result.warning("purity.deterministic.void.method"), node);
                        }
                    }

                    // Report errors if necessary.
                    PurityResult r =
                            PurityChecker.checkPurity(
                                    atypeFactory.getPath(node.getBody()),
                                    atypeFactory,
                                    checker.hasOption("assumeSideEffectFree"));
                    if (!r.isPure(kinds)) {
                        reportPurityErrors(r, node, kinds);
                    }

                    // Issue a warning if the method is pure, but not annotated
                    // as such (if the feature is activated).
                    if (checkPurityAlways) {
                        Collection<Pure.Kind> additionalKinds = new HashSet<>(r.getTypes());
                        additionalKinds.removeAll(kinds);
                        if (TreeUtils.isConstructor(node)) {
                            additionalKinds.remove(Pure.Kind.DETERMINISTIC);
                        }
                        if (!additionalKinds.isEmpty()) {
                            if (additionalKinds.size() == 2) {
                                checker.report(
                                        Result.warning("purity.more.pure", node.getName()), node);
                            } else if (additionalKinds.contains(Pure.Kind.SIDE_EFFECT_FREE)) {
                                checker.report(
                                        Result.warning(
                                                "purity.more.sideeffectfree", node.getName()),
                                        node);
                            } else if (additionalKinds.contains(Pure.Kind.DETERMINISTIC)) {
                                checker.report(
                                        Result.warning("purity.more.deterministic", node.getName()),
                                        node);
                            } else {
                                assert false : "BaseTypeVisitor reached undesirable state";
                            }
                        }
                    }
                }
            }

            // Passing the whole method/constructor validates the return type
            validateTypeOf(node);

            // Validate types in throws clauses
            for (ExpressionTree thr : node.getThrows()) {
                validateTypeOf(thr);
            }

            if (atypeFactory.getDependentTypesHelper() != null) {
                atypeFactory.getDependentTypesHelper().checkMethod(node, methodType);
            }

            AnnotatedDeclaredType enclosingType =
                    (AnnotatedDeclaredType)
                            atypeFactory.getAnnotatedType(methodElement.getEnclosingElement());

            // Find which method this overrides!
            Map<AnnotatedDeclaredType, ExecutableElement> overriddenMethods =
                    AnnotatedTypes.overriddenMethods(elements, atypeFactory, methodElement);
            for (Map.Entry<AnnotatedDeclaredType, ExecutableElement> pair :
                    overriddenMethods.entrySet()) {
                AnnotatedDeclaredType overriddenType = pair.getKey();
                AnnotatedExecutableType overriddenMethod =
                        AnnotatedTypes.asMemberOf(
                                types, atypeFactory, overriddenType, pair.getValue());
                if (!checkOverride(node, enclosingType, overriddenMethod, overriddenType)) {
                    // Stop at the first mismatch; this makes a difference only if
                    // -Awarns is passed, in which case multiple warnings might be raised on
                    // the same method, not adding any value. See Issue 373.
                    break;
                }
            }
            return super.visitMethod(node, p);
        } finally {
            boolean abstractMethod =
                    methodElement.getModifiers().contains(Modifier.ABSTRACT)
                            || methodElement.getModifiers().contains(Modifier.NATIVE);

            // check well-formedness of pre/postcondition
            List<String> formalParamNames = new ArrayList<>();
            for (VariableTree param : node.getParameters()) {
                formalParamNames.add(param.getName().toString());
            }
            checkContractsAtMethodDeclaration(
                    node, methodElement, formalParamNames, abstractMethod);

            visitorState.setMethodReceiver(preMRT);
            visitorState.setMethodTree(preMT);
        }
    }

    /** Reports errors found during purity checking. */
    protected void reportPurityErrors(
            PurityResult result, MethodTree node, Collection<Pure.Kind> expectedTypes) {
        assert !result.isPure(expectedTypes);
        Collection<Pure.Kind> t = EnumSet.copyOf(expectedTypes);
        t.removeAll(result.getTypes());
        if (t.contains(Pure.Kind.DETERMINISTIC) || t.contains(Pure.Kind.SIDE_EFFECT_FREE)) {
            String msgPrefix = "purity.not.deterministic.not.sideeffectfree.";
            if (!t.contains(Pure.Kind.SIDE_EFFECT_FREE)) {
                msgPrefix = "purity.not.deterministic.";
            } else if (!t.contains(Pure.Kind.DETERMINISTIC)) {
                msgPrefix = "purity.not.sideeffectfree.";
            }
            for (Pair<Tree, String> r : result.getNotBothReasons()) {
                reportPurityError(msgPrefix, r);
            }
            if (t.contains(Pure.Kind.SIDE_EFFECT_FREE)) {
                for (Pair<Tree, String> r : result.getNotSEFreeReasons()) {
                    reportPurityError("purity.not.sideeffectfree.", r);
                }
            }
            if (t.contains(Pure.Kind.DETERMINISTIC)) {
                for (Pair<Tree, String> r : result.getNotDetReasons()) {
                    reportPurityError("purity.not.deterministic.", r);
                }
            }
        }
    }

    /** Reports single purity error. * */
    private void reportPurityError(String msgPrefix, Pair<Tree, String> r) {
        String reason = r.second;
        @SuppressWarnings("CompilerMessages")
        @CompilerMessageKey String msg = msgPrefix + reason;
        if (reason.equals("call")) {
            MethodInvocationTree mitree = (MethodInvocationTree) r.first;
            checker.report(Result.failure(msg, mitree.getMethodSelect()), r.first);
        } else {
            checker.report(Result.failure(msg), r.first);
        }
    }

    private void checkContractsAtMethodDeclaration(
            MethodTree node,
            ExecutableElement methodElement,
            List<String> formalParamNames,
            boolean abstractMethod) {
        FlowExpressionContext flowExprContext = null;
        List<Contract> contracts = contractsUtils.getContracts(methodElement);

        for (Contract contract : contracts) {
            String expression = contract.expression;
            AnnotationMirror annotation = contract.annotation;

            if (flowExprContext == null) {
                flowExprContext =
                        FlowExpressionContext.buildContextForMethodDeclaration(
                                node, getCurrentPath(), checker.getContext());
            }

            annotation =
                    standardizeAnnotationFromContract(
                            annotation, flowExprContext, getCurrentPath());

            FlowExpressions.Receiver expr = null;
            try {
                expr =
                        FlowExpressionParseUtil.parse(
                                expression, flowExprContext, getCurrentPath(), false);
            } catch (FlowExpressionParseException e) {
                checker.report(e.getResult(), node);
            }
            if (expr != null && !abstractMethod) {
                switch (contract.kind) {
                    case POSTCONDTION:
                        checkPostcondition(node, annotation, expr);
                        break;
                    case CONDITIONALPOSTCONDTION:
                        checkConditionalPostcondition(
                                node,
                                annotation,
                                expr,
                                ((ConditionalPostcondition) contract).annoResult);
                        break;
                    case PRECONDITION:
                        // Preconditions are checked at method invocations, not declarations
                        break;
                }
            }

            if (formalParamNames != null && formalParamNames.contains(expression)) {
                @SuppressWarnings("CompilerMessages")
                @CompilerMessageKey String key = "contracts." + contract.kind.errorKey + ".expression.parameter.name";
                checker.report(
                        Result.warning(
                                key,
                                node.getName().toString(),
                                expression,
                                formalParamNames.indexOf(expression) + 1,
                                expression),
                        node);
            }

            checkParametersAreEffectivelyFinal(node, methodElement, expression);
        }
    }

    /** Standardize a type qualifier annotation obtained from a contract. */
    private AnnotationMirror standardizeAnnotationFromContract(
            AnnotationMirror annoFromContract,
            FlowExpressionContext flowExprContext,
            TreePath path) {
        DependentTypesHelper dependentTypesHelper = atypeFactory.getDependentTypesHelper();
        if (dependentTypesHelper != null) {
            AnnotationMirror anno =
                    dependentTypesHelper.standardizeAnnotation(
                            flowExprContext, path, annoFromContract, false);
            dependentTypesHelper.checkAnnotation(anno, path.getLeaf());
            return anno;
        } else {
            return annoFromContract;
        }
    }

    /**
     * Check that the parameters used in {@code stringExpr} are effectively final for method {@code
     * method}.
     */
    private void checkParametersAreEffectivelyFinal(
            MethodTree node, ExecutableElement method, String stringExpr) {
        // check that all parameters used in the expression are
        // effectively final, so that they cannot be modified
        List<Integer> parameterIndices = FlowExpressionParseUtil.parameterIndices(stringExpr);
        for (Integer idx : parameterIndices) {
            if (idx > method.getParameters().size()) {
                // If the index is too big, a parse error was issued in
                // checkContractsAtMethodDeclaration
                continue;
            }
            VariableElement parameter = method.getParameters().get(idx - 1);
            if (!ElementUtils.isEffectivelyFinal(parameter)) {
                checker.report(
                        Result.failure("flowexpr.parameter.not.final", "#" + idx, stringExpr),
                        node);
            }
        }
    }

    /**
     * Check that the expression's type is annotated with {@code annotation} at the regular exit
     * store.
     *
     * @param methodTree declaration of the method
     * @param annotation expression's type must have this annotation
     * @param expression the expression that the postcondition concerns
     */
    protected void checkPostcondition(
            MethodTree methodTree, AnnotationMirror annotation, Receiver expression) {
        CFAbstractStore<?, ?> exitStore = atypeFactory.getRegularExitStore(methodTree);
        if (exitStore == null) {
            // if there is no regular exitStore, then the method
            // cannot reach the regular exit and there is no need to
            // check anything
        } else {
            CFAbstractValue<?> value = exitStore.getValue(expression);
            AnnotationMirror inferredAnno = null;
            if (value != null) {
                QualifierHierarchy hierarchy = atypeFactory.getQualifierHierarchy();
                Set<AnnotationMirror> annos = value.getAnnotations();
                inferredAnno = hierarchy.findAnnotationInSameHierarchy(annos, annotation);
            }
            if (!checkContract(expression, annotation, inferredAnno, exitStore)) {
                checker.report(
                        Result.failure(
                                "contracts.postcondition.not.satisfied", expression.toString()),
                        methodTree);
            }
        }
    }

    /**
     * Check that the expression's type is annotated with {@code annotation} at every regular exit
     * that returns {@code result}.
     *
     * @param node tree of method with the postcondition
     * @param annotation expression's type must have this annotation
     * @param expression the expression that the postcondition concerns
     * @param result result for which the postcondition is valid
     */
    protected void checkConditionalPostcondition(
            MethodTree node, AnnotationMirror annotation, Receiver expression, boolean result) {
        boolean booleanReturnType =
                TypesUtils.isBooleanType(TreeUtils.typeOf(node.getReturnType()));
        if (!booleanReturnType) {
            checker.report(
                    Result.failure("contracts.conditional.postcondition.invalid.returntype"), node);
            // No reason to go ahead with further checking. The
            // annotation is invalid.
            return;
        }

        for (Pair<ReturnNode, ?> pair : atypeFactory.getReturnStatementStores(node)) {
            ReturnNode returnStmt = pair.first;

            Node retValNode = returnStmt.getResult();
            Boolean retVal =
                    retValNode instanceof BooleanLiteralNode
                            ? ((BooleanLiteralNode) retValNode).getValue()
                            : null;

            TransferResult<?, ?> transferResult = (TransferResult<?, ?>) pair.second;
            if (transferResult == null) {
                // Unreachable return statements have no stores, but there is no need to check them.
                continue;
            }
            CFAbstractStore<?, ?> exitStore =
                    (CFAbstractStore<?, ?>)
                            (result
                                    ? transferResult.getThenStore()
                                    : transferResult.getElseStore());
            CFAbstractValue<?> value = exitStore.getValue(expression);

            // don't check if return statement certainly does not match 'result'. at the moment,
            // this means the result is a boolean literal
            if (!(retVal == null || retVal == result)) {
                continue;
            }
            AnnotationMirror inferredAnno = null;
            if (value != null) {
                QualifierHierarchy hierarchy = atypeFactory.getQualifierHierarchy();
                Set<AnnotationMirror> annos = value.getAnnotations();
                inferredAnno = hierarchy.findAnnotationInSameHierarchy(annos, annotation);
            }

            if (!checkContract(expression, annotation, inferredAnno, exitStore)) {
                checker.report(
                        Result.failure(
                                "contracts.conditional.postcondition.not.satisfied",
                                expression.toString()),
                        returnStmt.getTree());
            }
        }
    }

    @Override
    public Void visitTypeParameter(TypeParameterTree node, Void p) {
        validateTypeOf(node);
        // Check the bounds here and not with every TypeParameterTree.
        // For the latter, we only need to check annotations on the type variable itself.
        // Why isn't this covered by the super call?
        for (Tree tpb : node.getBounds()) {
            validateTypeOf(tpb);
        }
        return super.visitTypeParameter(node, p);
    }

    // **********************************************************************
    // Assignment checkers and pseudo-assignments
    // **********************************************************************

    @Override
    public Void visitVariable(VariableTree node, Void p) {
        Pair<Tree, AnnotatedTypeMirror> preAssCtxt = visitorState.getAssignmentContext();
        visitorState.setAssignmentContext(
                Pair.of((Tree) node, atypeFactory.getAnnotatedType(node)));

        try {
            if (atypeFactory.getDependentTypesHelper() != null) {
                atypeFactory
                        .getDependentTypesHelper()
                        .checkType(visitorState.getAssignmentContext().second, node);
            }
            // If there's no assignment in this variable declaration, skip it.
            if (node.getInitializer() != null) {
                commonAssignmentCheck(node, node.getInitializer(), "assignment.type.incompatible");
            } else {
                // commonAssignmentCheck validates the type of node,
                // so only validate if commonAssignmentCheck wasn't called
                validateTypeOf(node);
            }
            return super.visitVariable(node, p);
        } finally {
            visitorState.setAssignmentContext(preAssCtxt);
        }
    }

    /**
     * Performs two checks: subtyping and assignability checks, using {@link
     * #commonAssignmentCheck(Tree, ExpressionTree, String)}.
     *
     * <p>If the subtype check fails, it issues a "assignment.type.incompatible" error.
     */
    @Override
    public Void visitAssignment(AssignmentTree node, Void p) {
        Pair<Tree, AnnotatedTypeMirror> preAssCtxt = visitorState.getAssignmentContext();
        visitorState.setAssignmentContext(
                Pair.of(
                        (Tree) node.getVariable(),
                        atypeFactory.getAnnotatedType(node.getVariable())));
        try {
            commonAssignmentCheck(
                    node.getVariable(), node.getExpression(), "assignment.type.incompatible");
            return super.visitAssignment(node, p);
        } finally {
            visitorState.setAssignmentContext(preAssCtxt);
        }
    }

    /**
     * Performs a subtype check, to test whether the node expression iterable type is a subtype of
     * the variable type in the enhanced for loop.
     *
     * <p>If the subtype check fails, it issues a "enhancedfor.type.incompatible" error.
     */
    @Override
    public Void visitEnhancedForLoop(EnhancedForLoopTree node, Void p) {
        AnnotatedTypeMirror var = atypeFactory.getAnnotatedTypeLhs(node.getVariable());
        AnnotatedTypeMirror iterableType = atypeFactory.getAnnotatedType(node.getExpression());
        AnnotatedTypeMirror iteratedType =
                AnnotatedTypes.getIteratedType(
                        checker.getProcessingEnvironment(), atypeFactory, iterableType);
        boolean valid = validateTypeOf(node.getVariable());
        if (valid) {
            commonAssignmentCheck(
                    var, iteratedType, node.getExpression(), "enhancedfor.type.incompatible");
        }
        return super.visitEnhancedForLoop(node, p);
    }

    /**
     * Performs a method invocation check.
     *
     * <p>An invocation of a method, m, on the receiver, r is valid only if:
     *
     * <ul>
     *   <li>passed arguments are subtypes of corresponding m parameters
     *   <li>r is a subtype of m receiver type
     *   <li>if m is generic, passed type arguments are subtypes of m type variables
     * </ul>
     */
    @Override
    public Void visitMethodInvocation(MethodInvocationTree node, Void p) {

        // Skip calls to the Enum constructor (they're generated by javac and
        // hard to check), also see CFGBuilder.visitMethodInvocation.
        if (TreeUtils.elementFromUse(node) == null || TreeUtils.isEnumSuper(node)) {
            return super.visitMethodInvocation(node, p);
        }

        if (shouldSkipUses(node)) {
            return super.visitMethodInvocation(node, p);
        }

        ParameterizedMethodType mType = atypeFactory.methodFromUse(node);
        AnnotatedExecutableType invokedMethod = mType.methodType;
        List<AnnotatedTypeMirror> typeargs = mType.typeArgs;

        if (!atypeFactory.ignoreUninferredTypeArguments) {
            for (AnnotatedTypeMirror typearg : typeargs) {
                if (typearg.getKind() == TypeKind.WILDCARD
                        && ((AnnotatedWildcardType) typearg).isUninferredTypeArgument()) {
                    checker.report(
                            Result.failure(
                                    "type.arguments.not.inferred",
                                    invokedMethod.getElement().getSimpleName()),
                            node);
                    break; // only issue error once per method
                }
            }
        }

        List<AnnotatedTypeParameterBounds> paramBounds = new ArrayList<>();
        for (AnnotatedTypeVariable param : invokedMethod.getTypeVariables()) {
            paramBounds.add(param.getBounds());
        }

        checkTypeArguments(node, paramBounds, typeargs, node.getTypeArguments());

        List<AnnotatedTypeMirror> params =
                AnnotatedTypes.expandVarArgs(atypeFactory, invokedMethod, node.getArguments());
        checkArguments(params, node.getArguments());
        checkVarargs(invokedMethod, node);

        if (isVectorCopyInto(invokedMethod)) {
            typeCheckVectorCopyIntoArgument(node, params);
        }

        ExecutableElement invokedMethodElement = invokedMethod.getElement();
        if (!ElementUtils.isStatic(invokedMethodElement) && !TreeUtils.isSuperCall(node)) {
            checkMethodInvocability(invokedMethod, node);
        }

        // check precondition annotations
        checkPreconditions(node, contractsUtils.getPreconditions(invokedMethodElement));

        // Do not call super, as that would observe the arguments without
        // a set assignment context.
        scan(node.getMethodSelect(), p);
        return null; // super.visitMethodInvocation(node, p);
    }

    /**
     * A helper method to check that the array type of actual varargs is a subtype of the
     * corresponding required varargs, and issues "argument.invalid" error if it's not a subtype of
     * the required one.
     *
     * <p>Note it's required that type checking for each element in varargs is executed by the
     * caller before or after calling this method.
     *
     * @see #checkArguments(List, List)
     * @param invokedMethod the method type to be invoked
     * @param tree method or constructor invocation tree
     */
    protected void checkVarargs(AnnotatedExecutableType invokedMethod, Tree tree) {
        if (!invokedMethod.isVarArgs()) {
            return;
        }

        List<AnnotatedTypeMirror> formals = invokedMethod.getParameterTypes();
        int numFormals = formals.size();
        int lastArgIndex = numFormals - 1;
        AnnotatedArrayType lastParamAnnotatedType = (AnnotatedArrayType) formals.get(lastArgIndex);

        // We will skip type checking so that we avoid duplicating error message
        // if the last argument is same depth with the depth of formal varargs
        // because type checking is already done in checkArguments.
        List<? extends ExpressionTree> args;
        switch (tree.getKind()) {
            case METHOD_INVOCATION:
                args = ((MethodInvocationTree) tree).getArguments();
                break;
            case NEW_CLASS:
                args = ((NewClassTree) tree).getArguments();
                break;
            default:
                throw new BugInCF("Unexpected kind of tree: " + tree);
        }
        if (numFormals == args.size()) {
            AnnotatedTypeMirror lastArgType =
                    atypeFactory.getAnnotatedType(args.get(args.size() - 1));
            if (lastArgType.getKind() == TypeKind.ARRAY
                    && AnnotatedTypes.getArrayDepth(lastParamAnnotatedType)
                            == AnnotatedTypes.getArrayDepth((AnnotatedArrayType) lastArgType)) {
                return;
            }
        }

        AnnotatedTypeMirror wrappedVarargsType = atypeFactory.getAnnotatedTypeVarargsArray(tree);

        // When dataflow analysis is not enabled, it will be null and we can suppose there is no
        // annotation to be checked for generated varargs array.
        if (wrappedVarargsType == null) {
            return;
        }

        // The component type of wrappedVarargsType might not be a subtype of the component type of
        // lastParamAnnotatedType due to the difference of type inference between for an expression
        // and an invoked method element. We can consider that the component type of actual is same
        // with formal one because type checking for elements will be done in checkArguments. This
        // is also needed to avoid duplicating error message caused by elements in varargs
        if (wrappedVarargsType.getKind() == TypeKind.ARRAY) {
            ((AnnotatedArrayType) wrappedVarargsType)
                    .setComponentType(lastParamAnnotatedType.getComponentType());
        }

        commonAssignmentCheck(
                lastParamAnnotatedType, wrappedVarargsType, tree, "varargs.type.incompatible");
    }

    /**
     * Checks that all the given {@code preconditions} hold true immediately prior to the method
     * invocation or variable access at {@code tree}.
     *
     * @param tree the Tree immediately prior to which the preconditions must hold true
     * @param preconditions the preconditions to be checked
     */
    protected void checkPreconditions(MethodInvocationTree tree, Set<Precondition> preconditions) {
        // This check is needed for the GUI effects and Units Checkers tests to pass.
        // TODO: Remove this check and investigate the root cause.
        if (preconditions.isEmpty()) {
            return;
        }
        FlowExpressionContext flowExprContext =
                FlowExpressionContext.buildContextForMethodUse(tree, checker.getContext());

        if (flowExprContext == null) {
            checker.report(Result.failure("flowexpr.parse.context.not.determined", tree), tree);
            return;
        }

        for (Precondition p : preconditions) {
            String expression = p.expression;
            AnnotationMirror anno = p.annotation;

            anno = standardizeAnnotationFromContract(anno, flowExprContext, getCurrentPath());

            FlowExpressions.Receiver expr;
            try {
                expr =
                        FlowExpressionParseUtil.parse(
                                expression, flowExprContext, getCurrentPath(), false);
            } catch (FlowExpressionParseException e) {
                // report errors here
                checker.report(e.getResult(), tree);
                return;
            }

            CFAbstractStore<?, ?> store = atypeFactory.getStoreBefore(tree);
            CFAbstractValue<?> value = store.getValue(expr);

            AnnotationMirror inferredAnno = null;
            if (value != null) {
                QualifierHierarchy hierarchy = atypeFactory.getQualifierHierarchy();
                Set<AnnotationMirror> annos = value.getAnnotations();
                inferredAnno = hierarchy.findAnnotationInSameHierarchy(annos, anno);
            }
            if (!checkContract(expr, anno, inferredAnno, store)) {
                checker.report(
                        Result.failure(
                                "contracts.precondition.not.satisfied",
                                tree.toString(),
                                expr == null ? expression : expr.toString()),
                        tree);
            }
        }
    }

    /**
     * Returns true if and only if {@code inferredAnnotation} is valid for a given expression to
     * match the {@code necessaryAnnotation}.
     *
     * <p>By default, {@code inferredAnnotation} must be a subtype of {@code necessaryAnnotation},
     * but subclasses might override this behavior.
     */
    protected boolean checkContract(
            Receiver expr,
            AnnotationMirror necessaryAnnotation,
            AnnotationMirror inferredAnnotation,
            CFAbstractStore<?, ?> store) {
        return inferredAnnotation != null
                && atypeFactory
                        .getQualifierHierarchy()
                        .isSubtype(inferredAnnotation, necessaryAnnotation);
    }

    /** The element for java.util.Vector#copyInto. */
    private ExecutableElement vectorCopyInto;

    /** The tyoe of java.util.Vector. */
    private AnnotatedDeclaredType vectorType;

    /** Returns true if the method symbol represents {@code Vector.copyInto}. */
    protected boolean isVectorCopyInto(AnnotatedExecutableType method) {
        ExecutableElement elt = method.getElement();
        if (elt.getSimpleName().contentEquals("copyInto") && elt.getParameters().size() == 1) {
            if (vectorCopyInto == null) {
                vectorCopyInto =
                        TreeUtils.getMethod(
                                "java.util.Vector", "copyInto", 1, atypeFactory.getProcessingEnv());
            }
            return ElementUtils.isMethod(elt, vectorCopyInto, atypeFactory.getProcessingEnv());
        }
        return false;
    }

    /**
     * Type checks the method arguments of {@code Vector.copyInto()}.
     *
     * <p>The Checker Framework special-cases the method invocation, as its type safety cannot be
     * expressed by Java's type system.
     *
     * <p>For a Vector {@code v} of type {@code Vector<E>}, the method invocation {@code
     * v.copyInto(arr)} is type-safe iff {@code arr} is an array of type {@code T[]}, where {@code
     * T} is a subtype of {@code E}.
     *
     * <p>In other words, this method checks that the type argument of the receiver method is a
     * subtype of the component type of the passed array argument.
     *
     * @param node a method invocation of {@code Vector.copyInto()}
     * @param params the types of the parameters of {@code Vectory.copyInto()}
     */
    protected void typeCheckVectorCopyIntoArgument(
            MethodInvocationTree node, List<? extends AnnotatedTypeMirror> params) {
        assert params.size() == 1
                : "invalid no. of parameters " + params + " found for method invocation " + node;
        assert node.getArguments().size() == 1
                : "invalid no. of arguments in method invocation " + node;

        AnnotatedTypeMirror passed = atypeFactory.getAnnotatedType(node.getArguments().get(0));
        AnnotatedArrayType passedAsArray = (AnnotatedArrayType) passed;

        AnnotatedTypeMirror receiver = atypeFactory.getReceiverType(node);
        if (vectorType == null) {
            vectorType = atypeFactory.fromElement(elements.getTypeElement("java.util.Vector"));
        }
        AnnotatedDeclaredType receiverAsVector =
                AnnotatedTypes.asSuper(atypeFactory, receiver, vectorType);
        if (receiverAsVector.getTypeArguments().isEmpty()) {
            return;
        }

        AnnotatedTypeMirror argComponent = passedAsArray.getComponentType();
        AnnotatedTypeMirror vectorTypeArg = receiverAsVector.getTypeArguments().get(0);
        Tree errorLocation = node.getArguments().get(0);
        if (TypesUtils.isErasedSubtype(
                vectorTypeArg.getUnderlyingType(), argComponent.getUnderlyingType(), types)) {
            commonAssignmentCheck(
                    argComponent,
                    vectorTypeArg,
                    errorLocation,
                    "vector.copyinto.type.incompatible");
        } else {
            checker.report(
                    Result.failure(
                            "vector.copyinto.type.incompatible", vectorTypeArg, argComponent),
                    errorLocation);
        }
    }

    /**
     * Performs a new class invocation check.
     *
     * <p>An invocation of a constructor, c, is valid only if:
     *
     * <ul>
     *   <li>passed arguments are subtypes of corresponding c parameters
     *   <li>if c is generic, passed type arguments are subtypes of c type variables
     * </ul>
     */
    @Override
    public Void visitNewClass(NewClassTree node, Void p) {
        if (checker.shouldSkipUses(TreeUtils.constructor(node))) {
            return super.visitNewClass(node, p);
        }

        ParameterizedMethodType fromUse = atypeFactory.constructorFromUse(node);
        AnnotatedExecutableType constructor = fromUse.methodType;
        List<AnnotatedTypeMirror> typeargs = fromUse.typeArgs;

        List<? extends ExpressionTree> passedArguments = node.getArguments();
        List<AnnotatedTypeMirror> params =
                AnnotatedTypes.expandVarArgs(atypeFactory, constructor, passedArguments);

        checkArguments(params, passedArguments);
        checkVarargs(constructor, node);

        List<AnnotatedTypeParameterBounds> paramBounds = new ArrayList<>();
        for (AnnotatedTypeVariable param : constructor.getTypeVariables()) {
            paramBounds.add(param.getBounds());
        }

        checkTypeArguments(node, paramBounds, typeargs, node.getTypeArguments());

        boolean valid = validateTypeOf(node);

        if (valid) {
            AnnotatedDeclaredType dt = atypeFactory.getAnnotatedType(node);
            if (atypeFactory.getDependentTypesHelper() != null) {
                atypeFactory.getDependentTypesHelper().checkType(dt, node);
            }
            checkConstructorInvocation(dt, constructor, node);
        }
        // Do not call super, as that would observe the arguments without
        // a set assignment context.
        scan(node.getEnclosingExpression(), p);
        scan(node.getIdentifier(), p);
        scan(node.getClassBody(), p);

        return null;
    }

    @Override
    public Void visitLambdaExpression(LambdaExpressionTree node, Void p) {

        Pair<AnnotatedDeclaredType, AnnotatedExecutableType> result =
                atypeFactory.getFnInterfaceFromTree(node);
        AnnotatedExecutableType functionType = result.second;

        if (node.getBody().getKind() != Tree.Kind.BLOCK) {
            // Check return type for single statement returns here.
            AnnotatedTypeMirror ret = functionType.getReturnType();
            if (ret.getKind() != TypeKind.VOID) {
                visitorState.setAssignmentContext(Pair.of((Tree) node, ret));
                commonAssignmentCheck(
                        ret, (ExpressionTree) node.getBody(), "return.type.incompatible");
            }
        }

        // Check parameters
        for (int i = 0; i < functionType.getParameterTypes().size(); ++i) {
            AnnotatedTypeMirror lambdaParameter =
                    atypeFactory.getAnnotatedType(node.getParameters().get(i));
            commonAssignmentCheck(
                    lambdaParameter,
                    functionType.getParameterTypes().get(i),
                    node.getParameters().get(i),
                    "lambda.param.type.incompatible");
        }

        // TODO: Post conditions?
        // https://github.com/typetools/checker-framework/issues/801

        return super.visitLambdaExpression(node, p);
    }

    @Override
    public Void visitMemberReference(MemberReferenceTree node, Void p) {
        this.checkMethodReferenceAsOverride(node, p);
        return super.visitMemberReference(node, p);
    }

    /**
     * Checks that the type of the return expression is a subtype of the enclosing method required
     * return type. If not, it issues a "return.type.incompatible" error.
     */
    @Override
    public Void visitReturn(ReturnTree node, Void p) {
        // Don't try to check return expressions for void methods.
        if (node.getExpression() == null) {
            return super.visitReturn(node, p);
        }

        Pair<Tree, AnnotatedTypeMirror> preAssCtxt = visitorState.getAssignmentContext();
        try {

            Tree enclosing =
                    TreeUtils.enclosingOfKind(
                            getCurrentPath(),
                            new HashSet<>(
                                    Arrays.asList(Tree.Kind.METHOD, Tree.Kind.LAMBDA_EXPRESSION)));

            AnnotatedTypeMirror ret = null;
            if (enclosing.getKind() == Tree.Kind.METHOD) {

                MethodTree enclosingMethod = TreeUtils.enclosingMethod(getCurrentPath());
                boolean valid = validateTypeOf(enclosing);
                if (valid) {
                    ret = atypeFactory.getMethodReturnType(enclosingMethod, node);
                }
            } else {
                Pair<AnnotatedDeclaredType, AnnotatedExecutableType> result =
                        atypeFactory.getFnInterfaceFromTree((LambdaExpressionTree) enclosing);
                ret = result.second.getReturnType();
            }

            if (ret != null) {
                visitorState.setAssignmentContext(Pair.of((Tree) node, ret));

                commonAssignmentCheck(ret, node.getExpression(), "return.type.incompatible");
            }
            return super.visitReturn(node, p);
        } finally {
            visitorState.setAssignmentContext(preAssCtxt);
        }
    }

    /* TODO: something similar to visitReturn should be done.
     * public Void visitThrow(ThrowTree node, Void p) {
     * return super.visitThrow(node, p);
     * }
     */

    /**
     * Ensure that the annotation arguments comply to their declarations. This needs some special
     * casing, as annotation arguments form special trees.
     */
    @Override
    public Void visitAnnotation(AnnotationTree node, Void p) {
        List<? extends ExpressionTree> args = node.getArguments();
        if (args.isEmpty()) {
            // Nothing to do if there are no annotation arguments.
            return null;
        }

        TypeElement anno = (TypeElement) TreeInfo.symbol((JCTree) node.getAnnotationType());

        Name annoName = anno.getQualifiedName();
        if (annoName.contentEquals(DefaultQualifier.class.getName())
                || annoName.contentEquals(SuppressWarnings.class.getName())) {
            // Skip these two annotations, as we don't care about the arguments to them.
            return null;
        }

        // Mapping from argument simple name to its annotated type.
        Map<String, AnnotatedTypeMirror> annoTypes = new HashMap<>();
        for (Element encl : ElementFilter.methodsIn(anno.getEnclosedElements())) {
            AnnotatedExecutableType exeatm =
                    (AnnotatedExecutableType) atypeFactory.getAnnotatedType(encl);
            AnnotatedTypeMirror retty = exeatm.getReturnType();
            annoTypes.put(encl.getSimpleName().toString(), retty);
        }

        for (ExpressionTree arg : args) {
            if (!(arg instanceof AssignmentTree)) {
                // TODO: when can this happen?
                continue;
            }

            AssignmentTree at = (AssignmentTree) arg;
            // Ensure that we never ask for the annotated type of an annotation, because
            // we don't have a type for annotations.
            if (at.getExpression().getKind() == Tree.Kind.ANNOTATION) {
                visitAnnotation((AnnotationTree) at.getExpression(), p);
                continue;
            }
            if (at.getExpression().getKind() == Tree.Kind.NEW_ARRAY) {
                NewArrayTree nat = (NewArrayTree) at.getExpression();
                boolean isAnno = false;
                for (ExpressionTree init : nat.getInitializers()) {
                    if (init.getKind() == Tree.Kind.ANNOTATION) {
                        visitAnnotation((AnnotationTree) init, p);
                        isAnno = true;
                    }
                }
                if (isAnno) {
                    continue;
                }
            }

            AnnotatedTypeMirror expected = annoTypes.get(at.getVariable().toString());
            Pair<Tree, AnnotatedTypeMirror> preAssCtxt = visitorState.getAssignmentContext();

            {
                // Determine and set the new assignment context.
                ExpressionTree var = at.getVariable();
                assert var instanceof IdentifierTree
                        : "Expected IdentifierTree as context. Found: " + var;
                AnnotatedTypeMirror meth = atypeFactory.getAnnotatedType(var);
                assert meth instanceof AnnotatedExecutableType
                        : "Expected AnnotatedExecutableType as context. Found: " + meth;
                AnnotatedTypeMirror newctx = ((AnnotatedExecutableType) meth).getReturnType();
                visitorState.setAssignmentContext(Pair.of((Tree) null, newctx));
            }

            try {
                AnnotatedTypeMirror actual = atypeFactory.getAnnotatedType(at.getExpression());
                if (expected.getKind() != TypeKind.ARRAY) {
                    // Expected is not an array -> direct comparison.
                    commonAssignmentCheck(
                            expected, actual, at.getExpression(), "annotation.type.incompatible");
                } else {
                    if (actual.getKind() == TypeKind.ARRAY) {
                        // Both actual and expected are arrays.
                        commonAssignmentCheck(
                                expected,
                                actual,
                                at.getExpression(),
                                "annotation.type.incompatible");
                    } else {
                        // The declaration is an array type, but just a single
                        // element is given.
                        commonAssignmentCheck(
                                ((AnnotatedArrayType) expected).getComponentType(),
                                actual,
                                at.getExpression(),
                                "annotation.type.incompatible");
                    }
                }
            } finally {
                visitorState.setAssignmentContext(preAssCtxt);
            }
        }
        return null;
    }

    /**
     * If the computation of the type of the ConditionalExpressionTree in
     * org.checkerframework.framework.type.TypeFromTree.TypeFromExpression.visitConditionalExpression(ConditionalExpressionTree,
     * AnnotatedTypeFactory) is correct, the following checks are redundant. However, let's add
     * another failsafe guard and do the checks.
     */
    @Override
    public Void visitConditionalExpression(ConditionalExpressionTree node, Void p) {
        AnnotatedTypeMirror cond = atypeFactory.getAnnotatedType(node);
        this.commonAssignmentCheck(cond, node.getTrueExpression(), "conditional.type.incompatible");
        this.commonAssignmentCheck(
                cond, node.getFalseExpression(), "conditional.type.incompatible");
        return super.visitConditionalExpression(node, p);
    }

    // **********************************************************************
    // Check for illegal re-assignment
    // **********************************************************************

    /**
     * Performs assignability check using {@link #checkAssignability(AnnotatedTypeMirror, Tree)}.
     */
    @Override
    public Void visitUnary(UnaryTree node, Void p) {
        if ((node.getKind() == Tree.Kind.PREFIX_DECREMENT)
                || (node.getKind() == Tree.Kind.PREFIX_INCREMENT)
                || (node.getKind() == Tree.Kind.POSTFIX_DECREMENT)
                || (node.getKind() == Tree.Kind.POSTFIX_INCREMENT)) {
            AnnotatedTypeMirror varType = atypeFactory.getAnnotatedTypeLhs(node.getExpression());
            AnnotatedTypeMirror valueType = atypeFactory.getAnnotatedTypeRhsUnaryAssign(node);
            commonAssignmentCheck(
                    varType, valueType, node, "compound.assignment.type.incompatible");
        }
        return super.visitUnary(node, p);
    }

    /**
     * Performs assignability check using {@link #checkAssignability(AnnotatedTypeMirror, Tree)}.
     */
    @Override
    public Void visitCompoundAssignment(CompoundAssignmentTree node, Void p) {
        // If node is the tree representing the compounds assignment s += expr,
        // Then this method should check whether s + expr can be assigned to s,
        // but the "s + expr" tree does not exist.  So instead, check that
        // s += expr can be assigned to s.
        commonAssignmentCheck(node.getVariable(), node, "compound.assignment.type.incompatible");
        return super.visitCompoundAssignment(node, p);
    }

    // **********************************************************************
    // Check for invalid types inserted by the user
    // **********************************************************************

    @Override
    public Void visitNewArray(NewArrayTree node, Void p) {
        boolean valid = validateTypeOf(node);

        if (valid && node.getType() != null) {
            AnnotatedArrayType arrayType = atypeFactory.getAnnotatedType(node);
            if (atypeFactory.getDependentTypesHelper() != null) {
                atypeFactory.getDependentTypesHelper().checkType(arrayType, node);
            }
            if (node.getInitializers() != null) {
                checkArrayInitialization(arrayType.getComponentType(), node.getInitializers());
            }
        }

        return super.visitNewArray(node, p);
    }

    /**
     * Do not override this method! Previously, this method contained some logic, but the main
     * modifier of types was missing. It has been merged with the TypeValidator below. This method
     * doesn't need to do anything, as the type is already validated.
     */
    @Override
    public final Void visitParameterizedType(ParameterizedTypeTree node, Void p) {
        return null; // super.visitParameterizedType(node, p);
    }

    protected void checkTypecastRedundancy(TypeCastTree node, Void p) {
        if (!checker.getLintOption("cast:redundant", false)) {
            return;
        }

        AnnotatedTypeMirror castType = atypeFactory.getAnnotatedType(node);
        AnnotatedTypeMirror exprType = atypeFactory.getAnnotatedType(node.getExpression());

        if (castType.equals(exprType)) {
            checker.report(Result.warning("cast.redundant", castType), node);
        }
    }

    protected void checkTypecastSafety(TypeCastTree node, Void p) {
        if (!checker.getLintOption("cast:unsafe", true)) {
            return;
        }
        AnnotatedTypeMirror castType = atypeFactory.getAnnotatedType(node);
        AnnotatedTypeMirror exprType = atypeFactory.getAnnotatedType(node.getExpression());

        // We cannot do a simple test of casting, as isSubtypeOf requires
        // the input types to be subtypes according to Java
        if (!isTypeCastSafe(castType, exprType)) {
            checker.report(
                    Result.warning("cast.unsafe", exprType.toString(true), castType.toString(true)),
                    node);
        }
    }

    private boolean isTypeCastSafe(AnnotatedTypeMirror castType, AnnotatedTypeMirror exprType) {
        QualifierHierarchy qualifierHierarchy = atypeFactory.getQualifierHierarchy();

        if (castType.getKind() == TypeKind.DECLARED) {
            // eliminate false positives, where the annotations are
            // implicitly added by the declared type declaration
            AnnotatedDeclaredType castDeclared = (AnnotatedDeclaredType) castType;
            AnnotatedDeclaredType elementType =
                    atypeFactory.fromElement(
                            (TypeElement) castDeclared.getUnderlyingType().asElement());
            if (AnnotationUtils.areSame(
                    castDeclared.getAnnotations(), elementType.getAnnotations())) {
                return true;
            }
        }

        if (checker.hasOption("checkCastElementType")) {
            AnnotatedTypeMirror newCastType;
            if (castType.getKind() == TypeKind.TYPEVAR) {
                newCastType = ((AnnotatedTypeVariable) castType).getUpperBound();
            } else {
                newCastType = castType;
            }
            AnnotatedTypeMirror newExprType;
            if (exprType.getKind() == TypeKind.TYPEVAR) {
                newExprType = ((AnnotatedTypeVariable) exprType).getUpperBound();
            } else {
                newExprType = exprType;
            }

            if (!atypeFactory.getTypeHierarchy().isSubtype(newExprType, newCastType)) {
                return false;
            }
            if (newCastType.getKind() == TypeKind.ARRAY
                    && newExprType.getKind() != TypeKind.ARRAY) {
                // Always warn if the cast contains an array, but the expression
                // doesn't, as in "(Object[]) o" where o is of type Object
                return false;
            } else if (newCastType.getKind() == TypeKind.DECLARED
                    && newExprType.getKind() == TypeKind.DECLARED) {
                int castSize = ((AnnotatedDeclaredType) newCastType).getTypeArguments().size();
                int exprSize = ((AnnotatedDeclaredType) newExprType).getTypeArguments().size();

                if (castSize != exprSize) {
                    // Always warn if the cast and expression contain a different number of
                    // type arguments, e.g. to catch a cast from "Object" to "List<@NonNull
                    // Object>".
                    // TODO: the same number of arguments actually doesn't guarantee anything.
                    return false;
                }
            } else if (castType.getKind() == TypeKind.TYPEVAR
                    && exprType.getKind() == TypeKind.TYPEVAR) {
                // If both the cast type and the casted expression are type variables, then check
                // the bounds.
                Set<AnnotationMirror> lowerBoundAnnotationsCast =
                        AnnotatedTypes.findEffectiveLowerBoundAnnotations(
                                qualifierHierarchy, castType);
                Set<AnnotationMirror> lowerBoundAnnotationsExpr =
                        AnnotatedTypes.findEffectiveLowerBoundAnnotations(
                                qualifierHierarchy, exprType);
                return qualifierHierarchy.isSubtype(
                                lowerBoundAnnotationsExpr, lowerBoundAnnotationsCast)
                        && qualifierHierarchy.isSubtype(
                                exprType.getEffectiveAnnotations(),
                                castType.getEffectiveAnnotations());
            }
            Set<AnnotationMirror> castAnnos;
            if (castType.getKind() == TypeKind.TYPEVAR) {
                // If the cast type is a type var, but the expression is not, then check that the
                // type of the expression is a subtype of the lower bound.
                castAnnos =
                        AnnotatedTypes.findEffectiveLowerBoundAnnotations(
                                qualifierHierarchy, castType);
            } else {
                castAnnos = castType.getAnnotations();
            }

            return qualifierHierarchy.isSubtype(exprType.getEffectiveAnnotations(), castAnnos);
        } else {
            // checkCastElementType option wasn't specified, so only check effective annotations,
            return qualifierHierarchy.isSubtype(
                    exprType.getEffectiveAnnotations(), castType.getEffectiveAnnotations());
        }
    }

    @Override
    public Void visitTypeCast(TypeCastTree node, Void p) {
        // validate "node" instead of "node.getType()" to prevent duplicate errors.
        boolean valid = validateTypeOf(node) && validateTypeOf(node.getExpression());
        if (valid) {
            checkTypecastSafety(node, p);
            checkTypecastRedundancy(node, p);
        }
        if (atypeFactory.getDependentTypesHelper() != null) {
            AnnotatedTypeMirror type = atypeFactory.getAnnotatedType(node);
            atypeFactory.getDependentTypesHelper().checkType(type, node.getType());
        }
        return super.visitTypeCast(node, p);
        // return scan(node.getExpression(), p);
    }

    @Override
    public Void visitInstanceOf(InstanceOfTree node, Void p) {
        validateTypeOf(node.getType());
        return super.visitInstanceOf(node, p);
    }

    @Override
    public Void visitArrayAccess(ArrayAccessTree node, Void p) {
        Pair<Tree, AnnotatedTypeMirror> preAssCtxt = visitorState.getAssignmentContext();
        try {
            visitorState.setAssignmentContext(null);
            scan(node.getExpression(), p);
            scan(node.getIndex(), p);
        } finally {
            visitorState.setAssignmentContext(preAssCtxt);
        }
        return null;
    }

    /**
     * Checks the type of the exception parameter Subclasses should override
     * checkExceptionParameter(CatchTree node) rather than this method to change the behavior of
     * this check.
     */
    @Override
    public Void visitCatch(CatchTree node, Void p) {
        checkExceptionParameter(node);
        return super.visitCatch(node, p);
    }

    /**
     * Checks the type of a thrown exception. Subclasses should override
     * checkThrownExpression(ThrowTree node) rather than this method to change the behavior of this
     * check.
     */
    @Override
    public Void visitThrow(ThrowTree node, Void p) {
        checkThrownExpression(node);
        return super.visitThrow(node, p);
    }

    // **********************************************************************
    // Helper methods to provide a single overriding point
    // **********************************************************************

    /**
     * Cache to avoid calling {@link #getExceptionParameterLowerBoundAnnotations} more than once.
     */
    private Set<? extends AnnotationMirror> getExceptionParameterLowerBoundAnnotationsCache = null;
    /** The same as {@link #getExceptionParameterLowerBoundAnnotations}, but uses a cache. */
    private Set<? extends AnnotationMirror> getExceptionParameterLowerBoundAnnotationsCached() {
        if (getExceptionParameterLowerBoundAnnotationsCache == null) {
            getExceptionParameterLowerBoundAnnotationsCache =
                    getExceptionParameterLowerBoundAnnotations();
        }
        return getExceptionParameterLowerBoundAnnotationsCache;
    }

    /**
     * Issue error if the exception parameter is not a supertype of the annotation specified by
     * {@link #getExceptionParameterLowerBoundAnnotations()}, which is top by default.
     *
     * <p>Subclasses may override this method to change the behavior of this check. Subclasses
     * wishing to enforce that exception parameter be annotated with other annotations can just
     * override {@link #getExceptionParameterLowerBoundAnnotations()}.
     *
     * @param node CatchTree to check
     */
    protected void checkExceptionParameter(CatchTree node) {

        Set<? extends AnnotationMirror> requiredAnnotations =
                getExceptionParameterLowerBoundAnnotationsCached();
        AnnotatedTypeMirror exPar = atypeFactory.getAnnotatedType(node.getParameter());

        for (AnnotationMirror required : requiredAnnotations) {
            AnnotationMirror found = exPar.getAnnotationInHierarchy(required);
            assert found != null;
            if (!atypeFactory.getQualifierHierarchy().isSubtype(required, found)) {
                checker.report(
                        Result.failure("exception.parameter.invalid", found, required),
                        node.getParameter());
            }

            if (exPar.getKind() == TypeKind.UNION) {
                AnnotatedUnionType aut = (AnnotatedUnionType) exPar;
                for (AnnotatedTypeMirror alterntive : aut.getAlternatives()) {
                    AnnotationMirror foundAltern = alterntive.getAnnotationInHierarchy(required);
                    if (!atypeFactory.getQualifierHierarchy().isSubtype(required, foundAltern)) {
                        checker.report(
                                Result.failure(
                                        "exception.parameter.invalid", foundAltern, required),
                                node.getParameter());
                    }
                }
            }
        }
    }

    /**
     * Returns a set of AnnotationMirrors that is a lower bound for exception parameters.
     *
     * <p>Note: by default this method is called by {@link #getThrowUpperBoundAnnotations()}, so
     * that this annotation is enforced.
     *
     * <p>(Default is top)
     *
     * @return set of annotation mirrors, one per hierarchy, that from a lower bound of annotations
     *     that can be written on an exception parameter
     */
    protected Set<? extends AnnotationMirror> getExceptionParameterLowerBoundAnnotations() {
        return atypeFactory.getQualifierHierarchy().getTopAnnotations();
    }

    /**
     * Checks the type of the thrown expression.
     *
     * <p>By default, this method checks that the thrown expression is a subtype of top.
     *
     * <p>Issue error if the thrown expression is not a sub type of the annotation given by {@link
     * #getThrowUpperBoundAnnotations()}, the same as {@link
     * #getExceptionParameterLowerBoundAnnotations()} by default.
     *
     * <p>Subclasses may override this method to change the behavior of this check. Subclasses
     * wishing to enforce that the thrown expression be a subtype of a type besides {@link
     * #getExceptionParameterLowerBoundAnnotations}, should override {@link
     * #getThrowUpperBoundAnnotations()}.
     *
     * @param node ThrowTree to check
     */
    protected void checkThrownExpression(ThrowTree node) {
        AnnotatedTypeMirror throwType = atypeFactory.getAnnotatedType(node.getExpression());
        Set<? extends AnnotationMirror> required = getThrowUpperBoundAnnotations();
        switch (throwType.getKind()) {
            case NULL:
            case DECLARED:
                Set<AnnotationMirror> found = throwType.getAnnotations();
                if (!atypeFactory.getQualifierHierarchy().isSubtype(found, required)) {
                    checker.report(
                            Result.failure("throw.type.invalid", found, required),
                            node.getExpression());
                }
                break;
            case TYPEVAR:
            case WILDCARD:
                // TODO: this code might change after the type var changes.
                Set<AnnotationMirror> foundEffective = throwType.getEffectiveAnnotations();
                if (!atypeFactory.getQualifierHierarchy().isSubtype(foundEffective, required)) {
                    checker.report(
                            Result.failure("throw.type.invalid", foundEffective, required),
                            node.getExpression());
                }
                break;
            case UNION:
                AnnotatedUnionType unionType = (AnnotatedUnionType) throwType;
                Set<AnnotationMirror> foundPrimary = unionType.getAnnotations();
                if (!atypeFactory.getQualifierHierarchy().isSubtype(foundPrimary, required)) {
                    checker.report(
                            Result.failure("throw.type.invalid", foundPrimary, required),
                            node.getExpression());
                }
                for (AnnotatedTypeMirror altern : unionType.getAlternatives()) {
                    if (!atypeFactory
                            .getQualifierHierarchy()
                            .isSubtype(altern.getAnnotations(), required)) {
                        checker.report(
                                Result.failure(
                                        "throw.type.invalid", altern.getAnnotations(), required),
                                node.getExpression());
                    }
                }
                break;
            default:
                throw new BugInCF("Unexpected throw expression type: " + throwType.getKind());
        }
    }

    /**
     * Returns a set of AnnotationMirrors that is a upper bound for thrown exceptions.
     *
     * <p>Note: by default this method is returns by getExceptionParameterLowerBoundAnnotations(),
     * so that this annotation is enforced.
     *
     * <p>(Default is top)
     *
     * @return set of annotation mirrors, one per hierarchy, that form an upper bound of thrown
     *     expressions
     */
    protected Set<? extends AnnotationMirror> getThrowUpperBoundAnnotations() {
        return getExceptionParameterLowerBoundAnnotations();
    }

    /**
     * Checks the validity of an assignment (or pseudo-assignment) from a value to a variable and
     * emits an error message (through the compiler's messaging interface) if it is not valid.
     *
     * @param varTree the AST node for the lvalue (usually a variable)
     * @param valueExp the AST node for the rvalue (the new value)
     * @param errorKey the error message to use if the check fails (must be a compiler message key,
     *     see {@link org.checkerframework.checker.compilermsgs.qual.CompilerMessageKey})
     */
    protected void commonAssignmentCheck(
            Tree varTree, ExpressionTree valueExp, @CompilerMessageKey String errorKey) {
        AnnotatedTypeMirror var = atypeFactory.getAnnotatedTypeLhs(varTree);
        assert var != null : "no variable found for tree: " + varTree;

        if (!validateType(varTree, var)) {
            return;
        }

        checkAssignability(var, varTree);

        commonAssignmentCheck(var, valueExp, errorKey);
    }

    /**
     * Checks the validity of an assignment (or pseudo-assignment) from a value to a variable and
     * emits an error message (through the compiler's messaging interface) if it is not valid.
     *
     * @param varType the annotated type of the lvalue (usually a variable)
     * @param valueExp the AST node for the rvalue (the new value)
     * @param errorKey the error message to use if the check fails (must be a compiler message key,
     *     see {@link org.checkerframework.checker.compilermsgs.qual.CompilerMessageKey})
     */
    protected void commonAssignmentCheck(
            AnnotatedTypeMirror varType,
            ExpressionTree valueExp,
            @CompilerMessageKey String errorKey) {
        if (shouldSkipUses(valueExp)) {
            return;
        }
        if (valueExp.getKind() == Tree.Kind.MEMBER_REFERENCE
                || valueExp.getKind() == Tree.Kind.LAMBDA_EXPRESSION) {
            // Member references and lambda expressions are type checked separately
            // and do not need to be checked again as arguments.
            return;
        }
        if (varType.getKind() == TypeKind.ARRAY
                && valueExp instanceof NewArrayTree
                && ((NewArrayTree) valueExp).getType() == null) {
            AnnotatedTypeMirror compType = ((AnnotatedArrayType) varType).getComponentType();
            NewArrayTree arrayTree = (NewArrayTree) valueExp;
            assert arrayTree.getInitializers() != null
                    : "array initializers are not expected to be null in: " + valueExp;
            checkArrayInitialization(compType, arrayTree.getInitializers());
        }
        if (!validateTypeOf(valueExp)) {
            return;
        }
        AnnotatedTypeMirror valueType = atypeFactory.getAnnotatedType(valueExp);
        assert valueType != null : "null type for expression: " + valueExp;
        commonAssignmentCheck(varType, valueType, valueExp, errorKey);
    }

    /**
     * Checks the validity of an assignment (or pseudo-assignment) from a value to a variable and
     * emits an error message (through the compiler's messaging interface) if it is not valid.
     *
     * @param varType the annotated type of the variable
     * @param valueType the annotated type of the value
     * @param valueTree the location to use when reporting the error message
     * @param errorKey the error message to use if the check fails (must be a compiler message key,
     *     see {@link org.checkerframework.checker.compilermsgs.qual.CompilerMessageKey})
     */
    protected void commonAssignmentCheck(
            AnnotatedTypeMirror varType,
            AnnotatedTypeMirror valueType,
            Tree valueTree,
            @CompilerMessageKey String errorKey) {

        if (checker.hasOption("showchecks")) {
            long valuePos = positions.getStartPosition(root, valueTree);
            System.out.printf(
                    " %s (line %3d): %s %s%n     actual: %s %s%n   expected: %s %s%n",
                    "About to test whether actual is a subtype of expected",
                    (root.getLineMap() != null ? root.getLineMap().getLineNumber(valuePos) : -1),
                    valueTree.getKind(),
                    valueTree,
                    valueType.getKind(),
                    valueType.toString(),
                    varType.getKind(),
                    varType.toString());
        }

        boolean success = atypeFactory.getTypeHierarchy().isSubtype(valueType, varType);

        // TODO: integrate with subtype test.
        if (success) {
            for (Class<? extends Annotation> mono :
                    atypeFactory.getSupportedMonotonicTypeQualifiers()) {
                if (valueType.hasAnnotation(mono) && varType.hasAnnotation(mono)) {
                    checker.report(
                            Result.failure(
                                    "monotonic.type.incompatible",
                                    mono.getCanonicalName(),
                                    mono.getCanonicalName(),
                                    valueType.toString()),
                            valueTree);
                    return;
                }
            }
        }

        if (checker.hasOption("showchecks")) {
            long valuePos = positions.getStartPosition(root, valueTree);
            System.out.printf(
                    " %s (line %3d): %s %s%n     actual: %s %s%n   expected: %s %s%n",
                    (success
                            ? "success: actual is subtype of expected"
                            : "FAILURE: actual is not subtype of expected"),
                    (root.getLineMap() != null ? root.getLineMap().getLineNumber(valuePos) : -1),
                    valueTree.getKind(),
                    valueTree,
                    valueType.getKind(),
                    valueType.toString(),
                    varType.getKind(),
                    varType.toString());
        }

        // Use an error key only if it's overridden by a checker.
        if (!success) {
            FoundRequired pair = FoundRequired.of(valueType, varType);
            String valueTypeString = pair.found;
            String varTypeString = pair.required;
            checker.report(Result.failure(errorKey, valueTypeString, varTypeString), valueTree);
        }
    }

    /**
     * Class that creates string representations of {@link AnnotatedTypeMirror}s which are only
     * verbose if required to differentiate the two types.
     */
    private static class FoundRequired {
        public final String found;
        public final String required;

        private FoundRequired(AnnotatedTypeMirror found, AnnotatedTypeMirror required) {
            if (shouldPrintVerbose(found, required)) {
                this.found = found.toString(true);
                this.required = required.toString(true);
            } else {
                this.found = found.toString();
                this.required = required.toString();
            }
        }

        /**
         * Creates string representations of {@link AnnotatedTypeMirror}s which are only verbose if
         * required to differentiate the two types.
         */
        static FoundRequired of(AnnotatedTypeMirror found, AnnotatedTypeMirror required) {
            return new FoundRequired(found, required);
        }
    }
    /**
     * Return whether or not the verbose toString should be used when printing the two annotated
     * types.
     *
     * @param atm1 the first AnnotatedTypeMirror
     * @param atm2 the second AnnotatedTypeMirror
     * @return true iff there are two annotated types (in either ATM) such that their toStrings are
     *     the same but their verbose toStrings differ
     */
    private static boolean shouldPrintVerbose(AnnotatedTypeMirror atm1, AnnotatedTypeMirror atm2) {
        String atm1ToString = atm1.toString();
        String atm2ToString = atm2.toString();
        // If both types as strings are the same, use verbose toString.
        if (atm2ToString.equals(atm1ToString)
                // or if neither string contains an annotation
                || (!atm2ToString.contains("@") && !atm1ToString.contains("@"))) {
            return true;
        }

        SimpleAnnotatedTypeScanner<Boolean, Void> checkForMismatchedToStrings =
                new SimpleAnnotatedTypeScanner<Boolean, Void>() {
                    /** Maps from a type's toString to its verbose toString */
                    Map<String, String> map = new HashMap<>();

                    @Override
                    protected Boolean reduce(Boolean r1, Boolean r2) {
                        r1 = r1 == null ? false : r1;
                        r2 = r2 == null ? false : r2;
                        return r1 || r2;
                    }

                    @Override
                    protected Boolean defaultAction(AnnotatedTypeMirror type, Void avoid) {
                        if (type == null) {
                            return false;
                        }
                        String simple = type.toString();
                        String verbose = map.get(simple);
                        if (verbose == null) {
                            map.put(simple, type.toString(true));
                            return false;
                        } else {
                            return !verbose.equals(type.toString(true));
                        }
                    }
                };
        Boolean r1 = checkForMismatchedToStrings.visit(atm1);
        if (r1 != null && r1) {
            return true;
        }
        // Call reset to clear the visitor history, but not the map from Strings to types.
        checkForMismatchedToStrings.reset();
        Boolean r2 = checkForMismatchedToStrings.visit(atm2);

        // SimpleAnnotatedTypeScanner#scan returns null if it encounters a null AnnotatedTypeMirror.
        // This shouldn't happen if the atm1 and atm2 are well-formed.
        return r2 == null ? false : r2;
    }

    protected void checkArrayInitialization(
            AnnotatedTypeMirror type, List<? extends ExpressionTree> initializers) {
        // TODO: set assignment context like for method arguments?
        // Also in AbstractFlow.
        for (ExpressionTree init : initializers) {
            commonAssignmentCheck(type, init, "array.initializer.type.incompatible");
        }
    }

    /**
     * Checks that the annotations on the type arguments supplied to a type or a method invocation
     * are within the bounds of the type variables as declared, and issues the
     * "type.argument.type.incompatible" error if they are not.
     *
     * @param toptree the tree for error reporting, only used for inferred type arguments
     * @param paramBounds the bounds of the type parameters from a class or method declaration
     * @param typeargs the type arguments from the type or method invocation
     * @param typeargTrees the type arguments as trees, used for error reporting
     */
    // TODO: see updated version below that performs more well-formedness checks.
    protected void checkTypeArguments(
            Tree toptree,
            List<? extends AnnotatedTypeParameterBounds> paramBounds,
            List<? extends AnnotatedTypeMirror> typeargs,
            List<? extends Tree> typeargTrees) {

        // System.out.printf("BaseTypeVisitor.checkTypeArguments: %s, TVs: %s, TAs: %s, TATs: %s\n",
        //         toptree, paramBounds, typeargs, typeargTrees);

        // If there are no type variables, do nothing.
        if (paramBounds.isEmpty()) {
            return;
        }

        assert paramBounds.size() == typeargs.size()
                : "BaseTypeVisitor.checkTypeArguments: mismatch between type arguments: "
                        + typeargs
                        + " and type parameter bounds"
                        + paramBounds;

        Iterator<? extends AnnotatedTypeParameterBounds> boundsIter = paramBounds.iterator();
        Iterator<? extends AnnotatedTypeMirror> argIter = typeargs.iterator();

        while (boundsIter.hasNext()) {

            AnnotatedTypeParameterBounds bounds = boundsIter.next();
            AnnotatedTypeMirror typeArg = argIter.next();

            if (isIgnoredUninferredWildcard(bounds.getUpperBound())
                    || isIgnoredUninferredWildcard(typeArg)) {
                continue;
            }

            if (shouldBeCaptureConverted(typeArg, bounds)) {
                continue;
            }

            AnnotatedTypeMirror paramUpperBound = bounds.getUpperBound();
            if (typeArg.getKind() == TypeKind.WILDCARD) {
                paramUpperBound =
                        atypeFactory.widenToUpperBound(
                                paramUpperBound, (AnnotatedWildcardType) typeArg);
            }

            if (typeargTrees == null || typeargTrees.isEmpty()) {
                // The type arguments were inferred and we mark the whole method.
                // The inference fails if we provide invalid arguments,
                // therefore issue an error for the arguments.
                // I hope this is less confusing for users.
                commonAssignmentCheck(
                        paramUpperBound, typeArg, toptree, "type.argument.type.incompatible");
            } else {
                commonAssignmentCheck(
                        paramUpperBound,
                        typeArg,
                        typeargTrees.get(typeargs.indexOf(typeArg)),
                        "type.argument.type.incompatible");
            }

            if (!atypeFactory.getTypeHierarchy().isSubtype(bounds.getLowerBound(), typeArg)) {
                if (typeargTrees == null || typeargTrees.isEmpty()) {
                    // The type arguments were inferred and we mark the whole method.
                    checker.report(
                            Result.failure("type.argument.type.incompatible", typeArg, bounds),
                            toptree);
                } else {
                    checker.report(
                            Result.failure("type.argument.type.incompatible", typeArg, bounds),
                            typeargTrees.get(typeargs.indexOf(typeArg)));
                }
            }
        }
    }

    private boolean isIgnoredUninferredWildcard(AnnotatedTypeMirror type) {
        return atypeFactory.ignoreUninferredTypeArguments
                && type.getKind() == TypeKind.WILDCARD
                && ((AnnotatedWildcardType) type).isUninferredTypeArgument();
    }

    // TODO: REMOVE WHEN CAPTURE CONVERSION IS IMPLEMENTED
    // TODO: This may not occur only in places where capture conversion occurs but in those cases
    // TODO: The containment check provided by this method should be enough
    /**
     * Identifies cases that would not happen if capture conversion were implemented. These special
     * cases should be removed when capture conversion is implemented.
     */
    private boolean shouldBeCaptureConverted(
            final AnnotatedTypeMirror typeArg, final AnnotatedTypeParameterBounds bounds) {
        return typeArg.getKind() == TypeKind.WILDCARD
                && bounds.getUpperBound().getKind() == TypeKind.WILDCARD;
    }

    /* Updated version that performs more well-formedness checks.

    protected void checkTypeArguments(Tree toptree,
            List<? extends AnnotatedTypeVariable> typevars,
            List<? extends AnnotatedTypeMirror> typeargs,
            List<? extends Tree> typeargTrees) {

        // System.out.printf("BaseTypeVisitor.checkTypeArguments: %s, TVs: %s, TAs: %s, TATs: %s\n",
        //         toptree, typevars, typeargs, typeargTrees);

        // If there are no type variables, do nothing.
        if (typevars.isEmpty()) {
            return;
            }

        assert typevars.size() == typeargs.size() :
            "BaseTypeVisitor.checkTypeArguments: mismatch between type arguments: " +
            typeargs + " and type variables " + typevars;

        assert typeargTrees.isEmpty() ||
                    typeargTrees.size() == typeargs.size() :
            "BaseTypeVisitor.checkTypeArguments: mismatch between type arguments: " +
            typeargs + " and their trees " + typeargTrees;

        Iterator<? extends AnnotatedTypeVariable> varIter = typevars.iterator();
        Iterator<? extends AnnotatedTypeMirror> argIter = typeargs.iterator();
        Iterator<? extends Tree> argTreeIter = typeargTrees.iterator();

        while (varIter.hasNext()) {

            AnnotatedTypeVariable typeVar = varIter.next();
            AnnotatedTypeMirror typearg = argIter.next();

            Tree typeArgTree = null;
            if (argTreeIter.hasNext()) {
                typeArgTree = argTreeIter.next();
            }

            if (typeArgTree != null) {
                boolean valid = validateType(typeArgTree, typearg);
                if (!valid) {
                    // validateType already issued an error; check the next argument.
                    continue;
                }
            } else {
                if (!AnnotatedTypes.isValidType(atypeFactory.getQualifierHierarchy(), typearg)) {
                    continue;
                }
                typeArgTree = toptree;
            }

            if (typeVar.getUpperBound() != null) {
                if (!AnnotatedTypes.isValidType(atypeFactory.getQualifierHierarchy(), typeVar.getUpperBound())) {
                    continue;
                }

                commonAssignmentCheck(typeVar.getUpperBound(),
                        typearg, typeArgTree,
                        "type.argument.type.incompatible", false);
            }

            // Should we compare lower bounds instead of the annotations on the
            // type variables?
            if (!typeVar.getAnnotations().isEmpty()) {
                if (!typearg.getEffectiveAnnotations().equals(typeVar.getEffectiveAnnotations())) {
                    checker.report(Result.failure("type.argument.type.incompatible",
                            typearg, typeVar),
                            typeArgTree);
                }
            }

        }
    }
    */

    /**
     * Indicates whether to skip subtype checks on the receiver when checking method invocability. A
     * visitor may, for example, allow a method to be invoked even if the receivers are siblings in
     * a hierarchy, provided that some other condition (implemented by the visitor) is satisfied.
     *
     * @param node the method invocation node
     * @param methodDefinitionReceiver the ATM of the receiver of the method definition
     * @param methodCallReceiver the ATM of the receiver of the method call
     * @return whether to skip subtype checks on the receiver
     */
    protected boolean skipReceiverSubtypeCheck(
            MethodInvocationTree node,
            AnnotatedTypeMirror methodDefinitionReceiver,
            AnnotatedTypeMirror methodCallReceiver) {
        return false;
    }

    /**
     * Tests whether the method can be invoked using the receiver of the 'node' method invocation,
     * and issues a "method.invocation.invalid" if the invocation is invalid.
     *
     * <p>This implementation tests whether the receiver in the method invocation is a subtype of
     * the method receiver type. This behavior can be specialized by overriding
     * skipReceiverSubtypeCheck.
     *
     * @param method the type of the invoked method
     * @param node the method invocation node
     */
    protected void checkMethodInvocability(
            AnnotatedExecutableType method, MethodInvocationTree node) {
        if (method.getReceiverType() == null) {
            // Static methods don't have a receiver.
            return;
        }
        if (method.getElement().getKind() == ElementKind.CONSTRUCTOR) {
            // TODO: Explicit "this()" calls of constructors have an implicit passed
            // from the enclosing constructor. We must not use the self type, but
            // instead should find a way to determine the receiver of the enclosing constructor.
            // rcv =
            // ((AnnotatedExecutableType)atypeFactory.getAnnotatedType(atypeFactory.getEnclosingMethod(node))).getReceiverType();
            return;
        }

        AnnotatedTypeMirror methodReceiver = method.getReceiverType().getErased();
        AnnotatedTypeMirror treeReceiver = methodReceiver.shallowCopy(false);
        AnnotatedTypeMirror rcv = atypeFactory.getReceiverType(node);

        treeReceiver.addAnnotations(rcv.getEffectiveAnnotations());

        if (!skipReceiverSubtypeCheck(node, methodReceiver, rcv)
                && !atypeFactory.getTypeHierarchy().isSubtype(treeReceiver, methodReceiver)) {
            checker.report(
                    Result.failure(
                            "method.invocation.invalid",
                            TreeUtils.elementFromUse(node),
                            treeReceiver.toString(),
                            methodReceiver.toString()),
                    node);
        }
    }

    protected boolean checkConstructorInvocation(
            AnnotatedDeclaredType invocation,
            AnnotatedExecutableType constructor,
            NewClassTree newClassTree) {
        AnnotatedDeclaredType returnType = (AnnotatedDeclaredType) constructor.getReturnType();
        // When an interface is used as the identifier in an anonymous class (e.g. new Comparable()
        // {}) the constructor method will be Object.init() {} which has an Object return type When
        // TypeHierarchy attempts to convert it to the supertype (e.g. Comparable) it will return
        // null from asSuper and return false for the check.  Instead, copy the primary annotations
        // to the declared type and then do a subtyping check.
        if (invocation.getUnderlyingType().asElement().getKind().isInterface()
                && TypesUtils.isObject(returnType.getUnderlyingType())) {
            final AnnotatedDeclaredType retAsDt = invocation.deepCopy();
            retAsDt.replaceAnnotations(returnType.getAnnotations());
            returnType = retAsDt;
        } else if (newClassTree.getClassBody() != null) {
            // An anonymous class invokes the constructor of its super class, so the underlying
            // types of invocation and returnType are not the same.  Call asSuper so they are the
            // same and the is subtype tests below work correctly
            invocation = AnnotatedTypes.asSuper(atypeFactory, invocation, returnType);
        }

        // The return type of the constructor (returnType) must be comparable to the type of the
        // constructor invocation (invocation).
        if (!(atypeFactory.getTypeHierarchy().isSubtype(invocation, returnType)
                || atypeFactory.getTypeHierarchy().isSubtype(returnType, invocation))) {
            checker.report(
                    Result.failure(
                            "constructor.invocation.invalid",
                            constructor.toString(),
                            invocation,
                            returnType),
                    newClassTree);
            return false;
        }
        return true;
        // TODO: what properties should hold for constructor receivers for
        // inner type instantiations?
    }

    /**
     * A helper method to check that each passed argument is a subtype of the corresponding required
     * argument, and issues "argument.invalid" error for each passed argument that not a subtype of
     * the required one.
     *
     * <p>Note this method requires the lists to have the same length, as it does not handle cases
     * like var args.
     *
     * @see #checkVarargs(AnnotatedTypeMirror.AnnotatedExecutableType, Tree)
     * @param requiredArgs the required types
     * @param passedArgs the expressions passed to the corresponding types
     */
    protected void checkArguments(
            List<? extends AnnotatedTypeMirror> requiredArgs,
            List<? extends ExpressionTree> passedArgs) {
        assert requiredArgs.size() == passedArgs.size()
                : "mismatch between required args ("
                        + requiredArgs
                        + ") and passed args ("
                        + passedArgs
                        + ")";

        Pair<Tree, AnnotatedTypeMirror> preAssCtxt = visitorState.getAssignmentContext();
        try {
            for (int i = 0; i < requiredArgs.size(); ++i) {
                visitorState.setAssignmentContext(
                        Pair.of((Tree) null, (AnnotatedTypeMirror) requiredArgs.get(i)));
                commonAssignmentCheck(
                        requiredArgs.get(i), passedArgs.get(i), "argument.type.incompatible");
                // Also descend into the argument within the correct assignment
                // context.
                scan(passedArgs.get(i), null);
            }
        } finally {
            visitorState.setAssignmentContext(preAssCtxt);
        }
    }

    /**
     * @return true if both types are type variables and outer contains inner Outer contains inner
     *     implies: {@literal inner.upperBound <: outer.upperBound outer.lowerBound <:
     *     inner.lowerBound }
     */
    protected boolean testTypevarContainment(
            final AnnotatedTypeMirror inner, final AnnotatedTypeMirror outer) {
        if (inner.getKind() == TypeKind.TYPEVAR && outer.getKind() == TypeKind.TYPEVAR) {

            final AnnotatedTypeVariable innerAtv = (AnnotatedTypeVariable) inner;
            final AnnotatedTypeVariable outerAtv = (AnnotatedTypeVariable) outer;

            if (AnnotatedTypes.areCorrespondingTypeVariables(elements, innerAtv, outerAtv)) {
                final TypeHierarchy typeHierarchy = atypeFactory.getTypeHierarchy();
                return typeHierarchy.isSubtype(innerAtv.getUpperBound(), outerAtv.getUpperBound())
                        && typeHierarchy.isSubtype(
                                outerAtv.getLowerBound(), innerAtv.getLowerBound());
            }
        }

        return false;
    }

    /**
     * Create an OverrideChecker.
     *
     * <p>This exists so that subclasses can subclass OverrideChecker and use their subclass instead
     * of using OverrideChecker itself.
     */
    protected OverrideChecker createOverrideChecker(
            Tree overriderTree,
            AnnotatedExecutableType overrider,
            AnnotatedTypeMirror overridingType,
            AnnotatedTypeMirror overridingReturnType,
            AnnotatedExecutableType overridden,
            AnnotatedDeclaredType overriddenType,
            AnnotatedTypeMirror overriddenReturnType) {
        return new OverrideChecker(
                overriderTree,
                overrider,
                overridingType,
                overridingReturnType,
                overridden,
                overriddenType,
                overriddenReturnType);
    }

    /**
     * Type checks that a method may override another method. Uses an OverrideChecker subclass as
     * created by createOverrideChecker(). This version of the method uses the annotated type
     * factory to get the annotated type of the overriding method, and does NOT expose that type.
     *
     * @see #checkOverride(MethodTree, AnnotatedTypeMirror.AnnotatedExecutableType,
     *     AnnotatedTypeMirror.AnnotatedDeclaredType, AnnotatedTypeMirror.AnnotatedExecutableType,
     *     AnnotatedTypeMirror.AnnotatedDeclaredType)
     * @param overriderTree declaration tree of overriding method
     * @param overridingType type of overriding class
     * @param overridden type of overridden method
     * @param overriddenType type of overridden class
     * @return true if the override is allowed
     */
    protected boolean checkOverride(
            MethodTree overriderTree,
            AnnotatedDeclaredType overridingType,
            AnnotatedExecutableType overridden,
            AnnotatedDeclaredType overriddenType) {

        // Get the type of the overriding method.
        AnnotatedExecutableType overrider = atypeFactory.getAnnotatedType(overriderTree);

        // Call the other version of the method, which takes overrider. Both versions
        // exist to allow checkers to override one or the other depending on their needs.
        return checkOverride(overriderTree, overrider, overridingType, overridden, overriddenType);
    }

    /**
     * Type checks that a method may override another method. Uses an OverrideChecker subclass as
     * created by createOverrideChecker(). This version of the method exposes
     * AnnotatedExecutableType of the overriding method. Override this version of the method if you
     * need to access that type.
     *
     * @see #checkOverride(MethodTree, AnnotatedTypeMirror.AnnotatedDeclaredType,
     *     AnnotatedTypeMirror.AnnotatedExecutableType, AnnotatedTypeMirror.AnnotatedDeclaredType)
     * @param overriderTree declaration tree of overriding method
     * @param overrider type of the overriding method
     * @param overridingType type of overriding class
     * @param overridden type of overridden method
     * @param overriddenType type of overridden class
     * @return true if the override is allowed
     */
    protected boolean checkOverride(
            MethodTree overriderTree,
            AnnotatedExecutableType overrider,
            AnnotatedDeclaredType overridingType,
            AnnotatedExecutableType overridden,
            AnnotatedDeclaredType overriddenType) {

        // This needs to be done before overrider.getReturnType() and overridden.getReturnType()
        if (overrider.getTypeVariables().isEmpty() && !overridden.getTypeVariables().isEmpty()) {
            overridden = overridden.getErased();
        }

        OverrideChecker overrideChecker =
                createOverrideChecker(
                        overriderTree,
                        overrider,
                        overridingType,
                        overrider.getReturnType(),
                        overridden,
                        overriddenType,
                        overridden.getReturnType());

        return overrideChecker.checkOverride();
    }

    /**
     * Check that a method reference is allowed. Using the OverrideChecker class.
     *
     * @param memberReferenceTree the tree for the method reference
     * @return true if the method reference is allowed
     */
    protected boolean checkMethodReferenceAsOverride(
            MemberReferenceTree memberReferenceTree, Void p) {

        Pair<AnnotatedDeclaredType, AnnotatedExecutableType> result =
                atypeFactory.getFnInterfaceFromTree(memberReferenceTree);
        // The type to which the member reference is assigned -- also known as the target type of
        // the reference.
        AnnotatedDeclaredType functionalInterface = result.first;
        // The type of the single method that is declared by the functional interface.
        AnnotatedExecutableType functionType = result.second;

        // ========= Overriding Type =========
        // This doesn't get the correct type for a "MyOuter.super" based on the receiver of the
        // enclosing method.
        // That is handled separately in method receiver check.

        // The type of the expression or type use, <expression>::method or <type use>::method.
        final ExpressionTree qualifierExpression = memberReferenceTree.getQualifierExpression();
        final ReferenceKind memRefKind = ((JCMemberReference) memberReferenceTree).kind;
        AnnotatedTypeMirror enclosingType;
        if (memberReferenceTree.getMode() == ReferenceMode.NEW
                || memRefKind == ReferenceKind.UNBOUND
                || memRefKind == ReferenceKind.STATIC) {
            // The "qualifier expression" is a type tree.
            enclosingType = atypeFactory.getAnnotatedTypeFromTypeTree(qualifierExpression);
        } else {
            // The "qualifier expression" is an expression.
            enclosingType = atypeFactory.getAnnotatedType(qualifierExpression);
        }

        // ========= Overriding Executable =========
        // The ::method element, see JLS 15.13.1 Compile-Time Declaration of a Method Reference
        ExecutableElement compileTimeDeclaration =
                (ExecutableElement) TreeUtils.elementFromTree(memberReferenceTree);

        if (enclosingType.getKind() == TypeKind.DECLARED
                && ((AnnotatedDeclaredType) enclosingType).wasRaw()) {
            if (memRefKind == ReferenceKind.UNBOUND) {
                // The method reference is of the form: Type # instMethod
                // and Type is a raw type.
                // If the first parameter of the function type, p1, is a subtype
                // of type, then type should be p1.  This has the effect of "inferring" the
                // class type parameter.
                AnnotatedTypeMirror p1 = functionType.getParameterTypes().get(0);
                TypeMirror asSuper =
                        TypesUtils.asSuper(
                                p1.getUnderlyingType(),
                                enclosingType.getUnderlyingType(),
                                atypeFactory.getProcessingEnv());
                if (asSuper != null) {
                    enclosingType = AnnotatedTypes.asSuper(atypeFactory, p1, enclosingType);
                }
            }
            // else method reference is something like ArrayList::new
            // TODO: Use diamond, <>, inference to infer the class type arguments.
            // for now this case is skipped below in checkMethodReferenceInference.
        }

        // The type of the compileTimeDeclaration if it were invoked with a receiver expression
        // of type {@code type}
        AnnotatedExecutableType invocationType =
                atypeFactory.methodFromUse(
                                memberReferenceTree, compileTimeDeclaration, enclosingType)
                        .methodType;

        if (checkMethodReferenceInference(memberReferenceTree, invocationType, enclosingType)) {
            // Type argument inference is required, skip check.
            // #checkMethodReferenceInference issued a warning.
            return true;
        }

        // This needs to be done before invocationType.getReturnType() and
        // functionType.getReturnType()
        if (invocationType.getTypeVariables().isEmpty()
                && !functionType.getTypeVariables().isEmpty()) {
            functionType = functionType.getErased();
        }

        // Use the function type's parameters to resolve polymorphic qualifiers.
<<<<<<< HEAD
        QualifierPolymorphism poly = atypeFactory.createQualifierPolymorphism();
=======
        QualifierPolymorphism poly = atypeFactory.getQualifierPolymorphism();
>>>>>>> 41fe25f9
        poly.annotate(functionType, invocationType);

        AnnotatedTypeMirror invocationReturnType;
        if (compileTimeDeclaration.getKind() == ElementKind.CONSTRUCTOR) {
            if (enclosingType.getKind() == TypeKind.ARRAY) {
                // Special casing for the return of array constructor
                invocationReturnType = enclosingType;
            } else {
                invocationReturnType =
                        atypeFactory.getResultingTypeOfConstructorMemberReference(
                                memberReferenceTree, invocationType);
            }
        } else {
            invocationReturnType = invocationType.getReturnType();
        }

        AnnotatedTypeMirror functionTypeReturnType = functionType.getReturnType();
        if (functionTypeReturnType.getKind() == TypeKind.VOID) {
            // If the functional interface return type is void, the overriding return
            // type doesn't matter.
            functionTypeReturnType = invocationReturnType;
        }

        // Check the member reference as if invocationType overrides functionType.
        OverrideChecker overrideChecker =
                createOverrideChecker(
                        memberReferenceTree,
                        invocationType,
                        enclosingType,
                        invocationReturnType,
                        functionType,
                        functionalInterface,
                        functionTypeReturnType);
        return overrideChecker.checkOverride();
    }

    /** Check if method reference type argument inference is required. Issue an error if it is. */
    private boolean checkMethodReferenceInference(
            MemberReferenceTree memberReferenceTree,
            AnnotatedExecutableType invocationType,
            AnnotatedTypeMirror type) {
        // TODO: Issue #802
        // TODO: https://github.com/typetools/checker-framework/issues/802
        // TODO: Method type argument inference
        // TODO: Enable checks for method reference with inferred type arguments.
        // For now, error on mismatch of class or method type arguments.
        boolean requiresInference = false;
        // If the function to which the member reference refers is generic, but the member
        // reference does not provide method type arguments, then Java 8 inference is required.
        // Issue 979.
        if (invocationType.getTypeVariables().size() > 0
                && (memberReferenceTree.getTypeArguments() == null
                        || memberReferenceTree.getTypeArguments().isEmpty())) {
            // Method type args
            requiresInference = true;
        } else if (memberReferenceTree.getMode() == ReferenceMode.NEW) {
            if (type.getKind() == TypeKind.DECLARED && ((AnnotatedDeclaredType) type).wasRaw()) {
                // Class type args
                requiresInference = true;
            }
        }
        if (requiresInference) {
            if (checker.hasOption("conservativeUninferredTypeArguments")) {
                checker.report(
                        Result.warning("methodref.inference.unimplemented"), memberReferenceTree);
            }
            return true;
        }
        return false;
    }

    /**
     * Class to perform method override and method reference checks.
     *
     * <p>Method references are checked similarly to method overrides, with the method reference
     * viewed as overriding the functional interface's method.
     *
     * <p>Checks that an overriding method's return type, parameter types, and receiver type are
     * correct with respect to the annotations on the overridden method's return type, parameter
     * types, and receiver type.
     *
     * <p>Furthermore, any contracts on the method must satisfy behavioral subtyping, that is,
     * postconditions must be at least as strong as the postcondition on the superclass, and
     * preconditions must be at most as strong as the condition on the superclass.
     *
     * <p>This method returns the result of the check, but also emits error messages as a side
     * effect.
     */
    public class OverrideChecker {
        // Strings for printing
        protected final String overriderMeth;
        protected final String overriderTyp;
        protected final String overriddenMeth;
        protected final String overriddenTyp;

        protected final Tree overriderTree;
        protected final Boolean methodReference;

        protected final AnnotatedExecutableType overrider;
        protected final AnnotatedTypeMirror overridingType;
        protected final AnnotatedExecutableType overridden;
        protected final AnnotatedDeclaredType overriddenType;
        protected final AnnotatedTypeMirror overriddenReturnType;
        protected final AnnotatedTypeMirror overridingReturnType;

        /**
         * Create an OverrideChecker.
         *
         * <p>Notice that the return types are passed in separately. This is to support some types
         * of method references where the overrider's return type is not the appropriate type to
         * check.
         *
         * @param overriderTree the AST node of the overriding method or method reference
         * @param overrider the type of the overriding method
         * @param overridingType the type enclosing the overrider method, usually an
         *     AnnotatedDeclaredType; for Method References may be something else
         * @param overridingReturnType the return type of the overriding method
         * @param overridden the type of the overridden method
         * @param overriddenType the declared type enclosing the overridden method
         * @param overriddenReturnType the return type of the overridden method
         */
        public OverrideChecker(
                Tree overriderTree,
                AnnotatedExecutableType overrider,
                AnnotatedTypeMirror overridingType,
                AnnotatedTypeMirror overridingReturnType,
                AnnotatedExecutableType overridden,
                AnnotatedDeclaredType overriddenType,
                AnnotatedTypeMirror overriddenReturnType) {

            this.overriderTree = overriderTree;
            this.overrider = overrider;
            this.overridingType = overridingType;
            this.overridden = overridden;
            this.overriddenType = overriddenType;
            this.overriddenReturnType = overriddenReturnType;
            this.overridingReturnType = overridingReturnType;

            overriderMeth = overrider.toString();
            if (overridingType.getKind() == TypeKind.DECLARED) {
                DeclaredType overriderTypeMirror =
                        ((AnnotatedDeclaredType) overridingType).getUnderlyingType();
                overriderTyp = overriderTypeMirror.asElement().toString();
            } else {
                overriderTyp = overridingType.toString();
            }
            overriddenMeth = overridden.toString();
            overriddenTyp = overriddenType.getUnderlyingType().asElement().toString();

            this.methodReference = overriderTree.getKind() == Tree.Kind.MEMBER_REFERENCE;
        }

        /**
         * Perform the check.
         *
         * @return true if the override is allowed
         */
        public boolean checkOverride() {
            if (checker.shouldSkipUses(overriddenType.getUnderlyingType().asElement())) {
                return true;
            }

            boolean result = checkReturn();
            result &= checkParameters();
            if (methodReference) {
                result &= checkMemberReferenceReceivers();
            } else {
                result &= checkReceiverOverride();
            }
            checkPreAndPostConditions();
            checkPurity();

            return result;
        }

        private void checkPurity() {
            String msgKey =
                    methodReference ? "purity.invalid.methodref" : "purity.invalid.overriding";

            // check purity annotations
            Set<Pure.Kind> superPurity =
                    new HashSet<>(
                            PurityUtils.getPurityKinds(atypeFactory, overridden.getElement()));
            Set<Pure.Kind> subPurity =
                    new HashSet<>(PurityUtils.getPurityKinds(atypeFactory, overrider.getElement()));
            if (!subPurity.containsAll(superPurity)) {
                checker.report(
                        Result.failure(
                                msgKey,
                                overriderMeth,
                                overriderTyp,
                                overriddenMeth,
                                overriddenTyp,
                                subPurity,
                                superPurity),
                        overriderTree);
            }
        }

        private void checkPreAndPostConditions() {
            String msgKey = methodReference ? "methodref" : "override";
            if (methodReference) {
                // TODO: Support post conditions and method references.
                // The parse context always expects instance methods, but method references can be
                // static.
                return;
            }

            // Check postconditions
            ContractsUtils contracts = ContractsUtils.getInstance(atypeFactory);
            Set<Postcondition> superPost = contracts.getPostconditions(overridden.getElement());
            Set<Postcondition> subPost = contracts.getPostconditions(overrider.getElement());
            Set<Pair<Receiver, AnnotationMirror>> superPost2 =
                    resolveContracts(superPost, overridden);
            Set<Pair<Receiver, AnnotationMirror>> subPost2 = resolveContracts(subPost, overrider);
            @SuppressWarnings("CompilerMessages")
            @CompilerMessageKey String postmsg = "contracts.postcondition." + msgKey + ".invalid";
            checkContractsSubset(
                    overriderMeth,
                    overriderTyp,
                    overriddenMeth,
                    overriddenTyp,
                    superPost2,
                    subPost2,
                    postmsg);

            // Check preconditions
            Set<Precondition> superPre = contracts.getPreconditions(overridden.getElement());
            Set<Precondition> subPre = contracts.getPreconditions(overrider.getElement());
            Set<Pair<Receiver, AnnotationMirror>> superPre2 =
                    resolveContracts(superPre, overridden);
            Set<Pair<Receiver, AnnotationMirror>> subPre2 = resolveContracts(subPre, overrider);
            @SuppressWarnings("CompilerMessages")
            @CompilerMessageKey String premsg = "contracts.precondition." + msgKey + ".invalid";
            checkContractsSubset(
                    overriderMeth,
                    overriderTyp,
                    overriddenMeth,
                    overriddenTyp,
                    subPre2,
                    superPre2,
                    premsg);

            // Check conditional postconditions
            Set<ConditionalPostcondition> superCPost =
                    contracts.getConditionalPostconditions(overridden.getElement());
            Set<ConditionalPostcondition> subCPost =
                    contracts.getConditionalPostconditions(overrider.getElement());
            // consider only 'true' postconditions
            Set<Postcondition> superCPostTrue = filterConditionalPostconditions(superCPost, true);
            Set<Postcondition> subCPostTrue = filterConditionalPostconditions(subCPost, true);
            Set<Pair<Receiver, AnnotationMirror>> superCPostTrue2 =
                    resolveContracts(superCPostTrue, overridden);
            Set<Pair<Receiver, AnnotationMirror>> subCPostTrue2 =
                    resolveContracts(subCPostTrue, overrider);
            @SuppressWarnings("CompilerMessages")
            @CompilerMessageKey String posttruemsg = "contracts.conditional.postcondition.true." + msgKey + ".invalid";
            checkContractsSubset(
                    overriderMeth,
                    overriderTyp,
                    overriddenMeth,
                    overriddenTyp,
                    superCPostTrue2,
                    subCPostTrue2,
                    posttruemsg);

            // consider only 'false' postconditions
            Set<Postcondition> superCPostFalse = filterConditionalPostconditions(superCPost, false);
            Set<Postcondition> subCPostFalse = filterConditionalPostconditions(subCPost, false);
            Set<Pair<Receiver, AnnotationMirror>> superCPostFalse2 =
                    resolveContracts(superCPostFalse, overridden);
            Set<Pair<Receiver, AnnotationMirror>> subCPostFalse2 =
                    resolveContracts(subCPostFalse, overrider);
            @SuppressWarnings("CompilerMessages")
            @CompilerMessageKey String postfalsemsg =
                    "contracts.conditional.postcondition.false." + msgKey + ".invalid";
            checkContractsSubset(
                    overriderMeth,
                    overriderTyp,
                    overriddenMeth,
                    overriddenTyp,
                    superCPostFalse2,
                    subCPostFalse2,
                    postfalsemsg);
        }

        private boolean checkMemberReferenceReceivers() {
            JCTree.JCMemberReference memberTree = (JCTree.JCMemberReference) overriderTree;

            if (overridingType.getKind() == TypeKind.ARRAY) {
                // Assume the receiver for all method on arrays are @Top
                // This simplifies some logic because an AnnotatedExecutableType for an array method
                // (ie String[]::clone) has a receiver of "Array." The UNBOUND check would then
                // have to compare "Array" to "String[]".
                return true;
            }

            // These act like a traditional override
            if (memberTree.kind == JCTree.JCMemberReference.ReferenceKind.UNBOUND) {
                AnnotatedTypeMirror overriderReceiver = overrider.getReceiverType();
                AnnotatedTypeMirror overriddenReceiver = overridden.getParameterTypes().get(0);
                boolean success =
                        atypeFactory
                                .getTypeHierarchy()
                                .isSubtype(overriddenReceiver, overriderReceiver);
                if (!success) {
                    checker.report(
                            Result.failure(
                                    "methodref.receiver.invalid",
                                    overriderMeth,
                                    overriderTyp,
                                    overriddenMeth,
                                    overriddenTyp,
                                    overriderReceiver,
                                    overriddenReceiver),
                            overriderTree);
                }
                return success;
            }

            // The rest act like method invocations
            AnnotatedTypeMirror receiverDecl;
            AnnotatedTypeMirror receiverArg;
            switch (memberTree.kind) {
                case UNBOUND:
                    throw new BugInCF("Case UNBOUND should already be handled.");
                case SUPER:
                    receiverDecl = overrider.getReceiverType();
                    receiverArg =
                            atypeFactory.getAnnotatedType(memberTree.getQualifierExpression());

                    final AnnotatedTypeMirror selfType = atypeFactory.getSelfType(memberTree);
                    receiverArg.replaceAnnotations(selfType.getAnnotations());
                    break;
                case BOUND:
                    receiverDecl = overrider.getReceiverType();
                    receiverArg = overridingType;
                    break;
                case IMPLICIT_INNER:
                    // JLS 15.13.1 "It is a compile-time error if the method reference expression is
                    // of the form ClassType :: [TypeArguments] new and a compile-time error would
                    // occur when determining an enclosing instance for ClassType as specified in
                    // 15.9.2 (treating the method reference expression as if it were an unqualified
                    // class instance creation expression)."

                    // So a member reference can only refer to an inner class constructor if a type
                    // that encloses the inner class can be found. So either "this" is that
                    // enclosing type or "this" has an enclosing type that is that type.
                    receiverDecl = overrider.getReceiverType();
                    receiverArg = atypeFactory.getSelfType(memberTree);
                    while (!TypesUtils.isErasedSubtype(
                            receiverArg.getUnderlyingType(),
                            receiverDecl.getUnderlyingType(),
                            types)) {
                        receiverArg = ((AnnotatedDeclaredType) receiverArg).getEnclosingType();
                    }

                    break;
                case TOPLEVEL:
                case STATIC:
                case ARRAY_CTOR:
                default:
                    // Intentional fallthrough
                    // These don't have receivers
                    return true;
            }

            boolean success = atypeFactory.getTypeHierarchy().isSubtype(receiverArg, receiverDecl);
            if (!success) {
                checker.report(
                        Result.failure(
                                "methodref.receiver.bound.invalid",
                                receiverArg,
                                overriderMeth,
                                overriderTyp,
                                receiverArg,
                                receiverDecl),
                        overriderTree);
            }

            return success;
        }

        protected boolean checkReceiverOverride() {
            // Check the receiver type.
            // isSubtype() requires its arguments to be actual subtypes with
            // respect to JLS, but overrider receiver is not a subtype of the
            // overridden receiver.  Hence copying the annotations.
            // TODO: this will need to be improved for generic receivers.
            AnnotatedTypeMirror overriddenReceiver =
                    overrider.getReceiverType().getErased().shallowCopy(false);
            overriddenReceiver.addAnnotations(overridden.getReceiverType().getAnnotations());
            if (!atypeFactory
                    .getTypeHierarchy()
                    .isSubtype(overriddenReceiver, overrider.getReceiverType().getErased())) {
                FoundRequired pair =
                        FoundRequired.of(overrider.getReceiverType(), overridden.getReceiverType());
                checker.report(
                        Result.failure(
                                "override.receiver.invalid",
                                overriderMeth,
                                overriderTyp,
                                overriddenMeth,
                                overriddenTyp,
                                pair.found,
                                pair.required),
                        overriderTree);
                return false;
            }
            return true;
        }

        private boolean checkParameters() {
            List<AnnotatedTypeMirror> overriderParams = overrider.getParameterTypes();
            List<AnnotatedTypeMirror> overriddenParams = overridden.getParameterTypes();

            // Fix up method reference parameters.
            // See https://docs.oracle.com/javase/specs/jls/se10/html/jls-15.html#jls-15.13.1
            if (methodReference) {
                // The functional interface of an unbound member reference has an extra parameter
                // (the receiver).
                if (((JCTree.JCMemberReference) overriderTree)
                        .hasKind(JCTree.JCMemberReference.ReferenceKind.UNBOUND)) {
                    overriddenParams = new ArrayList<>(overriddenParams);
                    overriddenParams.remove(0);
                }
                // Deal with varargs
                if (overrider.isVarArgs() && !overridden.isVarArgs()) {
                    overriderParams =
                            AnnotatedTypes.expandVarArgsFromTypes(overrider, overriddenParams);
                }
            }

            boolean result = true;
            for (int i = 0; i < overriderParams.size(); ++i) {
                boolean success =
                        atypeFactory
                                .getTypeHierarchy()
                                .isSubtype(overriddenParams.get(i), overriderParams.get(i));
                if (!success) {
                    success =
                            testTypevarContainment(overriddenParams.get(i), overriderParams.get(i));
                }

                checkParametersMsg(success, i, overriderParams, overriddenParams);
                result &= success;
            }
            return result;
        }

        private void checkParametersMsg(
                boolean success,
                int index,
                List<AnnotatedTypeMirror> overriderParams,
                List<AnnotatedTypeMirror> overriddenParams) {
            String msgKey = methodReference ? "methodref.param.invalid" : "override.param.invalid";
            long valuePos =
                    overriderTree instanceof MethodTree
                            ? positions.getStartPosition(
                                    root, ((MethodTree) overriderTree).getParameters().get(index))
                            : positions.getStartPosition(root, overriderTree);
            Tree posTree =
                    overriderTree instanceof MethodTree
                            ? ((MethodTree) overriderTree).getParameters().get(index)
                            : overriderTree;

            if (checker.hasOption("showchecks")) {
                System.out.printf(
                        " %s (line %3d):%n     overrider: %s %s (parameter %d type %s)%n   overridden: %s %s (parameter %d type %s)%n",
                        (success
                                ? "success: overridden parameter type is subtype of overriding"
                                : "FAILURE: overridden parameter type is not subtype of overriding"),
                        (root.getLineMap() != null
                                ? root.getLineMap().getLineNumber(valuePos)
                                : -1),
                        overriderMeth,
                        overriderTyp,
                        index,
                        overriderParams.get(index).toString(),
                        overriddenMeth,
                        overriddenTyp,
                        index,
                        overriddenParams.get(index).toString());
            }
            if (!success) {
                FoundRequired pair =
                        FoundRequired.of(overriderParams.get(index), overriddenParams.get(index));
                checker.report(
                        Result.failure(
                                msgKey,
                                overriderMeth,
                                overriderTyp,
                                overriddenMeth,
                                overriddenTyp,
                                pair.found,
                                pair.required),
                        posTree);
            }
        }

        private boolean checkReturn() {
            boolean success = true;
            // Check the return value.
            if ((overridingReturnType.getKind() != TypeKind.VOID)) {
                final TypeHierarchy typeHierarchy = atypeFactory.getTypeHierarchy();
                success = typeHierarchy.isSubtype(overridingReturnType, overriddenReturnType);

                // If both the overridden method have type variables as return types and both types
                // were defined in their respective methods then, they can be covariant or invariant
                // use super/subtypes for the overrides locations
                if (!success) {
                    success = testTypevarContainment(overridingReturnType, overriddenReturnType);

                    // Sometimes when using a Java 8 compiler (not JSR308) the overridden return
                    // type of a method reference becomes a captured type.  This leads to defaulting
                    // that often makes the overriding return type invalid.  We ignore these.  This
                    // happens in Issue403/Issue404 when running without the jsr308-langtools
                    // compiler.
                    if (!success && methodReference) {

                        boolean isCaptureConverted =
                                (overriddenReturnType.getKind() == TypeKind.TYPEVAR)
                                        && TypesUtils.isCaptured(
                                                (TypeVariable)
                                                        overriddenReturnType.getUnderlyingType());

                        if (methodReference && isCaptureConverted) {
                            ExecutableElement overridenMethod = overridden.getElement();
                            boolean isFunctionApply =
                                    overridenMethod.getSimpleName().contentEquals("apply")
                                            && overridenMethod
                                                    .getEnclosingElement()
                                                    .toString()
                                                    .equals("java.util.function.Function");

                            if (isFunctionApply) {
                                AnnotatedTypeMirror overridingUpperBound =
                                        ((AnnotatedTypeVariable) overriddenReturnType)
                                                .getUpperBound();
                                success =
                                        typeHierarchy.isSubtype(
                                                overridingReturnType, overridingUpperBound);
                            }
                        }
                    }
                }

                checkReturnMsg(success);
            }
            return success;
        }

        private void checkReturnMsg(boolean success) {
            String msgKey =
                    methodReference ? "methodref.return.invalid" : "override.return.invalid";
            long valuePos =
                    overriderTree instanceof MethodTree
                            ? positions.getStartPosition(
                                    root, ((MethodTree) overriderTree).getReturnType())
                            : positions.getStartPosition(root, overriderTree);
            Tree posTree =
                    overriderTree instanceof MethodTree
                            ? ((MethodTree) overriderTree).getReturnType()
                            : overriderTree;
            // The return type of a MethodTree is null for a constructor.
            if (posTree == null) {
                posTree = overriderTree;
            }

            if (checker.hasOption("showchecks")) {
                System.out.printf(
                        " %s (line %3d):%n     overrider: %s %s (return type %s)%n   overridden: %s %s (return type %s)%n",
                        (success
                                ? "success: overriding return type is subtype of overridden"
                                : "FAILURE: overriding return type is not subtype of overridden"),
                        (root.getLineMap() != null
                                ? root.getLineMap().getLineNumber(valuePos)
                                : -1),
                        overriderMeth,
                        overriderTyp,
                        overrider.getReturnType().toString(),
                        overriddenMeth,
                        overriddenTyp,
                        overridden.getReturnType().toString());
            }
            if (!success) {
                FoundRequired pair = FoundRequired.of(overridingReturnType, overriddenReturnType);
                checker.report(
                        Result.failure(
                                msgKey,
                                overriderMeth,
                                overriderTyp,
                                overriddenMeth,
                                overriddenTyp,
                                pair.found,
                                pair.required),
                        posTree);
            }
        }
    }

    /**
     * Filters the set of conditional postconditions to return only those whose annotation result
     * value matches the value of the given boolean {@code b}. For example, if {@code b == true},
     * then the following {@code @EnsuresNonNullIf} conditional postcondition would match:<br>
     * {@code @EnsuresNonNullIf(expression="#1", result=true)}<br>
     * {@code boolean equals(@Nullable Object o)}
     */
    private Set<Postcondition> filterConditionalPostconditions(
            Set<ConditionalPostcondition> conditionalPostconditions, boolean b) {
        Set<Postcondition> result = new LinkedHashSet<>();
        for (ConditionalPostcondition p : conditionalPostconditions) {
            if (p.annoResult == b) {
                result.add(new Postcondition(p.expression, p.annotation));
            }
        }
        return result;
    }

    /**
     * Checks that {@code mustSubset} is a subset of {@code set} in the following sense: For every
     * expression in {@code mustSubset} there must be the same expression in {@code set}, with the
     * same (or a stronger) annotation.
     */
    private void checkContractsSubset(
            String overriderMeth,
            String overriderTyp,
            String overriddenMeth,
            String overriddenTyp,
            Set<Pair<Receiver, AnnotationMirror>> mustSubset,
            Set<Pair<Receiver, AnnotationMirror>> set,
            @CompilerMessageKey String messageKey) {
        for (Pair<Receiver, AnnotationMirror> weak : mustSubset) {
            boolean found = false;

            for (Pair<Receiver, AnnotationMirror> strong : set) {
                // are we looking at a contract of the same receiver?
                if (weak.first.equals(strong.first)) {
                    // check subtyping relationship of annotations
                    QualifierHierarchy qualifierHierarchy = atypeFactory.getQualifierHierarchy();
                    if (qualifierHierarchy.isSubtype(strong.second, weak.second)) {
                        found = true;
                        break;
                    }
                }
            }

            if (!found) {
                MethodTree method = visitorState.getMethodTree();
                checker.report(
                        Result.failure(
                                messageKey,
                                overriderMeth,
                                overriderTyp,
                                overriddenMeth,
                                overriddenTyp,
                                weak.second,
                                weak.first),
                        method);
            }
        }
    }

    /**
     * Takes a set of contracts identified by their expression and annotation strings and resolves
     * them to the correct {@link Receiver} and {@link AnnotationMirror}.
     */
    private Set<Pair<Receiver, AnnotationMirror>> resolveContracts(
            Set<? extends Contract> contractSet, AnnotatedExecutableType method) {
        Set<Pair<Receiver, AnnotationMirror>> result = new HashSet<>();
        MethodTree methodTree = visitorState.getMethodTree();
        TreePath path = atypeFactory.getPath(methodTree);
        FlowExpressionContext flowExprContext = null;
        for (Contract p : contractSet) {
            String expression = p.expression;
            AnnotationMirror annotation = p.annotation;
            if (flowExprContext == null) {
                flowExprContext =
                        FlowExpressionContext.buildContextForMethodDeclaration(
                                methodTree,
                                method.getReceiverType().getUnderlyingType(),
                                checker.getContext());
            }

            annotation = standardizeAnnotationFromContract(annotation, flowExprContext, path);

            try {
                // TODO: currently, these expressions are parsed many times.
                // this could
                // be optimized to store the result the first time.
                // (same for other annotations)
                FlowExpressions.Receiver expr =
                        FlowExpressionParseUtil.parse(expression, flowExprContext, path, false);
                result.add(Pair.of(expr, annotation));
            } catch (FlowExpressionParseException e) {
                // report errors here
                checker.report(e.getResult(), methodTree);
            }
        }
        return result;
    }

    /**
     * Tests, for a re-assignment, whether the variable is assignable or not. If not, it emits an
     * assignability.invalid error.
     *
     * @param varType the type of the variable being re-assigned
     * @param varTree the tree used to access the variable in the assignment
     */
    protected void checkAssignability(AnnotatedTypeMirror varType, Tree varTree) {
        if (TreeUtils.isExpressionTree(varTree)) {
            AnnotatedTypeMirror rcvType = atypeFactory.getReceiverType((ExpressionTree) varTree);
            if (!isAssignable(varType, rcvType, varTree)) {
                checker.report(
                        Result.failure(
                                "assignability.invalid",
                                TreeUtils.elementFromTree(varTree),
                                rcvType),
                        varTree);
            }
        }
    }

    /**
     * Tests whether the variable accessed is an assignable variable or not, given the current scope
     *
     * <p>TODO: document which parameters are nullable; e.g. receiverType is null in many cases,
     * e.g. local variables.
     *
     * @param varType the annotated variable type
     * @param variable tree used to access the variable
     * @return true iff variable is assignable in the current scope
     */
    protected boolean isAssignable(
            AnnotatedTypeMirror varType, AnnotatedTypeMirror receiverType, Tree variable) {
        return true;
    }

    protected MemberSelectTree enclosingMemberSelect() {
        TreePath path = this.getCurrentPath();
        assert path.getLeaf().getKind() == Tree.Kind.IDENTIFIER
                : "expected identifier, found: " + path.getLeaf();
        if (path.getParentPath().getLeaf().getKind() == Tree.Kind.MEMBER_SELECT) {
            return (MemberSelectTree) path.getParentPath().getLeaf();
        } else {
            return null;
        }
    }

    protected Tree enclosingStatement(Tree tree) {
        TreePath path = this.getCurrentPath();
        while (path != null && path.getLeaf() != tree) {
            path = path.getParentPath();
        }

        if (path != null) {
            return path.getParentPath().getLeaf();
        } else {
            return null;
        }
    }

    @Override
    public Void visitIdentifier(IdentifierTree node, Void p) {
        checkAccess(node, p);
        return super.visitIdentifier(node, p);
    }

    protected void checkAccess(IdentifierTree node, Void p) {
        MemberSelectTree memberSel = enclosingMemberSelect();
        ExpressionTree tree;
        Element elem;

        if (memberSel == null) {
            tree = node;
            elem = TreeUtils.elementFromUse(node);
        } else {
            tree = memberSel;
            elem = TreeUtils.elementFromUse(memberSel);
        }

        if (elem == null || !elem.getKind().isField()) {
            return;
        }

        AnnotatedTypeMirror receiver = atypeFactory.getReceiverType(tree);

        if (!isAccessAllowed(elem, receiver, tree)) {
            checker.report(Result.failure("unallowed.access", elem, receiver), node);
        }
    }

    protected boolean isAccessAllowed(
            Element field, AnnotatedTypeMirror receiver, ExpressionTree accessTree) {
        AnnotationMirror unused = atypeFactory.getDeclAnnotation(field, Unused.class);
        if (unused == null) {
            return true;
        }

        String when = AnnotationUtils.getElementValueClassName(unused, "when", false).toString();
        if (!AnnotationUtils.containsSameByName(receiver.getAnnotations(), when)) {
            return true;
        }

        Tree tree = this.enclosingStatement(accessTree);

        // assigning unused to null is OK
        return (tree != null
                && tree.getKind() == Tree.Kind.ASSIGNMENT
                && ((AssignmentTree) tree).getVariable() == accessTree
                && ((AssignmentTree) tree).getExpression().getKind() == Tree.Kind.NULL_LITERAL);
    }

    /**
     * Tests that the qualifiers present on the useType are valid qualifiers, given the qualifiers
     * on the declaration of the type, declarationType.
     *
     * <p>The check is shallow, as it does not descend into generic or array types (i.e. only
     * performing the validity check on the raw type or outermost array dimension). {@link
     * BaseTypeVisitor#validateTypeOf(Tree)} would call this for each type argument or array
     * dimension separately.
     *
     * <p>In most cases, {@code useType} simply needs to be a subtype of {@code declarationType}. If
     * a type system makes exceptions to this rule, its implementation should override this method.
     *
     * @param declarationType the type of the class (TypeElement)
     * @param useType the use of the class (instance type)
     * @param tree the tree where the type is used
     * @return true if the useType is a valid use of elemType
     */
    public boolean isValidUse(
            AnnotatedDeclaredType declarationType, AnnotatedDeclaredType useType, Tree tree) {
        return atypeFactory
                .getTypeHierarchy()
                .isSubtype(useType.getErased(), declarationType.getErased());
    }

    /**
     * Tests that the qualifiers present on the primitive type are valid.
     *
     * <p>The default implementation always returns true. Subclasses should override this method to
     * limit what annotations are allowed on primitive types.
     *
     * @param type the use of the primitive type
     * @param tree the tree where the type is used
     * @return true if the type is a valid use of the primitive type
     */
    public boolean isValidUse(AnnotatedPrimitiveType type, Tree tree) {
        return true;
    }

    /**
     * Tests that the qualifiers present on the array type are valid. This method will be invoked
     * for each array level independently, i.e. this method only needs to check the top-level
     * qualifiers of an array.
     *
     * <p>The default implementation always returns true. Subclasses should override this method to
     * limit what annotations are allowed on array types.
     *
     * @param type the array type use
     * @param tree the tree where the type is used
     * @return true if the type is a valid array type
     */
    public boolean isValidUse(AnnotatedArrayType type, Tree tree) {
        return true;
    }

    /**
     * Tests whether the tree expressed by the passed type tree is a valid type, and emits an error
     * if that is not the case (e.g. '@Mutable String'). If the tree is a method or constructor,
     * check the return type.
     *
     * @param tree the AST type supplied by the user
     */
    public boolean validateTypeOf(Tree tree) {
        AnnotatedTypeMirror type;
        // It's quite annoying that there is no TypeTree.
        switch (tree.getKind()) {
            case PRIMITIVE_TYPE:
            case PARAMETERIZED_TYPE:
            case TYPE_PARAMETER:
            case ARRAY_TYPE:
            case UNBOUNDED_WILDCARD:
            case EXTENDS_WILDCARD:
            case SUPER_WILDCARD:
            case ANNOTATED_TYPE:
                type = atypeFactory.getAnnotatedTypeFromTypeTree(tree);
                break;
            case METHOD:
                type = atypeFactory.getMethodReturnType((MethodTree) tree);
                if (type == null || type.getKind() == TypeKind.VOID) {
                    // Nothing to do for void methods.
                    // Note that for a constructor the AnnotatedExecutableType does
                    // not use void as return type.
                    return true;
                }
                break;
            default:
                type = atypeFactory.getAnnotatedType(tree);
        }
        return validateType(tree, type);
    }

    /**
     * Tests whether the type and corresponding type tree is a valid type, and emits an error if
     * that is not the case (e.g. '@Mutable String'). If the tree is a method or constructor, check
     * the return type.
     *
     * @param tree the type tree supplied by the user
     * @param type the type corresponding to tree
     */
    protected boolean validateType(Tree tree, AnnotatedTypeMirror type) {
        return typeValidator.isValid(type, tree);
    }

    // This is a test to ensure that all types are valid
    protected final TypeValidator typeValidator;

    protected TypeValidator createTypeValidator() {
        return new BaseTypeValidator(checker, this, atypeFactory);
    }

    // **********************************************************************
    // Random helper methods
    // **********************************************************************

    /**
     * Tests whether the expression should not be checked because of the tree referring to
     * unannotated classes, as specified in the {@code checker.skipUses} property.
     *
     * <p>It returns true if exprTree is a method invocation or a field access to a class whose
     * qualified name matches @{link checker.skipUses} expression.
     *
     * @param exprTree any expression tree
     * @return true if checker should not test exprTree
     */
    protected final boolean shouldSkipUses(ExpressionTree exprTree) {
        // System.out.printf("shouldSkipUses: %s: %s%n", exprTree.getClass(), exprTree);

        Element elm = TreeUtils.elementFromTree(exprTree);
        return checker.shouldSkipUses(elm);
    }

    // **********************************************************************
    // Overriding to avoid visit part of the tree
    // **********************************************************************

    /** Override Compilation Unit so we won't visit package names or imports. */
    @Override
    public Void visitCompilationUnit(CompilationUnitTree node, Void p) {
        Void r = scan(node.getPackageAnnotations(), p);
        // r = reduce(scan(node.getPackageName(), p), r);
        // r = reduce(scan(node.getImports(), p), r);
        r = reduce(scan(node.getTypeDecls(), p), r);
        return r;
    }

    // **********************************************************************
    // Check that the annotated JDK is being used.
    // **********************************************************************

    private static boolean checkedJDK = false;

    // Not all subclasses call this -- only those that have an annotated JDK.
    /** Warn if the annotated JDK is not being used. */
    protected void checkForAnnotatedJdk() {
        if (checkedJDK) {
            return;
        }
        checkedJDK = true;
        if (checker.hasOption("nocheckjdk")) {
            return;
        }
        TypeElement objectTE = elements.getTypeElement("java.lang.Object");
        List<? extends ExecutableElement> memberMethods =
                ElementFilter.methodsIn(elements.getAllMembers(objectTE));

        for (ExecutableElement m : memberMethods) {
            if (isObjectEquals(m)) {
                // The Nullness JDK serves as a proxy for all annotated JDKs.

                // Note that we cannot use the AnnotatedTypeMirrors from the
                // Checker Framework, because those only return the annotations
                // that are used by the current checker.
                // That is, if this code is executed by something other than the
                // Nullness Checker, we would not find the annotations.
                // Therefore, we go to the Element and get all annotations on
                // the parameter.

                // TODO: doing types.typeAnnotationOf(m.getParameters().get(0).asType(),
                // Nullable.class) or types.typeAnnotationsOf(m.asType()) does not work any more. It
                // should.

                boolean foundNN = false;
                for (com.sun.tools.javac.code.Attribute.TypeCompound tc :
                        ((com.sun.tools.javac.code.Symbol) m).getRawTypeAttributes()) {
                    if (tc.position.type
                                    == com.sun.tools.javac.code.TargetType.METHOD_FORMAL_PARAMETER
                            && tc.position.parameter_index == 0
                            &&
                            // TODO: using .class would be nicer, but adds a circular dependency on
                            // the "checker" project
                            // tc.type.toString().equals(org.checkerframework.checker.nullness.qual.Nullable.class.getName()) ) {
                            tc.type
                                    .toString()
                                    .equals(
                                            "org.checkerframework.checker.nullness.qual.Nullable")) {
                        foundNN = true;
                    }
                }

                if (!foundNN) {
                    String jdkJarName = PluginUtil.getJdkJarName();

                    checker.message(
                            Kind.WARNING,
                            "You do not seem to be using the distributed annotated JDK.  To fix the problem, supply javac an argument like:  -Xbootclasspath/p:.../checker/dist/ .  Currently using: "
                                    + jdkJarName);
                }
            }
        }
    }

    /** Return true iff the executable member is equals(Object). */
    private boolean isObjectEquals(ExecutableElement method) {
        // Less efficient implementation:
        // return method.toString().equals("equals(java.lang.Object)");

        if (!method.getSimpleName().contentEquals("equals")) {
            return false;
        }
        List<? extends VariableElement> params = method.getParameters();
        if (params.size() != 1) {
            return false;
        }
        VariableElement param = params.get(0);
        TypeMirror paramType = param.asType();
        return TypesUtils.isObject(paramType);
    }
}<|MERGE_RESOLUTION|>--- conflicted
+++ resolved
@@ -2615,11 +2615,7 @@
         }
 
         // Use the function type's parameters to resolve polymorphic qualifiers.
-<<<<<<< HEAD
-        QualifierPolymorphism poly = atypeFactory.createQualifierPolymorphism();
-=======
         QualifierPolymorphism poly = atypeFactory.getQualifierPolymorphism();
->>>>>>> 41fe25f9
         poly.annotate(functionType, invocationType);
 
         AnnotatedTypeMirror invocationReturnType;
