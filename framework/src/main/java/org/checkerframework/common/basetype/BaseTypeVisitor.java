package org.checkerframework.common.basetype;

import com.github.javaparser.ParseProblemException;
import com.github.javaparser.ast.CompilationUnit;
import com.github.javaparser.printer.DefaultPrettyPrinter;
import com.sun.source.tree.AnnotatedTypeTree;
import com.sun.source.tree.AnnotationTree;
import com.sun.source.tree.ArrayAccessTree;
import com.sun.source.tree.ArrayTypeTree;
import com.sun.source.tree.AssignmentTree;
import com.sun.source.tree.CatchTree;
import com.sun.source.tree.ClassTree;
import com.sun.source.tree.CompilationUnitTree;
import com.sun.source.tree.CompoundAssignmentTree;
import com.sun.source.tree.ConditionalExpressionTree;
import com.sun.source.tree.EnhancedForLoopTree;
import com.sun.source.tree.ExpressionTree;
import com.sun.source.tree.IdentifierTree;
import com.sun.source.tree.InstanceOfTree;
import com.sun.source.tree.IntersectionTypeTree;
import com.sun.source.tree.LambdaExpressionTree;
import com.sun.source.tree.MemberReferenceTree;
import com.sun.source.tree.MemberReferenceTree.ReferenceMode;
import com.sun.source.tree.MemberSelectTree;
import com.sun.source.tree.MethodInvocationTree;
import com.sun.source.tree.MethodTree;
import com.sun.source.tree.ModifiersTree;
import com.sun.source.tree.NewArrayTree;
import com.sun.source.tree.NewClassTree;
import com.sun.source.tree.ParameterizedTypeTree;
import com.sun.source.tree.ReturnTree;
import com.sun.source.tree.ThrowTree;
import com.sun.source.tree.Tree;
import com.sun.source.tree.TypeCastTree;
import com.sun.source.tree.TypeParameterTree;
import com.sun.source.tree.UnaryTree;
import com.sun.source.tree.VariableTree;
import com.sun.source.util.SourcePositions;
import com.sun.source.util.TreePath;
import com.sun.source.util.TreeScanner;
import com.sun.tools.javac.code.Symbol.ClassSymbol;
import com.sun.tools.javac.tree.JCTree;
import com.sun.tools.javac.tree.JCTree.JCFieldAccess;
import com.sun.tools.javac.tree.JCTree.JCIdent;
import com.sun.tools.javac.tree.JCTree.JCMemberReference;
import com.sun.tools.javac.tree.JCTree.JCMemberReference.ReferenceKind;
import com.sun.tools.javac.tree.TreeInfo;
import java.io.IOException;
import java.io.InputStream;
import java.lang.annotation.Annotation;
import java.lang.annotation.ElementType;
import java.lang.annotation.Target;
import java.util.ArrayList;
import java.util.Arrays;
import java.util.Collections;
import java.util.EnumSet;
import java.util.HashMap;
import java.util.HashSet;
import java.util.LinkedHashSet;
import java.util.List;
import java.util.Map;
import java.util.Set;
import java.util.StringJoiner;
import java.util.Vector;
import javax.annotation.processing.ProcessingEnvironment;
import javax.lang.model.element.AnnotationMirror;
import javax.lang.model.element.AnnotationValue;
import javax.lang.model.element.Element;
import javax.lang.model.element.ElementKind;
import javax.lang.model.element.ExecutableElement;
import javax.lang.model.element.Modifier;
import javax.lang.model.element.Name;
import javax.lang.model.element.TypeElement;
import javax.lang.model.element.VariableElement;
import javax.lang.model.type.DeclaredType;
import javax.lang.model.type.TypeKind;
import javax.lang.model.type.TypeMirror;
import javax.lang.model.util.ElementFilter;
import javax.tools.Diagnostic.Kind;
import main.java.org.checkerframework.dataflow.util.SideEffectsOnlyAnnoChecker;
import org.checkerframework.checker.compilermsgs.qual.CompilerMessageKey;
import org.checkerframework.checker.interning.qual.FindDistinct;
import org.checkerframework.checker.nullness.qual.NonNull;
import org.checkerframework.checker.nullness.qual.Nullable;
import org.checkerframework.dataflow.analysis.Analysis;
import org.checkerframework.dataflow.analysis.TransferResult;
import org.checkerframework.dataflow.cfg.node.BooleanLiteralNode;
import org.checkerframework.dataflow.cfg.node.Node;
import org.checkerframework.dataflow.cfg.node.ReturnNode;
import org.checkerframework.dataflow.expression.JavaExpression;
import org.checkerframework.dataflow.expression.JavaExpressionScanner;
import org.checkerframework.dataflow.expression.LocalVariable;
import org.checkerframework.dataflow.qual.Pure;
import org.checkerframework.dataflow.qual.SideEffectsOnly;
import org.checkerframework.dataflow.util.PurityChecker;
import org.checkerframework.dataflow.util.PurityChecker.PurityResult;
import org.checkerframework.dataflow.util.PurityUtils;
import org.checkerframework.framework.ajava.AnnotationEqualityVisitor;
import org.checkerframework.framework.ajava.ExpectedTreesVisitor;
import org.checkerframework.framework.ajava.InsertAjavaAnnotations;
import org.checkerframework.framework.ajava.JointVisitorWithDefaultAction;
import org.checkerframework.framework.flow.CFAbstractStore;
import org.checkerframework.framework.flow.CFAbstractValue;
import org.checkerframework.framework.qual.DefaultQualifier;
import org.checkerframework.framework.qual.Unused;
import org.checkerframework.framework.source.DiagMessage;
import org.checkerframework.framework.source.SourceVisitor;
import org.checkerframework.framework.type.AnnotatedTypeFactory;
import org.checkerframework.framework.type.AnnotatedTypeFactory.ParameterizedExecutableType;
import org.checkerframework.framework.type.AnnotatedTypeMirror;
import org.checkerframework.framework.type.AnnotatedTypeMirror.AnnotatedArrayType;
import org.checkerframework.framework.type.AnnotatedTypeMirror.AnnotatedDeclaredType;
import org.checkerframework.framework.type.AnnotatedTypeMirror.AnnotatedExecutableType;
import org.checkerframework.framework.type.AnnotatedTypeMirror.AnnotatedIntersectionType;
import org.checkerframework.framework.type.AnnotatedTypeMirror.AnnotatedPrimitiveType;
import org.checkerframework.framework.type.AnnotatedTypeMirror.AnnotatedTypeVariable;
import org.checkerframework.framework.type.AnnotatedTypeMirror.AnnotatedUnionType;
import org.checkerframework.framework.type.AnnotatedTypeMirror.AnnotatedWildcardType;
import org.checkerframework.framework.type.AnnotatedTypeParameterBounds;
import org.checkerframework.framework.type.GenericAnnotatedTypeFactory;
import org.checkerframework.framework.type.QualifierHierarchy;
import org.checkerframework.framework.type.TypeHierarchy;
import org.checkerframework.framework.type.VisitorState;
import org.checkerframework.framework.type.poly.QualifierPolymorphism;
import org.checkerframework.framework.type.visitor.SimpleAnnotatedTypeScanner;
import org.checkerframework.framework.util.*;
import org.checkerframework.framework.util.Contract.ConditionalPostcondition;
import org.checkerframework.framework.util.Contract.Postcondition;
import org.checkerframework.framework.util.Contract.Precondition;
import org.checkerframework.framework.util.JavaExpressionParseUtil.JavaExpressionParseException;
import org.checkerframework.javacutil.AnnotationBuilder;
import org.checkerframework.javacutil.AnnotationUtils;
import org.checkerframework.javacutil.BugInCF;
import org.checkerframework.javacutil.ElementUtils;
import org.checkerframework.javacutil.Pair;
import org.checkerframework.javacutil.TreePathUtil;
import org.checkerframework.javacutil.TreeUtils;
import org.checkerframework.javacutil.TypesUtils;
import org.plumelib.util.ArraysPlume;
import org.plumelib.util.CollectionsPlume;

/**
 * A {@link SourceVisitor} that performs assignment and pseudo-assignment checking, method
 * invocation checking, and assignability checking.
 *
 * <p>This implementation uses the {@link AnnotatedTypeFactory} implementation provided by an
 * associated {@link BaseTypeChecker}; its visitor methods will invoke this factory on parts of the
 * AST to determine the "annotated type" of an expression. Then, the visitor methods will check the
 * types in assignments and pseudo-assignments using {@link #commonAssignmentCheck}, which
 * ultimately calls the {@link TypeHierarchy#isSubtype} method and reports errors that violate
 * Java's rules of assignment.
 *
 * <p>Note that since this implementation only performs assignment and pseudo-assignment checking,
 * other rules for custom type systems must be added in subclasses (e.g., dereference checking in
 * the {@link org.checkerframework.checker.nullness.NullnessChecker} is implemented in the {@link
 * org.checkerframework.checker.nullness.NullnessChecker}'s {@link TreeScanner#visitMemberSelect}
 * method).
 *
 * <p>This implementation does the following checks:
 *
 * <ol>
 *   <li><b>Assignment and Pseudo-Assignment Check</b>: It verifies that any assignment type-checks,
 *       using {@code TypeHierarchy.isSubtype} method. This includes method invocation and method
 *       overriding checks.
 *   <li><b>Type Validity Check</b>: It verifies that any user-supplied type is a valid type, using
 *       one of the {@code isValidUse} methods.
 *   <li><b>(Re-)Assignability Check</b>: It verifies that any assignment is valid, using {@code
 *       Checker.isAssignable} method.
 * </ol>
 *
 * @see "JLS $4"
 * @see TypeHierarchy#isSubtype(AnnotatedTypeMirror, AnnotatedTypeMirror)
 * @see AnnotatedTypeFactory
 */
/*
 * Note how the handling of VisitorState is duplicated in AbstractFlow. In
 * particular, the handling of the assignment context has to be done correctly
 * in both classes. This is a pain and we should see how to handle this in the
 * DFF version.
 *
 * TODO: missing assignment context: array initializer
 * expressions should have the component type as context
 */
public class BaseTypeVisitor<Factory extends GenericAnnotatedTypeFactory<?, ?, ?, ?>>
    extends SourceVisitor<Void, Void> {

  /** The {@link BaseTypeChecker} for error reporting. */
  protected final BaseTypeChecker checker;

  /** The factory to use for obtaining "parsed" version of annotations. */
  protected final Factory atypeFactory;

  /** For obtaining line numbers in -Ashowchecks debugging output. */
  protected final SourcePositions positions;

  /** For storing visitor state. */
  protected final VisitorState visitorState;

  /** The element for java.util.Vector#copyInto. */
  private final ExecutableElement vectorCopyInto;

  /** The element for java.util.function.Function#apply. */
  private final ExecutableElement functionApply;

  /** The type of java.util.Vector. */
  private final AnnotatedDeclaredType vectorType;

  /** The @java.lang.annotation.Target annotation. */
  protected final AnnotationMirror TARGET =
      AnnotationBuilder.fromClass(
          elements,
          java.lang.annotation.Target.class,
          AnnotationBuilder.elementNamesValues("value", new ElementType[0]));

  /** The {@code value} element/field of the @java.lang.annotation.Target annotation. */
  protected final ExecutableElement targetValueElement;
  /** The {@code when} element/field of the @Unused annotation. */
  protected final ExecutableElement unusedWhenElement;

<<<<<<< HEAD
  ExecutableElement sideEffectsOnlyValueElement;
=======
  /** True if "-Ashowchecks" was passed on the command line. */
  private final boolean showchecks;
>>>>>>> c4e0f9fb

  /**
   * @param checker the type-checker associated with this visitor (for callbacks to {@link
   *     TypeHierarchy#isSubtype})
   */
  public BaseTypeVisitor(BaseTypeChecker checker) {
    this(checker, null);
  }

  /**
   * @param checker the type-checker associated with this visitor
   * @param typeFactory the type factory, or null. If null, this calls {@link #createTypeFactory}.
   */
  protected BaseTypeVisitor(BaseTypeChecker checker, Factory typeFactory) {
    super(checker);

    this.checker = checker;
    this.atypeFactory = typeFactory == null ? createTypeFactory() : typeFactory;
    this.positions = trees.getSourcePositions();
    this.visitorState = atypeFactory.getVisitorState();
    this.typeValidator = createTypeValidator();
    ProcessingEnvironment env = checker.getProcessingEnvironment();
    this.vectorCopyInto = TreeUtils.getMethod("java.util.Vector", "copyInto", 1, env);
    this.functionApply = TreeUtils.getMethod("java.util.function.Function", "apply", 1, env);
    this.vectorType =
        atypeFactory.fromElement(elements.getTypeElement(Vector.class.getCanonicalName()));
    targetValueElement = TreeUtils.getMethod(Target.class, "value", 0, env);
    unusedWhenElement = TreeUtils.getMethod(Unused.class, "when", 0, env);
<<<<<<< HEAD
    sideEffectsOnlyValueElement =
        TreeUtils.getMethod(SideEffectsOnly.class, "value", 0, checker.getProcessingEnvironment());
=======
    showchecks = checker.hasOption("showchecks");
>>>>>>> c4e0f9fb
  }

  /**
   * Constructs an instance of the appropriate type factory for the implemented type system.
   *
   * <p>The default implementation uses the checker naming convention to create the appropriate type
   * factory. If no factory is found, it returns {@link BaseAnnotatedTypeFactory}. It reflectively
   * invokes the constructor that accepts this checker and compilation unit tree (in that order) as
   * arguments.
   *
   * <p>Subclasses have to override this method to create the appropriate visitor if they do not
   * follow the checker naming convention.
   *
   * @return the appropriate type factory
   */
  @SuppressWarnings("unchecked") // unchecked cast to type variable
  protected Factory createTypeFactory() {
    // Try to reflectively load the type factory.
    Class<?> checkerClass = checker.getClass();
    while (checkerClass != BaseTypeChecker.class) {
      AnnotatedTypeFactory result =
          BaseTypeChecker.invokeConstructorFor(
              BaseTypeChecker.getRelatedClassName(checkerClass, "AnnotatedTypeFactory"),
              new Class<?>[] {BaseTypeChecker.class},
              new Object[] {checker});
      if (result != null) {
        return (Factory) result;
      }
      checkerClass = checkerClass.getSuperclass();
    }
    try {
      return (Factory) new BaseAnnotatedTypeFactory(checker);
    } catch (Throwable t) {
      throw new BugInCF(
          "Unexpected "
              + t.getClass().getSimpleName()
              + " when invoking BaseAnnotatedTypeFactory for checker "
              + checker.getClass().getSimpleName(),
          t);
    }
  }

  public final Factory getTypeFactory() {
    return atypeFactory;
  }

  /**
   * A public variant of {@link #createTypeFactory}. Only use this if you know what you are doing.
   *
   * @return the appropriate type factory
   */
  public Factory createTypeFactoryPublic() {
    return createTypeFactory();
  }

  // **********************************************************************
  // Responsible for updating the factory for the location (for performance)
  // **********************************************************************

  @Override
  public void setRoot(CompilationUnitTree root) {
    atypeFactory.setRoot(root);
    super.setRoot(root);
    testJointJavacJavaParserVisitor();
    testAnnotationInsertion();
  }

  @Override
  public Void scan(@Nullable Tree tree, Void p) {
    if (tree != null && getCurrentPath() != null) {
      this.visitorState.setPath(new TreePath(getCurrentPath(), tree));
    }
    return super.scan(tree, p);
  }

  /**
   * Test {@link org.checkerframework.framework.ajava.JointJavacJavaParserVisitor} if the checker
   * has the "ajavaChecks" option.
   *
   * <p>Parse the current source file with JavaParser and check that the AST can be matched with the
   * Tree prodoced by javac. Crash if not.
   *
   * <p>Subclasses may override this method to disable the test if even the option is provided.
   */
  protected void testJointJavacJavaParserVisitor() {
    if (root == null || !checker.hasOption("ajavaChecks")) {
      return;
    }

    Map<Tree, com.github.javaparser.ast.Node> treePairs = new HashMap<>();
    try (InputStream reader = root.getSourceFile().openInputStream()) {
      CompilationUnit javaParserRoot = JavaParserUtil.parseCompilationUnit(reader);
      JavaParserUtil.concatenateAddedStringLiterals(javaParserRoot);
      new JointVisitorWithDefaultAction() {
        @Override
        public void defaultAction(Tree javacTree, com.github.javaparser.ast.Node javaParserNode) {
          treePairs.put(javacTree, javaParserNode);
        }
      }.visitCompilationUnit(root, javaParserRoot);
      ExpectedTreesVisitor expectedTreesVisitor = new ExpectedTreesVisitor();
      expectedTreesVisitor.visitCompilationUnit(root, null);
      for (Tree expected : expectedTreesVisitor.getTrees()) {
        if (!treePairs.containsKey(expected)) {
          throw new BugInCF(
              "Javac tree not matched to JavaParser node: %s, in file: %s",
              expected, root.getSourceFile().getName());
        }
      }
    } catch (IOException e) {
      throw new BugInCF("Error reading Java source file", e);
    }
  }

  /**
   * Tests {@link org.checkerframework.framework.ajava.InsertAjavaAnnotations} if the checker has
   * the "ajavaChecks" option.
   *
   * <ol>
   *   <li>Parses the current file with JavaParser.
   *   <li>Removes all annotations.
   *   <li>Reinserts the annotations.
   *   <li>Throws an exception if the ASTs are not the same.
   * </ol>
   *
   * <p>Subclasses may override this method to disable the test even if the option is provided.
   */
  protected void testAnnotationInsertion() {
    if (root == null || !checker.hasOption("ajavaChecks")) {
      return;
    }

    CompilationUnit originalAst;
    try (InputStream originalInputStream = root.getSourceFile().openInputStream()) {
      originalAst = JavaParserUtil.parseCompilationUnit(originalInputStream);
    } catch (IOException e) {
      throw new BugInCF("Error while reading Java file: " + root.getSourceFile().toUri(), e);
    }

    CompilationUnit astWithoutAnnotations = originalAst.clone();
    JavaParserUtil.clearAnnotations(astWithoutAnnotations);
    String withoutAnnotations = new DefaultPrettyPrinter().print(astWithoutAnnotations);

    String withAnnotations;
    try (InputStream annotationInputStream = root.getSourceFile().openInputStream()) {
      // This check only runs on files from the Checker Framework test suite, which should all use
      // UNIX line separators. Using System.lineSeparator instead of "\n" could cause the test to
      // fail on Mac or Windows.
      withAnnotations =
          new InsertAjavaAnnotations(elements)
              .insertAnnotations(annotationInputStream, withoutAnnotations, "\n");
    } catch (IOException e) {
      throw new BugInCF("Error while reading Java file: " + root.getSourceFile().toUri(), e);
    }

    CompilationUnit modifiedAst = null;
    try {
      modifiedAst = JavaParserUtil.parseCompilationUnit(withAnnotations);
    } catch (ParseProblemException e) {
      throw new BugInCF("Failed to parse annotation insertion:\n" + withAnnotations, e);
    }

    AnnotationEqualityVisitor visitor = new AnnotationEqualityVisitor();
    originalAst.accept(visitor, modifiedAst);
    if (!visitor.getAnnotationsMatch()) {
      throw new BugInCF(
          "Reinserting annotations produced different AST.\n"
              + "Original node: "
              + visitor.getMismatchedNode1()
              + "\n"
              + "Node with annotations re-inserted: "
              + visitor.getMismatchedNode2()
              + "\n"
              + "Original annotations: "
              + visitor.getMismatchedNode1().getAnnotations()
              + "\n"
              + "Re-inserted annotations: "
              + visitor.getMismatchedNode2().getAnnotations()
              + "\n"
              + "Original AST:\n"
              + originalAst
              + "\n"
              + "Ast with annotations re-inserted: "
              + modifiedAst);
    }
  }

  /**
   * Type-check classTree and skips classes specified by the skipDef option. Subclasses should
   * override {@link #processClassTree(ClassTree)} instead of this method.
   *
   * @param classTree class to check
   * @param p null
   * @return null
   */
  @Override
  public final Void visitClass(ClassTree classTree, Void p) {
    if (checker.shouldSkipDefs(classTree)) {
      // Not "return super.visitClass(classTree, p);" because that would recursively call visitors
      // on subtrees; we want to skip the class entirely.
      return null;
    }
    atypeFactory.preProcessClassTree(classTree);

    TreePath preTreePath = visitorState.getPath();
    AnnotatedDeclaredType preACT = visitorState.getClassType();
    ClassTree preCT = visitorState.getClassTree();
    AnnotatedDeclaredType preAMT = visitorState.getMethodReceiver();
    MethodTree preMT = visitorState.getMethodTree();
    Pair<Tree, AnnotatedTypeMirror> preAssignmentContext = visitorState.getAssignmentContext();

    // Don't use atypeFactory.getPath, because that depends on the visitorState path.
    visitorState.setPath(TreePath.getPath(root, classTree));
    visitorState.setClassType(
        atypeFactory.getAnnotatedType(TreeUtils.elementFromDeclaration(classTree)));
    visitorState.setClassTree(classTree);
    visitorState.setMethodReceiver(null);
    visitorState.setMethodTree(null);
    visitorState.setAssignmentContext(null);

    try {
      processClassTree(classTree);
      atypeFactory.postProcessClassTree(classTree);
    } finally {
      visitorState.setPath(preTreePath);
      visitorState.setClassType(preACT);
      visitorState.setClassTree(preCT);
      visitorState.setMethodReceiver(preAMT);
      visitorState.setMethodTree(preMT);
      visitorState.setAssignmentContext(preAssignmentContext);
    }
    return null;
  }

  /**
   * Type-check classTree. Subclasses should override this method instead of {@link
   * #visitClass(ClassTree, Void)}.
   *
   * @param classTree class to check
   */
  public void processClassTree(ClassTree classTree) {
    checkFieldInvariantDeclarations(classTree);
    if (!TreeUtils.hasExplicitConstructor(classTree)) {
      checkDefaultConstructor(classTree);
    }

    AnnotatedDeclaredType classType = atypeFactory.getAnnotatedType(classTree);
    atypeFactory.getDependentTypesHelper().checkClassForErrorExpressions(classTree, classType);
    validateType(classTree, classType);

    Tree ext = classTree.getExtendsClause();
    if (ext != null) {
      validateTypeOf(ext);
    }

    List<? extends Tree> impls = classTree.getImplementsClause();
    if (impls != null) {
      for (Tree im : impls) {
        validateTypeOf(im);
      }
    }

    checkForPolymorphicQualifiers(classTree);

    checkExtendsImplements(classTree);

    checkQualifierParameter(classTree);

    super.visitClass(classTree, null);
  }

  /**
   * A TreeScanner that issues an "invalid.polymorphic.qualifier" error for each {@link
   * AnnotationTree} that is a polymorphic qualifier. The second parameter is added to the error
   * message and should explain the location.
   */
  private final TreeScanner<Void, String> polyTreeScanner =
      new TreeScanner<Void, String>() {
        @Override
        public Void visitAnnotation(AnnotationTree annoTree, String location) {
          QualifierHierarchy qualifierHierarchy = atypeFactory.getQualifierHierarchy();
          AnnotationMirror anno = TreeUtils.annotationFromAnnotationTree(annoTree);
          if (atypeFactory.isSupportedQualifier(anno)
              && qualifierHierarchy.isPolymorphicQualifier(anno)) {
            checker.reportError(annoTree, "invalid.polymorphic.qualifier", anno, location);
          }
          return super.visitAnnotation(annoTree, location);
        }
      };

  /**
   * Issues an "invalid.polymorphic.qualifier" error for all polymorphic annotations written on the
   * class declaration.
   *
   * @param classTree the class to check
   */
  protected void checkForPolymorphicQualifiers(ClassTree classTree) {
    if (TypesUtils.isAnonymous(TreeUtils.typeOf(classTree))) {
      // Anonymous class can have polymorphic annotations, so don't check them.
      return;
    }
    classTree.getModifiers().accept(polyTreeScanner, "in a class declaration");
    if (classTree.getExtendsClause() != null) {
      classTree.getExtendsClause().accept(polyTreeScanner, "in a class declaration");
    }
    for (Tree tree : classTree.getImplementsClause()) {
      tree.accept(polyTreeScanner, "in a class declaration");
    }
    for (Tree tree : classTree.getTypeParameters()) {
      tree.accept(polyTreeScanner, "in a class declaration");
    }
  }

  /**
   * Issues an "invalid.polymorphic.qualifier" error for all polymorphic annotations written on the
   * type parameters declaration.
   *
   * @param typeParameterTrees the type parameters to check
   */
  protected void checkForPolymorphicQualifiers(
      List<? extends TypeParameterTree> typeParameterTrees) {
    for (Tree tree : typeParameterTrees) {
      tree.accept(polyTreeScanner, "in a type parameter");
    }
  }

  /**
   * Issues an error if {@code classTree} has polymorphic fields but is not annotated with
   * {@code @HasQualifierParameter}. Always issue a warning if the type of a static field is
   * annotated with a polymorphic qualifier.
   *
   * <p>Issues an error if {@code classTree} extends or implements a class/interface that has a
   * qualifier parameter, but this class does not.
   *
   * @param classTree the ClassTree to check for polymorphic fields
   */
  protected void checkQualifierParameter(ClassTree classTree) {
    // Set of polymorphic qualifiers for hierarchies that do not have a qualifier parameter and
    // therefor cannot appear on a field.
    Set<AnnotationMirror> illegalOnFieldsPolyQual = AnnotationUtils.createAnnotationSet();
    // Set of polymorphic annotations for all hierarchies
    Set<AnnotationMirror> polys = AnnotationUtils.createAnnotationSet();
    TypeElement classElement = TreeUtils.elementFromDeclaration(classTree);
    for (AnnotationMirror top : atypeFactory.getQualifierHierarchy().getTopAnnotations()) {
      AnnotationMirror poly = atypeFactory.getQualifierHierarchy().getPolymorphicAnnotation(top);
      if (poly != null) {
        polys.add(poly);
      }
      // else {
      // If there is no polymorphic qualifier in the hierarchy, it could still have a
      // @HasQualifierParameter that must be checked.
      // }

      if (atypeFactory.hasExplicitQualifierParameterInHierarchy(classElement, top)
          && atypeFactory.hasExplicitNoQualifierParameterInHierarchy(classElement, top)) {
        checker.reportError(classTree, "conflicting.qual.param", top);
      }

      if (atypeFactory.hasQualifierParameterInHierarchy(classElement, top)) {
        continue;
      }

      if (poly != null) {
        illegalOnFieldsPolyQual.add(poly);
      }
      Element extendsEle = TypesUtils.getTypeElement(classElement.getSuperclass());
      if (extendsEle != null && atypeFactory.hasQualifierParameterInHierarchy(extendsEle, top)) {
        checker.reportError(classTree, "missing.has.qual.param", top);
      } else {
        for (TypeMirror interfaceType : classElement.getInterfaces()) {
          Element interfaceEle = TypesUtils.getTypeElement(interfaceType);
          if (atypeFactory.hasQualifierParameterInHierarchy(interfaceEle, top)) {
            checker.reportError(classTree, "missing.has.qual.param", top);
            break; // only issue error once
          }
        }
      }
    }

    for (Tree mem : classTree.getMembers()) {
      if (mem.getKind() == Tree.Kind.VARIABLE) {
        AnnotatedTypeMirror fieldType = atypeFactory.getAnnotatedType(mem);
        List<DiagMessage> hasIllegalPoly;
        if (ElementUtils.isStatic(TreeUtils.elementFromDeclaration((VariableTree) mem))) {
          // A polymorphic qualifier is not allowed on a static field even if the class
          // has a qualifier parameter.
          hasIllegalPoly = polyScanner.visit(fieldType, polys);
        } else {
          hasIllegalPoly = polyScanner.visit(fieldType, illegalOnFieldsPolyQual);
        }
        for (DiagMessage dm : hasIllegalPoly) {
          checker.report(mem, dm);
        }
      }
    }
  }

  /**
   * A scanner that given a set of polymorphic qualifiers, returns a list of errors reporting a use
   * of one of the polymorphic qualifiers.
   */
  private final PolyTypeScanner polyScanner = new PolyTypeScanner();

  /**
   * A scanner that given a set of polymorphic qualifiers, returns a list of errors reporting a use
   * of one of the polymorphic qualifiers.
   */
  static class PolyTypeScanner
      extends SimpleAnnotatedTypeScanner<List<DiagMessage>, Set<AnnotationMirror>> {

    /** Create PolyTypeScanner. */
    private PolyTypeScanner() {
      super(DiagMessage::mergeLists, Collections.emptyList());
    }

    @Override
    protected List<DiagMessage> defaultAction(
        AnnotatedTypeMirror type, Set<AnnotationMirror> polys) {
      if (type == null) {
        return Collections.emptyList();
      }

      for (AnnotationMirror poly : polys) {
        if (type.hasAnnotationRelaxed(poly)) {
          return Collections.singletonList(
              new DiagMessage(Kind.ERROR, "invalid.polymorphic.qualifier.use", poly));
        }
      }
      return Collections.emptyList();
    }
  }

  /**
   * If "@B class Y extends @A X {}", then enforce that @B must be a subtype of @A.
   *
   * <p>Also validate the types of the extends and implements clauses.
   *
   * @param classTree class tree to check
   */
  protected void checkExtendsImplements(ClassTree classTree) {
    if (TypesUtils.isAnonymous(TreeUtils.typeOf(classTree))) {
      // Don't check extends clause on anonymous classes.
      return;
    }
    Set<AnnotationMirror> classBounds =
        atypeFactory.getTypeDeclarationBounds(TreeUtils.typeOf(classTree));
    QualifierHierarchy qualifierHierarchy = atypeFactory.getQualifierHierarchy();
    // If "@B class Y extends @A X {}", then enforce that @B must be a subtype of @A.
    // classTree.getExtendsClause() is null when there is no explicitly-written extends clause,
    // as in "class X {}". This is equivalent to writing "class X extends @Top Object {}", so
    // there is no need to do any subtype checking.
    if (classTree.getExtendsClause() != null) {
      Set<AnnotationMirror> extendsAnnos =
          atypeFactory.getTypeOfExtendsImplements(classTree.getExtendsClause()).getAnnotations();
      for (AnnotationMirror classAnno : classBounds) {
        AnnotationMirror extendsAnno =
            qualifierHierarchy.findAnnotationInSameHierarchy(extendsAnnos, classAnno);
        if (!qualifierHierarchy.isSubtype(classAnno, extendsAnno)) {
          checker.reportError(
              classTree.getExtendsClause(),
              "declaration.inconsistent.with.extends.clause",
              classAnno,
              extendsAnno);
        }
      }
    }
    // Do the same check as above for implements clauses.
    for (Tree implementsClause : classTree.getImplementsClause()) {
      Set<AnnotationMirror> implementsClauseAnnos =
          atypeFactory.getTypeOfExtendsImplements(implementsClause).getAnnotations();

      for (AnnotationMirror classAnno : classBounds) {
        AnnotationMirror implementsAnno =
            qualifierHierarchy.findAnnotationInSameHierarchy(implementsClauseAnnos, classAnno);
        if (!qualifierHierarchy.isSubtype(classAnno, implementsAnno)) {
          checker.reportError(
              implementsClause,
              "declaration.inconsistent.with.implements.clause",
              classAnno,
              implementsAnno);
        }
      }
    }
  }

  /**
   * Check that the field invariant declaration annotations meet the following requirements:
   *
   * <ol>
   *   <!-- The item numbering is referred to in the body of the method.-->
   *   <li value="1">If the superclass of {@code classTree} has a field invariant, then the field
   *       invariant for {@code classTree} must include all the fields in the superclass invariant
   *       and those fields' annotations must be a subtype (or equal) to the annotations for those
   *       fields in the superclass.
   *   <li value="2">The fields in the invariant must be a.) final and b.) declared in a superclass
   *       of {@code classTree}.
   *   <li value="3">The qualifier for each field must be a subtype of the annotation on the
   *       declaration of that field.
   *   <li value="4">The field invariant has an equal number of fields and qualifiers, or it has one
   *       qualifier and at least one field.
   * </ol>
   *
   * @param classTree class that might have a field invariant
   * @checker_framework.manual #field-invariants Field invariants
   */
  protected void checkFieldInvariantDeclarations(ClassTree classTree) {
    TypeElement elt = TreeUtils.elementFromDeclaration(classTree);
    FieldInvariants invariants = atypeFactory.getFieldInvariants(elt);
    if (invariants == null) {
      // No invariants to check
      return;
    }

    // Where to issue an error, if any.
    Tree errorTree =
        atypeFactory.getFieldInvariantAnnotationTree(classTree.getModifiers().getAnnotations());
    if (errorTree == null) {
      // If the annotation was inherited, then there is no annotation tree, so issue the
      // error on the class.
      errorTree = classTree;
    }

    // Checks #4 (see method Javadoc)
    if (!invariants.isWellFormed()) {
      checker.reportError(errorTree, "field.invariant.not.wellformed");
      return;
    }

    TypeMirror superClass = elt.getSuperclass();
    List<String> fieldsNotFound = new ArrayList<>(invariants.getFields());
    Set<VariableElement> fieldElts =
        ElementUtils.findFieldsInTypeOrSuperType(superClass, fieldsNotFound);

    // Checks that fields are declared in super class. (#2b)
    if (!fieldsNotFound.isEmpty()) {
      String notFoundString = String.join(", ", fieldsNotFound);
      checker.reportError(errorTree, "field.invariant.not.found", notFoundString);
    }

    FieldInvariants superInvar =
        atypeFactory.getFieldInvariants(TypesUtils.getTypeElement(superClass));
    if (superInvar != null) {
      // Checks #3 (see method Javadoc)
      DiagMessage superError = invariants.isSuperInvariant(superInvar, atypeFactory);
      if (superError != null) {
        checker.report(errorTree, superError);
      }
    }

    List<String> notFinal = new ArrayList<>();
    for (VariableElement field : fieldElts) {
      String fieldName = field.getSimpleName().toString();
      if (!ElementUtils.isFinal(field)) {
        notFinal.add(fieldName);
      }
      AnnotatedTypeMirror type = atypeFactory.getAnnotatedType(field);

      List<AnnotationMirror> annos = invariants.getQualifiersFor(field.getSimpleName());
      for (AnnotationMirror invariantAnno : annos) {
        AnnotationMirror declaredAnno = type.getEffectiveAnnotationInHierarchy(invariantAnno);
        if (declaredAnno == null) {
          // invariant anno isn't in this hierarchy
          continue;
        }

        if (!atypeFactory.getQualifierHierarchy().isSubtype(invariantAnno, declaredAnno)) {
          // Checks #3
          checker.reportError(
              errorTree, "field.invariant.not.subtype", fieldName, invariantAnno, declaredAnno);
        }
      }
    }

    // Checks #2a
    if (!notFinal.isEmpty()) {
      String notFinalString = String.join(", ", notFinal);
      checker.reportError(errorTree, "field.invariant.not.final", notFinalString);
    }
  }

  protected void checkDefaultConstructor(ClassTree node) {}

  /**
   * Performs pseudo-assignment check: checks that the method obeys override and subtype rules to
   * all overridden methods.
   *
   * <p>The override rule specifies that a method, m1, may override a method m2 only if:
   *
   * <ul>
   *   <li>m1 return type is a subtype of m2
   *   <li>m1 receiver type is a supertype of m2
   *   <li>m1 parameters are supertypes of corresponding m2 parameters
   * </ul>
   *
   * Also, it issues a "missing.this" error for static method annotated receivers.
   */
  @Override
  public Void visitMethod(MethodTree node, Void p) {
    // We copy the result from getAnnotatedType to ensure that circular types (e.g. K extends
    // Comparable<K>) are represented by circular AnnotatedTypeMirrors, which avoids problems with
    // later checks.
    // TODO: Find a cleaner way to ensure circular AnnotatedTypeMirrors.
    AnnotatedExecutableType methodType = atypeFactory.getAnnotatedType(node).deepCopy();
    AnnotatedDeclaredType preMRT = visitorState.getMethodReceiver();
    MethodTree preMT = visitorState.getMethodTree();
    visitorState.setMethodReceiver(methodType.getReceiverType());
    visitorState.setMethodTree(node);
    ExecutableElement methodElement = TreeUtils.elementFromDeclaration(node);

    warnAboutTypeAnnotationsTooEarly(node, node.getModifiers());

    if (node.getReturnType() != null) {
      visitAnnotatedType(node.getModifiers().getAnnotations(), node.getReturnType());
    }

    try {
      if (TreeUtils.isAnonymousConstructor(node)) {
        // We shouldn't dig deeper
        return null;
      }

      if (TreeUtils.isConstructor(node)) {
        checkConstructorResult(methodType, methodElement);
      }

      checkPurity(node);
      checkSideEffectsOnly(node);

      // Passing the whole method/constructor validates the return type
      validateTypeOf(node);

      // Validate types in throws clauses
      for (ExpressionTree thr : node.getThrows()) {
        validateTypeOf(thr);
      }

      atypeFactory.getDependentTypesHelper().checkMethodForErrorExpressions(node, methodType);

      // Check method overrides
      AnnotatedDeclaredType enclosingType =
          (AnnotatedDeclaredType)
              atypeFactory.getAnnotatedType(methodElement.getEnclosingElement());

      // Find which methods this method overrides
      Map<AnnotatedDeclaredType, ExecutableElement> overriddenMethods =
          AnnotatedTypes.overriddenMethods(elements, atypeFactory, methodElement);
      for (Map.Entry<AnnotatedDeclaredType, ExecutableElement> pair :
          overriddenMethods.entrySet()) {
        AnnotatedDeclaredType overriddenType = pair.getKey();
        ExecutableElement overriddenMethodElt = pair.getValue();
        AnnotatedExecutableType overriddenMethodType =
            AnnotatedTypes.asMemberOf(types, atypeFactory, overriddenType, overriddenMethodElt);
        if (!checkOverride(node, enclosingType, overriddenMethodType, overriddenType)) {
          // Stop at the first mismatch; this makes a difference only if
          // -Awarns is passed, in which case multiple warnings might be raised on
          // the same method, not adding any value. See Issue 373.
          break;
        }
      }

      // Check well-formedness of pre/postcondition
      boolean abstractMethod =
          methodElement.getModifiers().contains(Modifier.ABSTRACT)
              || methodElement.getModifiers().contains(Modifier.NATIVE);

      List<String> formalParamNames =
          CollectionsPlume.mapList(
              (VariableTree param) -> param.getName().toString(), node.getParameters());
      checkContractsAtMethodDeclaration(node, methodElement, formalParamNames, abstractMethod);

      // Infer postconditions
      if (atypeFactory.getWholeProgramInference() != null) {
        assert ElementUtils.isElementFromSourceCode(methodElement);

        // TODO: Infer conditional postconditions too.
        CFAbstractStore<?, ?> store = atypeFactory.getRegularExitStore(node);
        // The store is null if the method has no normal exit, for example if its body is a
        // throw statement.
        if (store != null) {
          atypeFactory
              .getWholeProgramInference()
              .updateContracts(Analysis.BeforeOrAfter.AFTER, methodElement, store);
        }
      }

      checkForPolymorphicQualifiers(node.getTypeParameters());

      return super.visitMethod(node, p);
    } finally {
      visitorState.setMethodReceiver(preMRT);
      visitorState.setMethodTree(preMT);
    }
  }

  /**
   * Check method purity if needed. Note that overriding rules are checked as part of {@link
   * #checkOverride(MethodTree, AnnotatedTypeMirror.AnnotatedExecutableType,
   * AnnotatedTypeMirror.AnnotatedDeclaredType, AnnotatedTypeMirror.AnnotatedExecutableType,
   * AnnotatedTypeMirror.AnnotatedDeclaredType)}.
   *
   * @param node the method tree to check
   */
  protected void checkPurity(MethodTree node) {
    if (!checker.hasOption("checkPurityAnnotations")) {
      return;
    }

    boolean anyPurityAnnotation = PurityUtils.hasPurityAnnotation(atypeFactory, node);
    boolean suggestPureMethods = checker.hasOption("suggestPureMethods");
    if (!anyPurityAnnotation && !suggestPureMethods) {
      return;
    }

    // check "no" purity
    EnumSet<Pure.Kind> kinds = PurityUtils.getPurityKinds(atypeFactory, node);
    // @Deterministic makes no sense for a void method or constructor
    boolean isDeterministic = kinds.contains(Pure.Kind.DETERMINISTIC);
    if (isDeterministic) {
      if (TreeUtils.isConstructor(node)) {
        checker.reportWarning(node, "purity.deterministic.constructor");
      } else if (TreeUtils.typeOf(node.getReturnType()).getKind() == TypeKind.VOID) {
        checker.reportWarning(node, "purity.deterministic.void.method");
      }
    }

    TreePath body = atypeFactory.getPath(node.getBody());
    PurityResult r;
    if (body == null) {
      r = new PurityResult();
    } else {
      r =
          PurityChecker.checkPurity(
              body,
              atypeFactory,
              checker.hasOption("assumeSideEffectFree") || checker.hasOption("assumePure"),
              checker.hasOption("assumeDeterministic") || checker.hasOption("assumePure"));
    }
    if (!r.isPure(kinds)) {
      reportPurityErrors(r, node, kinds);
    }

    if (suggestPureMethods && !TreeUtils.isSynthetic(node)) {
      // Issue a warning if the method is pure, but not annotated as such.
      EnumSet<Pure.Kind> additionalKinds = r.getKinds().clone();
      additionalKinds.removeAll(kinds);
      if (TreeUtils.isConstructor(node)) {
        additionalKinds.remove(Pure.Kind.DETERMINISTIC);
      }
      if (!additionalKinds.isEmpty()) {
        if (additionalKinds.size() == 2) {
          checker.reportWarning(node, "purity.more.pure", node.getName());
        } else if (additionalKinds.contains(Pure.Kind.SIDE_EFFECT_FREE)) {
          checker.reportWarning(node, "purity.more.sideeffectfree", node.getName());
        } else if (additionalKinds.contains(Pure.Kind.DETERMINISTIC)) {
          checker.reportWarning(node, "purity.more.deterministic", node.getName());
        } else {
          assert false : "BaseTypeVisitor reached undesirable state";
        }
      }
    }
  }

  protected void checkSideEffectsOnly(MethodTree node) {
    if (!checker.hasOption("checkSideEffectsOnlyAnnotation")) {
      return;
    }

    TreePath body = atypeFactory.getPath(node.getBody());
    if (body == null) {
      return;
    } else {
      @Nullable Element methodDeclElem = TreeUtils.elementFromTree(node);
      AnnotationMirror sefOnlyAnnotation =
          atypeFactory.getDeclAnnotation(methodDeclElem, SideEffectsOnly.class);
      if (sefOnlyAnnotation == null) {
        return;
      }
      List<String> sideEffectsOnlyExpressionStrings =
          AnnotationUtils.getElementValueArray(
              sefOnlyAnnotation, sideEffectsOnlyValueElement, String.class);
      List<JavaExpression> sideEffectsOnlyExpressions = new ArrayList<>();
      for (String st : sideEffectsOnlyExpressionStrings) {
        try {
          JavaExpression exprJe = StringToJavaExpression.atMethodBody(st, node, checker);
          sideEffectsOnlyExpressions.add(exprJe);
        } catch (JavaExpressionParseUtil.JavaExpressionParseException ex) {
          checker.report(st, ex.getDiagMessage());
          return;
        }
      }

      if (sideEffectsOnlyExpressions.isEmpty()) {
        return;
      }

      SideEffectsOnlyAnnoChecker.SideEffectsOnlyResult sefOnlyResult =
          SideEffectsOnlyAnnoChecker.checkSideEffectsOnly(
              body, atypeFactory, sideEffectsOnlyExpressions);

      List<Pair<Tree, JavaExpression>> seOnlyIncorrectExprs = sefOnlyResult.getSeOnlyResult();
      if (!seOnlyIncorrectExprs.isEmpty()) {
        for (Pair<Tree, JavaExpression> s : seOnlyIncorrectExprs)
          checker.reportError(s.first, "incorrect.sideeffectsonly", s.second.toString());
      }
    }
  }

  /**
   * Issue a warning if the result type of the constructor is not top. If it is a supertype of the
   * class, then a conflicting.annos error will also be issued by {@link
   * #isValidUse(AnnotatedTypeMirror.AnnotatedDeclaredType,AnnotatedTypeMirror.AnnotatedDeclaredType,Tree)}.
   *
   * @param constructorType AnnotatedExecutableType for the constructor
   * @param constructorElement element that declares the constructor
   */
  protected void checkConstructorResult(
      AnnotatedExecutableType constructorType, ExecutableElement constructorElement) {
    QualifierHierarchy qualifierHierarchy = atypeFactory.getQualifierHierarchy();
    Set<AnnotationMirror> constructorAnnotations = constructorType.getReturnType().getAnnotations();
    Set<? extends AnnotationMirror> tops = qualifierHierarchy.getTopAnnotations();

    for (AnnotationMirror top : tops) {
      AnnotationMirror constructorAnno =
          qualifierHierarchy.findAnnotationInHierarchy(constructorAnnotations, top);
      if (!qualifierHierarchy.isSubtype(top, constructorAnno)) {
        checker.reportWarning(
            constructorElement, "inconsistent.constructor.type", constructorAnno, top);
      }
    }
  }

  /**
   * Reports errors found during purity checking.
   *
   * @param result whether the method is deterministic and/or side-effect-free
   * @param node the method
   * @param expectedKinds the expected purity for the method
   */
  protected void reportPurityErrors(
      PurityResult result, MethodTree node, EnumSet<Pure.Kind> expectedKinds) {
    assert !result.isPure(expectedKinds);
    EnumSet<Pure.Kind> violations = EnumSet.copyOf(expectedKinds);
    violations.removeAll(result.getKinds());
    if (violations.contains(Pure.Kind.DETERMINISTIC)
        || violations.contains(Pure.Kind.SIDE_EFFECT_FREE)) {
      String msgKeyPrefix;
      if (!violations.contains(Pure.Kind.SIDE_EFFECT_FREE)) {
        msgKeyPrefix = "purity.not.deterministic.";
      } else if (!violations.contains(Pure.Kind.DETERMINISTIC)) {
        msgKeyPrefix = "purity.not.sideeffectfree.";
      } else {
        msgKeyPrefix = "purity.not.deterministic.not.sideeffectfree.";
      }
      for (Pair<Tree, String> r : result.getNotBothReasons()) {
        reportPurityError(msgKeyPrefix, r);
      }
      if (violations.contains(Pure.Kind.SIDE_EFFECT_FREE)) {
        for (Pair<Tree, String> r : result.getNotSEFreeReasons()) {
          reportPurityError("purity.not.sideeffectfree.", r);
        }
      }
      if (violations.contains(Pure.Kind.DETERMINISTIC)) {
        for (Pair<Tree, String> r : result.getNotDetReasons()) {
          reportPurityError("purity.not.deterministic.", r);
        }
      }
    }
  }

  /**
   * Reports a single purity error.
   *
   * @param msgKeyPrefix the prefix of the message key to use when reporting
   * @param r the result to report
   */
  private void reportPurityError(String msgKeyPrefix, Pair<Tree, String> r) {
    String reason = r.second;
    @SuppressWarnings("compilermessages")
    @CompilerMessageKey String msgKey = msgKeyPrefix + reason;
    if (reason.equals("call")) {
      if (r.first.getKind() == Tree.Kind.METHOD_INVOCATION) {
        MethodInvocationTree mitree = (MethodInvocationTree) r.first;
        checker.reportError(r.first, msgKey, mitree.getMethodSelect());
      } else {
        NewClassTree nctree = (NewClassTree) r.first;
        checker.reportError(r.first, msgKey, nctree.getIdentifier());
      }
    } else {
      checker.reportError(r.first, msgKey);
    }
  }

  /**
   * Check the contracts written on a method declaration. Ensures that the postconditions hold on
   * exit, and that the contracts are well-formed.
   *
   * @param methodTree the method declaration
   * @param methodElement the method element
   * @param formalParamNames the formal parameter names
   * @param abstractMethod whether the method is abstract
   */
  private void checkContractsAtMethodDeclaration(
      MethodTree methodTree,
      ExecutableElement methodElement,
      List<String> formalParamNames,
      boolean abstractMethod) {
    Set<Contract> contracts = atypeFactory.getContractsFromMethod().getContracts(methodElement);

    if (contracts.isEmpty()) {
      return;
    }
    StringToJavaExpression stringToJavaExpr =
        stringExpr -> StringToJavaExpression.atMethodBody(stringExpr, methodTree, checker);
    for (Contract contract : contracts) {
      String expressionString = contract.expressionString;
      AnnotationMirror annotation =
          contract.viewpointAdaptDependentTypeAnnotation(
              atypeFactory, stringToJavaExpr, methodTree);

      JavaExpression exprJe;
      try {
        exprJe = StringToJavaExpression.atMethodBody(expressionString, methodTree, checker);
      } catch (JavaExpressionParseException e) {
        DiagMessage diagMessage = e.getDiagMessage();
        if (diagMessage.getMessageKey().equals("flowexpr.parse.error")) {
          String s =
              String.format(
                  "'%s' in the %s %s on the declaration of method '%s': ",
                  expressionString,
                  contract.kind.errorKey,
                  contract.contractAnnotation.getAnnotationType().asElement().getSimpleName(),
                  methodTree.getName().toString());
          checker.reportError(methodTree, "flowexpr.parse.error", s + diagMessage.getArgs()[0]);
        } else {
          checker.report(methodTree, e.getDiagMessage());
        }
        continue;
      }
      if (!CFAbstractStore.canInsertJavaExpression(exprJe)) {
        checker.reportError(methodTree, "flowexpr.parse.error", expressionString);
        continue;
      }
      if (!abstractMethod && contract.kind != Contract.Kind.PRECONDITION) {
        // Check the contract, which is a postcondition.
        // Preconditions are checked at method invocations, not declarations.

        switch (contract.kind) {
          case POSTCONDITION:
            checkPostcondition(methodTree, annotation, exprJe);
            break;
          case CONDITIONALPOSTCONDITION:
            checkConditionalPostcondition(
                methodTree, annotation, exprJe, ((ConditionalPostcondition) contract).resultValue);
            break;
          default:
            throw new BugInCF("Impossible: " + contract.kind);
        }
      }

      if (formalParamNames != null && formalParamNames.contains(expressionString)) {
        String locationOfExpression =
            contract.kind.errorKey
                + " "
                + contract.contractAnnotation.getAnnotationType().asElement().getSimpleName()
                + " on the declaration";
        checker.reportWarning(
            methodTree,
            "expression.parameter.name.shadows.field",
            locationOfExpression,
            methodTree.getName().toString(),
            expressionString,
            expressionString,
            formalParamNames.indexOf(expressionString) + 1);
      }

      checkParametersAreEffectivelyFinal(methodTree, exprJe);
    }
  }

  /**
   * Scans a {@link JavaExpression} and adds all the parameters in the {@code JavaExpression} to the
   * passed set.
   */
  private final JavaExpressionScanner<Set<Element>> findParameters =
      new JavaExpressionScanner<Set<Element>>() {
        @Override
        protected Void visitLocalVariable(LocalVariable localVarExpr, Set<Element> parameters) {
          if (localVarExpr.getElement().getKind() == ElementKind.PARAMETER) {
            parameters.add(localVarExpr.getElement());
          }
          return super.visitLocalVariable(localVarExpr, parameters);
        }
      };
  /**
   * Check that the parameters used in {@code javaExpression} are effectively final for method
   * {@code method}.
   *
   * @param methodDeclTree a method declaration
   * @param javaExpression a Java expression
   */
  private void checkParametersAreEffectivelyFinal(
      MethodTree methodDeclTree, JavaExpression javaExpression) {
    // check that all parameters used in the expression are
    // effectively final, so that they cannot be modified
    Set<Element> parameters = new HashSet<>(1);
    findParameters.scan(javaExpression, parameters);
    for (Element parameter : parameters) {
      if (!ElementUtils.isEffectivelyFinal(parameter)) {
        checker.reportError(
            methodDeclTree,
            "flowexpr.parameter.not.final",
            parameter.getSimpleName(),
            javaExpression);
      }
    }
  }

  /**
   * Check that the expression's type is annotated with {@code annotation} at the regular exit
   * store.
   *
   * @param methodTree declaration of the method
   * @param annotation expression's type must have this annotation
   * @param expression the expression that must have an annotation
   */
  protected void checkPostcondition(
      MethodTree methodTree, AnnotationMirror annotation, JavaExpression expression) {
    CFAbstractStore<?, ?> exitStore = atypeFactory.getRegularExitStore(methodTree);
    if (exitStore == null) {
      // If there is no regular exitStore, then the method cannot reach the regular exit and there
      // is no need to check anything.
    } else {
      CFAbstractValue<?> value = exitStore.getValue(expression);
      AnnotationMirror inferredAnno = null;
      if (value != null) {
        QualifierHierarchy hierarchy = atypeFactory.getQualifierHierarchy();
        Set<AnnotationMirror> annos = value.getAnnotations();
        inferredAnno = hierarchy.findAnnotationInSameHierarchy(annos, annotation);
      }
      if (!checkContract(expression, annotation, inferredAnno, exitStore)) {
        checker.reportError(
            methodTree,
            "contracts.postcondition",
            methodTree.getName(),
            contractExpressionAndType(expression.toString(), inferredAnno),
            contractExpressionAndType(expression.toString(), annotation));
      }
    }
  }

  /**
   * Returns a string representation of an expression and type qualifier.
   *
   * @param expression a Java expression
   * @param qualifier the expression's type, or null if no information is available
   * @return a string representation of the expression and type qualifier
   */
  private String contractExpressionAndType(
      String expression, @Nullable AnnotationMirror qualifier) {
    if (qualifier == null) {
      return "no information about " + expression;
    } else {
      return expression
          + " is "
          + atypeFactory.getAnnotationFormatter().formatAnnotationMirror(qualifier);
    }
  }

  /**
   * Check that the expression's type is annotated with {@code annotation} at every regular exit
   * that returns {@code result}.
   *
   * @param methodTree tree of method with the postcondition
   * @param annotation expression's type must have this annotation
   * @param expression the expression that the postcondition concerns
   * @param result result for which the postcondition is valid
   */
  protected void checkConditionalPostcondition(
      MethodTree methodTree,
      AnnotationMirror annotation,
      JavaExpression expression,
      boolean result) {
    boolean booleanReturnType =
        TypesUtils.isBooleanType(TreeUtils.typeOf(methodTree.getReturnType()));
    if (!booleanReturnType) {
      checker.reportError(methodTree, "contracts.conditional.postcondition.returntype");
      // No reason to go ahead with further checking. The
      // annotation is invalid.
      return;
    }

    for (Pair<ReturnNode, ?> pair : atypeFactory.getReturnStatementStores(methodTree)) {
      ReturnNode returnStmt = pair.first;

      Node retValNode = returnStmt.getResult();
      Boolean retVal =
          retValNode instanceof BooleanLiteralNode
              ? ((BooleanLiteralNode) retValNode).getValue()
              : null;

      TransferResult<?, ?> transferResult = (TransferResult<?, ?>) pair.second;
      if (transferResult == null) {
        // Unreachable return statements have no stores, but there is no need to check them.
        continue;
      }
      CFAbstractStore<?, ?> exitStore =
          (CFAbstractStore<?, ?>)
              (result ? transferResult.getThenStore() : transferResult.getElseStore());
      CFAbstractValue<?> value = exitStore.getValue(expression);

      // don't check if return statement certainly does not match 'result'. at the moment,
      // this means the result is a boolean literal
      if (!(retVal == null || retVal == result)) {
        continue;
      }
      AnnotationMirror inferredAnno = null;
      if (value != null) {
        QualifierHierarchy hierarchy = atypeFactory.getQualifierHierarchy();
        Set<AnnotationMirror> annos = value.getAnnotations();
        inferredAnno = hierarchy.findAnnotationInSameHierarchy(annos, annotation);
      }

      if (!checkContract(expression, annotation, inferredAnno, exitStore)) {
        checker.reportError(
            returnStmt.getTree(),
            "contracts.conditional.postcondition",
            methodTree.getName(),
            result,
            contractExpressionAndType(expression.toString(), inferredAnno),
            contractExpressionAndType(expression.toString(), annotation));
      }
    }
  }

  @Override
  public Void visitTypeParameter(TypeParameterTree node, Void p) {
    validateTypeOf(node);
    // Check the bounds here and not with every TypeParameterTree.
    // For the latter, we only need to check annotations on the type variable itself.
    // Why isn't this covered by the super call?
    for (Tree tpb : node.getBounds()) {
      validateTypeOf(tpb);
    }

    if (node.getBounds().size() > 1) {
      // The upper bound of the type parameter is an intersection
      AnnotatedTypeVariable type =
          (AnnotatedTypeVariable) atypeFactory.getAnnotatedTypeFromTypeTree(node);
      AnnotatedIntersectionType intersection = (AnnotatedIntersectionType) type.getUpperBound();
      checkExplicitAnnotationsOnIntersectionBounds(intersection, node.getBounds());
    }

    return super.visitTypeParameter(node, p);
  }

  /**
   * Issues "explicit.annotation.ignored" warning if any explicit annotation on an intersection
   * bound is not the same as the primary annotation of the given intersection type.
   *
   * @param intersection type to use
   * @param boundTrees trees of {@code intersection} bounds
   */
  protected void checkExplicitAnnotationsOnIntersectionBounds(
      AnnotatedIntersectionType intersection, List<? extends Tree> boundTrees) {
    for (Tree boundTree : boundTrees) {
      if (boundTree.getKind() != Tree.Kind.ANNOTATED_TYPE) {
        continue;
      }
      List<? extends AnnotationMirror> explictAnnos =
          TreeUtils.annotationsFromTree((AnnotatedTypeTree) boundTree);
      for (AnnotationMirror explictAnno : explictAnnos) {
        if (atypeFactory.isSupportedQualifier(explictAnno)) {
          AnnotationMirror anno = intersection.getAnnotationInHierarchy(explictAnno);
          if (!AnnotationUtils.areSame(anno, explictAnno)) {
            checker.reportWarning(
                boundTree, "explicit.annotation.ignored", explictAnno, anno, explictAnno, anno);
          }
        }
      }
    }
  }

  // **********************************************************************
  // Assignment checkers and pseudo-assignments
  // **********************************************************************

  @Override
  public Void visitVariable(VariableTree node, Void p) {
    warnAboutTypeAnnotationsTooEarly(node, node.getModifiers());

    visitAnnotatedType(node.getModifiers().getAnnotations(), node.getType());

    Pair<Tree, AnnotatedTypeMirror> preAssignmentContext = visitorState.getAssignmentContext();
    AnnotatedTypeMirror variableType;
    if (getCurrentPath().getParentPath() != null
        && getCurrentPath().getParentPath().getLeaf().getKind() == Tree.Kind.LAMBDA_EXPRESSION) {
      // Calling getAnnotatedTypeLhs on a lambda parameter node is possibly expensive
      // because caching is turned off.  This should be fixed by #979.
      // See https://github.com/typetools/checker-framework/issues/2853 for an example.
      variableType = atypeFactory.getAnnotatedType(node);
    } else {
      variableType = atypeFactory.getAnnotatedTypeLhs(node);
    }
    visitorState.setAssignmentContext(Pair.of(node, variableType));

    try {
      atypeFactory.getDependentTypesHelper().checkTypeForErrorExpressions(variableType, node);
      // If there's no assignment in this variable declaration, skip it.
      if (node.getInitializer() != null) {
        commonAssignmentCheck(node, node.getInitializer(), "assignment");
      } else {
        // commonAssignmentCheck validates the type of node,
        // so only validate if commonAssignmentCheck wasn't called
        validateTypeOf(node);
      }
      return super.visitVariable(node, p);
    } finally {
      visitorState.setAssignmentContext(preAssignmentContext);
    }
  }

  /**
   * Warn if a type annotation is written before a modifier such as "public" or before a declaration
   * annotation.
   *
   * @param node a VariableTree or a MethodTree
   * @param modifiersTree the modifiers sub-tree of node
   */
  private void warnAboutTypeAnnotationsTooEarly(Tree node, ModifiersTree modifiersTree) {

    // Don't issue warnings about compiler-inserted modifiers.
    // This simple code completely igonores enum constants and try-with-resources declarations.
    // It could be made to catch some user errors in those locations, but it doesn't seem worth
    // the effort to do so.
    if (node.getKind() == Tree.Kind.VARIABLE) {
      ElementKind varKind = TreeUtils.elementFromDeclaration((VariableTree) node).getKind();
      switch (varKind) {
        case ENUM_CONSTANT:
          // Enum constants are "public static final" by default, so the annotation always
          // appears to be before "public".
          return;
        case RESOURCE_VARIABLE:
          // Try-with-resources variables are "final" by default, so the annotation always
          // appears to be before "final".
          return;
        default:
          // Nothing to do
      }
    }

    Set<Modifier> modifierSet = modifiersTree.getFlags();
    List<? extends AnnotationTree> annotations = modifiersTree.getAnnotations();

    if (annotations.isEmpty()) {
      return;
    }

    // Warn about type annotations written before modifiers such as "public".  javac retains no
    // information about modifier locations.  So, this is a very partial check:  Issue a warning if
    // a type annotation is at the very beginning of the VariableTree, and a modifier follows it.

    // Check if a type annotation precedes a declaration annotation.
    int lastDeclAnnoIndex = -1;
    for (int i = annotations.size() - 1; i > 0; i--) { // no need to check index 0
      if (!isTypeAnnotation(annotations.get(i))) {
        lastDeclAnnoIndex = i;
        break;
      }
    }
    if (lastDeclAnnoIndex != -1) {
      List<AnnotationTree> badTypeAnnos = new ArrayList<>();
      for (int i = 0; i < lastDeclAnnoIndex; i++) {
        AnnotationTree anno = annotations.get(i);
        if (isTypeAnnotation(anno)) {
          badTypeAnnos.add(anno);
        }
      }
      if (!badTypeAnnos.isEmpty()) {
        checker.reportWarning(
            node, "type.anno.before.decl.anno", badTypeAnnos, annotations.get(lastDeclAnnoIndex));
      }
    }

    // Determine the length of the text that ought to precede the first type annotation.
    // If the type annotation appears before that text could appear, then warn that a
    // modifier appears after the type annotation.
    // TODO: in the future, account for the lengths of declaration annotations.  Length of toString
    // of the annotation isn't useful, as it might be different length than original input.  Can use
    // JCTree.getEndPosition(EndPosTable) and com.sun.tools.javac.tree.EndPosTable, but it requires
    // -Xjcov.
    AnnotationTree firstAnno = annotations.get(0);
    if (!modifierSet.isEmpty() && isTypeAnnotation(firstAnno)) {
      int precedingTextLength = 0;
      for (Modifier m : modifierSet) {
        precedingTextLength += m.toString().length() + 1; // +1 for the space
      }
      int annoStartPos = ((JCTree) firstAnno).getStartPosition();
      int varStartPos = ((JCTree) node).getStartPosition();
      if (annoStartPos < varStartPos + precedingTextLength) {
        checker.reportWarning(node, "type.anno.before.modifier", firstAnno, modifierSet);
      }
    }
  }

  /**
   * Return true if the given annotation is a type annotation: that is, its definition is
   * meta-annotated with {@code @Target({TYPE_USE,....})}.
   */
  private boolean isTypeAnnotation(AnnotationTree anno) {
    Tree annoType = anno.getAnnotationType();
    ClassSymbol annoSymbol;
    switch (annoType.getKind()) {
      case IDENTIFIER:
        annoSymbol = (ClassSymbol) ((JCIdent) annoType).sym;
        break;
      case MEMBER_SELECT:
        annoSymbol = (ClassSymbol) ((JCFieldAccess) annoType).sym;
        break;
      default:
        throw new Error("Unhandled kind: " + annoType.getKind() + " for " + anno);
    }
    for (AnnotationMirror metaAnno : annoSymbol.getAnnotationMirrors()) {
      if (AnnotationUtils.areSameByName(metaAnno, TARGET)) {
        AnnotationValue av = metaAnno.getElementValues().get(targetValueElement);
        return AnnotationUtils.annotationValueContainsToString(av, "TYPE_USE");
      }
    }

    return false;
  }

  /**
   * Performs two checks: subtyping and assignability checks, using {@link
   * #commonAssignmentCheck(Tree, ExpressionTree, String, Object[])}.
   *
   * <p>If the subtype check fails, it issues a "assignment" error.
   */
  @Override
  public Void visitAssignment(AssignmentTree node, Void p) {
    Pair<Tree, AnnotatedTypeMirror> preAssignmentContext = visitorState.getAssignmentContext();
    visitorState.setAssignmentContext(
        Pair.of((Tree) node.getVariable(), atypeFactory.getAnnotatedType(node.getVariable())));
    try {
      commonAssignmentCheck(node.getVariable(), node.getExpression(), "assignment");
      return super.visitAssignment(node, p);
    } finally {
      visitorState.setAssignmentContext(preAssignmentContext);
    }
  }

  /**
   * Performs a subtype check, to test whether the node expression iterable type is a subtype of the
   * variable type in the enhanced for loop.
   *
   * <p>If the subtype check fails, it issues a "enhancedfor" error.
   */
  @Override
  public Void visitEnhancedForLoop(EnhancedForLoopTree node, Void p) {
    AnnotatedTypeMirror var = atypeFactory.getAnnotatedTypeLhs(node.getVariable());
    AnnotatedTypeMirror iteratedType = atypeFactory.getIterableElementType(node.getExpression());
    boolean valid = validateTypeOf(node.getVariable());
    if (valid) {
      commonAssignmentCheck(var, iteratedType, node.getExpression(), "enhancedfor");
    }
    return super.visitEnhancedForLoop(node, p);
  }

  /**
   * Performs a method invocation check.
   *
   * <p>An invocation of a method, m, on the receiver, r is valid only if:
   *
   * <ul>
   *   <li>passed arguments are subtypes of corresponding m parameters
   *   <li>r is a subtype of m receiver type
   *   <li>if m is generic, passed type arguments are subtypes of m type variables
   * </ul>
   */
  @Override
  public Void visitMethodInvocation(MethodInvocationTree node, Void p) {

    // Skip calls to the Enum constructor (they're generated by javac and
    // hard to check), also see CFGBuilder.visitMethodInvocation.
    if (TreeUtils.elementFromUse(node) == null || TreeUtils.isEnumSuper(node)) {
      return super.visitMethodInvocation(node, p);
    }

    if (shouldSkipUses(node)) {
      return super.visitMethodInvocation(node, p);
    }

    ParameterizedExecutableType mType = atypeFactory.methodFromUse(node);
    AnnotatedExecutableType invokedMethod = mType.executableType;
    List<AnnotatedTypeMirror> typeargs = mType.typeArgs;

    if (!atypeFactory.ignoreUninferredTypeArguments) {
      for (AnnotatedTypeMirror typearg : typeargs) {
        if (typearg.getKind() == TypeKind.WILDCARD
            && ((AnnotatedWildcardType) typearg).isUninferredTypeArgument()) {
          checker.reportError(
              node, "type.arguments.not.inferred", invokedMethod.getElement().getSimpleName());
          break; // only issue error once per method
        }
      }
    }

    List<AnnotatedTypeParameterBounds> paramBounds =
        CollectionsPlume.mapList(
            AnnotatedTypeVariable::getBounds, invokedMethod.getTypeVariables());

    ExecutableElement method = invokedMethod.getElement();
    CharSequence methodName = ElementUtils.getSimpleNameOrDescription(method);
    try {
      checkTypeArguments(
          node,
          paramBounds,
          typeargs,
          node.getTypeArguments(),
          methodName,
          invokedMethod.getTypeVariables());
      List<AnnotatedTypeMirror> params =
          AnnotatedTypes.expandVarArgs(atypeFactory, invokedMethod, node.getArguments());
      checkArguments(params, node.getArguments(), methodName, method.getParameters());
      checkVarargs(invokedMethod, node);

      if (ElementUtils.isMethod(
          invokedMethod.getElement(), vectorCopyInto, atypeFactory.getProcessingEnv())) {
        typeCheckVectorCopyIntoArgument(node, params);
      }

      ExecutableElement invokedMethodElement = invokedMethod.getElement();
      if (!ElementUtils.isStatic(invokedMethodElement) && !TreeUtils.isSuperConstructorCall(node)) {
        checkMethodInvocability(invokedMethod, node);
      }

      // check precondition annotations
      checkPreconditions(
          node, atypeFactory.getContractsFromMethod().getPreconditions(invokedMethodElement));

      if (TreeUtils.isSuperConstructorCall(node)) {
        checkSuperConstructorCall(node);
      } else if (TreeUtils.isThisConstructorCall(node)) {
        checkThisConstructorCall(node);
      }
    } catch (RuntimeException t) {
      // Sometimes the type arguments are inferred incorrect which causes crashes. Once #979
      // is fixed this should be removed and crashes should be reported normally.
      if (node.getTypeArguments().size() == typeargs.size()) {
        // They type arguments were explicitly written.
        throw t;
      }
      if (!atypeFactory.ignoreUninferredTypeArguments) {
        checker.reportError(
            node, "type.arguments.not.inferred", invokedMethod.getElement().getSimpleName());
      } // else ignore the crash.
    }

    // Do not call super, as that would observe the arguments without
    // a set assignment context.
    scan(node.getMethodSelect(), p);
    return null; // super.visitMethodInvocation(node, p);
  }

  /**
   * Checks that the following rule is satisfied: The type on a constructor declaration must be a
   * supertype of the return type of "this()" invocation within that constructor.
   *
   * <p>Subclasses can override this method to change the behavior for just "this" constructor
   * class. Or override {@link #checkThisOrSuperConstructorCall(MethodInvocationTree, String)} to
   * change the behavior for "this" and "super" constructor calls.
   *
   * @param thisCall the AST node for the constructor call
   */
  protected void checkThisConstructorCall(MethodInvocationTree thisCall) {
    checkThisOrSuperConstructorCall(thisCall, "this.invocation");
  }

  /**
   * Checks that the following rule is satisfied: The type on a constructor declaration must be a
   * supertype of the return type of "super()" invocation within that constructor.
   *
   * <p>Subclasses can override this method to change the behavior for just "super" constructor
   * class. Or override {@link #checkThisOrSuperConstructorCall(MethodInvocationTree, String)} to
   * change the behavior for "this" and "super" constructor calls.
   *
   * @param superCall the AST node for the super constructor call
   */
  protected void checkSuperConstructorCall(MethodInvocationTree superCall) {
    checkThisOrSuperConstructorCall(superCall, "super.invocation");
  }

  /**
   * Checks that the following rule is satisfied: The type on a constructor declaration must be a
   * supertype of the return type of "this()" or "super()" invocation within that constructor.
   *
   * @param call the AST node for the constructor call
   * @param errorKey the error message key to use if the check fails
   */
  protected void checkThisOrSuperConstructorCall(
      MethodInvocationTree call, @CompilerMessageKey String errorKey) {
    TreePath path = atypeFactory.getPath(call);
    MethodTree enclosingMethod = TreePathUtil.enclosingMethod(path);
    AnnotatedTypeMirror superType = atypeFactory.getAnnotatedType(call);
    AnnotatedExecutableType constructorType = atypeFactory.getAnnotatedType(enclosingMethod);
    Set<? extends AnnotationMirror> topAnnotations =
        atypeFactory.getQualifierHierarchy().getTopAnnotations();
    for (AnnotationMirror topAnno : topAnnotations) {
      AnnotationMirror superTypeMirror = superType.getAnnotationInHierarchy(topAnno);
      AnnotationMirror constructorTypeMirror =
          constructorType.getReturnType().getAnnotationInHierarchy(topAnno);

      if (!atypeFactory.getQualifierHierarchy().isSubtype(superTypeMirror, constructorTypeMirror)) {
        checker.reportError(call, errorKey, constructorTypeMirror, call, superTypeMirror);
      }
    }
  }

  /**
   * A helper method to check that the array type of actual varargs is a subtype of the
   * corresponding required varargs, and issues "argument" error if it's not a subtype of the
   * required one.
   *
   * <p>Note it's required that type checking for each element in varargs is executed by the caller
   * before or after calling this method.
   *
   * @see #checkArguments
   * @param invokedMethod the method type to be invoked
   * @param tree method or constructor invocation tree
   */
  protected void checkVarargs(AnnotatedExecutableType invokedMethod, Tree tree) {
    if (!invokedMethod.isVarArgs()) {
      return;
    }

    List<AnnotatedTypeMirror> formals = invokedMethod.getParameterTypes();
    int numFormals = formals.size();
    int lastArgIndex = numFormals - 1;
    AnnotatedArrayType lastParamAnnotatedType = (AnnotatedArrayType) formals.get(lastArgIndex);

    // We will skip type checking so that we avoid duplicating error message if the last argument is
    // same depth with the depth of formal varargs because type checking is already done in
    // checkArguments.
    List<? extends ExpressionTree> args;
    switch (tree.getKind()) {
      case METHOD_INVOCATION:
        args = ((MethodInvocationTree) tree).getArguments();
        break;
      case NEW_CLASS:
        args = ((NewClassTree) tree).getArguments();
        break;
      default:
        throw new BugInCF("Unexpected kind of tree: " + tree);
    }
    if (numFormals == args.size()) {
      AnnotatedTypeMirror lastArgType = atypeFactory.getAnnotatedType(args.get(args.size() - 1));
      if (lastArgType.getKind() == TypeKind.ARRAY
          && AnnotatedTypes.getArrayDepth(lastParamAnnotatedType)
              == AnnotatedTypes.getArrayDepth((AnnotatedArrayType) lastArgType)) {
        return;
      }
    }

    AnnotatedTypeMirror wrappedVarargsType = atypeFactory.getAnnotatedTypeVarargsArray(tree);

    // When dataflow analysis is not enabled, it will be null and we can suppose there is no
    // annotation to be checked for generated varargs array.
    if (wrappedVarargsType == null) {
      return;
    }

    // The component type of wrappedVarargsType might not be a subtype of the component type of
    // lastParamAnnotatedType due to the difference of type inference between for an expression
    // and an invoked method element. We can consider that the component type of actual is same
    // with formal one because type checking for elements will be done in checkArguments. This
    // is also needed to avoid duplicating error message caused by elements in varargs.
    if (wrappedVarargsType.getKind() == TypeKind.ARRAY) {
      ((AnnotatedArrayType) wrappedVarargsType)
          .setComponentType(lastParamAnnotatedType.getComponentType());
    }

    commonAssignmentCheck(lastParamAnnotatedType, wrappedVarargsType, tree, "varargs");
  }

  /**
   * Checks that all the given {@code preconditions} hold true immediately prior to the method
   * invocation or variable access at {@code tree}.
   *
   * @param tree the method invocation; immediately prior to it, the preconditions must hold true
   * @param preconditions the preconditions to be checked
   */
  protected void checkPreconditions(MethodInvocationTree tree, Set<Precondition> preconditions) {
    // This check is needed for the GUI effects and Units Checkers tests to pass.
    // TODO: Remove this check and investigate the root cause.
    if (preconditions.isEmpty()) {
      return;
    }

    StringToJavaExpression stringToJavaExpr =
        stringExpr -> StringToJavaExpression.atMethodInvocation(stringExpr, tree, checker);
    for (Contract c : preconditions) {
      Precondition p = (Precondition) c;
      String expressionString = p.expressionString;
      AnnotationMirror anno =
          c.viewpointAdaptDependentTypeAnnotation(atypeFactory, stringToJavaExpr, tree);
      JavaExpression exprJe;
      try {
        exprJe = StringToJavaExpression.atMethodInvocation(expressionString, tree, checker);
      } catch (JavaExpressionParseException e) {
        // report errors here
        checker.report(tree, e.getDiagMessage());
        return;
      }

      CFAbstractStore<?, ?> store = atypeFactory.getStoreBefore(tree);
      CFAbstractValue<?> value = null;
      if (CFAbstractStore.canInsertJavaExpression(exprJe)) {
        value = store.getValue(exprJe);
      }
      AnnotationMirror inferredAnno = null;
      if (value != null) {
        QualifierHierarchy hierarchy = atypeFactory.getQualifierHierarchy();
        Set<AnnotationMirror> annos = value.getAnnotations();
        inferredAnno = hierarchy.findAnnotationInSameHierarchy(annos, anno);
      }
      if (!checkContract(exprJe, anno, inferredAnno, store)) {
        if (exprJe != null) {
          expressionString = exprJe.toString();
        }
        checker.reportError(
            tree,
            "contracts.precondition",
            tree.getMethodSelect().toString(),
            contractExpressionAndType(expressionString, inferredAnno),
            contractExpressionAndType(expressionString, anno));
      }
    }
  }

  /**
   * Returns true if and only if {@code inferredAnnotation} is valid for a given expression to match
   * the {@code necessaryAnnotation}.
   *
   * <p>By default, {@code inferredAnnotation} must be a subtype of {@code necessaryAnnotation}, but
   * subclasses might override this behavior.
   */
  protected boolean checkContract(
      JavaExpression expr,
      AnnotationMirror necessaryAnnotation,
      AnnotationMirror inferredAnnotation,
      CFAbstractStore<?, ?> store) {
    return inferredAnnotation != null
        && atypeFactory.getQualifierHierarchy().isSubtype(inferredAnnotation, necessaryAnnotation);
  }

  /**
   * Type checks the method arguments of {@code Vector.copyInto()}.
   *
   * <p>The Checker Framework special-cases the method invocation, as its type safety cannot be
   * expressed by Java's type system.
   *
   * <p>For a Vector {@code v} of type {@code Vector<E>}, the method invocation {@code
   * v.copyInto(arr)} is type-safe iff {@code arr} is an array of type {@code T[]}, where {@code T}
   * is a subtype of {@code E}.
   *
   * <p>In other words, this method checks that the type argument of the receiver method is a
   * subtype of the component type of the passed array argument.
   *
   * @param node a method invocation of {@code Vector.copyInto()}
   * @param params the types of the parameters of {@code Vectory.copyInto()}
   */
  protected void typeCheckVectorCopyIntoArgument(
      MethodInvocationTree node, List<? extends AnnotatedTypeMirror> params) {
    assert params.size() == 1
        : "invalid no. of parameters " + params + " found for method invocation " + node;
    assert node.getArguments().size() == 1
        : "invalid no. of arguments in method invocation " + node;

    AnnotatedTypeMirror passed = atypeFactory.getAnnotatedType(node.getArguments().get(0));
    AnnotatedArrayType passedAsArray = (AnnotatedArrayType) passed;

    AnnotatedTypeMirror receiver = atypeFactory.getReceiverType(node);
    AnnotatedDeclaredType receiverAsVector =
        AnnotatedTypes.asSuper(atypeFactory, receiver, vectorType);
    if (receiverAsVector.getTypeArguments().isEmpty()) {
      return;
    }

    AnnotatedTypeMirror argComponent = passedAsArray.getComponentType();
    AnnotatedTypeMirror vectorTypeArg = receiverAsVector.getTypeArguments().get(0);
    Tree errorLocation = node.getArguments().get(0);
    if (TypesUtils.isErasedSubtype(
        vectorTypeArg.getUnderlyingType(), argComponent.getUnderlyingType(), types)) {
      commonAssignmentCheck(argComponent, vectorTypeArg, errorLocation, "vector.copyinto");
    } else {
      checker.reportError(errorLocation, "vector.copyinto", vectorTypeArg, argComponent);
    }
  }

  /**
   * Performs a new class invocation check.
   *
   * <p>An invocation of a constructor, c, is valid only if:
   *
   * <ul>
   *   <li>passed arguments are subtypes of corresponding c parameters
   *   <li>if c is generic, passed type arguments are subtypes of c type variables
   * </ul>
   */
  @Override
  public Void visitNewClass(NewClassTree node, Void p) {
    if (checker.shouldSkipUses(TreeUtils.constructor(node))) {
      return super.visitNewClass(node, p);
    }

    ParameterizedExecutableType fromUse = atypeFactory.constructorFromUse(node);
    AnnotatedExecutableType constructorType = fromUse.executableType;
    List<AnnotatedTypeMirror> typeargs = fromUse.typeArgs;

    List<? extends ExpressionTree> passedArguments = node.getArguments();
    List<AnnotatedTypeMirror> params =
        AnnotatedTypes.expandVarArgs(atypeFactory, constructorType, passedArguments);

    ExecutableElement constructor = constructorType.getElement();
    CharSequence constructorName = ElementUtils.getSimpleNameOrDescription(constructor);

    checkArguments(params, passedArguments, constructorName, constructor.getParameters());
    checkVarargs(constructorType, node);

    List<AnnotatedTypeParameterBounds> paramBounds =
        CollectionsPlume.mapList(
            AnnotatedTypeVariable::getBounds, constructorType.getTypeVariables());

    checkTypeArguments(
        node,
        paramBounds,
        typeargs,
        node.getTypeArguments(),
        constructorName,
        constructor.getTypeParameters());

    boolean valid = validateTypeOf(node);

    if (valid) {
      AnnotatedDeclaredType dt = atypeFactory.getAnnotatedType(node);
      atypeFactory.getDependentTypesHelper().checkTypeForErrorExpressions(dt, node);
      checkConstructorInvocation(dt, constructorType, node);
    }
    // Do not call super, as that would observe the arguments without
    // a set assignment context.
    scan(node.getEnclosingExpression(), p);
    scan(node.getIdentifier(), p);
    scan(node.getClassBody(), p);

    return null;
  }

  @Override
  public Void visitLambdaExpression(LambdaExpressionTree node, Void p) {

    AnnotatedExecutableType functionType = atypeFactory.getFunctionTypeFromTree(node);

    if (node.getBody().getKind() != Tree.Kind.BLOCK) {
      // Check return type for single statement returns here.
      AnnotatedTypeMirror ret = functionType.getReturnType();
      if (ret.getKind() != TypeKind.VOID) {
        visitorState.setAssignmentContext(Pair.of((Tree) node, ret));
        commonAssignmentCheck(ret, (ExpressionTree) node.getBody(), "return");
      }
    }

    // Check parameters
    for (int i = 0; i < functionType.getParameterTypes().size(); ++i) {
      AnnotatedTypeMirror lambdaParameter =
          atypeFactory.getAnnotatedType(node.getParameters().get(i));
      commonAssignmentCheck(
          lambdaParameter,
          functionType.getParameterTypes().get(i),
          node.getParameters().get(i),
          "lambda.param",
          i);
    }

    // TODO: Postconditions?
    // https://github.com/typetools/checker-framework/issues/801

    return super.visitLambdaExpression(node, p);
  }

  @Override
  public Void visitMemberReference(MemberReferenceTree node, Void p) {
    this.checkMethodReferenceAsOverride(node, p);
    return super.visitMemberReference(node, p);
  }

  /**
   * Checks that the type of the return expression is a subtype of the enclosing method required
   * return type. If not, it issues a "return" error.
   */
  @Override
  public Void visitReturn(ReturnTree node, Void p) {
    // Don't try to check return expressions for void methods.
    if (node.getExpression() == null) {
      return super.visitReturn(node, p);
    }

    Pair<Tree, AnnotatedTypeMirror> preAssignmentContext = visitorState.getAssignmentContext();
    try {

      Tree enclosing =
          TreePathUtil.enclosingOfKind(
              getCurrentPath(),
              new HashSet<>(Arrays.asList(Tree.Kind.METHOD, Tree.Kind.LAMBDA_EXPRESSION)));

      AnnotatedTypeMirror ret = null;
      if (enclosing.getKind() == Tree.Kind.METHOD) {

        MethodTree enclosingMethod = TreePathUtil.enclosingMethod(getCurrentPath());
        boolean valid = validateTypeOf(enclosing);
        if (valid) {
          ret = atypeFactory.getMethodReturnType(enclosingMethod, node);
        }
      } else {
        AnnotatedExecutableType result =
            atypeFactory.getFunctionTypeFromTree((LambdaExpressionTree) enclosing);
        ret = result.getReturnType();
      }

      if (ret != null) {
        visitorState.setAssignmentContext(Pair.of((Tree) node, ret));

        commonAssignmentCheck(ret, node.getExpression(), "return");
      }
      return super.visitReturn(node, p);
    } finally {
      visitorState.setAssignmentContext(preAssignmentContext);
    }
  }

  /**
   * Ensure that the annotation arguments comply to their declarations. This needs some special
   * casing, as annotation arguments form special trees.
   */
  @Override
  public Void visitAnnotation(AnnotationTree node, Void p) {
    List<? extends ExpressionTree> args = node.getArguments();
    if (args.isEmpty()) {
      // Nothing to do if there are no annotation arguments.
      return null;
    }

    TypeElement anno = (TypeElement) TreeInfo.symbol((JCTree) node.getAnnotationType());

    Name annoName = anno.getQualifiedName();
    if (annoName.contentEquals(DefaultQualifier.class.getName())
        || annoName.contentEquals(SuppressWarnings.class.getName())) {
      // Skip these two annotations, as we don't care about the arguments to them.
      return null;
    }

    List<ExecutableElement> methods = ElementFilter.methodsIn(anno.getEnclosedElements());
    // Mapping from argument simple name to its annotated type.
    Map<String, AnnotatedTypeMirror> annoTypes = new HashMap<>(methods.size());
    for (ExecutableElement meth : methods) {
      AnnotatedExecutableType exeatm = atypeFactory.getAnnotatedType(meth);
      AnnotatedTypeMirror retty = exeatm.getReturnType();
      annoTypes.put(meth.getSimpleName().toString(), retty);
    }

    for (ExpressionTree arg : args) {
      if (!(arg instanceof AssignmentTree)) {
        // TODO: when can this happen?
        continue;
      }

      AssignmentTree at = (AssignmentTree) arg;
      // Ensure that we never ask for the annotated type of an annotation, because
      // we don't have a type for annotations.
      if (at.getExpression().getKind() == Tree.Kind.ANNOTATION) {
        visitAnnotation((AnnotationTree) at.getExpression(), p);
        continue;
      }
      if (at.getExpression().getKind() == Tree.Kind.NEW_ARRAY) {
        NewArrayTree nat = (NewArrayTree) at.getExpression();
        boolean isAnno = false;
        for (ExpressionTree init : nat.getInitializers()) {
          if (init.getKind() == Tree.Kind.ANNOTATION) {
            visitAnnotation((AnnotationTree) init, p);
            isAnno = true;
          }
        }
        if (isAnno) {
          continue;
        }
      }

      AnnotatedTypeMirror expected = annoTypes.get(at.getVariable().toString());
      Pair<Tree, AnnotatedTypeMirror> preAssignmentContext = visitorState.getAssignmentContext();

      {
        // Determine and set the new assignment context.
        ExpressionTree var = at.getVariable();
        assert var instanceof IdentifierTree : "Expected IdentifierTree as context. Found: " + var;
        AnnotatedTypeMirror meth = atypeFactory.getAnnotatedType(var);
        assert meth instanceof AnnotatedExecutableType
            : "Expected AnnotatedExecutableType as context. Found: " + meth;
        AnnotatedTypeMirror newctx = ((AnnotatedExecutableType) meth).getReturnType();
        visitorState.setAssignmentContext(Pair.of((Tree) null, newctx));
      }

      try {
        AnnotatedTypeMirror actual = atypeFactory.getAnnotatedType(at.getExpression());
        if (expected.getKind() != TypeKind.ARRAY) {
          // Expected is not an array -> direct comparison.
          commonAssignmentCheck(expected, actual, at.getExpression(), "annotation");
        } else {
          if (actual.getKind() == TypeKind.ARRAY) {
            // Both actual and expected are arrays.
            commonAssignmentCheck(expected, actual, at.getExpression(), "annotation");
          } else {
            // The declaration is an array type, but just a single
            // element is given.
            commonAssignmentCheck(
                ((AnnotatedArrayType) expected).getComponentType(),
                actual,
                at.getExpression(),
                "annotation");
          }
        }
      } finally {
        visitorState.setAssignmentContext(preAssignmentContext);
      }
    }
    return null;
  }

  /**
   * If the computation of the type of the ConditionalExpressionTree in
   * org.checkerframework.framework.type.TypeFromTree.TypeFromExpression.visitConditionalExpression(ConditionalExpressionTree,
   * AnnotatedTypeFactory) is correct, the following checks are redundant. However, let's add
   * another failsafe guard and do the checks.
   */
  @Override
  public Void visitConditionalExpression(ConditionalExpressionTree node, Void p) {
    AnnotatedTypeMirror cond = atypeFactory.getAnnotatedType(node);
    this.commonAssignmentCheck(cond, node.getTrueExpression(), "conditional");
    this.commonAssignmentCheck(cond, node.getFalseExpression(), "conditional");
    return super.visitConditionalExpression(node, p);
  }

  // **********************************************************************
  // Check for illegal re-assignment
  // **********************************************************************

  /** Performs assignability check. */
  @Override
  public Void visitUnary(UnaryTree node, Void p) {
    Tree.Kind nodeKind = node.getKind();
    if ((nodeKind == Tree.Kind.PREFIX_DECREMENT)
        || (nodeKind == Tree.Kind.PREFIX_INCREMENT)
        || (nodeKind == Tree.Kind.POSTFIX_DECREMENT)
        || (nodeKind == Tree.Kind.POSTFIX_INCREMENT)) {
      AnnotatedTypeMirror varType = atypeFactory.getAnnotatedTypeLhs(node.getExpression());
      AnnotatedTypeMirror valueType = atypeFactory.getAnnotatedTypeRhsUnaryAssign(node);
      String errorKey =
          (nodeKind == Tree.Kind.PREFIX_INCREMENT || nodeKind == Tree.Kind.POSTFIX_INCREMENT)
              ? "unary.increment"
              : "unary.decrement";
      commonAssignmentCheck(varType, valueType, node, errorKey);
    }
    return super.visitUnary(node, p);
  }

  /** Performs assignability check. */
  @Override
  public Void visitCompoundAssignment(CompoundAssignmentTree node, Void p) {
    // If node is the tree representing the compounds assignment s += expr,
    // Then this method should check whether s + expr can be assigned to s,
    // but the "s + expr" tree does not exist.  So instead, check that
    // s += expr can be assigned to s.
    commonAssignmentCheck(node.getVariable(), node, "compound.assignment");
    return super.visitCompoundAssignment(node, p);
  }

  // **********************************************************************
  // Check for invalid types inserted by the user
  // **********************************************************************

  @Override
  public Void visitNewArray(NewArrayTree node, Void p) {
    boolean valid = validateTypeOf(node);

    if (valid && node.getType() != null) {
      AnnotatedArrayType arrayType = atypeFactory.getAnnotatedType(node);
      atypeFactory.getDependentTypesHelper().checkTypeForErrorExpressions(arrayType, node);
      if (node.getInitializers() != null) {
        checkArrayInitialization(arrayType.getComponentType(), node.getInitializers());
      }
    }

    return super.visitNewArray(node, p);
  }

  /**
   * If the lint option "cast:redundant" is set, this methods issues a warning if the cast is
   * redundant.
   */
  protected void checkTypecastRedundancy(TypeCastTree typeCastTree) {
    if (!checker.getLintOption("cast:redundant", false)) {
      return;
    }

    AnnotatedTypeMirror castType = atypeFactory.getAnnotatedType(typeCastTree);
    AnnotatedTypeMirror exprType = atypeFactory.getAnnotatedType(typeCastTree.getExpression());

    if (castType.equals(exprType)) {
      checker.reportWarning(typeCastTree, "cast.redundant", castType);
    }
  }

  /**
   * Issues a warning if the given explicitly-written typecast is unsafe. Does nothing if the lint
   * option "cast:unsafe" is not set. Only primary qualifiers are checked unless the command line
   * option "checkCastElementType" is supplied.
   *
   * @param typeCastTree an explicitly-written typecast
   */
  protected void checkTypecastSafety(TypeCastTree typeCastTree) {
    if (!checker.getLintOption("cast:unsafe", true)) {
      return;
    }
    AnnotatedTypeMirror castType = atypeFactory.getAnnotatedType(typeCastTree);
    AnnotatedTypeMirror exprType = atypeFactory.getAnnotatedType(typeCastTree.getExpression());
    boolean calledOnce = false;
    for (AnnotationMirror top : atypeFactory.getQualifierParameterHierarchies(castType)) {
      if (!isInvariantTypeCastSafe(castType, exprType, top)) {
        checker.reportError(
            typeCastTree,
            "invariant.cast.unsafe",
            exprType.toString(true),
            castType.toString(true));
      }
      calledOnce = true; // don't issue cast unsafe warning.
    }
    // We cannot do a simple test of casting, as isSubtypeOf requires
    // the input types to be subtypes according to Java.
    if (!calledOnce && !isTypeCastSafe(castType, exprType)) {
      checker.reportWarning(
          typeCastTree, "cast.unsafe", exprType.toString(true), castType.toString(true));
    }
  }

  /**
   * Returns true if the cast is safe.
   *
   * <p>Only primary qualifiers are checked unless the command line option "checkCastElementType" is
   * supplied.
   *
   * @param castType annotated type of the cast
   * @param exprType annotated type of the casted expression
   * @return true if the type cast is safe, false otherwise
   */
  protected boolean isTypeCastSafe(AnnotatedTypeMirror castType, AnnotatedTypeMirror exprType) {

    final TypeKind castTypeKind = castType.getKind();
    if (castTypeKind == TypeKind.DECLARED) {
      // Don't issue an error if the annotations are equivalent to the qualifier upper bound of the
      // type.
      AnnotatedDeclaredType castDeclared = (AnnotatedDeclaredType) castType;
      Set<AnnotationMirror> bounds =
          atypeFactory.getTypeDeclarationBounds(castDeclared.getUnderlyingType());

      if (AnnotationUtils.areSame(castDeclared.getAnnotations(), bounds)) {
        return true;
      }
    }

    QualifierHierarchy qualifierHierarchy = atypeFactory.getQualifierHierarchy();

    Set<AnnotationMirror> castAnnos;
    if (!checker.hasOption("checkCastElementType")) {
      // checkCastElementType option wasn't specified, so only check effective annotations.
      castAnnos = castType.getEffectiveAnnotations();
    } else {
      AnnotatedTypeMirror newCastType;
      if (castTypeKind == TypeKind.TYPEVAR) {
        newCastType = ((AnnotatedTypeVariable) castType).getUpperBound();
      } else {
        newCastType = castType;
      }
      AnnotatedTypeMirror newExprType;
      if (exprType.getKind() == TypeKind.TYPEVAR) {
        newExprType = ((AnnotatedTypeVariable) exprType).getUpperBound();
      } else {
        newExprType = exprType;
      }

      if (!atypeFactory.getTypeHierarchy().isSubtype(newExprType, newCastType)) {
        return false;
      }
      if (newCastType.getKind() == TypeKind.ARRAY && newExprType.getKind() != TypeKind.ARRAY) {
        // Always warn if the cast contains an array, but the expression
        // doesn't, as in "(Object[]) o" where o is of type Object
        return false;
      } else if (newCastType.getKind() == TypeKind.DECLARED
          && newExprType.getKind() == TypeKind.DECLARED) {
        int castSize = ((AnnotatedDeclaredType) newCastType).getTypeArguments().size();
        int exprSize = ((AnnotatedDeclaredType) newExprType).getTypeArguments().size();

        if (castSize != exprSize) {
          // Always warn if the cast and expression contain a different number of type arguments,
          // e.g. to catch a cast from "Object" to "List<@NonNull Object>".
          // TODO: the same number of arguments actually doesn't guarantee anything.
          return false;
        }
      } else if (castTypeKind == TypeKind.TYPEVAR && exprType.getKind() == TypeKind.TYPEVAR) {
        // If both the cast type and the casted expression are type variables, then check the
        // bounds.
        Set<AnnotationMirror> lowerBoundAnnotationsCast =
            AnnotatedTypes.findEffectiveLowerBoundAnnotations(qualifierHierarchy, castType);
        Set<AnnotationMirror> lowerBoundAnnotationsExpr =
            AnnotatedTypes.findEffectiveLowerBoundAnnotations(qualifierHierarchy, exprType);
        return qualifierHierarchy.isSubtype(lowerBoundAnnotationsExpr, lowerBoundAnnotationsCast)
            && qualifierHierarchy.isSubtype(
                exprType.getEffectiveAnnotations(), castType.getEffectiveAnnotations());
      }
      if (castTypeKind == TypeKind.TYPEVAR) {
        // If the cast type is a type var, but the expression is not, then check that the
        // type of the expression is a subtype of the lower bound.
        castAnnos = AnnotatedTypes.findEffectiveLowerBoundAnnotations(qualifierHierarchy, castType);
      } else {
        castAnnos = castType.getAnnotations();
      }
    }

    AnnotatedTypeMirror exprTypeWidened = atypeFactory.getWidenedType(exprType, castType);
    return qualifierHierarchy.isSubtype(exprTypeWidened.getEffectiveAnnotations(), castAnnos);
  }

  /**
   * Return whether or not casting the exprType to castType is legal.
   *
   * @param castType an invariant type
   * @param exprType type of the expressions that is cast which may or may not be invariant
   * @param top the top qualifier of the hierarchy to check
   * @return whether or not casting the exprType to castType is legal
   */
  private boolean isInvariantTypeCastSafe(
      AnnotatedTypeMirror castType, AnnotatedTypeMirror exprType, AnnotationMirror top) {
    if (!isTypeCastSafe(castType, exprType)) {
      return false;
    }
    AnnotationMirror castTypeAnno = castType.getEffectiveAnnotationInHierarchy(top);
    AnnotationMirror exprTypeAnno = exprType.getEffectiveAnnotationInHierarchy(top);

    if (atypeFactory.hasQualifierParameterInHierarchy(exprType, top)) {
      // The isTypeCastSafe call above checked that the exprType is a subtype of castType,
      // so just check the reverse to check that the qualifiers are equivalent.
      return atypeFactory.getQualifierHierarchy().isSubtype(castTypeAnno, exprTypeAnno);
    }
    // Otherwise the cast is unsafe, unless the qualifiers on both cast and expr are bottom.
    AnnotationMirror bottom = atypeFactory.getQualifierHierarchy().getBottomAnnotation(top);
    return AnnotationUtils.areSame(castTypeAnno, bottom)
        && AnnotationUtils.areSame(exprTypeAnno, bottom);
  }

  @Override
  public Void visitTypeCast(TypeCastTree node, Void p) {
    // validate "node" instead of "node.getType()" to prevent duplicate errors.
    boolean valid = validateTypeOf(node) && validateTypeOf(node.getExpression());
    if (valid) {
      checkTypecastSafety(node);
      checkTypecastRedundancy(node);
    }
    if (atypeFactory.getDependentTypesHelper().hasDependentAnnotations()) {
      AnnotatedTypeMirror type = atypeFactory.getAnnotatedType(node);
      atypeFactory.getDependentTypesHelper().checkTypeForErrorExpressions(type, node.getType());
    }

    if (node.getType().getKind() == Tree.Kind.INTERSECTION_TYPE) {
      AnnotatedIntersectionType intersection =
          (AnnotatedIntersectionType) atypeFactory.getAnnotatedType(node);
      checkExplicitAnnotationsOnIntersectionBounds(
          intersection, ((IntersectionTypeTree) node.getType()).getBounds());
    }
    return super.visitTypeCast(node, p);
    // return scan(node.getExpression(), p);
  }

  @Override
  public Void visitInstanceOf(InstanceOfTree node, Void p) {
    // The "reference type" is the type after "instanceof".
    Tree refTypeTree = node.getType();
    validateTypeOf(refTypeTree);
    if (refTypeTree.getKind() == Tree.Kind.ANNOTATED_TYPE) {
      AnnotatedTypeMirror refType = atypeFactory.getAnnotatedType(refTypeTree);
      AnnotatedTypeMirror expType = atypeFactory.getAnnotatedType(node.getExpression());
      if (!refType.hasAnnotation(NonNull.class)
          && atypeFactory.getTypeHierarchy().isSubtype(refType, expType)
          && !refType.getAnnotations().equals(expType.getAnnotations())) {
        checker.reportWarning(node, "instanceof.unsafe", expType, refType);
      }
    }
    return super.visitInstanceOf(node, p);
  }

  @Override
  public Void visitArrayAccess(ArrayAccessTree node, Void p) {
    Pair<Tree, AnnotatedTypeMirror> preAssignmentContext = visitorState.getAssignmentContext();
    try {
      visitorState.setAssignmentContext(null);
      scan(node.getExpression(), p);
      scan(node.getIndex(), p);
    } finally {
      visitorState.setAssignmentContext(preAssignmentContext);
    }
    return null;
  }

  /**
   * Checks the type of the exception parameter. Subclasses should override {@link
   * #checkExceptionParameter} rather than this method to change the behavior of this check.
   */
  @Override
  public Void visitCatch(CatchTree node, Void p) {
    checkExceptionParameter(node);
    return super.visitCatch(node, p);
  }

  /**
   * Checks the type of a thrown exception. Subclasses should override
   * checkThrownExpression(ThrowTree node) rather than this method to change the behavior of this
   * check.
   */
  @Override
  public Void visitThrow(ThrowTree node, Void p) {
    checkThrownExpression(node);
    return super.visitThrow(node, p);
  }

  /**
   * Rather than overriding this method, clients should often override {@link
   * #visitAnnotatedType(List,Tree)}. That method also handles the case of annotations at the
   * beginning of a variable or method declaration. javac parses all those annotations as being on
   * the variable or method declaration, even though the ones that are type annotations logically
   * belong to the variable type or method return type.
   */
  @Override
  public Void visitAnnotatedType(AnnotatedTypeTree node, Void p) {
    visitAnnotatedType(null, node);
    return super.visitAnnotatedType(node, p);
  }

  /**
   * Checks an annotated type. Invoked by {@link #visitAnnotatedType(AnnotatedTypeTree, Void)},
   * {@link #visitVariable}, and {@link #visitMethod}. Exists to prevent code duplication among the
   * three. Checking in {@code visitVariable} and {@code visitMethod} is needed because there isn't
   * an AnnotatedTypeTree within a variable declaration or for a method return type -- all the
   * annotations are attached to the VariableTree or MethodTree, respectively.
   *
   * @param annoTrees annotations written before a variable/method declaration, if this type is from
   *     one; null otherwise. This might contain type annotations that the Java parser attached to
   *     the declaration rather than to the type.
   * @param typeTree the type that any type annotations in annoTrees apply to
   */
  public void visitAnnotatedType(
      @Nullable List<? extends AnnotationTree> annoTrees, Tree typeTree) {
    warnAboutIrrelevantJavaTypes(annoTrees, typeTree);
  }

  /**
   * Warns if a type annotation is written on a Java type that is not listed in
   * the @RelevantJavaTypes annotation.
   *
   * @param annoTrees annotations written before a variable/method declaration, if this type is from
   *     one; null otherwise. This might contain type annotations that the Java parser attached to
   *     the declaration rather than to the type.
   * @param typeTree the type that any type annotations in annoTrees apply to
   */
  public void warnAboutIrrelevantJavaTypes(
      @Nullable List<? extends AnnotationTree> annoTrees, Tree typeTree) {
    if (atypeFactory.relevantJavaTypes == null) {
      return;
    }

    Tree t = typeTree;
    while (true) {
      switch (t.getKind()) {

          // Recurse for compound types whose top level is not at the far left.
        case ARRAY_TYPE:
          t = ((ArrayTypeTree) t).getType();
          continue;
        case MEMBER_SELECT:
          t = ((MemberSelectTree) t).getExpression();
          continue;
        case PARAMETERIZED_TYPE:
          t = ((ParameterizedTypeTree) t).getType();
          continue;

          // Base cases
        case PRIMITIVE_TYPE:
        case IDENTIFIER:
          List<AnnotationTree> supportedAnnoTrees = supportedAnnoTrees(annoTrees);
          if (!supportedAnnoTrees.isEmpty() && !atypeFactory.isRelevant(TreeUtils.typeOf(t))) {
            checker.reportError(t, "anno.on.irrelevant", supportedAnnoTrees, t);
          }
          return;
        case ANNOTATED_TYPE:
          AnnotatedTypeTree at = (AnnotatedTypeTree) t;
          ExpressionTree underlying = at.getUnderlyingType();
          List<AnnotationTree> annos = supportedAnnoTrees(at.getAnnotations());
          if (!annos.isEmpty() && !atypeFactory.isRelevant(TreeUtils.typeOf(underlying))) {
            checker.reportError(t, "anno.on.irrelevant", annos, underlying);
          }
          return;

        default:
          return;
      }
    }
  }

  /**
   * Returns a new list containing only the supported annotations from its argument -- that is,
   * those that are part of the current type system.
   *
   * <p>This method ignores aliases of supported annotations that are declaration annotations,
   * because they may apply to inner types.
   *
   * @param annoTrees annotation trees
   * @return a new list containing only the supported annotations from its argument
   */
  private List<AnnotationTree> supportedAnnoTrees(List<? extends AnnotationTree> annoTrees) {
    List<AnnotationTree> result = new ArrayList<>(1);
    for (AnnotationTree at : annoTrees) {
      AnnotationMirror anno = TreeUtils.annotationFromAnnotationTree(at);
      if (!AnnotationUtils.isDeclarationAnnotation(anno)
          && atypeFactory.isSupportedQualifier(anno)) {
        result.add(at);
      }
    }
    return result;
  }

  // **********************************************************************
  // Helper methods to provide a single overriding point
  // **********************************************************************

  /** Cache to avoid calling {@link #getExceptionParameterLowerBoundAnnotations} more than once. */
  private Set<? extends AnnotationMirror> getExceptionParameterLowerBoundAnnotationsCache = null;
  /** The same as {@link #getExceptionParameterLowerBoundAnnotations}, but uses a cache. */
  private Set<? extends AnnotationMirror> getExceptionParameterLowerBoundAnnotationsCached() {
    if (getExceptionParameterLowerBoundAnnotationsCache == null) {
      getExceptionParameterLowerBoundAnnotationsCache =
          getExceptionParameterLowerBoundAnnotations();
    }
    return getExceptionParameterLowerBoundAnnotationsCache;
  }

  /**
   * Issue error if the exception parameter is not a supertype of the annotation specified by {@link
   * #getExceptionParameterLowerBoundAnnotations()}, which is top by default.
   *
   * <p>Subclasses may override this method to change the behavior of this check. Subclasses wishing
   * to enforce that exception parameter be annotated with other annotations can just override
   * {@link #getExceptionParameterLowerBoundAnnotations()}.
   *
   * @param node CatchTree to check
   */
  protected void checkExceptionParameter(CatchTree node) {

    Set<? extends AnnotationMirror> requiredAnnotations =
        getExceptionParameterLowerBoundAnnotationsCached();
    AnnotatedTypeMirror exPar = atypeFactory.getAnnotatedType(node.getParameter());

    for (AnnotationMirror required : requiredAnnotations) {
      AnnotationMirror found = exPar.getAnnotationInHierarchy(required);
      assert found != null;
      if (!atypeFactory.getQualifierHierarchy().isSubtype(required, found)) {
        checker.reportError(node.getParameter(), "exception.parameter", found, required);
      }

      if (exPar.getKind() == TypeKind.UNION) {
        AnnotatedUnionType aut = (AnnotatedUnionType) exPar;
        for (AnnotatedTypeMirror alterntive : aut.getAlternatives()) {
          AnnotationMirror foundAltern = alterntive.getAnnotationInHierarchy(required);
          if (!atypeFactory.getQualifierHierarchy().isSubtype(required, foundAltern)) {
            checker.reportError(node.getParameter(), "exception.parameter", foundAltern, required);
          }
        }
      }
    }
  }

  /**
   * Returns a set of AnnotationMirrors that is a lower bound for exception parameters.
   *
   * <p>This implementation returns top; subclasses can change this behavior.
   *
   * <p>Note: by default this method is called by {@link #getThrowUpperBoundAnnotations()}, so that
   * this annotation is enforced.
   *
   * @return set of annotation mirrors, one per hierarchy, that form a lower bound of annotations
   *     that can be written on an exception parameter
   */
  protected Set<? extends AnnotationMirror> getExceptionParameterLowerBoundAnnotations() {
    return atypeFactory.getQualifierHierarchy().getTopAnnotations();
  }

  /**
   * Checks the type of the thrown expression.
   *
   * <p>By default, this method checks that the thrown expression is a subtype of top.
   *
   * <p>Issue error if the thrown expression is not a sub type of the annotation given by {@link
   * #getThrowUpperBoundAnnotations()}, the same as {@link
   * #getExceptionParameterLowerBoundAnnotations()} by default.
   *
   * <p>Subclasses may override this method to change the behavior of this check. Subclasses wishing
   * to enforce that the thrown expression be a subtype of a type besides {@link
   * #getExceptionParameterLowerBoundAnnotations}, should override {@link
   * #getThrowUpperBoundAnnotations()}.
   *
   * @param node ThrowTree to check
   */
  protected void checkThrownExpression(ThrowTree node) {
    AnnotatedTypeMirror throwType = atypeFactory.getAnnotatedType(node.getExpression());
    Set<? extends AnnotationMirror> required = getThrowUpperBoundAnnotations();
    switch (throwType.getKind()) {
      case NULL:
      case DECLARED:
        Set<AnnotationMirror> found = throwType.getAnnotations();
        if (!atypeFactory.getQualifierHierarchy().isSubtype(found, required)) {
          checker.reportError(node.getExpression(), "throw", found, required);
        }
        break;
      case TYPEVAR:
      case WILDCARD:
        // TODO: this code might change after the type var changes.
        Set<AnnotationMirror> foundEffective = throwType.getEffectiveAnnotations();
        if (!atypeFactory.getQualifierHierarchy().isSubtype(foundEffective, required)) {
          checker.reportError(node.getExpression(), "throw", foundEffective, required);
        }
        break;
      case UNION:
        AnnotatedUnionType unionType = (AnnotatedUnionType) throwType;
        Set<AnnotationMirror> foundPrimary = unionType.getAnnotations();
        if (!atypeFactory.getQualifierHierarchy().isSubtype(foundPrimary, required)) {
          checker.reportError(node.getExpression(), "throw", foundPrimary, required);
        }
        for (AnnotatedTypeMirror altern : unionType.getAlternatives()) {
          if (!atypeFactory.getQualifierHierarchy().isSubtype(altern.getAnnotations(), required)) {
            checker.reportError(node.getExpression(), "throw", altern.getAnnotations(), required);
          }
        }
        break;
      default:
        throw new BugInCF("Unexpected throw expression type: " + throwType.getKind());
    }
  }

  /**
   * Returns a set of AnnotationMirrors that is a upper bound for thrown exceptions.
   *
   * <p>Note: by default this method is returns by getExceptionParameterLowerBoundAnnotations(), so
   * that this annotation is enforced.
   *
   * <p>(Default is top)
   *
   * @return set of annotation mirrors, one per hierarchy, that form an upper bound of thrown
   *     expressions
   */
  protected Set<? extends AnnotationMirror> getThrowUpperBoundAnnotations() {
    return getExceptionParameterLowerBoundAnnotations();
  }

  /**
   * Checks the validity of an assignment (or pseudo-assignment) from a value to a variable and
   * emits an error message (through the compiler's messaging interface) if it is not valid.
   *
   * @param varTree the AST node for the lvalue (usually a variable)
   * @param valueExp the AST node for the rvalue (the new value)
   * @param errorKey the error message key to use if the check fails
   * @param extraArgs arguments to the error message key, before "found" and "expected" types
   */
  protected void commonAssignmentCheck(
      Tree varTree,
      ExpressionTree valueExp,
      @CompilerMessageKey String errorKey,
      Object... extraArgs) {
    AnnotatedTypeMirror varType = atypeFactory.getAnnotatedTypeLhs(varTree);
    assert varType != null : "no variable found for tree: " + varTree;

    if (!validateType(varTree, varType)) {
      return;
    }

    commonAssignmentCheck(varType, valueExp, errorKey, extraArgs);
  }

  /**
   * Checks the validity of an assignment (or pseudo-assignment) from a value to a variable and
   * emits an error message (through the compiler's messaging interface) if it is not valid.
   *
   * @param varType the annotated type for the lvalue (usually a variable)
   * @param valueExp the AST node for the rvalue (the new value)
   * @param errorKey the error message key to use if the check fails
   * @param extraArgs arguments to the error message key, before "found" and "expected" types
   */
  protected void commonAssignmentCheck(
      AnnotatedTypeMirror varType,
      ExpressionTree valueExp,
      @CompilerMessageKey String errorKey,
      Object... extraArgs) {
    if (shouldSkipUses(valueExp)) {
      return;
    }
    if (valueExp.getKind() == Tree.Kind.MEMBER_REFERENCE
        || valueExp.getKind() == Tree.Kind.LAMBDA_EXPRESSION) {
      // Member references and lambda expressions are type checked separately
      // and do not need to be checked again as arguments.
      return;
    }
    if (varType.getKind() == TypeKind.ARRAY
        && valueExp instanceof NewArrayTree
        && ((NewArrayTree) valueExp).getType() == null) {
      AnnotatedTypeMirror compType = ((AnnotatedArrayType) varType).getComponentType();
      NewArrayTree arrayTree = (NewArrayTree) valueExp;
      assert arrayTree.getInitializers() != null
          : "array initializers are not expected to be null in: " + valueExp;
      checkArrayInitialization(compType, arrayTree.getInitializers());
    }
    if (!validateTypeOf(valueExp)) {
      return;
    }
    AnnotatedTypeMirror valueType = atypeFactory.getAnnotatedType(valueExp);
    assert valueType != null : "null type for expression: " + valueExp;
    commonAssignmentCheck(varType, valueType, valueExp, errorKey, extraArgs);
  }

  /**
   * Checks the validity of an assignment (or pseudo-assignment) from a value to a variable and
   * emits an error message (through the compiler's messaging interface) if it is not valid.
   *
   * @param varType the annotated type of the variable
   * @param valueType the annotated type of the value
   * @param valueTree the location to use when reporting the error message
   * @param errorKey the error message key to use if the check fails
   * @param extraArgs arguments to the error message key, before "found" and "expected" types
   */
  protected void commonAssignmentCheck(
      AnnotatedTypeMirror varType,
      AnnotatedTypeMirror valueType,
      Tree valueTree,
      @CompilerMessageKey String errorKey,
      Object... extraArgs) {

    commonAssignmentCheckStartDiagnostic(varType, valueType, valueTree);

    AnnotatedTypeMirror widenedValueType = atypeFactory.getWidenedType(valueType, varType);
    boolean success = atypeFactory.getTypeHierarchy().isSubtype(widenedValueType, varType);

    // TODO: integrate with subtype test.
    if (success) {
      for (Class<? extends Annotation> mono : atypeFactory.getSupportedMonotonicTypeQualifiers()) {
        if (valueType.hasAnnotation(mono) && varType.hasAnnotation(mono)) {
          checker.reportError(
              valueTree,
              "monotonic",
              mono.getSimpleName(),
              mono.getSimpleName(),
              valueType.toString());
          return;
        }
      }
    }

    commonAssignmentCheckEndDiagnostic(success, null, varType, valueType, valueTree);

    // Use an error key only if it's overridden by a checker.
    if (!success) {
      FoundRequired pair = FoundRequired.of(valueType, varType);
      String valueTypeString = pair.found;
      String varTypeString = pair.required;
      checker.reportError(
          valueTree, errorKey, ArraysPlume.concatenate(extraArgs, valueTypeString, varTypeString));
    }
  }

  /**
   * Prints a diagnostic about entering commonAssignmentCheck, if the showchecks option was set.
   *
   * @param varType the annotated type of the variable
   * @param valueType the annotated type of the value
   * @param valueTree the location to use when reporting the error message
   */
  protected final void commonAssignmentCheckStartDiagnostic(
      AnnotatedTypeMirror varType, AnnotatedTypeMirror valueType, Tree valueTree) {
    if (showchecks) {
      long valuePos = positions.getStartPosition(root, valueTree);
      System.out.printf(
          "%s %s (line %3d): actual tree = %s %s%n     actual: %s %s%n   expected: %s %s%n",
          this.getClass().getSimpleName(),
          "about to test whether actual is a subtype of expected",
          (root.getLineMap() != null ? root.getLineMap().getLineNumber(valuePos) : -1),
          valueTree.getKind(),
          valueTree,
          valueType.getKind(),
          valueType.toString(),
          varType.getKind(),
          varType.toString());
    }
  }

  /**
   * Prints a diagnostic about exiting commonAssignmentCheck, if the showchecks option was set.
   *
   * @param success whether the check succeeded or failed
   * @param extraMessage information about why the result is what it is; may be null
   * @param varType the annotated type of the variable
   * @param valueType the annotated type of the value
   * @param valueTree the location to use when reporting the error message
   */
  protected final void commonAssignmentCheckEndDiagnostic(
      boolean success,
      String extraMessage,
      AnnotatedTypeMirror varType,
      AnnotatedTypeMirror valueType,
      Tree valueTree) {
    if (showchecks) {
      commonAssignmentCheckEndDiagnostic(
          (success
                  ? "success: actual is subtype of expected"
                  : "FAILURE: actual is not subtype of expected")
              + (extraMessage == null ? "" : " because " + extraMessage),
          varType,
          valueType,
          valueTree);
    }
  }

  /**
   * Prints a diagnostic about exiting commonAssignmentCheck, if the showchecks option was set.
   *
   * <p>Most clients should call {@link #commonAssignmentCheckEndDiagnostic(boolean, String,
   * AnnotatedTypeMirror, AnnotatedTypeMirror, Tree)}. The purpose of this method is to permit
   * customizing the message that is printed.
   *
   * @param message the result, plus information about why the result is what it is; may be null
   * @param varType the annotated type of the variable
   * @param valueType the annotated type of the value
   * @param valueTree the location to use when reporting the error message
   */
  protected final void commonAssignmentCheckEndDiagnostic(
      String message, AnnotatedTypeMirror varType, AnnotatedTypeMirror valueType, Tree valueTree) {
    if (showchecks) {
      long valuePos = positions.getStartPosition(root, valueTree);
      System.out.printf(
          " %s (line %3d): actual tree = %s %s%n     actual: %s %s%n   expected: %s %s%n",
          message,
          (root.getLineMap() != null ? root.getLineMap().getLineNumber(valuePos) : -1),
          valueTree.getKind(),
          valueTree,
          valueType.getKind(),
          valueType.toString(),
          varType.getKind(),
          varType.toString());
    }
  }

  /**
   * Class that creates string representations of {@link AnnotatedTypeMirror}s which are only
   * verbose if required to differentiate the two types.
   */
  private static class FoundRequired {
    public final String found;
    public final String required;

    private FoundRequired(AnnotatedTypeMirror found, AnnotatedTypeMirror required) {
      if (shouldPrintVerbose(found, required)) {
        this.found = found.toString(true);
        this.required = required.toString(true);
      } else {
        this.found = found.toString();
        this.required = required.toString();
      }
    }

    /** Create a FoundRequired for a type and bounds. */
    private FoundRequired(AnnotatedTypeMirror found, AnnotatedTypeParameterBounds required) {
      if (shouldPrintVerbose(found, required)) {
        this.found = found.toString(true);
        this.required = required.toString(true);
      } else {
        this.found = found.toString();
        this.required = required.toString();
      }
    }

    /**
     * Creates string representations of {@link AnnotatedTypeMirror}s which are only verbose if
     * required to differentiate the two types.
     */
    static FoundRequired of(AnnotatedTypeMirror found, AnnotatedTypeMirror required) {
      return new FoundRequired(found, required);
    }

    /**
     * Creates string representations of {@link AnnotatedTypeMirror} and {@link
     * AnnotatedTypeParameterBounds}s which are only verbose if required to differentiate the two
     * types.
     */
    static FoundRequired of(AnnotatedTypeMirror found, AnnotatedTypeParameterBounds required) {
      return new FoundRequired(found, required);
    }
  }

  /**
   * Return whether or not the verbose toString should be used when printing the two annotated
   * types.
   *
   * @param atm1 the first AnnotatedTypeMirror
   * @param atm2 the second AnnotatedTypeMirror
   * @return true iff neither argumentc contains "@", or there are two annotated types (in either
   *     ATM) such that their toStrings are the same but their verbose toStrings differ
   */
  private static boolean shouldPrintVerbose(AnnotatedTypeMirror atm1, AnnotatedTypeMirror atm2) {
    if (!atm1.toString().contains("@") && !atm2.toString().contains("@")) {
      return true;
    }
    return containsSameToString(atm1, atm2);
  }

  /**
   * Return whether or not the verbose toString should be used when printing the annotated type and
   * the bounds it is not within.
   *
   * @param atm the type
   * @param bounds the bounds
   * @return true iff bounds does not contain "@", or there are two annotated types (in either
   *     argument) such that their toStrings are the same but their verbose toStrings differ
   */
  private static boolean shouldPrintVerbose(
      AnnotatedTypeMirror atm, AnnotatedTypeParameterBounds bounds) {
    if (!atm.toString().contains("@") && !bounds.toString().contains("@")) {
      return true;
    }
    return containsSameToString(atm, bounds.getUpperBound(), bounds.getLowerBound());
  }

  /**
   * A scanner that indicates whether any (sub-)types have the same toString but different verbose
   * toString. If so, the Checker Framework prints types verbosely.
   */
  private static SimpleAnnotatedTypeScanner<Boolean, Map<String, String>>
      checkContainsSameToString =
          new SimpleAnnotatedTypeScanner<>(
              (AnnotatedTypeMirror type, Map<String, String> map) -> {
                if (type == null) {
                  return false;
                }
                String simple = type.toString();
                String verbose = map.get(simple);
                if (verbose == null) {
                  map.put(simple, type.toString(true));
                  return false;
                } else {
                  return !verbose.equals(type.toString(true));
                }
              },
              Boolean::logicalOr,
              false);

  /**
   * Return true iff there are two annotated types (anywhere in any ATM) such that their toStrings
   * are the same but their verbose toStrings differ. If so, the Checker Framework prints types
   * verbosely.
   *
   * @param atms annotated type mirrors to compare
   * @return true iff there are two annotated types (anywhere in any ATM) such that their toStrings
   *     are the same but their verbose toStrings differ
   */
  private static boolean containsSameToString(AnnotatedTypeMirror... atms) {
    Map<String, String> simpleToVerbose = new HashMap<>();
    for (AnnotatedTypeMirror atm : atms) {
      if (checkContainsSameToString.visit(atm, simpleToVerbose)) {
        return true;
      }
    }

    return false;
  }

  protected void checkArrayInitialization(
      AnnotatedTypeMirror type, List<? extends ExpressionTree> initializers) {
    // TODO: set assignment context like for method arguments?
    // Also in AbstractFlow.
    for (ExpressionTree init : initializers) {
      commonAssignmentCheck(type, init, "array.initializer");
    }
  }

  /**
   * Checks that the annotations on the type arguments supplied to a type or a method invocation are
   * within the bounds of the type variables as declared, and issues the "type.argument" error if
   * they are not.
   *
   * @param toptree the tree for error reporting, only used for inferred type arguments
   * @param paramBounds the bounds of the type parameters from a class or method declaration
   * @param typeargs the type arguments from the type or method invocation
   * @param typeargTrees the type arguments as trees, used for error reporting
   */
  protected void checkTypeArguments(
      Tree toptree,
      List<? extends AnnotatedTypeParameterBounds> paramBounds,
      List<? extends AnnotatedTypeMirror> typeargs,
      List<? extends Tree> typeargTrees,
      CharSequence typeOrMethodName,
      List<?> paramNames) {

    // System.out.printf("BaseTypeVisitor.checkTypeArguments: %s, TVs: %s, TAs: %s, TATs: %s%n",
    //         toptree, paramBounds, typeargs, typeargTrees);

    // If there are no type variables, do nothing.
    if (paramBounds.isEmpty()) {
      return;
    }

    int size = paramBounds.size();
    assert size == typeargs.size()
        : "BaseTypeVisitor.checkTypeArguments: mismatch between type arguments: "
            + typeargs
            + " and type parameter bounds"
            + paramBounds;

    for (int i = 0; i < size; i++) {

      AnnotatedTypeParameterBounds bounds = paramBounds.get(i);
      AnnotatedTypeMirror typeArg = typeargs.get(i);

      if (isIgnoredUninferredWildcard(bounds.getUpperBound())
          || isIgnoredUninferredWildcard(typeArg)) {
        continue;
      }

      if (shouldBeCaptureConverted(typeArg, bounds)) {
        continue;
      }

      AnnotatedTypeMirror paramUpperBound = bounds.getUpperBound();
      if (typeArg.getKind() == TypeKind.WILDCARD) {
        paramUpperBound =
            atypeFactory.widenToUpperBound(paramUpperBound, (AnnotatedWildcardType) typeArg);
      }

      Tree reportErrorToTree;
      if (typeargTrees == null || typeargTrees.isEmpty()) {
        // The type arguments were inferred, report the error on the method invocation.
        reportErrorToTree = toptree;
      } else {
        reportErrorToTree = typeargTrees.get(i);
      }

      checkHasQualifierParameterAsTypeArgument(typeArg, paramUpperBound, toptree);
      commonAssignmentCheck(
          paramUpperBound,
          typeArg,
          reportErrorToTree,
          "type.argument",
          paramNames.get(i),
          typeOrMethodName);

      if (!atypeFactory.getTypeHierarchy().isSubtype(bounds.getLowerBound(), typeArg)) {
        FoundRequired fr = FoundRequired.of(typeArg, bounds);
        checker.reportError(
            reportErrorToTree,
            "type.argument",
            paramNames.get(i),
            typeOrMethodName,
            fr.found,
            fr.required);
      }
    }
  }

  /**
   * Reports an error if the type argument has a qualifier parameter and the type parameter upper
   * bound does not have a qualifier parameter.
   *
   * @param typeArgument type argument
   * @param typeParameterUpperBound upper bound of the type parameter
   * @param reportError where to report the error
   */
  private void checkHasQualifierParameterAsTypeArgument(
      AnnotatedTypeMirror typeArgument,
      AnnotatedTypeMirror typeParameterUpperBound,
      Tree reportError) {
    for (AnnotationMirror top : atypeFactory.getQualifierHierarchy().getTopAnnotations()) {
      if (atypeFactory.hasQualifierParameterInHierarchy(typeArgument, top)
          && !getTypeFactory().hasQualifierParameterInHierarchy(typeParameterUpperBound, top)) {
        checker.reportError(reportError, "type.argument.hasqualparam", top);
      }
    }
  }

  private boolean isIgnoredUninferredWildcard(AnnotatedTypeMirror type) {
    return atypeFactory.ignoreUninferredTypeArguments
        && type.getKind() == TypeKind.WILDCARD
        && ((AnnotatedWildcardType) type).isUninferredTypeArgument();
  }

  // TODO: REMOVE WHEN CAPTURE CONVERSION IS IMPLEMENTED
  // TODO: This may not occur only in places where capture conversion occurs but in those cases
  // TODO: The containment check provided by this method should be enough
  /**
   * Identifies cases that would not happen if capture conversion were implemented. These special
   * cases should be removed when capture conversion is implemented.
   */
  private boolean shouldBeCaptureConverted(
      final AnnotatedTypeMirror typeArg, final AnnotatedTypeParameterBounds bounds) {
    return typeArg.getKind() == TypeKind.WILDCARD
        && bounds.getUpperBound().getKind() == TypeKind.WILDCARD;
  }

  /**
   * Indicates whether to skip subtype checks on the receiver when checking method invocability. A
   * visitor may, for example, allow a method to be invoked even if the receivers are siblings in a
   * hierarchy, provided that some other condition (implemented by the visitor) is satisfied.
   *
   * @param node the method invocation node
   * @param methodDefinitionReceiver the ATM of the receiver of the method definition
   * @param methodCallReceiver the ATM of the receiver of the method call
   * @return whether to skip subtype checks on the receiver
   */
  protected boolean skipReceiverSubtypeCheck(
      MethodInvocationTree node,
      AnnotatedTypeMirror methodDefinitionReceiver,
      AnnotatedTypeMirror methodCallReceiver) {
    return false;
  }

  /**
   * Tests whether the method can be invoked using the receiver of the 'node' method invocation, and
   * issues a "method.invocation" if the invocation is invalid.
   *
   * <p>This implementation tests whether the receiver in the method invocation is a subtype of the
   * method receiver type. This behavior can be specialized by overriding skipReceiverSubtypeCheck.
   *
   * @param method the type of the invoked method
   * @param node the method invocation node
   */
  protected void checkMethodInvocability(
      AnnotatedExecutableType method, MethodInvocationTree node) {
    if (method.getReceiverType() == null) {
      // Static methods don't have a receiver.
      return;
    }
    if (method.getElement().getKind() == ElementKind.CONSTRUCTOR) {
      // TODO: Explicit "this()" calls of constructors have an implicit passed
      // from the enclosing constructor. We must not use the self type, but
      // instead should find a way to determine the receiver of the enclosing constructor.
      // rcv =
      // ((AnnotatedExecutableType)atypeFactory.getAnnotatedType(atypeFactory.getEnclosingMethod(node))).getReceiverType();
      return;
    }

    AnnotatedTypeMirror methodReceiver = method.getReceiverType().getErased();
    AnnotatedTypeMirror treeReceiver = methodReceiver.shallowCopy(false);
    AnnotatedTypeMirror rcv = atypeFactory.getReceiverType(node);

    treeReceiver.addAnnotations(rcv.getEffectiveAnnotations());

    if (!skipReceiverSubtypeCheck(node, methodReceiver, rcv)) {
      commonAssignmentCheckStartDiagnostic(methodReceiver, treeReceiver, node);
      boolean success = atypeFactory.getTypeHierarchy().isSubtype(treeReceiver, methodReceiver);
      commonAssignmentCheckEndDiagnostic(success, null, methodReceiver, treeReceiver, node);
      if (!success) {
        reportMethodInvocabilityError(node, treeReceiver, methodReceiver);
      }
    }
  }

  /**
   * Report a method invocability error. Allows checkers to change how the message is output.
   *
   * @param node the AST node at which to report the error
   * @param found the actual type of the receiver
   * @param expected the expected type of the receiver
   */
  protected void reportMethodInvocabilityError(
      MethodInvocationTree node, AnnotatedTypeMirror found, AnnotatedTypeMirror expected) {
    checker.reportError(
        node,
        "method.invocation",
        TreeUtils.elementFromUse(node),
        found.toString(),
        expected.toString());
  }

  /**
   * Check that the (explicit) annotations on a new class tree are comparable to the result type of
   * the constructor. Issue an error if not.
   *
   * <p>Issue a warning if the annotations on the constructor invocation is a subtype of the
   * constructor result type. This is equivalent to down-casting.
   */
  protected void checkConstructorInvocation(
      AnnotatedDeclaredType invocation,
      AnnotatedExecutableType constructor,
      NewClassTree newClassTree) {
    // Only check the primary annotations, the type arguments are checked elsewhere.
    Set<AnnotationMirror> explicitAnnos = atypeFactory.fromNewClass(newClassTree).getAnnotations();
    if (explicitAnnos.isEmpty()) {
      return;
    }
    Set<AnnotationMirror> resultAnnos = constructor.getReturnType().getAnnotations();
    for (AnnotationMirror explicit : explicitAnnos) {
      AnnotationMirror resultAnno =
          atypeFactory.getQualifierHierarchy().findAnnotationInSameHierarchy(resultAnnos, explicit);
      // The return type of the constructor (resultAnnos) must be comparable to the
      // annotations on the constructor invocation (explicitAnnos).
      if (!(atypeFactory.getQualifierHierarchy().isSubtype(explicit, resultAnno)
          || atypeFactory.getQualifierHierarchy().isSubtype(resultAnno, explicit))) {
        checker.reportError(
            newClassTree, "constructor.invocation", constructor.toString(), explicit, resultAnno);
        return;
      } else if (!atypeFactory.getQualifierHierarchy().isSubtype(resultAnno, explicit)) {
        // Issue a warning if the annotations on the constructor invocation is a subtype of
        // the constructor result type. This is equivalent to down-casting.
        checker.reportWarning(
            newClassTree, "cast.unsafe.constructor.invocation", resultAnno, explicit);
        return;
      }
    }

    // TODO: what properties should hold for constructor receivers for
    // inner type instantiations?
  }

  /**
   * A helper method to check that each passed argument is a subtype of the corresponding required
   * argument, and issues "argument" error for each passed argument that not a subtype of the
   * required one.
   *
   * <p>Note this method requires the lists to have the same length, as it does not handle cases
   * like var args.
   *
   * @see #checkVarargs(AnnotatedTypeMirror.AnnotatedExecutableType, Tree)
   * @param requiredArgs the required types. This may differ from the formal parameter types,
   *     because it replaces a varargs parameter by multiple parameters with the vararg's element
   *     type.
   * @param passedArgs the expressions passed to the corresponding types
   * @param executableName the name of the method or constructor being called
   * @param paramNames the names of the callee's formal parameters
   */
  protected void checkArguments(
      List<? extends AnnotatedTypeMirror> requiredArgs,
      List<? extends ExpressionTree> passedArgs,
      CharSequence executableName,
      List<?> paramNames) {
    int size = requiredArgs.size();
    assert size == passedArgs.size()
        : "mismatch between required args ("
            + requiredArgs
            + ") and passed args ("
            + passedArgs
            + ")";
    int maxParamNamesIndex = paramNames.size() - 1;
    // Rather weak assertion, due to how varargs parameters are treated.
    assert size >= maxParamNamesIndex
        : String.format(
            "mismatched lengths %d %d %d checkArguments(%s, %s, %s, %s)",
            size,
            passedArgs.size(),
            paramNames.size(),
            listToString(requiredArgs),
            listToString(passedArgs),
            executableName,
            listToString(paramNames));

    Pair<Tree, AnnotatedTypeMirror> preAssignmentContext = visitorState.getAssignmentContext();
    try {
      for (int i = 0; i < size; ++i) {
        visitorState.setAssignmentContext(
            Pair.of((Tree) null, (AnnotatedTypeMirror) requiredArgs.get(i)));
        commonAssignmentCheck(
            requiredArgs.get(i),
            passedArgs.get(i),
            "argument",
            // TODO: for expanded varargs parameters, maybe adjust the name
            paramNames.get(Math.min(i, maxParamNamesIndex)),
            executableName);
        // Also descend into the argument within the correct assignment context.
        scan(passedArgs.get(i), null);
      }
    } finally {
      visitorState.setAssignmentContext(preAssignmentContext);
    }
  }

  // com.sun.tools.javac.util.List has a toString that does not include surrounding "[...]",
  // making it hard to interpret in messages.
  /**
   * Produce a printed representation of a list, in the standard format with surrounding "[...]".
   *
   * @param lst a list to format
   * @return the printed representation of the list
   */
  private String listToString(List<?> lst) {
    StringJoiner result = new StringJoiner(",", "[", "]");
    for (Object elt : lst) {
      result.add(elt.toString());
    }
    return result.toString();
  }

  /**
   * Returns true if both types are type variables and outer contains inner. Outer contains inner
   * implies: {@literal inner.upperBound <: outer.upperBound outer.lowerBound <: inner.lowerBound}.
   *
   * @return true if both types are type variables and outer contains inner
   */
  protected boolean testTypevarContainment(
      final AnnotatedTypeMirror inner, final AnnotatedTypeMirror outer) {
    if (inner.getKind() == TypeKind.TYPEVAR && outer.getKind() == TypeKind.TYPEVAR) {

      final AnnotatedTypeVariable innerAtv = (AnnotatedTypeVariable) inner;
      final AnnotatedTypeVariable outerAtv = (AnnotatedTypeVariable) outer;

      if (AnnotatedTypes.areCorrespondingTypeVariables(elements, innerAtv, outerAtv)) {
        final TypeHierarchy typeHierarchy = atypeFactory.getTypeHierarchy();
        return typeHierarchy.isSubtype(innerAtv.getUpperBound(), outerAtv.getUpperBound())
            && typeHierarchy.isSubtype(outerAtv.getLowerBound(), innerAtv.getLowerBound());
      }
    }

    return false;
  }

  /**
   * Create an OverrideChecker.
   *
   * <p>This exists so that subclasses can subclass OverrideChecker and use their subclass instead
   * of using OverrideChecker itself.
   *
   * @param overriderTree the AST node of the overriding method or method reference
   * @param overriderMethodType the type of the overriding method
   * @param overriderType the type enclosing the overrider method, usually an AnnotatedDeclaredType;
   *     for Method References may be something else
   * @param overriderReturnType the return type of the overriding method
   * @param overriddenMethodType the type of the overridden method
   * @param overriddenType the declared type enclosing the overridden method
   * @param overriddenReturnType the return type of the overridden method
   * @return an OverrideChecker
   */
  protected OverrideChecker createOverrideChecker(
      Tree overriderTree,
      AnnotatedExecutableType overriderMethodType,
      AnnotatedTypeMirror overriderType,
      AnnotatedTypeMirror overriderReturnType,
      AnnotatedExecutableType overriddenMethodType,
      AnnotatedDeclaredType overriddenType,
      AnnotatedTypeMirror overriddenReturnType) {
    return new OverrideChecker(
        overriderTree,
        overriderMethodType,
        overriderType,
        overriderReturnType,
        overriddenMethodType,
        overriddenType,
        overriddenReturnType);
  }

  /**
   * Type checks that a method may override another method. Uses an OverrideChecker subclass as
   * created by {@link #createOverrideChecker}. This version of the method uses the annotated type
   * factory to get the annotated type of the overriding method, and does NOT expose that type.
   *
   * @see #checkOverride(MethodTree, AnnotatedTypeMirror.AnnotatedExecutableType,
   *     AnnotatedTypeMirror.AnnotatedDeclaredType, AnnotatedTypeMirror.AnnotatedExecutableType,
   *     AnnotatedTypeMirror.AnnotatedDeclaredType)
   * @param overriderTree declaration tree of overriding method
   * @param overriderType type of overriding class
   * @param overriddenMethodType type of overridden method
   * @param overriddenType type of overridden class
   * @return true if the override is allowed
   */
  protected boolean checkOverride(
      MethodTree overriderTree,
      AnnotatedDeclaredType overriderType,
      AnnotatedExecutableType overriddenMethodType,
      AnnotatedDeclaredType overriddenType) {

    // Get the type of the overriding method.
    AnnotatedExecutableType overriderMethodType = atypeFactory.getAnnotatedType(overriderTree);

    // Call the other version of the method, which takes overriderMethodType. Both versions
    // exist to allow checkers to override one or the other depending on their needs.
    return checkOverride(
        overriderTree, overriderMethodType, overriderType, overriddenMethodType, overriddenType);
  }

  /**
   * Type checks that a method may override another method. Uses an OverrideChecker subclass as
   * created by {@link #createOverrideChecker}. This version of the method exposes
   * AnnotatedExecutableType of the overriding method. Override this version of the method if you
   * need to access that type.
   *
   * @see #checkOverride(MethodTree, AnnotatedTypeMirror.AnnotatedDeclaredType,
   *     AnnotatedTypeMirror.AnnotatedExecutableType, AnnotatedTypeMirror.AnnotatedDeclaredType)
   * @param overriderTree declaration tree of overriding method
   * @param overriderMethodType type of the overriding method
   * @param overriderType type of overriding class
   * @param overriddenMethodType type of overridden method
   * @param overriddenType type of overridden class
   * @return true if the override is allowed
   */
  protected boolean checkOverride(
      MethodTree overriderTree,
      AnnotatedExecutableType overriderMethodType,
      AnnotatedDeclaredType overriderType,
      AnnotatedExecutableType overriddenMethodType,
      AnnotatedDeclaredType overriddenType) {

    // This needs to be done before overriderMethodType.getReturnType() and
    // overriddenMethodType.getReturnType()
    if (overriderMethodType.getTypeVariables().isEmpty()
        && !overriddenMethodType.getTypeVariables().isEmpty()) {
      overriddenMethodType = overriddenMethodType.getErased();
    }

    OverrideChecker overrideChecker =
        createOverrideChecker(
            overriderTree,
            overriderMethodType,
            overriderType,
            overriderMethodType.getReturnType(),
            overriddenMethodType,
            overriddenType,
            overriddenMethodType.getReturnType());

    return overrideChecker.checkOverride();
  }

  /**
   * Check that a method reference is allowed. Using the OverrideChecker class.
   *
   * @param memberReferenceTree the tree for the method reference
   * @return true if the method reference is allowed
   */
  protected boolean checkMethodReferenceAsOverride(
      MemberReferenceTree memberReferenceTree, Void p) {

    Pair<AnnotatedTypeMirror, AnnotatedExecutableType> result =
        atypeFactory.getFnInterfaceFromTree(memberReferenceTree);
    // The type to which the member reference is assigned -- also known as the target type of the
    // reference.
    AnnotatedTypeMirror functionalInterface = result.first;
    // The type of the single method that is declared by the functional interface.
    AnnotatedExecutableType functionType = result.second;

    // ========= Overriding Type =========
    // This doesn't get the correct type for a "MyOuter.super" based on the receiver of the
    // enclosing method.
    // That is handled separately in method receiver check.

    // The type of the expression or type use, <expression>::method or <type use>::method.
    final ExpressionTree qualifierExpression = memberReferenceTree.getQualifierExpression();
    final ReferenceKind memRefKind = ((JCMemberReference) memberReferenceTree).kind;
    AnnotatedTypeMirror enclosingType;
    if (memberReferenceTree.getMode() == ReferenceMode.NEW
        || memRefKind == ReferenceKind.UNBOUND
        || memRefKind == ReferenceKind.STATIC) {
      // The "qualifier expression" is a type tree.
      enclosingType = atypeFactory.getAnnotatedTypeFromTypeTree(qualifierExpression);
    } else {
      // The "qualifier expression" is an expression.
      enclosingType = atypeFactory.getAnnotatedType(qualifierExpression);
    }

    // ========= Overriding Executable =========
    // The ::method element, see JLS 15.13.1 Compile-Time Declaration of a Method Reference
    ExecutableElement compileTimeDeclaration =
        (ExecutableElement) TreeUtils.elementFromTree(memberReferenceTree);

    if (enclosingType.getKind() == TypeKind.DECLARED
        && ((AnnotatedDeclaredType) enclosingType).wasRaw()) {
      if (memRefKind == ReferenceKind.UNBOUND) {
        // The method reference is of the form: Type # instMethod and Type is a raw type.
        // If the first parameter of the function type, p1, is a subtype of type, then type should
        // be p1.  This has the effect of "inferring" the class type parameter.
        AnnotatedTypeMirror p1 = functionType.getParameterTypes().get(0);
        TypeMirror asSuper =
            TypesUtils.asSuper(
                p1.getUnderlyingType(),
                enclosingType.getUnderlyingType(),
                atypeFactory.getProcessingEnv());
        if (asSuper != null) {
          enclosingType = AnnotatedTypes.asSuper(atypeFactory, p1, enclosingType);
        }
      }
      // else method reference is something like ArrayList::new
      // TODO: Use diamond, <>, inference to infer the class type arguments.
      // For now this case is skipped below in checkMethodReferenceInference.
    }

    // The type of the compileTimeDeclaration if it were invoked with a receiver expression
    // of type {@code type}
    AnnotatedExecutableType invocationType =
        atypeFactory.methodFromUse(memberReferenceTree, compileTimeDeclaration, enclosingType)
            .executableType;

    if (checkMethodReferenceInference(memberReferenceTree, invocationType, enclosingType)) {
      // Type argument inference is required, skip check.
      // #checkMethodReferenceInference issued a warning.
      return true;
    }

    // This needs to be done before invocationType.getReturnType() and
    // functionType.getReturnType()
    if (invocationType.getTypeVariables().isEmpty() && !functionType.getTypeVariables().isEmpty()) {
      functionType = functionType.getErased();
    }

    // Use the function type's parameters to resolve polymorphic qualifiers.
    QualifierPolymorphism poly = atypeFactory.getQualifierPolymorphism();
    poly.resolve(functionType, invocationType);

    AnnotatedTypeMirror invocationReturnType;
    if (compileTimeDeclaration.getKind() == ElementKind.CONSTRUCTOR) {
      if (enclosingType.getKind() == TypeKind.ARRAY) {
        // Special casing for the return of array constructor
        invocationReturnType = enclosingType;
      } else {
        invocationReturnType =
            atypeFactory.getResultingTypeOfConstructorMemberReference(
                memberReferenceTree, invocationType);
      }
    } else {
      invocationReturnType = invocationType.getReturnType();
    }

    AnnotatedTypeMirror functionTypeReturnType = functionType.getReturnType();
    if (functionTypeReturnType.getKind() == TypeKind.VOID) {
      // If the functional interface return type is void, the overriding return type doesn't matter.
      functionTypeReturnType = invocationReturnType;
    }

    if (functionalInterface.getKind() == TypeKind.DECLARED) {
      // Check the member reference as if invocationType overrides functionType.
      OverrideChecker overrideChecker =
          createOverrideChecker(
              memberReferenceTree,
              invocationType,
              enclosingType,
              invocationReturnType,
              functionType,
              (AnnotatedDeclaredType) functionalInterface,
              functionTypeReturnType);
      return overrideChecker.checkOverride();
    } else {
      // If the functionalInterface is not a declared type, it must be an uninferred wildcard.
      // In that case, only return false if uninferred type arguments should not be ignored.
      return !atypeFactory.ignoreUninferredTypeArguments;
    }
  }

  /** Check if method reference type argument inference is required. Issue an error if it is. */
  private boolean checkMethodReferenceInference(
      MemberReferenceTree memberReferenceTree,
      AnnotatedExecutableType invocationType,
      AnnotatedTypeMirror type) {
    // TODO: Issue #802
    // TODO: https://github.com/typetools/checker-framework/issues/802
    // TODO: Method type argument inference
    // TODO: Enable checks for method reference with inferred type arguments.
    // For now, error on mismatch of class or method type arguments.
    boolean requiresInference = false;
    // If the function to which the member reference refers is generic, but the member
    // reference does not provide method type arguments, then Java 8 inference is required.
    // Issue 979.
    if (!invocationType.getTypeVariables().isEmpty()
        && (memberReferenceTree.getTypeArguments() == null
            || memberReferenceTree.getTypeArguments().isEmpty())) {
      // Method type args
      requiresInference = true;
    } else if (memberReferenceTree.getMode() == ReferenceMode.NEW) {
      if (type.getKind() == TypeKind.DECLARED && ((AnnotatedDeclaredType) type).wasRaw()) {
        // Class type args
        requiresInference = true;
      }
    }
    if (requiresInference) {
      if (checker.hasOption("conservativeUninferredTypeArguments")) {
        checker.reportWarning(memberReferenceTree, "methodref.inference.unimplemented");
      }
      return true;
    }
    return false;
  }

  /**
   * Class to perform method override and method reference checks.
   *
   * <p>Method references are checked similarly to method overrides, with the method reference
   * viewed as overriding the functional interface's method.
   *
   * <p>Checks that an overriding method's return type, parameter types, and receiver type are
   * correct with respect to the annotations on the overridden method's return type, parameter
   * types, and receiver type.
   *
   * <p>Furthermore, any contracts on the method must satisfy behavioral subtyping, that is,
   * postconditions must be at least as strong as the postcondition on the superclass, and
   * preconditions must be at most as strong as the condition on the superclass.
   *
   * <p>This method returns the result of the check, but also emits error messages as a side effect.
   */
  public class OverrideChecker {

    /** The declaration of an overriding method. */
    protected final Tree overriderTree;
    /** True if {@link #overriderTree} is a MEMBER_REFERENCE. */
    protected final boolean isMethodReference;

    /** The type of the overriding method. */
    protected final AnnotatedExecutableType overrider;
    /** The subtype that declares the overriding method. */
    protected final AnnotatedTypeMirror overriderType;
    /** The type of the overridden method. */
    protected final AnnotatedExecutableType overridden;
    /** The supertype that declares the overridden method. */
    protected final AnnotatedDeclaredType overriddenType;
    /** The teturn type of the overridden method. */
    protected final AnnotatedTypeMirror overriddenReturnType;
    /** The return type of the overriding method. */
    protected final AnnotatedTypeMirror overriderReturnType;

    /**
     * Create an OverrideChecker.
     *
     * <p>Notice that the return types are passed in separately. This is to support some types of
     * method references where the overrider's return type is not the appropriate type to check.
     *
     * @param overriderTree the AST node of the overriding method or method reference
     * @param overrider the type of the overriding method
     * @param overriderType the type enclosing the overrider method, usually an
     *     AnnotatedDeclaredType; for Method References may be something else
     * @param overriderReturnType the return type of the overriding method
     * @param overridden the type of the overridden method
     * @param overriddenType the declared type enclosing the overridden method
     * @param overriddenReturnType the return type of the overridden method
     */
    public OverrideChecker(
        Tree overriderTree,
        AnnotatedExecutableType overrider,
        AnnotatedTypeMirror overriderType,
        AnnotatedTypeMirror overriderReturnType,
        AnnotatedExecutableType overridden,
        AnnotatedDeclaredType overriddenType,
        AnnotatedTypeMirror overriddenReturnType) {

      this.overriderTree = overriderTree;
      this.overrider = overrider;
      this.overriderType = overriderType;
      this.overridden = overridden;
      this.overriddenType = overriddenType;
      this.overriddenReturnType = overriddenReturnType;
      this.overriderReturnType = overriderReturnType;

      this.isMethodReference = overriderTree.getKind() == Tree.Kind.MEMBER_REFERENCE;
    }

    /**
     * Perform the check.
     *
     * @return true if the override is allowed
     */
    public boolean checkOverride() {
      if (checker.shouldSkipUses(overriddenType.getUnderlyingType().asElement())) {
        return true;
      }

      boolean result = checkReturn();
      result &= checkParameters();
      if (isMethodReference) {
        result &= checkMemberReferenceReceivers();
      } else {
        result &= checkReceiverOverride();
      }
      checkPreAndPostConditions();
      checkPurity();

      return result;
    }

    /** Check that an override respects purity. */
    private void checkPurity() {
      String msgKey = isMethodReference ? "purity.methodref" : "purity.overriding";

      // check purity annotations
      EnumSet<Pure.Kind> superPurity =
          PurityUtils.getPurityKinds(atypeFactory, overridden.getElement());
      EnumSet<Pure.Kind> subPurity =
          PurityUtils.getPurityKinds(atypeFactory, overrider.getElement());
      if (!subPurity.containsAll(superPurity)) {
        checker.reportError(
            overriderTree,
            msgKey,
            overriderType,
            overrider,
            overriddenType,
            overridden,
            subPurity,
            superPurity);
      }
    }

    /** Checks that overrides obey behavioral subtyping. */
    private void checkPreAndPostConditions() {
      String msgKey = isMethodReference ? "methodref" : "override";
      if (isMethodReference) {
        // TODO: Support postconditions and method references.
        // The parse context always expects instance methods, but method references can be static.
        return;
      }

      ContractsFromMethod contractsUtils = atypeFactory.getContractsFromMethod();

      // Check preconditions
      Set<Precondition> superPre = contractsUtils.getPreconditions(overridden.getElement());
      Set<Precondition> subPre = contractsUtils.getPreconditions(overrider.getElement());
      Set<Pair<JavaExpression, AnnotationMirror>> superPre2 =
          parseAndLocalizeContracts(superPre, overridden);
      Set<Pair<JavaExpression, AnnotationMirror>> subPre2 =
          parseAndLocalizeContracts(subPre, overrider);
      @SuppressWarnings("compilermessages")
      @CompilerMessageKey String premsg = "contracts.precondition." + msgKey;
      checkContractsSubset(overriderType, overriddenType, subPre2, superPre2, premsg);

      // Check postconditions
      Set<Postcondition> superPost = contractsUtils.getPostconditions(overridden.getElement());
      Set<Postcondition> subPost = contractsUtils.getPostconditions(overrider.getElement());
      Set<Pair<JavaExpression, AnnotationMirror>> superPost2 =
          parseAndLocalizeContracts(superPost, overridden);
      Set<Pair<JavaExpression, AnnotationMirror>> subPost2 =
          parseAndLocalizeContracts(subPost, overrider);
      @SuppressWarnings("compilermessages")
      @CompilerMessageKey String postmsg = "contracts.postcondition." + msgKey;
      checkContractsSubset(overriderType, overriddenType, superPost2, subPost2, postmsg);

      // Check conditional postconditions
      Set<ConditionalPostcondition> superCPost =
          contractsUtils.getConditionalPostconditions(overridden.getElement());
      Set<ConditionalPostcondition> subCPost =
          contractsUtils.getConditionalPostconditions(overrider.getElement());
      // consider only 'true' postconditions
      Set<Postcondition> superCPostTrue = filterConditionalPostconditions(superCPost, true);
      Set<Postcondition> subCPostTrue = filterConditionalPostconditions(subCPost, true);
      Set<Pair<JavaExpression, AnnotationMirror>> superCPostTrue2 =
          parseAndLocalizeContracts(superCPostTrue, overridden);
      Set<Pair<JavaExpression, AnnotationMirror>> subCPostTrue2 =
          parseAndLocalizeContracts(subCPostTrue, overrider);
      @SuppressWarnings("compilermessages")
      @CompilerMessageKey String posttruemsg = "contracts.conditional.postcondition.true." + msgKey;
      checkContractsSubset(
          overriderType, overriddenType, superCPostTrue2, subCPostTrue2, posttruemsg);

      // consider only 'false' postconditions
      Set<Postcondition> superCPostFalse = filterConditionalPostconditions(superCPost, false);
      Set<Postcondition> subCPostFalse = filterConditionalPostconditions(subCPost, false);
      Set<Pair<JavaExpression, AnnotationMirror>> superCPostFalse2 =
          parseAndLocalizeContracts(superCPostFalse, overridden);
      Set<Pair<JavaExpression, AnnotationMirror>> subCPostFalse2 =
          parseAndLocalizeContracts(subCPostFalse, overrider);
      @SuppressWarnings("compilermessages")
      @CompilerMessageKey String postfalsemsg = "contracts.conditional.postcondition.false." + msgKey;
      checkContractsSubset(
          overriderType, overriddenType, superCPostFalse2, subCPostFalse2, postfalsemsg);
    }

    private boolean checkMemberReferenceReceivers() {
      JCTree.JCMemberReference memberTree = (JCTree.JCMemberReference) overriderTree;

      if (overriderType.getKind() == TypeKind.ARRAY) {
        // Assume the receiver for all method on arrays are @Top
        // This simplifies some logic because an AnnotatedExecutableType for an array method
        // (ie String[]::clone) has a receiver of "Array." The UNBOUND check would then
        // have to compare "Array" to "String[]".
        return true;
      }

      // These act like a traditional override
      if (memberTree.kind == JCTree.JCMemberReference.ReferenceKind.UNBOUND) {
        AnnotatedTypeMirror overriderReceiver = overrider.getReceiverType();
        AnnotatedTypeMirror overriddenReceiver = overridden.getParameterTypes().get(0);
        boolean success =
            atypeFactory.getTypeHierarchy().isSubtype(overriddenReceiver, overriderReceiver);
        if (!success) {
          checker.reportError(
              overriderTree,
              "methodref.receiver",
              overriderReceiver,
              overriddenReceiver,
              overriderType,
              overrider,
              overriddenType,
              overridden);
        }
        return success;
      }

      // The rest act like method invocations
      AnnotatedTypeMirror receiverDecl;
      AnnotatedTypeMirror receiverArg;
      switch (memberTree.kind) {
        case UNBOUND:
          throw new BugInCF("Case UNBOUND should already be handled.");
        case SUPER:
          receiverDecl = overrider.getReceiverType();
          receiverArg = atypeFactory.getAnnotatedType(memberTree.getQualifierExpression());

          final AnnotatedTypeMirror selfType = atypeFactory.getSelfType(memberTree);
          receiverArg.replaceAnnotations(selfType.getAnnotations());
          break;
        case BOUND:
          receiverDecl = overrider.getReceiverType();
          receiverArg = overriderType;
          break;
        case IMPLICIT_INNER:
          // JLS 15.13.1 "It is a compile-time error if the method reference expression is
          // of the form ClassType :: [TypeArguments] new and a compile-time error would
          // occur when determining an enclosing instance for ClassType as specified in
          // 15.9.2 (treating the method reference expression as if it were an unqualified
          // class instance creation expression)."

          // So a member reference can only refer to an inner class constructor if a type
          // that encloses the inner class can be found. So either "this" is that
          // enclosing type or "this" has an enclosing type that is that type.
          receiverDecl = overrider.getReceiverType();
          receiverArg = atypeFactory.getSelfType(memberTree);
          while (!TypesUtils.isErasedSubtype(
              receiverArg.getUnderlyingType(), receiverDecl.getUnderlyingType(), types)) {
            receiverArg = ((AnnotatedDeclaredType) receiverArg).getEnclosingType();
          }

          break;
        case TOPLEVEL:
        case STATIC:
        case ARRAY_CTOR:
        default:
          // Intentional fallthrough
          // These don't have receivers
          return true;
      }

      boolean success = atypeFactory.getTypeHierarchy().isSubtype(receiverArg, receiverDecl);
      if (!success) {
        checker.reportError(
            overriderTree,
            "methodref.receiver.bound",
            receiverArg,
            receiverDecl,
            receiverArg,
            overriderType,
            overrider);
      }

      return success;
    }

    /**
     * Issue an "override.receiver" error if the receiver override is not valid.
     *
     * @return true if the override is legal
     */
    protected boolean checkReceiverOverride() {
      AnnotatedDeclaredType overriderReceiver = overrider.getReceiverType();
      AnnotatedDeclaredType overriddenReceiver = overridden.getReceiverType();
      QualifierHierarchy qualifierHierarchy = atypeFactory.getQualifierHierarchy();
      // Check the receiver type.
      // isSubtype() requires its arguments to be actual subtypes with respect to JLS, but overrider
      // receiver is not a subtype of the overridden receiver.  So, just check primary annotations.
      // TODO: this will need to be improved for generic receivers.
      Set<AnnotationMirror> overriderAnnos = overriderReceiver.getAnnotations();
      Set<AnnotationMirror> overriddenAnnos = overriddenReceiver.getAnnotations();
      if (!qualifierHierarchy.isSubtype(overriddenAnnos, overriderAnnos)) {
        Set<AnnotationMirror> declaredAnnos =
            atypeFactory.getTypeDeclarationBounds(overriderType.getUnderlyingType());
        if (qualifierHierarchy.isSubtype(overriderAnnos, declaredAnnos)
            && qualifierHierarchy.isSubtype(declaredAnnos, overriderAnnos)) {
          // All the type of an object must be no higher than its upper bound. So if the receiver is
          // annotated with the upper bound qualifiers, then the override is safe.
          return true;
        }
        FoundRequired pair = FoundRequired.of(overriderReceiver, overriddenReceiver);
        checker.reportError(
            overriderTree,
            "override.receiver",
            pair.found,
            pair.required,
            overriderType,
            overrider,
            overriddenType,
            overridden);
        return false;
      }
      return true;
    }

    private boolean checkParameters() {
      List<AnnotatedTypeMirror> overriderParams = overrider.getParameterTypes();
      List<AnnotatedTypeMirror> overriddenParams = overridden.getParameterTypes();

      // Fix up method reference parameters.
      // See https://docs.oracle.com/javase/specs/jls/se11/html/jls-15.html#jls-15.13.1
      if (isMethodReference) {
        // The functional interface of an unbound member reference has an extra parameter
        // (the receiver).
        if (((JCTree.JCMemberReference) overriderTree)
            .hasKind(JCTree.JCMemberReference.ReferenceKind.UNBOUND)) {
          overriddenParams = new ArrayList<>(overriddenParams);
          overriddenParams.remove(0);
        }
        // Deal with varargs
        if (overrider.isVarArgs() && !overridden.isVarArgs()) {
          overriderParams = AnnotatedTypes.expandVarArgsFromTypes(overrider, overriddenParams);
        }
      }

      boolean result = true;
      for (int i = 0; i < overriderParams.size(); ++i) {
        boolean success =
            atypeFactory
                .getTypeHierarchy()
                .isSubtype(overriddenParams.get(i), overriderParams.get(i));
        if (!success) {
          success = testTypevarContainment(overriddenParams.get(i), overriderParams.get(i));
        }

        checkParametersMsg(success, i, overriderParams, overriddenParams);
        result &= success;
      }
      return result;
    }

    private void checkParametersMsg(
        boolean success,
        int index,
        List<AnnotatedTypeMirror> overriderParams,
        List<AnnotatedTypeMirror> overriddenParams) {
      if (success && !showchecks) {
        return;
      }

      String msgKey = isMethodReference ? "methodref.param" : "override.param";
      long valuePos =
          overriderTree instanceof MethodTree
              ? positions.getStartPosition(
                  root, ((MethodTree) overriderTree).getParameters().get(index))
              : positions.getStartPosition(root, overriderTree);
      Tree posTree =
          overriderTree instanceof MethodTree
              ? ((MethodTree) overriderTree).getParameters().get(index)
              : overriderTree;

      if (showchecks) {
        System.out.printf(
            " %s (line %3d):%n"
                + "     overrider: %s %s (parameter %d type %s)%n"
                + "   overridden: %s %s"
                + " (parameter %d type %s)%n",
            (success
                ? "success: overridden parameter type is subtype of overriding"
                : "FAILURE: overridden parameter type is not subtype of overriding"),
            (root.getLineMap() != null ? root.getLineMap().getLineNumber(valuePos) : -1),
            overrider,
            overriderType,
            index,
            overriderParams.get(index).toString(),
            overridden,
            overriddenType,
            index,
            overriddenParams.get(index).toString());
      }
      if (!success) {
        FoundRequired pair =
            FoundRequired.of(overriderParams.get(index), overriddenParams.get(index));
        checker.reportError(
            posTree,
            msgKey,
            overrider.getElement().getParameters().get(index).toString(),
            pair.found,
            pair.required,
            overriderType,
            overrider,
            overriddenType,
            overridden);
      }
    }

    /**
     * Returns true if the return type of the overridden method is a subtype of the return type of
     * the overriding method.
     *
     * @return true if the return type is correct
     */
    private boolean checkReturn() {
      if ((overriderReturnType.getKind() == TypeKind.VOID)) {
        // Nothing to check.
        return true;
      }
      final TypeHierarchy typeHierarchy = atypeFactory.getTypeHierarchy();
      boolean success = typeHierarchy.isSubtype(overriderReturnType, overriddenReturnType);
      if (!success) {
        // If both the overridden method have type variables as return types and both
        // types were defined in their respective methods then, they can be covariant or
        // invariant use super/subtypes for the overrides locations
        success = testTypevarContainment(overriderReturnType, overriddenReturnType);
      }

      // Sometimes the overridden return type of a method reference becomes a captured
      // type.  This leads to defaulting that often makes the overriding return type
      // invalid.  We ignore these.  This happens in Issue403/Issue404.
      if (!success
          && isMethodReference
          && TypesUtils.isCaptured(overriddenReturnType.getUnderlyingType())) {
        if (ElementUtils.isMethod(
            overridden.getElement(), functionApply, atypeFactory.getProcessingEnv())) {
          success =
              typeHierarchy.isSubtype(
                  overriderReturnType,
                  ((AnnotatedTypeVariable) overriddenReturnType).getUpperBound());
        }
      }

      checkReturnMsg(success);
      return success;
    }

    /**
     * Issue an error message or log message about checking an overriding return type.
     *
     * @param success whether the check succeeded or failed
     */
    private void checkReturnMsg(boolean success) {
      if (success && !showchecks) {
        return;
      }

      String msgKey = isMethodReference ? "methodref.return" : "override.return";
      long valuePos =
          overriderTree instanceof MethodTree
              ? positions.getStartPosition(root, ((MethodTree) overriderTree).getReturnType())
              : positions.getStartPosition(root, overriderTree);
      Tree posTree =
          overriderTree instanceof MethodTree
              ? ((MethodTree) overriderTree).getReturnType()
              : overriderTree;
      // The return type of a MethodTree is null for a constructor.
      if (posTree == null) {
        posTree = overriderTree;
      }

      if (showchecks) {
        System.out.printf(
            " %s (line %3d):%n"
                + "     overrider: %s %s (return type %s)%n"
                + "   overridden: %s %s (return type %s)%n",
            (success
                ? "success: overriding return type is subtype of overridden"
                : "FAILURE: overriding return type is not subtype of overridden"),
            (root.getLineMap() != null ? root.getLineMap().getLineNumber(valuePos) : -1),
            overrider,
            overriderType,
            overrider.getReturnType().toString(),
            overridden,
            overriddenType,
            overridden.getReturnType().toString());
      }
      if (!success) {
        FoundRequired pair = FoundRequired.of(overriderReturnType, overriddenReturnType);
        checker.reportError(
            posTree,
            msgKey,
            pair.found,
            pair.required,
            overriderType,
            overrider,
            overriddenType,
            overridden);
      }
    }
  }

  /**
   * Filters the set of conditional postconditions to return only those whose annotation result
   * value matches the value of the given boolean {@code b}. For example, if {@code b == true}, then
   * the following {@code @EnsuresNonNullIf} conditional postcondition would match:<br>
   * {@code @EnsuresNonNullIf(expression="#1", result=true)}<br>
   * {@code boolean equals(@Nullable Object o)}
   *
   * @param conditionalPostconditions each is a ConditionalPostcondition
   * @param b the value required for the {@code result} element
   * @return all the given conditional postconditions whose {@code result} is {@code b}
   */
  private Set<Postcondition> filterConditionalPostconditions(
      Set<ConditionalPostcondition> conditionalPostconditions, boolean b) {
    if (conditionalPostconditions.isEmpty()) {
      return Collections.emptySet();
    }

    Set<Postcondition> result = new LinkedHashSet<>(conditionalPostconditions.size());
    for (Contract c : conditionalPostconditions) {
      ConditionalPostcondition p = (ConditionalPostcondition) c;
      if (p.resultValue == b) {
        result.add(new Postcondition(p.expressionString, p.annotation, p.contractAnnotation));
      }
    }
    return result;
  }

  /**
   * Checks that {@code mustSubset} is a subset of {@code set} in the following sense: For every
   * expression in {@code mustSubset} there must be the same expression in {@code set}, with the
   * same (or a stronger) annotation.
   *
   * <p>This uses field {@link #visitorState} to determine where to issue an error message.
   *
   * @param overriderType the subtype
   * @param overriddenType the supertype
   * @param mustSubset annotations that should be weaker
   * @param set anontations that should be stronger
   * @param messageKey message key for error messages
   */
  private void checkContractsSubset(
      AnnotatedTypeMirror overriderType,
      AnnotatedDeclaredType overriddenType,
      Set<Pair<JavaExpression, AnnotationMirror>> mustSubset,
      Set<Pair<JavaExpression, AnnotationMirror>> set,
      @CompilerMessageKey String messageKey) {
    for (Pair<JavaExpression, AnnotationMirror> weak : mustSubset) {
      boolean found = false;

      for (Pair<JavaExpression, AnnotationMirror> strong : set) {
        // are we looking at a contract of the same receiver?
        if (weak.first.equals(strong.first)) {
          // check subtyping relationship of annotations
          QualifierHierarchy qualifierHierarchy = atypeFactory.getQualifierHierarchy();
          if (qualifierHierarchy.isSubtype(strong.second, weak.second)) {
            found = true;
            break;
          }
        }
      }

      if (!found) {
        MethodTree methodDeclTree = visitorState.getMethodTree();

        String overriddenTypeString = overriddenType.getUnderlyingType().asElement().toString();
        String overriderTypeString;
        if (overriderType.getKind() == TypeKind.DECLARED) {
          DeclaredType overriderTypeMirror =
              ((AnnotatedDeclaredType) overriderType).getUnderlyingType();
          overriderTypeString = overriderTypeMirror.asElement().toString();
        } else {
          overriderTypeString = overriderType.toString();
        }

        // weak.second is the AnnotationMirror that is too strong.  It might be from the
        // precondition or the postcondition.

        // These are the annotations that are too weak.
        StringJoiner strongRelevantAnnos = new StringJoiner(" ").setEmptyValue("no information");
        for (Pair<JavaExpression, AnnotationMirror> strong : set) {
          if (weak.first.equals(strong.first)) {
            strongRelevantAnnos.add(strong.second.toString());
          }
        }

        Object overriddenAnno;
        Object overriderAnno;
        if (messageKey.contains(".precondition.")) {
          overriddenAnno = strongRelevantAnnos;
          overriderAnno = weak.second;
        } else {
          overriddenAnno = weak.second;
          overriderAnno = strongRelevantAnnos;
        }

        checker.reportError(
            methodDeclTree,
            messageKey,
            weak.first,
            methodDeclTree.getName(),
            overriddenTypeString,
            overriddenAnno,
            overriderTypeString,
            overriderAnno);
      }
    }
  }

  /**
   * Localizes some contracts -- that is, viewpoint-adapts them to some method body, according to
   * the value of {@link #visitorState}.
   *
   * <p>The input is a set of {@link Contract}s, each of which contains an expression string and an
   * annotation. In a {@link Contract}, Java expressions are exactly as written in source code, not
   * standardized or viewpoint-adapted.
   *
   * <p>The output is a set of pairs of {@link JavaExpression} (parsed expression string) and
   * standardized annotation (with respect to the path of {@link #visitorState}. This method
   * discards any contract whose expression cannot be parsed into a JavaExpression.
   *
   * @param contractSet a set of contracts
   * @param methodType the type of the method that the contracts are for
   * @return pairs of (expression, AnnotationMirror), which are localized contracts
   */
  private Set<Pair<JavaExpression, AnnotationMirror>> parseAndLocalizeContracts(
      Set<? extends Contract> contractSet, AnnotatedExecutableType methodType) {
    if (contractSet.isEmpty()) {
      return Collections.emptySet();
    }

    // This is the path to a place where the contract is being used, which might or might not be
    // where the contract was defined.  For example, methodTree might be an overriding
    // definition, and the contract might be for a superclass.
    MethodTree methodTree = visitorState.getMethodTree();

    StringToJavaExpression stringToJavaExpr =
        expression -> {
          JavaExpression javaExpr =
              StringToJavaExpression.atMethodDecl(expression, methodType.getElement(), checker);
          // methodType.getElement() is not necessarily the same method as methodTree, so
          // viewpoint-adapt it to methodTree.
          return javaExpr.atMethodBody(methodTree);
        };

    Set<Pair<JavaExpression, AnnotationMirror>> result = new HashSet<>(contractSet.size());
    for (Contract p : contractSet) {
      String expressionString = p.expressionString;
      AnnotationMirror annotation =
          p.viewpointAdaptDependentTypeAnnotation(atypeFactory, stringToJavaExpr, methodTree);
      JavaExpression exprJe;
      try {
        // TODO: currently, these expressions are parsed many times.
        // This could be optimized to store the result the first time.
        // (same for other annotations)
        exprJe = stringToJavaExpr.toJavaExpression(expressionString);
      } catch (JavaExpressionParseException e) {
        // report errors here
        checker.report(methodTree, e.getDiagMessage());
        continue;
      }
      result.add(Pair.of(exprJe, annotation));
    }
    return result;
  }

  /**
   * Call this only when the current path is an identifier.
   *
   * @return the enclosing member select, or null if the identifier is not the field in a member
   *     selection
   */
  protected MemberSelectTree enclosingMemberSelect() {
    TreePath path = this.getCurrentPath();
    assert path.getLeaf().getKind() == Tree.Kind.IDENTIFIER
        : "expected identifier, found: " + path.getLeaf();
    if (path.getParentPath().getLeaf().getKind() == Tree.Kind.MEMBER_SELECT) {
      return (MemberSelectTree) path.getParentPath().getLeaf();
    } else {
      return null;
    }
  }

  /**
   * Returns the statement that encloses the given one.
   *
   * @param tree an AST node that is on the current path
   * @return the statement that encloses the given one
   */
  protected Tree enclosingStatement(@FindDistinct Tree tree) {
    TreePath path = this.getCurrentPath();
    while (path != null && path.getLeaf() != tree) {
      path = path.getParentPath();
    }

    if (path != null) {
      return path.getParentPath().getLeaf();
    } else {
      return null;
    }
  }

  @Override
  public Void visitIdentifier(IdentifierTree node, Void p) {
    checkAccess(node, p);
    return super.visitIdentifier(node, p);
  }

  protected void checkAccess(IdentifierTree node, Void p) {
    MemberSelectTree memberSel = enclosingMemberSelect();
    ExpressionTree tree;
    Element elem;

    if (memberSel == null) {
      tree = node;
      elem = TreeUtils.elementFromUse(node);
    } else {
      tree = memberSel;
      elem = TreeUtils.elementFromUse(memberSel);
    }

    if (elem == null || !elem.getKind().isField()) {
      return;
    }

    AnnotatedTypeMirror receiver = atypeFactory.getReceiverType(tree);

    checkAccessAllowed(elem, receiver, tree);
  }

  /**
   * Issues an error if access not allowed, based on an @Unused annotation.
   *
   * @param field the field to be accessed, whose declaration might be annotated by @Unused. It can
   *     also be (for example) {@code this}, in which case {@code receiverType} is null.
   * @param receiverType the type of the expression whose field is accessed; null if the field is
   *     static
   * @param accessTree the access expression
   */
  protected void checkAccessAllowed(
      Element field, AnnotatedTypeMirror receiverType, @FindDistinct ExpressionTree accessTree) {
    AnnotationMirror unused = atypeFactory.getDeclAnnotation(field, Unused.class);
    if (unused == null) {
      return;
    }

    String when = AnnotationUtils.getElementValueClassName(unused, unusedWhenElement).toString();

    // TODO: Don't just look at the receiver type, but at the declaration annotations on the
    // receiver.  (That will enable handling type annotations that are not part of the type
    // system being checked.)

    // TODO: This requires exactly the same type qualifier, but it should permit subqualifiers.
    if (!AnnotationUtils.containsSameByName(receiverType.getAnnotations(), when)) {
      return;
    }

    Tree tree = this.enclosingStatement(accessTree);

    if (tree != null
        && tree.getKind() == Tree.Kind.ASSIGNMENT
        && ((AssignmentTree) tree).getVariable() == accessTree
        && ((AssignmentTree) tree).getExpression().getKind() == Tree.Kind.NULL_LITERAL) {
      // Assigning unused to null is OK.
      return;
    }

    checker.reportError(accessTree, "unallowed.access", field, receiverType);
  }

  /**
   * Tests that the qualifiers present on {@code useType} are valid qualifiers, given the qualifiers
   * on the declaration of the type, {@code declarationType}.
   *
   * <p>The check is shallow, as it does not descend into generic or array types (i.e. only
   * performing the validity check on the raw type or outermost array dimension). {@link
   * BaseTypeVisitor#validateTypeOf(Tree)} would call this for each type argument or array dimension
   * separately.
   *
   * <p>In most cases, {@code useType} simply needs to be a subtype of {@code declarationType}. If a
   * type system makes exceptions to this rule, its implementation should override this method.
   *
   * <p>This method is not called if {@link
   * BaseTypeValidator#shouldCheckTopLevelDeclaredOrPrimitiveType(AnnotatedTypeMirror, Tree)}
   * returns false -- by default, it is not called on the top level for locals and expressions. To
   * enforce a type validity property everywhere, override methods such as {@link
   * BaseTypeValidator#visitDeclared} rather than this method.
   *
   * @param declarationType the type of the class (TypeElement)
   * @param useType the use of the class (instance type)
   * @param tree the tree where the type is used
   * @return true if the useType is a valid use of elemType
   */
  public boolean isValidUse(
      AnnotatedDeclaredType declarationType, AnnotatedDeclaredType useType, Tree tree) {
    // Don't use isSubtype(ATM, ATM) because it will return false if the types have qualifier
    // parameters.
    Set<? extends AnnotationMirror> tops = atypeFactory.getQualifierHierarchy().getTopAnnotations();
    Set<AnnotationMirror> upperBounds =
        atypeFactory
            .getQualifierUpperBounds()
            .getBoundQualifiers(declarationType.getUnderlyingType());
    for (AnnotationMirror top : tops) {
      AnnotationMirror upperBound =
          atypeFactory.getQualifierHierarchy().findAnnotationInHierarchy(upperBounds, top);
      AnnotationMirror qualifier = useType.getAnnotationInHierarchy(top);
      if (!atypeFactory.getQualifierHierarchy().isSubtype(qualifier, upperBound)) {
        return false;
      }
    }
    return true;
  }

  /**
   * Tests that the qualifiers present on the primitive type are valid.
   *
   * @param type the use of the primitive type
   * @param tree the tree where the type is used
   * @return true if the type is a valid use of the primitive type
   */
  public boolean isValidUse(AnnotatedPrimitiveType type, Tree tree) {
    Set<AnnotationMirror> bounds = atypeFactory.getTypeDeclarationBounds(type.getUnderlyingType());
    return atypeFactory.getQualifierHierarchy().isSubtype(type.getAnnotations(), bounds);
  }

  /**
   * Tests that the qualifiers present on the array type are valid. This method will be invoked for
   * each array level independently, i.e. this method only needs to check the top-level qualifiers
   * of an array.
   *
   * @param type the array type use
   * @param tree the tree where the type is used
   * @return true if the type is a valid array type
   */
  public boolean isValidUse(AnnotatedArrayType type, Tree tree) {
    Set<AnnotationMirror> bounds = atypeFactory.getTypeDeclarationBounds(type.getUnderlyingType());
    return atypeFactory.getQualifierHierarchy().isSubtype(type.getAnnotations(), bounds);
  }

  /**
   * Tests whether the tree expressed by the passed type tree is a valid type, and emits an error if
   * that is not the case (e.g. '@Mutable String'). If the tree is a method or constructor, check
   * the return type.
   *
   * @param tree the AST type supplied by the user
   */
  public boolean validateTypeOf(Tree tree) {
    AnnotatedTypeMirror type;
    // It's quite annoying that there is no TypeTree.
    switch (tree.getKind()) {
      case PRIMITIVE_TYPE:
      case PARAMETERIZED_TYPE:
      case TYPE_PARAMETER:
      case ARRAY_TYPE:
      case UNBOUNDED_WILDCARD:
      case EXTENDS_WILDCARD:
      case SUPER_WILDCARD:
      case ANNOTATED_TYPE:
        type = atypeFactory.getAnnotatedTypeFromTypeTree(tree);
        break;
      case METHOD:
        type = atypeFactory.getMethodReturnType((MethodTree) tree);
        if (type == null || type.getKind() == TypeKind.VOID) {
          // Nothing to do for void methods.
          // Note that for a constructor the AnnotatedExecutableType does
          // not use void as return type.
          return true;
        }
        break;
      default:
        type = atypeFactory.getAnnotatedType(tree);
    }
    return validateType(tree, type);
  }

  /**
   * Tests whether the type and corresponding type tree is a valid type, and emits an error if that
   * is not the case (e.g. '@Mutable String'). If the tree is a method or constructor, check the
   * return type.
   *
   * @param tree the type tree supplied by the user
   * @param type the type corresponding to tree
   * @return true if the type is valid
   */
  protected boolean validateType(Tree tree, AnnotatedTypeMirror type) {
    return typeValidator.isValid(type, tree);
  }

  // This is a test to ensure that all types are valid
  protected final TypeValidator typeValidator;

  protected TypeValidator createTypeValidator() {
    return new BaseTypeValidator(checker, this, atypeFactory);
  }

  // **********************************************************************
  // Random helper methods
  // **********************************************************************

  /**
   * Tests whether the expression should not be checked because of the tree referring to unannotated
   * classes, as specified in the {@code checker.skipUses} property.
   *
   * <p>It returns true if exprTree is a method invocation or a field access to a class whose
   * qualified name matches @{link checker.skipUses} expression.
   *
   * @param exprTree any expression tree
   * @return true if checker should not test exprTree
   */
  protected final boolean shouldSkipUses(ExpressionTree exprTree) {
    // System.out.printf("shouldSkipUses: %s: %s%n", exprTree.getClass(), exprTree);

    Element elm = TreeUtils.elementFromTree(exprTree);
    return checker.shouldSkipUses(elm);
  }

  // **********************************************************************
  // Overriding to avoid visit part of the tree
  // **********************************************************************

  /** Override Compilation Unit so we won't visit package names or imports. */
  @Override
  public Void visitCompilationUnit(CompilationUnitTree node, Void p) {
    Void r = scan(node.getPackageAnnotations(), p);
    // r = reduce(scan(node.getPackageName(), p), r);
    // r = reduce(scan(node.getImports(), p), r);
    r = reduce(scan(node.getTypeDecls(), p), r);
    return r;
  }
}<|MERGE_RESOLUTION|>--- conflicted
+++ resolved
@@ -217,12 +217,9 @@
   /** The {@code when} element/field of the @Unused annotation. */
   protected final ExecutableElement unusedWhenElement;
 
-<<<<<<< HEAD
   ExecutableElement sideEffectsOnlyValueElement;
-=======
   /** True if "-Ashowchecks" was passed on the command line. */
   private final boolean showchecks;
->>>>>>> c4e0f9fb
 
   /**
    * @param checker the type-checker associated with this visitor (for callbacks to {@link
@@ -251,12 +248,9 @@
         atypeFactory.fromElement(elements.getTypeElement(Vector.class.getCanonicalName()));
     targetValueElement = TreeUtils.getMethod(Target.class, "value", 0, env);
     unusedWhenElement = TreeUtils.getMethod(Unused.class, "when", 0, env);
-<<<<<<< HEAD
     sideEffectsOnlyValueElement =
         TreeUtils.getMethod(SideEffectsOnly.class, "value", 0, checker.getProcessingEnvironment());
-=======
     showchecks = checker.hasOption("showchecks");
->>>>>>> c4e0f9fb
   }
 
   /**
