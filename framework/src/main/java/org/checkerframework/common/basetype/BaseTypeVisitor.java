--- conflicted
+++ resolved
@@ -236,17 +236,8 @@
    * command line.
    */
   private final boolean checkPurity;
-<<<<<<< HEAD
   /** True if "-AcheckPurityAnnotations" was passed on the command line. */
   private final boolean checkSideEffectsOnly;
-  /**
-   * True if purity annotations should be inferred. Should be set to false if both the Lock Checker
-   * (or some other checker that overrides {@link CFAbstractStore#isSideEffectFree} in a
-   * non-standard way) and some other checker is being run.
-   */
-  protected boolean inferPurity = true;
-=======
->>>>>>> 7496d84c
 
   /** The tree of the enclosing method that is currently being visited. */
   protected @Nullable MethodTree methodTree = null;
@@ -1028,7 +1019,6 @@
         }
       }
 
-<<<<<<< HEAD
       PurityResult r;
       if (body == null) {
         r = new PurityResult();
@@ -1047,24 +1037,26 @@
       if (suggestPureMethods && !TreeUtils.isSynthetic(node)) {
         // Issue a warning if the method is pure, but not annotated as such.
         EnumSet<Pure.Kind> additionalKinds = r.getKinds().clone();
-        additionalKinds.removeAll(kinds);
+        if (!infer) {
+          // During WPI, propagate all purity kinds, even those that are already
+          // present (because they were inferred in a previous WPI round).
+          additionalKinds.removeAll(kinds);
+        }
         if (TreeUtils.isConstructor(node)) {
           additionalKinds.remove(Pure.Kind.DETERMINISTIC);
         }
         if (!additionalKinds.isEmpty()) {
           if (infer) {
-            if (inferPurity) {
-              WholeProgramInference wpi = atypeFactory.getWholeProgramInference();
-              ExecutableElement methodElt = TreeUtils.elementFromDeclaration(node);
-              if (additionalKinds.size() == 2) {
-                wpi.addMethodDeclarationAnnotation(methodElt, PURE);
-              } else if (additionalKinds.contains(Pure.Kind.SIDE_EFFECT_FREE)) {
-                wpi.addMethodDeclarationAnnotation(methodElt, SIDE_EFFECT_FREE);
-              } else if (additionalKinds.contains(Pure.Kind.DETERMINISTIC)) {
-                wpi.addMethodDeclarationAnnotation(methodElt, DETERMINISTIC);
-              } else {
-                throw new BugInCF("Unexpected purity kind in " + additionalKinds);
-              }
+            WholeProgramInference wpi = atypeFactory.getWholeProgramInference();
+            ExecutableElement methodElt = TreeUtils.elementFromDeclaration(node);
+            if (additionalKinds.size() == 2) {
+              wpi.addMethodDeclarationAnnotation(methodElt, PURE);
+            } else if (additionalKinds.contains(Pure.Kind.SIDE_EFFECT_FREE)) {
+              wpi.addMethodDeclarationAnnotation(methodElt, SIDE_EFFECT_FREE);
+            } else if (additionalKinds.contains(Pure.Kind.DETERMINISTIC)) {
+              wpi.addMethodDeclarationAnnotation(methodElt, DETERMINISTIC);
+            } else {
+              throw new BugInCF("Unexpected purity kind in " + additionalKinds);
             }
           } else {
             if (additionalKinds.size() == 2) {
@@ -1076,47 +1068,6 @@
             } else {
               throw new BugInCF("Unexpected purity kind in " + additionalKinds);
             }
-=======
-    TreePath body = atypeFactory.getPath(node.getBody());
-    PurityResult r;
-    if (body == null) {
-      r = new PurityResult();
-    } else {
-      r =
-          PurityChecker.checkPurity(
-              body,
-              atypeFactory,
-              checker.hasOption("assumeSideEffectFree") || checker.hasOption("assumePure"),
-              checker.hasOption("assumeDeterministic") || checker.hasOption("assumePure"));
-    }
-    if (!r.isPure(kinds)) {
-      reportPurityErrors(r, node, kinds);
-    }
-
-    if (suggestPureMethods && !TreeUtils.isSynthetic(node)) {
-      // Issue a warning if the method is pure, but not annotated as such.
-      EnumSet<Pure.Kind> additionalKinds = r.getKinds().clone();
-      if (!infer) {
-        // During WPI, propagate all purity kinds, even those that are already
-        // present (because they were inferred in a previous WPI round).
-        additionalKinds.removeAll(kinds);
-      }
-      if (TreeUtils.isConstructor(node)) {
-        additionalKinds.remove(Pure.Kind.DETERMINISTIC);
-      }
-      if (!additionalKinds.isEmpty()) {
-        if (infer) {
-          WholeProgramInference wpi = atypeFactory.getWholeProgramInference();
-          ExecutableElement methodElt = TreeUtils.elementFromDeclaration(node);
-          if (additionalKinds.size() == 2) {
-            wpi.addMethodDeclarationAnnotation(methodElt, PURE);
-          } else if (additionalKinds.contains(Pure.Kind.SIDE_EFFECT_FREE)) {
-            wpi.addMethodDeclarationAnnotation(methodElt, SIDE_EFFECT_FREE);
-          } else if (additionalKinds.contains(Pure.Kind.DETERMINISTIC)) {
-            wpi.addMethodDeclarationAnnotation(methodElt, DETERMINISTIC);
-          } else {
-            throw new BugInCF("Unexpected purity kind in " + additionalKinds);
->>>>>>> 7496d84c
           }
         }
       }
@@ -1126,7 +1077,7 @@
       if (body == null) {
         return;
       } else {
-        @Nullable Element methodDeclElem = TreeUtils.elementFromTree(node);
+        @Nullable Element methodDeclElem = TreeUtils.elementFromDeclaration(node);
         AnnotationMirror sefOnlyAnnotation =
             atypeFactory.getDeclAnnotation(methodDeclElem, SideEffectsOnly.class);
         if (sefOnlyAnnotation == null) {
