--- conflicted
+++ resolved
@@ -237,10 +237,8 @@
    * command line.
    */
   private final boolean checkPurity;
-<<<<<<< HEAD
   /** True if "-AcheckPurityAnnotations" was passed on the command line. */
   private final boolean checkPurityAnnotations;
-=======
   /** True if "-AajavaChecks" was passed on the command line. */
   private final boolean ajavaChecks;
   /** True if "-AassumeSideEffectFree" or "-aassumePure" was passed on the command line. */
@@ -251,7 +249,6 @@
   private final boolean checkCastElementType;
   /** True if "-AconservativeUninferredTypeArguments" was passed on the command line. */
   private final boolean conservativeUninferredTypeArguments;
->>>>>>> 3286a3dc
 
   /** The tree of the enclosing method that is currently being visited. */
   protected @Nullable MethodTree methodTree = null;
@@ -288,9 +285,7 @@
     infer = checker.hasOption("infer");
     suggestPureMethods = checker.hasOption("suggestPureMethods") || infer;
     checkPurity = checker.hasOption("checkPurityAnnotations") || suggestPureMethods;
-<<<<<<< HEAD
     checkPurityAnnotations = checker.hasOption("checkPurityAnnotations");
-=======
     ajavaChecks = checker.hasOption("ajavaChecks");
     assumeSideEffectFree =
         checker.hasOption("assumeSideEffectFree") || checker.hasOption("assumePure");
@@ -298,7 +293,6 @@
         checker.hasOption("assumeDeterministic") || checker.hasOption("assumePure");
     checkCastElementType = checker.hasOption("checkCastElementType");
     conservativeUninferredTypeArguments = checker.hasOption("conservativeUninferredTypeArguments");
->>>>>>> 3286a3dc
   }
 
   /** An array containing just {@code BaseTypeChecker.class}. */
@@ -1058,10 +1052,7 @@
       } else {
         r =
             PurityChecker.checkPurity(
-                body,
-                atypeFactory,
-                checker.hasOption("assumeSideEffectFree") || checker.hasOption("assumePure"),
-                checker.hasOption("assumeDeterministic") || checker.hasOption("assumePure"));
+                body, atypeFactory, assumeSideEffectFree, assumeDeterministic);
       }
       if (!r.isPure(kinds)) {
         reportPurityErrors(r, tree, kinds);
@@ -1106,7 +1097,6 @@
       }
     }
 
-<<<<<<< HEAD
     if (checkPurityAnnotations) {
       if (bodyAssigned == false) {
         body = atypeFactory.getPath(tree.getBody());
@@ -1149,22 +1139,10 @@
               sideEffectsOnlyExpressions,
               atypeFactory.getProcessingEnv(),
               checker);
-=======
-    TreePath body = atypeFactory.getPath(tree.getBody());
-    PurityResult r;
-    if (body == null) {
-      r = new PurityResult();
-    } else {
-      r = PurityChecker.checkPurity(body, atypeFactory, assumeSideEffectFree, assumeDeterministic);
-    }
-    if (!r.isPure(kinds)) {
-      reportPurityErrors(r, tree, kinds);
-    }
->>>>>>> 3286a3dc
 
       System.out.printf("sefOnlyResult = %s%n", sefOnlyResult);
 
-      List<Pair<Tree, JavaExpression>> seOnlyIncorrectExprs = sefOnlyResult.getSeOnlyResult();
+      List<Pair<Tree, JavaExpression>> seOnlyIncorrectExprs = sefOnlyResult.getExprs();
       System.out.printf("seOnlyIncorrectExprs = %s%n", seOnlyIncorrectExprs);
 
       if (!seOnlyIncorrectExprs.isEmpty()) {
