--- conflicted
+++ resolved
@@ -2266,7 +2266,6 @@
       return null;
     }
 
-<<<<<<< HEAD
     if (isPreOrPostConditionAnnotation(annoName)) {
       AnnotationMirror anno = TreeUtils.annotationFromAnnotationTree(tree);
       System.out.printf("anno = %s for annoName = %s for tree = %s%n", anno, annoName, tree);
@@ -2284,8 +2283,6 @@
       }
     }
 
-=======
->>>>>>> 929fd654
     List<ExecutableElement> methods = ElementFilter.methodsIn(annoType.getEnclosedElements());
     // Mapping from argument simple name to its annotated type.
     Map<String, AnnotatedTypeMirror> annoTypes = ArrayMap.newArrayMapOrHashMap(methods.size());
