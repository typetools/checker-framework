--- conflicted
+++ resolved
@@ -793,13 +793,8 @@
     AnnotationMirrorSet superAnnos = superType.getAnnotations();
     for (AnnotationMirror classAnno : classBounds) {
       AnnotationMirror superAnno =
-<<<<<<< HEAD
-          qualifierHierarchy.findAnnotationInSameHierarchy(superAnnos, classAnno);
-      if (!qualifierHierarchy.isSubtype(classAnno, classType, superAnno, superUnderlying)) {
-=======
           qualHierarchy.findAnnotationInSameHierarchy(superAnnos, classAnno);
-      if (!qualHierarchy.isSubtype(classAnno, superAnno)) {
->>>>>>> d8bda895
+      if (!qualHierarchy.isSubtype(classAnno, classType, superAnno, superUnderlying)) {
         checker.reportError(
             superClause,
             (isExtends
@@ -891,14 +886,8 @@
           continue;
         }
 
-<<<<<<< HEAD
         TypeMirror fieldTM = fieldType.getUnderlyingType();
-        if (!atypeFactory
-            .getQualifierHierarchy()
-            .isSubtype(invariantAnno, fieldTM, declaredAnno, fieldTM)) {
-=======
-        if (!qualHierarchy.isSubtype(invariantAnno, declaredAnno)) {
->>>>>>> d8bda895
+        if (!qualHierarchy.isSubtype(invariantAnno, fieldTM, declaredAnno, fieldTM)) {
           // Checks #3
           checker.reportError(
               errorTree, "field.invariant.not.subtype", fieldName, invariantAnno, declaredAnno);
@@ -1152,13 +1141,8 @@
 
     for (AnnotationMirror top : tops) {
       AnnotationMirror constructorAnno =
-<<<<<<< HEAD
-          qualifierHierarchy.findAnnotationInHierarchy(constructorAnnotations, top);
-      if (!qualifierHierarchy.isSubtype(top, constructedType, constructorAnno, constructedType)) {
-=======
           qualHierarchy.findAnnotationInHierarchy(constructorAnnotations, top);
-      if (!qualHierarchy.isSubtype(top, constructorAnno)) {
->>>>>>> d8bda895
+      if (!qualHierarchy.isSubtype(top, constructedType, constructorAnno, constructedType)) {
         checker.reportWarning(
             constructorElement, "inconsistent.constructor.type", constructorAnno, top);
       }
@@ -1855,23 +1839,13 @@
     TypeMirror superTM = superType.getUnderlyingType();
     AnnotatedExecutableType constructorType = atypeFactory.getAnnotatedType(enclosingMethod);
     AnnotatedTypeMirror returnType = constructorType.getReturnType();
-<<<<<<< HEAD
     TypeMirror returnTM = returnType.getUnderlyingType();
-    AnnotationMirrorSet topAnnotations = atypeFactory.getQualifierHierarchy().getTopAnnotations();
-=======
     AnnotationMirrorSet topAnnotations = qualHierarchy.getTopAnnotations();
->>>>>>> d8bda895
     for (AnnotationMirror topAnno : topAnnotations) {
       AnnotationMirror superAnno = superType.getAnnotationInHierarchy(topAnno);
       AnnotationMirror constructorReturnAnno = returnType.getAnnotationInHierarchy(topAnno);
 
-<<<<<<< HEAD
-      if (!atypeFactory
-          .getQualifierHierarchy()
-          .isSubtype(superAnno, superTM, constructorReturnAnno, returnTM)) {
-=======
-      if (!qualHierarchy.isSubtype(superAnno, constructorReturnAnno)) {
->>>>>>> d8bda895
+      if (!qualHierarchy.isSubtype(superAnno, superTM, constructorReturnAnno, returnTM)) {
         checker.reportError(call, errorKey, constructorReturnAnno, call, superAnno);
       }
     }
@@ -2014,14 +1988,8 @@
     if (inferredAnnotation == null) {
       return false;
     }
-<<<<<<< HEAD
     TypeMirror exprTM = expr.getType();
-    return atypeFactory
-        .getQualifierHierarchy()
-        .isSubtype(inferredAnnotation, exprTM, necessaryAnnotation, exprTM);
-=======
-    return qualHierarchy.isSubtype(inferredAnnotation, necessaryAnnotation);
->>>>>>> d8bda895
+    return qualHierarchy.isSubtype(inferredAnnotation, exprTM, necessaryAnnotation, exprTM);
   }
 
   /**
@@ -2506,21 +2474,14 @@
         AnnotationMirrorSet lowerBoundAnnotationsCast =
             AnnotatedTypes.findEffectiveLowerBoundAnnotations(qualHierarchy, castType);
         AnnotationMirrorSet lowerBoundAnnotationsExpr =
-<<<<<<< HEAD
-            AnnotatedTypes.findEffectiveLowerBoundAnnotations(qualifierHierarchy, exprType);
-        return qualifierHierarchy.isSubtype(
+            AnnotatedTypes.findEffectiveLowerBoundAnnotations(qualHierarchy, exprType);
+        return qualHierarchy.isSubtype(
                 lowerBoundAnnotationsExpr, newExprTM, lowerBoundAnnotationsCast, newCastTM)
-            && qualifierHierarchy.isSubtype(
+            && qualHierarchy.isSubtype(
                 exprType.getEffectiveAnnotations(),
                 newExprTM,
                 castType.getEffectiveAnnotations(),
                 newCastTM);
-=======
-            AnnotatedTypes.findEffectiveLowerBoundAnnotations(qualHierarchy, exprType);
-        return qualHierarchy.isSubtype(lowerBoundAnnotationsExpr, lowerBoundAnnotationsCast)
-            && qualHierarchy.isSubtype(
-                exprType.getEffectiveAnnotations(), castType.getEffectiveAnnotations());
->>>>>>> d8bda895
       }
       if (castTypeKind == TypeKind.TYPEVAR) {
         // If the cast type is a type var, but the expression is not, then check that the
@@ -2532,15 +2493,11 @@
     }
 
     AnnotatedTypeMirror exprTypeWidened = atypeFactory.getWidenedType(exprType, castType);
-<<<<<<< HEAD
-    return qualifierHierarchy.isSubtype(
+    return qualHierarchy.isSubtype(
         exprTypeWidened.getEffectiveAnnotations(),
         exprTypeWidened.getUnderlyingType(),
         castAnnos,
         newCastTM);
-=======
-    return qualHierarchy.isSubtype(exprTypeWidened.getEffectiveAnnotations(), castAnnos);
->>>>>>> d8bda895
   }
 
   /**
@@ -2570,13 +2527,7 @@
     if (atypeFactory.hasQualifierParameterInHierarchy(exprType, top)) {
       // The isTypeCastSafe call above checked that the exprType is a subtype of castType,
       // so just check the reverse to check that the qualifiers are equivalent.
-<<<<<<< HEAD
-      return atypeFactory
-          .getQualifierHierarchy()
-          .isSubtype(castTypeAnno, castTM, exprTypeAnno, exprTM);
-=======
-      return qualHierarchy.isSubtype(castTypeAnno, exprTypeAnno);
->>>>>>> d8bda895
+      return qualHierarchy.isSubtype(castTypeAnno, castTM, exprTypeAnno, exprTM);
     }
     // Otherwise the cast is unsafe, unless the qualifiers on both cast and expr are bottom.
     AnnotationMirror bottom = qualHierarchy.getBottomAnnotation(top);
@@ -2813,13 +2764,7 @@
     for (AnnotationMirror required : requiredAnnotations) {
       AnnotationMirror found = excParamType.getAnnotationInHierarchy(required);
       assert found != null;
-<<<<<<< HEAD
-      if (!atypeFactory
-          .getQualifierHierarchy()
-          .isSubtype(required, excParamTM, found, excParamTM)) {
-=======
-      if (!qualHierarchy.isSubtype(required, found)) {
->>>>>>> d8bda895
+      if (!qualHierarchy.isSubtype(required, excParamTM, found, excParamTM)) {
         checker.reportError(excParamTree, "exception.parameter", found, required);
       }
 
@@ -2827,14 +2772,8 @@
         AnnotatedUnionType aut = (AnnotatedUnionType) excParamType;
         for (AnnotatedTypeMirror alternativeType : aut.getAlternatives()) {
           AnnotationMirror alternativeAnno = alternativeType.getAnnotationInHierarchy(required);
-<<<<<<< HEAD
           TypeMirror alternativeTM = alternativeType.getUnderlyingType();
-          if (!atypeFactory
-              .getQualifierHierarchy()
-              .isSubtype(required, alternativeTM, alternativeAnno, alternativeTM)) {
-=======
-          if (!qualHierarchy.isSubtype(required, alternativeAnno)) {
->>>>>>> d8bda895
+          if (!qualHierarchy.isSubtype(required, alternativeTM, alternativeAnno, alternativeTM)) {
             checker.reportError(excParamTree, "exception.parameter", alternativeAnno, required);
           }
         }
@@ -2881,11 +2820,7 @@
       case NULL:
       case DECLARED:
         AnnotationMirrorSet found = throwType.getAnnotations();
-<<<<<<< HEAD
-        if (!atypeFactory.getQualifierHierarchy().isSubtype(found, throwTM, required, throwTM)) {
-=======
-        if (!qualHierarchy.isSubtype(found, required)) {
->>>>>>> d8bda895
+        if (!qualHierarchy.isSubtype(found, throwTM, required, throwTM)) {
           checker.reportError(tree.getExpression(), "throw", found, required);
         }
         break;
@@ -2893,37 +2828,19 @@
       case WILDCARD:
         // TODO: this code might change after the type var changes.
         AnnotationMirrorSet foundEffective = throwType.getEffectiveAnnotations();
-<<<<<<< HEAD
-        if (!atypeFactory
-            .getQualifierHierarchy()
-            .isSubtype(foundEffective, throwTM, required, throwTM)) {
-=======
-        if (!qualHierarchy.isSubtype(foundEffective, required)) {
->>>>>>> d8bda895
+        if (!qualHierarchy.isSubtype(foundEffective, throwTM, required, throwTM)) {
           checker.reportError(tree.getExpression(), "throw", foundEffective, required);
         }
         break;
       case UNION:
         AnnotatedUnionType unionType = (AnnotatedUnionType) throwType;
         AnnotationMirrorSet foundPrimary = unionType.getAnnotations();
-<<<<<<< HEAD
-        if (!atypeFactory
-            .getQualifierHierarchy()
-            .isSubtype(foundPrimary, throwTM, required, throwTM)) {
+        if (!qualHierarchy.isSubtype(foundPrimary, throwTM, required, throwTM)) {
           checker.reportError(tree.getExpression(), "throw", foundPrimary, required);
         }
         for (AnnotatedTypeMirror altern : unionType.getAlternatives()) {
           TypeMirror alternTM = altern.getUnderlyingType();
-          if (!atypeFactory
-              .getQualifierHierarchy()
-              .isSubtype(altern.getAnnotations(), alternTM, required, alternTM)) {
-=======
-        if (!qualHierarchy.isSubtype(foundPrimary, required)) {
-          checker.reportError(tree.getExpression(), "throw", foundPrimary, required);
-        }
-        for (AnnotatedTypeMirror altern : unionType.getAlternatives()) {
-          if (!qualHierarchy.isSubtype(altern.getAnnotations(), required)) {
->>>>>>> d8bda895
+          if (!qualHierarchy.isSubtype(altern.getAnnotations(), alternTM, required, alternTM)) {
             checker.reportError(tree.getExpression(), "throw", altern.getAnnotations(), required);
           }
         }
@@ -3568,19 +3485,10 @@
           qualHierarchy.findAnnotationInSameHierarchy(resultAnnos, explicit);
       // The return type of the constructor (resultAnnos) must be comparable to the
       // annotations on the constructor invocation (explicitAnnos).
-<<<<<<< HEAD
       boolean resultIsSubtypeOfExplicit =
-          atypeFactory
-              .getQualifierHierarchy()
-              .isSubtype(resultAnno, newClassTM, explicit, newClassTM);
-      if (!(atypeFactory
-              .getQualifierHierarchy()
-              .isSubtype(explicit, newClassTM, resultAnno, newClassTM)
+          qualHierarchy.isSubtype(resultAnno, newClassTM, explicit, newClassTM);
+      if (!(qualHierarchy.isSubtype(explicit, newClassTM, resultAnno, newClassTM)
           || resultIsSubtypeOfExplicit)) {
-=======
-      boolean resultIsSubtypeOfExplicit = qualHierarchy.isSubtype(resultAnno, explicit);
-      if (!(qualHierarchy.isSubtype(explicit, resultAnno) || resultIsSubtypeOfExplicit)) {
->>>>>>> d8bda895
         checker.reportError(
             newClassTree, "constructor.invocation", constructor.toString(), explicit, resultAnno);
         return;
@@ -4251,23 +4159,13 @@
       AnnotationMirrorSet overriderAnnos = overriderReceiver.getAnnotations();
       TypeMirror overriderTM = overriderReceiver.getUnderlyingType();
       AnnotationMirrorSet overriddenAnnos = overriddenReceiver.getAnnotations();
-<<<<<<< HEAD
       TypeMirror overriddenTM = overriddenReceiver.getUnderlyingType();
 
-      if (!qualifierHierarchy.isSubtype(
-          overriddenAnnos, overriddenTM, overriderAnnos, overriderTM)) {
+      if (!qualHierarchy.isSubtype(overriddenAnnos, overriddenTM, overriderAnnos, overriderTM)) {
         AnnotationMirrorSet declaredAnnos =
             atypeFactory.getTypeDeclarationBounds(overriderType.getUnderlyingType());
-        if (qualifierHierarchy.isSubtype(overriderAnnos, overriderTM, declaredAnnos, overriderTM)
-            && qualifierHierarchy.isSubtype(
-                declaredAnnos, overriderTM, overriderAnnos, overriderTM)) {
-=======
-      if (!qualHierarchy.isSubtype(overriddenAnnos, overriderAnnos)) {
-        AnnotationMirrorSet declaredAnnos =
-            atypeFactory.getTypeDeclarationBounds(overriderType.getUnderlyingType());
-        if (qualHierarchy.isSubtype(overriderAnnos, declaredAnnos)
-            && qualHierarchy.isSubtype(declaredAnnos, overriderAnnos)) {
->>>>>>> d8bda895
+        if (qualHierarchy.isSubtype(overriderAnnos, overriderTM, declaredAnnos, overriderTM)
+            && qualHierarchy.isSubtype(declaredAnnos, overriderTM, overriderAnnos, overriderTM)) {
           // All the type of an object must be no higher than its upper bound. So if the
           // receiver is annotated with the upper bound qualifiers, then the override is
           // safe.
@@ -4521,14 +4419,8 @@
         // are we looking at a contract of the same receiver?
         if (jexpr.equals(strong.first)) {
           // check subtyping relationship of annotations
-<<<<<<< HEAD
           TypeMirror jexprTM = jexpr.getType();
-          if (atypeFactory
-              .getQualifierHierarchy()
-              .isSubtype(strong.second, jexprTM, weak.second, jexprTM)) {
-=======
-          if (qualHierarchy.isSubtype(strong.second, weak.second)) {
->>>>>>> d8bda895
+          if (qualHierarchy.isSubtype(strong.second, jexprTM, weak.second, jexprTM)) {
             found = true;
             break;
           }
@@ -4777,24 +4669,15 @@
       AnnotatedDeclaredType declarationType, AnnotatedDeclaredType useType, Tree tree) {
     // Don't use isSubtype(ATM, ATM) because it will return false if the types have qualifier
     // parameters.
-<<<<<<< HEAD
-    AnnotationMirrorSet tops = atypeFactory.getQualifierHierarchy().getTopAnnotations();
+    AnnotationMirrorSet tops = qualHierarchy.getTopAnnotations();
     TypeMirror declarationTM = declarationType.getUnderlyingType();
-=======
-    AnnotationMirrorSet tops = qualHierarchy.getTopAnnotations();
->>>>>>> d8bda895
     AnnotationMirrorSet upperBounds =
         atypeFactory.getQualifierUpperBounds().getBoundQualifiers(declarationTM);
     for (AnnotationMirror top : tops) {
       AnnotationMirror upperBound = qualHierarchy.findAnnotationInHierarchy(upperBounds, top);
       AnnotationMirror qualifier = useType.getAnnotationInHierarchy(top);
-<<<<<<< HEAD
-      if (!atypeFactory
-          .getQualifierHierarchy()
-          .isSubtype(qualifier, useType.getUnderlyingType(), upperBound, declarationTM)) {
-=======
-      if (!qualHierarchy.isSubtype(qualifier, upperBound)) {
->>>>>>> d8bda895
+      if (!qualHierarchy.isSubtype(
+          qualifier, useType.getUnderlyingType(), upperBound, declarationTM)) {
         return false;
       }
     }
@@ -4811,13 +4694,7 @@
   public boolean isValidUse(AnnotatedPrimitiveType type, Tree tree) {
     PrimitiveType primitiveTM = type.getUnderlyingType();
     AnnotationMirrorSet bounds = atypeFactory.getTypeDeclarationBounds(type.getUnderlyingType());
-<<<<<<< HEAD
-    return atypeFactory
-        .getQualifierHierarchy()
-        .isSubtype(type.getAnnotations(), primitiveTM, bounds, primitiveTM);
-=======
-    return qualHierarchy.isSubtype(type.getAnnotations(), bounds);
->>>>>>> d8bda895
+    return qualHierarchy.isSubtype(type.getAnnotations(), primitiveTM, bounds, primitiveTM);
   }
 
   /**
@@ -4832,13 +4709,7 @@
   public boolean isValidUse(AnnotatedArrayType type, Tree tree) {
     ArrayType arrayTM = type.getUnderlyingType();
     AnnotationMirrorSet bounds = atypeFactory.getTypeDeclarationBounds(type.getUnderlyingType());
-<<<<<<< HEAD
-    return atypeFactory
-        .getQualifierHierarchy()
-        .isSubtype(type.getAnnotations(), arrayTM, bounds, arrayTM);
-=======
-    return qualHierarchy.isSubtype(type.getAnnotations(), bounds);
->>>>>>> d8bda895
+    return qualHierarchy.isSubtype(type.getAnnotations(), arrayTM, bounds, arrayTM);
   }
 
   /**
