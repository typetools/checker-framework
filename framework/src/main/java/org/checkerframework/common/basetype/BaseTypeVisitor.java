--- conflicted
+++ resolved
@@ -580,73 +580,7 @@
                 checkConstructorResult(methodType, methodElement);
             }
 
-<<<<<<< HEAD
-            // check method purity if needed
-            {
-                boolean anyPurityAnnotation = PurityUtils.hasPurityAnnotation(atypeFactory, node);
-                boolean checkPurityAlways = checker.hasOption("suggestPureMethods");
-                boolean checkPurityAnnotations = checker.hasOption("checkPurityAnnotations");
-
-                if (checkPurityAnnotations && (anyPurityAnnotation || checkPurityAlways)) {
-                    // check "no" purity
-                    List<Pure.Kind> kinds = PurityUtils.getPurityKinds(atypeFactory, node);
-                    // @Deterministic makes no sense for a void method or constructor
-                    boolean isDeterministic = kinds.contains(Pure.Kind.DETERMINISTIC);
-                    if (isDeterministic) {
-                        if (TreeUtils.isConstructor(node)) {
-                            checker.report(
-                                    Result.warning("purity.deterministic.constructor"), node);
-                        } else if (TreeUtils.typeOf(node.getReturnType()).getKind()
-                                == TypeKind.VOID) {
-                            checker.report(
-                                    Result.warning("purity.deterministic.void.method"), node);
-                        }
-                    }
-
-                    // Report errors if necessary.
-                    PurityResult r =
-                            PurityChecker.checkPurity(
-                                    atypeFactory.getPath(node.getBody()),
-                                    atypeFactory,
-                                    checker.hasOption("assumeSideEffectFree")
-                                            || checker.hasOption("assumePure"),
-                                    checker.hasOption("assumeDeterministic")
-                                            || checker.hasOption("assumePure"));
-                    if (!r.isPure(kinds)) {
-                        reportPurityErrors(r, node, kinds);
-                    }
-
-                    // Issue a warning if the method is pure, but not annotated
-                    // as such (if the feature is activated).
-                    if (checkPurityAlways) {
-                        Collection<Pure.Kind> additionalKinds = new HashSet<>(r.getTypes());
-                        additionalKinds.removeAll(kinds);
-                        if (TreeUtils.isConstructor(node)) {
-                            additionalKinds.remove(Pure.Kind.DETERMINISTIC);
-                        }
-                        if (!additionalKinds.isEmpty()) {
-                            if (additionalKinds.size() == 2) {
-                                checker.report(
-                                        Result.warning("purity.more.pure", node.getName()), node);
-                            } else if (additionalKinds.contains(Pure.Kind.SIDE_EFFECT_FREE)) {
-                                checker.report(
-                                        Result.warning(
-                                                "purity.more.sideeffectfree", node.getName()),
-                                        node);
-                            } else if (additionalKinds.contains(Pure.Kind.DETERMINISTIC)) {
-                                checker.report(
-                                        Result.warning("purity.more.deterministic", node.getName()),
-                                        node);
-                            } else {
-                                assert false : "BaseTypeVisitor reached undesirable state";
-                            }
-                        }
-                    }
-                }
-            }
-=======
             checkPurity(node);
->>>>>>> 8148f8f4
 
             // Passing the whole method/constructor validates the return type
             validateTypeOf(node);
@@ -735,7 +669,10 @@
                 PurityChecker.checkPurity(
                         atypeFactory.getPath(node.getBody()),
                         atypeFactory,
-                        checker.hasOption("assumeSideEffectFree"));
+                        checker.hasOption("assumeSideEffectFree")
+                                || checker.hasOption("assumePure"),
+                        checker.hasOption("assumeDeterministic")
+                                || checker.hasOption("assumePure"));
         if (!r.isPure(kinds)) {
             reportPurityErrors(r, node, kinds);
         }
