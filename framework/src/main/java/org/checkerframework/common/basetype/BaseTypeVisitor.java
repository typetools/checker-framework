--- conflicted
+++ resolved
@@ -2729,18 +2729,8 @@
         case IDENTIFIER:
           List<AnnotationTree> supportedAnnoTrees = supportedAnnoTrees(annoTrees);
           if (!supportedAnnoTrees.isEmpty() && !atypeFactory.isRelevant(TreeUtils.typeOf(t))) {
-<<<<<<< HEAD
-            result.add(
-                DiagMessage.error(
-                    t,
-                    "anno.on.irrelevant",
-                    supportedAnnoTrees,
-                    t,
-                    atypeFactory.relevantJavaTypes));
-=======
             String extraInfo = atypeFactory.irrelevantExtraMessage();
             checker.reportError(t, "anno.on.irrelevant", supportedAnnoTrees, t, extraInfo);
->>>>>>> a127c9cf
           }
           return result;
         case ANNOTATED_TYPE:
@@ -2748,14 +2738,8 @@
           ExpressionTree underlying = at.getUnderlyingType();
           List<AnnotationTree> annos = supportedAnnoTrees(at.getAnnotations());
           if (!annos.isEmpty() && !atypeFactory.isRelevant(TreeUtils.typeOf(underlying))) {
-<<<<<<< HEAD
-            result.add(
-                DiagMessage.error(
-                    t, "anno.on.irrelevant", annos, underlying, atypeFactory.relevantJavaTypes));
-=======
             String extraInfo = atypeFactory.irrelevantExtraMessage();
             checker.reportError(t, "anno.on.irrelevant", annos, underlying, extraInfo);
->>>>>>> a127c9cf
           }
           return result;
 
