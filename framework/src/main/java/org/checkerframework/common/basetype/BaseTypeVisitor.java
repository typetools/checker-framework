--- conflicted
+++ resolved
@@ -570,14 +570,11 @@
       // visitors on subtrees; we want to skip the class entirely.
       return null;
     }
-<<<<<<< HEAD
 
     // boilerplate
     long startMillis = System.currentTimeMillis();
     Tree startSlowTypeCheckingTree = slowTypecheckingTree;
 
-=======
->>>>>>> c3a9c4aa
     atypeFactory.preProcessClassTree(tree);
 
     TreePath preTreePath = atypeFactory.getVisitorTreePath();
