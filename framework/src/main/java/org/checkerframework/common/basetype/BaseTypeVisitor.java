package org.checkerframework.common.basetype;

import com.sun.source.tree.AnnotationTree;
import com.sun.source.tree.ArrayAccessTree;
import com.sun.source.tree.AssignmentTree;
import com.sun.source.tree.CatchTree;
import com.sun.source.tree.ClassTree;
import com.sun.source.tree.CompilationUnitTree;
import com.sun.source.tree.CompoundAssignmentTree;
import com.sun.source.tree.ConditionalExpressionTree;
import com.sun.source.tree.EnhancedForLoopTree;
import com.sun.source.tree.ExpressionTree;
import com.sun.source.tree.IdentifierTree;
import com.sun.source.tree.InstanceOfTree;
import com.sun.source.tree.LambdaExpressionTree;
import com.sun.source.tree.MemberReferenceTree;
import com.sun.source.tree.MemberReferenceTree.ReferenceMode;
import com.sun.source.tree.MemberSelectTree;
import com.sun.source.tree.MethodInvocationTree;
import com.sun.source.tree.MethodTree;
import com.sun.source.tree.NewArrayTree;
import com.sun.source.tree.NewClassTree;
import com.sun.source.tree.ParameterizedTypeTree;
import com.sun.source.tree.ReturnTree;
import com.sun.source.tree.ThrowTree;
import com.sun.source.tree.Tree;
import com.sun.source.tree.TypeCastTree;
import com.sun.source.tree.TypeParameterTree;
import com.sun.source.tree.UnaryTree;
import com.sun.source.tree.VariableTree;
import com.sun.source.util.SourcePositions;
import com.sun.source.util.TreePath;
import com.sun.source.util.TreeScanner;
import com.sun.tools.javac.tree.JCTree;
import com.sun.tools.javac.tree.JCTree.JCMemberReference;
import com.sun.tools.javac.tree.JCTree.JCMemberReference.ReferenceKind;
import com.sun.tools.javac.tree.TreeInfo;
import java.lang.annotation.Annotation;
import java.util.ArrayList;
import java.util.Arrays;
import java.util.Collection;
import java.util.EnumSet;
import java.util.HashMap;
import java.util.HashSet;
import java.util.Iterator;
import java.util.LinkedHashSet;
import java.util.List;
import java.util.Map;
import java.util.Set;
import javax.annotation.processing.ProcessingEnvironment;
import javax.lang.model.element.AnnotationMirror;
import javax.lang.model.element.Element;
import javax.lang.model.element.ElementKind;
import javax.lang.model.element.ExecutableElement;
import javax.lang.model.element.Modifier;
import javax.lang.model.element.Name;
import javax.lang.model.element.TypeElement;
import javax.lang.model.element.VariableElement;
import javax.lang.model.type.DeclaredType;
import javax.lang.model.type.TypeKind;
import javax.lang.model.type.TypeMirror;
import javax.lang.model.type.TypeVariable;
import javax.lang.model.util.ElementFilter;
import javax.tools.Diagnostic.Kind;
import org.checkerframework.checker.compilermsgs.qual.CompilerMessageKey;
import org.checkerframework.dataflow.analysis.FlowExpressions;
import org.checkerframework.dataflow.analysis.FlowExpressions.Receiver;
import org.checkerframework.dataflow.analysis.TransferResult;
import org.checkerframework.dataflow.cfg.node.BooleanLiteralNode;
import org.checkerframework.dataflow.cfg.node.Node;
import org.checkerframework.dataflow.cfg.node.ReturnNode;
import org.checkerframework.dataflow.qual.Pure;
import org.checkerframework.dataflow.util.PurityChecker;
import org.checkerframework.dataflow.util.PurityChecker.PurityResult;
import org.checkerframework.dataflow.util.PurityUtils;
import org.checkerframework.framework.flow.CFAbstractStore;
import org.checkerframework.framework.flow.CFAbstractValue;
import org.checkerframework.framework.qual.DefaultQualifier;
import org.checkerframework.framework.qual.Unused;
import org.checkerframework.framework.source.Result;
import org.checkerframework.framework.source.SourceVisitor;
import org.checkerframework.framework.type.AnnotatedTypeFactory;
import org.checkerframework.framework.type.AnnotatedTypeFactory.ParameterizedMethodType;
import org.checkerframework.framework.type.AnnotatedTypeMirror;
import org.checkerframework.framework.type.AnnotatedTypeMirror.AnnotatedArrayType;
import org.checkerframework.framework.type.AnnotatedTypeMirror.AnnotatedDeclaredType;
import org.checkerframework.framework.type.AnnotatedTypeMirror.AnnotatedExecutableType;
import org.checkerframework.framework.type.AnnotatedTypeMirror.AnnotatedPrimitiveType;
import org.checkerframework.framework.type.AnnotatedTypeMirror.AnnotatedTypeVariable;
import org.checkerframework.framework.type.AnnotatedTypeMirror.AnnotatedUnionType;
import org.checkerframework.framework.type.AnnotatedTypeMirror.AnnotatedWildcardType;
import org.checkerframework.framework.type.AnnotatedTypeParameterBounds;
import org.checkerframework.framework.type.GenericAnnotatedTypeFactory;
import org.checkerframework.framework.type.QualifierHierarchy;
import org.checkerframework.framework.type.TypeHierarchy;
import org.checkerframework.framework.type.VisitorState;
import org.checkerframework.framework.type.poly.QualifierPolymorphism;
import org.checkerframework.framework.type.visitor.SimpleAnnotatedTypeScanner;
import org.checkerframework.framework.util.AnnotatedTypes;
import org.checkerframework.framework.util.ContractsUtils;
import org.checkerframework.framework.util.ContractsUtils.ConditionalPostcondition;
import org.checkerframework.framework.util.ContractsUtils.Contract;
import org.checkerframework.framework.util.ContractsUtils.Postcondition;
import org.checkerframework.framework.util.ContractsUtils.Precondition;
import org.checkerframework.framework.util.FieldInvariants;
import org.checkerframework.framework.util.FlowExpressionParseUtil;
import org.checkerframework.framework.util.FlowExpressionParseUtil.FlowExpressionContext;
import org.checkerframework.framework.util.FlowExpressionParseUtil.FlowExpressionParseException;
import org.checkerframework.framework.util.dependenttypes.DependentTypesHelper;
import org.checkerframework.javacutil.AnnotationUtils;
import org.checkerframework.javacutil.BugInCF;
import org.checkerframework.javacutil.ElementUtils;
import org.checkerframework.javacutil.Pair;
import org.checkerframework.javacutil.PluginUtil;
import org.checkerframework.javacutil.TreeUtils;
import org.checkerframework.javacutil.TypesUtils;

/**
 * A {@link SourceVisitor} that performs assignment and pseudo-assignment checking, method
 * invocation checking, and assignability checking.
 *
 * <p>This implementation uses the {@link AnnotatedTypeFactory} implementation provided by an
 * associated {@link BaseTypeChecker}; its visitor methods will invoke this factory on parts of the
 * AST to determine the "annotated type" of an expression. Then, the visitor methods will check the
 * types in assignments and pseudo-assignments using {@link #commonAssignmentCheck}, which
 * ultimately calls the {@link TypeHierarchy#isSubtype} method and reports errors that violate
 * Java's rules of assignment.
 *
 * <p>Note that since this implementation only performs assignment and pseudo-assignment checking,
 * other rules for custom type systems must be added in subclasses (e.g., dereference checking in
 * the {@link org.checkerframework.checker.nullness.NullnessChecker} is implemented in the {@link
 * org.checkerframework.checker.nullness.NullnessChecker}'s {@link TreeScanner#visitMemberSelect}
 * method).
 *
 * <p>This implementation does the following checks:
 *
 * <ol>
 *   <li><b>Assignment and Pseudo-Assignment Check</b>: It verifies that any assignment type-checks,
 *       using {@code TypeHierarchy.isSubtype} method. This includes method invocation and method
 *       overriding checks.
 *   <li><b>Type Validity Check</b>: It verifies that any user-supplied type is a valid type, using
 *       {@code isValidUse} method.
 *   <li><b>(Re-)Assignability Check</b>: It verifies that any assignment is valid, using {@code
 *       Checker.isAssignable} method.
 * </ol>
 *
 * @see "JLS $4"
 * @see TypeHierarchy#isSubtype(AnnotatedTypeMirror, AnnotatedTypeMirror)
 * @see AnnotatedTypeFactory
 */
/*
 * Note how the handling of VisitorState is duplicated in AbstractFlow. In
 * particular, the handling of the assignment context has to be done correctly
 * in both classes. This is a pain and we should see how to handle this in the
 * DFF version.
 *
 * TODO: missing assignment context: array initializer
 * expressions should have the component type as context
 */
public class BaseTypeVisitor<Factory extends GenericAnnotatedTypeFactory<?, ?, ?, ?>>
        extends SourceVisitor<Void, Void> {

    /** The {@link BaseTypeChecker} for error reporting. */
    protected final BaseTypeChecker checker;

    /** The factory to use for obtaining "parsed" version of annotations. */
    protected final Factory atypeFactory;

    /** For obtaining line numbers in -Ashowchecks debugging output. */
    protected final SourcePositions positions;

    /** For storing visitor state. */
    protected final VisitorState visitorState;

    /** An instance of the {@link ContractsUtils} helper class. */
    protected final ContractsUtils contractsUtils;

    /** The Object.equals method. */
    private final ExecutableElement objectEquals;

    /** The element for java.util.Vector#copyInto. */
    private final ExecutableElement vectorCopyInto;

    /** The element for java.util.function.Function#apply. */
    private final ExecutableElement functionApply;

    /** The type of java.util.Vector. */
    private final AnnotatedDeclaredType vectorType;

    /** @param checker the type-checker associated with this visitor */
    public BaseTypeVisitor(BaseTypeChecker checker) {
        this(checker, null);
    }

    /**
     * @param checker the type-checker associated with this visitor
     * @param typeFactory the type factory, or null. If null, this calls {@link #createTypeFactory}.
     */
    protected BaseTypeVisitor(BaseTypeChecker checker, Factory typeFactory) {
        super(checker);

        this.checker = checker;
        this.atypeFactory = typeFactory == null ? createTypeFactory() : typeFactory;
        this.contractsUtils = ContractsUtils.getInstance(atypeFactory);
        this.positions = trees.getSourcePositions();
        this.visitorState = atypeFactory.getVisitorState();
        this.typeValidator = createTypeValidator();
        ProcessingEnvironment env = checker.getProcessingEnvironment();
        this.objectEquals = TreeUtils.getMethod("java.lang.Object", "equals", 1, env);
        this.vectorCopyInto = TreeUtils.getMethod("java.util.Vector", "copyInto", 1, env);
        this.functionApply = TreeUtils.getMethod("java.util.function.Function", "apply", 1, env);
        this.vectorType = atypeFactory.fromElement(elements.getTypeElement("java.util.Vector"));
        checkForAnnotatedJdk();
    }

    /**
     * Constructs an instance of the appropriate type factory for the implemented type system.
     *
     * <p>The default implementation uses the checker naming convention to create the appropriate
     * type factory. If no factory is found, it returns {@link BaseAnnotatedTypeFactory}. It
     * reflectively invokes the constructor that accepts this checker and compilation unit tree (in
     * that order) as arguments.
     *
     * <p>Subclasses have to override this method to create the appropriate visitor if they do not
     * follow the checker naming convention.
     *
     * @return the appropriate type factory
     */
    @SuppressWarnings("unchecked") // unchecked cast to type variable
    protected Factory createTypeFactory() {
        // Try to reflectively load the type factory.
        Class<?> checkerClass = checker.getClass();
        while (checkerClass != BaseTypeChecker.class) {
            final String classToLoad =
                    checkerClass
                            .getName()
                            .replace("Checker", "AnnotatedTypeFactory")
                            .replace("Subchecker", "AnnotatedTypeFactory");

            AnnotatedTypeFactory result =
                    BaseTypeChecker.invokeConstructorFor(
                            classToLoad,
                            new Class<?>[] {BaseTypeChecker.class},
                            new Object[] {checker});
            if (result != null) {
                return (Factory) result;
            }
            checkerClass = checkerClass.getSuperclass();
        }
        try {
            return (Factory) new BaseAnnotatedTypeFactory(checker);
        } catch (Throwable t) {
            throw new BugInCF(
                    "Unexpected "
                            + t.getClass().getSimpleName()
                            + " when invoking BaseAnnotatedTypeFactory for checker "
                            + checker.getClass().getSimpleName(),
                    t);
        }
    }

    public final Factory getTypeFactory() {
        return atypeFactory;
    }

    // **********************************************************************
    // Responsible for updating the factory for the location (for performance)
    // **********************************************************************

    @Override
    public void setRoot(CompilationUnitTree root) {
        atypeFactory.setRoot(root);
        super.setRoot(root);
    }

    @Override
    public Void scan(Tree tree, Void p) {
        if (tree != null && getCurrentPath() != null) {
            this.visitorState.setPath(new TreePath(getCurrentPath(), tree));
        }
        return super.scan(tree, p);
    }

    /**
     * Type-check classTree and skips classes specified by the skipDef option. Subclasses should
     * override {@link #processClassTree(ClassTree)} instead of this method.
     *
     * @param classTree class to check
     * @param p null
     * @return null
     */
    @Override
    public final Void visitClass(ClassTree classTree, Void p) {
        if (checker.shouldSkipDefs(classTree)) {
            // Not "return super.visitClass(classTree, p);" because that would
            // recursively call visitors on subtrees; we want to skip the
            // class entirely.
            return null;
        }
        atypeFactory.preProcessClassTree(classTree);

        TreePath preTreePath = visitorState.getPath();
        AnnotatedDeclaredType preACT = visitorState.getClassType();
        ClassTree preCT = visitorState.getClassTree();
        AnnotatedDeclaredType preAMT = visitorState.getMethodReceiver();
        MethodTree preMT = visitorState.getMethodTree();
        Pair<Tree, AnnotatedTypeMirror> preAssCtxt = visitorState.getAssignmentContext();

        // Don't use atypeFactory.getPath, b/c that depends on the visitorState path.
        visitorState.setPath(TreePath.getPath(root, classTree));
        visitorState.setClassType(
                atypeFactory.getAnnotatedType(TreeUtils.elementFromDeclaration(classTree)));
        visitorState.setClassTree(classTree);
        visitorState.setMethodReceiver(null);
        visitorState.setMethodTree(null);
        visitorState.setAssignmentContext(null);

        try {
            processClassTree(classTree);
            atypeFactory.postProcessClassTree(classTree);
        } finally {
            visitorState.setPath(preTreePath);
            visitorState.setClassType(preACT);
            visitorState.setClassTree(preCT);
            visitorState.setMethodReceiver(preAMT);
            visitorState.setMethodTree(preMT);
            visitorState.setAssignmentContext(preAssCtxt);
        }
        return null;
    }

    /**
     * Type-check classTree. Subclasses should override this method instead of {@link
     * #visitClass(ClassTree, Void)}.
     *
     * @param classTree class to check
     */
    public void processClassTree(ClassTree classTree) {
        checkFieldInvariantDeclarations(classTree);
        if (!TreeUtils.hasExplicitConstructor(classTree)) {
            checkDefaultConstructor(classTree);
        }

        /* Visit the extends and implements clauses.
         * The superclass also visits them, but only calls visitParameterizedType, which
         * loses a main modifier.
         */
        Tree ext = classTree.getExtendsClause();
        if (ext != null) {
            validateTypeOf(ext);
        }

        List<? extends Tree> impls = classTree.getImplementsClause();
        if (impls != null) {
            for (Tree im : impls) {
                validateTypeOf(im);
            }
        }
        super.visitClass(classTree, null);
    }

    /**
     * Check that the field invariant declaration annotations meet the following requirements:
     *
     * <ol>
     *   <!-- The item numbering is referred to in the body of the method.-->
     *   <li value="1">If the superclass of {@code classTree} has a field invariant, then the field
     *       invariant for {@code classTree} must include all the fields in the superclass invariant
     *       and those fields' annotations must be a subtype (or equal) to the annotations for those
     *       fields in the superclass.
     *   <li value="2">The fields in the invariant must be a.) final and b.) declared in a
     *       superclass of {@code classTree}.
     *   <li value="3">The qualifier for each field must be a subtype of the annotation on the
     *       declaration of that field.
     *   <li value="4">The field invariant has an equal number of fields and qualifiers, or it has
     *       one qualifier and at least one field.
     * </ol>
     *
     * @param classTree class that might have a field invariant
     * @checker_framework.manual #field-invariants Field invariants
     */
    protected void checkFieldInvariantDeclarations(ClassTree classTree) {
        TypeElement elt = TreeUtils.elementFromDeclaration(classTree);
        FieldInvariants invariants = atypeFactory.getFieldInvariants(elt);
        if (invariants == null) {
            // No invariants to check
            return;
        }

        // Where to issue an error, if any.
        Tree errorTree =
                atypeFactory.getFieldInvariantAnnotationTree(
                        classTree.getModifiers().getAnnotations());
        if (errorTree == null) {
            // If the annotation was inherited, then there is no annotation tree, so issue the
            // error on the class.
            errorTree = classTree;
        }

        // Checks #4 (see method Javadoc)
        if (!invariants.isWellFormed()) {
            checker.report(Result.failure("field.invariant.not.wellformed"), errorTree);
            return;
        }

        TypeMirror superClass = elt.getSuperclass();
        List<String> fieldsNotFound = new ArrayList<>(invariants.getFields());
        Set<VariableElement> fieldElts =
                ElementUtils.findFieldsInTypeOrSuperType(superClass, fieldsNotFound);

        // Checks that fields are declared in super class. (#2b)
        if (!fieldsNotFound.isEmpty()) {
            String notFoundString = String.join(", ", fieldsNotFound);
            checker.report(Result.failure("field.invariant.not.found", notFoundString), errorTree);
        }

        FieldInvariants superInvar =
                atypeFactory.getFieldInvariants(TypesUtils.getTypeElement(superClass));
        if (superInvar != null) {
            // Checks #3 (see method Javadoc)
            Result superError = invariants.isSuperInvariant(superInvar, atypeFactory);
            if (superError != null) {
                checker.report(superError, errorTree);
            }
        }

        List<String> notFinal = new ArrayList<>();
        for (VariableElement field : fieldElts) {
            String fieldName = field.getSimpleName().toString();
            if (!ElementUtils.isFinal(field)) {
                notFinal.add(fieldName);
            }
            AnnotatedTypeMirror type = atypeFactory.getAnnotatedType(field);

            List<AnnotationMirror> annos = invariants.getQualifiersFor(field.getSimpleName());
            for (AnnotationMirror invariantAnno : annos) {
                AnnotationMirror declaredAnno =
                        type.getEffectiveAnnotationInHierarchy(invariantAnno);
                if (declaredAnno == null) {
                    // invariant anno isn't in this hierarchy
                    continue;
                }

                if (!atypeFactory.getQualifierHierarchy().isSubtype(invariantAnno, declaredAnno)) {
                    // Checks #3
                    checker.report(
                            Result.failure(
                                    "field.invariant.not.subtype",
                                    fieldName,
                                    invariantAnno,
                                    declaredAnno),
                            errorTree);
                }
            }
        }

        // Checks #2a
        if (!notFinal.isEmpty()) {
            String notFinalString = String.join(", ", notFinal);
            checker.report(Result.failure("field.invariant.not.final", notFinalString), errorTree);
        }
    }

    protected void checkDefaultConstructor(ClassTree node) {}

    /**
     * Performs pseudo-assignment check: checks that the method obeys override and subtype rules to
     * all overridden methods.
     *
     * <p>The override rule specifies that a method, m1, may override a method m2 only if:
     *
     * <ul>
     *   <li>m1 return type is a subtype of m2
     *   <li>m1 receiver type is a supertype of m2
     *   <li>m1 parameters are supertypes of corresponding m2 parameters
     * </ul>
     *
     * Also, it issues a "missing.this" error for static method annotated receivers.
     */
    @Override
    public Void visitMethod(MethodTree node, Void p) {

        // We copy the result from getAnnotatedType to ensure that
        // circular types (e.g. K extends Comparable<K>) are represented
        // by circular AnnotatedTypeMirrors, which avoids problems with
        // later checks.
        // TODO: Find a cleaner way to ensure circular AnnotatedTypeMirrors.
        AnnotatedExecutableType methodType = atypeFactory.getAnnotatedType(node).deepCopy();
        AnnotatedDeclaredType preMRT = visitorState.getMethodReceiver();
        MethodTree preMT = visitorState.getMethodTree();
        visitorState.setMethodReceiver(methodType.getReceiverType());
        visitorState.setMethodTree(node);
        ExecutableElement methodElement = TreeUtils.elementFromDeclaration(node);

        try {
            if (TreeUtils.isAnonymousConstructor(node)) {
                // We shouldn't dig deeper
                return null;
            }

            // check method purity if needed
            {
                boolean anyPurityAnnotation = PurityUtils.hasPurityAnnotation(atypeFactory, node);
                boolean checkPurityAlways = checker.hasOption("suggestPureMethods");
                boolean checkPurityAnnotations = checker.hasOption("checkPurityAnnotations");

                if (checkPurityAnnotations && (anyPurityAnnotation || checkPurityAlways)) {
                    // check "no" purity
                    List<Pure.Kind> kinds = PurityUtils.getPurityKinds(atypeFactory, node);
                    // @Deterministic makes no sense for a void method or constructor
                    boolean isDeterministic = kinds.contains(Pure.Kind.DETERMINISTIC);
                    if (isDeterministic) {
                        if (TreeUtils.isConstructor(node)) {
                            checker.report(
                                    Result.warning("purity.deterministic.constructor"), node);
                        } else if (TreeUtils.typeOf(node.getReturnType()).getKind()
                                == TypeKind.VOID) {
                            checker.report(
                                    Result.warning("purity.deterministic.void.method"), node);
                        }
                    }

                    // Report errors if necessary.
                    PurityResult r =
                            PurityChecker.checkPurity(
                                    atypeFactory.getPath(node.getBody()),
                                    atypeFactory,
                                    checker.hasOption("assumeSideEffectFree"));
                    if (!r.isPure(kinds)) {
                        reportPurityErrors(r, node, kinds);
                    }

                    // Issue a warning if the method is pure, but not annotated
                    // as such (if the feature is activated).
                    if (checkPurityAlways) {
                        Collection<Pure.Kind> additionalKinds = new HashSet<>(r.getTypes());
                        additionalKinds.removeAll(kinds);
                        if (TreeUtils.isConstructor(node)) {
                            additionalKinds.remove(Pure.Kind.DETERMINISTIC);
                        }
                        if (!additionalKinds.isEmpty()) {
                            if (additionalKinds.size() == 2) {
                                checker.report(
                                        Result.warning("purity.more.pure", node.getName()), node);
                            } else if (additionalKinds.contains(Pure.Kind.SIDE_EFFECT_FREE)) {
                                checker.report(
                                        Result.warning(
                                                "purity.more.sideeffectfree", node.getName()),
                                        node);
                            } else if (additionalKinds.contains(Pure.Kind.DETERMINISTIC)) {
                                checker.report(
                                        Result.warning("purity.more.deterministic", node.getName()),
                                        node);
                            } else {
                                assert false : "BaseTypeVisitor reached undesirable state";
                            }
                        }
                    }
                }
            }

            // Passing the whole method/constructor validates the return type
            validateTypeOf(node);

            // Validate types in throws clauses
            for (ExpressionTree thr : node.getThrows()) {
                validateTypeOf(thr);
            }

            if (atypeFactory.getDependentTypesHelper() != null) {
                atypeFactory.getDependentTypesHelper().checkMethod(node, methodType);
            }

            AnnotatedDeclaredType enclosingType =
                    (AnnotatedDeclaredType)
                            atypeFactory.getAnnotatedType(methodElement.getEnclosingElement());

            // Find which method this overrides!
            Map<AnnotatedDeclaredType, ExecutableElement> overriddenMethods =
                    AnnotatedTypes.overriddenMethods(elements, atypeFactory, methodElement);
            for (Map.Entry<AnnotatedDeclaredType, ExecutableElement> pair :
                    overriddenMethods.entrySet()) {
                AnnotatedDeclaredType overriddenType = pair.getKey();
                AnnotatedExecutableType overriddenMethod =
                        AnnotatedTypes.asMemberOf(
                                types, atypeFactory, overriddenType, pair.getValue());
                if (!checkOverride(node, enclosingType, overriddenMethod, overriddenType)) {
                    // Stop at the first mismatch; this makes a difference only if
                    // -Awarns is passed, in which case multiple warnings might be raised on
                    // the same method, not adding any value. See Issue 373.
                    break;
                }
            }
            return super.visitMethod(node, p);
        } finally {
            boolean abstractMethod =
                    methodElement.getModifiers().contains(Modifier.ABSTRACT)
                            || methodElement.getModifiers().contains(Modifier.NATIVE);

            // check well-formedness of pre/postcondition
            List<String> formalParamNames = new ArrayList<>();
            for (VariableTree param : node.getParameters()) {
                formalParamNames.add(param.getName().toString());
            }
            checkContractsAtMethodDeclaration(
                    node, methodElement, formalParamNames, abstractMethod);

            visitorState.setMethodReceiver(preMRT);
            visitorState.setMethodTree(preMT);
        }
    }

    /** Reports errors found during purity checking. */
    protected void reportPurityErrors(
            PurityResult result, MethodTree node, Collection<Pure.Kind> expectedTypes) {
        assert !result.isPure(expectedTypes);
        Collection<Pure.Kind> t = EnumSet.copyOf(expectedTypes);
        t.removeAll(result.getTypes());
        if (t.contains(Pure.Kind.DETERMINISTIC) || t.contains(Pure.Kind.SIDE_EFFECT_FREE)) {
            String msgPrefix = "purity.not.deterministic.not.sideeffectfree.";
            if (!t.contains(Pure.Kind.SIDE_EFFECT_FREE)) {
                msgPrefix = "purity.not.deterministic.";
            } else if (!t.contains(Pure.Kind.DETERMINISTIC)) {
                msgPrefix = "purity.not.sideeffectfree.";
            }
            for (Pair<Tree, String> r : result.getNotBothReasons()) {
                reportPurityError(msgPrefix, r);
            }
            if (t.contains(Pure.Kind.SIDE_EFFECT_FREE)) {
                for (Pair<Tree, String> r : result.getNotSEFreeReasons()) {
                    reportPurityError("purity.not.sideeffectfree.", r);
                }
            }
            if (t.contains(Pure.Kind.DETERMINISTIC)) {
                for (Pair<Tree, String> r : result.getNotDetReasons()) {
                    reportPurityError("purity.not.deterministic.", r);
                }
            }
        }
    }

    /** Reports single purity error. * */
    private void reportPurityError(String msgPrefix, Pair<Tree, String> r) {
        String reason = r.second;
        @SuppressWarnings("CompilerMessages")
        @CompilerMessageKey String msg = msgPrefix + reason;
        if (reason.equals("call")) {
            MethodInvocationTree mitree = (MethodInvocationTree) r.first;
            checker.report(Result.failure(msg, mitree.getMethodSelect()), r.first);
        } else {
            checker.report(Result.failure(msg), r.first);
        }
    }

    private void checkContractsAtMethodDeclaration(
            MethodTree node,
            ExecutableElement methodElement,
            List<String> formalParamNames,
            boolean abstractMethod) {
        FlowExpressionContext flowExprContext = null;
        List<Contract> contracts = contractsUtils.getContracts(methodElement);

        for (Contract contract : contracts) {
            String expression = contract.expression;
            AnnotationMirror annotation = contract.annotation;

            if (flowExprContext == null) {
                flowExprContext =
                        FlowExpressionContext.buildContextForMethodDeclaration(
                                node, getCurrentPath(), checker.getContext());
            }

            annotation =
                    standardizeAnnotationFromContract(
                            annotation, flowExprContext, getCurrentPath());

            FlowExpressions.Receiver expr = null;
            try {
                expr =
                        FlowExpressionParseUtil.parse(
                                expression, flowExprContext, getCurrentPath(), false);
            } catch (FlowExpressionParseException e) {
                checker.report(e.getResult(), node);
            }
            if (expr != null && !abstractMethod) {
                switch (contract.kind) {
                    case POSTCONDTION:
                        checkPostcondition(node, annotation, contract.contractAnnotation, expr);
                        break;
                    case CONDITIONALPOSTCONDTION:
                        checkConditionalPostcondition(
                                node,
                                annotation,
                                contract.contractAnnotation,
                                expr,
                                ((ConditionalPostcondition) contract).annoResult);
                        break;
                    case PRECONDITION:
                        // Preconditions are checked at method invocations, not declarations
                        break;
                }
            }

            if (formalParamNames != null && formalParamNames.contains(expression)) {
                @SuppressWarnings("CompilerMessages")
                @CompilerMessageKey String key = "contracts." + contract.kind.errorKey + ".expression.parameter.name";
                checker.report(
                        Result.warning(
                                key,
                                contract.contractAnnotation
                                        .getAnnotationType()
                                        .asElement()
                                        .getSimpleName(),
                                node.getName().toString(),
                                expression,
                                formalParamNames.indexOf(expression) + 1,
                                expression),
                        node);
            }

            checkParametersAreEffectivelyFinal(node, methodElement, expression);
        }
    }

    /** Standardize a type qualifier annotation obtained from a contract. */
    private AnnotationMirror standardizeAnnotationFromContract(
            AnnotationMirror annoFromContract,
            FlowExpressionContext flowExprContext,
            TreePath path) {
        DependentTypesHelper dependentTypesHelper = atypeFactory.getDependentTypesHelper();
        if (dependentTypesHelper != null) {
            AnnotationMirror anno =
                    dependentTypesHelper.standardizeAnnotation(
                            flowExprContext, path, annoFromContract, false);
            dependentTypesHelper.checkAnnotation(anno, path.getLeaf());
            return anno;
        } else {
            return annoFromContract;
        }
    }

    /**
     * Check that the parameters used in {@code stringExpr} are effectively final for method {@code
     * method}.
     */
    private void checkParametersAreEffectivelyFinal(
            MethodTree node, ExecutableElement method, String stringExpr) {
        // check that all parameters used in the expression are
        // effectively final, so that they cannot be modified
        List<Integer> parameterIndices = FlowExpressionParseUtil.parameterIndices(stringExpr);
        for (Integer idx : parameterIndices) {
            if (idx > method.getParameters().size()) {
                // If the index is too big, a parse error was issued in
                // checkContractsAtMethodDeclaration
                continue;
            }
            VariableElement parameter = method.getParameters().get(idx - 1);
            if (!ElementUtils.isEffectivelyFinal(parameter)) {
                checker.report(
                        Result.failure("flowexpr.parameter.not.final", "#" + idx, stringExpr),
                        node);
            }
        }
    }

    /**
     * Check that the expression's type is annotated with {@code annotation} at the regular exit
     * store.
     *
     * @param methodTree declaration of the method
     * @param annotation expression's type must have this annotation
     * @param contractAnnotation the user-written postcondition annotation, which mentions {@code
     *     expression}. Used only for diagnostic messages.
     * @param expression the expression that the postcondition {@code contractAnnotation} concerns
     */
    protected void checkPostcondition(
            MethodTree methodTree,
            AnnotationMirror annotation,
            AnnotationMirror contractAnnotation,
            Receiver expression) {
        CFAbstractStore<?, ?> exitStore = atypeFactory.getRegularExitStore(methodTree);
        if (exitStore == null) {
            // if there is no regular exitStore, then the method
            // cannot reach the regular exit and there is no need to
            // check anything
        } else {
            CFAbstractValue<?> value = exitStore.getValue(expression);
            AnnotationMirror inferredAnno = null;
            if (value != null) {
                QualifierHierarchy hierarchy = atypeFactory.getQualifierHierarchy();
                Set<AnnotationMirror> annos = value.getAnnotations();
                inferredAnno = hierarchy.findAnnotationInSameHierarchy(annos, annotation);
            }
            if (!checkContract(expression, annotation, inferredAnno, exitStore)) {
                checker.report(
                        Result.failure(
                                "contracts.postcondition.not.satisfied",
                                contractAnnotation.getAnnotationType().asElement().getSimpleName(),
                                expression.toString()),
                        methodTree);
            }
        }
    }

    /**
     * Check that the expression's type is annotated with {@code annotation} at every regular exit
     * that returns {@code result}.
     *
     * @param node tree of method with the postcondition
     * @param annotation expression's type must have this annotation
     * @param contractAnnotation the user-written postcondition annotation, which mentions {@code
     *     expression}. Used only for diagnostic messages.
     * @param expression the expression that the postcondition concerns
     * @param result result for which the postcondition is valid
     */
    protected void checkConditionalPostcondition(
            MethodTree node,
            AnnotationMirror annotation,
            AnnotationMirror contractAnnotation,
            Receiver expression,
            boolean result) {
        boolean booleanReturnType =
                TypesUtils.isBooleanType(TreeUtils.typeOf(node.getReturnType()));
        if (!booleanReturnType) {
            checker.report(
                    Result.failure("contracts.conditional.postcondition.invalid.returntype"), node);
            // No reason to go ahead with further checking. The
            // annotation is invalid.
            return;
        }

        for (Pair<ReturnNode, ?> pair : atypeFactory.getReturnStatementStores(node)) {
            ReturnNode returnStmt = pair.first;

            Node retValNode = returnStmt.getResult();
            Boolean retVal =
                    retValNode instanceof BooleanLiteralNode
                            ? ((BooleanLiteralNode) retValNode).getValue()
                            : null;

            TransferResult<?, ?> transferResult = (TransferResult<?, ?>) pair.second;
            if (transferResult == null) {
                // Unreachable return statements have no stores, but there is no need to check them.
                continue;
            }
            CFAbstractStore<?, ?> exitStore =
                    (CFAbstractStore<?, ?>)
                            (result
                                    ? transferResult.getThenStore()
                                    : transferResult.getElseStore());
            CFAbstractValue<?> value = exitStore.getValue(expression);

            // don't check if return statement certainly does not match 'result'. at the moment,
            // this means the result is a boolean literal
            if (!(retVal == null || retVal == result)) {
                continue;
            }
            AnnotationMirror inferredAnno = null;
            if (value != null) {
                QualifierHierarchy hierarchy = atypeFactory.getQualifierHierarchy();
                Set<AnnotationMirror> annos = value.getAnnotations();
                inferredAnno = hierarchy.findAnnotationInSameHierarchy(annos, annotation);
            }

            if (!checkContract(expression, annotation, inferredAnno, exitStore)) {
                checker.report(
                        Result.failure(
                                "contracts.conditional.postcondition.not.satisfied",
                                contractAnnotation.getAnnotationType().asElement().getSimpleName(),
                                expression.toString()),
                        returnStmt.getTree());
            }
        }
    }

    @Override
    public Void visitTypeParameter(TypeParameterTree node, Void p) {
        validateTypeOf(node);
        // Check the bounds here and not with every TypeParameterTree.
        // For the latter, we only need to check annotations on the type variable itself.
        // Why isn't this covered by the super call?
        for (Tree tpb : node.getBounds()) {
            validateTypeOf(tpb);
        }
        return super.visitTypeParameter(node, p);
    }

    // **********************************************************************
    // Assignment checkers and pseudo-assignments
    // **********************************************************************

    @Override
    public Void visitVariable(VariableTree node, Void p) {
        Pair<Tree, AnnotatedTypeMirror> preAssCtxt = visitorState.getAssignmentContext();
        visitorState.setAssignmentContext(
                Pair.of((Tree) node, atypeFactory.getAnnotatedType(node)));

        try {
            if (atypeFactory.getDependentTypesHelper() != null) {
                atypeFactory
                        .getDependentTypesHelper()
                        .checkType(visitorState.getAssignmentContext().second, node);
            }
            // If there's no assignment in this variable declaration, skip it.
            if (node.getInitializer() != null) {
                commonAssignmentCheck(node, node.getInitializer(), "assignment.type.incompatible");
            } else {
                // commonAssignmentCheck validates the type of node,
                // so only validate if commonAssignmentCheck wasn't called
                validateTypeOf(node);
            }
            return super.visitVariable(node, p);
        } finally {
            visitorState.setAssignmentContext(preAssCtxt);
        }
    }

    /**
     * Performs two checks: subtyping and assignability checks, using {@link
     * #commonAssignmentCheck(Tree, ExpressionTree, String)}.
     *
     * <p>If the subtype check fails, it issues a "assignment.type.incompatible" error.
     */
    @Override
    public Void visitAssignment(AssignmentTree node, Void p) {
        Pair<Tree, AnnotatedTypeMirror> preAssCtxt = visitorState.getAssignmentContext();
        visitorState.setAssignmentContext(
                Pair.of(
                        (Tree) node.getVariable(),
                        atypeFactory.getAnnotatedType(node.getVariable())));
        try {
            commonAssignmentCheck(
                    node.getVariable(), node.getExpression(), "assignment.type.incompatible");
            return super.visitAssignment(node, p);
        } finally {
            visitorState.setAssignmentContext(preAssCtxt);
        }
    }

    /**
     * Performs a subtype check, to test whether the node expression iterable type is a subtype of
     * the variable type in the enhanced for loop.
     *
     * <p>If the subtype check fails, it issues a "enhancedfor.type.incompatible" error.
     */
    @Override
    public Void visitEnhancedForLoop(EnhancedForLoopTree node, Void p) {
        AnnotatedTypeMirror var = atypeFactory.getAnnotatedTypeLhs(node.getVariable());
        AnnotatedTypeMirror iterableType = atypeFactory.getAnnotatedType(node.getExpression());
        AnnotatedTypeMirror iteratedType =
                AnnotatedTypes.getIteratedType(
                        checker.getProcessingEnvironment(), atypeFactory, iterableType);
        boolean valid = validateTypeOf(node.getVariable());
        if (valid) {
            commonAssignmentCheck(
                    var, iteratedType, node.getExpression(), "enhancedfor.type.incompatible");
        }
        return super.visitEnhancedForLoop(node, p);
    }

    /**
     * Performs a method invocation check.
     *
     * <p>An invocation of a method, m, on the receiver, r is valid only if:
     *
     * <ul>
     *   <li>passed arguments are subtypes of corresponding m parameters
     *   <li>r is a subtype of m receiver type
     *   <li>if m is generic, passed type arguments are subtypes of m type variables
     * </ul>
     */
    @Override
    public Void visitMethodInvocation(MethodInvocationTree node, Void p) {

        // Skip calls to the Enum constructor (they're generated by javac and
        // hard to check), also see CFGBuilder.visitMethodInvocation.
        if (TreeUtils.elementFromUse(node) == null || TreeUtils.isEnumSuper(node)) {
            return super.visitMethodInvocation(node, p);
        }

        if (shouldSkipUses(node)) {
            return super.visitMethodInvocation(node, p);
        }

        ParameterizedMethodType mType = atypeFactory.methodFromUse(node);
        AnnotatedExecutableType invokedMethod = mType.methodType;
        List<AnnotatedTypeMirror> typeargs = mType.typeArgs;

        if (!atypeFactory.ignoreUninferredTypeArguments) {
            for (AnnotatedTypeMirror typearg : typeargs) {
                if (typearg.getKind() == TypeKind.WILDCARD
                        && ((AnnotatedWildcardType) typearg).isUninferredTypeArgument()) {
                    checker.report(
                            Result.failure(
                                    "type.arguments.not.inferred",
                                    invokedMethod.getElement().getSimpleName()),
                            node);
                    break; // only issue error once per method
                }
            }
        }

        List<AnnotatedTypeParameterBounds> paramBounds = new ArrayList<>();
        for (AnnotatedTypeVariable param : invokedMethod.getTypeVariables()) {
            paramBounds.add(param.getBounds());
        }

        checkTypeArguments(node, paramBounds, typeargs, node.getTypeArguments());

        List<AnnotatedTypeMirror> params =
                AnnotatedTypes.expandVarArgs(atypeFactory, invokedMethod, node.getArguments());
        checkArguments(params, node.getArguments());
        checkVarargs(invokedMethod, node);

        if (ElementUtils.isMethod(
                invokedMethod.getElement(), vectorCopyInto, atypeFactory.getProcessingEnv())) {
            typeCheckVectorCopyIntoArgument(node, params);
        }

        ExecutableElement invokedMethodElement = invokedMethod.getElement();
        if (!ElementUtils.isStatic(invokedMethodElement) && !TreeUtils.isSuperCall(node)) {
            checkMethodInvocability(invokedMethod, node);
        }

        // check precondition annotations
        checkPreconditions(node, contractsUtils.getPreconditions(invokedMethodElement));

<<<<<<< HEAD
        checkSuperConstructorCall(node);
=======
        // Checks that the following rule is satisfied:
        // The type on a constructor declaration must be a supertype of
        // the return type of "super()" invocation within that constructor
        // (except for the Initialization Checker).
        if (TreeUtils.isSuperCall(node)) {
            TreePath path = atypeFactory.getPath(node);
            MethodTree enclosingMethod = TreeUtils.enclosingMethod(path);
            if (TreeUtils.isConstructor(enclosingMethod)) {
                AnnotatedTypeMirror superType = atypeFactory.getAnnotatedType(node);
                AnnotatedExecutableType constructorType =
                        atypeFactory.getAnnotatedType(enclosingMethod);
                Set<? extends AnnotationMirror> topAnnoations =
                        atypeFactory.getQualifierHierarchy().getTopAnnotations();
                for (AnnotationMirror topAnno : topAnnoations) {
                    AnnotationMirror superTypeMirror = superType.getAnnotationInHierarchy(topAnno);
                    AnnotationMirror constructorTypeMirror =
                            constructorType.getReturnType().getAnnotationInHierarchy(topAnno);
                    // Checking AnnotationUtils.AreSameByName for the following case:
                    // Example from tests/nullness/DaikonTests.java: "class Bug2 extends Bug2Super"
                    // Here, constructorTypeMirror is
                    // @UnderInitialization(DaikonTests.Bug2Super.class)
                    // and superTypeMirror is @UnderInitialization(java.lang.Object.class).
                    if (!AnnotationUtils.areSameByName(constructorTypeMirror, superTypeMirror)
                            && !atypeFactory
                                    .getQualifierHierarchy()
                                    .isSubtype(superTypeMirror, constructorTypeMirror)) {
                        checker.report(
                                Result.failure(
                                        "super.invocation.invalid",
                                        constructorTypeMirror,
                                        superTypeMirror),
                                enclosingMethod);
                    }
                }
            }
        }
>>>>>>> 0ba2abb3

        // Do not call super, as that would observe the arguments without
        // a set assignment context.
        scan(node.getMethodSelect(), p);
        return null; // super.visitMethodInvocation(node, p);
    }

    /**
     * Checks that the following rule is satisfied: The type on a constructor declaration must be a
     * supertype of the return type of "super()" invocation within that constructor.
     */
    void checkSuperConstructorCall(MethodInvocationTree node) {
        if (!TreeUtils.isSuperCall(node)) {
            return;
        }
        TreePath path = atypeFactory.getPath(node);
        MethodTree enclosingMethod = TreeUtils.enclosingMethod(path);
        if (TreeUtils.isConstructor(enclosingMethod)) {
            AnnotatedTypeMirror superType = atypeFactory.getAnnotatedType(node);
            AnnotatedExecutableType constructorType =
                    atypeFactory.getAnnotatedType(enclosingMethod);
            Set<? extends AnnotationMirror> topAnnoations =
                    atypeFactory.getQualifierHierarchy().getTopAnnotations();
            for (AnnotationMirror topAnno : topAnnoations) {
                AnnotationMirror superTypeMirror = superType.getAnnotationInHierarchy(topAnno);
                AnnotationMirror constructorTypeMirror =
                        constructorType.getReturnType().getAnnotationInHierarchy(topAnno);
                // Checking AnnotationUtils.AreSameByName for the following case:
                // Example from tests/nullness/DaikonTests.java: "class Bug2 extends Bug2Super"
                // Here, constructorTypeMirror is
                // @UnderInitialization(DaikonTests.Bug2Super.class)
                // and superTypeMirror is @UnderInitialization(java.lang.Object.class).
                if (
                /*!(AnnotationUtils.areSameByName(constructorTypeMirror, superTypeMirror)
                && AnnotationUtils.hasElementValue(superTypeMirror, "java.lang.Object.class"))
                &&*/ !atypeFactory
                        .getQualifierHierarchy()
                        .isSubtype(superTypeMirror, constructorTypeMirror)) {
                    checker.report(
                            Result.failure(
                                    "super.invocation.invalid",
                                    constructorTypeMirror,
                                    superTypeMirror),
                            enclosingMethod);
                }
            }
        }
    }

    /**
     * A helper method to check that the array type of actual varargs is a subtype of the
     * corresponding required varargs, and issues "argument.invalid" error if it's not a subtype of
     * the required one.
     *
     * <p>Note it's required that type checking for each element in varargs is executed by the
     * caller before or after calling this method.
     *
     * @see #checkArguments(List, List)
     * @param invokedMethod the method type to be invoked
     * @param tree method or constructor invocation tree
     */
    protected void checkVarargs(AnnotatedExecutableType invokedMethod, Tree tree) {
        if (!invokedMethod.isVarArgs()) {
            return;
        }

        List<AnnotatedTypeMirror> formals = invokedMethod.getParameterTypes();
        int numFormals = formals.size();
        int lastArgIndex = numFormals - 1;
        AnnotatedArrayType lastParamAnnotatedType = (AnnotatedArrayType) formals.get(lastArgIndex);

        // We will skip type checking so that we avoid duplicating error message
        // if the last argument is same depth with the depth of formal varargs
        // because type checking is already done in checkArguments.
        List<? extends ExpressionTree> args;
        switch (tree.getKind()) {
            case METHOD_INVOCATION:
                args = ((MethodInvocationTree) tree).getArguments();
                break;
            case NEW_CLASS:
                args = ((NewClassTree) tree).getArguments();
                break;
            default:
                throw new BugInCF("Unexpected kind of tree: " + tree);
        }
        if (numFormals == args.size()) {
            AnnotatedTypeMirror lastArgType =
                    atypeFactory.getAnnotatedType(args.get(args.size() - 1));
            if (lastArgType.getKind() == TypeKind.ARRAY
                    && AnnotatedTypes.getArrayDepth(lastParamAnnotatedType)
                            == AnnotatedTypes.getArrayDepth((AnnotatedArrayType) lastArgType)) {
                return;
            }
        }

        AnnotatedTypeMirror wrappedVarargsType = atypeFactory.getAnnotatedTypeVarargsArray(tree);

        // When dataflow analysis is not enabled, it will be null and we can suppose there is no
        // annotation to be checked for generated varargs array.
        if (wrappedVarargsType == null) {
            return;
        }

        // The component type of wrappedVarargsType might not be a subtype of the component type of
        // lastParamAnnotatedType due to the difference of type inference between for an expression
        // and an invoked method element. We can consider that the component type of actual is same
        // with formal one because type checking for elements will be done in checkArguments. This
        // is also needed to avoid duplicating error message caused by elements in varargs
        if (wrappedVarargsType.getKind() == TypeKind.ARRAY) {
            ((AnnotatedArrayType) wrappedVarargsType)
                    .setComponentType(lastParamAnnotatedType.getComponentType());
        }

        commonAssignmentCheck(
                lastParamAnnotatedType, wrappedVarargsType, tree, "varargs.type.incompatible");
    }

    /**
     * Checks that all the given {@code preconditions} hold true immediately prior to the method
     * invocation or variable access at {@code tree}.
     *
     * @param tree the Tree immediately prior to which the preconditions must hold true
     * @param preconditions the preconditions to be checked
     */
    protected void checkPreconditions(MethodInvocationTree tree, Set<Precondition> preconditions) {
        // This check is needed for the GUI effects and Units Checkers tests to pass.
        // TODO: Remove this check and investigate the root cause.
        if (preconditions.isEmpty()) {
            return;
        }
        FlowExpressionContext flowExprContext =
                FlowExpressionContext.buildContextForMethodUse(tree, checker.getContext());

        if (flowExprContext == null) {
            checker.report(Result.failure("flowexpr.parse.context.not.determined", tree), tree);
            return;
        }

        for (Precondition p : preconditions) {
            String expression = p.expression;
            AnnotationMirror anno = p.annotation;

            anno = standardizeAnnotationFromContract(anno, flowExprContext, getCurrentPath());

            FlowExpressions.Receiver expr;
            try {
                expr =
                        FlowExpressionParseUtil.parse(
                                expression, flowExprContext, getCurrentPath(), false);
            } catch (FlowExpressionParseException e) {
                // report errors here
                checker.report(e.getResult(), tree);
                return;
            }

            CFAbstractStore<?, ?> store = atypeFactory.getStoreBefore(tree);
            CFAbstractValue<?> value = store.getValue(expr);

            AnnotationMirror inferredAnno = null;
            if (value != null) {
                QualifierHierarchy hierarchy = atypeFactory.getQualifierHierarchy();
                Set<AnnotationMirror> annos = value.getAnnotations();
                inferredAnno = hierarchy.findAnnotationInSameHierarchy(annos, anno);
            }
            if (!checkContract(expr, anno, inferredAnno, store)) {
                checker.report(
                        Result.failure(
                                "contracts.precondition.not.satisfied",
                                tree.toString(),
                                expr == null ? expression : expr.toString()),
                        tree);
            }
        }
    }

    /**
     * Returns true if and only if {@code inferredAnnotation} is valid for a given expression to
     * match the {@code necessaryAnnotation}.
     *
     * <p>By default, {@code inferredAnnotation} must be a subtype of {@code necessaryAnnotation},
     * but subclasses might override this behavior.
     */
    protected boolean checkContract(
            Receiver expr,
            AnnotationMirror necessaryAnnotation,
            AnnotationMirror inferredAnnotation,
            CFAbstractStore<?, ?> store) {
        return inferredAnnotation != null
                && atypeFactory
                        .getQualifierHierarchy()
                        .isSubtype(inferredAnnotation, necessaryAnnotation);
    }

    /**
     * Type checks the method arguments of {@code Vector.copyInto()}.
     *
     * <p>The Checker Framework special-cases the method invocation, as its type safety cannot be
     * expressed by Java's type system.
     *
     * <p>For a Vector {@code v} of type {@code Vector<E>}, the method invocation {@code
     * v.copyInto(arr)} is type-safe iff {@code arr} is an array of type {@code T[]}, where {@code
     * T} is a subtype of {@code E}.
     *
     * <p>In other words, this method checks that the type argument of the receiver method is a
     * subtype of the component type of the passed array argument.
     *
     * @param node a method invocation of {@code Vector.copyInto()}
     * @param params the types of the parameters of {@code Vectory.copyInto()}
     */
    protected void typeCheckVectorCopyIntoArgument(
            MethodInvocationTree node, List<? extends AnnotatedTypeMirror> params) {
        assert params.size() == 1
                : "invalid no. of parameters " + params + " found for method invocation " + node;
        assert node.getArguments().size() == 1
                : "invalid no. of arguments in method invocation " + node;

        AnnotatedTypeMirror passed = atypeFactory.getAnnotatedType(node.getArguments().get(0));
        AnnotatedArrayType passedAsArray = (AnnotatedArrayType) passed;

        AnnotatedTypeMirror receiver = atypeFactory.getReceiverType(node);
        AnnotatedDeclaredType receiverAsVector =
                AnnotatedTypes.asSuper(atypeFactory, receiver, vectorType);
        if (receiverAsVector.getTypeArguments().isEmpty()) {
            return;
        }

        AnnotatedTypeMirror argComponent = passedAsArray.getComponentType();
        AnnotatedTypeMirror vectorTypeArg = receiverAsVector.getTypeArguments().get(0);
        Tree errorLocation = node.getArguments().get(0);
        if (TypesUtils.isErasedSubtype(
                vectorTypeArg.getUnderlyingType(), argComponent.getUnderlyingType(), types)) {
            commonAssignmentCheck(
                    argComponent,
                    vectorTypeArg,
                    errorLocation,
                    "vector.copyinto.type.incompatible");
        } else {
            checker.report(
                    Result.failure(
                            "vector.copyinto.type.incompatible", vectorTypeArg, argComponent),
                    errorLocation);
        }
    }

    /**
     * Performs a new class invocation check.
     *
     * <p>An invocation of a constructor, c, is valid only if:
     *
     * <ul>
     *   <li>passed arguments are subtypes of corresponding c parameters
     *   <li>if c is generic, passed type arguments are subtypes of c type variables
     * </ul>
     */
    @Override
    public Void visitNewClass(NewClassTree node, Void p) {
        if (checker.shouldSkipUses(TreeUtils.constructor(node))) {
            return super.visitNewClass(node, p);
        }

        ParameterizedMethodType fromUse = atypeFactory.constructorFromUse(node);
        AnnotatedExecutableType constructor = fromUse.methodType;
        List<AnnotatedTypeMirror> typeargs = fromUse.typeArgs;

        List<? extends ExpressionTree> passedArguments = node.getArguments();
        List<AnnotatedTypeMirror> params =
                AnnotatedTypes.expandVarArgs(atypeFactory, constructor, passedArguments);

        checkArguments(params, passedArguments);
        checkVarargs(constructor, node);

        List<AnnotatedTypeParameterBounds> paramBounds = new ArrayList<>();
        for (AnnotatedTypeVariable param : constructor.getTypeVariables()) {
            paramBounds.add(param.getBounds());
        }

        checkTypeArguments(node, paramBounds, typeargs, node.getTypeArguments());

        boolean valid = validateTypeOf(node);

        if (valid) {
            AnnotatedDeclaredType dt = atypeFactory.getAnnotatedType(node);
            if (atypeFactory.getDependentTypesHelper() != null) {
                atypeFactory.getDependentTypesHelper().checkType(dt, node);
            }
            checkConstructorInvocation(dt, constructor, node);
        }
        // Do not call super, as that would observe the arguments without
        // a set assignment context.
        scan(node.getEnclosingExpression(), p);
        scan(node.getIdentifier(), p);
        scan(node.getClassBody(), p);

        return null;
    }

    @Override
    public Void visitLambdaExpression(LambdaExpressionTree node, Void p) {

        Pair<AnnotatedDeclaredType, AnnotatedExecutableType> result =
                atypeFactory.getFnInterfaceFromTree(node);
        AnnotatedExecutableType functionType = result.second;

        if (node.getBody().getKind() != Tree.Kind.BLOCK) {
            // Check return type for single statement returns here.
            AnnotatedTypeMirror ret = functionType.getReturnType();
            if (ret.getKind() != TypeKind.VOID) {
                visitorState.setAssignmentContext(Pair.of((Tree) node, ret));
                commonAssignmentCheck(
                        ret, (ExpressionTree) node.getBody(), "return.type.incompatible");
            }
        }

        // Check parameters
        for (int i = 0; i < functionType.getParameterTypes().size(); ++i) {
            AnnotatedTypeMirror lambdaParameter =
                    atypeFactory.getAnnotatedType(node.getParameters().get(i));
            commonAssignmentCheck(
                    lambdaParameter,
                    functionType.getParameterTypes().get(i),
                    node.getParameters().get(i),
                    "lambda.param.type.incompatible");
        }

        // TODO: Post conditions?
        // https://github.com/typetools/checker-framework/issues/801

        return super.visitLambdaExpression(node, p);
    }

    @Override
    public Void visitMemberReference(MemberReferenceTree node, Void p) {
        this.checkMethodReferenceAsOverride(node, p);
        return super.visitMemberReference(node, p);
    }

    /**
     * Checks that the type of the return expression is a subtype of the enclosing method required
     * return type. If not, it issues a "return.type.incompatible" error.
     */
    @Override
    public Void visitReturn(ReturnTree node, Void p) {
        // Don't try to check return expressions for void methods.
        if (node.getExpression() == null) {
            return super.visitReturn(node, p);
        }

        Pair<Tree, AnnotatedTypeMirror> preAssCtxt = visitorState.getAssignmentContext();
        try {

            Tree enclosing =
                    TreeUtils.enclosingOfKind(
                            getCurrentPath(),
                            new HashSet<>(
                                    Arrays.asList(Tree.Kind.METHOD, Tree.Kind.LAMBDA_EXPRESSION)));

            AnnotatedTypeMirror ret = null;
            if (enclosing.getKind() == Tree.Kind.METHOD) {

                MethodTree enclosingMethod = TreeUtils.enclosingMethod(getCurrentPath());
                boolean valid = validateTypeOf(enclosing);
                if (valid) {
                    ret = atypeFactory.getMethodReturnType(enclosingMethod, node);
                }
            } else {
                Pair<AnnotatedDeclaredType, AnnotatedExecutableType> result =
                        atypeFactory.getFnInterfaceFromTree((LambdaExpressionTree) enclosing);
                ret = result.second.getReturnType();
            }

            if (ret != null) {
                visitorState.setAssignmentContext(Pair.of((Tree) node, ret));

                commonAssignmentCheck(ret, node.getExpression(), "return.type.incompatible");
            }
            return super.visitReturn(node, p);
        } finally {
            visitorState.setAssignmentContext(preAssCtxt);
        }
    }

    /* TODO: something similar to visitReturn should be done.
     * public Void visitThrow(ThrowTree node, Void p) {
     * return super.visitThrow(node, p);
     * }
     */

    /**
     * Ensure that the annotation arguments comply to their declarations. This needs some special
     * casing, as annotation arguments form special trees.
     */
    @Override
    public Void visitAnnotation(AnnotationTree node, Void p) {
        List<? extends ExpressionTree> args = node.getArguments();
        if (args.isEmpty()) {
            // Nothing to do if there are no annotation arguments.
            return null;
        }

        TypeElement anno = (TypeElement) TreeInfo.symbol((JCTree) node.getAnnotationType());

        Name annoName = anno.getQualifiedName();
        if (annoName.contentEquals(DefaultQualifier.class.getName())
                || annoName.contentEquals(SuppressWarnings.class.getName())) {
            // Skip these two annotations, as we don't care about the arguments to them.
            return null;
        }

        // Mapping from argument simple name to its annotated type.
        Map<String, AnnotatedTypeMirror> annoTypes = new HashMap<>();
        for (Element encl : ElementFilter.methodsIn(anno.getEnclosedElements())) {
            AnnotatedExecutableType exeatm =
                    (AnnotatedExecutableType) atypeFactory.getAnnotatedType(encl);
            AnnotatedTypeMirror retty = exeatm.getReturnType();
            annoTypes.put(encl.getSimpleName().toString(), retty);
        }

        for (ExpressionTree arg : args) {
            if (!(arg instanceof AssignmentTree)) {
                // TODO: when can this happen?
                continue;
            }

            AssignmentTree at = (AssignmentTree) arg;
            // Ensure that we never ask for the annotated type of an annotation, because
            // we don't have a type for annotations.
            if (at.getExpression().getKind() == Tree.Kind.ANNOTATION) {
                visitAnnotation((AnnotationTree) at.getExpression(), p);
                continue;
            }
            if (at.getExpression().getKind() == Tree.Kind.NEW_ARRAY) {
                NewArrayTree nat = (NewArrayTree) at.getExpression();
                boolean isAnno = false;
                for (ExpressionTree init : nat.getInitializers()) {
                    if (init.getKind() == Tree.Kind.ANNOTATION) {
                        visitAnnotation((AnnotationTree) init, p);
                        isAnno = true;
                    }
                }
                if (isAnno) {
                    continue;
                }
            }

            AnnotatedTypeMirror expected = annoTypes.get(at.getVariable().toString());
            Pair<Tree, AnnotatedTypeMirror> preAssCtxt = visitorState.getAssignmentContext();

            {
                // Determine and set the new assignment context.
                ExpressionTree var = at.getVariable();
                assert var instanceof IdentifierTree
                        : "Expected IdentifierTree as context. Found: " + var;
                AnnotatedTypeMirror meth = atypeFactory.getAnnotatedType(var);
                assert meth instanceof AnnotatedExecutableType
                        : "Expected AnnotatedExecutableType as context. Found: " + meth;
                AnnotatedTypeMirror newctx = ((AnnotatedExecutableType) meth).getReturnType();
                visitorState.setAssignmentContext(Pair.of((Tree) null, newctx));
            }

            try {
                AnnotatedTypeMirror actual = atypeFactory.getAnnotatedType(at.getExpression());
                if (expected.getKind() != TypeKind.ARRAY) {
                    // Expected is not an array -> direct comparison.
                    commonAssignmentCheck(
                            expected, actual, at.getExpression(), "annotation.type.incompatible");
                } else {
                    if (actual.getKind() == TypeKind.ARRAY) {
                        // Both actual and expected are arrays.
                        commonAssignmentCheck(
                                expected,
                                actual,
                                at.getExpression(),
                                "annotation.type.incompatible");
                    } else {
                        // The declaration is an array type, but just a single
                        // element is given.
                        commonAssignmentCheck(
                                ((AnnotatedArrayType) expected).getComponentType(),
                                actual,
                                at.getExpression(),
                                "annotation.type.incompatible");
                    }
                }
            } finally {
                visitorState.setAssignmentContext(preAssCtxt);
            }
        }
        return null;
    }

    /**
     * If the computation of the type of the ConditionalExpressionTree in
     * org.checkerframework.framework.type.TypeFromTree.TypeFromExpression.visitConditionalExpression(ConditionalExpressionTree,
     * AnnotatedTypeFactory) is correct, the following checks are redundant. However, let's add
     * another failsafe guard and do the checks.
     */
    @Override
    public Void visitConditionalExpression(ConditionalExpressionTree node, Void p) {
        AnnotatedTypeMirror cond = atypeFactory.getAnnotatedType(node);
        this.commonAssignmentCheck(cond, node.getTrueExpression(), "conditional.type.incompatible");
        this.commonAssignmentCheck(
                cond, node.getFalseExpression(), "conditional.type.incompatible");
        return super.visitConditionalExpression(node, p);
    }

    // **********************************************************************
    // Check for illegal re-assignment
    // **********************************************************************

    /**
     * Performs assignability check using {@link #checkAssignability(AnnotatedTypeMirror, Tree)}.
     */
    @Override
    public Void visitUnary(UnaryTree node, Void p) {
        if ((node.getKind() == Tree.Kind.PREFIX_DECREMENT)
                || (node.getKind() == Tree.Kind.PREFIX_INCREMENT)
                || (node.getKind() == Tree.Kind.POSTFIX_DECREMENT)
                || (node.getKind() == Tree.Kind.POSTFIX_INCREMENT)) {
            AnnotatedTypeMirror varType = atypeFactory.getAnnotatedTypeLhs(node.getExpression());
            AnnotatedTypeMirror valueType = atypeFactory.getAnnotatedTypeRhsUnaryAssign(node);
            commonAssignmentCheck(
                    varType, valueType, node, "compound.assignment.type.incompatible");
        }
        return super.visitUnary(node, p);
    }

    /**
     * Performs assignability check using {@link #checkAssignability(AnnotatedTypeMirror, Tree)}.
     */
    @Override
    public Void visitCompoundAssignment(CompoundAssignmentTree node, Void p) {
        // If node is the tree representing the compounds assignment s += expr,
        // Then this method should check whether s + expr can be assigned to s,
        // but the "s + expr" tree does not exist.  So instead, check that
        // s += expr can be assigned to s.
        commonAssignmentCheck(node.getVariable(), node, "compound.assignment.type.incompatible");
        return super.visitCompoundAssignment(node, p);
    }

    // **********************************************************************
    // Check for invalid types inserted by the user
    // **********************************************************************

    @Override
    public Void visitNewArray(NewArrayTree node, Void p) {
        boolean valid = validateTypeOf(node);

        if (valid && node.getType() != null) {
            AnnotatedArrayType arrayType = atypeFactory.getAnnotatedType(node);
            if (atypeFactory.getDependentTypesHelper() != null) {
                atypeFactory.getDependentTypesHelper().checkType(arrayType, node);
            }
            if (node.getInitializers() != null) {
                checkArrayInitialization(arrayType.getComponentType(), node.getInitializers());
            }
        }

        return super.visitNewArray(node, p);
    }

    /**
     * Do not override this method! Previously, this method contained some logic, but the main
     * modifier of types was missing. It has been merged with the TypeValidator below. This method
     * doesn't need to do anything, as the type is already validated.
     */
    @Override
    public final Void visitParameterizedType(ParameterizedTypeTree node, Void p) {
        return null; // super.visitParameterizedType(node, p);
    }

    protected void checkTypecastRedundancy(TypeCastTree node, Void p) {
        if (!checker.getLintOption("cast:redundant", false)) {
            return;
        }

        AnnotatedTypeMirror castType = atypeFactory.getAnnotatedType(node);
        AnnotatedTypeMirror exprType = atypeFactory.getAnnotatedType(node.getExpression());

        if (castType.equals(exprType)) {
            checker.report(Result.warning("cast.redundant", castType), node);
        }
    }

    protected void checkTypecastSafety(TypeCastTree node, Void p) {
        if (!checker.getLintOption("cast:unsafe", true)) {
            return;
        }
        AnnotatedTypeMirror castType = atypeFactory.getAnnotatedType(node);
        AnnotatedTypeMirror exprType = atypeFactory.getAnnotatedType(node.getExpression());

        // We cannot do a simple test of casting, as isSubtypeOf requires
        // the input types to be subtypes according to Java
        if (!isTypeCastSafe(castType, exprType)) {
            checker.report(
                    Result.warning("cast.unsafe", exprType.toString(true), castType.toString(true)),
                    node);
        }
    }

    private boolean isTypeCastSafe(AnnotatedTypeMirror castType, AnnotatedTypeMirror exprType) {
        QualifierHierarchy qualifierHierarchy = atypeFactory.getQualifierHierarchy();

        if (castType.getKind() == TypeKind.DECLARED) {
            // eliminate false positives, where the annotations are
            // implicitly added by the declared type declaration
            AnnotatedDeclaredType castDeclared = (AnnotatedDeclaredType) castType;
            AnnotatedDeclaredType elementType =
                    atypeFactory.fromElement(
                            (TypeElement) castDeclared.getUnderlyingType().asElement());
            if (AnnotationUtils.areSame(
                    castDeclared.getAnnotations(), elementType.getAnnotations())) {
                return true;
            }
        }

        if (checker.hasOption("checkCastElementType")) {
            AnnotatedTypeMirror newCastType;
            if (castType.getKind() == TypeKind.TYPEVAR) {
                newCastType = ((AnnotatedTypeVariable) castType).getUpperBound();
            } else {
                newCastType = castType;
            }
            AnnotatedTypeMirror newExprType;
            if (exprType.getKind() == TypeKind.TYPEVAR) {
                newExprType = ((AnnotatedTypeVariable) exprType).getUpperBound();
            } else {
                newExprType = exprType;
            }

            if (!atypeFactory.getTypeHierarchy().isSubtype(newExprType, newCastType)) {
                return false;
            }
            if (newCastType.getKind() == TypeKind.ARRAY
                    && newExprType.getKind() != TypeKind.ARRAY) {
                // Always warn if the cast contains an array, but the expression
                // doesn't, as in "(Object[]) o" where o is of type Object
                return false;
            } else if (newCastType.getKind() == TypeKind.DECLARED
                    && newExprType.getKind() == TypeKind.DECLARED) {
                int castSize = ((AnnotatedDeclaredType) newCastType).getTypeArguments().size();
                int exprSize = ((AnnotatedDeclaredType) newExprType).getTypeArguments().size();

                if (castSize != exprSize) {
                    // Always warn if the cast and expression contain a different number of
                    // type arguments, e.g. to catch a cast from "Object" to "List<@NonNull
                    // Object>".
                    // TODO: the same number of arguments actually doesn't guarantee anything.
                    return false;
                }
            } else if (castType.getKind() == TypeKind.TYPEVAR
                    && exprType.getKind() == TypeKind.TYPEVAR) {
                // If both the cast type and the casted expression are type variables, then check
                // the bounds.
                Set<AnnotationMirror> lowerBoundAnnotationsCast =
                        AnnotatedTypes.findEffectiveLowerBoundAnnotations(
                                qualifierHierarchy, castType);
                Set<AnnotationMirror> lowerBoundAnnotationsExpr =
                        AnnotatedTypes.findEffectiveLowerBoundAnnotations(
                                qualifierHierarchy, exprType);
                return qualifierHierarchy.isSubtype(
                                lowerBoundAnnotationsExpr, lowerBoundAnnotationsCast)
                        && qualifierHierarchy.isSubtype(
                                exprType.getEffectiveAnnotations(),
                                castType.getEffectiveAnnotations());
            }
            Set<AnnotationMirror> castAnnos;
            if (castType.getKind() == TypeKind.TYPEVAR) {
                // If the cast type is a type var, but the expression is not, then check that the
                // type of the expression is a subtype of the lower bound.
                castAnnos =
                        AnnotatedTypes.findEffectiveLowerBoundAnnotations(
                                qualifierHierarchy, castType);
            } else {
                castAnnos = castType.getAnnotations();
            }

            return qualifierHierarchy.isSubtype(exprType.getEffectiveAnnotations(), castAnnos);
        } else {
            // checkCastElementType option wasn't specified, so only check effective annotations,
            return qualifierHierarchy.isSubtype(
                    exprType.getEffectiveAnnotations(), castType.getEffectiveAnnotations());
        }
    }

    @Override
    public Void visitTypeCast(TypeCastTree node, Void p) {
        // validate "node" instead of "node.getType()" to prevent duplicate errors.
        boolean valid = validateTypeOf(node) && validateTypeOf(node.getExpression());
        if (valid) {
            checkTypecastSafety(node, p);
            checkTypecastRedundancy(node, p);
        }
        if (atypeFactory.getDependentTypesHelper() != null) {
            AnnotatedTypeMirror type = atypeFactory.getAnnotatedType(node);
            atypeFactory.getDependentTypesHelper().checkType(type, node.getType());
        }
        return super.visitTypeCast(node, p);
        // return scan(node.getExpression(), p);
    }

    @Override
    public Void visitInstanceOf(InstanceOfTree node, Void p) {
        validateTypeOf(node.getType());
        return super.visitInstanceOf(node, p);
    }

    @Override
    public Void visitArrayAccess(ArrayAccessTree node, Void p) {
        Pair<Tree, AnnotatedTypeMirror> preAssCtxt = visitorState.getAssignmentContext();
        try {
            visitorState.setAssignmentContext(null);
            scan(node.getExpression(), p);
            scan(node.getIndex(), p);
        } finally {
            visitorState.setAssignmentContext(preAssCtxt);
        }
        return null;
    }

    /**
     * Checks the type of the exception parameter Subclasses should override
     * checkExceptionParameter(CatchTree node) rather than this method to change the behavior of
     * this check.
     */
    @Override
    public Void visitCatch(CatchTree node, Void p) {
        checkExceptionParameter(node);
        return super.visitCatch(node, p);
    }

    /**
     * Checks the type of a thrown exception. Subclasses should override
     * checkThrownExpression(ThrowTree node) rather than this method to change the behavior of this
     * check.
     */
    @Override
    public Void visitThrow(ThrowTree node, Void p) {
        checkThrownExpression(node);
        return super.visitThrow(node, p);
    }

    // **********************************************************************
    // Helper methods to provide a single overriding point
    // **********************************************************************

    /**
     * Cache to avoid calling {@link #getExceptionParameterLowerBoundAnnotations} more than once.
     */
    private Set<? extends AnnotationMirror> getExceptionParameterLowerBoundAnnotationsCache = null;
    /** The same as {@link #getExceptionParameterLowerBoundAnnotations}, but uses a cache. */
    private Set<? extends AnnotationMirror> getExceptionParameterLowerBoundAnnotationsCached() {
        if (getExceptionParameterLowerBoundAnnotationsCache == null) {
            getExceptionParameterLowerBoundAnnotationsCache =
                    getExceptionParameterLowerBoundAnnotations();
        }
        return getExceptionParameterLowerBoundAnnotationsCache;
    }

    /**
     * Issue error if the exception parameter is not a supertype of the annotation specified by
     * {@link #getExceptionParameterLowerBoundAnnotations()}, which is top by default.
     *
     * <p>Subclasses may override this method to change the behavior of this check. Subclasses
     * wishing to enforce that exception parameter be annotated with other annotations can just
     * override {@link #getExceptionParameterLowerBoundAnnotations()}.
     *
     * @param node CatchTree to check
     */
    protected void checkExceptionParameter(CatchTree node) {

        Set<? extends AnnotationMirror> requiredAnnotations =
                getExceptionParameterLowerBoundAnnotationsCached();
        AnnotatedTypeMirror exPar = atypeFactory.getAnnotatedType(node.getParameter());

        for (AnnotationMirror required : requiredAnnotations) {
            AnnotationMirror found = exPar.getAnnotationInHierarchy(required);
            assert found != null;
            if (!atypeFactory.getQualifierHierarchy().isSubtype(required, found)) {
                checker.report(
                        Result.failure("exception.parameter.invalid", found, required),
                        node.getParameter());
            }

            if (exPar.getKind() == TypeKind.UNION) {
                AnnotatedUnionType aut = (AnnotatedUnionType) exPar;
                for (AnnotatedTypeMirror alterntive : aut.getAlternatives()) {
                    AnnotationMirror foundAltern = alterntive.getAnnotationInHierarchy(required);
                    if (!atypeFactory.getQualifierHierarchy().isSubtype(required, foundAltern)) {
                        checker.report(
                                Result.failure(
                                        "exception.parameter.invalid", foundAltern, required),
                                node.getParameter());
                    }
                }
            }
        }
    }

    /**
     * Returns a set of AnnotationMirrors that is a lower bound for exception parameters.
     *
     * <p>Note: by default this method is called by {@link #getThrowUpperBoundAnnotations()}, so
     * that this annotation is enforced.
     *
     * <p>(Default is top)
     *
     * @return set of annotation mirrors, one per hierarchy, that from a lower bound of annotations
     *     that can be written on an exception parameter
     */
    protected Set<? extends AnnotationMirror> getExceptionParameterLowerBoundAnnotations() {
        return atypeFactory.getQualifierHierarchy().getTopAnnotations();
    }

    /**
     * Checks the type of the thrown expression.
     *
     * <p>By default, this method checks that the thrown expression is a subtype of top.
     *
     * <p>Issue error if the thrown expression is not a sub type of the annotation given by {@link
     * #getThrowUpperBoundAnnotations()}, the same as {@link
     * #getExceptionParameterLowerBoundAnnotations()} by default.
     *
     * <p>Subclasses may override this method to change the behavior of this check. Subclasses
     * wishing to enforce that the thrown expression be a subtype of a type besides {@link
     * #getExceptionParameterLowerBoundAnnotations}, should override {@link
     * #getThrowUpperBoundAnnotations()}.
     *
     * @param node ThrowTree to check
     */
    protected void checkThrownExpression(ThrowTree node) {
        AnnotatedTypeMirror throwType = atypeFactory.getAnnotatedType(node.getExpression());
        Set<? extends AnnotationMirror> required = getThrowUpperBoundAnnotations();
        switch (throwType.getKind()) {
            case NULL:
            case DECLARED:
                Set<AnnotationMirror> found = throwType.getAnnotations();
                if (!atypeFactory.getQualifierHierarchy().isSubtype(found, required)) {
                    checker.report(
                            Result.failure("throw.type.invalid", found, required),
                            node.getExpression());
                }
                break;
            case TYPEVAR:
            case WILDCARD:
                // TODO: this code might change after the type var changes.
                Set<AnnotationMirror> foundEffective = throwType.getEffectiveAnnotations();
                if (!atypeFactory.getQualifierHierarchy().isSubtype(foundEffective, required)) {
                    checker.report(
                            Result.failure("throw.type.invalid", foundEffective, required),
                            node.getExpression());
                }
                break;
            case UNION:
                AnnotatedUnionType unionType = (AnnotatedUnionType) throwType;
                Set<AnnotationMirror> foundPrimary = unionType.getAnnotations();
                if (!atypeFactory.getQualifierHierarchy().isSubtype(foundPrimary, required)) {
                    checker.report(
                            Result.failure("throw.type.invalid", foundPrimary, required),
                            node.getExpression());
                }
                for (AnnotatedTypeMirror altern : unionType.getAlternatives()) {
                    if (!atypeFactory
                            .getQualifierHierarchy()
                            .isSubtype(altern.getAnnotations(), required)) {
                        checker.report(
                                Result.failure(
                                        "throw.type.invalid", altern.getAnnotations(), required),
                                node.getExpression());
                    }
                }
                break;
            default:
                throw new BugInCF("Unexpected throw expression type: " + throwType.getKind());
        }
    }

    /**
     * Returns a set of AnnotationMirrors that is a upper bound for thrown exceptions.
     *
     * <p>Note: by default this method is returns by getExceptionParameterLowerBoundAnnotations(),
     * so that this annotation is enforced.
     *
     * <p>(Default is top)
     *
     * @return set of annotation mirrors, one per hierarchy, that form an upper bound of thrown
     *     expressions
     */
    protected Set<? extends AnnotationMirror> getThrowUpperBoundAnnotations() {
        return getExceptionParameterLowerBoundAnnotations();
    }

    /**
     * Checks the validity of an assignment (or pseudo-assignment) from a value to a variable and
     * emits an error message (through the compiler's messaging interface) if it is not valid.
     *
     * @param varTree the AST node for the lvalue (usually a variable)
     * @param valueExp the AST node for the rvalue (the new value)
     * @param errorKey the error message to use if the check fails (must be a compiler message key,
     *     see {@link org.checkerframework.checker.compilermsgs.qual.CompilerMessageKey})
     */
    protected void commonAssignmentCheck(
            Tree varTree, ExpressionTree valueExp, @CompilerMessageKey String errorKey) {
        AnnotatedTypeMirror var = atypeFactory.getAnnotatedTypeLhs(varTree);
        assert var != null : "no variable found for tree: " + varTree;

        if (!validateType(varTree, var)) {
            return;
        }

        checkAssignability(var, varTree);

        commonAssignmentCheck(var, valueExp, errorKey);
    }

    /**
     * Checks the validity of an assignment (or pseudo-assignment) from a value to a variable and
     * emits an error message (through the compiler's messaging interface) if it is not valid.
     *
     * @param varType the annotated type of the lvalue (usually a variable)
     * @param valueExp the AST node for the rvalue (the new value)
     * @param errorKey the error message to use if the check fails (must be a compiler message key,
     *     see {@link org.checkerframework.checker.compilermsgs.qual.CompilerMessageKey})
     */
    protected void commonAssignmentCheck(
            AnnotatedTypeMirror varType,
            ExpressionTree valueExp,
            @CompilerMessageKey String errorKey) {
        if (shouldSkipUses(valueExp)) {
            return;
        }
        if (valueExp.getKind() == Tree.Kind.MEMBER_REFERENCE
                || valueExp.getKind() == Tree.Kind.LAMBDA_EXPRESSION) {
            // Member references and lambda expressions are type checked separately
            // and do not need to be checked again as arguments.
            return;
        }
        if (varType.getKind() == TypeKind.ARRAY
                && valueExp instanceof NewArrayTree
                && ((NewArrayTree) valueExp).getType() == null) {
            AnnotatedTypeMirror compType = ((AnnotatedArrayType) varType).getComponentType();
            NewArrayTree arrayTree = (NewArrayTree) valueExp;
            assert arrayTree.getInitializers() != null
                    : "array initializers are not expected to be null in: " + valueExp;
            checkArrayInitialization(compType, arrayTree.getInitializers());
        }
        if (!validateTypeOf(valueExp)) {
            return;
        }
        AnnotatedTypeMirror valueType = atypeFactory.getAnnotatedType(valueExp);
        assert valueType != null : "null type for expression: " + valueExp;
        commonAssignmentCheck(varType, valueType, valueExp, errorKey);
    }

    /**
     * Checks the validity of an assignment (or pseudo-assignment) from a value to a variable and
     * emits an error message (through the compiler's messaging interface) if it is not valid.
     *
     * @param varType the annotated type of the variable
     * @param valueType the annotated type of the value
     * @param valueTree the location to use when reporting the error message
     * @param errorKey the error message to use if the check fails (must be a compiler message key,
     *     see {@link org.checkerframework.checker.compilermsgs.qual.CompilerMessageKey})
     */
    protected void commonAssignmentCheck(
            AnnotatedTypeMirror varType,
            AnnotatedTypeMirror valueType,
            Tree valueTree,
            @CompilerMessageKey String errorKey) {

        if (checker.hasOption("showchecks")) {
            long valuePos = positions.getStartPosition(root, valueTree);
            System.out.printf(
                    " %s (line %3d): %s %s%n     actual: %s %s%n   expected: %s %s%n",
                    "About to test whether actual is a subtype of expected",
                    (root.getLineMap() != null ? root.getLineMap().getLineNumber(valuePos) : -1),
                    valueTree.getKind(),
                    valueTree,
                    valueType.getKind(),
                    valueType.toString(),
                    varType.getKind(),
                    varType.toString());
        }

        boolean success = atypeFactory.getTypeHierarchy().isSubtype(valueType, varType);

        // TODO: integrate with subtype test.
        if (success) {
            for (Class<? extends Annotation> mono :
                    atypeFactory.getSupportedMonotonicTypeQualifiers()) {
                if (valueType.hasAnnotation(mono) && varType.hasAnnotation(mono)) {
                    checker.report(
                            Result.failure(
                                    "monotonic.type.incompatible",
                                    mono.getSimpleName(),
                                    mono.getSimpleName(),
                                    valueType.toString()),
                            valueTree);
                    return;
                }
            }
        }

        if (checker.hasOption("showchecks")) {
            long valuePos = positions.getStartPosition(root, valueTree);
            System.out.printf(
                    " %s (line %3d): %s %s%n     actual: %s %s%n   expected: %s %s%n",
                    (success
                            ? "success: actual is subtype of expected"
                            : "FAILURE: actual is not subtype of expected"),
                    (root.getLineMap() != null ? root.getLineMap().getLineNumber(valuePos) : -1),
                    valueTree.getKind(),
                    valueTree,
                    valueType.getKind(),
                    valueType.toString(),
                    varType.getKind(),
                    varType.toString());
        }

        // Use an error key only if it's overridden by a checker.
        if (!success) {
            FoundRequired pair = FoundRequired.of(valueType, varType);
            String valueTypeString = pair.found;
            String varTypeString = pair.required;
            checker.report(Result.failure(errorKey, valueTypeString, varTypeString), valueTree);
        }
    }

    /**
     * Class that creates string representations of {@link AnnotatedTypeMirror}s which are only
     * verbose if required to differentiate the two types.
     */
    private static class FoundRequired {
        public final String found;
        public final String required;

        private FoundRequired(AnnotatedTypeMirror found, AnnotatedTypeMirror required) {
            if (shouldPrintVerbose(found, required)) {
                this.found = found.toString(true);
                this.required = required.toString(true);
            } else {
                this.found = found.toString();
                this.required = required.toString();
            }
        }

        /** Create a FoundRequired for a type and bounds. */
        private FoundRequired(AnnotatedTypeMirror found, AnnotatedTypeParameterBounds required) {
            if (shouldPrintVerbose(found, required)) {
                this.found = found.toString(true);
                this.required = required.toString(true);
            } else {
                this.found = found.toString();
                this.required = required.toString();
            }
        }

        /**
         * Creates string representations of {@link AnnotatedTypeMirror}s which are only verbose if
         * required to differentiate the two types.
         */
        static FoundRequired of(AnnotatedTypeMirror found, AnnotatedTypeMirror required) {
            return new FoundRequired(found, required);
        }

        /**
         * Creates string representations of {@link AnnotatedTypeMirror} and {@link
         * AnnotatedTypeParameterBounds}s which are only verbose if required to differentiate the
         * two types.
         */
        static FoundRequired of(AnnotatedTypeMirror found, AnnotatedTypeParameterBounds required) {
            return new FoundRequired(found, required);
        }
    }

    /**
     * Return whether or not the verbose toString should be used when printing the two annotated
     * types.
     *
     * @param atm1 the first AnnotatedTypeMirror
     * @param atm2 the second AnnotatedTypeMirror
     * @return true iff neither argumentc contains "@", or there are two annotated types (in either
     *     ATM) such that their toStrings are the same but their verbose toStrings differ
     */
    private static boolean shouldPrintVerbose(AnnotatedTypeMirror atm1, AnnotatedTypeMirror atm2) {
        if ((!atm1.toString().contains("@") && !atm2.toString().contains("@"))) {
            return true;
        }
        return containsSameToString(atm1, atm2);
    }

    /**
     * Return whether or not the verbose toString should be used when printing the annotated type
     * and the bounds it is not within.
     *
     * @param atm the type
     * @param bounds the bounds
     * @return true iff bounds does not contain "@", or there are two annotated types (in either
     *     argument) such that their toStrings are the same but their verbose toStrings differ
     */
    private static boolean shouldPrintVerbose(
            AnnotatedTypeMirror atm, AnnotatedTypeParameterBounds bounds) {
        if (!atm.toString().contains("@") && !bounds.toString().contains("@")) {
            return true;
        }
        return containsSameToString(atm, bounds.getUpperBound(), bounds.getLowerBound());
    }

    /**
     * A scanner that indicates whether any (sub-)types have the same toString but different verbose
     * toString.
     */
    private static SimpleAnnotatedTypeScanner<Boolean, Void> checkContainsSameToString =
            new SimpleAnnotatedTypeScanner<Boolean, Void>() {
                /** Maps from a type's toString to its verbose toString. */
                Map<String, String> map = new HashMap<>();

                @Override
                protected Boolean reduce(Boolean r1, Boolean r2) {
                    r1 = r1 == null ? false : r1;
                    r2 = r2 == null ? false : r2;
                    return r1 || r2;
                }

                @Override
                protected Boolean defaultAction(AnnotatedTypeMirror type, Void avoid) {
                    if (type == null) {
                        return false;
                    }
                    String simple = type.toString();
                    String verbose = map.get(simple);
                    if (verbose == null) {
                        map.put(simple, type.toString(true));
                        return false;
                    } else {
                        return !verbose.equals(type.toString(true));
                    }
                }
            };

    /**
     * Return true iff there are two annotated types (anywhere in any ATM) such that their toStrings
     * are the same but their verbose toStrings differ.
     */
    private static boolean containsSameToString(AnnotatedTypeMirror... atms) {
        for (AnnotatedTypeMirror atm : atms) {
            Boolean result = checkContainsSameToString.visit(atm);
            if (result != null && result) {
                return true;
            }
            // Call reset to clear the visitor history, but not the map from Strings to types.
            checkContainsSameToString.reset();
        }

        return false;
    }

    protected void checkArrayInitialization(
            AnnotatedTypeMirror type, List<? extends ExpressionTree> initializers) {
        // TODO: set assignment context like for method arguments?
        // Also in AbstractFlow.
        for (ExpressionTree init : initializers) {
            commonAssignmentCheck(type, init, "array.initializer.type.incompatible");
        }
    }

    /**
     * Checks that the annotations on the type arguments supplied to a type or a method invocation
     * are within the bounds of the type variables as declared, and issues the
     * "type.argument.type.incompatible" error if they are not.
     *
     * @param toptree the tree for error reporting, only used for inferred type arguments
     * @param paramBounds the bounds of the type parameters from a class or method declaration
     * @param typeargs the type arguments from the type or method invocation
     * @param typeargTrees the type arguments as trees, used for error reporting
     */
    // TODO: see updated version below that performs more well-formedness checks.
    protected void checkTypeArguments(
            Tree toptree,
            List<? extends AnnotatedTypeParameterBounds> paramBounds,
            List<? extends AnnotatedTypeMirror> typeargs,
            List<? extends Tree> typeargTrees) {

        // System.out.printf("BaseTypeVisitor.checkTypeArguments: %s, TVs: %s, TAs: %s, TATs: %s\n",
        //         toptree, paramBounds, typeargs, typeargTrees);

        // If there are no type variables, do nothing.
        if (paramBounds.isEmpty()) {
            return;
        }

        assert paramBounds.size() == typeargs.size()
                : "BaseTypeVisitor.checkTypeArguments: mismatch between type arguments: "
                        + typeargs
                        + " and type parameter bounds"
                        + paramBounds;

        Iterator<? extends AnnotatedTypeParameterBounds> boundsIter = paramBounds.iterator();
        Iterator<? extends AnnotatedTypeMirror> argIter = typeargs.iterator();

        while (boundsIter.hasNext()) {

            AnnotatedTypeParameterBounds bounds = boundsIter.next();
            AnnotatedTypeMirror typeArg = argIter.next();

            if (isIgnoredUninferredWildcard(bounds.getUpperBound())
                    || isIgnoredUninferredWildcard(typeArg)) {
                continue;
            }

            if (shouldBeCaptureConverted(typeArg, bounds)) {
                continue;
            }

            AnnotatedTypeMirror paramUpperBound = bounds.getUpperBound();
            if (typeArg.getKind() == TypeKind.WILDCARD) {
                paramUpperBound =
                        atypeFactory.widenToUpperBound(
                                paramUpperBound, (AnnotatedWildcardType) typeArg);
            }

            if (typeargTrees == null || typeargTrees.isEmpty()) {
                // The type arguments were inferred and we mark the whole method.
                // The inference fails if we provide invalid arguments,
                // therefore issue an error for the arguments.
                // I hope this is less confusing for users.
                commonAssignmentCheck(
                        paramUpperBound, typeArg, toptree, "type.argument.type.incompatible");
            } else {
                commonAssignmentCheck(
                        paramUpperBound,
                        typeArg,
                        typeargTrees.get(typeargs.indexOf(typeArg)),
                        "type.argument.type.incompatible");
            }

            if (!atypeFactory.getTypeHierarchy().isSubtype(bounds.getLowerBound(), typeArg)) {
                FoundRequired fr = FoundRequired.of(typeArg, bounds);
                if (typeargTrees == null || typeargTrees.isEmpty()) {
                    // The type arguments were inferred and we mark the whole method.
                    checker.report(
                            Result.failure(
                                    "type.argument.type.incompatible", fr.found, fr.required),
                            toptree);
                } else {
                    checker.report(
                            Result.failure(
                                    "type.argument.type.incompatible", fr.found, fr.required),
                            typeargTrees.get(typeargs.indexOf(typeArg)));
                }
            }
        }
    }

    private boolean isIgnoredUninferredWildcard(AnnotatedTypeMirror type) {
        return atypeFactory.ignoreUninferredTypeArguments
                && type.getKind() == TypeKind.WILDCARD
                && ((AnnotatedWildcardType) type).isUninferredTypeArgument();
    }

    // TODO: REMOVE WHEN CAPTURE CONVERSION IS IMPLEMENTED
    // TODO: This may not occur only in places where capture conversion occurs but in those cases
    // TODO: The containment check provided by this method should be enough
    /**
     * Identifies cases that would not happen if capture conversion were implemented. These special
     * cases should be removed when capture conversion is implemented.
     */
    private boolean shouldBeCaptureConverted(
            final AnnotatedTypeMirror typeArg, final AnnotatedTypeParameterBounds bounds) {
        return typeArg.getKind() == TypeKind.WILDCARD
                && bounds.getUpperBound().getKind() == TypeKind.WILDCARD;
    }

    /* Updated version that performs more well-formedness checks.

    protected void checkTypeArguments(Tree toptree,
            List<? extends AnnotatedTypeVariable> typevars,
            List<? extends AnnotatedTypeMirror> typeargs,
            List<? extends Tree> typeargTrees) {

        // System.out.printf("BaseTypeVisitor.checkTypeArguments: %s, TVs: %s, TAs: %s, TATs: %s\n",
        //         toptree, typevars, typeargs, typeargTrees);

        // If there are no type variables, do nothing.
        if (typevars.isEmpty()) {
            return;
            }

        assert typevars.size() == typeargs.size() :
            "BaseTypeVisitor.checkTypeArguments: mismatch between type arguments: " +
            typeargs + " and type variables " + typevars;

        assert typeargTrees.isEmpty() ||
                    typeargTrees.size() == typeargs.size() :
            "BaseTypeVisitor.checkTypeArguments: mismatch between type arguments: " +
            typeargs + " and their trees " + typeargTrees;

        Iterator<? extends AnnotatedTypeVariable> varIter = typevars.iterator();
        Iterator<? extends AnnotatedTypeMirror> argIter = typeargs.iterator();
        Iterator<? extends Tree> argTreeIter = typeargTrees.iterator();

        while (varIter.hasNext()) {

            AnnotatedTypeVariable typeVar = varIter.next();
            AnnotatedTypeMirror typearg = argIter.next();

            Tree typeArgTree = null;
            if (argTreeIter.hasNext()) {
                typeArgTree = argTreeIter.next();
            }

            if (typeArgTree != null) {
                boolean valid = validateType(typeArgTree, typearg);
                if (!valid) {
                    // validateType already issued an error; check the next argument.
                    continue;
                }
            } else {
                if (!AnnotatedTypes.isValidType(atypeFactory.getQualifierHierarchy(), typearg)) {
                    continue;
                }
                typeArgTree = toptree;
            }

            if (typeVar.getUpperBound() != null) {
                if (!AnnotatedTypes.isValidType(atypeFactory.getQualifierHierarchy(), typeVar.getUpperBound())) {
                    continue;
                }

                commonAssignmentCheck(typeVar.getUpperBound(),
                        typearg, typeArgTree,
                        "type.argument.type.incompatible", false);
            }

            // Should we compare lower bounds instead of the annotations on the
            // type variables?
            if (!typeVar.getAnnotations().isEmpty()) {
                if (!typearg.getEffectiveAnnotations().equals(typeVar.getEffectiveAnnotations())) {
                    checker.report(Result.failure("type.argument.type.incompatible",
                            typearg, typeVar),
                            typeArgTree);
                }
            }

        }
    }
    */

    /**
     * Indicates whether to skip subtype checks on the receiver when checking method invocability. A
     * visitor may, for example, allow a method to be invoked even if the receivers are siblings in
     * a hierarchy, provided that some other condition (implemented by the visitor) is satisfied.
     *
     * @param node the method invocation node
     * @param methodDefinitionReceiver the ATM of the receiver of the method definition
     * @param methodCallReceiver the ATM of the receiver of the method call
     * @return whether to skip subtype checks on the receiver
     */
    protected boolean skipReceiverSubtypeCheck(
            MethodInvocationTree node,
            AnnotatedTypeMirror methodDefinitionReceiver,
            AnnotatedTypeMirror methodCallReceiver) {
        return false;
    }

    /**
     * Tests whether the method can be invoked using the receiver of the 'node' method invocation,
     * and issues a "method.invocation.invalid" if the invocation is invalid.
     *
     * <p>This implementation tests whether the receiver in the method invocation is a subtype of
     * the method receiver type. This behavior can be specialized by overriding
     * skipReceiverSubtypeCheck.
     *
     * @param method the type of the invoked method
     * @param node the method invocation node
     */
    protected void checkMethodInvocability(
            AnnotatedExecutableType method, MethodInvocationTree node) {
        if (method.getReceiverType() == null) {
            // Static methods don't have a receiver.
            return;
        }
        if (method.getElement().getKind() == ElementKind.CONSTRUCTOR) {
            // TODO: Explicit "this()" calls of constructors have an implicit passed
            // from the enclosing constructor. We must not use the self type, but
            // instead should find a way to determine the receiver of the enclosing constructor.
            // rcv =
            // ((AnnotatedExecutableType)atypeFactory.getAnnotatedType(atypeFactory.getEnclosingMethod(node))).getReceiverType();
            return;
        }

        AnnotatedTypeMirror methodReceiver = method.getReceiverType().getErased();
        AnnotatedTypeMirror treeReceiver = methodReceiver.shallowCopy(false);
        AnnotatedTypeMirror rcv = atypeFactory.getReceiverType(node);

        treeReceiver.addAnnotations(rcv.getEffectiveAnnotations());

        if (!skipReceiverSubtypeCheck(node, methodReceiver, rcv)
                && !atypeFactory.getTypeHierarchy().isSubtype(treeReceiver, methodReceiver)) {
            checker.report(
                    Result.failure(
                            "method.invocation.invalid",
                            TreeUtils.elementFromUse(node),
                            treeReceiver.toString(),
                            methodReceiver.toString()),
                    node);
        }
    }

    protected boolean checkConstructorInvocation(
            AnnotatedDeclaredType invocation,
            AnnotatedExecutableType constructor,
            NewClassTree newClassTree) {
        AnnotatedDeclaredType returnType = (AnnotatedDeclaredType) constructor.getReturnType();
        // When an interface is used as the identifier in an anonymous class (e.g. new Comparable()
        // {}) the constructor method will be Object.init() {} which has an Object return type When
        // TypeHierarchy attempts to convert it to the supertype (e.g. Comparable) it will return
        // null from asSuper and return false for the check.  Instead, copy the primary annotations
        // to the declared type and then do a subtyping check.
        if (invocation.getUnderlyingType().asElement().getKind().isInterface()
                && TypesUtils.isObject(returnType.getUnderlyingType())) {
            final AnnotatedDeclaredType retAsDt = invocation.deepCopy();
            retAsDt.replaceAnnotations(returnType.getAnnotations());
            returnType = retAsDt;
        } else if (newClassTree.getClassBody() != null) {
            // An anonymous class invokes the constructor of its super class, so the underlying
            // types of invocation and returnType are not the same.  Call asSuper so they are the
            // same and the is subtype tests below work correctly
            invocation = AnnotatedTypes.asSuper(atypeFactory, invocation, returnType);
        }

        // The return type of the constructor (returnType) must be comparable to the type of the
        // constructor invocation (invocation).
        if (!(atypeFactory.getTypeHierarchy().isSubtype(invocation, returnType)
                || atypeFactory.getTypeHierarchy().isSubtype(returnType, invocation))) {
            checker.report(
                    Result.failure(
                            "constructor.invocation.invalid",
                            constructor.toString(),
                            invocation,
                            returnType),
                    newClassTree);
            return false;
        }
        return true;
        // TODO: what properties should hold for constructor receivers for
        // inner type instantiations?
    }

    /**
     * A helper method to check that each passed argument is a subtype of the corresponding required
     * argument, and issues "argument.invalid" error for each passed argument that not a subtype of
     * the required one.
     *
     * <p>Note this method requires the lists to have the same length, as it does not handle cases
     * like var args.
     *
     * @see #checkVarargs(AnnotatedTypeMirror.AnnotatedExecutableType, Tree)
     * @param requiredArgs the required types
     * @param passedArgs the expressions passed to the corresponding types
     */
    protected void checkArguments(
            List<? extends AnnotatedTypeMirror> requiredArgs,
            List<? extends ExpressionTree> passedArgs) {
        assert requiredArgs.size() == passedArgs.size()
                : "mismatch between required args ("
                        + requiredArgs
                        + ") and passed args ("
                        + passedArgs
                        + ")";

        Pair<Tree, AnnotatedTypeMirror> preAssCtxt = visitorState.getAssignmentContext();
        try {
            for (int i = 0; i < requiredArgs.size(); ++i) {
                visitorState.setAssignmentContext(
                        Pair.of((Tree) null, (AnnotatedTypeMirror) requiredArgs.get(i)));
                commonAssignmentCheck(
                        requiredArgs.get(i), passedArgs.get(i), "argument.type.incompatible");
                // Also descend into the argument within the correct assignment
                // context.
                scan(passedArgs.get(i), null);
            }
        } finally {
            visitorState.setAssignmentContext(preAssCtxt);
        }
    }

    /**
     * @return true if both types are type variables and outer contains inner Outer contains inner
     *     implies: {@literal inner.upperBound <: outer.upperBound outer.lowerBound <:
     *     inner.lowerBound }
     */
    protected boolean testTypevarContainment(
            final AnnotatedTypeMirror inner, final AnnotatedTypeMirror outer) {
        if (inner.getKind() == TypeKind.TYPEVAR && outer.getKind() == TypeKind.TYPEVAR) {

            final AnnotatedTypeVariable innerAtv = (AnnotatedTypeVariable) inner;
            final AnnotatedTypeVariable outerAtv = (AnnotatedTypeVariable) outer;

            if (AnnotatedTypes.areCorrespondingTypeVariables(elements, innerAtv, outerAtv)) {
                final TypeHierarchy typeHierarchy = atypeFactory.getTypeHierarchy();
                return typeHierarchy.isSubtype(innerAtv.getUpperBound(), outerAtv.getUpperBound())
                        && typeHierarchy.isSubtype(
                                outerAtv.getLowerBound(), innerAtv.getLowerBound());
            }
        }

        return false;
    }

    /**
     * Create an OverrideChecker.
     *
     * <p>This exists so that subclasses can subclass OverrideChecker and use their subclass instead
     * of using OverrideChecker itself.
     */
    protected OverrideChecker createOverrideChecker(
            Tree overriderTree,
            AnnotatedExecutableType overrider,
            AnnotatedTypeMirror overridingType,
            AnnotatedTypeMirror overridingReturnType,
            AnnotatedExecutableType overridden,
            AnnotatedDeclaredType overriddenType,
            AnnotatedTypeMirror overriddenReturnType) {
        return new OverrideChecker(
                overriderTree,
                overrider,
                overridingType,
                overridingReturnType,
                overridden,
                overriddenType,
                overriddenReturnType);
    }

    /**
     * Type checks that a method may override another method. Uses an OverrideChecker subclass as
     * created by createOverrideChecker(). This version of the method uses the annotated type
     * factory to get the annotated type of the overriding method, and does NOT expose that type.
     *
     * @see #checkOverride(MethodTree, AnnotatedTypeMirror.AnnotatedExecutableType,
     *     AnnotatedTypeMirror.AnnotatedDeclaredType, AnnotatedTypeMirror.AnnotatedExecutableType,
     *     AnnotatedTypeMirror.AnnotatedDeclaredType)
     * @param overriderTree declaration tree of overriding method
     * @param overridingType type of overriding class
     * @param overridden type of overridden method
     * @param overriddenType type of overridden class
     * @return true if the override is allowed
     */
    protected boolean checkOverride(
            MethodTree overriderTree,
            AnnotatedDeclaredType overridingType,
            AnnotatedExecutableType overridden,
            AnnotatedDeclaredType overriddenType) {

        // Get the type of the overriding method.
        AnnotatedExecutableType overrider = atypeFactory.getAnnotatedType(overriderTree);

        // Call the other version of the method, which takes overrider. Both versions
        // exist to allow checkers to override one or the other depending on their needs.
        return checkOverride(overriderTree, overrider, overridingType, overridden, overriddenType);
    }

    /**
     * Type checks that a method may override another method. Uses an OverrideChecker subclass as
     * created by createOverrideChecker(). This version of the method exposes
     * AnnotatedExecutableType of the overriding method. Override this version of the method if you
     * need to access that type.
     *
     * @see #checkOverride(MethodTree, AnnotatedTypeMirror.AnnotatedDeclaredType,
     *     AnnotatedTypeMirror.AnnotatedExecutableType, AnnotatedTypeMirror.AnnotatedDeclaredType)
     * @param overriderTree declaration tree of overriding method
     * @param overrider type of the overriding method
     * @param overridingType type of overriding class
     * @param overridden type of overridden method
     * @param overriddenType type of overridden class
     * @return true if the override is allowed
     */
    protected boolean checkOverride(
            MethodTree overriderTree,
            AnnotatedExecutableType overrider,
            AnnotatedDeclaredType overridingType,
            AnnotatedExecutableType overridden,
            AnnotatedDeclaredType overriddenType) {

        // This needs to be done before overrider.getReturnType() and overridden.getReturnType()
        if (overrider.getTypeVariables().isEmpty() && !overridden.getTypeVariables().isEmpty()) {
            overridden = overridden.getErased();
        }

        OverrideChecker overrideChecker =
                createOverrideChecker(
                        overriderTree,
                        overrider,
                        overridingType,
                        overrider.getReturnType(),
                        overridden,
                        overriddenType,
                        overridden.getReturnType());

        return overrideChecker.checkOverride();
    }

    /**
     * Check that a method reference is allowed. Using the OverrideChecker class.
     *
     * @param memberReferenceTree the tree for the method reference
     * @return true if the method reference is allowed
     */
    protected boolean checkMethodReferenceAsOverride(
            MemberReferenceTree memberReferenceTree, Void p) {

        Pair<AnnotatedDeclaredType, AnnotatedExecutableType> result =
                atypeFactory.getFnInterfaceFromTree(memberReferenceTree);
        // The type to which the member reference is assigned -- also known as the target type of
        // the reference.
        AnnotatedDeclaredType functionalInterface = result.first;
        // The type of the single method that is declared by the functional interface.
        AnnotatedExecutableType functionType = result.second;

        // ========= Overriding Type =========
        // This doesn't get the correct type for a "MyOuter.super" based on the receiver of the
        // enclosing method.
        // That is handled separately in method receiver check.

        // The type of the expression or type use, <expression>::method or <type use>::method.
        final ExpressionTree qualifierExpression = memberReferenceTree.getQualifierExpression();
        final ReferenceKind memRefKind = ((JCMemberReference) memberReferenceTree).kind;
        AnnotatedTypeMirror enclosingType;
        if (memberReferenceTree.getMode() == ReferenceMode.NEW
                || memRefKind == ReferenceKind.UNBOUND
                || memRefKind == ReferenceKind.STATIC) {
            // The "qualifier expression" is a type tree.
            enclosingType = atypeFactory.getAnnotatedTypeFromTypeTree(qualifierExpression);
        } else {
            // The "qualifier expression" is an expression.
            enclosingType = atypeFactory.getAnnotatedType(qualifierExpression);
        }

        // ========= Overriding Executable =========
        // The ::method element, see JLS 15.13.1 Compile-Time Declaration of a Method Reference
        ExecutableElement compileTimeDeclaration =
                (ExecutableElement) TreeUtils.elementFromTree(memberReferenceTree);

        if (enclosingType.getKind() == TypeKind.DECLARED
                && ((AnnotatedDeclaredType) enclosingType).wasRaw()) {
            if (memRefKind == ReferenceKind.UNBOUND) {
                // The method reference is of the form: Type # instMethod
                // and Type is a raw type.
                // If the first parameter of the function type, p1, is a subtype
                // of type, then type should be p1.  This has the effect of "inferring" the
                // class type parameter.
                AnnotatedTypeMirror p1 = functionType.getParameterTypes().get(0);
                TypeMirror asSuper =
                        TypesUtils.asSuper(
                                p1.getUnderlyingType(),
                                enclosingType.getUnderlyingType(),
                                atypeFactory.getProcessingEnv());
                if (asSuper != null) {
                    enclosingType = AnnotatedTypes.asSuper(atypeFactory, p1, enclosingType);
                }
            }
            // else method reference is something like ArrayList::new
            // TODO: Use diamond, <>, inference to infer the class type arguments.
            // for now this case is skipped below in checkMethodReferenceInference.
        }

        // The type of the compileTimeDeclaration if it were invoked with a receiver expression
        // of type {@code type}
        AnnotatedExecutableType invocationType =
                atypeFactory.methodFromUse(
                                memberReferenceTree, compileTimeDeclaration, enclosingType)
                        .methodType;

        if (checkMethodReferenceInference(memberReferenceTree, invocationType, enclosingType)) {
            // Type argument inference is required, skip check.
            // #checkMethodReferenceInference issued a warning.
            return true;
        }

        // This needs to be done before invocationType.getReturnType() and
        // functionType.getReturnType()
        if (invocationType.getTypeVariables().isEmpty()
                && !functionType.getTypeVariables().isEmpty()) {
            functionType = functionType.getErased();
        }

        // Use the function type's parameters to resolve polymorphic qualifiers.
        QualifierPolymorphism poly = atypeFactory.getQualifierPolymorphism();
        poly.annotate(functionType, invocationType);

        AnnotatedTypeMirror invocationReturnType;
        if (compileTimeDeclaration.getKind() == ElementKind.CONSTRUCTOR) {
            if (enclosingType.getKind() == TypeKind.ARRAY) {
                // Special casing for the return of array constructor
                invocationReturnType = enclosingType;
            } else {
                invocationReturnType =
                        atypeFactory.getResultingTypeOfConstructorMemberReference(
                                memberReferenceTree, invocationType);
            }
        } else {
            invocationReturnType = invocationType.getReturnType();
        }

        AnnotatedTypeMirror functionTypeReturnType = functionType.getReturnType();
        if (functionTypeReturnType.getKind() == TypeKind.VOID) {
            // If the functional interface return type is void, the overriding return
            // type doesn't matter.
            functionTypeReturnType = invocationReturnType;
        }

        // Check the member reference as if invocationType overrides functionType.
        OverrideChecker overrideChecker =
                createOverrideChecker(
                        memberReferenceTree,
                        invocationType,
                        enclosingType,
                        invocationReturnType,
                        functionType,
                        functionalInterface,
                        functionTypeReturnType);
        return overrideChecker.checkOverride();
    }

    /** Check if method reference type argument inference is required. Issue an error if it is. */
    private boolean checkMethodReferenceInference(
            MemberReferenceTree memberReferenceTree,
            AnnotatedExecutableType invocationType,
            AnnotatedTypeMirror type) {
        // TODO: Issue #802
        // TODO: https://github.com/typetools/checker-framework/issues/802
        // TODO: Method type argument inference
        // TODO: Enable checks for method reference with inferred type arguments.
        // For now, error on mismatch of class or method type arguments.
        boolean requiresInference = false;
        // If the function to which the member reference refers is generic, but the member
        // reference does not provide method type arguments, then Java 8 inference is required.
        // Issue 979.
        if (!invocationType.getTypeVariables().isEmpty()
                && (memberReferenceTree.getTypeArguments() == null
                        || memberReferenceTree.getTypeArguments().isEmpty())) {
            // Method type args
            requiresInference = true;
        } else if (memberReferenceTree.getMode() == ReferenceMode.NEW) {
            if (type.getKind() == TypeKind.DECLARED && ((AnnotatedDeclaredType) type).wasRaw()) {
                // Class type args
                requiresInference = true;
            }
        }
        if (requiresInference) {
            if (checker.hasOption("conservativeUninferredTypeArguments")) {
                checker.report(
                        Result.warning("methodref.inference.unimplemented"), memberReferenceTree);
            }
            return true;
        }
        return false;
    }

    /**
     * Class to perform method override and method reference checks.
     *
     * <p>Method references are checked similarly to method overrides, with the method reference
     * viewed as overriding the functional interface's method.
     *
     * <p>Checks that an overriding method's return type, parameter types, and receiver type are
     * correct with respect to the annotations on the overridden method's return type, parameter
     * types, and receiver type.
     *
     * <p>Furthermore, any contracts on the method must satisfy behavioral subtyping, that is,
     * postconditions must be at least as strong as the postcondition on the superclass, and
     * preconditions must be at most as strong as the condition on the superclass.
     *
     * <p>This method returns the result of the check, but also emits error messages as a side
     * effect.
     */
    public class OverrideChecker {
        // Strings for printing
        protected final String overriderMeth;
        protected final String overriderTyp;
        protected final String overriddenMeth;
        protected final String overriddenTyp;

        protected final Tree overriderTree;
        protected final Boolean methodReference;

        protected final AnnotatedExecutableType overrider;
        protected final AnnotatedTypeMirror overridingType;
        protected final AnnotatedExecutableType overridden;
        protected final AnnotatedDeclaredType overriddenType;
        protected final AnnotatedTypeMirror overriddenReturnType;
        protected final AnnotatedTypeMirror overridingReturnType;

        /**
         * Create an OverrideChecker.
         *
         * <p>Notice that the return types are passed in separately. This is to support some types
         * of method references where the overrider's return type is not the appropriate type to
         * check.
         *
         * @param overriderTree the AST node of the overriding method or method reference
         * @param overrider the type of the overriding method
         * @param overridingType the type enclosing the overrider method, usually an
         *     AnnotatedDeclaredType; for Method References may be something else
         * @param overridingReturnType the return type of the overriding method
         * @param overridden the type of the overridden method
         * @param overriddenType the declared type enclosing the overridden method
         * @param overriddenReturnType the return type of the overridden method
         */
        public OverrideChecker(
                Tree overriderTree,
                AnnotatedExecutableType overrider,
                AnnotatedTypeMirror overridingType,
                AnnotatedTypeMirror overridingReturnType,
                AnnotatedExecutableType overridden,
                AnnotatedDeclaredType overriddenType,
                AnnotatedTypeMirror overriddenReturnType) {

            this.overriderTree = overriderTree;
            this.overrider = overrider;
            this.overridingType = overridingType;
            this.overridden = overridden;
            this.overriddenType = overriddenType;
            this.overriddenReturnType = overriddenReturnType;
            this.overridingReturnType = overridingReturnType;

            overriderMeth = overrider.toString();
            if (overridingType.getKind() == TypeKind.DECLARED) {
                DeclaredType overriderTypeMirror =
                        ((AnnotatedDeclaredType) overridingType).getUnderlyingType();
                overriderTyp = overriderTypeMirror.asElement().toString();
            } else {
                overriderTyp = overridingType.toString();
            }
            overriddenMeth = overridden.toString();
            overriddenTyp = overriddenType.getUnderlyingType().asElement().toString();

            this.methodReference = overriderTree.getKind() == Tree.Kind.MEMBER_REFERENCE;
        }

        /**
         * Perform the check.
         *
         * @return true if the override is allowed
         */
        public boolean checkOverride() {
            if (checker.shouldSkipUses(overriddenType.getUnderlyingType().asElement())) {
                return true;
            }

            boolean result = checkReturn();
            result &= checkParameters();
            if (methodReference) {
                result &= checkMemberReferenceReceivers();
            } else {
                result &= checkReceiverOverride();
            }
            checkPreAndPostConditions();
            checkPurity();

            return result;
        }

        private void checkPurity() {
            String msgKey =
                    methodReference ? "purity.invalid.methodref" : "purity.invalid.overriding";

            // check purity annotations
            Set<Pure.Kind> superPurity =
                    new HashSet<>(
                            PurityUtils.getPurityKinds(atypeFactory, overridden.getElement()));
            Set<Pure.Kind> subPurity =
                    new HashSet<>(PurityUtils.getPurityKinds(atypeFactory, overrider.getElement()));
            if (!subPurity.containsAll(superPurity)) {
                checker.report(
                        Result.failure(
                                msgKey,
                                overriderMeth,
                                overriderTyp,
                                overriddenMeth,
                                overriddenTyp,
                                subPurity,
                                superPurity),
                        overriderTree);
            }
        }

        private void checkPreAndPostConditions() {
            String msgKey = methodReference ? "methodref" : "override";
            if (methodReference) {
                // TODO: Support post conditions and method references.
                // The parse context always expects instance methods, but method references can be
                // static.
                return;
            }

            // Check postconditions
            ContractsUtils contracts = ContractsUtils.getInstance(atypeFactory);
            Set<Postcondition> superPost = contracts.getPostconditions(overridden.getElement());
            Set<Postcondition> subPost = contracts.getPostconditions(overrider.getElement());
            Set<Pair<Receiver, AnnotationMirror>> superPost2 =
                    resolveContracts(superPost, overridden);
            Set<Pair<Receiver, AnnotationMirror>> subPost2 = resolveContracts(subPost, overrider);
            @SuppressWarnings("CompilerMessages")
            @CompilerMessageKey String postmsg = "contracts.postcondition." + msgKey + ".invalid";
            checkContractsSubset(
                    overriderMeth,
                    overriderTyp,
                    overriddenMeth,
                    overriddenTyp,
                    superPost2,
                    subPost2,
                    postmsg);

            // Check preconditions
            Set<Precondition> superPre = contracts.getPreconditions(overridden.getElement());
            Set<Precondition> subPre = contracts.getPreconditions(overrider.getElement());
            Set<Pair<Receiver, AnnotationMirror>> superPre2 =
                    resolveContracts(superPre, overridden);
            Set<Pair<Receiver, AnnotationMirror>> subPre2 = resolveContracts(subPre, overrider);
            @SuppressWarnings("CompilerMessages")
            @CompilerMessageKey String premsg = "contracts.precondition." + msgKey + ".invalid";
            checkContractsSubset(
                    overriderMeth,
                    overriderTyp,
                    overriddenMeth,
                    overriddenTyp,
                    subPre2,
                    superPre2,
                    premsg);

            // Check conditional postconditions
            Set<ConditionalPostcondition> superCPost =
                    contracts.getConditionalPostconditions(overridden.getElement());
            Set<ConditionalPostcondition> subCPost =
                    contracts.getConditionalPostconditions(overrider.getElement());
            // consider only 'true' postconditions
            Set<Postcondition> superCPostTrue = filterConditionalPostconditions(superCPost, true);
            Set<Postcondition> subCPostTrue = filterConditionalPostconditions(subCPost, true);
            Set<Pair<Receiver, AnnotationMirror>> superCPostTrue2 =
                    resolveContracts(superCPostTrue, overridden);
            Set<Pair<Receiver, AnnotationMirror>> subCPostTrue2 =
                    resolveContracts(subCPostTrue, overrider);
            @SuppressWarnings("CompilerMessages")
            @CompilerMessageKey String posttruemsg = "contracts.conditional.postcondition.true." + msgKey + ".invalid";
            checkContractsSubset(
                    overriderMeth,
                    overriderTyp,
                    overriddenMeth,
                    overriddenTyp,
                    superCPostTrue2,
                    subCPostTrue2,
                    posttruemsg);

            // consider only 'false' postconditions
            Set<Postcondition> superCPostFalse = filterConditionalPostconditions(superCPost, false);
            Set<Postcondition> subCPostFalse = filterConditionalPostconditions(subCPost, false);
            Set<Pair<Receiver, AnnotationMirror>> superCPostFalse2 =
                    resolveContracts(superCPostFalse, overridden);
            Set<Pair<Receiver, AnnotationMirror>> subCPostFalse2 =
                    resolveContracts(subCPostFalse, overrider);
            @SuppressWarnings("CompilerMessages")
            @CompilerMessageKey String postfalsemsg =
                    "contracts.conditional.postcondition.false." + msgKey + ".invalid";
            checkContractsSubset(
                    overriderMeth,
                    overriderTyp,
                    overriddenMeth,
                    overriddenTyp,
                    superCPostFalse2,
                    subCPostFalse2,
                    postfalsemsg);
        }

        private boolean checkMemberReferenceReceivers() {
            JCTree.JCMemberReference memberTree = (JCTree.JCMemberReference) overriderTree;

            if (overridingType.getKind() == TypeKind.ARRAY) {
                // Assume the receiver for all method on arrays are @Top
                // This simplifies some logic because an AnnotatedExecutableType for an array method
                // (ie String[]::clone) has a receiver of "Array." The UNBOUND check would then
                // have to compare "Array" to "String[]".
                return true;
            }

            // These act like a traditional override
            if (memberTree.kind == JCTree.JCMemberReference.ReferenceKind.UNBOUND) {
                AnnotatedTypeMirror overriderReceiver = overrider.getReceiverType();
                AnnotatedTypeMirror overriddenReceiver = overridden.getParameterTypes().get(0);
                boolean success =
                        atypeFactory
                                .getTypeHierarchy()
                                .isSubtype(overriddenReceiver, overriderReceiver);
                if (!success) {
                    checker.report(
                            Result.failure(
                                    "methodref.receiver.invalid",
                                    overriderMeth,
                                    overriderTyp,
                                    overriddenMeth,
                                    overriddenTyp,
                                    overriderReceiver,
                                    overriddenReceiver),
                            overriderTree);
                }
                return success;
            }

            // The rest act like method invocations
            AnnotatedTypeMirror receiverDecl;
            AnnotatedTypeMirror receiverArg;
            switch (memberTree.kind) {
                case UNBOUND:
                    throw new BugInCF("Case UNBOUND should already be handled.");
                case SUPER:
                    receiverDecl = overrider.getReceiverType();
                    receiverArg =
                            atypeFactory.getAnnotatedType(memberTree.getQualifierExpression());

                    final AnnotatedTypeMirror selfType = atypeFactory.getSelfType(memberTree);
                    receiverArg.replaceAnnotations(selfType.getAnnotations());
                    break;
                case BOUND:
                    receiverDecl = overrider.getReceiverType();
                    receiverArg = overridingType;
                    break;
                case IMPLICIT_INNER:
                    // JLS 15.13.1 "It is a compile-time error if the method reference expression is
                    // of the form ClassType :: [TypeArguments] new and a compile-time error would
                    // occur when determining an enclosing instance for ClassType as specified in
                    // 15.9.2 (treating the method reference expression as if it were an unqualified
                    // class instance creation expression)."

                    // So a member reference can only refer to an inner class constructor if a type
                    // that encloses the inner class can be found. So either "this" is that
                    // enclosing type or "this" has an enclosing type that is that type.
                    receiverDecl = overrider.getReceiverType();
                    receiverArg = atypeFactory.getSelfType(memberTree);
                    while (!TypesUtils.isErasedSubtype(
                            receiverArg.getUnderlyingType(),
                            receiverDecl.getUnderlyingType(),
                            types)) {
                        receiverArg = ((AnnotatedDeclaredType) receiverArg).getEnclosingType();
                    }

                    break;
                case TOPLEVEL:
                case STATIC:
                case ARRAY_CTOR:
                default:
                    // Intentional fallthrough
                    // These don't have receivers
                    return true;
            }

            boolean success = atypeFactory.getTypeHierarchy().isSubtype(receiverArg, receiverDecl);
            if (!success) {
                checker.report(
                        Result.failure(
                                "methodref.receiver.bound.invalid",
                                receiverArg,
                                overriderMeth,
                                overriderTyp,
                                receiverArg,
                                receiverDecl),
                        overriderTree);
            }

            return success;
        }

        protected boolean checkReceiverOverride() {
            // Check the receiver type.
            // isSubtype() requires its arguments to be actual subtypes with
            // respect to JLS, but overrider receiver is not a subtype of the
            // overridden receiver.  Hence copying the annotations.
            // TODO: this will need to be improved for generic receivers.
            AnnotatedTypeMirror overriddenReceiver =
                    overrider.getReceiverType().getErased().shallowCopy(false);
            overriddenReceiver.addAnnotations(overridden.getReceiverType().getAnnotations());
            if (!atypeFactory
                    .getTypeHierarchy()
                    .isSubtype(overriddenReceiver, overrider.getReceiverType().getErased())) {
                FoundRequired pair =
                        FoundRequired.of(overrider.getReceiverType(), overridden.getReceiverType());
                checker.report(
                        Result.failure(
                                "override.receiver.invalid",
                                overriderMeth,
                                overriderTyp,
                                overriddenMeth,
                                overriddenTyp,
                                pair.found,
                                pair.required),
                        overriderTree);
                return false;
            }
            return true;
        }

        private boolean checkParameters() {
            List<AnnotatedTypeMirror> overriderParams = overrider.getParameterTypes();
            List<AnnotatedTypeMirror> overriddenParams = overridden.getParameterTypes();

            // Fix up method reference parameters.
            // See https://docs.oracle.com/javase/specs/jls/se10/html/jls-15.html#jls-15.13.1
            if (methodReference) {
                // The functional interface of an unbound member reference has an extra parameter
                // (the receiver).
                if (((JCTree.JCMemberReference) overriderTree)
                        .hasKind(JCTree.JCMemberReference.ReferenceKind.UNBOUND)) {
                    overriddenParams = new ArrayList<>(overriddenParams);
                    overriddenParams.remove(0);
                }
                // Deal with varargs
                if (overrider.isVarArgs() && !overridden.isVarArgs()) {
                    overriderParams =
                            AnnotatedTypes.expandVarArgsFromTypes(overrider, overriddenParams);
                }
            }

            boolean result = true;
            for (int i = 0; i < overriderParams.size(); ++i) {
                boolean success =
                        atypeFactory
                                .getTypeHierarchy()
                                .isSubtype(overriddenParams.get(i), overriderParams.get(i));
                if (!success) {
                    success =
                            testTypevarContainment(overriddenParams.get(i), overriderParams.get(i));
                }

                checkParametersMsg(success, i, overriderParams, overriddenParams);
                result &= success;
            }
            return result;
        }

        private void checkParametersMsg(
                boolean success,
                int index,
                List<AnnotatedTypeMirror> overriderParams,
                List<AnnotatedTypeMirror> overriddenParams) {
            String msgKey = methodReference ? "methodref.param.invalid" : "override.param.invalid";
            long valuePos =
                    overriderTree instanceof MethodTree
                            ? positions.getStartPosition(
                                    root, ((MethodTree) overriderTree).getParameters().get(index))
                            : positions.getStartPosition(root, overriderTree);
            Tree posTree =
                    overriderTree instanceof MethodTree
                            ? ((MethodTree) overriderTree).getParameters().get(index)
                            : overriderTree;

            if (checker.hasOption("showchecks")) {
                System.out.printf(
                        " %s (line %3d):%n     overrider: %s %s (parameter %d type %s)%n   overridden: %s %s (parameter %d type %s)%n",
                        (success
                                ? "success: overridden parameter type is subtype of overriding"
                                : "FAILURE: overridden parameter type is not subtype of overriding"),
                        (root.getLineMap() != null
                                ? root.getLineMap().getLineNumber(valuePos)
                                : -1),
                        overriderMeth,
                        overriderTyp,
                        index,
                        overriderParams.get(index).toString(),
                        overriddenMeth,
                        overriddenTyp,
                        index,
                        overriddenParams.get(index).toString());
            }
            if (!success) {
                FoundRequired pair =
                        FoundRequired.of(overriderParams.get(index), overriddenParams.get(index));
                checker.report(
                        Result.failure(
                                msgKey,
                                overrider.getElement().getParameters().get(index).toString(),
                                overriderMeth,
                                overriderTyp,
                                overriddenMeth,
                                overriddenTyp,
                                pair.found,
                                pair.required),
                        posTree);
            }
        }

        private boolean checkReturn() {
            boolean success = true;
            // Check the return value.
            if ((overridingReturnType.getKind() != TypeKind.VOID)) {
                final TypeHierarchy typeHierarchy = atypeFactory.getTypeHierarchy();
                success = typeHierarchy.isSubtype(overridingReturnType, overriddenReturnType);

                // If both the overridden method have type variables as return types and both types
                // were defined in their respective methods then, they can be covariant or invariant
                // use super/subtypes for the overrides locations
                if (!success) {
                    success = testTypevarContainment(overridingReturnType, overriddenReturnType);

                    // Sometimes when using a Java 8 compiler (not JSR308) the overridden return
                    // type of a method reference becomes a captured type.  This leads to defaulting
                    // that often makes the overriding return type invalid.  We ignore these.  This
                    // happens in Issue403/Issue404 when running without the jsr308-langtools
                    // compiler.
                    if (!success && methodReference) {

                        boolean isCaptureConverted =
                                (overriddenReturnType.getKind() == TypeKind.TYPEVAR)
                                        && TypesUtils.isCaptured(
                                                (TypeVariable)
                                                        overriddenReturnType.getUnderlyingType());

                        if (methodReference && isCaptureConverted) {
                            ExecutableElement overridenMethod = overridden.getElement();
                            boolean isFunctionApply =
                                    ElementUtils.isMethod(
                                            overridenMethod,
                                            functionApply,
                                            atypeFactory.getProcessingEnv());
                            if (isFunctionApply) {
                                AnnotatedTypeMirror overridingUpperBound =
                                        ((AnnotatedTypeVariable) overriddenReturnType)
                                                .getUpperBound();
                                success =
                                        typeHierarchy.isSubtype(
                                                overridingReturnType, overridingUpperBound);
                            }
                        }
                    }
                }

                checkReturnMsg(success);
            }
            return success;
        }

        private void checkReturnMsg(boolean success) {
            String msgKey =
                    methodReference ? "methodref.return.invalid" : "override.return.invalid";
            long valuePos =
                    overriderTree instanceof MethodTree
                            ? positions.getStartPosition(
                                    root, ((MethodTree) overriderTree).getReturnType())
                            : positions.getStartPosition(root, overriderTree);
            Tree posTree =
                    overriderTree instanceof MethodTree
                            ? ((MethodTree) overriderTree).getReturnType()
                            : overriderTree;
            // The return type of a MethodTree is null for a constructor.
            if (posTree == null) {
                posTree = overriderTree;
            }

            if (checker.hasOption("showchecks")) {
                System.out.printf(
                        " %s (line %3d):%n     overrider: %s %s (return type %s)%n   overridden: %s %s (return type %s)%n",
                        (success
                                ? "success: overriding return type is subtype of overridden"
                                : "FAILURE: overriding return type is not subtype of overridden"),
                        (root.getLineMap() != null
                                ? root.getLineMap().getLineNumber(valuePos)
                                : -1),
                        overriderMeth,
                        overriderTyp,
                        overrider.getReturnType().toString(),
                        overriddenMeth,
                        overriddenTyp,
                        overridden.getReturnType().toString());
            }
            if (!success) {
                FoundRequired pair = FoundRequired.of(overridingReturnType, overriddenReturnType);
                checker.report(
                        Result.failure(
                                msgKey,
                                overriderMeth,
                                overriderTyp,
                                overriddenMeth,
                                overriddenTyp,
                                pair.found,
                                pair.required),
                        posTree);
            }
        }
    }

    /**
     * Filters the set of conditional postconditions to return only those whose annotation result
     * value matches the value of the given boolean {@code b}. For example, if {@code b == true},
     * then the following {@code @EnsuresNonNullIf} conditional postcondition would match:<br>
     * {@code @EnsuresNonNullIf(expression="#1", result=true)}<br>
     * {@code boolean equals(@Nullable Object o)}
     */
    private Set<Postcondition> filterConditionalPostconditions(
            Set<ConditionalPostcondition> conditionalPostconditions, boolean b) {
        Set<Postcondition> result = new LinkedHashSet<>();
        for (ConditionalPostcondition p : conditionalPostconditions) {
            if (p.annoResult == b) {
                result.add(new Postcondition(p.expression, p.annotation, p.contractAnnotation));
            }
        }
        return result;
    }

    /**
     * Checks that {@code mustSubset} is a subset of {@code set} in the following sense: For every
     * expression in {@code mustSubset} there must be the same expression in {@code set}, with the
     * same (or a stronger) annotation.
     */
    private void checkContractsSubset(
            String overriderMeth,
            String overriderTyp,
            String overriddenMeth,
            String overriddenTyp,
            Set<Pair<Receiver, AnnotationMirror>> mustSubset,
            Set<Pair<Receiver, AnnotationMirror>> set,
            @CompilerMessageKey String messageKey) {
        for (Pair<Receiver, AnnotationMirror> weak : mustSubset) {
            boolean found = false;

            for (Pair<Receiver, AnnotationMirror> strong : set) {
                // are we looking at a contract of the same receiver?
                if (weak.first.equals(strong.first)) {
                    // check subtyping relationship of annotations
                    QualifierHierarchy qualifierHierarchy = atypeFactory.getQualifierHierarchy();
                    if (qualifierHierarchy.isSubtype(strong.second, weak.second)) {
                        found = true;
                        break;
                    }
                }
            }

            if (!found) {
                MethodTree method = visitorState.getMethodTree();
                checker.report(
                        Result.failure(
                                messageKey,
                                overriderMeth,
                                overriderTyp,
                                overriddenMeth,
                                overriddenTyp,
                                weak.second,
                                weak.first),
                        method);
            }
        }
    }

    /**
     * Takes a set of contracts identified by their expression and annotation strings and resolves
     * them to the correct {@link Receiver} and {@link AnnotationMirror}.
     */
    private Set<Pair<Receiver, AnnotationMirror>> resolveContracts(
            Set<? extends Contract> contractSet, AnnotatedExecutableType method) {
        Set<Pair<Receiver, AnnotationMirror>> result = new HashSet<>();
        MethodTree methodTree = visitorState.getMethodTree();
        TreePath path = atypeFactory.getPath(methodTree);
        FlowExpressionContext flowExprContext = null;
        for (Contract p : contractSet) {
            String expression = p.expression;
            AnnotationMirror annotation = p.annotation;
            if (flowExprContext == null) {
                flowExprContext =
                        FlowExpressionContext.buildContextForMethodDeclaration(
                                methodTree,
                                method.getReceiverType().getUnderlyingType(),
                                checker.getContext());
            }

            annotation = standardizeAnnotationFromContract(annotation, flowExprContext, path);

            try {
                // TODO: currently, these expressions are parsed many times.
                // this could
                // be optimized to store the result the first time.
                // (same for other annotations)
                FlowExpressions.Receiver expr =
                        FlowExpressionParseUtil.parse(expression, flowExprContext, path, false);
                result.add(Pair.of(expr, annotation));
            } catch (FlowExpressionParseException e) {
                // report errors here
                checker.report(e.getResult(), methodTree);
            }
        }
        return result;
    }

    /**
     * Tests, for a re-assignment, whether the variable is assignable or not. If not, it emits an
     * assignability.invalid error.
     *
     * @param varType the type of the variable being re-assigned
     * @param varTree the tree used to access the variable in the assignment
     */
    protected void checkAssignability(AnnotatedTypeMirror varType, Tree varTree) {
        if (TreeUtils.isExpressionTree(varTree)) {
            AnnotatedTypeMirror rcvType = atypeFactory.getReceiverType((ExpressionTree) varTree);
            if (!isAssignable(varType, rcvType, varTree)) {
                checker.report(
                        Result.failure(
                                "assignability.invalid",
                                TreeUtils.elementFromTree(varTree),
                                rcvType),
                        varTree);
            }
        }
    }

    /**
     * Tests whether the variable accessed is an assignable variable or not, given the current
     * scope.
     *
     * <p>TODO: document which parameters are nullable; e.g. receiverType is null in many cases,
     * e.g. local variables.
     *
     * @param varType the annotated variable type
     * @param variable tree used to access the variable
     * @return true iff variable is assignable in the current scope
     */
    protected boolean isAssignable(
            AnnotatedTypeMirror varType, AnnotatedTypeMirror receiverType, Tree variable) {
        return true;
    }

    protected MemberSelectTree enclosingMemberSelect() {
        TreePath path = this.getCurrentPath();
        assert path.getLeaf().getKind() == Tree.Kind.IDENTIFIER
                : "expected identifier, found: " + path.getLeaf();
        if (path.getParentPath().getLeaf().getKind() == Tree.Kind.MEMBER_SELECT) {
            return (MemberSelectTree) path.getParentPath().getLeaf();
        } else {
            return null;
        }
    }

    protected Tree enclosingStatement(Tree tree) {
        TreePath path = this.getCurrentPath();
        while (path != null && path.getLeaf() != tree) {
            path = path.getParentPath();
        }

        if (path != null) {
            return path.getParentPath().getLeaf();
        } else {
            return null;
        }
    }

    @Override
    public Void visitIdentifier(IdentifierTree node, Void p) {
        checkAccess(node, p);
        return super.visitIdentifier(node, p);
    }

    protected void checkAccess(IdentifierTree node, Void p) {
        MemberSelectTree memberSel = enclosingMemberSelect();
        ExpressionTree tree;
        Element elem;

        if (memberSel == null) {
            tree = node;
            elem = TreeUtils.elementFromUse(node);
        } else {
            tree = memberSel;
            elem = TreeUtils.elementFromUse(memberSel);
        }

        if (elem == null || !elem.getKind().isField()) {
            return;
        }

        AnnotatedTypeMirror receiver = atypeFactory.getReceiverType(tree);

        if (!isAccessAllowed(elem, receiver, tree)) {
            checker.report(Result.failure("unallowed.access", elem, receiver), node);
        }
    }

    protected boolean isAccessAllowed(
            Element field, AnnotatedTypeMirror receiver, ExpressionTree accessTree) {
        AnnotationMirror unused = atypeFactory.getDeclAnnotation(field, Unused.class);
        if (unused == null) {
            return true;
        }

        String when = AnnotationUtils.getElementValueClassName(unused, "when", false).toString();
        if (!AnnotationUtils.containsSameByName(receiver.getAnnotations(), when)) {
            return true;
        }

        Tree tree = this.enclosingStatement(accessTree);

        // assigning unused to null is OK
        return (tree != null
                && tree.getKind() == Tree.Kind.ASSIGNMENT
                && ((AssignmentTree) tree).getVariable() == accessTree
                && ((AssignmentTree) tree).getExpression().getKind() == Tree.Kind.NULL_LITERAL);
    }

    /**
     * Tests that the qualifiers present on the useType are valid qualifiers, given the qualifiers
     * on the declaration of the type, declarationType.
     *
     * <p>The check is shallow, as it does not descend into generic or array types (i.e. only
     * performing the validity check on the raw type or outermost array dimension). {@link
     * BaseTypeVisitor#validateTypeOf(Tree)} would call this for each type argument or array
     * dimension separately.
     *
     * <p>In most cases, {@code useType} simply needs to be a subtype of {@code declarationType}. If
     * a type system makes exceptions to this rule, its implementation should override this method.
     *
     * @param declarationType the type of the class (TypeElement)
     * @param useType the use of the class (instance type)
     * @param tree the tree where the type is used
     * @return true if the useType is a valid use of elemType
     */
    public boolean isValidUse(
            AnnotatedDeclaredType declarationType, AnnotatedDeclaredType useType, Tree tree) {
        return atypeFactory
                .getTypeHierarchy()
                .isSubtype(useType.getErased(), declarationType.getErased());
    }

    /**
     * Tests that the qualifiers present on the primitive type are valid.
     *
     * <p>The default implementation always returns true. Subclasses should override this method to
     * limit what annotations are allowed on primitive types.
     *
     * @param type the use of the primitive type
     * @param tree the tree where the type is used
     * @return true if the type is a valid use of the primitive type
     */
    public boolean isValidUse(AnnotatedPrimitiveType type, Tree tree) {
        return true;
    }

    /**
     * Tests that the qualifiers present on the array type are valid. This method will be invoked
     * for each array level independently, i.e. this method only needs to check the top-level
     * qualifiers of an array.
     *
     * <p>The default implementation always returns true. Subclasses should override this method to
     * limit what annotations are allowed on array types.
     *
     * @param type the array type use
     * @param tree the tree where the type is used
     * @return true if the type is a valid array type
     */
    public boolean isValidUse(AnnotatedArrayType type, Tree tree) {
        return true;
    }

    /**
     * Tests whether the tree expressed by the passed type tree is a valid type, and emits an error
     * if that is not the case (e.g. '@Mutable String'). If the tree is a method or constructor,
     * check the return type.
     *
     * @param tree the AST type supplied by the user
     */
    public boolean validateTypeOf(Tree tree) {
        AnnotatedTypeMirror type;
        // It's quite annoying that there is no TypeTree.
        switch (tree.getKind()) {
            case PRIMITIVE_TYPE:
            case PARAMETERIZED_TYPE:
            case TYPE_PARAMETER:
            case ARRAY_TYPE:
            case UNBOUNDED_WILDCARD:
            case EXTENDS_WILDCARD:
            case SUPER_WILDCARD:
            case ANNOTATED_TYPE:
                type = atypeFactory.getAnnotatedTypeFromTypeTree(tree);
                break;
            case METHOD:
                type = atypeFactory.getMethodReturnType((MethodTree) tree);
                if (type == null || type.getKind() == TypeKind.VOID) {
                    // Nothing to do for void methods.
                    // Note that for a constructor the AnnotatedExecutableType does
                    // not use void as return type.
                    return true;
                }
                break;
            default:
                type = atypeFactory.getAnnotatedType(tree);
        }
        return validateType(tree, type);
    }

    /**
     * Tests whether the type and corresponding type tree is a valid type, and emits an error if
     * that is not the case (e.g. '@Mutable String'). If the tree is a method or constructor, check
     * the return type.
     *
     * @param tree the type tree supplied by the user
     * @param type the type corresponding to tree
     */
    protected boolean validateType(Tree tree, AnnotatedTypeMirror type) {
        return typeValidator.isValid(type, tree);
    }

    // This is a test to ensure that all types are valid
    protected final TypeValidator typeValidator;

    protected TypeValidator createTypeValidator() {
        return new BaseTypeValidator(checker, this, atypeFactory);
    }

    // **********************************************************************
    // Random helper methods
    // **********************************************************************

    /**
     * Tests whether the expression should not be checked because of the tree referring to
     * unannotated classes, as specified in the {@code checker.skipUses} property.
     *
     * <p>It returns true if exprTree is a method invocation or a field access to a class whose
     * qualified name matches @{link checker.skipUses} expression.
     *
     * @param exprTree any expression tree
     * @return true if checker should not test exprTree
     */
    protected final boolean shouldSkipUses(ExpressionTree exprTree) {
        // System.out.printf("shouldSkipUses: %s: %s%n", exprTree.getClass(), exprTree);

        Element elm = TreeUtils.elementFromTree(exprTree);
        return checker.shouldSkipUses(elm);
    }

    // **********************************************************************
    // Overriding to avoid visit part of the tree
    // **********************************************************************

    /** Override Compilation Unit so we won't visit package names or imports. */
    @Override
    public Void visitCompilationUnit(CompilationUnitTree node, Void p) {
        Void r = scan(node.getPackageAnnotations(), p);
        // r = reduce(scan(node.getPackageName(), p), r);
        // r = reduce(scan(node.getImports(), p), r);
        r = reduce(scan(node.getTypeDecls(), p), r);
        return r;
    }

    // **********************************************************************
    // Check that the annotated JDK is being used.
    // **********************************************************************

    private static boolean checkedJDK = false;

    // Not all subclasses call this -- only those that have an annotated JDK.
    /** Warn if the annotated JDK is not being used. */
    protected void checkForAnnotatedJdk() {
        if (checkedJDK) {
            return;
        }
        checkedJDK = true;
        if (checker.hasOption("nocheckjdk")) {
            return;
        }
        TypeElement objectTE = elements.getTypeElement("java.lang.Object");
        List<? extends ExecutableElement> memberMethods =
                ElementFilter.methodsIn(elements.getAllMembers(objectTE));

        for (ExecutableElement m : memberMethods) {
            if (ElementUtils.isMethod(m, objectEquals, checker.getProcessingEnvironment())) {
                // The Nullness JDK serves as a proxy for all annotated JDKs.

                // Note that we cannot use the AnnotatedTypeMirrors from the
                // Checker Framework, because those only return the annotations
                // that are used by the current checker.
                // That is, if this code is executed by something other than the
                // Nullness Checker, we would not find the annotations.
                // Therefore, we go to the Element and get all annotations on
                // the parameter.

                // TODO: doing types.typeAnnotationOf(m.getParameters().get(0).asType(),
                // Nullable.class) or types.typeAnnotationsOf(m.asType()) does not work any more. It
                // should.

                boolean foundJDK = false;
                for (com.sun.tools.javac.code.Attribute.TypeCompound tc :
                        ((com.sun.tools.javac.code.Symbol) m).getRawTypeAttributes()) {
                    if (tc.position.type
                                    == com.sun.tools.javac.code.TargetType.METHOD_FORMAL_PARAMETER
                            && tc.position.parameter_index == 0
                            &&
                            // TODO: using .class would be nicer, but adds a circular dependency on
                            // the "checker" project.
                            // tc.type.toString().equals(org.checkerframework.checker.nullness.qual.Nullable.class.getName()) ) {
                            tc.type
                                    .toString()
                                    .equals(
                                            "org.checkerframework.checker.nullness.qual.Nullable")) {
                        foundJDK = true;
                    }
                }

                if (!foundJDK) {
                    String jdkJarName = PluginUtil.getJdkJarName();

                    checker.message(
                            Kind.WARNING,
                            "You do not seem to be using the distributed annotated JDK.  To fix the problem, supply javac an argument like:  -Xbootclasspath/p:.../checker/dist/ .  Currently using: "
                                    + jdkJarName);
                }
            }
        }
    }
}<|MERGE_RESOLUTION|>--- conflicted
+++ resolved
@@ -1025,46 +1025,7 @@
         // check precondition annotations
         checkPreconditions(node, contractsUtils.getPreconditions(invokedMethodElement));
 
-<<<<<<< HEAD
         checkSuperConstructorCall(node);
-=======
-        // Checks that the following rule is satisfied:
-        // The type on a constructor declaration must be a supertype of
-        // the return type of "super()" invocation within that constructor
-        // (except for the Initialization Checker).
-        if (TreeUtils.isSuperCall(node)) {
-            TreePath path = atypeFactory.getPath(node);
-            MethodTree enclosingMethod = TreeUtils.enclosingMethod(path);
-            if (TreeUtils.isConstructor(enclosingMethod)) {
-                AnnotatedTypeMirror superType = atypeFactory.getAnnotatedType(node);
-                AnnotatedExecutableType constructorType =
-                        atypeFactory.getAnnotatedType(enclosingMethod);
-                Set<? extends AnnotationMirror> topAnnoations =
-                        atypeFactory.getQualifierHierarchy().getTopAnnotations();
-                for (AnnotationMirror topAnno : topAnnoations) {
-                    AnnotationMirror superTypeMirror = superType.getAnnotationInHierarchy(topAnno);
-                    AnnotationMirror constructorTypeMirror =
-                            constructorType.getReturnType().getAnnotationInHierarchy(topAnno);
-                    // Checking AnnotationUtils.AreSameByName for the following case:
-                    // Example from tests/nullness/DaikonTests.java: "class Bug2 extends Bug2Super"
-                    // Here, constructorTypeMirror is
-                    // @UnderInitialization(DaikonTests.Bug2Super.class)
-                    // and superTypeMirror is @UnderInitialization(java.lang.Object.class).
-                    if (!AnnotationUtils.areSameByName(constructorTypeMirror, superTypeMirror)
-                            && !atypeFactory
-                                    .getQualifierHierarchy()
-                                    .isSubtype(superTypeMirror, constructorTypeMirror)) {
-                        checker.report(
-                                Result.failure(
-                                        "super.invocation.invalid",
-                                        constructorTypeMirror,
-                                        superTypeMirror),
-                                enclosingMethod);
-                    }
-                }
-            }
-        }
->>>>>>> 0ba2abb3
 
         // Do not call super, as that would observe the arguments without
         // a set assignment context.
@@ -1074,7 +1035,8 @@
 
     /**
      * Checks that the following rule is satisfied: The type on a constructor declaration must be a
-     * supertype of the return type of "super()" invocation within that constructor.
+     * supertype of the return type of "super()" invocation within that constructor (except for the
+     * Initialization Checker).
      */
     void checkSuperConstructorCall(MethodInvocationTree node) {
         if (!TreeUtils.isSuperCall(node)) {
@@ -1092,17 +1054,13 @@
                 AnnotationMirror superTypeMirror = superType.getAnnotationInHierarchy(topAnno);
                 AnnotationMirror constructorTypeMirror =
                         constructorType.getReturnType().getAnnotationInHierarchy(topAnno);
-                // Checking AnnotationUtils.AreSameByName for the following case:
-                // Example from tests/nullness/DaikonTests.java: "class Bug2 extends Bug2Super"
-                // Here, constructorTypeMirror is
-                // @UnderInitialization(DaikonTests.Bug2Super.class)
-                // and superTypeMirror is @UnderInitialization(java.lang.Object.class).
-                if (
-                /*!(AnnotationUtils.areSameByName(constructorTypeMirror, superTypeMirror)
-                && AnnotationUtils.hasElementValue(superTypeMirror, "java.lang.Object.class"))
-                &&*/ !atypeFactory
-                        .getQualifierHierarchy()
-                        .isSubtype(superTypeMirror, constructorTypeMirror)) {
+
+                if (!AnnotationUtils.areSameByName(
+                                constructorTypeMirror,
+                                "org.checkerframework.checker.initialization.qual.UnderInitialization")
+                        && !atypeFactory
+                                .getQualifierHierarchy()
+                                .isSubtype(superTypeMirror, constructorTypeMirror)) {
                     checker.report(
                             Result.failure(
                                     "super.invocation.invalid",
