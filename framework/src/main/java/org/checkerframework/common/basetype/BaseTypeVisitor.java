package org.checkerframework.common.basetype;

import com.github.javaparser.ParseProblemException;
import com.github.javaparser.ast.CompilationUnit;
import com.github.javaparser.printer.DefaultPrettyPrinter;
import com.sun.source.tree.AnnotatedTypeTree;
import com.sun.source.tree.AnnotationTree;
import com.sun.source.tree.ArrayTypeTree;
import com.sun.source.tree.AssignmentTree;
import com.sun.source.tree.CatchTree;
import com.sun.source.tree.ClassTree;
import com.sun.source.tree.CompilationUnitTree;
import com.sun.source.tree.CompoundAssignmentTree;
import com.sun.source.tree.ConditionalExpressionTree;
import com.sun.source.tree.EnhancedForLoopTree;
import com.sun.source.tree.ExpressionTree;
import com.sun.source.tree.IdentifierTree;
import com.sun.source.tree.InstanceOfTree;
import com.sun.source.tree.IntersectionTypeTree;
import com.sun.source.tree.LambdaExpressionTree;
import com.sun.source.tree.LineMap;
import com.sun.source.tree.MemberReferenceTree;
import com.sun.source.tree.MemberReferenceTree.ReferenceMode;
import com.sun.source.tree.MemberSelectTree;
import com.sun.source.tree.MethodInvocationTree;
import com.sun.source.tree.MethodTree;
import com.sun.source.tree.ModifiersTree;
import com.sun.source.tree.NewArrayTree;
import com.sun.source.tree.NewClassTree;
import com.sun.source.tree.ParameterizedTypeTree;
import com.sun.source.tree.ReturnTree;
import com.sun.source.tree.ThrowTree;
import com.sun.source.tree.Tree;
import com.sun.source.tree.Tree.Kind;
import com.sun.source.tree.TypeCastTree;
import com.sun.source.tree.TypeParameterTree;
import com.sun.source.tree.UnaryTree;
import com.sun.source.tree.VariableTree;
import com.sun.source.util.SourcePositions;
import com.sun.source.util.TreePath;
import com.sun.source.util.TreeScanner;
import com.sun.tools.javac.code.Symbol.ClassSymbol;
import com.sun.tools.javac.tree.JCTree;
import com.sun.tools.javac.tree.JCTree.JCFieldAccess;
import com.sun.tools.javac.tree.JCTree.JCIdent;
import com.sun.tools.javac.tree.TreeInfo;
import java.io.IOException;
import java.io.InputStream;
import java.lang.annotation.Annotation;
import java.lang.annotation.ElementType;
import java.lang.annotation.Target;
import java.nio.file.Paths;
import java.util.ArrayList;
import java.util.Arrays;
import java.util.Collections;
import java.util.EnumSet;
import java.util.HashMap;
import java.util.List;
import java.util.Map;
import java.util.Set;
import java.util.StringJoiner;
import java.util.Vector;
import javax.annotation.processing.ProcessingEnvironment;
import javax.lang.model.element.AnnotationMirror;
import javax.lang.model.element.AnnotationValue;
import javax.lang.model.element.Element;
import javax.lang.model.element.ElementKind;
import javax.lang.model.element.ExecutableElement;
import javax.lang.model.element.Modifier;
import javax.lang.model.element.Name;
import javax.lang.model.element.TypeElement;
import javax.lang.model.element.VariableElement;
import javax.lang.model.type.DeclaredType;
import javax.lang.model.type.TypeKind;
import javax.lang.model.type.TypeMirror;
import javax.lang.model.util.ElementFilter;
import org.checkerframework.checker.compilermsgs.qual.CompilerMessageKey;
import org.checkerframework.checker.interning.qual.FindDistinct;
import org.checkerframework.checker.nullness.qual.MonotonicNonNull;
import org.checkerframework.checker.nullness.qual.Nullable;
import org.checkerframework.common.wholeprograminference.WholeProgramInference;
import org.checkerframework.dataflow.analysis.Analysis;
import org.checkerframework.dataflow.analysis.TransferResult;
import org.checkerframework.dataflow.cfg.node.BooleanLiteralNode;
import org.checkerframework.dataflow.cfg.node.Node;
import org.checkerframework.dataflow.cfg.node.ReturnNode;
import org.checkerframework.dataflow.expression.JavaExpression;
import org.checkerframework.dataflow.expression.JavaExpressionScanner;
import org.checkerframework.dataflow.expression.LocalVariable;
import org.checkerframework.dataflow.qual.Deterministic;
import org.checkerframework.dataflow.qual.Impure;
import org.checkerframework.dataflow.qual.Pure;
import org.checkerframework.dataflow.qual.SideEffectFree;
import org.checkerframework.dataflow.util.PurityChecker;
import org.checkerframework.dataflow.util.PurityChecker.PurityResult;
import org.checkerframework.dataflow.util.PurityUtils;
import org.checkerframework.framework.ajava.AnnotationEqualityVisitor;
import org.checkerframework.framework.ajava.ExpectedTreesVisitor;
import org.checkerframework.framework.ajava.InsertAjavaAnnotations;
import org.checkerframework.framework.ajava.JointVisitorWithDefaultAction;
import org.checkerframework.framework.flow.CFAbstractStore;
import org.checkerframework.framework.flow.CFAbstractValue;
import org.checkerframework.framework.qual.DefaultQualifier;
import org.checkerframework.framework.qual.HasQualifierParameter;
import org.checkerframework.framework.qual.Unused;
import org.checkerframework.framework.source.DiagMessage;
import org.checkerframework.framework.source.SourceVisitor;
import org.checkerframework.framework.type.AnnotatedTypeFactory;
import org.checkerframework.framework.type.AnnotatedTypeFactory.ParameterizedExecutableType;
import org.checkerframework.framework.type.AnnotatedTypeMirror;
import org.checkerframework.framework.type.AnnotatedTypeMirror.AnnotatedArrayType;
import org.checkerframework.framework.type.AnnotatedTypeMirror.AnnotatedDeclaredType;
import org.checkerframework.framework.type.AnnotatedTypeMirror.AnnotatedExecutableType;
import org.checkerframework.framework.type.AnnotatedTypeMirror.AnnotatedIntersectionType;
import org.checkerframework.framework.type.AnnotatedTypeMirror.AnnotatedPrimitiveType;
import org.checkerframework.framework.type.AnnotatedTypeMirror.AnnotatedTypeVariable;
import org.checkerframework.framework.type.AnnotatedTypeMirror.AnnotatedUnionType;
import org.checkerframework.framework.type.AnnotatedTypeParameterBounds;
import org.checkerframework.framework.type.GenericAnnotatedTypeFactory;
import org.checkerframework.framework.type.QualifierHierarchy;
import org.checkerframework.framework.type.TypeHierarchy;
import org.checkerframework.framework.type.poly.QualifierPolymorphism;
import org.checkerframework.framework.type.visitor.SimpleAnnotatedTypeScanner;
import org.checkerframework.framework.util.AnnotatedTypes;
import org.checkerframework.framework.util.Contract;
import org.checkerframework.framework.util.Contract.ConditionalPostcondition;
import org.checkerframework.framework.util.Contract.Postcondition;
import org.checkerframework.framework.util.Contract.Precondition;
import org.checkerframework.framework.util.ContractsFromMethod;
import org.checkerframework.framework.util.FieldInvariants;
import org.checkerframework.framework.util.JavaExpressionParseUtil.JavaExpressionParseException;
import org.checkerframework.framework.util.JavaParserUtil;
import org.checkerframework.framework.util.StringToJavaExpression;
import org.checkerframework.framework.util.typeinference8.InferenceResult;
import org.checkerframework.javacutil.AnnotationBuilder;
import org.checkerframework.javacutil.AnnotationMirrorSet;
import org.checkerframework.javacutil.AnnotationUtils;
import org.checkerframework.javacutil.BugInCF;
import org.checkerframework.javacutil.ElementUtils;
import org.checkerframework.javacutil.SwitchExpressionScanner;
import org.checkerframework.javacutil.SwitchExpressionScanner.FunctionalSwitchExpressionScanner;
import org.checkerframework.javacutil.SystemUtil;
import org.checkerframework.javacutil.TreePathUtil;
import org.checkerframework.javacutil.TreeUtils;
import org.checkerframework.javacutil.TreeUtils.MemberReferenceKind;
import org.checkerframework.javacutil.TreeUtilsAfterJava11.BindingPatternUtils;
import org.checkerframework.javacutil.TreeUtilsAfterJava11.InstanceOfUtils;
import org.checkerframework.javacutil.TypesUtils;
import org.plumelib.util.ArrayMap;
import org.plumelib.util.ArraySet;
import org.plumelib.util.ArraysPlume;
import org.plumelib.util.CollectionsPlume;
import org.plumelib.util.IPair;

/**
 * A {@link SourceVisitor} that performs assignment and pseudo-assignment checking, method
 * invocation checking, and assignability checking. The visitor visits every construct in a program,
 * not just types.
 *
 * <p>This implementation uses the {@link AnnotatedTypeFactory} implementation provided by an
 * associated {@link BaseTypeChecker}; its visitor methods will invoke this factory on parts of the
 * AST to determine the "annotated type" of an expression. Then, the visitor methods will check the
 * types in assignments and pseudo-assignments using {@link #commonAssignmentCheck}, which
 * ultimately calls the {@link TypeHierarchy#isSubtype} method and reports errors that violate
 * Java's rules of assignment.
 *
 * <p>Note that since this implementation only performs assignment and pseudo-assignment checking,
 * other rules for custom type systems must be added in subclasses (e.g., dereference checking in
 * the {@link org.checkerframework.checker.nullness.NullnessChecker} is implemented in the {@link
 * org.checkerframework.checker.nullness.NullnessChecker}'s {@link TreeScanner#visitMemberSelect}
 * method).
 *
 * <p>This implementation does the following checks:
 *
 * <ol>
 *   <li><b>Assignment and Pseudo-Assignment Check</b>: It verifies that any assignment type-checks,
 *       using the {@link TypeHierarchy#isSubtype} method. This includes method invocation and
 *       method overriding checks.
 *   <li><b>Type Validity Check</b>: It verifies that any user-supplied type is a valid type, using
 *       one of the {@code isValidUse} methods.
 *   <li><b>(Re-)Assignability Check</b>: It verifies that any assignment is valid, using {@code
 *       Checker.isAssignable} method.
 * </ol>
 *
 * @see "JLS $4"
 * @see TypeHierarchy#isSubtype
 * @see AnnotatedTypeFactory
 */
public class BaseTypeVisitor<Factory extends GenericAnnotatedTypeFactory<?, ?, ?, ?>>
    extends SourceVisitor<Void, Void> {

  /** The {@link BaseTypeChecker} for error reporting. */
  protected final BaseTypeChecker checker;

  /** The factory to use for obtaining "parsed" version of annotations. */
  protected final Factory atypeFactory;

  /** The qualifier hierarchy. */
  protected final QualifierHierarchy qualHierarchy;

  /** The Annotated Type Hierarchy. */
  protected final TypeHierarchy typeHierarchy;

  /** For obtaining line numbers in {@code -Ashowchecks} debugging output. */
  protected final SourcePositions positions;

  /** The element for java.util.Vector#copyInto. */
  private final ExecutableElement vectorCopyInto;

  /** The element for java.util.function.Function#apply. */
  private final ExecutableElement functionApply;

  /** The type of java.util.Vector. */
  private final AnnotatedDeclaredType vectorType;

  /** The @java.lang.annotation.Target annotation. */
  protected final AnnotationMirror TARGET =
      AnnotationBuilder.fromClass(
          elements,
          java.lang.annotation.Target.class,
          AnnotationBuilder.elementNamesValues("value", new ElementType[0]));

  /** The @{@link Deterministic} annotation. */
  protected final AnnotationMirror DETERMINISTIC =
      AnnotationBuilder.fromClass(elements, Deterministic.class);

  /** The @{@link SideEffectFree} annotation. */
  protected final AnnotationMirror SIDE_EFFECT_FREE =
      AnnotationBuilder.fromClass(elements, SideEffectFree.class);

  /** The @{@link Pure} annotation. */
  protected final AnnotationMirror PURE = AnnotationBuilder.fromClass(elements, Pure.class);

  /** The @{@link Impure} annotation. */
  protected final AnnotationMirror IMPURE = AnnotationBuilder.fromClass(elements, Impure.class);

  /** The {@code value} element/field of the @java.lang.annotation.Target annotation. */
  protected final ExecutableElement targetValueElement;

  /** The {@code when} element/field of the @Unused annotation. */
  protected final ExecutableElement unusedWhenElement;

  /** True if "-Ashowchecks" was passed on the command line. */
  protected final boolean showchecks;

  /** True if "-Ainfer" was passed on the command line. */
  private final boolean infer;

  /** True if "-AsuggestPureMethods" or "-Ainfer" was passed on the command line. */
  private final boolean suggestPureMethods;

  /**
   * True if "-AcheckPurityAnnotations" or "-AsuggestPureMethods" or "-Ainfer" was passed on the
   * command line.
   */
  private final boolean checkPurityAnnotations;

  /** True if "-AajavaChecks" was passed on the command line. */
  private final boolean ajavaChecks;

  /** True if "-AassumeSideEffectFree" or "-aassumePure" was passed on the command line. */
  private final boolean assumeSideEffectFree;

  /** True if "-AassumeDeterministic" or "-aassumePure" was passed on the command line. */
  private final boolean assumeDeterministic;

  /** True if "-AassumePureGetters" was passed on the command line. */
  public final boolean assumePureGetters;

  /** True if "-AcheckCastElementType" was passed on the command line. */
  private final boolean checkCastElementType;

  /** True if "-AwarnRedundantAnnotations" was passed on the command line */
  private final boolean warnRedundantAnnotations;

  /** The tree of the enclosing method that is currently being visited, if any. */
  protected @Nullable MethodTree methodTree = null;

  /**
   * @param checker the type-checker associated with this visitor (for callbacks to {@link
   *     TypeHierarchy#isSubtype})
   */
  public BaseTypeVisitor(BaseTypeChecker checker) {
    this(checker, null);
  }

  /**
   * @param checker the type-checker associated with this visitor
   * @param typeFactory the type factory, or null. If null, this calls {@link #createTypeFactory}.
   */
  protected BaseTypeVisitor(BaseTypeChecker checker, @Nullable Factory typeFactory) {
    super(checker);

    this.checker = checker;
    this.atypeFactory = typeFactory == null ? createTypeFactory() : typeFactory;
    this.qualHierarchy = atypeFactory.getQualifierHierarchy();
    this.typeHierarchy = atypeFactory.getTypeHierarchy();
    this.positions = trees.getSourcePositions();
    this.typeValidator = createTypeValidator();
    ProcessingEnvironment env = checker.getProcessingEnvironment();
    this.vectorCopyInto = TreeUtils.getMethod("java.util.Vector", "copyInto", 1, env);
    this.functionApply = TreeUtils.getMethod("java.util.function.Function", "apply", 1, env);
    this.vectorType =
        atypeFactory.fromElement(elements.getTypeElement(Vector.class.getCanonicalName()));
    targetValueElement = TreeUtils.getMethod(Target.class, "value", 0, env);
    unusedWhenElement = TreeUtils.getMethod(Unused.class, "when", 0, env);
    showchecks = checker.hasOption("showchecks");
    infer = checker.hasOption("infer");
    suggestPureMethods = checker.hasOption("suggestPureMethods") || infer;
    checkPurityAnnotations = checker.hasOption("checkPurityAnnotations") || suggestPureMethods;
    ajavaChecks = checker.hasOption("ajavaChecks");
    assumeSideEffectFree =
        checker.hasOption("assumeSideEffectFree") || checker.hasOption("assumePure");
    assumeDeterministic =
        checker.hasOption("assumeDeterministic") || checker.hasOption("assumePure");
    assumePureGetters = checker.hasOption("assumePureGetters");
    checkCastElementType = checker.hasOption("checkCastElementType");
    warnRedundantAnnotations = checker.hasOption("warnRedundantAnnotations");
  }

  /** An array containing just {@code BaseTypeChecker.class}. */
  private static final Class<?>[] baseTypeCheckerClassArray =
      new Class<?>[] {BaseTypeChecker.class};

  /**
   * Constructs an instance of the appropriate type factory for the implemented type system.
   *
   * <p>The default implementation uses the checker naming convention to create the appropriate type
   * factory. If no factory is found, it returns {@link BaseAnnotatedTypeFactory}. It reflectively
   * invokes the constructor that accepts this checker and compilation unit tree (in that order) as
   * arguments.
   *
   * <p>Subclasses have to override this method to create the appropriate visitor if they do not
   * follow the checker naming convention.
   *
   * @return the appropriate type factory
   */
  @SuppressWarnings({
    "unchecked", // unchecked cast to type variable
  })
  protected Factory createTypeFactory() {
    // Try to reflectively load the type factory.
    Class<?> checkerClass = checker.getClass();
    Object[] checkerArray = new Object[] {checker};
    while (checkerClass != BaseTypeChecker.class) {
      AnnotatedTypeFactory result =
          BaseTypeChecker.invokeConstructorFor(
              BaseTypeChecker.getRelatedClassName(checkerClass, "AnnotatedTypeFactory"),
              baseTypeCheckerClassArray,
              checkerArray);
      if (result != null) {
        return (Factory) result;
      }
      checkerClass = checkerClass.getSuperclass();
    }
    try {
      return (Factory) new BaseAnnotatedTypeFactory(checker);
    } catch (Throwable t) {
      throw new BugInCF(
          "Unexpected "
              + t.getClass().getSimpleName()
              + " when invoking BaseAnnotatedTypeFactory for checker "
              + checker.getClass().getSimpleName(),
          t);
    }
  }

  public final Factory getTypeFactory() {
    return atypeFactory;
  }

  /**
   * A public variant of {@link #createTypeFactory}. Only use this if you know what you are doing.
   *
   * @return the appropriate type factory
   */
  public Factory createTypeFactoryPublic() {
    return createTypeFactory();
  }

  // **********************************************************************
  // Responsible for updating the factory for the location (for performance)
  // **********************************************************************

  @Override
  public void setRoot(CompilationUnitTree root) {
    atypeFactory.setRoot(root);
    super.setRoot(root);
    testJointJavacJavaParserVisitor();
    testAnnotationInsertion();
  }

  @Override
  public Void scan(@Nullable Tree tree, Void p) {
    if (tree == null) {
      return null;
    }
    if (getCurrentPath() != null) {
      this.atypeFactory.setVisitorTreePath(new TreePath(getCurrentPath(), tree));
    }
    // TODO: use JCP to add version-specific behavior
    if (tree != null
        && SystemUtil.jreVersion >= 14
        && tree.getKind().name().equals("SWITCH_EXPRESSION")) {
      visitSwitchExpression17(tree);
      return null;
    }
    return super.scan(tree, p);
  }

  /**
   * Test {@link org.checkerframework.framework.ajava.JointJavacJavaParserVisitor} if the checker
   * has the "ajavaChecks" option.
   *
   * <p>Parse the current source file with JavaParser and check that the AST can be matched with the
   * Tree produced by javac. Crash if not.
   *
   * <p>Subclasses may override this method to disable the test if even the option is provided.
   */
  protected void testJointJavacJavaParserVisitor() {
    if (root == null
        || !ajavaChecks
        // TODO: Make annotation insertion work for Java 21.
        || root.getSourceFile().toUri().toString().contains("java21")) {
      return;
    }

    Map<Tree, com.github.javaparser.ast.Node> treePairs = new HashMap<>();
    try (InputStream reader = root.getSourceFile().openInputStream()) {
      CompilationUnit javaParserRoot = JavaParserUtil.parseCompilationUnit(reader);
      JavaParserUtil.concatenateAddedStringLiterals(javaParserRoot);
      new JointVisitorWithDefaultAction() {
        @Override
        public void defaultJointAction(
            Tree javacTree, com.github.javaparser.ast.Node javaParserNode) {
          treePairs.put(javacTree, javaParserNode);
        }
      }.visitCompilationUnit(root, javaParserRoot);
      ExpectedTreesVisitor expectedTreesVisitor = new ExpectedTreesVisitor();
      expectedTreesVisitor.visitCompilationUnit(root, null);
      for (Tree expected : expectedTreesVisitor.getTrees()) {
        if (!treePairs.containsKey(expected)) {
          throw new BugInCF(
              "Javac tree not matched to JavaParser node: %s [%s @ %d], in file: %s",
              expected,
              expected.getClass(),
              positions.getStartPosition(root, expected),
              root.getSourceFile().getName());
        }
      }
    } catch (IOException e) {
      throw new BugInCF("Error reading Java source file", e);
    }
  }

  /**
   * Tests {@link org.checkerframework.framework.ajava.InsertAjavaAnnotations} if the checker has
   * the "ajavaChecks" option.
   *
   * <ol>
   *   <li>Parses the current file with JavaParser.
   *   <li>Removes all annotations.
   *   <li>Reinserts the annotations.
   *   <li>Throws an exception if the ASTs are not the same.
   * </ol>
   *
   * <p>Subclasses may override this method to disable the test even if the option is provided.
   */
  protected void testAnnotationInsertion() {
    if (root == null
        || !ajavaChecks
        // TODO: Make annotation insertion work for Java 21.
        || root.getSourceFile().toUri().toString().contains("java21")) {
      return;
    }

    CompilationUnit originalAst;
    try (InputStream originalInputStream = root.getSourceFile().openInputStream()) {
      originalAst = JavaParserUtil.parseCompilationUnit(originalInputStream);
    } catch (IOException e) {
      throw new BugInCF("Error while reading Java file: " + root.getSourceFile().toUri(), e);
    }

    CompilationUnit astWithoutAnnotations = originalAst.clone();
    JavaParserUtil.clearAnnotations(astWithoutAnnotations);
    String withoutAnnotations = new DefaultPrettyPrinter().print(astWithoutAnnotations);

    String withAnnotations;
    try (InputStream annotationInputStream = root.getSourceFile().openInputStream()) {
      // This check only runs on files from the Checker Framework test suite, which should all
      // use UNIX line separators. Using System.lineSeparator instead of "\n" could cause the
      // test to fail on Mac or Windows.
      withAnnotations =
          new InsertAjavaAnnotations(elements)
              .insertAnnotations(annotationInputStream, withoutAnnotations, "\n");
    } catch (IOException e) {
      throw new BugInCF("Error while reading Java file: " + root.getSourceFile().toUri(), e);
    }

    CompilationUnit modifiedAst = null;
    try {
      modifiedAst = JavaParserUtil.parseCompilationUnit(withAnnotations);
    } catch (ParseProblemException e) {
      throw new BugInCF("Failed to parse code after annotation insertion:\n" + withAnnotations, e);
    }

    AnnotationEqualityVisitor visitor = new AnnotationEqualityVisitor();
    originalAst.accept(visitor, modifiedAst);
    if (!visitor.getAnnotationsMatch()) {
      throw new BugInCF(
          String.join(
              System.lineSeparator(),
              "Sanity check of erasing then reinserting annotations produced a different AST.",
              "File: " + root.getSourceFile(),
              "Node class: " + visitor.getMismatchedNode1().getClass().getSimpleName(),
              "Original node: " + oneLine(visitor.getMismatchedNode1()),
              "Node with annotations re-inserted: " + oneLine(visitor.getMismatchedNode2()),
              "Original annotations: " + visitor.getMismatchedNode1().getAnnotations(),
              "Re-inserted annotations: " + visitor.getMismatchedNode2().getAnnotations(),
              "Original AST:",
              originalAst.toString(),
              "Ast with annotations re-inserted: " + modifiedAst));
    }
  }

  /**
   * Replace newlines in the printed representation by spaces.
   *
   * @param arg an object to format
   * @return the object's toString representation, on one line
   */
  private String oneLine(Object arg) {
    return arg.toString().replace(System.lineSeparator(), " ");
  }

  /**
   * Type-check classTree and skips classes specified by the skipDef option. Subclasses should
   * override {@link #processClassTree(ClassTree)} instead of this method.
   *
   * @param classTree class to check
   * @param p null
   * @return null
   */
  @Override
  public final Void visitClass(ClassTree classTree, Void p) {
    if (checker.shouldSkipDefs(classTree) || checker.shouldSkipFiles(classTree)) {
      // Not "return super.visitClass(classTree, p);" because that would recursively call
      // visitors on subtrees; we want to skip the class entirely.
      return null;
    }
    atypeFactory.preProcessClassTree(classTree);

    TreePath preTreePath = atypeFactory.getVisitorTreePath();
    MethodTree preMT = methodTree;

    // Don't use atypeFactory.getPath, because that depends on the visitor path.
    atypeFactory.setVisitorTreePath(TreePath.getPath(root, classTree));
    methodTree = null;

    try {
      processClassTree(classTree);
      atypeFactory.postProcessClassTree(classTree);
    } finally {
      atypeFactory.setVisitorTreePath(preTreePath);
      methodTree = preMT;
    }
    return null;
  }

  /**
   * Type-check classTree. Subclasses should override this method instead of {@link
   * #visitClass(ClassTree, Void)}.
   *
   * @param classTree class to check
   */
  public void processClassTree(ClassTree classTree) {
    checkFieldInvariantDeclarations(classTree);
    if (!TreeUtils.hasExplicitConstructor(classTree)) {
      checkDefaultConstructor(classTree);
    }

    AnnotatedDeclaredType classType = atypeFactory.getAnnotatedType(classTree);
    atypeFactory.getDependentTypesHelper().checkClassForErrorExpressions(classTree, classType);
    validateType(classTree, classType);

    Tree ext = classTree.getExtendsClause();
    if (ext != null) {
      for (AnnotatedDeclaredType superType : classType.directSupertypes()) {
        if (superType.getUnderlyingType().asElement().getKind().isClass()) {
          validateType(ext, superType);
          break;
        }
      }
    }

    List<? extends Tree> impls = classTree.getImplementsClause();
    if (impls != null) {
      for (Tree im : impls) {
        for (AnnotatedDeclaredType superType : classType.directSupertypes()) {
          if (superType.getUnderlyingType().asElement().getKind().isInterface()
              && types.isSameType(superType.getUnderlyingType(), TreeUtils.typeOf(im))) {
            validateType(im, superType);
            break;
          }
        }
      }
    }

    warnInvalidPolymorphicQualifier(classTree);

    checkExtendsAndImplements(classTree);

    checkQualifierParameter(classTree);

    super.visitClass(classTree, null);
  }

  /**
   * A TreeScanner that issues an "invalid.polymorphic.qualifier" error for each {@link
   * AnnotationTree} that is a polymorphic qualifier. The second parameter is added to the error
   * message and should explain the location.
   */
  private final TreeScanner<Void, String> polyTreeScanner =
      new TreeScanner<Void, String>() {
        @Override
        public Void visitAnnotation(AnnotationTree annoTree, String location) {
          AnnotationMirror anno = TreeUtils.annotationFromAnnotationTree(annoTree);
          if (atypeFactory.isSupportedQualifier(anno)
              && qualHierarchy.isPolymorphicQualifier(anno)) {
            checker.reportError(annoTree, "invalid.polymorphic.qualifier", anno, location);
          }
          return super.visitAnnotation(annoTree, location);
        }
      };

  /**
   * Issues an "invalid.polymorphic.qualifier" error for all polymorphic annotations written on the
   * class declaration.
   *
   * @param classTree the class to check
   */
  protected void warnInvalidPolymorphicQualifier(ClassTree classTree) {
    if (TypesUtils.isAnonymous(TreeUtils.typeOf(classTree))) {
      // Anonymous class can have polymorphic annotations, so don't check them.
      return;
    }
    classTree.getModifiers().accept(polyTreeScanner, "in a class declaration");
    if (classTree.getExtendsClause() != null) {
      classTree.getExtendsClause().accept(polyTreeScanner, "in a class declaration");
    }
    for (Tree tree : classTree.getImplementsClause()) {
      tree.accept(polyTreeScanner, "in a class declaration");
    }
    for (Tree tree : classTree.getTypeParameters()) {
      tree.accept(polyTreeScanner, "in a class declaration");
    }
  }

  /**
   * Issues an "invalid.polymorphic.qualifier" error for all polymorphic annotations written on the
   * type parameters declaration.
   *
   * @param typeParameterTrees the type parameters to check
   */
  protected void warnInvalidPolymorphicQualifier(
      List<? extends TypeParameterTree> typeParameterTrees) {
    for (Tree tree : typeParameterTrees) {
      tree.accept(polyTreeScanner, "in a type parameter");
    }
  }

  /**
   * Issues an error if {@code classTree} has polymorphic fields but is not annotated with
   * {@code @HasQualifierParameter}. Always issue a warning if the type of a static field is
   * annotated with a polymorphic qualifier.
   *
   * <p>Issues an error if {@code classTree} extends or implements a class/interface that has a
   * qualifier parameter, but this class does not.
   *
   * @param classTree the ClassTree to check for polymorphic fields
   */
  protected void checkQualifierParameter(ClassTree classTree) {
    // Set of polymorphic qualifiers for hierarchies that do not have a qualifier parameter and
    // therefore cannot appear on a field.
    AnnotationMirrorSet illegalOnFieldsPolyQual = new AnnotationMirrorSet();
    // Set of polymorphic annotations for all hierarchies
    AnnotationMirrorSet polys = new AnnotationMirrorSet();
    TypeElement classElement = TreeUtils.elementFromDeclaration(classTree);
    for (AnnotationMirror top : qualHierarchy.getTopAnnotations()) {
      AnnotationMirror poly = qualHierarchy.getPolymorphicAnnotation(top);
      if (poly != null) {
        polys.add(poly);
      }
      // else {
      // If there is no polymorphic qualifier in the hierarchy, it could still have a
      // @HasQualifierParameter that must be checked.
      // }

      if (!atypeFactory.hasExplicitQualifierParameterInHierarchy(classElement, top)
          && atypeFactory.getDeclAnnotation(classElement, HasQualifierParameter.class) != null) {
        // The argument to a @HasQualifierParameter annotation must be the top type in the
        // type system.
        checker.reportError(classTree, "invalid.qual.param", top);
        break;
      }

      if (atypeFactory.hasExplicitQualifierParameterInHierarchy(classElement, top)
          && atypeFactory.hasExplicitNoQualifierParameterInHierarchy(classElement, top)) {
        checker.reportError(classTree, "conflicting.qual.param", top);
      }

      if (atypeFactory.hasQualifierParameterInHierarchy(classElement, top)) {
        continue;
      }

      if (poly != null) {
        illegalOnFieldsPolyQual.add(poly);
      }
      Element extendsEle = TypesUtils.getTypeElement(classElement.getSuperclass());
      if (extendsEle != null && atypeFactory.hasQualifierParameterInHierarchy(extendsEle, top)) {
        checker.reportError(classTree, "missing.has.qual.param", top);
      } else {
        for (TypeMirror interfaceType : classElement.getInterfaces()) {
          Element interfaceEle = TypesUtils.getTypeElement(interfaceType);
          if (atypeFactory.hasQualifierParameterInHierarchy(interfaceEle, top)) {
            checker.reportError(classTree, "missing.has.qual.param", top);
            break; // only issue error once
          }
        }
      }
    }

    for (Tree mem : classTree.getMembers()) {
      if (mem.getKind() == Tree.Kind.VARIABLE) {
        AnnotatedTypeMirror fieldType = atypeFactory.getAnnotatedType(mem);
        List<DiagMessage> hasInvalidPoly;
        if (ElementUtils.isStatic(TreeUtils.elementFromDeclaration((VariableTree) mem))) {
          // A polymorphic qualifier is not allowed on a static field even if the class
          // has a qualifier parameter.
          hasInvalidPoly = hasInvalidPolyScanner.visit(fieldType, polys);
        } else {
          hasInvalidPoly = hasInvalidPolyScanner.visit(fieldType, illegalOnFieldsPolyQual);
        }
        for (DiagMessage dm : hasInvalidPoly) {
          checker.report(mem, dm);
        }
      }
    }
  }

  /**
   * A scanner that given a set of polymorphic qualifiers, returns a list of errors reporting a use
   * of one of the polymorphic qualifiers.
   */
  private final HasInvalidPolyScanner hasInvalidPolyScanner = new HasInvalidPolyScanner();

  /**
   * A scanner that given a set of polymorphic qualifiers, returns a list of errors reporting a use
   * of one of the polymorphic qualifiers.
   */
  static class HasInvalidPolyScanner
      extends SimpleAnnotatedTypeScanner<List<DiagMessage>, AnnotationMirrorSet> {

    /** Create HasInvalidPolyScanner. */
    private HasInvalidPolyScanner() {
      super(DiagMessage::mergeLists, Collections.emptyList());
    }

    @Override
    protected List<DiagMessage> defaultAction(AnnotatedTypeMirror type, AnnotationMirrorSet polys) {
      if (type == null) {
        return Collections.emptyList();
      }

      for (AnnotationMirror poly : polys) {
        if (type.hasPrimaryAnnotationRelaxed(poly)) {
          return Collections.singletonList(
              DiagMessage.error("invalid.polymorphic.qualifier.use", poly));
        }
      }
      return Collections.emptyList();
    }
  }

  /**
   * In {@code @A class X extends @B Y implements @C Z {}}, enforce that {@code @A} must be a
   * subtype of {@code @B} and {@code @C}.
   *
   * <p>Also validate the types of the extends and implements clauses.
   *
   * @param classTree class tree to check
   */
  protected void checkExtendsAndImplements(ClassTree classTree) {
    if (TypesUtils.isAnonymous(TreeUtils.typeOf(classTree))) {
      // Don't check extends clause on anonymous classes.
      return;
    }
    if (classTree.getExtendsClause() == null && classTree.getImplementsClause().isEmpty()) {
      // Nothing to do
      return;
    }

    TypeMirror classType = TreeUtils.typeOf(classTree);
    AnnotationMirrorSet classBounds = atypeFactory.getTypeDeclarationBounds(classType);
    // No explicitly-written extends clause, as in "class X {}", is equivalent to writing "class
    // X extends @Top Object {}", so there is no need to do any subtype checking.
    if (classTree.getExtendsClause() != null) {
      Tree superClause = classTree.getExtendsClause();
      checkExtendsOrImplements(superClause, classBounds, classType, true);
    }
    // Do the same check as above for implements clauses.
    for (Tree superClause : classTree.getImplementsClause()) {
      checkExtendsOrImplements(superClause, classBounds, classType, false);
    }
  }

  /**
   * Helper for {@link #checkExtendsAndImplements} that checks one extends or implements clause.
   *
   * @param superClause an extends or implements clause
   * @param classBounds the type declarations bounds to check for consistency with {@code
   *     superClause}
   * @param classType the type being declared
   * @param isExtends true for an extends clause, false for an implements clause
   */
  protected void checkExtendsOrImplements(
      Tree superClause, AnnotationMirrorSet classBounds, TypeMirror classType, boolean isExtends) {
    AnnotatedTypeMirror superType = atypeFactory.getTypeOfExtendsImplements(superClause);
    TypeMirror superTM = superType.getUnderlyingType();
    for (AnnotationMirror classAnno : classBounds) {
      AnnotationMirror superAnno = superType.getPrimaryAnnotationInHierarchy(classAnno);
      if (!qualHierarchy.isSubtypeShallow(classAnno, classType, superAnno, superTM)) {
        checker.reportError(
            superClause,
            (isExtends
                ? "declaration.inconsistent.with.extends.clause"
                : "declaration.inconsistent.with.implements.clause"),
            classAnno,
            superAnno);
      }
    }
  }

  /**
   * Check that the field invariant declaration annotations meet the following requirements:
   *
   * <ol>
   *   <!-- The item numbering is referred to in the body of the method.-->
   *   <li value="1">If the superclass of {@code classTree} has a field invariant, then the field
   *       invariant for {@code classTree} must include all the fields in the superclass invariant
   *       and those fields' annotations must be a subtype (or equal) to the annotations for those
   *       fields in the superclass.
   *   <li value="2">The fields in the invariant must be a.) final and b.) declared in a superclass
   *       of {@code classTree}.
   *   <li value="3">The qualifier for each field must be a subtype of the annotation on the
   *       declaration of that field.
   *   <li value="4">The field invariant has an equal number of fields and qualifiers, or it has one
   *       qualifier and at least one field.
   * </ol>
   *
   * @param classTree class that might have a field invariant
   * @checker_framework.manual #field-invariants Field invariants
   */
  protected void checkFieldInvariantDeclarations(ClassTree classTree) {
    TypeElement elt = TreeUtils.elementFromDeclaration(classTree);
    FieldInvariants invariants = atypeFactory.getFieldInvariants(elt);
    if (invariants == null) {
      // No invariants to check
      return;
    }

    // Where to issue an error, if any.
    Tree errorTree =
        atypeFactory.getFieldInvariantAnnotationTree(classTree.getModifiers().getAnnotations());
    if (errorTree == null) {
      // If the annotation was inherited, then there is no annotation tree, so issue the
      // error on the class.
      errorTree = classTree;
    }

    // Checks #4 (see method Javadoc)
    if (!invariants.isWellFormed()) {
      checker.reportError(errorTree, "field.invariant.not.wellformed");
      return;
    }

    TypeMirror superClass = elt.getSuperclass();
    List<String> fieldsNotFound = new ArrayList<>(invariants.getFields());
    Set<VariableElement> fieldElts =
        ElementUtils.findFieldsInTypeOrSuperType(superClass, fieldsNotFound);

    // Checks that fields are declared in super class. (#2b)
    if (!fieldsNotFound.isEmpty()) {
      String notFoundString = String.join(", ", fieldsNotFound);
      checker.reportError(errorTree, "field.invariant.not.found", notFoundString);
    }

    FieldInvariants superInvar =
        atypeFactory.getFieldInvariants(TypesUtils.getTypeElement(superClass));
    if (superInvar != null) {
      // Checks #3 (see method Javadoc)
      DiagMessage superError = invariants.isStrongerThan(superInvar);
      if (superError != null) {
        checker.report(errorTree, superError);
      }
    }

    List<String> notFinal = new ArrayList<>(fieldElts.size());
    for (VariableElement field : fieldElts) {
      String fieldName = field.getSimpleName().toString();
      if (!ElementUtils.isFinal(field)) {
        notFinal.add(fieldName);
      }
      AnnotatedTypeMirror fieldType = atypeFactory.getAnnotatedType(field);

      List<AnnotationMirror> annos = invariants.getQualifiersFor(field.getSimpleName());
      for (AnnotationMirror invariantAnno : annos) {
        AnnotationMirror declaredAnno = fieldType.getEffectiveAnnotationInHierarchy(invariantAnno);
        if (declaredAnno == null) {
          // invariant anno isn't in this hierarchy
          continue;
        }

        if (!typeHierarchy.isSubtypeShallowEffective(invariantAnno, fieldType)) {
          // Checks #3
          checker.reportError(
              errorTree, "field.invariant.not.subtype", fieldName, invariantAnno, declaredAnno);
        }
      }
    }

    // Checks #2a
    if (!notFinal.isEmpty()) {
      String notFinalString = String.join(", ", notFinal);
      checker.reportError(errorTree, "field.invariant.not.final", notFinalString);
    }
  }

  /**
   * Check the default constructor.
   *
   * @param tree a class declaration
   */
  protected void checkDefaultConstructor(ClassTree tree) {}

  /**
   * Checks that the method or constructor obeys override and subtype rules to all overridden
   * methods. (Uses the pseudo-assignment logic to do so.)
   *
   * <p>The override rule specifies that a method, m1, may override a method m2 only if:
   *
   * <ul>
   *   <li>m1 return type is a subtype of m2
   *   <li>m1 receiver type is a supertype of m2
   *   <li>m1 parameters are supertypes of corresponding m2 parameters
   * </ul>
   *
   * Also, it issues a "missing.this" error for static method annotated receivers.
   */
  @Override
<<<<<<< HEAD
  public Void visitMethod(MethodTree tree, Void p) {
=======
  public final Void visitMethod(MethodTree tree, Void p) {
>>>>>>> a1f732f6
    ClassTree enclosingClass = TreePathUtil.enclosingClass(getCurrentPath());
    if (checker.shouldSkipDefs(enclosingClass, tree)) {
      return null;
    }
<<<<<<< HEAD
=======
    processMethodTree(tree);
    return null;
  }

  /**
   * Type-check {@literal methodTree}. Subclasses should override this method instead of {@link
   * #visitMethod(MethodTree, Void)}.
   *
   * @param tree the method to type-check
   */
  public void processMethodTree(MethodTree tree) {

>>>>>>> a1f732f6
    // We copy the result from getAnnotatedType to ensure that circular types (e.g. K extends
    // Comparable<K>) are represented by circular AnnotatedTypeMirrors, which avoids problems
    // with later checks.
    // TODO: Find a cleaner way to ensure circular AnnotatedTypeMirrors.
    AnnotatedExecutableType methodType = atypeFactory.getAnnotatedType(tree).deepCopy();
    MethodTree preMT = methodTree;
    methodTree = tree;
    ExecutableElement methodElement = TreeUtils.elementFromDeclaration(tree);

    warnAboutTypeAnnotationsTooEarly(tree, tree.getModifiers());

    if (tree.getReturnType() != null) {
      visitAnnotatedType(tree.getModifiers().getAnnotations(), tree.getReturnType());
      warnRedundantAnnotations(tree.getReturnType(), methodType.getReturnType());
    } else if (TreeUtils.isConstructor(tree)) {
      maybeReportAnnoOnIrrelevant(
          tree.getModifiers(),
          methodType.getReturnType().getUnderlyingType(),
          tree.getModifiers().getAnnotations());
    }

    try {
      if (TreeUtils.isAnonymousConstructor(tree)) {
        // We shouldn't dig deeper
        return;
      }

      if (TreeUtils.isConstructor(tree)) {
        checkConstructorResult(methodType, methodElement);
      }

      checkPurityAnnotations(tree);

      // Passing the whole method/constructor validates the return type
      validateTypeOf(tree);

      // Validate types in throws clauses
      for (ExpressionTree thr : tree.getThrows()) {
        validateTypeOf(thr);
      }

      atypeFactory.getDependentTypesHelper().checkMethodForErrorExpressions(tree, methodType);

      // Check method overrides
      AnnotatedDeclaredType enclosingType =
          (AnnotatedDeclaredType)
              atypeFactory.getAnnotatedType(methodElement.getEnclosingElement());

      // Find which methods this method overrides
      Map<AnnotatedDeclaredType, ExecutableElement> overriddenMethods =
          AnnotatedTypes.overriddenMethods(elements, atypeFactory, methodElement);
      for (Map.Entry<AnnotatedDeclaredType, ExecutableElement> pair :
          overriddenMethods.entrySet()) {
        AnnotatedDeclaredType overriddenType = pair.getKey();
        ExecutableElement overriddenMethodElt = pair.getValue();
        AnnotatedExecutableType overriddenMethodType =
            AnnotatedTypes.asMemberOf(types, atypeFactory, overriddenType, overriddenMethodElt);
        if (!checkOverride(tree, enclosingType, overriddenMethodType, overriddenType)) {
          // Stop at the first mismatch; this makes a difference only if
          // -Awarns is passed, in which case multiple warnings might be raised on
          // the same method, not adding any value. See Issue 373.
          break;
        }
      }

      // Check well-formedness of pre/postcondition
      boolean abstractMethod =
          methodElement.getModifiers().contains(Modifier.ABSTRACT)
              || methodElement.getModifiers().contains(Modifier.NATIVE);

      List<String> formalParamNames =
          CollectionsPlume.mapList(
              (VariableTree param) -> param.getName().toString(), tree.getParameters());
      checkContractsAtMethodDeclaration(tree, methodElement, formalParamNames, abstractMethod);

      // Infer postconditions
      if (shouldPerformContractInference()) {
        assert ElementUtils.isElementFromSourceCode(methodElement);

        // TODO: Infer conditional postconditions too.
        CFAbstractStore<?, ?> store = atypeFactory.getRegularExitStore(tree);
        // The store is null if the method has no normal exit, for example if its body is a
        // throw statement.
        if (store != null) {
          atypeFactory
              .getWholeProgramInference()
              .updateContracts(Analysis.BeforeOrAfter.AFTER, methodElement, store);
        }
      }

      warnInvalidPolymorphicQualifier(tree.getTypeParameters());

      super.visitMethod(tree, null);
    } finally {
      methodTree = preMT;
    }
  }

  /**
   * Should Whole Program Inference attempt to infer contract annotations? Typically, the answer is
   * "yes" whenever WPI is enabled, but this method exists to allow subclasses to customize that
   * behavior.
   *
   * @return true if contract inference should be performed, false if it should be disabled (even
   *     when WPI is enabled)
   */
  protected boolean shouldPerformContractInference() {
    return atypeFactory.getWholeProgramInference() != null;
  }

  /**
   * Check method purity if needed. Note that overriding rules are checked as part of {@link
   * #checkOverride(MethodTree, AnnotatedTypeMirror.AnnotatedExecutableType,
   * AnnotatedTypeMirror.AnnotatedDeclaredType, AnnotatedTypeMirror.AnnotatedExecutableType,
   * AnnotatedTypeMirror.AnnotatedDeclaredType)}.
   *
   * @param tree the method tree to check
   */
  protected void checkPurityAnnotations(MethodTree tree) {
    if (!checkPurityAnnotations) {
      return;
    }

    if (!suggestPureMethods && !PurityUtils.hasPurityAnnotation(atypeFactory, tree)) {
      // There is nothing to check.
      return;
    }

    if (isExplicitlySideEffectFreeAndDeterministic(tree)) {
      checker.reportWarning(tree, "purity.effectively.pure", tree.getName());
    }

    // `body` is lazily assigned.
    TreePath body = null;
    boolean bodyAssigned = false;

    if (suggestPureMethods || PurityUtils.hasPurityAnnotation(atypeFactory, tree)) {

      // check "no" purity
      EnumSet<Pure.Kind> kinds = PurityUtils.getPurityKinds(atypeFactory, tree);
      // @Deterministic makes no sense for a void method or constructor
      boolean isDeterministic = kinds.contains(Pure.Kind.DETERMINISTIC);
      if (isDeterministic) {
        if (TreeUtils.isConstructor(tree)) {
          checker.reportWarning(tree, "purity.deterministic.constructor");
        } else if (TreeUtils.isVoidReturn(tree)) {
          checker.reportWarning(tree, "purity.deterministic.void.method");
        }
      }

      body = atypeFactory.getPath(tree.getBody());
      bodyAssigned = true;
      PurityResult r;
      if (body == null) {
        r = new PurityResult();
      } else {
        r =
            PurityChecker.checkPurity(
                body, atypeFactory, assumeSideEffectFree, assumeDeterministic, assumePureGetters);
      }
      if (!r.isPure(kinds)) {
        reportPurityErrors(r, tree, kinds);
      }

      if (suggestPureMethods && !TreeUtils.isSynthetic(tree)) {
        // Issue a warning if the method is pure, but not annotated as such.
        EnumSet<Pure.Kind> additionalKinds = r.getKinds().clone();
        if (!infer) {
          // During WPI, propagate all purity kinds, even those that are already
          // present (because they were inferred in a previous WPI round).
          additionalKinds.removeAll(kinds);
        }
        if (TreeUtils.isConstructor(tree) || TreeUtils.isVoidReturn(tree)) {
          additionalKinds.remove(Pure.Kind.DETERMINISTIC);
        }
        if (infer) {
          WholeProgramInference wpi = atypeFactory.getWholeProgramInference();
          ExecutableElement methodElt = TreeUtils.elementFromDeclaration(tree);
          inferPurityAnno(additionalKinds, wpi, methodElt);
          // The purity of overridden methods is impacted by the purity of this method. If
          // a superclass method is pure, but an implementation in a subclass is not, WPI
          // ought to treat **neither** as pure. The purity kind of the superclass method
          // is the LUB of its own purity and the purity of all the methods that override
          // it. Logically, this rule is the same as the WPI rule for overrides, but
          // purity isn't a type system and therefore must be special-cased.
          Set<? extends ExecutableElement> overriddenMethods =
              ElementUtils.getOverriddenMethods(methodElt, types);
          for (ExecutableElement overriddenElt : overriddenMethods) {
            inferPurityAnno(additionalKinds, wpi, overriddenElt);
          }
        } else if (additionalKinds.isEmpty()) {
          // No need to suggest @Impure, since it is equivalent to no annotation.
        } else if (additionalKinds.size() == 2) {
          checker.reportWarning(tree, "purity.more.pure", tree.getName());
        } else if (additionalKinds.contains(Pure.Kind.SIDE_EFFECT_FREE)) {
          checker.reportWarning(tree, "purity.more.sideeffectfree", tree.getName());
        } else if (additionalKinds.contains(Pure.Kind.DETERMINISTIC)) {
          checker.reportWarning(tree, "purity.more.deterministic", tree.getName());
        } else {
          throw new BugInCF("Unexpected purity kind in " + additionalKinds);
        }
      }
    }

    // There will be code here that *may* use `body` (and may set `body` before using it).
    // The below is just a placeholder so `bodyAssigned` is not a dead variable.
    // ...
    if (!bodyAssigned) {
      body = atypeFactory.getPath(tree.getBody());
      bodyAssigned = true;
    }
    // ...
  }

  /**
   * Returns true if the given method is explicitly annotated with both @{@link SideEffectFree}
   * and @{@link Deterministic}.
   *
   * @param tree a method
   * @return true if a method is explicitly annotated with both @{@link SideEffectFree} and @{@link
   *     Deterministic}
   */
  private boolean isExplicitlySideEffectFreeAndDeterministic(MethodTree tree) {
    List<AnnotationMirror> annotationMirrors =
        TreeUtils.annotationsFromTypeAnnotationTrees(tree.getModifiers().getAnnotations());
    return AnnotationUtils.containsSame(annotationMirrors, SIDE_EFFECT_FREE)
        && AnnotationUtils.containsSame(annotationMirrors, DETERMINISTIC);
  }

  /**
   * Infer a purity annotation for {@code elt} by converting {@code kinds} into a method annotation.
   *
   * <p>This method delegates to {@code WholeProgramInference.addMethodDeclarationAnnotation}, which
   * special-cases purity annotations: that method lubs a purity argument with whatever purity
   * annotation is already present on {@code elt}.
   *
   * @param kinds the set of purity kinds to use to infer the annotation
   * @param wpi the whole program inference instance to use to do the inferring
   * @param elt the element whose purity is being inferred
   */
  private void inferPurityAnno(
      EnumSet<Pure.Kind> kinds, WholeProgramInference wpi, ExecutableElement elt) {
    if (kinds.size() == 2) {
      wpi.addMethodDeclarationAnnotation(elt, PURE, true);
    } else if (kinds.contains(Pure.Kind.SIDE_EFFECT_FREE)) {
      wpi.addMethodDeclarationAnnotation(elt, SIDE_EFFECT_FREE, true);
    } else if (kinds.contains(Pure.Kind.DETERMINISTIC)) {
      wpi.addMethodDeclarationAnnotation(elt, DETERMINISTIC, true);
    } else {
      assert kinds.isEmpty();
      wpi.addMethodDeclarationAnnotation(elt, IMPURE, true);
    }
  }

  /**
   * Issue a warning if the result type of the constructor declaration is not top. If it is a
   * supertype of the class, then a conflicting.annos error will also be issued by {@link
   * #isValidUse(AnnotatedTypeMirror.AnnotatedDeclaredType,AnnotatedTypeMirror.AnnotatedDeclaredType,Tree)}.
   *
   * @param constructorType the AnnotatedExecutableType for the constructor
   * @param constructorElement the element that declares the constructor
   */
  protected void checkConstructorResult(
      AnnotatedExecutableType constructorType, ExecutableElement constructorElement) {
    AnnotatedTypeMirror returnType = constructorType.getReturnType();
    AnnotationMirrorSet constructorAnnotations = returnType.getPrimaryAnnotations();
    AnnotationMirrorSet tops = qualHierarchy.getTopAnnotations();

    for (AnnotationMirror top : tops) {
      AnnotationMirror constructorAnno =
          qualHierarchy.findAnnotationInHierarchy(constructorAnnotations, top);
      if (!AnnotationUtils.areSame(top, constructorAnno)) {
        checker.reportWarning(
            constructorElement, "inconsistent.constructor.type", constructorAnno, top);
      }
    }
  }

  /**
   * Reports errors found during purity checking.
   *
   * @param result whether the method is deterministic and/or side-effect-free
   * @param tree the method
   * @param expectedKinds the expected purity for the method
   */
  protected void reportPurityErrors(
      PurityResult result, MethodTree tree, EnumSet<Pure.Kind> expectedKinds) {
    assert !result.isPure(expectedKinds);
    EnumSet<Pure.Kind> violations = EnumSet.copyOf(expectedKinds);
    violations.removeAll(result.getKinds());
    if (violations.contains(Pure.Kind.DETERMINISTIC)
        || violations.contains(Pure.Kind.SIDE_EFFECT_FREE)) {
      String msgKeyPrefix;
      if (!violations.contains(Pure.Kind.SIDE_EFFECT_FREE)) {
        msgKeyPrefix = "purity.not.deterministic.";
      } else if (!violations.contains(Pure.Kind.DETERMINISTIC)) {
        msgKeyPrefix = "purity.not.sideeffectfree.";
      } else {
        msgKeyPrefix = "purity.not.deterministic.not.sideeffectfree.";
      }
      for (IPair<Tree, String> r : result.getNotBothReasons()) {
        reportPurityError(msgKeyPrefix, r);
      }
      if (violations.contains(Pure.Kind.SIDE_EFFECT_FREE)) {
        for (IPair<Tree, String> r : result.getNotSEFreeReasons()) {
          reportPurityError("purity.not.sideeffectfree.", r);
        }
      }
      if (violations.contains(Pure.Kind.DETERMINISTIC)) {
        for (IPair<Tree, String> r : result.getNotDetReasons()) {
          reportPurityError("purity.not.deterministic.", r);
        }
      }
    }
  }

  /**
   * Reports a single purity error.
   *
   * @param msgKeyPrefix the prefix of the message key to use when reporting
   * @param r the result to report
   */
  private void reportPurityError(String msgKeyPrefix, IPair<Tree, String> r) {
    String reason = r.second;
    @SuppressWarnings("compilermessages")
    @CompilerMessageKey String msgKey = msgKeyPrefix + reason;
    if (reason.equals("call")) {
      if (r.first.getKind() == Tree.Kind.METHOD_INVOCATION) {
        MethodInvocationTree mitree = (MethodInvocationTree) r.first;
        checker.reportError(r.first, msgKey, mitree.getMethodSelect());
      } else {
        NewClassTree nctree = (NewClassTree) r.first;
        checker.reportError(r.first, msgKey, nctree.getIdentifier());
      }
    } else {
      checker.reportError(r.first, msgKey);
    }
  }

  /**
   * Check the contracts written on a method declaration. Ensures that the postconditions hold on
   * exit, and that the contracts are well-formed.
   *
   * @param methodTree the method declaration
   * @param methodElement the method element
   * @param formalParamNames the formal parameter names
   * @param abstractMethod whether the method is abstract
   */
  private void checkContractsAtMethodDeclaration(
      MethodTree methodTree,
      ExecutableElement methodElement,
      List<String> formalParamNames,
      boolean abstractMethod) {
    Set<Contract> contracts = atypeFactory.getContractsFromMethod().getContracts(methodElement);

    if (contracts.isEmpty()) {
      return;
    }
    StringToJavaExpression stringToJavaExpr =
        stringExpr -> StringToJavaExpression.atMethodBody(stringExpr, methodTree, checker);
    for (Contract contract : contracts) {
      String expressionString = contract.expressionString;
      AnnotationMirror annotation =
          contract.viewpointAdaptDependentTypeAnnotation(
              atypeFactory, stringToJavaExpr, methodTree);

      JavaExpression exprJe;
      try {
        exprJe = StringToJavaExpression.atMethodBody(expressionString, methodTree, checker);
      } catch (JavaExpressionParseException e) {
        DiagMessage diagMessage = e.getDiagMessage();
        if (diagMessage.getMessageKey().equals("flowexpr.parse.error")) {
          String s =
              String.format(
                  "'%s' in the %s %s on the declaration of method '%s': ",
                  expressionString,
                  contract.kind.errorKey,
                  contract.contractAnnotation.getAnnotationType().asElement().getSimpleName(),
                  methodTree.getName().toString());
          checker.reportError(methodTree, "flowexpr.parse.error", s + diagMessage.getArgs()[0]);
        } else {
          checker.report(methodTree, e.getDiagMessage());
        }
        continue;
      }
      if (!CFAbstractStore.canInsertJavaExpression(exprJe)) {
        checker.reportError(methodTree, "flowexpr.parse.error", expressionString);
        continue;
      }
      if (!abstractMethod && contract.kind != Contract.Kind.PRECONDITION) {
        // Check the contract, which is a postcondition.
        // Preconditions are checked at method invocations, not declarations.

        switch (contract.kind) {
          case POSTCONDITION:
            checkPostcondition(methodTree, annotation, exprJe);
            break;
          case CONDITIONALPOSTCONDITION:
            checkConditionalPostcondition(
                methodTree, annotation, exprJe, ((ConditionalPostcondition) contract).resultValue);
            break;
          default:
            throw new BugInCF("Impossible: " + contract.kind);
        }
      }

      if (formalParamNames != null && formalParamNames.contains(expressionString)) {
        String locationOfExpression =
            contract.kind.errorKey
                + " "
                + contract.contractAnnotation.getAnnotationType().asElement().getSimpleName()
                + " on the declaration";
        checker.reportWarning(
            methodTree,
            "expression.parameter.name.shadows.field",
            locationOfExpression,
            methodTree.getName().toString(),
            expressionString,
            expressionString,
            formalParamNames.indexOf(expressionString) + 1);
      }

      checkParametersAreEffectivelyFinal(methodTree, exprJe);
    }
  }

  /**
   * Scans a {@link JavaExpression} and adds all the parameters in the {@code JavaExpression} to the
   * passed set.
   */
  private final JavaExpressionScanner<Set<Element>> findParameters =
      new JavaExpressionScanner<Set<Element>>() {
        @Override
        protected Void visitLocalVariable(LocalVariable localVarExpr, Set<Element> parameters) {
          if (localVarExpr.getElement().getKind() == ElementKind.PARAMETER) {
            parameters.add(localVarExpr.getElement());
          }
          return super.visitLocalVariable(localVarExpr, parameters);
        }
      };

  /**
   * Check that the parameters used in {@code javaExpression} are effectively final for method
   * {@code method}.
   *
   * @param methodDeclTree a method declaration
   * @param javaExpression a Java expression
   */
  private void checkParametersAreEffectivelyFinal(
      MethodTree methodDeclTree, JavaExpression javaExpression) {
    // check that all parameters used in the expression are
    // effectively final, so that they cannot be modified
    Set<Element> parameters = new ArraySet<>(2);
    findParameters.scan(javaExpression, parameters);
    for (Element parameter : parameters) {
      if (!ElementUtils.isEffectivelyFinal(parameter)) {
        checker.reportError(
            methodDeclTree,
            "flowexpr.parameter.not.final",
            parameter.getSimpleName(),
            javaExpression);
      }
    }
  }

  /**
   * Check that the expression's type is annotated with {@code annotation} at the regular exit
   * store.
   *
   * @param methodTree declaration of the method
   * @param annotation expression's type must have this annotation
   * @param expression the expression that must have an annotation
   */
  protected void checkPostcondition(
      MethodTree methodTree, AnnotationMirror annotation, JavaExpression expression) {
    CFAbstractStore<?, ?> exitStore = atypeFactory.getRegularExitStore(methodTree);
    if (exitStore == null) {
      // If there is no regular exitStore, then the method cannot reach the regular exit and
      // there is no need to check anything.
    } else {
      CFAbstractValue<?> value = exitStore.getValue(expression);
      AnnotationMirror inferredAnno = null;
      if (value != null) {
        AnnotationMirrorSet annos = value.getAnnotations();
        inferredAnno = qualHierarchy.findAnnotationInSameHierarchy(annos, annotation);
      }
      if (!checkContract(expression, annotation, inferredAnno, exitStore)) {
        checker.reportError(
            methodTree,
            "contracts.postcondition",
            methodTree.getName(),
            contractExpressionAndType(expression.toString(), inferredAnno),
            contractExpressionAndType(expression.toString(), annotation));
      }
    }
  }

  /**
   * Returns a string representation of an expression and type qualifier.
   *
   * @param expression a Java expression
   * @param qualifier the expression's type, or null if no information is available
   * @return a string representation of the expression and type qualifier
   */
  protected String contractExpressionAndType(
      String expression, @Nullable AnnotationMirror qualifier) {
    if (qualifier == null) {
      return "no information about " + expression;
    } else {
      return expression
          + " is "
          + atypeFactory.getAnnotationFormatter().formatAnnotationMirror(qualifier);
    }
  }

  /**
   * Check that the expression's type is annotated with {@code annotation} at every regular exit
   * that returns {@code result}.
   *
   * @param methodTree tree of method with the postcondition
   * @param annotation expression's type must have this annotation
   * @param expression the expression that the postcondition concerns
   * @param result result for which the postcondition is valid
   */
  protected void checkConditionalPostcondition(
      MethodTree methodTree,
      AnnotationMirror annotation,
      JavaExpression expression,
      boolean result) {
    boolean booleanReturnType =
        TypesUtils.isBooleanType(TreeUtils.typeOf(methodTree.getReturnType()));
    if (!booleanReturnType) {
      checker.reportError(methodTree, "contracts.conditional.postcondition.returntype");
      // No reason to go ahead with further checking. The
      // annotation is invalid.
      return;
    }

    for (IPair<ReturnNode, ?> pair : atypeFactory.getReturnStatementStores(methodTree)) {
      ReturnNode returnStmt = pair.first;

      Node retValNode = returnStmt.getResult();
      Boolean retVal =
          retValNode instanceof BooleanLiteralNode
              ? ((BooleanLiteralNode) retValNode).getValue()
              : null;

      TransferResult<?, ?> transferResult = (TransferResult<?, ?>) pair.second;
      if (transferResult == null) {
        // Unreachable return statements have no stores, but there is no need to check them.
        continue;
      }
      CFAbstractStore<?, ?> exitStore =
          (CFAbstractStore<?, ?>)
              (result ? transferResult.getThenStore() : transferResult.getElseStore());
      CFAbstractValue<?> value = exitStore.getValue(expression);

      // don't check if return statement certainly does not match 'result'. at the moment,
      // this means the result is a boolean literal
      if (!(retVal == null || retVal == result)) {
        continue;
      }
      AnnotationMirror inferredAnno = null;
      if (value != null) {
        AnnotationMirrorSet annos = value.getAnnotations();
        inferredAnno = qualHierarchy.findAnnotationInSameHierarchy(annos, annotation);
      }

      if (!checkContract(expression, annotation, inferredAnno, exitStore)) {
        checker.reportError(
            returnStmt.getTree(),
            "contracts.conditional.postcondition",
            methodTree.getName(),
            result,
            contractExpressionAndType(expression.toString(), inferredAnno),
            contractExpressionAndType(expression.toString(), annotation));
      }
    }
  }

  @Override
  public Void visitTypeParameter(TypeParameterTree tree, Void p) {
    if (tree.getBounds().size() > 1) {
      // The upper bound of the type parameter is an intersection
      AnnotatedTypeVariable type =
          (AnnotatedTypeVariable) atypeFactory.getAnnotatedTypeFromTypeTree(tree);
      AnnotatedIntersectionType intersection = (AnnotatedIntersectionType) type.getUpperBound();
      checkExplicitAnnotationsOnIntersectionBounds(intersection, tree.getBounds());
    }
    validateTypeOf(tree);

    return super.visitTypeParameter(tree, p);
  }

  /**
   * Issues "explicit.annotation.ignored" warning if any explicit annotation on an intersection
   * bound is not the same as the primary annotation of the given intersection type.
   *
   * @param intersection type to use
   * @param boundTrees trees of {@code intersection} bounds
   */
  protected void checkExplicitAnnotationsOnIntersectionBounds(
      AnnotatedIntersectionType intersection, List<? extends Tree> boundTrees) {
    for (Tree boundTree : boundTrees) {
      if (boundTree.getKind() != Tree.Kind.ANNOTATED_TYPE) {
        continue;
      }
      List<? extends AnnotationMirror> explictAnnos =
          TreeUtils.annotationsFromTree((AnnotatedTypeTree) boundTree);
      for (AnnotationMirror explictAnno : explictAnnos) {
        if (atypeFactory.isSupportedQualifier(explictAnno)) {
          AnnotationMirror anno = intersection.getPrimaryAnnotationInHierarchy(explictAnno);
          if (!AnnotationUtils.areSame(anno, explictAnno)) {
            checker.reportWarning(
                boundTree, "explicit.annotation.ignored", explictAnno, anno, explictAnno, anno);
          }
        }
      }
    }
  }

  // **********************************************************************
  // Assignment checkers and pseudo-assignments
  // **********************************************************************

  @Override
  public Void visitVariable(VariableTree tree, Void p) {
    warnAboutTypeAnnotationsTooEarly(tree, tree.getModifiers());

    // VariableTree#getType returns null for binding variables from a DeconstructionPatternTree.
    if (tree.getType() != null) {
      visitAnnotatedType(tree.getModifiers().getAnnotations(), tree.getType());
    }

    AnnotatedTypeMirror variableType = atypeFactory.getAnnotatedTypeLhs(tree);

    atypeFactory.getDependentTypesHelper().checkTypeForErrorExpressions(variableType, tree);
    Element varElt = TreeUtils.elementFromDeclaration(tree);
    if (varElt.getKind() == ElementKind.ENUM_CONSTANT) {
      commonAssignmentCheck(tree, tree.getInitializer(), "enum.declaration");
    } else if (tree.getInitializer() != null) {
      // If there's no assignment in this variable declaration, skip it.
      commonAssignmentCheck(tree, tree.getInitializer(), "assignment");
    } else {
      // commonAssignmentCheck validates the type of `tree`,
      // so only validate if commonAssignmentCheck wasn't called
      validateTypeOf(tree);
    }
    warnRedundantAnnotations(tree, variableType);
    return super.visitVariable(tree, p);
  }

  /**
   * Issues a "redundant.anno" warning if the annotation written on the type is the same as the
   * default annotation for this type and location.
   *
   * @param tree an AST node
   * @param type get the explicit annotation on this type and compare it with the default one for
   *     this type and location.
   */
  protected void warnRedundantAnnotations(Tree tree, AnnotatedTypeMirror type) {
    if (!warnRedundantAnnotations) {
      return;
    }
    Set<AnnotationMirror> explicitAnnos = type.getExplicitAnnotations();
    if (explicitAnnos.isEmpty()) {
      return;
    }
    if (tree == null) {
      throw new BugInCF("unexpected null tree argument!");
    }

    AnnotatedTypeMirror defaultAtm = atypeFactory.getDefaultAnnotationsForWarnRedundant(tree, type);
    for (AnnotationMirror explicitAnno : explicitAnnos) {
      AnnotationMirror defaultAm = defaultAtm.getPrimaryAnnotationInHierarchy(explicitAnno);
      if (defaultAm != null && AnnotationUtils.areSame(defaultAm, explicitAnno)) {
        checker.reportWarning(tree, "redundant.anno", defaultAtm);
      }
    }
  }

  /**
   * Warn if a type annotation is written before a modifier such as "public" or before a declaration
   * annotation.
   *
   * @param tree a VariableTree or a MethodTree
   * @param modifiersTree the modifiers sub-tree of tree
   */
  private void warnAboutTypeAnnotationsTooEarly(Tree tree, ModifiersTree modifiersTree) {

    // Don't issue warnings about compiler-inserted modifiers.
    // This simple code completely igonores enum constants and try-with-resources declarations.
    // It could be made to catch some user errors in those locations, but it doesn't seem worth
    // the effort to do so.
    if (tree.getKind() == Tree.Kind.VARIABLE) {
      ElementKind varKind = TreeUtils.elementFromDeclaration((VariableTree) tree).getKind();
      switch (varKind) {
        case ENUM_CONSTANT:
          // Enum constants are "public static final" by default, so the annotation always
          // appears to be before "public".
          return;
        case RESOURCE_VARIABLE:
          // Try-with-resources variables are "final" by default, so the annotation always
          // appears to be before "final".
          return;
        default:
          if (TreeUtils.isAutoGeneratedRecordMember(tree)) {
            // Annotations can appear on record fields before the class body, so don't
            // issue a warning about those.
            return;
          }
          // Nothing to do
      }
    }

    Set<Modifier> modifierSet = modifiersTree.getFlags();
    List<? extends AnnotationTree> annotations = modifiersTree.getAnnotations();

    if (annotations.isEmpty()) {
      return;
    }

    // Warn about type annotations written before modifiers such as "public".  javac retains no
    // information about modifier locations.  So, this is a very partial check:  Issue a warning
    // if a type annotation is at the very beginning of the VariableTree, and a modifier follows
    // it.

    // Check if a type annotation precedes a declaration annotation.
    int lastDeclAnnoIndex = -1;
    for (int i = annotations.size() - 1; i > 0; i--) { // no need to check index 0
      if (!isTypeAnnotation(annotations.get(i))) {
        lastDeclAnnoIndex = i;
        break;
      }
    }
    if (lastDeclAnnoIndex != -1) {
      // Usually, there are few bad invariant annotations.
      List<AnnotationTree> badTypeAnnos = new ArrayList<>(2);
      for (int i = 0; i < lastDeclAnnoIndex; i++) {
        AnnotationTree anno = annotations.get(i);
        if (isTypeAnnotation(anno)) {
          badTypeAnnos.add(anno);
        }
      }
      if (!badTypeAnnos.isEmpty()) {
        checker.reportWarning(
            tree, "type.anno.before.decl.anno", badTypeAnnos, annotations.get(lastDeclAnnoIndex));
      }
    }

    // Determine the length of the text that ought to precede the first type annotation.
    // If the type annotation appears before that text could appear, then warn that a
    // modifier appears after the type annotation.
    // TODO: in the future, account for the lengths of declaration annotations.  Length of
    // toString of the annotation isn't useful, as it might be different length than original
    // input.  Can use JCTree.getEndPosition(EndPosTable) and
    // com.sun.tools.javac.tree.EndPosTable, but it requires -Xjcov.
    AnnotationTree firstAnno = annotations.get(0);
    if (!modifierSet.isEmpty() && isTypeAnnotation(firstAnno)) {
      int precedingTextLength = 0;
      for (Modifier m : modifierSet) {
        precedingTextLength += m.toString().length() + 1; // +1 for the space
      }
      int annoStartPos = ((JCTree) firstAnno).getStartPosition();
      int varStartPos = ((JCTree) tree).getStartPosition();
      if (annoStartPos < varStartPos + precedingTextLength) {
        checker.reportWarning(tree, "type.anno.before.modifier", firstAnno, modifierSet);
      }
    }
  }

  /**
   * Return true if the given annotation is a type annotation: that is, its definition is
   * meta-annotated with {@code @Target({TYPE_USE,....})}.
   */
  private boolean isTypeAnnotation(AnnotationTree anno) {
    Tree annoType = anno.getAnnotationType();
    ClassSymbol annoSymbol;
    switch (annoType.getKind()) {
      case IDENTIFIER:
        annoSymbol = (ClassSymbol) ((JCIdent) annoType).sym;
        break;
      case MEMBER_SELECT:
        annoSymbol = (ClassSymbol) ((JCFieldAccess) annoType).sym;
        break;
      default:
        throw new BugInCF("Unhandled kind: " + annoType.getKind() + " for " + anno);
    }
    for (AnnotationMirror metaAnno : annoSymbol.getAnnotationMirrors()) {
      if (AnnotationUtils.areSameByName(metaAnno, TARGET)) {
        AnnotationValue av = metaAnno.getElementValues().get(targetValueElement);
        return AnnotationUtils.annotationValueContainsToString(av, "TYPE_USE");
      }
    }

    return false;
  }

  /**
   * Performs two checks: subtyping and assignability checks, using {@link
   * #commonAssignmentCheck(Tree, ExpressionTree, String, Object[])}.
   *
   * <p>If the subtype check fails, it issues an "assignment" error.
   */
  @Override
  public Void visitAssignment(AssignmentTree tree, Void p) {
    commonAssignmentCheck(tree.getVariable(), tree.getExpression(), "assignment");
    return super.visitAssignment(tree, p);
  }

  /**
   * Performs a subtype check, to test whether the tree expression iterable type is a subtype of the
   * variable type in the enhanced for loop.
   *
   * <p>If the subtype check fails, it issues a "enhancedfor" error.
   */
  @Override
  public Void visitEnhancedForLoop(EnhancedForLoopTree tree, Void p) {
    AnnotatedTypeMirror var = atypeFactory.getAnnotatedTypeLhs(tree.getVariable());
    AnnotatedTypeMirror iteratedType = atypeFactory.getIterableElementType(tree.getExpression());
    boolean valid = validateTypeOf(tree.getVariable());
    if (valid) {
      commonAssignmentCheck(var, iteratedType, tree.getExpression(), "enhancedfor");
    }
    return super.visitEnhancedForLoop(tree, p);
  }

  /**
   * Performs a method invocation check.
   *
   * <p>An invocation of a method, m, on the receiver, r is valid only if:
   *
   * <ul>
   *   <li>passed arguments are subtypes of corresponding m parameters
   *   <li>r is a subtype of m receiver type
   *   <li>if m is generic, passed type arguments are subtypes of m type variables
   * </ul>
   */
  @Override
  public Void visitMethodInvocation(MethodInvocationTree tree, Void p) {

    // Skip calls to the Enum constructor (they're generated by javac and
    // hard to check), also see CFGBuilder.visitMethodInvocation.
    if (TreeUtils.elementFromUse(tree) == null || TreeUtils.isEnumSuperCall(tree)) {
      return super.visitMethodInvocation(tree, p);
    }

    if (shouldSkipUses(tree)) {
      return super.visitMethodInvocation(tree, p);
    }
    ParameterizedExecutableType preInference =
        atypeFactory.methodFromUseWithoutTypeArgInference(tree);
    if (!preInference.executableType.getElement().getTypeParameters().isEmpty()
        && preInference.typeArgs.isEmpty()) {
      if (!checkTypeArgumentInference(tree, preInference.executableType)) {
        return null;
      }
    }
    ParameterizedExecutableType mType = atypeFactory.methodFromUse(tree);
    AnnotatedExecutableType invokedMethod = mType.executableType;
    List<AnnotatedTypeMirror> typeargs = mType.typeArgs;

    List<AnnotatedTypeParameterBounds> paramBounds =
        CollectionsPlume.mapList(
            AnnotatedTypeVariable::getBounds, invokedMethod.getTypeVariables());

    ExecutableElement method = invokedMethod.getElement();
    CharSequence methodName = ElementUtils.getSimpleDescription(method);
    checkTypeArguments(
        tree,
        paramBounds,
        typeargs,
        tree.getTypeArguments(),
        methodName,
        invokedMethod.getTypeVariables());
    List<AnnotatedTypeMirror> params =
        AnnotatedTypes.adaptParameters(atypeFactory, invokedMethod, tree.getArguments());
    checkArguments(params, tree.getArguments(), methodName, method.getParameters());
    checkVarargs(invokedMethod, tree);

    if (ElementUtils.isMethod(
        invokedMethod.getElement(), vectorCopyInto, atypeFactory.getProcessingEnv())) {
      typeCheckVectorCopyIntoArgument(tree, params);
    }

    ExecutableElement invokedMethodElement = invokedMethod.getElement();
    if (!ElementUtils.isStatic(invokedMethodElement) && !TreeUtils.isSuperConstructorCall(tree)) {
      checkMethodInvocability(invokedMethod, tree);
    }

    // check precondition annotations
    checkPreconditions(
        tree, atypeFactory.getContractsFromMethod().getPreconditions(invokedMethodElement));

    if (TreeUtils.isSuperConstructorCall(tree)) {
      checkSuperConstructorCall(tree);
    } else if (TreeUtils.isThisConstructorCall(tree)) {
      checkThisConstructorCall(tree);
    }

    // Do not call super, as that would observe the arguments without
    // a set assignment context.
    scan(tree.getMethodSelect(), p);
    return null; // super.visitMethodInvocation(tree, p);
  }

  /**
   * Reports a "type.arguments.not.inferred" error if type argument inference fails and returns
   * false if inference fails.
   *
   * @param tree a tree that requires type argument inference
   * @param methodType the type of the method before type argument substitution
   * @return whether type argument inference succeeds
   */
  private boolean checkTypeArgumentInference(
      ExpressionTree tree, AnnotatedExecutableType methodType) {
    InferenceResult args =
        atypeFactory.getTypeArgumentInference().inferTypeArgs(atypeFactory, tree, methodType);
    if (args != null && !args.inferenceFailed()) {
      return true;
    }
    checker.reportError(
        tree,
        "type.arguments.not.inferred",
        ElementUtils.getSimpleDescription(methodType.getElement()),
        args == null ? "" : args.getErrorMsg());
    return false;
  }

  /**
   * Checks that the following rule is satisfied: The type on a constructor declaration must be a
   * supertype of the return type of "this()" invocation within that constructor.
   *
   * <p>Subclasses can override this method to change the behavior for just "this" constructor
   * class. Or override {@link #checkThisOrSuperConstructorCall(MethodInvocationTree, String)} to
   * change the behavior for "this" and "super" constructor calls.
   *
   * @param thisCall the AST node for the constructor call
   */
  protected void checkThisConstructorCall(MethodInvocationTree thisCall) {
    checkThisOrSuperConstructorCall(thisCall, "this.invocation");
  }

  /**
   * Checks that the following rule is satisfied: The type on a constructor declaration must be a
   * supertype of the return type of "super()" invocation within that constructor.
   *
   * <p>Subclasses can override this method to change the behavior for just "super" constructor
   * class. Or override {@link #checkThisOrSuperConstructorCall(MethodInvocationTree, String)} to
   * change the behavior for "this" and "super" constructor calls.
   *
   * @param superCall the AST node for the super constructor call
   */
  protected void checkSuperConstructorCall(MethodInvocationTree superCall) {
    checkThisOrSuperConstructorCall(superCall, "super.invocation");
  }

  /**
   * Checks that the following rule is satisfied: The type on a constructor declaration must be a
   * supertype of the return type of "this()" or "super()" invocation within that constructor.
   *
   * @param call the AST node for the constructor call
   * @param errorKey the error message key to use if the check fails
   */
  protected void checkThisOrSuperConstructorCall(
      MethodInvocationTree call, @CompilerMessageKey String errorKey) {
    TreePath path = atypeFactory.getPath(call);
    MethodTree enclosingMethod = TreePathUtil.enclosingMethod(path);
    AnnotatedTypeMirror superType = atypeFactory.getAnnotatedType(call);
    AnnotatedExecutableType constructorType = atypeFactory.getAnnotatedType(enclosingMethod);
    AnnotatedTypeMirror returnType = constructorType.getReturnType();
    AnnotationMirrorSet topAnnotations = qualHierarchy.getTopAnnotations();
    for (AnnotationMirror topAnno : topAnnotations) {
      if (!typeHierarchy.isSubtypeShallowEffective(superType, returnType, topAnno)) {
        AnnotationMirror superAnno = superType.getPrimaryAnnotationInHierarchy(topAnno);
        AnnotationMirror constructorReturnAnno =
            returnType.getPrimaryAnnotationInHierarchy(topAnno);
        checker.reportError(call, errorKey, constructorReturnAnno, call, superAnno);
      }
    }
  }

  /**
   * If the given invocation is a varargs invocation, check that the array type of actual varargs is
   * a subtype of the corresponding formal parameter; issues "argument" error if not.
   *
   * <p>The caller must type-check for each element in varargs before or after calling this method.
   *
   * @see #checkArguments
   * @param invokedMethod the method type to be invoked
   * @param tree method or constructor invocation tree
   */
  protected void checkVarargs(AnnotatedExecutableType invokedMethod, Tree tree) {
    if (!TreeUtils.isVarArgs(tree)) {
      // If not a varargs invocation, type checking is already done in checkArguments.
      return;
    }

    List<AnnotatedTypeMirror> formals = invokedMethod.getParameterTypes();
    int numFormals = formals.size();
    int lastArgIndex = numFormals - 1;
    // This is the varags type, an array.
    AnnotatedArrayType lastParamAnnotatedType = (AnnotatedArrayType) formals.get(lastArgIndex);

    AnnotatedTypeMirror wrappedVarargsType = atypeFactory.getAnnotatedTypeVarargsArray(tree);

    // When dataflow analysis is not enabled, it will be null and we can suppose there is no
    // annotation to be checked for generated varargs array.
    if (wrappedVarargsType == null) {
      return;
    }

    // The component type of wrappedVarargsType might not be a subtype of the component type of
    // lastParamAnnotatedType due to the difference of type inference between for an expression
    // and an invoked method element. We can consider that the component type of actual is same
    // with formal one because type checking for elements will be done in checkArguments. This
    // is also needed to avoid duplicating error message caused by elements in varargs.
    if (wrappedVarargsType.getKind() == TypeKind.ARRAY) {
      ((AnnotatedArrayType) wrappedVarargsType)
          .setComponentType(lastParamAnnotatedType.getComponentType());
    }

    commonAssignmentCheck(lastParamAnnotatedType, wrappedVarargsType, tree, "varargs");
  }

  /**
   * Checks that all the given {@code preconditions} hold true immediately prior to the method
   * invocation or variable access at {@code tree}.
   *
   * @param tree the method invocation; immediately prior to it, the preconditions must hold true
   * @param preconditions the preconditions to be checked
   */
  protected void checkPreconditions(MethodInvocationTree tree, Set<Precondition> preconditions) {
    // This check is needed for the GUI effects and Units Checkers tests to pass.
    // TODO: Remove this check and investigate the root cause.
    if (preconditions.isEmpty()) {
      return;
    }

    StringToJavaExpression stringToJavaExpr =
        stringExpr -> StringToJavaExpression.atMethodInvocation(stringExpr, tree, checker);
    for (Contract c : preconditions) {
      Precondition p = (Precondition) c;
      String expressionString = p.expressionString;
      AnnotationMirror anno =
          c.viewpointAdaptDependentTypeAnnotation(atypeFactory, stringToJavaExpr, tree);
      JavaExpression exprJe;
      try {
        exprJe = StringToJavaExpression.atMethodInvocation(expressionString, tree, checker);
      } catch (JavaExpressionParseException e) {
        // report errors here
        checker.report(tree, e.getDiagMessage());
        return;
      }

      CFAbstractStore<?, ?> store = atypeFactory.getStoreBefore(tree);
      CFAbstractValue<?> value = null;
      if (CFAbstractStore.canInsertJavaExpression(exprJe)) {
        value = store.getValue(exprJe);
      }
      AnnotationMirror inferredAnno = null;
      if (value != null) {
        AnnotationMirrorSet annos = value.getAnnotations();
        inferredAnno = qualHierarchy.findAnnotationInSameHierarchy(annos, anno);
      } else {
        // If the expression is "this", then get the type of the method receiver.
        // TODO: There are other expressions that can be converted to trees, "#1" for
        // example.
        if (expressionString.equals("this")) {
          AnnotatedTypeMirror atype = atypeFactory.getReceiverType(tree);
          if (atype != null) {
            AnnotationMirrorSet annos = atype.getEffectiveAnnotations();
            inferredAnno = qualHierarchy.findAnnotationInSameHierarchy(annos, anno);
          }
        }

        if (inferredAnno == null) {
          // If there is no information in the store (possible if e.g., no refinement
          // of the field has occurred), use top instead of automatically
          // issuing a warning. This is not perfectly precise: for example,
          // if jeExpr is a field it would be more precise to use the field's
          // declared type rather than top. However, doing so would be unsound
          // in at least three circumstances where the type of the field depends
          // on the type of the receiver: (1) all fields in Nullness Checker,
          // because of possibility that the receiver is under initialization,
          // (2) polymorphic fields, and (3) fields whose type is a type variable.
          // Using top here instead means that there is no need for special cases
          // for these situations.
          inferredAnno = qualHierarchy.getTopAnnotation(anno);
        }
      }
      if (!checkContract(exprJe, anno, inferredAnno, store)) {
        if (exprJe != null) {
          expressionString = exprJe.toString();
        }
        checker.reportError(
            tree,
            "contracts.precondition",
            tree.getMethodSelect().toString(),
            contractExpressionAndType(expressionString, inferredAnno),
            contractExpressionAndType(expressionString, anno));
      }
    }
  }

  /**
   * Returns true if and only if {@code inferredAnnotation} is valid for a given expression to match
   * the {@code necessaryAnnotation}.
   *
   * <p>By default, {@code inferredAnnotation} must be a subtype of {@code necessaryAnnotation}, but
   * subclasses might override this behavior.
   */
  protected boolean checkContract(
      JavaExpression expr,
      AnnotationMirror necessaryAnnotation,
      AnnotationMirror inferredAnnotation,
      CFAbstractStore<?, ?> store) {
    if (inferredAnnotation == null) {
      return false;
    }
    TypeMirror exprTM = expr.getType();
    return qualHierarchy.isSubtypeShallow(inferredAnnotation, necessaryAnnotation, exprTM);
  }

  /**
   * Type checks the method arguments of {@code Vector.copyInto()}.
   *
   * <p>The Checker Framework special-cases the method invocation, as its type safety cannot be
   * expressed by Java's type system.
   *
   * <p>For a Vector {@code v} of type {@code Vector<E>}, the method invocation {@code
   * v.copyInto(arr)} is type-safe iff {@code arr} is an array of type {@code T[]}, where {@code T}
   * is a subtype of {@code E}.
   *
   * <p>In other words, this method checks that the type argument of the receiver method is a
   * subtype of the component type of the passed array argument.
   *
   * @param tree a method invocation of {@code Vector.copyInto()}
   * @param params the types of the parameters of {@code Vectory.copyInto()}
   */
  protected void typeCheckVectorCopyIntoArgument(
      MethodInvocationTree tree, List<? extends AnnotatedTypeMirror> params) {
    assert params.size() == 1
        : "invalid no. of parameters " + params + " found for method invocation " + tree;
    assert tree.getArguments().size() == 1
        : "invalid no. of arguments in method invocation " + tree;

    AnnotatedTypeMirror passed = atypeFactory.getAnnotatedType(tree.getArguments().get(0));
    AnnotatedArrayType passedAsArray = (AnnotatedArrayType) passed;

    AnnotatedTypeMirror receiver = atypeFactory.getReceiverType(tree);
    AnnotatedDeclaredType receiverAsVector =
        AnnotatedTypes.asSuper(atypeFactory, receiver, vectorType);
    if (receiverAsVector.getTypeArguments().isEmpty()) {
      return;
    }

    AnnotatedTypeMirror argComponent = passedAsArray.getComponentType();
    AnnotatedTypeMirror vectorTypeArg = receiverAsVector.getTypeArguments().get(0);
    Tree errorLocation = tree.getArguments().get(0);
    if (TypesUtils.isErasedSubtype(
        vectorTypeArg.getUnderlyingType(), argComponent.getUnderlyingType(), types)) {
      commonAssignmentCheck(argComponent, vectorTypeArg, errorLocation, "vector.copyinto");
    } else {
      checker.reportError(errorLocation, "vector.copyinto", vectorTypeArg, argComponent);
    }
  }

  /**
   * Performs a new class invocation check.
   *
   * <p>An invocation of a constructor, c, is valid only if:
   *
   * <ul>
   *   <li>passed arguments are subtypes of corresponding c parameters
   *   <li>if c is generic, passed type arguments are subtypes of c type variables
   * </ul>
   */
  @Override
  public Void visitNewClass(NewClassTree tree, Void p) {
    if (checker.shouldSkipUses(TreeUtils.elementFromUse(tree))) {
      return super.visitNewClass(tree, p);
    }

    ParameterizedExecutableType preInference =
        atypeFactory.constructorFromUseWithoutTypeArgInference(tree);
    if (!preInference.executableType.getElement().getTypeParameters().isEmpty()
        || TreeUtils.isDiamondTree(tree)) {
      if (!checkTypeArgumentInference(tree, preInference.executableType)) {
        return null;
      }
    }

    ParameterizedExecutableType fromUse = atypeFactory.constructorFromUse(tree);
    AnnotatedExecutableType constructorType = fromUse.executableType;
    List<AnnotatedTypeMirror> typeargs = fromUse.typeArgs;

    List<? extends ExpressionTree> passedArguments = tree.getArguments();
    List<AnnotatedTypeMirror> params =
        AnnotatedTypes.adaptParameters(atypeFactory, constructorType, passedArguments);

    ExecutableElement constructor = constructorType.getElement();
    CharSequence constructorName = ElementUtils.getSimpleDescription(constructor);

    checkArguments(params, passedArguments, constructorName, constructor.getParameters());
    checkVarargs(constructorType, tree);

    List<AnnotatedTypeParameterBounds> paramBounds =
        CollectionsPlume.mapList(
            AnnotatedTypeVariable::getBounds, constructorType.getTypeVariables());

    checkTypeArguments(
        tree,
        paramBounds,
        typeargs,
        tree.getTypeArguments(),
        constructorName,
        constructor.getTypeParameters());

    boolean valid = validateTypeOf(tree);

    if (valid) {
      AnnotatedDeclaredType dt = atypeFactory.getAnnotatedType(tree);
      atypeFactory.getDependentTypesHelper().checkTypeForErrorExpressions(dt, tree);
      checkConstructorInvocation(dt, constructorType, tree);
    }
    // Do not call super, as that would observe the arguments without
    // a set assignment context.
    scan(tree.getEnclosingExpression(), p);
    scan(tree.getIdentifier(), p);
    scan(tree.getClassBody(), p);

    return null;
  }

  @Override
  public Void visitLambdaExpression(LambdaExpressionTree tree, Void p) {

    AnnotatedExecutableType functionType = atypeFactory.getFunctionTypeFromTree(tree);

    if (tree.getBody().getKind() != Tree.Kind.BLOCK) {
      // Check return type for single statement returns here.
      AnnotatedTypeMirror ret = functionType.getReturnType();
      if (ret.getKind() != TypeKind.VOID) {
        commonAssignmentCheck(ret, (ExpressionTree) tree.getBody(), "return");
      }
    }

    // Check parameters
    for (int i = 0; i < functionType.getParameterTypes().size(); ++i) {
      AnnotatedTypeMirror lambdaParameter =
          atypeFactory.getAnnotatedType(tree.getParameters().get(i));
      commonAssignmentCheck(
          lambdaParameter,
          functionType.getParameterTypes().get(i),
          tree.getParameters().get(i),
          "lambda.param",
          i);
    }

    // TODO: Postconditions?
    // https://github.com/typetools/checker-framework/issues/801

    return super.visitLambdaExpression(tree, p);
  }

  @Override
  public Void visitMemberReference(MemberReferenceTree tree, Void p) {
    this.checkMethodReferenceAsOverride(tree, p);
    return super.visitMemberReference(tree, p);
  }

  /** A set containing {@code Tree.Kind.METHOD} and {@code Tree.Kind.LAMBDA_EXPRESSION}. */
  private ArraySet<Tree.Kind> methodAndLambdaExpression =
      new ArraySet<>(Arrays.asList(Tree.Kind.METHOD, Tree.Kind.LAMBDA_EXPRESSION));

  /**
   * Checks that the type of the return expression is a subtype of the enclosing method required
   * return type. If not, it issues a "return" error.
   */
  @Override
  public Void visitReturn(ReturnTree tree, Void p) {
    // Don't try to check return expressions for void methods.
    if (tree.getExpression() == null) {
      return super.visitReturn(tree, p);
    }

    Tree enclosing = TreePathUtil.enclosingOfKind(getCurrentPath(), methodAndLambdaExpression);

    AnnotatedTypeMirror ret = null;
    if (enclosing.getKind() == Tree.Kind.METHOD) {

      MethodTree enclosingMethod = TreePathUtil.enclosingMethod(getCurrentPath());
      boolean valid = validateTypeOf(enclosing);
      if (valid) {
        ret = atypeFactory.getMethodReturnType(enclosingMethod, tree);
      }
    } else {
      AnnotatedExecutableType result =
          atypeFactory.getFunctionTypeFromTree((LambdaExpressionTree) enclosing);
      ret = result.getReturnType();
    }

    if (ret != null) {
      commonAssignmentCheck(ret, tree.getExpression(), "return");
    }
    return super.visitReturn(tree, p);
  }

  /**
   * Ensure that the annotation arguments comply to their declarations. This needs some special
   * casing, as annotation arguments form special trees.
   */
  @Override
  public Void visitAnnotation(AnnotationTree tree, Void p) {
    List<? extends ExpressionTree> args = tree.getArguments();
    if (args.isEmpty()) {
      // Nothing to do if there are no annotation arguments.
      return null;
    }

    TypeElement annoType = (TypeElement) TreeInfo.symbol((JCTree) tree.getAnnotationType());

    Name annoName = annoType.getQualifiedName();
    if (annoName.contentEquals(DefaultQualifier.class.getName())
        || annoName.contentEquals(SuppressWarnings.class.getName())) {
      // Skip these two annotations, as we don't care about the arguments to them.
      return null;
    }

    List<ExecutableElement> methods = ElementFilter.methodsIn(annoType.getEnclosedElements());
    // Mapping from argument simple name to its annotated type.
    Map<String, AnnotatedTypeMirror> annoTypes = ArrayMap.newArrayMapOrHashMap(methods.size());
    for (ExecutableElement meth : methods) {
      AnnotatedExecutableType exeatm = atypeFactory.getAnnotatedType(meth);
      AnnotatedTypeMirror retty = exeatm.getReturnType();
      annoTypes.put(meth.getSimpleName().toString(), retty);
    }

    for (ExpressionTree arg : args) {
      if (!(arg instanceof AssignmentTree)) {
        // TODO: when can this happen?
        continue;
      }

      AssignmentTree at = (AssignmentTree) arg;
      // Ensure that we never ask for the annotated type of an annotation, because
      // we don't have a type for annotations.
      if (at.getExpression().getKind() == Tree.Kind.ANNOTATION) {
        visitAnnotation((AnnotationTree) at.getExpression(), p);
        continue;
      }
      if (at.getExpression().getKind() == Tree.Kind.NEW_ARRAY) {
        NewArrayTree nat = (NewArrayTree) at.getExpression();
        boolean isAnno = false;
        for (ExpressionTree init : nat.getInitializers()) {
          if (init.getKind() == Tree.Kind.ANNOTATION) {
            visitAnnotation((AnnotationTree) init, p);
            isAnno = true;
          }
        }
        if (isAnno) {
          continue;
        }
      }

      AnnotatedTypeMirror expected = annoTypes.get(at.getVariable().toString());
      AnnotatedTypeMirror actual = atypeFactory.getAnnotatedType(at.getExpression());
      if (expected.getKind() != TypeKind.ARRAY) {
        // Expected is not an array -> direct comparison.
        commonAssignmentCheck(expected, actual, at.getExpression(), "annotation");
      } else if (actual.getKind() == TypeKind.ARRAY) {
        // Both actual and expected are arrays.
        commonAssignmentCheck(expected, actual, at.getExpression(), "annotation");
      } else {
        // The declaration is an array type, but just a single element is given.
        commonAssignmentCheck(
            ((AnnotatedArrayType) expected).getComponentType(),
            actual,
            at.getExpression(),
            "annotation");
      }
    }
    return null;
  }

  /**
   * If the computation of the type of the ConditionalExpressionTree in
   * org.checkerframework.framework.type.TypeFromTree.TypeFromExpression.visitConditionalExpression(ConditionalExpressionTree,
   * AnnotatedTypeFactory) is correct, the following checks are redundant. However, let's add
   * another failsafe guard and do the checks.
   */
  @Override
  public Void visitConditionalExpression(ConditionalExpressionTree tree, Void p) {
    if (TreeUtils.isPolyExpression(tree)) {
      // From the JLS:
      // A poly reference conditional expression is compatible with a target type T if its
      // second and third operand expressions are compatible with T.  In the Checker
      // Framework this check happens in #commonAssignmentCheck.
      return super.visitConditionalExpression(tree, p);
    }

    AnnotatedTypeMirror cond = atypeFactory.getAnnotatedType(tree);
    this.commonAssignmentCheck(cond, tree.getTrueExpression(), "conditional");
    this.commonAssignmentCheck(cond, tree.getFalseExpression(), "conditional");
    return super.visitConditionalExpression(tree, p);
  }

  /**
   * This method validates the type of the switch expression. It issues an error if the type of a
   * value that the switch expression can result is not a subtype of the switch type.
   *
   * <p>If a subclass overrides this method, it must call {@code super.scan(switchExpressionTree,
   * null)} so that the blocks and statements in the cases are checked.
   *
   * @param switchExpressionTree a {@code SwitchExpressionTree}
   */
  public void visitSwitchExpression17(Tree switchExpressionTree) {
    boolean valid = validateTypeOf(switchExpressionTree);
    if (valid) {
      AnnotatedTypeMirror switchType = atypeFactory.getAnnotatedType(switchExpressionTree);
      SwitchExpressionScanner<Void, Void> scanner =
          new FunctionalSwitchExpressionScanner<>(
              (ExpressionTree valueTree, Void unused) -> {
                BaseTypeVisitor.this.commonAssignmentCheck(
                    switchType, valueTree, "switch.expression");
                return null;
              },
              (r1, r2) -> null);

      scanner.scanSwitchExpression(switchExpressionTree, null);
    }
    super.scan(switchExpressionTree, null);
  }

  // **********************************************************************
  // Check for illegal re-assignment
  // **********************************************************************

  /** Performs assignability check. */
  @Override
  public Void visitUnary(UnaryTree tree, Void p) {
    Tree.Kind treeKind = tree.getKind();
    if (treeKind == Tree.Kind.PREFIX_DECREMENT
        || treeKind == Tree.Kind.PREFIX_INCREMENT
        || treeKind == Tree.Kind.POSTFIX_DECREMENT
        || treeKind == Tree.Kind.POSTFIX_INCREMENT) {
      // Check the assignment that occurs at the increment/decrement. i.e.:
      // exp = exp + 1 or exp = exp - 1
      AnnotatedTypeMirror varType = atypeFactory.getAnnotatedTypeLhs(tree.getExpression());
      AnnotatedTypeMirror valueType;
      if (treeKind == Tree.Kind.POSTFIX_DECREMENT || treeKind == Tree.Kind.POSTFIX_INCREMENT) {
        // For postfixed increments or decrements, the type of the tree the type of the
        // expression before 1 is added or subtracted. So, use a special method to get the
        // type after 1 has been added or subtracted.
        valueType = atypeFactory.getAnnotatedTypeRhsUnaryAssign(tree);
      } else {
        // For prefixed increments or decrements, the type of the tree the type of the
        // expression after 1 is added or subtracted. So, its type can be found using the
        // usual method.
        valueType = atypeFactory.getAnnotatedType(tree);
      }
      String errorKey =
          (treeKind == Tree.Kind.PREFIX_INCREMENT || treeKind == Tree.Kind.POSTFIX_INCREMENT)
              ? "unary.increment"
              : "unary.decrement";
      commonAssignmentCheck(varType, valueType, tree, errorKey);
    }
    return super.visitUnary(tree, p);
  }

  /** Performs assignability check. */
  @Override
  public Void visitCompoundAssignment(CompoundAssignmentTree tree, Void p) {
    // If tree is the tree representing the compounds assignment s += expr,
    // Then this method should check whether s + expr can be assigned to s,
    // but the "s + expr" tree does not exist.  So instead, check that
    // s += expr can be assigned to s.
    commonAssignmentCheck(tree.getVariable(), tree, "compound.assignment");
    return super.visitCompoundAssignment(tree, p);
  }

  // **********************************************************************
  // Check for invalid types inserted by the user
  // **********************************************************************

  @Override
  public Void visitNewArray(NewArrayTree tree, Void p) {
    boolean valid = validateTypeOf(tree);

    if (valid && tree.getType() != null) {
      AnnotatedArrayType arrayType = atypeFactory.getAnnotatedType(tree);
      atypeFactory.getDependentTypesHelper().checkTypeForErrorExpressions(arrayType, tree);
      if (tree.getInitializers() != null) {
        checkArrayInitialization(arrayType.getComponentType(), tree.getInitializers());
      }
    }

    return super.visitNewArray(tree, p);
  }

  /**
   * If the lint option "cast:redundant" is set, this method issues a warning if the cast is
   * redundant.
   */
  protected void checkTypecastRedundancy(TypeCastTree typeCastTree) {
    if (!checker.getLintOption("cast:redundant", false)) {
      return;
    }

    AnnotatedTypeMirror castType = atypeFactory.getAnnotatedType(typeCastTree);
    AnnotatedTypeMirror exprType = atypeFactory.getAnnotatedType(typeCastTree.getExpression());

    if (castType.equals(exprType)) {
      checker.reportWarning(typeCastTree, "cast.redundant", castType);
    }
  }

  /**
   * Issues a warning if the given explicitly-written typecast is unsafe. Does nothing if the lint
   * option "cast:unsafe" is not set. Only primary qualifiers are checked unless the command line
   * option "checkCastElementType" is supplied.
   *
   * @param typeCastTree an explicitly-written typecast
   */
  protected void checkTypecastSafety(TypeCastTree typeCastTree) {
    if (!checker.getLintOption("cast:unsafe", true)) {
      return;
    }
    AnnotatedTypeMirror castType = atypeFactory.getAnnotatedType(typeCastTree);
    AnnotatedTypeMirror exprType = atypeFactory.getAnnotatedType(typeCastTree.getExpression());
    boolean reported = false;
    for (AnnotationMirror top : atypeFactory.getQualifierParameterHierarchies(castType)) {
      if (!isTypeCastSafeInvariant(castType, exprType, top)) {
        checker.reportError(
            typeCastTree,
            "invariant.cast.unsafe",
            exprType.toString(true),
            castType.toString(true));
      }
      reported = true; // don't issue cast unsafe warning.
    }

    // Don't call TypeHierarchy#isSubtype(exprType, castType) because the underlying Java types
    // will not be in the correct subtyping relationship if this is a downcast.
    if (!reported && !isTypeCastSafe(castType, exprType)) {
      checker.reportWarning(
          typeCastTree, "cast.unsafe", exprType.toString(true), castType.toString(true));
    }
  }

  /**
   * Returns true if the cast is safe.
   *
   * <p>Only primary qualifiers are checked unless the command line option "checkCastElementType" is
   * supplied.
   *
   * @param castType annotated type of the cast
   * @param exprType annotated type of the casted expression
   * @return true if the type cast is safe, false otherwise
   */
  protected boolean isTypeCastSafe(AnnotatedTypeMirror castType, AnnotatedTypeMirror exprType) {

    TypeKind castTypeKind = castType.getKind();
    if (castTypeKind == TypeKind.DECLARED) {
      // Don't issue an error if the annotations are equivalent to the qualifier upper bound
      // of the type.
      AnnotatedDeclaredType castDeclared = (AnnotatedDeclaredType) castType;
      AnnotationMirrorSet bounds =
          atypeFactory.getTypeDeclarationBounds(castDeclared.getUnderlyingType());

      if (AnnotationUtils.areSame(castDeclared.getPrimaryAnnotations(), bounds)) {
        return true;
      }
    }

    AnnotationMirrorSet castAnnos;
    AnnotatedTypeMirror newCastType;
    TypeMirror newCastTM;
    if (!checkCastElementType) {
      // checkCastElementType option wasn't specified, so only check effective annotations.
      castAnnos = castType.getEffectiveAnnotations();
      newCastType = castType;
      newCastTM = newCastType.getUnderlyingType();
    } else {
      if (castTypeKind == TypeKind.TYPEVAR) {
        newCastType = ((AnnotatedTypeVariable) castType).getUpperBound();
      } else {
        newCastType = castType;
      }
      newCastTM = newCastType.getUnderlyingType();
      AnnotatedTypeMirror newExprType;
      if (exprType.getKind() == TypeKind.TYPEVAR) {
        newExprType = ((AnnotatedTypeVariable) exprType).getUpperBound();
      } else {
        newExprType = exprType;
      }
      TypeMirror newExprTM = newExprType.getUnderlyingType();

      if (!typeHierarchy.isSubtype(newExprType, newCastType)) {
        return false;
      }
      if (newCastType.getKind() == TypeKind.ARRAY && newExprType.getKind() != TypeKind.ARRAY) {
        // Always warn if the cast contains an array, but the expression
        // doesn't, as in "(Object[]) o" where o is of type Object
        return false;
      } else if (newCastType.getKind() == TypeKind.DECLARED
          && newExprType.getKind() == TypeKind.DECLARED) {
        int castSize = ((AnnotatedDeclaredType) newCastType).getTypeArguments().size();
        int exprSize = ((AnnotatedDeclaredType) newExprType).getTypeArguments().size();

        if (castSize != exprSize) {
          // Always warn if the cast and expression contain a different number of type
          // arguments, e.g. to catch a cast from "Object" to "List<@NonNull Object>".
          // TODO: the same number of arguments actually doesn't guarantee anything.
          return false;
        }
      } else if (castTypeKind == TypeKind.TYPEVAR && exprType.getKind() == TypeKind.TYPEVAR) {
        // If both the cast type and the casted expression are type variables, then check
        // the bounds.
        AnnotationMirrorSet lowerBoundAnnotationsCast =
            AnnotatedTypes.findEffectiveLowerBoundAnnotations(qualHierarchy, castType);
        AnnotationMirrorSet lowerBoundAnnotationsExpr =
            AnnotatedTypes.findEffectiveLowerBoundAnnotations(qualHierarchy, exprType);
        return qualHierarchy.isSubtypeShallow(
                lowerBoundAnnotationsExpr, newExprTM, lowerBoundAnnotationsCast, newCastTM)
            && typeHierarchy.isSubtypeShallowEffective(exprType, castType);
      }
      if (castTypeKind == TypeKind.TYPEVAR) {
        // If the cast type is a type var, but the expression is not, then check that the
        // type of the expression is a subtype of the lower bound.
        castAnnos = AnnotatedTypes.findEffectiveLowerBoundAnnotations(qualHierarchy, castType);
      } else {
        castAnnos = castType.getPrimaryAnnotations();
      }
    }

    AnnotatedTypeMirror exprTypeWidened = atypeFactory.getWidenedType(exprType, castType);
    return qualHierarchy.isSubtypeShallow(
        exprTypeWidened.getEffectiveAnnotations(),
        exprTypeWidened.getUnderlyingType(),
        castAnnos,
        newCastTM);
  }

  /**
   * Return whether casting the {@code exprType} to {@code castType}, a type with a qualifier
   * parameter, is legal.
   *
   * <p>If {@code exprType} has qualifier parameter, the cast is legal if the qualifiers are
   * invariant. Otherwise, the cast is legal is if the qualifier on both types is bottom.
   *
   * @param castType a type with a qualifier parameter
   * @param exprType type of the expressions that is cast which may or may not have a qualifier
   *     parameter
   * @param top the top qualifier of the hierarchy to check
   * @return whether casting the {@code exprType} to {@code castType}, a type with a qualifier
   *     parameter, is legal.
   */
  private boolean isTypeCastSafeInvariant(
      AnnotatedTypeMirror castType, AnnotatedTypeMirror exprType, AnnotationMirror top) {
    if (!isTypeCastSafe(castType, exprType)) {
      return false;
    }

    if (atypeFactory.hasQualifierParameterInHierarchy(exprType, top)) {
      // The isTypeCastSafe call above checked that the exprType is a subtype of castType,
      // so just check the reverse to check that the qualifiers are equivalent.
      return typeHierarchy.isSubtypeShallowEffective(castType, exprType, top);
    }
    AnnotationMirror castTypeAnno = castType.getEffectiveAnnotationInHierarchy(top);
    AnnotationMirror exprTypeAnno = exprType.getEffectiveAnnotationInHierarchy(top);
    // Otherwise the cast is unsafe, unless the qualifiers on both cast and expr are bottom.
    AnnotationMirror bottom = qualHierarchy.getBottomAnnotation(top);
    return AnnotationUtils.areSame(castTypeAnno, bottom)
        && AnnotationUtils.areSame(exprTypeAnno, bottom);
  }

  @Override
  public Void visitTypeCast(TypeCastTree tree, Void p) {
    // validate "tree" instead of "tree.getType()" to prevent duplicate errors.
    boolean valid = validateTypeOf(tree) && validateTypeOf(tree.getExpression());
    if (valid) {
      checkTypecastSafety(tree);
      checkTypecastRedundancy(tree);
    }
    if (atypeFactory.getDependentTypesHelper().hasDependentAnnotations()) {
      AnnotatedTypeMirror type = atypeFactory.getAnnotatedType(tree);
      atypeFactory.getDependentTypesHelper().checkTypeForErrorExpressions(type, tree.getType());
    }

    if (tree.getType().getKind() == Tree.Kind.INTERSECTION_TYPE) {
      AnnotatedIntersectionType intersection =
          (AnnotatedIntersectionType) atypeFactory.getAnnotatedType(tree);
      checkExplicitAnnotationsOnIntersectionBounds(
          intersection, ((IntersectionTypeTree) tree.getType()).getBounds());
    }
    return super.visitTypeCast(tree, p);
  }

  @Override
  public Void visitInstanceOf(InstanceOfTree tree, Void p) {
    // The "reference type" is the type after "instanceof".
    Tree patternTree = InstanceOfUtils.getPattern(tree);
    if (patternTree != null) {
      if (TreeUtils.isBindingPatternTree(patternTree)) {
        VariableTree variableTree = BindingPatternUtils.getVariable(patternTree);
        validateTypeOf(variableTree);
        if (variableTree.getModifiers() != null) {
          AnnotatedTypeMirror variableType = atypeFactory.getAnnotatedType(variableTree);
          AnnotatedTypeMirror expType = atypeFactory.getAnnotatedType(tree.getExpression());
          if (!isTypeCastSafe(variableType, expType)) {
            checker.reportWarning(tree, "instanceof.pattern.unsafe", expType, variableTree);
          }
        }
      } else {
        // TODO: implement deconstructed patterns.
      }
    } else {
      Tree refTypeTree = tree.getType();
      validateTypeOf(refTypeTree);
      if (refTypeTree.getKind() == Tree.Kind.ANNOTATED_TYPE) {
        AnnotatedTypeMirror refType = atypeFactory.getAnnotatedType(refTypeTree);
        AnnotatedTypeMirror expType = atypeFactory.getAnnotatedType(tree.getExpression());
        if (typeHierarchy.isSubtype(refType, expType)
            && !refType.getPrimaryAnnotations().equals(expType.getPrimaryAnnotations())) {
          checker.reportWarning(tree, "instanceof.unsafe", expType, refType);
        }
      }
    }

    return super.visitInstanceOf(tree, p);
  }

  /**
   * Checks the type of the exception parameter. Subclasses should override {@link
   * #checkExceptionParameter} rather than this method to change the behavior of this check.
   */
  @Override
  public Void visitCatch(CatchTree tree, Void p) {
    checkExceptionParameter(tree);
    return super.visitCatch(tree, p);
  }

  /**
   * Checks the type of a thrown exception. Subclasses should override
   * checkThrownExpression(ThrowTree tree) rather than this method to change the behavior of this
   * check.
   */
  @Override
  public Void visitThrow(ThrowTree tree, Void p) {
    checkThrownExpression(tree);
    return super.visitThrow(tree, p);
  }

  /**
   * Rather than overriding this method, clients should often override {@link
   * #visitAnnotatedType(List,Tree)}. That method also handles the case of annotations at the
   * beginning of a variable or method declaration. javac parses all those annotations as being on
   * the variable or method declaration, even though the ones that are type annotations logically
   * belong to the variable type or method return type.
   */
  @Override
  public Void visitAnnotatedType(AnnotatedTypeTree tree, Void p) {
    visitAnnotatedType(null, tree);
    return super.visitAnnotatedType(tree, p);
  }

  /**
   * Checks an annotated type. Invoked by {@link #visitAnnotatedType(AnnotatedTypeTree, Void)},
   * {@link #visitVariable}, and {@link #visitMethod}. Exists to prevent code duplication among the
   * three. Checking in {@code visitVariable} and {@code visitMethod} is needed because there isn't
   * an AnnotatedTypeTree within a variable declaration or for a method return type -- all the
   * annotations are attached to the VariableTree or MethodTree, respectively.
   *
   * @param annoTrees annotations written before a variable/method declaration, if this type is from
   *     one; null otherwise. This might contain type annotations that the Java parser attached to
   *     the declaration rather than to the type.
   * @param typeTree the type that any type annotations in annoTrees apply to
   */
  public void visitAnnotatedType(
      @Nullable List<? extends AnnotationTree> annoTrees, Tree typeTree) {
    warnAboutIrrelevantJavaTypes(annoTrees, typeTree);
  }

  /**
   * Warns if a type annotation is written on a Java type that is not listed in
   * the @RelevantJavaTypes annotation.
   *
   * @param annoTrees annotations written before a variable/method declaration, if this type is from
   *     one; null otherwise. This might contain type annotations that the Java parser attached to
   *     the declaration rather than to the type.
   * @param typeTree the type that any type annotations in annoTrees apply to
   */
  public void warnAboutIrrelevantJavaTypes(
      @Nullable List<? extends AnnotationTree> annoTrees, Tree typeTree) {
    if (!shouldWarnAboutIrrelevantJavaTypes()) {
      return;
    }

    Tree t = typeTree;
    while (true) {
      switch (t.getKind()) {

          // Recurse for compound types whose top level is not at the far left.
        case ARRAY_TYPE:
          t = ((ArrayTypeTree) t).getType();
          continue;
        case MEMBER_SELECT:
          t = ((MemberSelectTree) t).getExpression();
          continue;
        case PARAMETERIZED_TYPE:
          t = ((ParameterizedTypeTree) t).getType();
          continue;

          // Base cases
        case PRIMITIVE_TYPE:
        case IDENTIFIER:
          maybeReportAnnoOnIrrelevant(t, TreeUtils.typeOf(t), annoTrees);
          return;
        case ANNOTATED_TYPE:
          AnnotatedTypeTree at = (AnnotatedTypeTree) t;
          ExpressionTree underlying = at.getUnderlyingType();
          maybeReportAnnoOnIrrelevant(t, TreeUtils.typeOf(underlying), at.getAnnotations());
          return;

        default:
          return;
      }
    }
  }

  /**
   * If the given Java basetype is not relevant, report an "anno.on.irrelevant" if it is annotated.
   * This method does not necessarily issue an error, but it might.
   *
   * @param errorLocation where to repor the error
   * @param type the Java basetype
   * @param annos the annotation on the type
   */
  private void maybeReportAnnoOnIrrelevant(
      Tree errorLocation, TypeMirror type, List<? extends AnnotationTree> annos) {
    List<AnnotationTree> supportedAnnoTrees = supportedAnnoTrees(annos);
    if (!supportedAnnoTrees.isEmpty() && !atypeFactory.isRelevant(type)) {
      String extraInfo = atypeFactory.irrelevantExtraMessage();
      checker.reportError(errorLocation, "anno.on.irrelevant", annos, type, extraInfo);
    }
  }

  /**
   * Returns true if the checker should issue warnings about irrelevant java types.
   *
   * @return true if the checker should issue warnings about irrelevant java types
   */
  protected boolean shouldWarnAboutIrrelevantJavaTypes() {
    return atypeFactory.relevantJavaTypes != null;
  }

  /**
   * Returns a new list containing only the supported annotations from its argument -- that is,
   * those that are part of the current type system.
   *
   * <p>This method ignores aliases of supported annotations that are declaration annotations,
   * because they may apply to inner types.
   *
   * @param annoTrees annotation trees
   * @return a new list containing only the supported annotations from its argument
   */
  private List<AnnotationTree> supportedAnnoTrees(List<? extends AnnotationTree> annoTrees) {
    List<AnnotationTree> result = new ArrayList<>(1);
    for (AnnotationTree at : annoTrees) {
      AnnotationMirror anno = TreeUtils.annotationFromAnnotationTree(at);
      if (!AnnotationUtils.isDeclarationAnnotation(anno)
          && atypeFactory.isSupportedQualifier(anno)) {
        result.add(at);
      }
    }
    return result;
  }

  // **********************************************************************
  // Helper methods to provide a single overriding point
  // **********************************************************************

  /** Cache to avoid calling {@link #getExceptionParameterLowerBoundAnnotations} more than once. */
  private @MonotonicNonNull AnnotationMirrorSet getExceptionParameterLowerBoundAnnotationsCache;

  /**
   * Returns a set of AnnotationMirrors that is a lower bound for exception parameters. The same as
   * {@link #getExceptionParameterLowerBoundAnnotations}, but uses a cache.
   *
   * @return a set of AnnotationMirrors that is a lower bound for exception parameters
   */
  private AnnotationMirrorSet getExceptionParameterLowerBoundAnnotationsCached() {
    if (getExceptionParameterLowerBoundAnnotationsCache == null) {
      getExceptionParameterLowerBoundAnnotationsCache =
          getExceptionParameterLowerBoundAnnotations();
    }
    return getExceptionParameterLowerBoundAnnotationsCache;
  }

  /**
   * Issue error if the exception parameter is not a supertype of the annotation specified by {@link
   * #getExceptionParameterLowerBoundAnnotations()}, which is top by default.
   *
   * <p>Subclasses may override this method to change the behavior of this check. Subclasses wishing
   * to enforce that exception parameter be annotated with other annotations can just override
   * {@link #getExceptionParameterLowerBoundAnnotations()}.
   *
   * @param tree a CatchTree to check
   */
  protected void checkExceptionParameter(CatchTree tree) {

    AnnotationMirrorSet requiredAnnotations = getExceptionParameterLowerBoundAnnotationsCached();
    VariableTree excParamTree = tree.getParameter();
    AnnotatedTypeMirror excParamType = atypeFactory.getAnnotatedType(excParamTree);

    for (AnnotationMirror required : requiredAnnotations) {
      AnnotationMirror found = excParamType.getPrimaryAnnotationInHierarchy(required);
      assert found != null;
      if (!typeHierarchy.isSubtypeShallowEffective(required, excParamType)) {
        checker.reportError(excParamTree, "exception.parameter", found, required);
      }

      if (excParamType.getKind() == TypeKind.UNION) {
        AnnotatedUnionType aut = (AnnotatedUnionType) excParamType;
        for (AnnotatedTypeMirror alternativeType : aut.getAlternatives()) {
          if (!typeHierarchy.isSubtypeShallowEffective(required, alternativeType)) {
            AnnotationMirror alternativeAnno =
                alternativeType.getPrimaryAnnotationInHierarchy(required);
            checker.reportError(excParamTree, "exception.parameter", alternativeAnno, required);
          }
        }
      }
    }
  }

  /**
   * Returns a set of AnnotationMirrors that is a lower bound for exception parameters.
   *
   * <p>This implementation returns top; subclasses can change this behavior.
   *
   * <p>Note: by default this method is called by {@link #getThrowUpperBoundAnnotations()}, so that
   * this annotation is enforced.
   *
   * @return set of annotation mirrors, one per hierarchy, that form a lower bound of annotations
   *     that can be written on an exception parameter
   */
  protected AnnotationMirrorSet getExceptionParameterLowerBoundAnnotations() {
    return qualHierarchy.getTopAnnotations();
  }

  /**
   * Checks the type of the thrown expression.
   *
   * <p>By default, this method checks that the thrown expression is a subtype of top.
   *
   * <p>Issue error if the thrown expression is not a sub type of the annotation given by {@link
   * #getThrowUpperBoundAnnotations()}, the same as {@link
   * #getExceptionParameterLowerBoundAnnotations()} by default.
   *
   * <p>Subclasses may override this method to change the behavior of this check. Subclasses wishing
   * to enforce that the thrown expression be a subtype of a type besides {@link
   * #getExceptionParameterLowerBoundAnnotations}, should override {@link
   * #getThrowUpperBoundAnnotations()}.
   *
   * @param tree a ThrowTree to check
   */
  protected void checkThrownExpression(ThrowTree tree) {
    AnnotatedTypeMirror throwType = atypeFactory.getAnnotatedType(tree.getExpression());
    TypeMirror throwTM = throwType.getUnderlyingType();
    Set<? extends AnnotationMirror> required = getThrowUpperBoundAnnotations();
    switch (throwType.getKind()) {
      case NULL:
      case DECLARED:
      case TYPEVAR:
      case WILDCARD:
        if (!typeHierarchy.isSubtypeShallowEffective(throwType, required)) {
          AnnotationMirrorSet found = throwType.getEffectiveAnnotations();
          checker.reportError(tree.getExpression(), "throw", found, required);
        }
        break;

      case UNION:
        AnnotatedUnionType unionType = (AnnotatedUnionType) throwType;
        AnnotationMirrorSet foundPrimary = unionType.getPrimaryAnnotations();
        if (!qualHierarchy.isSubtypeShallow(foundPrimary, required, throwTM)) {
          checker.reportError(tree.getExpression(), "throw", foundPrimary, required);
        }
        for (AnnotatedTypeMirror altern : unionType.getAlternatives()) {
          TypeMirror alternTM = altern.getUnderlyingType();
          if (!qualHierarchy.isSubtypeShallow(altern.getPrimaryAnnotations(), required, alternTM)) {
            checker.reportError(
                tree.getExpression(), "throw", altern.getPrimaryAnnotations(), required);
          }
        }
        break;
      default:
        throw new BugInCF("Unexpected throw expression type: " + throwType.getKind());
    }
  }

  /**
   * Returns a set of AnnotationMirrors that is a upper bound for thrown exceptions.
   *
   * <p>Note: by default this method is returns by getExceptionParameterLowerBoundAnnotations(), so
   * that this annotation is enforced.
   *
   * <p>(Default is top)
   *
   * @return set of annotation mirrors, one per hierarchy, that form an upper bound of thrown
   *     expressions
   */
  protected AnnotationMirrorSet getThrowUpperBoundAnnotations() {
    return getExceptionParameterLowerBoundAnnotations();
  }

  /**
   * Checks the validity of an assignment (or pseudo-assignment) from a value to a variable and
   * emits an error message (through the compiler's messaging interface) if it is not valid.
   *
   * @param varTree the AST node for the lvalue (usually a variable)
   * @param valueExpTree the AST node for the rvalue (the new value)
   * @param errorKey the error message key to use if the check fails
   * @param extraArgs arguments to the error message key, before "found" and "expected" types
   * @return true if the check succeeds, false if an error message was issued
   */
  protected boolean commonAssignmentCheck(
      Tree varTree,
      ExpressionTree valueExpTree,
      @CompilerMessageKey String errorKey,
      Object... extraArgs) {
    if (valueExpTree.getKind() == Kind.CONDITIONAL_EXPRESSION) {
      ConditionalExpressionTree condExprTree = (ConditionalExpressionTree) valueExpTree;
      boolean trueResult =
          commonAssignmentCheck(varTree, condExprTree.getTrueExpression(), "assignment");
      boolean falseResult =
          commonAssignmentCheck(varTree, condExprTree.getFalseExpression(), "assignment");
      return trueResult && falseResult;
    }

    AnnotatedTypeMirror varType = atypeFactory.getAnnotatedTypeLhs(varTree);
    assert varType != null : "no variable found for tree: " + varTree;

    if (!validateType(varTree, varType)) {
      if (showchecks) {
        System.out.printf(
            "%s %s (at %s): actual tree = %s %s%n   expected: %s %s%n",
            this.getClass().getSimpleName(),
            "skipping test whether actual is a subtype of expected"
                + " because validateType() returned false",
            fileAndLineNumber(valueExpTree),
            valueExpTree.getKind(),
            valueExpTree,
            varType.getKind(),
            varType.toString());
      }
      return true;
    }

    return commonAssignmentCheck(varType, valueExpTree, errorKey, extraArgs);
  }

  /**
   * Checks the validity of an assignment (or pseudo-assignment) from a value to a variable and
   * emits an error message (through the compiler's messaging interface) if it is not valid.
   *
   * @param varType the annotated type for the lvalue (usually a variable)
   * @param valueExpTree the AST node for the rvalue (the new value)
   * @param errorKey the error message key to use if the check fails
   * @param extraArgs arguments to the error message key, before "found" and "expected" types
   * @return true if the check succeeds, false if an error message was issued
   */
  protected boolean commonAssignmentCheck(
      AnnotatedTypeMirror varType,
      ExpressionTree valueExpTree,
      @CompilerMessageKey String errorKey,
      Object... extraArgs) {
    if (shouldSkipUses(valueExpTree)) {
      if (showchecks) {
        System.out.printf(
            "%s %s (at %s): actual tree = %s %s%n   expected: %s %s%n",
            this.getClass().getSimpleName(),
            "skipping test whether actual is a subtype of expected"
                + " because shouldSkipUses() returned true",
            fileAndLineNumber(valueExpTree),
            valueExpTree.getKind(),
            valueExpTree,
            varType.getKind(),
            varType.toString());
      }
      return true;
    }
    if (valueExpTree.getKind() == Tree.Kind.MEMBER_REFERENCE
        || valueExpTree.getKind() == Tree.Kind.LAMBDA_EXPRESSION) {
      // Member references and lambda expressions are type checked separately
      // and do not need to be checked again as arguments.
      if (showchecks) {
        System.out.printf(
            "%s %s (at %s): actual tree = %s %s%n   expected: %s %s%n",
            this.getClass().getSimpleName(),
            "skipping test whether actual is a subtype of expected"
                + " because member reference and lambda expression are type checked separately",
            fileAndLineNumber(valueExpTree),
            valueExpTree.getKind(),
            valueExpTree,
            varType.getKind(),
            varType.toString());
      }
      return true;
    }
    boolean result = true;
    if (varType.getKind() == TypeKind.ARRAY
        && valueExpTree instanceof NewArrayTree
        && ((NewArrayTree) valueExpTree).getType() == null) {
      AnnotatedTypeMirror compType = ((AnnotatedArrayType) varType).getComponentType();
      NewArrayTree arrayTree = (NewArrayTree) valueExpTree;
      assert arrayTree.getInitializers() != null
          : "array initializers are not expected to be null in: " + valueExpTree;
      result = checkArrayInitialization(compType, arrayTree.getInitializers()) && result;
    }
    if (!validateTypeOf(valueExpTree)) {
      if (showchecks) {
        System.out.printf(
            "%s %s (at %s): actual tree = %s %s%n   expected: %s %s%n",
            this.getClass().getSimpleName(),
            "skipping test whether actual is a subtype of expected"
                + " because validateType() returned false",
            fileAndLineNumber(valueExpTree),
            valueExpTree.getKind(),
            valueExpTree,
            varType.getKind(),
            varType.toString());
      }
      return result;
    }
    AnnotatedTypeMirror valueType = atypeFactory.getAnnotatedType(valueExpTree);
    atypeFactory.logGat(
        "BTV: %s.getAnnotatedType(%s) => %s%n",
        atypeFactory.getClass().getSimpleName(), valueExpTree, valueType);
    assert valueType != null : "null type for expression: " + valueExpTree;
    result = commonAssignmentCheck(varType, valueType, valueExpTree, errorKey, extraArgs) && result;
    return result;
  }

  /**
   * Checks the validity of an assignment (or pseudo-assignment) from a value to a variable and
   * emits an error message (through the compiler's messaging interface) if it is not valid.
   *
   * @param varType the annotated type of the variable
   * @param valueType the annotated type of the value
   * @param valueExpTree the location to use when reporting the error message
   * @param errorKey the error message key to use if the check fails
   * @param extraArgs arguments to the error message key, before "found" and "expected" types
   * @return true if the check succeeds, false if an error message was issued
   */
  protected boolean commonAssignmentCheck(
      AnnotatedTypeMirror varType,
      AnnotatedTypeMirror valueType,
      Tree valueExpTree,
      @CompilerMessageKey String errorKey,
      Object... extraArgs) {

    commonAssignmentCheckStartDiagnostic(varType, valueType, valueExpTree);

    AnnotatedTypeMirror widenedValueType = atypeFactory.getWidenedType(valueType, varType);
    boolean result = typeHierarchy.isSubtype(widenedValueType, varType);

    // TODO: integrate with subtype test.
    if (result) {
      for (Class<? extends Annotation> mono : atypeFactory.getSupportedMonotonicTypeQualifiers()) {
        if (valueType.hasPrimaryAnnotation(mono) && varType.hasPrimaryAnnotation(mono)) {
          checker.reportError(
              valueExpTree,
              "monotonic",
              mono.getSimpleName(),
              mono.getSimpleName(),
              valueType.toString());
          result = false;
        }
      }
    } else {
      // `result` is false.
      // Use an error key only if it's overridden by a checker.
      FoundRequired pair = FoundRequired.of(valueType, varType);
      String valueTypeString = pair.found;
      String varTypeString = pair.required;
      checker.reportError(
          valueExpTree,
          errorKey,
          ArraysPlume.concatenate(extraArgs, valueTypeString, varTypeString));
    }

    commonAssignmentCheckEndDiagnostic(result, null, varType, valueType, valueExpTree);

    return result;
  }

  /**
   * Prints a diagnostic about entering {@code commonAssignmentCheck()}, if the showchecks option
   * was set.
   *
   * @param varType the annotated type of the variable
   * @param valueType the annotated type of the value
   * @param valueExpTree the location to use when reporting the error message
   */
  protected final void commonAssignmentCheckStartDiagnostic(
      AnnotatedTypeMirror varType, AnnotatedTypeMirror valueType, Tree valueExpTree) {
    if (showchecks) {
      System.out.printf(
          "%s %s (at %s): actual tree = %s %s%n     actual: %s %s%n   expected: %s %s%n",
          this.getClass().getSimpleName(),
          "about to test whether actual is a subtype of expected",
          fileAndLineNumber(valueExpTree),
          valueExpTree.getKind(),
          valueExpTree,
          valueType.getKind(),
          valueType.toString(),
          varType.getKind(),
          varType.toString());
    }
  }

  /**
   * Prints a diagnostic about exiting {@code commonAssignmentCheck()}, if the showchecks option was
   * set.
   *
   * @param success whether the check succeeded or failed
   * @param extraMessage information about why the result is what it is; may be null
   * @param varType the annotated type of the variable
   * @param valueType the annotated type of the value
   * @param valueExpTree the location to use when reporting the error message
   */
  protected final void commonAssignmentCheckEndDiagnostic(
      boolean success,
      @Nullable String extraMessage,
      AnnotatedTypeMirror varType,
      AnnotatedTypeMirror valueType,
      Tree valueExpTree) {
    if (showchecks) {
      commonAssignmentCheckEndDiagnostic(
          (success
                  ? "success: actual is subtype of expected"
                  : "FAILURE: actual is not subtype of expected")
              + (extraMessage == null ? "" : " because " + extraMessage),
          varType,
          valueType,
          valueExpTree);
    }
  }

  /**
   * Helper method for printing a diagnostic about exiting {@code commonAssignmentCheck()}, if the
   * showchecks option was set.
   *
   * <p>Most clients should call {@link #commonAssignmentCheckEndDiagnostic(boolean, String,
   * AnnotatedTypeMirror, AnnotatedTypeMirror, Tree)}. The purpose of this method is to permit
   * customizing the message that is printed.
   *
   * @param message the result, plus information about why the result is what it is
   * @param varType the annotated type of the variable
   * @param valueType the annotated type of the value
   * @param valueExpTree the location to use when reporting the error message
   */
  protected final void commonAssignmentCheckEndDiagnostic(
      String message,
      AnnotatedTypeMirror varType,
      AnnotatedTypeMirror valueType,
      Tree valueExpTree) {
    if (showchecks) {
      System.out.printf(
          " %s  (at %s): actual tree = %s %s%n     actual: %s %s%n   expected: %s %s%n",
          message,
          fileAndLineNumber(valueExpTree),
          valueExpTree.getKind(),
          valueExpTree,
          valueType.getKind(),
          valueType.toString(),
          varType.getKind(),
          varType.toString());
    }
  }

  /**
   * Returns "filename:linenumber:columnnumber" for the given tree. For brevity, the filename is
   * given as a simple name, without any directory components. If the line and column numbers are
   * unknown, they are omitted.
   *
   * @param tree a tree
   * @return the location of the given tree in source code
   */
  private String fileAndLineNumber(Tree tree) {
    StringBuilder result = new StringBuilder();
    result.append(Paths.get(root.getSourceFile().getName()).getFileName().toString());
    long valuePos = positions.getStartPosition(root, tree);
    LineMap lineMap = root.getLineMap();
    if (valuePos != -1 && lineMap != null) {
      result.append(":");
      result.append(lineMap.getLineNumber(valuePos));
      result.append(":");
      result.append(lineMap.getColumnNumber(valuePos));
    }
    return result.toString();
  }

  /**
   * Class that creates string representations of {@link AnnotatedTypeMirror}s which are only
   * verbose if required to differentiate the two types.
   */
  private static class FoundRequired {
    public final String found;
    public final String required;

    private FoundRequired(AnnotatedTypeMirror found, AnnotatedTypeMirror required) {
      if (shouldPrintVerbose(found, required)) {
        this.found = found.toString(true);
        this.required = required.toString(true);
      } else {
        this.found = found.toString();
        this.required = required.toString();
      }
    }

    /** Create a FoundRequired for a type and bounds. */
    private FoundRequired(AnnotatedTypeMirror found, AnnotatedTypeParameterBounds required) {
      if (shouldPrintVerbose(found, required)) {
        this.found = found.toString(true);
        this.required = required.toString(true);
      } else {
        this.found = found.toString();
        this.required = required.toString();
      }
    }

    /**
     * Creates string representations of {@link AnnotatedTypeMirror}s which are only verbose if
     * required to differentiate the two types.
     */
    static FoundRequired of(AnnotatedTypeMirror found, AnnotatedTypeMirror required) {
      return new FoundRequired(found, required);
    }

    /**
     * Creates string representations of {@link AnnotatedTypeMirror} and {@link
     * AnnotatedTypeParameterBounds}s which are only verbose if required to differentiate the two
     * types.
     */
    static FoundRequired of(AnnotatedTypeMirror found, AnnotatedTypeParameterBounds required) {
      return new FoundRequired(found, required);
    }
  }

  /**
   * Return whether or not the verbose toString should be used when printing the two annotated
   * types.
   *
   * @param atm1 the first AnnotatedTypeMirror
   * @param atm2 the second AnnotatedTypeMirror
   * @return true iff neither argument contains "@", or there are two annotated types (in either
   *     ATM) such that their toStrings are the same but their verbose toStrings differ
   */
  private static boolean shouldPrintVerbose(AnnotatedTypeMirror atm1, AnnotatedTypeMirror atm2) {
    if (!atm1.toString().contains("@") && !atm2.toString().contains("@")) {
      return true;
    }
    return containsSameToString(atm1, atm2);
  }

  /**
   * Return whether or not the verbose toString should be used when printing the annotated type and
   * the bounds it is not within.
   *
   * @param atm the type
   * @param bounds the bounds
   * @return true iff bounds does not contain "@", or there are two annotated types (in either
   *     argument) such that their toStrings are the same but their verbose toStrings differ
   */
  private static boolean shouldPrintVerbose(
      AnnotatedTypeMirror atm, AnnotatedTypeParameterBounds bounds) {
    if (!atm.toString().contains("@") && !bounds.toString().contains("@")) {
      return true;
    }
    return containsSameToString(atm, bounds.getUpperBound(), bounds.getLowerBound());
  }

  /**
   * A scanner that indicates whether any (component) types have the same toString but different
   * verbose toString. If so, the Checker Framework prints types verbosely.
   */
  private static final SimpleAnnotatedTypeScanner<Boolean, Map<String, String>>
      checkContainsSameToString =
          new SimpleAnnotatedTypeScanner<>(
              (AnnotatedTypeMirror type, Map<String, String> map) -> {
                if (type == null) {
                  return false;
                }
                String simple = type.toString();
                String verbose = map.get(simple);
                if (verbose == null) {
                  map.put(simple, type.toString(true));
                  return false;
                } else {
                  return !verbose.equals(type.toString(true));
                }
              },
              Boolean::logicalOr,
              false);

  /**
   * Return true iff there are two annotated types (anywhere in any ATM) such that their toStrings
   * are the same but their verbose toStrings differ. If so, the Checker Framework prints types
   * verbosely.
   *
   * @param atms annotated type mirrors to compare
   * @return true iff there are two annotated types (anywhere in any ATM) such that their toStrings
   *     are the same but their verbose toStrings differ
   */
  private static boolean containsSameToString(AnnotatedTypeMirror... atms) {
    Map<String, String> simpleToVerbose = new HashMap<>();
    for (AnnotatedTypeMirror atm : atms) {
      if (checkContainsSameToString.visit(atm, simpleToVerbose)) {
        return true;
      }
    }

    return false;
  }

  /**
   * Checks that the array initializers are consistent with the array type.
   *
   * @param type the array elemen type
   * @param initializers the initializers
   * @return true if the check succeeds, false if an error message was issued
   */
  protected boolean checkArrayInitialization(
      AnnotatedTypeMirror type, List<? extends ExpressionTree> initializers) {
    // TODO: set assignment context like for method arguments?
    // Also in AbstractFlow.
    boolean result = true;
    for (ExpressionTree init : initializers) {
      result = commonAssignmentCheck(type, init, "array.initializer") && result;
    }
    return result;
  }

  /**
   * Checks that the annotations on the type arguments supplied to a type or a method invocation are
   * within the bounds of the type variables as declared, and issues the "type.argument" error if
   * they are not.
   *
   * @param toptree the tree for error reporting, only used for inferred type arguments
   * @param paramBounds the bounds of the type parameters from a class or method declaration
   * @param typeargs the type arguments from the type or method invocation
   * @param typeargTrees the type arguments as trees, used for error reporting
   */
  protected void checkTypeArguments(
      Tree toptree,
      List<? extends AnnotatedTypeParameterBounds> paramBounds,
      List<? extends AnnotatedTypeMirror> typeargs,
      List<? extends Tree> typeargTrees,
      CharSequence typeOrMethodName,
      List<?> paramNames) {

    // System.out.printf("BaseTypeVisitor.checkTypeArguments: %s, TVs: %s, TAs: %s, TATs: %s%n",
    //         toptree, paramBounds, typeargs, typeargTrees);

    // If there are no type variables, do nothing.
    if (paramBounds.isEmpty()) {
      return;
    }

    int size = paramBounds.size();
    assert size == typeargs.size()
        : "BaseTypeVisitor.checkTypeArguments: mismatch between type arguments: "
            + typeargs
            + " and type parameter bounds"
            + paramBounds;

    for (int i = 0; i < size; i++) {

      AnnotatedTypeParameterBounds bounds = paramBounds.get(i);
      AnnotatedTypeMirror typeArg = typeargs.get(i);

      if (atypeFactory.ignoreRawTypeArguments
          && AnnotatedTypes.isTypeArgOfRawType(bounds.getUpperBound())) {
        continue;
      }

      AnnotatedTypeMirror paramUpperBound = bounds.getUpperBound();

      Tree reportErrorToTree;
      if (typeargTrees == null || typeargTrees.isEmpty()) {
        // The type arguments were inferred, report the error on the method invocation.
        reportErrorToTree = toptree;
      } else {
        reportErrorToTree = typeargTrees.get(i);
      }

      checkHasQualifierParameterAsTypeArgument(typeArg, paramUpperBound, toptree);
      commonAssignmentCheck(
          paramUpperBound,
          typeArg,
          reportErrorToTree,
          "type.argument",
          paramNames.get(i),
          typeOrMethodName);

      if (!typeHierarchy.isSubtype(bounds.getLowerBound(), typeArg)) {
        FoundRequired fr = FoundRequired.of(typeArg, bounds);
        checker.reportError(
            reportErrorToTree,
            "type.argument",
            paramNames.get(i),
            typeOrMethodName,
            fr.found,
            fr.required);
      }
    }
  }

  /**
   * Reports an error if the type argument has a qualifier parameter and the type parameter upper
   * bound does not have a qualifier parameter.
   *
   * @param typeArgument type argument
   * @param typeParameterUpperBound upper bound of the type parameter
   * @param reportError where to report the error
   */
  private void checkHasQualifierParameterAsTypeArgument(
      AnnotatedTypeMirror typeArgument,
      AnnotatedTypeMirror typeParameterUpperBound,
      Tree reportError) {
    for (AnnotationMirror top : qualHierarchy.getTopAnnotations()) {
      if (atypeFactory.hasQualifierParameterInHierarchy(typeArgument, top)
          && !getTypeFactory().hasQualifierParameterInHierarchy(typeParameterUpperBound, top)) {
        checker.reportError(reportError, "type.argument.hasqualparam", top);
      }
    }
  }

  /**
   * Indicates whether to skip subtype checks on the receiver when checking method invocability. A
   * visitor may, for example, allow a method to be invoked even if the receivers are siblings in a
   * hierarchy, provided that some other condition (implemented by the visitor) is satisfied.
   *
   * @param tree the method invocation tree
   * @param methodDefinitionReceiver the ATM of the receiver of the method definition
   * @param methodCallReceiver the ATM of the receiver of the method call
   * @return whether to skip subtype checks on the receiver
   */
  protected boolean skipReceiverSubtypeCheck(
      MethodInvocationTree tree,
      AnnotatedTypeMirror methodDefinitionReceiver,
      AnnotatedTypeMirror methodCallReceiver) {
    return false;
  }

  /**
   * Tests whether the method can be invoked using the receiver of the 'tree' method invocation, and
   * issues a "method.invocation" if the invocation is invalid.
   *
   * <p>This implementation tests whether the receiver in the method invocation is a subtype of the
   * method receiver type. This behavior can be specialized by overriding skipReceiverSubtypeCheck.
   *
   * @param method the type of the invoked method
   * @param tree the method invocation tree
   */
  protected void checkMethodInvocability(
      AnnotatedExecutableType method, MethodInvocationTree tree) {
    if (method.getReceiverType() == null) {
      // Static methods don't have a receiver to check.
      return;
    }
    if (method.getElement().getKind() == ElementKind.CONSTRUCTOR) {
      // TODO: Explicit "this()" calls of constructors have an implicit passed
      // from the enclosing constructor. We must not use the self type, but
      // instead should find a way to determine the receiver of the enclosing constructor.
      // rcv =
      // ((AnnotatedExecutableType)atypeFactory.getAnnotatedType(atypeFactory.getEnclosingMethod(tree))).getReceiverType();
      return;
    }

    AnnotatedTypeMirror methodReceiver = method.getReceiverType().getErased();
    AnnotatedTypeMirror treeReceiver = methodReceiver.shallowCopy(false);
    AnnotatedTypeMirror rcv = atypeFactory.getReceiverType(tree);

    treeReceiver.addAnnotations(rcv.getEffectiveAnnotations());

    if (!skipReceiverSubtypeCheck(tree, methodReceiver, rcv)) {
      // The diagnostic can be a bit misleading because the check is of the receiver but
      // `tree` is the entire method invocation (where the receiver might be implicit).
      commonAssignmentCheckStartDiagnostic(methodReceiver, treeReceiver, tree);
      boolean success = typeHierarchy.isSubtype(treeReceiver, methodReceiver);
      commonAssignmentCheckEndDiagnostic(success, null, methodReceiver, treeReceiver, tree);
      if (!success) {
        reportMethodInvocabilityError(tree, treeReceiver, methodReceiver);
      }
    }
  }

  /**
   * Report a method invocability error. Allows checkers to change how the message is output.
   *
   * @param tree the AST node at which to report the error
   * @param found the actual type of the receiver
   * @param expected the expected type of the receiver
   */
  protected void reportMethodInvocabilityError(
      MethodInvocationTree tree, AnnotatedTypeMirror found, AnnotatedTypeMirror expected) {
    checker.reportError(
        tree,
        "method.invocation",
        TreeUtils.elementFromUse(tree),
        found.toString(),
        expected.toString());
  }

  /**
   * Check that the (explicit) annotations on a new class tree are comparable to the result type of
   * the constructor. Issue an error if not.
   *
   * <p>Issue a warning if the annotations on the constructor invocation is a subtype of the
   * constructor result type. This is equivalent to down-casting.
   */
  protected void checkConstructorInvocation(
      AnnotatedDeclaredType invocation,
      AnnotatedExecutableType constructor,
      NewClassTree newClassTree) {
    // Only check the primary annotations, the type arguments are checked elsewhere.
    AnnotationMirrorSet explicitAnnos = atypeFactory.getExplicitNewClassAnnos(newClassTree);
    if (explicitAnnos.isEmpty()) {
      return;
    }
    for (AnnotationMirror explicit : explicitAnnos) {
      // The return type of the constructor (resultAnnos) must be comparable to the
      // annotations on the constructor invocation (explicitAnnos).
      boolean resultIsSubtypeOfExplicit =
          typeHierarchy.isSubtypeShallowEffective(constructor.getReturnType(), explicit);
      if (!(typeHierarchy.isSubtypeShallowEffective(explicit, constructor.getReturnType())
          || resultIsSubtypeOfExplicit)) {
        AnnotationMirror resultAnno =
            constructor.getReturnType().getPrimaryAnnotationInHierarchy(explicit);
        checker.reportError(
            newClassTree, "constructor.invocation", constructor.toString(), explicit, resultAnno);
        return;
      } else if (!resultIsSubtypeOfExplicit) {
        AnnotationMirror resultAnno =
            constructor.getReturnType().getPrimaryAnnotationInHierarchy(explicit);
        // Issue a warning if the annotations on the constructor invocation is a subtype of
        // the constructor result type. This is equivalent to down-casting.
        checker.reportWarning(
            newClassTree, "cast.unsafe.constructor.invocation", resultAnno, explicit);
        return;
      }
    }

    // TODO: what properties should hold for constructor receivers for
    // inner type instantiations?
  }

  /**
   * A helper method to check that each passed argument is a subtype of the corresponding required
   * argument. Issues an "argument" error for each passed argument that not a subtype of the
   * required one.
   *
   * <p>Note this method requires the lists to have the same length, as it does not handle cases
   * like var args.
   *
   * @see #checkVarargs(AnnotatedTypeMirror.AnnotatedExecutableType, Tree)
   * @param requiredTypes the required types. This may differ from the formal parameter types,
   *     because it replaces a varargs parameter by multiple parameters with the vararg's element
   *     type.
   * @param passedArgs the expressions passed to the corresponding types
   * @param executableName the name of the method or constructor being called
   * @param paramNames the names of the callee's formal parameters
   */
  protected void checkArguments(
      List<? extends AnnotatedTypeMirror> requiredTypes,
      List<? extends ExpressionTree> passedArgs,
      CharSequence executableName,
      List<?> paramNames) {
    int size = requiredTypes.size();
    assert size == passedArgs.size()
        : "size mismatch between required args ("
            + requiredTypes
            + ") and passed args ("
            + passedArgs
            + ")";
    int maxParamNamesIndex = paramNames.size() - 1;
    // Rather weak assertion, due to how varargs parameters are treated.
    assert size >= maxParamNamesIndex
        : String.format(
            "mismatched lengths %d %d %d checkArguments(%s, %s, %s, %s)",
            size,
            passedArgs.size(),
            paramNames.size(),
            listToString(requiredTypes),
            listToString(passedArgs),
            executableName,
            listToString(paramNames));

    for (int i = 0; i < size; ++i) {
      AnnotatedTypeMirror requiredType = requiredTypes.get(i);
      ExpressionTree passedArg = passedArgs.get(i);
      Object paramName = paramNames.get(Math.min(i, maxParamNamesIndex));
      commonAssignmentCheck(
          requiredType,
          passedArg,
          "argument",
          // TODO: for expanded varargs parameters, maybe adjust the name
          paramName,
          executableName);
      scan(passedArg, null);
    }
  }

  // com.sun.tools.javac.util.List has a toString that does not include surrounding "[...]",
  // making it hard to interpret in messages.
  /**
   * Produce a printed representation of a list, in the standard format with surrounding "[...]".
   *
   * @param lst a list to format
   * @return the printed representation of the list
   */
  private String listToString(List<?> lst) {
    StringJoiner result = new StringJoiner(",", "[", "]");
    for (Object elt : lst) {
      result.add(elt.toString());
    }
    return result.toString();
  }

  /**
   * Returns true if both types are type variables and outer contains inner. Outer contains inner
   * implies: {@literal inner.upperBound <: outer.upperBound outer.lowerBound <: inner.lowerBound}.
   *
   * @return true if both types are type variables and outer contains inner
   */
  protected boolean testTypevarContainment(AnnotatedTypeMirror inner, AnnotatedTypeMirror outer) {
    if (inner.getKind() == TypeKind.TYPEVAR && outer.getKind() == TypeKind.TYPEVAR) {

      AnnotatedTypeVariable innerAtv = (AnnotatedTypeVariable) inner;
      AnnotatedTypeVariable outerAtv = (AnnotatedTypeVariable) outer;

      if (AnnotatedTypes.areCorrespondingTypeVariables(elements, innerAtv, outerAtv)) {
        return typeHierarchy.isSubtype(innerAtv.getUpperBound(), outerAtv.getUpperBound())
            && typeHierarchy.isSubtype(outerAtv.getLowerBound(), innerAtv.getLowerBound());
      }
    }

    return false;
  }

  /**
   * Create an OverrideChecker.
   *
   * <p>This exists so that subclasses can subclass OverrideChecker and use their subclass instead
   * of using OverrideChecker itself.
   *
   * @param overriderTree the AST node of the overriding method or method reference
   * @param overriderMethodType the type of the overriding method
   * @param overriderType the type enclosing the overrider method, usually an AnnotatedDeclaredType;
   *     for Method References may be something else
   * @param overriderReturnType the return type of the overriding method
   * @param overriddenMethodType the type of the overridden method
   * @param overriddenType the declared type enclosing the overridden method
   * @param overriddenReturnType the return type of the overridden method
   * @return an OverrideChecker
   */
  protected OverrideChecker createOverrideChecker(
      Tree overriderTree,
      AnnotatedExecutableType overriderMethodType,
      AnnotatedTypeMirror overriderType,
      AnnotatedTypeMirror overriderReturnType,
      AnnotatedExecutableType overriddenMethodType,
      AnnotatedDeclaredType overriddenType,
      AnnotatedTypeMirror overriddenReturnType) {
    return new OverrideChecker(
        overriderTree,
        overriderMethodType,
        overriderType,
        overriderReturnType,
        overriddenMethodType,
        overriddenType,
        overriddenReturnType);
  }

  /**
   * Type checks that a method may override another method. Uses an OverrideChecker subclass as
   * created by {@link #createOverrideChecker}. This version of the method uses the annotated type
   * factory to get the annotated type of the overriding method, and does NOT expose that type.
   *
   * @see #checkOverride(MethodTree, AnnotatedTypeMirror.AnnotatedExecutableType,
   *     AnnotatedTypeMirror.AnnotatedDeclaredType, AnnotatedTypeMirror.AnnotatedExecutableType,
   *     AnnotatedTypeMirror.AnnotatedDeclaredType)
   * @param overriderTree declaration tree of overriding method
   * @param overriderType type of overriding class
   * @param overriddenMethodType type of overridden method
   * @param overriddenType type of overridden class
   * @return true if the override is allowed
   */
  protected boolean checkOverride(
      MethodTree overriderTree,
      AnnotatedDeclaredType overriderType,
      AnnotatedExecutableType overriddenMethodType,
      AnnotatedDeclaredType overriddenType) {

    // Get the type of the overriding method.
    AnnotatedExecutableType overriderMethodType = atypeFactory.getAnnotatedType(overriderTree);

    // Call the other version of the method, which takes overriderMethodType. Both versions
    // exist to allow checkers to override one or the other depending on their needs.
    return checkOverride(
        overriderTree, overriderMethodType, overriderType, overriddenMethodType, overriddenType);
  }

  /**
   * Type checks that a method may override another method. Uses an OverrideChecker subclass as
   * created by {@link #createOverrideChecker}. This version of the method exposes the
   * AnnotatedExecutableType of the overriding method. Override this version of the method if you
   * need to access that type.
   *
   * @see #checkOverride(MethodTree, AnnotatedTypeMirror.AnnotatedDeclaredType,
   *     AnnotatedTypeMirror.AnnotatedExecutableType, AnnotatedTypeMirror.AnnotatedDeclaredType)
   * @param overriderTree declaration tree of overriding method
   * @param overriderMethodType type of the overriding method
   * @param overriderType type of overriding class
   * @param overriddenMethodType type of overridden method
   * @param overriddenType type of overridden class
   * @return true if the override is allowed
   */
  protected boolean checkOverride(
      MethodTree overriderTree,
      AnnotatedExecutableType overriderMethodType,
      AnnotatedDeclaredType overriderType,
      AnnotatedExecutableType overriddenMethodType,
      AnnotatedDeclaredType overriddenType) {

    // This needs to be done before overriderMethodType.getReturnType() and
    // overriddenMethodType.getReturnType()
    if (overriderMethodType.getTypeVariables().isEmpty()
        && !overriddenMethodType.getTypeVariables().isEmpty()) {
      overriddenMethodType = overriddenMethodType.getErased();
    }

    OverrideChecker overrideChecker =
        createOverrideChecker(
            overriderTree,
            overriderMethodType,
            overriderType,
            overriderMethodType.getReturnType(),
            overriddenMethodType,
            overriddenType,
            overriddenMethodType.getReturnType());

    return overrideChecker.checkOverride();
  }

  /**
   * Check that a method reference is allowed. Uses the OverrideChecker class.
   *
   * @param memberReferenceTree the tree for the method reference
   * @return true if the method reference is allowed
   */
  protected boolean checkMethodReferenceAsOverride(
      MemberReferenceTree memberReferenceTree, Void p) {

    IPair<AnnotatedTypeMirror, AnnotatedExecutableType> result =
        atypeFactory.getFnInterfaceFromTree(memberReferenceTree);
    // The type to which the member reference is assigned -- also known as the target type of
    // the reference.
    AnnotatedTypeMirror functionalInterface = result.first;
    // The type of the single method that is declared by the functional interface.
    AnnotatedExecutableType functionType = result.second;

    // ========= Overriding Type =========
    // This doesn't get the correct type for a "MyOuter.super" based on the receiver of the
    // enclosing method.
    // That is handled separately in method receiver check.

    // The tree before :: is an expression or type use.
    ExpressionTree preColonTree = memberReferenceTree.getQualifierExpression();
    MemberReferenceKind memRefKind =
        MemberReferenceKind.getMemberReferenceKind(memberReferenceTree);
    AnnotatedTypeMirror enclosingType;
    if (TreeUtils.isLikeDiamondMemberReference(memberReferenceTree)) {
      TypeElement typeElt = TypesUtils.getTypeElement(TreeUtils.typeOf(preColonTree));
      enclosingType = atypeFactory.getAnnotatedType(typeElt);
    } else if (memberReferenceTree.getMode() == ReferenceMode.NEW
        || memRefKind == MemberReferenceKind.UNBOUND
        || memRefKind == MemberReferenceKind.STATIC) {
      // The tree before :: is a type tree.
      enclosingType = atypeFactory.getAnnotatedTypeFromTypeTree(preColonTree);
    } else {
      // The tree before :: is an expression.
      enclosingType = atypeFactory.getAnnotatedType(preColonTree);
    }

    // ========= Overriding Executable =========
    // The ::method element, see JLS 15.13.1 Compile-Time Declaration of a Method Reference
    ExecutableElement compileTimeDeclaration = TreeUtils.elementFromUse(memberReferenceTree);

    ParameterizedExecutableType preInference =
        atypeFactory.methodFromUseWithoutTypeArgInference(
            memberReferenceTree, compileTimeDeclaration, enclosingType);
    if (TreeUtils.needsTypeArgInference(memberReferenceTree)) {
      if (!checkTypeArgumentInference(memberReferenceTree, preInference.executableType)) {
        return true;
      }
    }

    // The type of the compileTimeDeclaration if it were invoked with a receiver expression
    // of type {@code type}
    AnnotatedExecutableType invocationType =
        atypeFactory.methodFromUse(memberReferenceTree, compileTimeDeclaration, enclosingType)
            .executableType;

    // This needs to be done before invocationType.getReturnType() and
    // functionType.getReturnType()
    if (invocationType.getTypeVariables().isEmpty() && !functionType.getTypeVariables().isEmpty()) {
      functionType = functionType.getErased();
    }

    // Use the function type's parameters to resolve polymorphic qualifiers.
    QualifierPolymorphism poly = atypeFactory.getQualifierPolymorphism();
    poly.resolve(functionType, invocationType);

    AnnotatedTypeMirror invocationReturnType;
    if (compileTimeDeclaration.getKind() == ElementKind.CONSTRUCTOR) {
      if (enclosingType.getKind() == TypeKind.ARRAY) {
        // Special casing for the return of array constructor
        invocationReturnType = enclosingType;
      } else {
        invocationReturnType =
            atypeFactory.getResultingTypeOfConstructorMemberReference(
                memberReferenceTree, invocationType);
      }
    } else {
      invocationReturnType = invocationType.getReturnType();
    }

    AnnotatedTypeMirror functionTypeReturnType = functionType.getReturnType();
    if (functionTypeReturnType.getKind() == TypeKind.VOID) {
      // If the functional interface return type is void, the overriding return type doesn't
      // matter.
      functionTypeReturnType = invocationReturnType;
    }

    if (functionalInterface.getKind() == TypeKind.DECLARED) {
      // Check the member reference as if invocationType overrides functionType.
      OverrideChecker overrideChecker =
          createOverrideChecker(
              memberReferenceTree,
              invocationType,
              enclosingType,
              invocationReturnType,
              functionType,
              (AnnotatedDeclaredType) functionalInterface,
              functionTypeReturnType);
      return overrideChecker.checkOverride();
    } else {
      // If the functionalInterface is not a declared type, it must be from a wildcard from a
      // raw type. In that case, only return false if raw types should not be ignored.
      return !atypeFactory.ignoreRawTypeArguments;
    }
  }

  /**
   * Class to perform method override and method reference checks.
   *
   * <p>Method references are checked similarly to method overrides, with the method reference
   * viewed as overriding the functional interface's method.
   *
   * <p>Checks that an overriding method's return type, parameter types, and receiver type are
   * correct with respect to the annotations on the overridden method's return type, parameter
   * types, and receiver type.
   *
   * <p>Furthermore, any contracts on the method must satisfy behavioral subtyping, that is,
   * postconditions must be at least as strong as the postcondition on the superclass, and
   * preconditions must be at most as strong as the condition on the superclass.
   *
   * <p>This method returns the result of the check, but also emits error messages as a side effect.
   */
  public class OverrideChecker {

    /**
     * The declaration of an overriding method. Or, it could be a method reference that is being
     * passed to a method.
     */
    protected final Tree overriderTree;

    /** True if {@link #overriderTree} is a MEMBER_REFERENCE. */
    protected final boolean isMethodReference;

    /** The type of the overriding method. */
    protected final AnnotatedExecutableType overrider;

    /** The subtype that declares the overriding method. */
    protected final AnnotatedTypeMirror overriderType;

    /** The type of the overridden method. */
    protected final AnnotatedExecutableType overridden;

    /** The supertype that declares the overridden method. */
    protected final AnnotatedDeclaredType overriddenType;

    /** The teturn type of the overridden method. */
    protected final AnnotatedTypeMirror overriddenReturnType;

    /** The return type of the overriding method. */
    protected final AnnotatedTypeMirror overriderReturnType;

    /**
     * Create an OverrideChecker.
     *
     * <p>Notice that the return types are passed in separately. This is to support some types of
     * method references where the overrider's return type is not the appropriate type to check.
     *
     * @param overriderTree the AST node of the overriding method or method reference
     * @param overrider the type of the overriding method
     * @param overriderType the type enclosing the overrider method, usually an
     *     AnnotatedDeclaredType; for Method References may be something else
     * @param overriderReturnType the return type of the overriding method
     * @param overridden the type of the overridden method
     * @param overriddenType the declared type enclosing the overridden method
     * @param overriddenReturnType the return type of the overridden method
     */
    public OverrideChecker(
        Tree overriderTree,
        AnnotatedExecutableType overrider,
        AnnotatedTypeMirror overriderType,
        AnnotatedTypeMirror overriderReturnType,
        AnnotatedExecutableType overridden,
        AnnotatedDeclaredType overriddenType,
        AnnotatedTypeMirror overriddenReturnType) {

      this.overriderTree = overriderTree;
      this.overrider = overrider;
      this.overriderType = overriderType;
      this.overriderReturnType = overriderReturnType;
      this.overridden = overridden;
      this.overriddenType = overriddenType;
      this.overriddenReturnType = overriddenReturnType;

      this.isMethodReference = overriderTree.getKind() == Tree.Kind.MEMBER_REFERENCE;
    }

    /**
     * Perform the check.
     *
     * @return true if the override is allowed
     */
    public boolean checkOverride() {
      if (checker.shouldSkipUses(overriddenType.getUnderlyingType().asElement())) {
        return true;
      }

      boolean result = checkReturn();
      result &= checkParameters();
      if (isMethodReference) {
        result &= checkMemberReferenceReceivers();
      } else {
        result &= checkReceiverOverride();
      }
      checkPreAndPostConditions();
      checkPurity();

      return result;
    }

    /** Check that an override respects purity. */
    private void checkPurity() {
      String msgKey = isMethodReference ? "purity.methodref" : "purity.overriding";

      // check purity annotations
      EnumSet<Pure.Kind> superPurity =
          PurityUtils.getPurityKinds(atypeFactory, overridden.getElement());
      EnumSet<Pure.Kind> subPurity =
          PurityUtils.getPurityKinds(atypeFactory, overrider.getElement());
      if (!subPurity.containsAll(superPurity)) {
        checker.reportError(
            overriderTree,
            msgKey,
            overriderType,
            overrider,
            overriddenType,
            overridden,
            subPurity,
            superPurity);
      }
    }

    /**
     * Checks that overrides obey behavioral subtyping, that is, postconditions must be at least as
     * strong as the postcondition on the superclass, and preconditions must be at most as strong as
     * the condition on the superclass.
     */
    private void checkPreAndPostConditions() {
      String msgKey = isMethodReference ? "methodref" : "override";
      if (isMethodReference) {
        // TODO: Support postconditions and method references.
        // The parse context always expects instance methods, but method references can be
        // static.
        return;
      }

      ContractsFromMethod contractsUtils = atypeFactory.getContractsFromMethod();

      // Check preconditions
      Set<Precondition> superPre = contractsUtils.getPreconditions(overridden.getElement());
      Set<Precondition> subPre = contractsUtils.getPreconditions(overrider.getElement());
      Set<IPair<JavaExpression, AnnotationMirror>> superPre2 =
          parseAndLocalizeContracts(superPre, overridden);
      Set<IPair<JavaExpression, AnnotationMirror>> subPre2 =
          parseAndLocalizeContracts(subPre, overrider);
      @SuppressWarnings("compilermessages")
      @CompilerMessageKey String premsg = "contracts.precondition." + msgKey;
      checkContractsSubset(overriderType, overriddenType, subPre2, superPre2, premsg);

      // Check postconditions
      Set<Postcondition> superPost = contractsUtils.getPostconditions(overridden.getElement());
      Set<Postcondition> subPost = contractsUtils.getPostconditions(overrider.getElement());
      Set<IPair<JavaExpression, AnnotationMirror>> superPost2 =
          parseAndLocalizeContracts(superPost, overridden);
      Set<IPair<JavaExpression, AnnotationMirror>> subPost2 =
          parseAndLocalizeContracts(subPost, overrider);
      @SuppressWarnings("compilermessages")
      @CompilerMessageKey String postmsg = "contracts.postcondition." + msgKey;
      checkContractsSubset(overriderType, overriddenType, superPost2, subPost2, postmsg);

      // Check conditional postconditions
      Set<ConditionalPostcondition> superCPost =
          contractsUtils.getConditionalPostconditions(overridden.getElement());
      Set<ConditionalPostcondition> subCPost =
          contractsUtils.getConditionalPostconditions(overrider.getElement());
      // consider only 'true' postconditions
      Set<Postcondition> superCPostTrue = filterConditionalPostconditions(superCPost, true);
      Set<Postcondition> subCPostTrue = filterConditionalPostconditions(subCPost, true);
      Set<IPair<JavaExpression, AnnotationMirror>> superCPostTrue2 =
          parseAndLocalizeContracts(superCPostTrue, overridden);
      Set<IPair<JavaExpression, AnnotationMirror>> subCPostTrue2 =
          parseAndLocalizeContracts(subCPostTrue, overrider);
      @SuppressWarnings("compilermessages")
      @CompilerMessageKey String posttruemsg = "contracts.conditional.postcondition.true." + msgKey;
      checkContractsSubset(
          overriderType, overriddenType, superCPostTrue2, subCPostTrue2, posttruemsg);

      // consider only 'false' postconditions
      Set<Postcondition> superCPostFalse = filterConditionalPostconditions(superCPost, false);
      Set<Postcondition> subCPostFalse = filterConditionalPostconditions(subCPost, false);
      Set<IPair<JavaExpression, AnnotationMirror>> superCPostFalse2 =
          parseAndLocalizeContracts(superCPostFalse, overridden);
      Set<IPair<JavaExpression, AnnotationMirror>> subCPostFalse2 =
          parseAndLocalizeContracts(subCPostFalse, overrider);
      @SuppressWarnings("compilermessages")
      @CompilerMessageKey String postfalsemsg = "contracts.conditional.postcondition.false." + msgKey;
      checkContractsSubset(
          overriderType, overriddenType, superCPostFalse2, subCPostFalse2, postfalsemsg);
    }

    /**
     * Issue a "methodref.receiver" or "methodref.receiver.bound" error if the receiver for the
     * method reference does not satify overriding rules.
     *
     * @return true if the override is legal
     */
    private boolean checkMemberReferenceReceivers() {
      if (overriderType.getKind() == TypeKind.ARRAY) {
        // Assume the receiver for all method on arrays are @Top.
        // This simplifies some logic because an AnnotatedExecutableType for an array method
        // (ie String[]::clone) has a receiver of "Array." The UNBOUND check would then
        // have to compare "Array" to "String[]".
        return true;
      }
      MemberReferenceTree memberTree = (MemberReferenceTree) overriderTree;
      MemberReferenceKind methodRefKind =
          MemberReferenceKind.getMemberReferenceKind((MemberReferenceTree) overriderTree);
      // These act like a traditional override
      if (methodRefKind == MemberReferenceKind.UNBOUND) {
        AnnotatedTypeMirror overriderReceiver = overrider.getReceiverType();
        AnnotatedTypeMirror overriddenReceiver = overridden.getParameterTypes().get(0);
        boolean success = typeHierarchy.isSubtype(overriddenReceiver, overriderReceiver);
        if (!success) {
          checker.reportError(
              overriderTree,
              "methodref.receiver",
              overriderReceiver,
              overriddenReceiver,
              overriderType,
              overrider,
              overriddenType,
              overridden);
        }
        return success;
      }

      // The rest act like method invocations
      AnnotatedTypeMirror receiverDecl;
      AnnotatedTypeMirror receiverArg;
      switch (methodRefKind) {
        case UNBOUND:
          throw new BugInCF("Case UNBOUND should already be handled.");
        case SUPER:
          receiverDecl = overrider.getReceiverType();
          receiverArg = atypeFactory.getAnnotatedType(memberTree.getQualifierExpression());

          AnnotatedTypeMirror selfType = atypeFactory.getSelfType(memberTree);
          receiverArg.replaceAnnotations(selfType.getPrimaryAnnotations());
          break;
        case BOUND:
          receiverDecl = overrider.getReceiverType();
          receiverArg = overriderType;
          break;
        case IMPLICIT_INNER:
          // JLS 15.13.1 "It is a compile-time error if the method reference expression is
          // of the form ClassType :: [TypeArguments] new and a compile-time error would
          // occur when determining an enclosing instance for ClassType as specified in
          // 15.9.2 (treating the method reference expression as if it were an unqualified
          // class instance creation expression)."

          // So a member reference can only refer to an inner class constructor if a type
          // that encloses the inner class can be found. So either "this" is that
          // enclosing type or "this" has an enclosing type that is that type.
          receiverDecl = overrider.getReceiverType();
          receiverArg = atypeFactory.getSelfType(memberTree);
          while (!TypesUtils.isErasedSubtype(
              receiverArg.getUnderlyingType(), receiverDecl.getUnderlyingType(), types)) {
            receiverArg = ((AnnotatedDeclaredType) receiverArg).getEnclosingType();
          }

          break;
        case TOPLEVEL:
        case STATIC:
        case ARRAY_CTOR:
        default:
          // Intentional fallthrough
          // These don't have receivers
          return true;
      }

      boolean success = typeHierarchy.isSubtype(receiverArg, receiverDecl);
      if (!success) {
        checker.reportError(
            overriderTree,
            "methodref.receiver.bound",
            receiverArg,
            receiverDecl,
            receiverArg,
            overriderType,
            overrider);
      }

      return success;
    }

    /**
     * Issue an "override.receiver" error if the receiver override is not valid.
     *
     * @return true if the override is legal
     */
    protected boolean checkReceiverOverride() {
      AnnotatedDeclaredType overriderReceiver = overrider.getReceiverType();
      AnnotatedDeclaredType overriddenReceiver = overridden.getReceiverType();
      // Check the receiver type.
      // isSubtype() requires its arguments to be actual subtypes with respect to the JLS, but
      // an overrider receiver is not a subtype of the overridden receiver.  So, just check
      // primary annotations.
      // TODO: this will need to be improved for generic receivers.
      if (!typeHierarchy.isSubtypeShallowEffective(overriddenReceiver, overriderReceiver)) {
        AnnotationMirrorSet declaredAnnos =
            atypeFactory.getTypeDeclarationBounds(overriderType.getUnderlyingType());
        if (typeHierarchy.isSubtypeShallowEffective(overriderReceiver, declaredAnnos)
            && typeHierarchy.isSubtypeShallowEffective(declaredAnnos, overriderReceiver)) {
          // All the type of an object must be no higher than its upper bound. So if the
          // receiver is annotated with the upper bound qualifiers, then the override is
          // safe.
          return true;
        }
        FoundRequired pair = FoundRequired.of(overriderReceiver, overriddenReceiver);
        checker.reportError(
            overriderTree,
            "override.receiver",
            pair.found,
            pair.required,
            overriderType,
            overrider,
            overriddenType,
            overridden);
        return false;
      }
      return true;
    }

    private boolean checkParameters() {
      List<AnnotatedTypeMirror> overriderParams = overrider.getParameterTypes();
      List<AnnotatedTypeMirror> overriddenParams = overridden.getParameterTypes();

      // Fix up method reference parameters.
      // See https://docs.oracle.com/javase/specs/jls/se17/html/jls-15.html#jls-15.13.1
      if (isMethodReference) {
        // The functional interface of an unbound member reference has an extra parameter
        // (the receiver).
        if (MemberReferenceKind.getMemberReferenceKind((MemberReferenceTree) overriderTree)
            == MemberReferenceKind.UNBOUND) {
          overriddenParams = new ArrayList<>(overriddenParams);
          overriddenParams.remove(0);
        }
        // Deal with varargs
        if (overrider.isVarArgs() && !overridden.isVarArgs()) {
          overriderParams =
              AnnotatedTypes.expandVarArgsParametersFromTypes(overrider, overriddenParams);
        }
      }

      boolean result = true;
      for (int i = 0; i < overriderParams.size(); ++i) {
        AnnotatedTypeMirror capturedParam =
            atypeFactory.applyCaptureConversion(overriddenParams.get(i));
        boolean success = typeHierarchy.isSubtype(capturedParam, overriderParams.get(i));
        if (!success) {
          success = testTypevarContainment(overriddenParams.get(i), overriderParams.get(i));
        }

        checkParametersMsg(success, i, overriderParams, overriddenParams);
        result &= success;
      }
      return result;
    }

    private void checkParametersMsg(
        boolean success,
        int index,
        List<AnnotatedTypeMirror> overriderParams,
        List<AnnotatedTypeMirror> overriddenParams) {
      if (success && !showchecks) {
        return;
      }

      String msgKey = isMethodReference ? "methodref.param" : "override.param";
      Tree posTree =
          overriderTree instanceof MethodTree
              ? ((MethodTree) overriderTree).getParameters().get(index)
              : overriderTree;

      if (showchecks) {
        System.out.printf(
            " %s (at %s):%n"
                + "     overrider: %s %s (parameter %d type %s)%n"
                + "    overridden: %s %s"
                + " (parameter %d type %s)%n",
            (success
                ? "success: overridden parameter type is subtype of overriding"
                : "FAILURE: overridden parameter type is not subtype of overriding"),
            fileAndLineNumber(posTree),
            overrider,
            overriderType,
            index,
            overriderParams.get(index).toString(),
            overridden,
            overriddenType,
            index,
            overriddenParams.get(index).toString());
      }
      if (!success) {
        FoundRequired pair =
            FoundRequired.of(overriderParams.get(index), overriddenParams.get(index));
        checker.reportError(
            posTree,
            msgKey,
            overrider.getElement().getParameters().get(index).toString(),
            pair.found,
            pair.required,
            overriderType,
            overrider,
            overriddenType,
            overridden);
      }
    }

    /**
     * Returns true if the return type of the overridden method is a subtype of the return type of
     * the overriding method.
     *
     * @return true if the return type is correct
     */
    private boolean checkReturn() {
      if ((overriderReturnType.getKind() == TypeKind.VOID)) {
        // Nothing to check.
        return true;
      }
      boolean success = typeHierarchy.isSubtype(overriderReturnType, overriddenReturnType);
      if (!success) {
        // If both the overridden method have type variables as return types and both
        // types were defined in their respective methods then, they can be covariant or
        // invariant use super/subtypes for the overrides locations
        success = testTypevarContainment(overriderReturnType, overriddenReturnType);
      }

      // Sometimes the overridden return type of a method reference becomes a captured
      // type variable.  This leads to defaulting that often makes the overriding return type
      // invalid.  We ignore these.  This happens in Issue403/Issue404.
      if (!success
          && isMethodReference
          && TypesUtils.isCapturedTypeVariable(overriddenReturnType.getUnderlyingType())) {
        if (ElementUtils.isMethod(
            overridden.getElement(), functionApply, atypeFactory.getProcessingEnv())) {
          success =
              typeHierarchy.isSubtype(
                  overriderReturnType,
                  ((AnnotatedTypeVariable) overriddenReturnType).getUpperBound());
        }
      }

      checkReturnMsg(success);
      return success;
    }

    /**
     * Issue an error message or log message about checking an overriding return type.
     *
     * @param success whether the check succeeded or failed
     */
    private void checkReturnMsg(boolean success) {
      if (success && !showchecks) {
        return;
      }

      String msgKey = isMethodReference ? "methodref.return" : "override.return";
      Tree posTree =
          overriderTree instanceof MethodTree
              ? ((MethodTree) overriderTree).getReturnType()
              : overriderTree;
      // The return type of a MethodTree is null for a constructor.
      if (posTree == null) {
        posTree = overriderTree;
      }

      if (showchecks) {
        System.out.printf(
            " %s (at %s):%n"
                + "     overrider: %s %s (return type %s)%n"
                + "    overridden: %s %s (return type %s)%n",
            (success
                ? "success: overriding return type is subtype of overridden"
                : "FAILURE: overriding return type is not subtype of overridden"),
            fileAndLineNumber(posTree),
            overrider,
            overriderType,
            overrider.getReturnType().toString(),
            overridden,
            overriddenType,
            overridden.getReturnType().toString());
      }
      if (!success) {
        FoundRequired pair = FoundRequired.of(overriderReturnType, overriddenReturnType);
        checker.reportError(
            posTree,
            msgKey,
            pair.found,
            pair.required,
            overriderType,
            overrider,
            overriddenType,
            overridden);
      }
    }
  }

  /**
   * Filters the set of conditional postconditions to return only those whose annotation result
   * value matches the value of the given boolean {@code b}. For example, if {@code b == true}, then
   * the following {@code @EnsuresNonNullIf} conditional postcondition would match:<br>
   * {@code @EnsuresNonNullIf(expression="#1", result=true)}<br>
   * {@code boolean equals(@Nullable Object o)}
   *
   * @param conditionalPostconditions each is a ConditionalPostcondition
   * @param b the value required for the {@code result} element
   * @return all the given conditional postconditions whose {@code result} is {@code b}
   */
  private Set<Postcondition> filterConditionalPostconditions(
      Set<ConditionalPostcondition> conditionalPostconditions, boolean b) {
    if (conditionalPostconditions.isEmpty()) {
      return Collections.emptySet();
    }

    Set<Postcondition> result =
        ArraySet.newArraySetOrLinkedHashSet(conditionalPostconditions.size());
    for (Contract c : conditionalPostconditions) {
      ConditionalPostcondition p = (ConditionalPostcondition) c;
      if (p.resultValue == b) {
        result.add(new Postcondition(p.expressionString, p.annotation, p.contractAnnotation));
      }
    }
    return result;
  }

  /**
   * Checks that {@code mustSubset} is a subset of {@code set} in the following sense: For every
   * expression in {@code mustSubset} there must be the same expression in {@code set}, with the
   * same (or a stronger) annotation.
   *
   * <p>This uses field {@link #methodTree} to determine where to issue an error message.
   *
   * @param overriderType the subtype
   * @param overriddenType the supertype
   * @param mustSubset annotations that should be weaker
   * @param set anontations that should be stronger
   * @param messageKey message key for error messages
   */
  private void checkContractsSubset(
      AnnotatedTypeMirror overriderType,
      AnnotatedDeclaredType overriddenType,
      Set<IPair<JavaExpression, AnnotationMirror>> mustSubset,
      Set<IPair<JavaExpression, AnnotationMirror>> set,
      @CompilerMessageKey String messageKey) {

    for (IPair<JavaExpression, AnnotationMirror> weak : mustSubset) {
      JavaExpression jexpr = weak.first;
      boolean found = false;

      for (IPair<JavaExpression, AnnotationMirror> strong : set) {
        // are we looking at a contract of the same receiver?
        if (jexpr.equals(strong.first)) {
          // check subtyping relationship of annotations
          TypeMirror jexprTM = jexpr.getType();
          if (qualHierarchy.isSubtypeShallow(strong.second, jexprTM, weak.second, jexprTM)) {
            found = true;
            break;
          }
        }
      }

      if (!found) {

        String overriddenTypeString = overriddenType.getUnderlyingType().asElement().toString();
        String overriderTypeString;
        if (overriderType.getKind() == TypeKind.DECLARED) {
          DeclaredType overriderTypeMirror =
              ((AnnotatedDeclaredType) overriderType).getUnderlyingType();
          overriderTypeString = overriderTypeMirror.asElement().toString();
        } else {
          overriderTypeString = overriderType.toString();
        }

        // weak.second is the AnnotationMirror that is too strong.  It might be from the
        // precondition or the postcondition.

        // These are the annotations that are too weak.
        StringJoiner strongRelevantAnnos = new StringJoiner(" ").setEmptyValue("no information");
        for (IPair<JavaExpression, AnnotationMirror> strong : set) {
          if (jexpr.equals(strong.first)) {
            strongRelevantAnnos.add(strong.second.toString());
          }
        }

        Object overriddenAnno;
        Object overriderAnno;
        if (messageKey.contains(".precondition.")) {
          overriddenAnno = strongRelevantAnnos;
          overriderAnno = weak.second;
        } else {
          overriddenAnno = weak.second;
          overriderAnno = strongRelevantAnnos;
        }

        checker.reportError(
            methodTree,
            messageKey,
            jexpr,
            methodTree.getName(),
            overriddenTypeString,
            overriddenAnno,
            overriderTypeString,
            overriderAnno);
      }
    }
  }

  /**
   * Localizes some contracts -- that is, viewpoint-adapts them to some method body, according to
   * the value of {@link #methodTree}.
   *
   * <p>The input is a set of {@link Contract}s, each of which contains an expression string and an
   * annotation. In a {@link Contract}, Java expressions are exactly as written in source code, not
   * standardized or viewpoint-adapted.
   *
   * <p>The output is a set of pairs of {@link JavaExpression} (parsed expression string) and
   * standardized annotation (with respect to the path of {@link #methodTree}. This method discards
   * any contract whose expression cannot be parsed into a JavaExpression.
   *
   * @param contractSet a set of contracts
   * @param methodType the type of the method that the contracts are for
   * @return pairs of (expression, AnnotationMirror), which are localized contracts
   */
  private Set<IPair<JavaExpression, AnnotationMirror>> parseAndLocalizeContracts(
      Set<? extends Contract> contractSet, AnnotatedExecutableType methodType) {
    if (contractSet.isEmpty()) {
      return Collections.emptySet();
    }

    // This is the path to a place where the contract is being used, which might or might not be
    // where the contract was defined.  For example, methodTree might be an overriding
    // definition, and the contract might be for a superclass.
    MethodTree methodTree = this.methodTree;

    StringToJavaExpression stringToJavaExpr =
        expression -> {
          JavaExpression javaExpr =
              StringToJavaExpression.atMethodDecl(expression, methodType.getElement(), checker);
          // methodType.getElement() is not necessarily the same method as methodTree, so
          // viewpoint-adapt it to methodTree.
          return javaExpr.atMethodBody(methodTree);
        };

    Set<IPair<JavaExpression, AnnotationMirror>> result =
        ArraySet.newArraySetOrHashSet(contractSet.size());
    for (Contract p : contractSet) {
      String expressionString = p.expressionString;
      AnnotationMirror annotation =
          p.viewpointAdaptDependentTypeAnnotation(atypeFactory, stringToJavaExpr, methodTree);
      JavaExpression exprJe;
      try {
        // TODO: currently, these expressions are parsed many times.
        // This could be optimized to store the result the first time.
        // (same for other annotations)
        exprJe = stringToJavaExpr.toJavaExpression(expressionString);
      } catch (JavaExpressionParseException e) {
        // report errors here
        checker.report(methodTree, e.getDiagMessage());
        continue;
      }
      result.add(IPair.of(exprJe, annotation));
    }
    return result;
  }

  /**
   * Call this only when the current path is an identifier.
   *
   * @return the enclosing member select, or null if the identifier is not the field in a member
   *     selection
   */
  protected @Nullable MemberSelectTree enclosingMemberSelect() {
    TreePath path = this.getCurrentPath();
    assert path.getLeaf().getKind() == Tree.Kind.IDENTIFIER
        : "expected identifier, found: " + path.getLeaf();
    if (path.getParentPath().getLeaf().getKind() == Tree.Kind.MEMBER_SELECT) {
      return (MemberSelectTree) path.getParentPath().getLeaf();
    } else {
      return null;
    }
  }

  /**
   * Returns the statement that encloses the given one.
   *
   * @param tree an AST node that is on the current path
   * @return the statement that encloses the given one
   */
  protected @Nullable Tree enclosingStatement(@FindDistinct Tree tree) {
    TreePath path = this.getCurrentPath();
    while (path != null && path.getLeaf() != tree) {
      path = path.getParentPath();
    }

    if (path != null) {
      return path.getParentPath().getLeaf();
    } else {
      return null;
    }
  }

  @Override
  public Void visitIdentifier(IdentifierTree tree, Void p) {
    checkAccess(tree, p);
    return super.visitIdentifier(tree, p);
  }

  /**
   * Issues an error if access not allowed, based on an @Unused annotation.
   *
   * @param identifierTree the identifier being accessed; the method does nothing if it is not a
   *     field
   * @param p ignored
   */
  protected void checkAccess(IdentifierTree identifierTree, Void p) {
    MemberSelectTree memberSel = enclosingMemberSelect();
    ExpressionTree tree;
    Element elem;

    if (memberSel == null) {
      tree = identifierTree;
      elem = TreeUtils.elementFromUse(identifierTree);
    } else {
      tree = memberSel;
      elem = TreeUtils.elementFromUse(memberSel);
    }

    if (elem == null || !elem.getKind().isField()) {
      return;
    }

    AnnotatedTypeMirror receiver = atypeFactory.getReceiverType(tree);

    checkAccessAllowed(elem, receiver, tree);
  }

  /**
   * Issues an error if access not allowed, based on an @Unused annotation.
   *
   * @param field the field to be accessed, whose declaration might be annotated by @Unused. It can
   *     also be (for example) {@code this}, in which case {@code receiverType} is null.
   * @param receiverType the type of the expression whose field is accessed; null if the field is
   *     static
   * @param accessTree the access expression
   */
  protected void checkAccessAllowed(
      Element field,
      @Nullable AnnotatedTypeMirror receiverType,
      @FindDistinct ExpressionTree accessTree) {
    AnnotationMirror unused = atypeFactory.getDeclAnnotation(field, Unused.class);
    if (unused == null) {
      return;
    }

    String when = AnnotationUtils.getElementValueClassName(unused, unusedWhenElement).toString();

    // TODO: Don't just look at the receiver type, but at the declaration annotations on the
    // receiver.  (That will enable handling type annotations that are not part of the type
    // system being checked.)

    // TODO: This requires exactly the same type qualifier, but it should permit subqualifiers.
    if (!AnnotationUtils.containsSameByName(receiverType.getPrimaryAnnotations(), when)) {
      return;
    }

    Tree tree = this.enclosingStatement(accessTree);

    if (tree != null
        && tree.getKind() == Tree.Kind.ASSIGNMENT
        && ((AssignmentTree) tree).getVariable() == accessTree
        && ((AssignmentTree) tree).getExpression().getKind() == Tree.Kind.NULL_LITERAL) {
      // Assigning unused to null is OK.
      return;
    }

    checker.reportError(accessTree, "unallowed.access", field, receiverType);
  }

  /**
   * Tests that the qualifiers present on {@code useType} are valid qualifiers, given the qualifiers
   * on the declaration of the type, {@code declarationType}.
   *
   * <p>The check is shallow, as it does not descend into generic or array types (i.e. only
   * performing the validity check on the raw type or outermost array dimension). {@link
   * BaseTypeVisitor#validateTypeOf(Tree)} would call this for each type argument or array dimension
   * separately.
   *
   * <p>In most cases, {@code useType} simply needs to be a subtype of {@code declarationType}. If a
   * type system makes exceptions to this rule, its implementation should override this method.
   *
   * <p>This method is not called if {@link
   * BaseTypeValidator#shouldCheckTopLevelDeclaredOrPrimitiveType(AnnotatedTypeMirror, Tree)}
   * returns false -- by default, it is not called on the top level for locals and expressions. To
   * enforce a type validity property everywhere, override methods such as {@link
   * BaseTypeValidator#visitDeclared} rather than this method.
   *
   * @param declarationType the type of the class (TypeElement)
   * @param useType the use of the class (instance type)
   * @param tree the tree where the type is used
   * @return true if the useType is a valid use of elemType
   */
  public boolean isValidUse(
      AnnotatedDeclaredType declarationType, AnnotatedDeclaredType useType, Tree tree) {
    // Don't use isSubtype(ATM, ATM) because it will return false if the types have qualifier
    // parameters.
    AnnotationMirrorSet tops = qualHierarchy.getTopAnnotations();
    TypeMirror declarationTM = declarationType.getUnderlyingType();
    AnnotationMirrorSet upperBounds =
        atypeFactory.getQualifierUpperBounds().getBoundQualifiers(declarationTM);
    for (AnnotationMirror top : tops) {
      AnnotationMirror upperBound = qualHierarchy.findAnnotationInHierarchy(upperBounds, top);
      if (!typeHierarchy.isSubtypeShallowEffective(useType, upperBound)) {
        return false;
      }
    }
    return true;
  }

  /**
   * Tests that the qualifiers present on the primitive type are valid.
   *
   * @param type the use of the primitive type
   * @param tree the tree where the type is used
   * @return true if the type is a valid use of the primitive type
   */
  public boolean isValidUse(AnnotatedPrimitiveType type, Tree tree) {
    AnnotationMirrorSet bounds = atypeFactory.getTypeDeclarationBounds(type.getUnderlyingType());
    return typeHierarchy.isSubtypeShallowEffective(type, bounds);
  }

  /**
   * Tests that the qualifiers present on the array type are valid. This method will be invoked for
   * each array level independently, i.e. this method only needs to check the top-level qualifiers
   * of an array.
   *
   * @param type the array type use
   * @param tree the tree where the type is used
   * @return true if the type is a valid array type
   */
  public boolean isValidUse(AnnotatedArrayType type, Tree tree) {
    AnnotationMirrorSet bounds = atypeFactory.getTypeDeclarationBounds(type.getUnderlyingType());
    return typeHierarchy.isSubtypeShallowEffective(type, bounds);
  }

  /**
   * Tests whether the tree expressed by the passed type tree is a valid type, and emits an error if
   * that is not the case (e.g. '@Mutable String'). If the tree is a method or constructor, check
   * the return type.
   *
   * @param tree the AST type supplied by the user
   * @return true if the tree is a valid type
   */
  public boolean validateTypeOf(Tree tree) {
    AnnotatedTypeMirror type;
    // It's quite annoying that there is no TypeTree.
    switch (tree.getKind()) {
      case PRIMITIVE_TYPE:
      case PARAMETERIZED_TYPE:
      case TYPE_PARAMETER:
      case ARRAY_TYPE:
      case UNBOUNDED_WILDCARD:
      case EXTENDS_WILDCARD:
      case SUPER_WILDCARD:
      case ANNOTATED_TYPE:
        type = atypeFactory.getAnnotatedTypeFromTypeTree(tree);
        break;
      case METHOD:
        type = atypeFactory.getMethodReturnType((MethodTree) tree);
        if (type == null || type.getKind() == TypeKind.VOID) {
          // Nothing to do for void methods.
          // Note that for a constructor the AnnotatedExecutableType does
          // not use void as return type.
          return true;
        }
        break;
      default:
        type = atypeFactory.getAnnotatedType(tree);
    }
    return validateType(tree, type);
  }

  /**
   * Tests whether the type and corresponding type tree is a valid type, and emits an error if that
   * is not the case (e.g. '@Mutable String'). If the tree is a method or constructor, tests the
   * return type.
   *
   * @param tree the type tree supplied by the user
   * @param type the type corresponding to tree
   * @return true if the type is valid
   */
  protected boolean validateType(Tree tree, AnnotatedTypeMirror type) {
    return typeValidator.isValid(type, tree);
  }

  // This is a test to ensure that all types are valid
  protected final TypeValidator typeValidator;

  protected TypeValidator createTypeValidator() {
    return new BaseTypeValidator(checker, this, atypeFactory);
  }

  // **********************************************************************
  // Random helper methods
  // **********************************************************************

  /**
   * Tests whether the expression should not be checked because of the tree referring to unannotated
   * classes, as specified in the {@code checker.skipUses} property.
   *
   * <p>It returns true if exprTree is a method invocation or a field access to a class whose
   * qualified name matches the {@code checker.skipUses} property.
   *
   * @param exprTree any expression tree
   * @return true if checker should not test exprTree
   */
  protected final boolean shouldSkipUses(ExpressionTree exprTree) {
    // System.out.printf("shouldSkipUses: %s: %s%n", exprTree.getClass(), exprTree);
    if (atypeFactory.isUnreachable(exprTree)) {
      return true;
    }
    Element elm = TreeUtils.elementFromTree(exprTree);
    return checker.shouldSkipUses(elm);
  }

  // **********************************************************************
  // Overriding to avoid visit part of the tree
  // **********************************************************************

  /** Override Compilation Unit so we won't visit package names or imports. */
  @Override
  public Void visitCompilationUnit(CompilationUnitTree identifierTree, Void p) {
    Void r = scan(identifierTree.getPackageAnnotations(), p);
    // r = reduce(scan(identifierTree.getPackageName(), p), r);
    // r = reduce(scan(identifierTree.getImports(), p), r);
    r = reduce(scan(identifierTree.getTypeDecls(), p), r);
    return r;
  }
}<|MERGE_RESOLUTION|>--- conflicted
+++ resolved
@@ -958,17 +958,11 @@
    * Also, it issues a "missing.this" error for static method annotated receivers.
    */
   @Override
-<<<<<<< HEAD
-  public Void visitMethod(MethodTree tree, Void p) {
-=======
   public final Void visitMethod(MethodTree tree, Void p) {
->>>>>>> a1f732f6
     ClassTree enclosingClass = TreePathUtil.enclosingClass(getCurrentPath());
     if (checker.shouldSkipDefs(enclosingClass, tree)) {
       return null;
     }
-<<<<<<< HEAD
-=======
     processMethodTree(tree);
     return null;
   }
@@ -980,8 +974,6 @@
    * @param tree the method to type-check
    */
   public void processMethodTree(MethodTree tree) {
-
->>>>>>> a1f732f6
     // We copy the result from getAnnotatedType to ensure that circular types (e.g. K extends
     // Comparable<K>) are represented by circular AnnotatedTypeMirrors, which avoids problems
     // with later checks.
