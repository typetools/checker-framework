package org.checkerframework.common.basetype;

import com.sun.source.tree.AnnotationTree;
import com.sun.source.tree.ArrayAccessTree;
import com.sun.source.tree.AssignmentTree;
import com.sun.source.tree.CatchTree;
import com.sun.source.tree.ClassTree;
import com.sun.source.tree.CompilationUnitTree;
import com.sun.source.tree.CompoundAssignmentTree;
import com.sun.source.tree.ConditionalExpressionTree;
import com.sun.source.tree.EnhancedForLoopTree;
import com.sun.source.tree.ExpressionTree;
import com.sun.source.tree.IdentifierTree;
import com.sun.source.tree.InstanceOfTree;
import com.sun.source.tree.LambdaExpressionTree;
import com.sun.source.tree.MemberReferenceTree;
import com.sun.source.tree.MemberReferenceTree.ReferenceMode;
import com.sun.source.tree.MemberSelectTree;
import com.sun.source.tree.MethodInvocationTree;
import com.sun.source.tree.MethodTree;
import com.sun.source.tree.ModifiersTree;
import com.sun.source.tree.NewArrayTree;
import com.sun.source.tree.NewClassTree;
import com.sun.source.tree.ReturnTree;
import com.sun.source.tree.ThrowTree;
import com.sun.source.tree.Tree;
import com.sun.source.tree.TypeCastTree;
import com.sun.source.tree.TypeParameterTree;
import com.sun.source.tree.UnaryTree;
import com.sun.source.tree.VariableTree;
import com.sun.source.util.SourcePositions;
import com.sun.source.util.TreePath;
import com.sun.source.util.TreeScanner;
import com.sun.tools.javac.code.Attribute;
import com.sun.tools.javac.code.Symbol.ClassSymbol;
import com.sun.tools.javac.code.Symbol.VarSymbol;
import com.sun.tools.javac.tree.JCTree;
import com.sun.tools.javac.tree.JCTree.JCFieldAccess;
import com.sun.tools.javac.tree.JCTree.JCIdent;
import com.sun.tools.javac.tree.JCTree.JCMemberReference;
import com.sun.tools.javac.tree.JCTree.JCMemberReference.ReferenceKind;
import com.sun.tools.javac.tree.TreeInfo;
import java.lang.annotation.Annotation;
import java.util.ArrayList;
import java.util.Arrays;
<<<<<<< HEAD
=======
import java.util.EnumSet;
>>>>>>> 136df234
import java.util.HashMap;
import java.util.HashSet;
import java.util.Iterator;
import java.util.LinkedHashSet;
import java.util.List;
import java.util.Map;
import java.util.Set;
import javax.annotation.processing.ProcessingEnvironment;
import javax.lang.model.element.AnnotationMirror;
import javax.lang.model.element.AnnotationValue;
import javax.lang.model.element.Element;
import javax.lang.model.element.ElementKind;
import javax.lang.model.element.ExecutableElement;
import javax.lang.model.element.Modifier;
import javax.lang.model.element.Name;
import javax.lang.model.element.TypeElement;
import javax.lang.model.element.VariableElement;
import javax.lang.model.type.DeclaredType;
import javax.lang.model.type.TypeKind;
import javax.lang.model.type.TypeMirror;
import javax.lang.model.util.ElementFilter;
import javax.tools.Diagnostic.Kind;
import org.checkerframework.checker.compilermsgs.qual.CompilerMessageKey;
import org.checkerframework.dataflow.analysis.FlowExpressions;
import org.checkerframework.dataflow.analysis.FlowExpressions.Receiver;
import org.checkerframework.dataflow.analysis.TransferResult;
import org.checkerframework.dataflow.cfg.node.BooleanLiteralNode;
import org.checkerframework.dataflow.cfg.node.Node;
import org.checkerframework.dataflow.cfg.node.ReturnNode;
import org.checkerframework.framework.flow.CFAbstractStore;
import org.checkerframework.framework.flow.CFAbstractValue;
import org.checkerframework.framework.qual.DefaultQualifier;
import org.checkerframework.framework.qual.Unused;
import org.checkerframework.framework.source.Result;
import org.checkerframework.framework.source.SourceVisitor;
import org.checkerframework.framework.type.AnnotatedTypeFactory;
import org.checkerframework.framework.type.AnnotatedTypeFactory.ParameterizedExecutableType;
import org.checkerframework.framework.type.AnnotatedTypeMirror;
import org.checkerframework.framework.type.AnnotatedTypeMirror.AnnotatedArrayType;
import org.checkerframework.framework.type.AnnotatedTypeMirror.AnnotatedDeclaredType;
import org.checkerframework.framework.type.AnnotatedTypeMirror.AnnotatedExecutableType;
import org.checkerframework.framework.type.AnnotatedTypeMirror.AnnotatedPrimitiveType;
import org.checkerframework.framework.type.AnnotatedTypeMirror.AnnotatedTypeVariable;
import org.checkerframework.framework.type.AnnotatedTypeMirror.AnnotatedUnionType;
import org.checkerframework.framework.type.AnnotatedTypeMirror.AnnotatedWildcardType;
import org.checkerframework.framework.type.AnnotatedTypeParameterBounds;
import org.checkerframework.framework.type.GenericAnnotatedTypeFactory;
import org.checkerframework.framework.type.QualifierHierarchy;
import org.checkerframework.framework.type.TypeHierarchy;
import org.checkerframework.framework.type.VisitorState;
import org.checkerframework.framework.type.poly.QualifierPolymorphism;
import org.checkerframework.framework.type.visitor.SimpleAnnotatedTypeScanner;
import org.checkerframework.framework.util.AnnotatedTypes;
import org.checkerframework.framework.util.Contract;
import org.checkerframework.framework.util.Contract.ConditionalPostcondition;
import org.checkerframework.framework.util.Contract.Postcondition;
import org.checkerframework.framework.util.Contract.Precondition;
import org.checkerframework.framework.util.ContractsUtils;
import org.checkerframework.framework.util.FieldInvariants;
import org.checkerframework.framework.util.FlowExpressionParseUtil;
import org.checkerframework.framework.util.FlowExpressionParseUtil.FlowExpressionContext;
import org.checkerframework.framework.util.FlowExpressionParseUtil.FlowExpressionParseException;
import org.checkerframework.framework.util.dependenttypes.DependentTypesHelper;
import org.checkerframework.javacutil.AnnotationBuilder;
import org.checkerframework.javacutil.AnnotationUtils;
import org.checkerframework.javacutil.BugInCF;
import org.checkerframework.javacutil.ElementUtils;
import org.checkerframework.javacutil.Pair;
import org.checkerframework.javacutil.PluginUtil;
import org.checkerframework.javacutil.TreeUtils;
import org.checkerframework.javacutil.TypesUtils;

/**
 * A {@link SourceVisitor} that performs assignment and pseudo-assignment checking, method
 * invocation checking, and assignability checking.
 *
 * <p>This implementation uses the {@link AnnotatedTypeFactory} implementation provided by an
 * associated {@link BaseTypeChecker}; its visitor methods will invoke this factory on parts of the
 * AST to determine the "annotated type" of an expression. Then, the visitor methods will check the
 * types in assignments and pseudo-assignments using {@link #commonAssignmentCheck}, which
 * ultimately calls the {@link TypeHierarchy#isSubtype} method and reports errors that violate
 * Java's rules of assignment.
 *
 * <p>Note that since this implementation only performs assignment and pseudo-assignment checking,
 * other rules for custom type systems must be added in subclasses (e.g., dereference checking in
 * the {@link org.checkerframework.checker.nullness.NullnessChecker} is implemented in the {@link
 * org.checkerframework.checker.nullness.NullnessChecker}'s {@link TreeScanner#visitMemberSelect}
 * method).
 *
 * <p>This implementation does the following checks:
 *
 * <ol>
 *   <li><b>Assignment and Pseudo-Assignment Check</b>: It verifies that any assignment type-checks,
 *       using {@code TypeHierarchy.isSubtype} method. This includes method invocation and method
 *       overriding checks.
 *   <li><b>Type Validity Check</b>: It verifies that any user-supplied type is a valid type, using
 *       {@code isValidUse} method.
 *   <li><b>(Re-)Assignability Check</b>: It verifies that any assignment is valid, using {@code
 *       Checker.isAssignable} method.
 * </ol>
 *
 * @see "JLS $4"
 * @see TypeHierarchy#isSubtype(AnnotatedTypeMirror, AnnotatedTypeMirror)
 * @see AnnotatedTypeFactory
 */
/*
 * Note how the handling of VisitorState is duplicated in AbstractFlow. In
 * particular, the handling of the assignment context has to be done correctly
 * in both classes. This is a pain and we should see how to handle this in the
 * DFF version.
 *
 * TODO: missing assignment context: array initializer
 * expressions should have the component type as context
 */
public class BaseTypeVisitor<Factory extends GenericAnnotatedTypeFactory<?, ?, ?, ?>>
        extends SourceVisitor<Void, Void> {

    /** The {@link BaseTypeChecker} for error reporting. */
    protected final BaseTypeChecker checker;

    /** The factory to use for obtaining "parsed" version of annotations. */
    protected final Factory atypeFactory;

    /** For obtaining line numbers in -Ashowchecks debugging output. */
    protected final SourcePositions positions;

    /** For storing visitor state. */
    protected final VisitorState visitorState;

    /** An instance of the {@link ContractsUtils} helper class. */
    protected final ContractsUtils contractsUtils;

    /** The Object.equals method. */
    private final ExecutableElement objectEquals;

    /** The element for java.util.Vector#copyInto. */
    private final ExecutableElement vectorCopyInto;

    /** The element for java.util.function.Function#apply. */
    private final ExecutableElement functionApply;

    /** The type of java.util.Vector. */
    private final AnnotatedDeclaredType vectorType;

    /** The @java.lang.annotation.Target annotation. */
    protected final AnnotationMirror TARGET =
            AnnotationBuilder.fromClass(elements, java.lang.annotation.Target.class);

    /** The {@code value} element/field of the @java.lang.annotation.Target annotation. */
    protected final ExecutableElement targetValueElement;

    /**
     * @param checker the type-checker associated with this visitor (for callbacks to {@link
     *     TypeHierarchy#isSubtype})
     */
    public BaseTypeVisitor(BaseTypeChecker checker) {
        this(checker, null);
    }

    /**
     * @param checker the type-checker associated with this visitor
     * @param typeFactory the type factory, or null. If null, this calls {@link #createTypeFactory}.
     */
    protected BaseTypeVisitor(BaseTypeChecker checker, Factory typeFactory) {
        super(checker);

        this.checker = checker;
        this.atypeFactory = typeFactory == null ? createTypeFactory() : typeFactory;
        this.contractsUtils = ContractsUtils.getInstance(atypeFactory);
        this.positions = trees.getSourcePositions();
        this.visitorState = atypeFactory.getVisitorState();
        this.typeValidator = createTypeValidator();
        ProcessingEnvironment env = checker.getProcessingEnvironment();
        this.objectEquals = TreeUtils.getMethod("java.lang.Object", "equals", 1, env);
        this.vectorCopyInto = TreeUtils.getMethod("java.util.Vector", "copyInto", 1, env);
        this.functionApply = TreeUtils.getMethod("java.util.function.Function", "apply", 1, env);
        this.vectorType = atypeFactory.fromElement(elements.getTypeElement("java.util.Vector"));
        targetValueElement =
                TreeUtils.getMethod(java.lang.annotation.Target.class.getName(), "value", 0, env);

        checkForAnnotatedJdk();
    }

    /**
     * Constructs an instance of the appropriate type factory for the implemented type system.
     *
     * <p>The default implementation uses the checker naming convention to create the appropriate
     * type factory. If no factory is found, it returns {@link BaseAnnotatedTypeFactory}. It
     * reflectively invokes the constructor that accepts this checker and compilation unit tree (in
     * that order) as arguments.
     *
     * <p>Subclasses have to override this method to create the appropriate visitor if they do not
     * follow the checker naming convention.
     *
     * @return the appropriate type factory
     */
    @SuppressWarnings("unchecked") // unchecked cast to type variable
    protected Factory createTypeFactory() {
        // Try to reflectively load the type factory.
        Class<?> checkerClass = checker.getClass();
        while (checkerClass != BaseTypeChecker.class) {
            AnnotatedTypeFactory result =
                    BaseTypeChecker.invokeConstructorFor(
                            BaseTypeChecker.getRelatedClassName(
                                    checkerClass, "AnnotatedTypeFactory"),
                            new Class<?>[] {BaseTypeChecker.class},
                            new Object[] {checker});
            if (result != null) {
                return (Factory) result;
            }
            checkerClass = checkerClass.getSuperclass();
        }
        try {
            return (Factory) new BaseAnnotatedTypeFactory(checker);
        } catch (Throwable t) {
            throw new BugInCF(
                    "Unexpected "
                            + t.getClass().getSimpleName()
                            + " when invoking BaseAnnotatedTypeFactory for checker "
                            + checker.getClass().getSimpleName(),
                    t);
        }
    }

    public final Factory getTypeFactory() {
        return atypeFactory;
    }

    // **********************************************************************
    // Responsible for updating the factory for the location (for performance)
    // **********************************************************************

    @Override
    public void setRoot(CompilationUnitTree root) {
        atypeFactory.setRoot(root);
        super.setRoot(root);
    }

    @Override
    public Void scan(Tree tree, Void p) {
        if (tree != null && getCurrentPath() != null) {
            this.visitorState.setPath(new TreePath(getCurrentPath(), tree));
        }
        return super.scan(tree, p);
    }

    /**
     * Type-check classTree and skips classes specified by the skipDef option. Subclasses should
     * override {@link #processClassTree(ClassTree)} instead of this method.
     *
     * @param classTree class to check
     * @param p null
     * @return null
     */
    @Override
    public final Void visitClass(ClassTree classTree, Void p) {
        if (checker.shouldSkipDefs(classTree)) {
            // Not "return super.visitClass(classTree, p);" because that would
            // recursively call visitors on subtrees; we want to skip the
            // class entirely.
            return null;
        }
        atypeFactory.preProcessClassTree(classTree);

        TreePath preTreePath = visitorState.getPath();
        AnnotatedDeclaredType preACT = visitorState.getClassType();
        ClassTree preCT = visitorState.getClassTree();
        AnnotatedDeclaredType preAMT = visitorState.getMethodReceiver();
        MethodTree preMT = visitorState.getMethodTree();
        Pair<Tree, AnnotatedTypeMirror> preAssCtxt = visitorState.getAssignmentContext();

        // Don't use atypeFactory.getPath, b/c that depends on the visitorState path.
        visitorState.setPath(TreePath.getPath(root, classTree));
        visitorState.setClassType(
                atypeFactory.getAnnotatedType(TreeUtils.elementFromDeclaration(classTree)));
        visitorState.setClassTree(classTree);
        visitorState.setMethodReceiver(null);
        visitorState.setMethodTree(null);
        visitorState.setAssignmentContext(null);

        try {
            processClassTree(classTree);
            atypeFactory.postProcessClassTree(classTree);
        } finally {
            visitorState.setPath(preTreePath);
            visitorState.setClassType(preACT);
            visitorState.setClassTree(preCT);
            visitorState.setMethodReceiver(preAMT);
            visitorState.setMethodTree(preMT);
            visitorState.setAssignmentContext(preAssCtxt);
        }
        return null;
    }

    /**
     * Type-check classTree. Subclasses should override this method instead of {@link
     * #visitClass(ClassTree, Void)}.
     *
     * @param classTree class to check
     */
    public void processClassTree(ClassTree classTree) {
        checkFieldInvariantDeclarations(classTree);
        if (!TreeUtils.hasExplicitConstructor(classTree)) {
            checkDefaultConstructor(classTree);
        }

        AnnotatedDeclaredType classType = atypeFactory.getAnnotatedType(classTree);
        if (atypeFactory.getDependentTypesHelper() != null) {
            atypeFactory.getDependentTypesHelper().checkClass(classTree, classType);
        }
        validateType(classTree, classType);

        Tree ext = classTree.getExtendsClause();
        if (ext != null) {
            validateTypeOf(ext);
        }

        List<? extends Tree> impls = classTree.getImplementsClause();
        if (impls != null) {
            for (Tree im : impls) {
                validateTypeOf(im);
            }
        }

        checkExtendsImplements(classTree);

        super.visitClass(classTree, null);
    }

    /**
     * If "@B class Y extends @A X {}", then enforce that @B must be a subtype of @A.
     *
     * <p>Also validate the types of the extends and implements clauses.
     *
     * @param classTree class tree to check
     */
    protected void checkExtendsImplements(ClassTree classTree) {
        if (TypesUtils.isAnonymous(TreeUtils.typeOf(classTree))) {
            // Don't check extends clause on anonymous classes.
            return;
        }
        Set<AnnotationMirror> classBounds =
                atypeFactory.getTypeDeclarationBounds(TreeUtils.typeOf(classTree));
        QualifierHierarchy qualifierHierarchy = atypeFactory.getQualifierHierarchy();
        // If "@B class Y extends @A X {}", then enforce that @B must be a subtype of @A.
        // classTree.getExtendsClause() is null when there is no explicitly-written extends clause,
        // as in "class X {}". This is equivalent to writing "class X extends @Top Object {}", so
        // there is no need to do any subtype checking.
        if (classTree.getExtendsClause() != null) {
            Set<AnnotationMirror> extendsAnnos =
                    atypeFactory
                            .getTypeOfExtendsImplements(classTree.getExtendsClause())
                            .getAnnotations();
            for (AnnotationMirror classAnno : classBounds) {
                AnnotationMirror extendsAnno =
                        qualifierHierarchy.findAnnotationInSameHierarchy(extendsAnnos, classAnno);
                if (!qualifierHierarchy.isSubtype(classAnno, extendsAnno)) {
                    checker.report(
                            Result.failure(
                                    "declaration.inconsistent.with.extends.clause",
                                    classAnno,
                                    extendsAnno),
                            classTree.getExtendsClause());
                }
            }
        }
        // Do the same check as above for implements clauses.
        for (Tree implementsClause : classTree.getImplementsClause()) {
            Set<AnnotationMirror> implementsClauseAnnos =
                    atypeFactory.getTypeOfExtendsImplements(implementsClause).getAnnotations();

            for (AnnotationMirror classAnno : classBounds) {
                AnnotationMirror implementsAnno =
                        qualifierHierarchy.findAnnotationInSameHierarchy(
                                implementsClauseAnnos, classAnno);
                if (!qualifierHierarchy.isSubtype(classAnno, implementsAnno)) {
                    checker.report(
                            Result.failure(
                                    "declaration.inconsistent.with.implements.clause",
                                    classAnno,
                                    implementsAnno),
                            implementsClause);
                }
            }
        }
    }

    /**
     * Check that the field invariant declaration annotations meet the following requirements:
     *
     * <ol>
     *   <!-- The item numbering is referred to in the body of the method.-->
     *   <li value="1">If the superclass of {@code classTree} has a field invariant, then the field
     *       invariant for {@code classTree} must include all the fields in the superclass invariant
     *       and those fields' annotations must be a subtype (or equal) to the annotations for those
     *       fields in the superclass.
     *   <li value="2">The fields in the invariant must be a.) final and b.) declared in a
     *       superclass of {@code classTree}.
     *   <li value="3">The qualifier for each field must be a subtype of the annotation on the
     *       declaration of that field.
     *   <li value="4">The field invariant has an equal number of fields and qualifiers, or it has
     *       one qualifier and at least one field.
     * </ol>
     *
     * @param classTree class that might have a field invariant
     * @checker_framework.manual #field-invariants Field invariants
     */
    protected void checkFieldInvariantDeclarations(ClassTree classTree) {
        TypeElement elt = TreeUtils.elementFromDeclaration(classTree);
        FieldInvariants invariants = atypeFactory.getFieldInvariants(elt);
        if (invariants == null) {
            // No invariants to check
            return;
        }

        // Where to issue an error, if any.
        Tree errorTree =
                atypeFactory.getFieldInvariantAnnotationTree(
                        classTree.getModifiers().getAnnotations());
        if (errorTree == null) {
            // If the annotation was inherited, then there is no annotation tree, so issue the
            // error on the class.
            errorTree = classTree;
        }

        // Checks #4 (see method Javadoc)
        if (!invariants.isWellFormed()) {
            checker.report(Result.failure("field.invariant.not.wellformed"), errorTree);
            return;
        }

        TypeMirror superClass = elt.getSuperclass();
        List<String> fieldsNotFound = new ArrayList<>(invariants.getFields());
        Set<VariableElement> fieldElts =
                ElementUtils.findFieldsInTypeOrSuperType(superClass, fieldsNotFound);

        // Checks that fields are declared in super class. (#2b)
        if (!fieldsNotFound.isEmpty()) {
            String notFoundString = String.join(", ", fieldsNotFound);
            checker.report(Result.failure("field.invariant.not.found", notFoundString), errorTree);
        }

        FieldInvariants superInvar =
                atypeFactory.getFieldInvariants(TypesUtils.getTypeElement(superClass));
        if (superInvar != null) {
            // Checks #3 (see method Javadoc)
            Result superError = invariants.isSuperInvariant(superInvar, atypeFactory);
            if (superError != null) {
                checker.report(superError, errorTree);
            }
        }

        List<String> notFinal = new ArrayList<>();
        for (VariableElement field : fieldElts) {
            String fieldName = field.getSimpleName().toString();
            if (!ElementUtils.isFinal(field)) {
                notFinal.add(fieldName);
            }
            AnnotatedTypeMirror type = atypeFactory.getAnnotatedType(field);

            List<AnnotationMirror> annos = invariants.getQualifiersFor(field.getSimpleName());
            for (AnnotationMirror invariantAnno : annos) {
                AnnotationMirror declaredAnno =
                        type.getEffectiveAnnotationInHierarchy(invariantAnno);
                if (declaredAnno == null) {
                    // invariant anno isn't in this hierarchy
                    continue;
                }

                if (!atypeFactory.getQualifierHierarchy().isSubtype(invariantAnno, declaredAnno)) {
                    // Checks #3
                    checker.report(
                            Result.failure(
                                    "field.invariant.not.subtype",
                                    fieldName,
                                    invariantAnno,
                                    declaredAnno),
                            errorTree);
                }
            }
        }

        // Checks #2a
        if (!notFinal.isEmpty()) {
            String notFinalString = String.join(", ", notFinal);
            checker.report(Result.failure("field.invariant.not.final", notFinalString), errorTree);
        }
    }

    protected void checkDefaultConstructor(ClassTree node) {}

    /**
     * Performs pseudo-assignment check: checks that the method obeys override and subtype rules to
     * all overridden methods.
     *
     * <p>The override rule specifies that a method, m1, may override a method m2 only if:
     *
     * <ul>
     *   <li>m1 return type is a subtype of m2
     *   <li>m1 receiver type is a supertype of m2
     *   <li>m1 parameters are supertypes of corresponding m2 parameters
     * </ul>
     *
     * Also, it issues a "missing.this" error for static method annotated receivers.
     */
    @Override
    public Void visitMethod(MethodTree node, Void p) {
        // We copy the result from getAnnotatedType to ensure that
        // circular types (e.g. K extends Comparable<K>) are represented
        // by circular AnnotatedTypeMirrors, which avoids problems with
        // later checks.
        // TODO: Find a cleaner way to ensure circular AnnotatedTypeMirrors.
        AnnotatedExecutableType methodType = atypeFactory.getAnnotatedType(node).deepCopy();
        AnnotatedDeclaredType preMRT = visitorState.getMethodReceiver();
        MethodTree preMT = visitorState.getMethodTree();
        visitorState.setMethodReceiver(methodType.getReceiverType());
        visitorState.setMethodTree(node);
        ExecutableElement methodElement = TreeUtils.elementFromDeclaration(node);

        warnAboutTypeAnnotationsTooEarly(node, node.getModifiers());

        try {
            if (TreeUtils.isAnonymousConstructor(node)) {
                // We shouldn't dig deeper
                return null;
            }

            if (TreeUtils.isConstructor(node)) {
                checkConstructorResult(methodType, methodElement);
            }

            // Passing the whole method/constructor validates the return type
            validateTypeOf(node);

            // Validate types in throws clauses
            for (ExpressionTree thr : node.getThrows()) {
                validateTypeOf(thr);
            }

            if (atypeFactory.getDependentTypesHelper() != null) {
                atypeFactory.getDependentTypesHelper().checkMethod(node, methodType);
            }

            // Check method overrides
            AnnotatedDeclaredType enclosingType =
                    (AnnotatedDeclaredType)
                            atypeFactory.getAnnotatedType(methodElement.getEnclosingElement());

            // Find which methods this method overrides
            Map<AnnotatedDeclaredType, ExecutableElement> overriddenMethods =
                    AnnotatedTypes.overriddenMethods(elements, atypeFactory, methodElement);
            for (Map.Entry<AnnotatedDeclaredType, ExecutableElement> pair :
                    overriddenMethods.entrySet()) {
                AnnotatedDeclaredType overriddenType = pair.getKey();
                AnnotatedExecutableType overriddenMethod =
                        AnnotatedTypes.asMemberOf(
                                types, atypeFactory, overriddenType, pair.getValue());
                if (!checkOverride(node, enclosingType, overriddenMethod, overriddenType)) {
                    // Stop at the first mismatch; this makes a difference only if
                    // -Awarns is passed, in which case multiple warnings might be raised on
                    // the same method, not adding any value. See Issue 373.
                    break;
                }
            }

            // Check well-formedness of pre/postcondition
            boolean abstractMethod =
                    methodElement.getModifiers().contains(Modifier.ABSTRACT)
                            || methodElement.getModifiers().contains(Modifier.NATIVE);

            List<String> formalParamNames = new ArrayList<>();
            for (VariableTree param : node.getParameters()) {
                formalParamNames.add(param.getName().toString());
            }
            checkContractsAtMethodDeclaration(
                    node, methodElement, formalParamNames, abstractMethod);

            return super.visitMethod(node, p);
        } finally {
            visitorState.setMethodReceiver(preMRT);
            visitorState.setMethodTree(preMT);
        }
    }

    /**
<<<<<<< HEAD
=======
     * Check method purity if needed. Note that overriding rules are checked as part of {@link
     * #checkOverride(MethodTree, AnnotatedTypeMirror.AnnotatedExecutableType,
     * AnnotatedTypeMirror.AnnotatedDeclaredType, AnnotatedTypeMirror.AnnotatedExecutableType,
     * AnnotatedTypeMirror.AnnotatedDeclaredType)}.
     *
     * @param node the method tree to check
     */
    protected void checkPurity(MethodTree node) {
        boolean anyPurityAnnotation = PurityUtils.hasPurityAnnotation(atypeFactory, node);
        boolean suggestPureMethods = checker.hasOption("suggestPureMethods");
        boolean checkPurityAnnotations = checker.hasOption("checkPurityAnnotations");

        if (!checkPurityAnnotations || (!anyPurityAnnotation && !suggestPureMethods)) {
            return;
        }

        // check "no" purity
        EnumSet<Pure.Kind> kinds = PurityUtils.getPurityKinds(atypeFactory, node);
        // @Deterministic makes no sense for a void method or constructor
        boolean isDeterministic = kinds.contains(Pure.Kind.DETERMINISTIC);
        if (isDeterministic) {
            if (TreeUtils.isConstructor(node)) {
                checker.report(Result.warning("purity.deterministic.constructor"), node);
            } else if (TreeUtils.typeOf(node.getReturnType()).getKind() == TypeKind.VOID) {
                checker.report(Result.warning("purity.deterministic.void.method"), node);
            }
        }

        TreePath body = atypeFactory.getPath(node.getBody());
        PurityResult r;
        if (body == null) {
            r = new PurityResult();
        } else {
            r =
                    PurityChecker.checkPurity(
                            body,
                            atypeFactory,
                            checker.hasOption("assumeSideEffectFree")
                                    || checker.hasOption("assumePure"),
                            checker.hasOption("assumeDeterministic")
                                    || checker.hasOption("assumePure"));
        }
        if (!r.isPure(kinds)) {
            reportPurityErrors(r, node, kinds);
        }

        if (suggestPureMethods) {
            // Issue a warning if the method is pure, but not annotated as such.
            EnumSet<Pure.Kind> additionalKinds = r.getKinds().clone();
            additionalKinds.removeAll(kinds);
            if (TreeUtils.isConstructor(node)) {
                additionalKinds.remove(Pure.Kind.DETERMINISTIC);
            }
            if (!additionalKinds.isEmpty()) {
                if (additionalKinds.size() == 2) {
                    checker.report(Result.warning("purity.more.pure", node.getName()), node);
                } else if (additionalKinds.contains(Pure.Kind.SIDE_EFFECT_FREE)) {
                    checker.report(
                            Result.warning("purity.more.sideeffectfree", node.getName()), node);
                } else if (additionalKinds.contains(Pure.Kind.DETERMINISTIC)) {
                    checker.report(
                            Result.warning("purity.more.deterministic", node.getName()), node);
                } else {
                    assert false : "BaseTypeVisitor reached undesirable state";
                }
            }
        }
    }

    /**
>>>>>>> 136df234
     * Issue a warning if the result type of the constructor is not top. If it is a supertype of the
     * class, then a type.invalid.conflicting.annos error will also be issued by {@link
     * #isValidUse(AnnotatedTypeMirror.AnnotatedDeclaredType,AnnotatedTypeMirror.AnnotatedDeclaredType,Tree)}.
     *
     * @param constructorType AnnotatedExecutableType for the constructor
     * @param constructorElement element that declares the constructor
     */
    protected void checkConstructorResult(
            AnnotatedExecutableType constructorType, ExecutableElement constructorElement) {
        QualifierHierarchy qualifierHierarchy = atypeFactory.getQualifierHierarchy();
        Set<AnnotationMirror> constructorAnnotations =
                constructorType.getReturnType().getAnnotations();
        Set<? extends AnnotationMirror> tops = qualifierHierarchy.getTopAnnotations();

        for (AnnotationMirror top : tops) {
            AnnotationMirror constructorAnno =
                    qualifierHierarchy.findAnnotationInHierarchy(constructorAnnotations, top);
            if (!qualifierHierarchy.isSubtype(top, constructorAnno)) {
                checker.report(
                        Result.warning("inconsistent.constructor.type", constructorAnno, top),
                        constructorElement);
            }
        }
    }

<<<<<<< HEAD
=======
    /**
     * Reports errors found during purity checking.
     *
     * @param result whether the method is deterministic and/or side-effect-free
     * @param node the method
     * @param expectedKinds the expected purity for the method
     */
    protected void reportPurityErrors(
            PurityResult result, MethodTree node, EnumSet<Pure.Kind> expectedKinds) {
        assert !result.isPure(expectedKinds);
        EnumSet<Pure.Kind> violations = EnumSet.copyOf(expectedKinds);
        violations.removeAll(result.getKinds());
        if (violations.contains(Pure.Kind.DETERMINISTIC)
                || violations.contains(Pure.Kind.SIDE_EFFECT_FREE)) {
            String msgKeyPrefix;
            if (!violations.contains(Pure.Kind.SIDE_EFFECT_FREE)) {
                msgKeyPrefix = "purity.not.deterministic.";
            } else if (!violations.contains(Pure.Kind.DETERMINISTIC)) {
                msgKeyPrefix = "purity.not.sideeffectfree.";
            } else {
                msgKeyPrefix = "purity.not.deterministic.not.sideeffectfree.";
            }
            for (Pair<Tree, String> r : result.getNotBothReasons()) {
                reportPurityError(msgKeyPrefix, r);
            }
            if (violations.contains(Pure.Kind.SIDE_EFFECT_FREE)) {
                for (Pair<Tree, String> r : result.getNotSEFreeReasons()) {
                    reportPurityError("purity.not.sideeffectfree.", r);
                }
            }
            if (violations.contains(Pure.Kind.DETERMINISTIC)) {
                for (Pair<Tree, String> r : result.getNotDetReasons()) {
                    reportPurityError("purity.not.deterministic.", r);
                }
            }
        }
    }

    /**
     * Reports a single purity error.
     *
     * @param msgKeyPrefix the prefix of the message key to use when reporting
     * @param r the result to report
     */
    private void reportPurityError(String msgKeyPrefix, Pair<Tree, String> r) {
        String reason = r.second;
        @SuppressWarnings("CompilerMessages")
        @CompilerMessageKey String msgKey = msgKeyPrefix + reason;
        if (reason.equals("call")) {
            MethodInvocationTree mitree = (MethodInvocationTree) r.first;
            checker.report(Result.failure(msgKey, mitree.getMethodSelect()), r.first);
        } else {
            checker.report(Result.failure(msgKey), r.first);
        }
    }

>>>>>>> 136df234
    private void checkContractsAtMethodDeclaration(
            MethodTree node,
            ExecutableElement methodElement,
            List<String> formalParamNames,
            boolean abstractMethod) {
        Set<Contract> contracts = contractsUtils.getContracts(methodElement);

        if (contracts.isEmpty()) {
            return;
        }

        FlowExpressionContext flowExprContext =
                FlowExpressionContext.buildContextForMethodDeclaration(
                        node, getCurrentPath(), checker.getContext());

        for (Contract contract : contracts) {
            String expression = contract.expression;
            AnnotationMirror annotation = contract.annotation;

            annotation =
                    standardizeAnnotationFromContract(
                            annotation, flowExprContext, getCurrentPath());

            FlowExpressions.Receiver expr = null;
            try {
                expr =
                        FlowExpressionParseUtil.parse(
                                expression, flowExprContext, getCurrentPath(), false);
            } catch (FlowExpressionParseException e) {
                checker.report(e.getResult(), node);
            }
            // If expr is null, then an error was issued above.
            if (expr != null && !CFAbstractStore.canInsertReceiver(expr)) {
                checker.report(Result.failure("flowexpr.parse.error", expression), node);
                expr = null;
            }
            if (expr != null && !abstractMethod) {
                switch (contract.kind) {
                    case POSTCONDITION:
                        checkPostcondition(node, annotation, contract.contractAnnotation, expr);
                        break;
                    case CONDITIONALPOSTCONDITION:
                        checkConditionalPostcondition(
                                node,
                                annotation,
                                contract.contractAnnotation,
                                expr,
                                ((ConditionalPostcondition) contract).resultValue);
                        break;
                    case PRECONDITION:
                        // Preconditions are checked at method invocations, not declarations
                        break;
                }
            }

            if (formalParamNames != null && formalParamNames.contains(expression)) {
                @SuppressWarnings("CompilerMessages")
                @CompilerMessageKey String key = "contracts." + contract.kind.errorKey + ".expression.parameter.name";
                checker.report(
                        Result.warning(
                                key,
                                contract.contractAnnotation
                                        .getAnnotationType()
                                        .asElement()
                                        .getSimpleName(),
                                node.getName().toString(),
                                expression,
                                formalParamNames.indexOf(expression) + 1,
                                expression),
                        node);
            }

            checkParametersAreEffectivelyFinal(node, methodElement, expression);
        }
    }

    /** Standardize a type qualifier annotation obtained from a contract. */
    private AnnotationMirror standardizeAnnotationFromContract(
            AnnotationMirror annoFromContract,
            FlowExpressionContext flowExprContext,
            TreePath path) {
        DependentTypesHelper dependentTypesHelper = atypeFactory.getDependentTypesHelper();
        if (dependentTypesHelper != null) {
            AnnotationMirror anno =
                    dependentTypesHelper.standardizeAnnotation(
                            flowExprContext, path, annoFromContract, false);
            dependentTypesHelper.checkAnnotation(anno, path.getLeaf());
            return anno;
        } else {
            return annoFromContract;
        }
    }

    /**
     * Check that the parameters used in {@code stringExpr} are effectively final for method {@code
     * method}.
     */
    private void checkParametersAreEffectivelyFinal(
            MethodTree node, ExecutableElement method, String stringExpr) {
        // check that all parameters used in the expression are
        // effectively final, so that they cannot be modified
        List<Integer> parameterIndices = FlowExpressionParseUtil.parameterIndices(stringExpr);
        for (Integer idx : parameterIndices) {
            if (idx > method.getParameters().size()) {
                // If the index is too big, a parse error was issued in
                // checkContractsAtMethodDeclaration
                continue;
            }
            VariableElement parameter = method.getParameters().get(idx - 1);
            if (!ElementUtils.isEffectivelyFinal(parameter)) {
                checker.report(
                        Result.failure("flowexpr.parameter.not.final", "#" + idx, stringExpr),
                        node);
            }
        }
    }

    /**
     * Check that the expression's type is annotated with {@code annotation} at the regular exit
     * store.
     *
     * @param methodTree declaration of the method
     * @param annotation expression's type must have this annotation
     * @param contractAnnotation the user-written postcondition annotation, which mentions {@code
     *     expression}. Used only for diagnostic messages.
     * @param expression the expression that the postcondition {@code contractAnnotation} concerns
     */
    protected void checkPostcondition(
            MethodTree methodTree,
            AnnotationMirror annotation,
            AnnotationMirror contractAnnotation,
            Receiver expression) {
        CFAbstractStore<?, ?> exitStore = atypeFactory.getRegularExitStore(methodTree);
        if (exitStore == null) {
            // if there is no regular exitStore, then the method
            // cannot reach the regular exit and there is no need to
            // check anything
        } else {
            CFAbstractValue<?> value = exitStore.getValue(expression);
            AnnotationMirror inferredAnno = null;
            if (value != null) {
                QualifierHierarchy hierarchy = atypeFactory.getQualifierHierarchy();
                Set<AnnotationMirror> annos = value.getAnnotations();
                inferredAnno = hierarchy.findAnnotationInSameHierarchy(annos, annotation);
            }
            if (!checkContract(expression, annotation, inferredAnno, exitStore)) {
                checker.report(
                        Result.failure(
                                "contracts.postcondition.not.satisfied",
                                contractAnnotation.getAnnotationType().asElement().getSimpleName(),
                                expression.toString()),
                        methodTree);
            }
        }
    }

    /**
     * Check that the expression's type is annotated with {@code annotation} at every regular exit
     * that returns {@code result}.
     *
     * @param node tree of method with the postcondition
     * @param annotation expression's type must have this annotation
     * @param contractAnnotation the user-written postcondition annotation, which mentions {@code
     *     expression}. Used only for diagnostic messages.
     * @param expression the expression that the postcondition concerns
     * @param result result for which the postcondition is valid
     */
    protected void checkConditionalPostcondition(
            MethodTree node,
            AnnotationMirror annotation,
            AnnotationMirror contractAnnotation,
            Receiver expression,
            boolean result) {
        boolean booleanReturnType =
                TypesUtils.isBooleanType(TreeUtils.typeOf(node.getReturnType()));
        if (!booleanReturnType) {
            checker.report(
                    Result.failure("contracts.conditional.postcondition.invalid.returntype"), node);
            // No reason to go ahead with further checking. The
            // annotation is invalid.
            return;
        }

        for (Pair<ReturnNode, ?> pair : atypeFactory.getReturnStatementStores(node)) {
            ReturnNode returnStmt = pair.first;

            Node retValNode = returnStmt.getResult();
            Boolean retVal =
                    retValNode instanceof BooleanLiteralNode
                            ? ((BooleanLiteralNode) retValNode).getValue()
                            : null;

            TransferResult<?, ?> transferResult = (TransferResult<?, ?>) pair.second;
            if (transferResult == null) {
                // Unreachable return statements have no stores, but there is no need to check them.
                continue;
            }
            CFAbstractStore<?, ?> exitStore =
                    (CFAbstractStore<?, ?>)
                            (result
                                    ? transferResult.getThenStore()
                                    : transferResult.getElseStore());
            CFAbstractValue<?> value = exitStore.getValue(expression);

            // don't check if return statement certainly does not match 'result'. at the moment,
            // this means the result is a boolean literal
            if (!(retVal == null || retVal == result)) {
                continue;
            }
            AnnotationMirror inferredAnno = null;
            if (value != null) {
                QualifierHierarchy hierarchy = atypeFactory.getQualifierHierarchy();
                Set<AnnotationMirror> annos = value.getAnnotations();
                inferredAnno = hierarchy.findAnnotationInSameHierarchy(annos, annotation);
            }

            if (!checkContract(expression, annotation, inferredAnno, exitStore)) {
                checker.report(
                        Result.failure(
                                "contracts.conditional.postcondition.not.satisfied",
                                contractAnnotation.getAnnotationType().asElement().getSimpleName(),
                                expression.toString()),
                        returnStmt.getTree());
            }
        }
    }

    @Override
    public Void visitTypeParameter(TypeParameterTree node, Void p) {
        validateTypeOf(node);
        // Check the bounds here and not with every TypeParameterTree.
        // For the latter, we only need to check annotations on the type variable itself.
        // Why isn't this covered by the super call?
        for (Tree tpb : node.getBounds()) {
            validateTypeOf(tpb);
        }
        return super.visitTypeParameter(node, p);
    }

    // **********************************************************************
    // Assignment checkers and pseudo-assignments
    // **********************************************************************

    @Override
    public Void visitVariable(VariableTree node, Void p) {
        warnAboutTypeAnnotationsTooEarly(node, node.getModifiers());

        Pair<Tree, AnnotatedTypeMirror> preAssCtxt = visitorState.getAssignmentContext();
        AnnotatedTypeMirror variableType;
        if (getCurrentPath().getParentPath() != null
                && getCurrentPath().getParentPath().getLeaf().getKind()
                        == Tree.Kind.LAMBDA_EXPRESSION) {
            // Calling getAnnotatedTypeLhs on a lambda parameter node is possibly expensive
            // because caching is turned off.  This should be fixed by #979.
            // See https://github.com/typetools/checker-framework/issues/2853 for an
            // example.
            variableType = atypeFactory.getAnnotatedType(node);
        } else {
            variableType = atypeFactory.getAnnotatedTypeLhs(node);
        }
        visitorState.setAssignmentContext(Pair.of(node, variableType));

        try {
            if (atypeFactory.getDependentTypesHelper() != null) {
                atypeFactory.getDependentTypesHelper().checkType(variableType, node);
            }
            // If there's no assignment in this variable declaration, skip it.
            if (node.getInitializer() != null) {
                commonAssignmentCheck(node, node.getInitializer(), "assignment.type.incompatible");
            } else {
                // commonAssignmentCheck validates the type of node,
                // so only validate if commonAssignmentCheck wasn't called
                validateTypeOf(node);
            }
            return super.visitVariable(node, p);
        } finally {
            visitorState.setAssignmentContext(preAssCtxt);
        }
    }

    /**
     * Warn if a type annotation is written before a modifier such as "public" or before a
     * declaration annotation.
     *
     * @param node a VariableTree or a MethodTree
     * @param modifiersTree the modifiers sub-tree of node
     */
    private void warnAboutTypeAnnotationsTooEarly(Tree node, ModifiersTree modifiersTree) {
        if (node.getKind() == Tree.Kind.VARIABLE
                && TreeUtils.elementFromDeclaration((VariableTree) node).getKind()
                        == ElementKind.ENUM_CONSTANT) {
            // Enums constants are "public static final" by default, so the annotation always
            // appears to be before public.
            return;
        }
        Set<Modifier> modifierSet = modifiersTree.getFlags();
        List<? extends AnnotationTree> annotations = modifiersTree.getAnnotations();

        if (annotations.isEmpty()) {
            return;
        }

        // Warn about type annotations written before modifiers such as "public".  javac retains no
        // information about modifier locations.  So, this is a very partial check:  Issue a warning
        // if a type annotation is at the very beginning of the VariableTree, and a modifier follows
        // it.

        // Check if a type annotation precedes a declaration annotation.
        int lastDeclAnnoIndex = -1;
        for (int i = annotations.size() - 1; i > 0; i--) { // no need to check index 0
            if (!isTypeAnnotation(annotations.get(i))) {
                lastDeclAnnoIndex = i;
                break;
            }
        }
        if (lastDeclAnnoIndex != -1) {
            List<AnnotationTree> badTypeAnnos = new ArrayList<>();
            for (int i = 0; i < lastDeclAnnoIndex; i++) {
                AnnotationTree anno = annotations.get(i);
                if (isTypeAnnotation(anno)) {
                    badTypeAnnos.add(anno);
                }
            }
            if (!badTypeAnnos.isEmpty()) {
                checker.report(
                        Result.warning(
                                "type.anno.before.decl.anno",
                                badTypeAnnos,
                                annotations.get(lastDeclAnnoIndex)),
                        node);
            }
        }

        // Determine the length of the text that ought to precede the first type annotation.
        // If the type annotation appears before that text could appear, then warn that a
        // modifier appears after the type annotation.
        // TODO: in the future, account for the lengths of declaration annotations.  Length of
        // toString of the annotation isn't useful, as it might be different length than
        // original input.  Can use JCTree.getEndPosition(EndPosTable) and
        // com.sun.tools.javac.tree.EndPosTable, but it requires -Xjcov.
        AnnotationTree firstAnno = annotations.get(0);
        if (!modifierSet.isEmpty() && isTypeAnnotation(firstAnno)) {
            int precedingTextLength = 0;
            for (Modifier m : modifierSet) {
                precedingTextLength += m.toString().length() + 1; // +1 for the space
            }
            int annoStartPos = ((JCTree) firstAnno).getStartPosition();
            int varStartPos = ((JCTree) node).getStartPosition();
            if (annoStartPos < varStartPos + precedingTextLength) {
                checker.report(
                        Result.warning("type.anno.before.modifier", firstAnno, modifierSet), node);
            }
        }
    }

    /**
     * Return true if the given annotation is a type annotation: that is, its definition is
     * meta-annotated with {@code @Target({TYPE_USE,....})}.
     */
    private boolean isTypeAnnotation(AnnotationTree anno) {
        Tree annoType = anno.getAnnotationType();
        ClassSymbol annoSymbol;
        switch (annoType.getKind()) {
            case IDENTIFIER:
                annoSymbol = (ClassSymbol) ((JCIdent) annoType).sym;
                break;
            case MEMBER_SELECT:
                annoSymbol = (ClassSymbol) ((JCFieldAccess) annoType).sym;
                break;
            default:
                throw new Error("Unhandled kind: " + annoType.getKind() + " for " + anno);
        }
        for (AnnotationMirror metaAnno : annoSymbol.getAnnotationMirrors()) {
            if (AnnotationUtils.areSameByName(metaAnno, TARGET)) {
                AnnotationValue valueValue = metaAnno.getElementValues().get(targetValueElement);
                @SuppressWarnings("unchecked")
                List<? extends AnnotationValue> targets =
                        (List<? extends AnnotationValue>) valueValue.getValue();
                for (AnnotationValue target : targets) {
                    VarSymbol targetSymbol = ((Attribute.Enum) target).value;
                    if (targetSymbol.toString().equals("TYPE_USE")) {
                        return true;
                    }
                }
                return false;
            }
        }

        return false;
    }

    /**
     * Performs two checks: subtyping and assignability checks, using {@link
     * #commonAssignmentCheck(Tree, ExpressionTree, String)}.
     *
     * <p>If the subtype check fails, it issues a "assignment.type.incompatible" error.
     */
    @Override
    public Void visitAssignment(AssignmentTree node, Void p) {
        Pair<Tree, AnnotatedTypeMirror> preAssCtxt = visitorState.getAssignmentContext();
        visitorState.setAssignmentContext(
                Pair.of(
                        (Tree) node.getVariable(),
                        atypeFactory.getAnnotatedType(node.getVariable())));
        try {
            commonAssignmentCheck(
                    node.getVariable(), node.getExpression(), "assignment.type.incompatible");
            return super.visitAssignment(node, p);
        } finally {
            visitorState.setAssignmentContext(preAssCtxt);
        }
    }

    /**
     * Performs a subtype check, to test whether the node expression iterable type is a subtype of
     * the variable type in the enhanced for loop.
     *
     * <p>If the subtype check fails, it issues a "enhancedfor.type.incompatible" error.
     */
    @Override
    public Void visitEnhancedForLoop(EnhancedForLoopTree node, Void p) {
        AnnotatedTypeMirror var = atypeFactory.getAnnotatedTypeLhs(node.getVariable());
        AnnotatedTypeMirror iterableType = atypeFactory.getAnnotatedType(node.getExpression());
        AnnotatedTypeMirror iteratedType =
                AnnotatedTypes.getIteratedType(
                        checker.getProcessingEnvironment(), atypeFactory, iterableType);
        boolean valid = validateTypeOf(node.getVariable());
        if (valid) {
            commonAssignmentCheck(
                    var, iteratedType, node.getExpression(), "enhancedfor.type.incompatible");
        }
        return super.visitEnhancedForLoop(node, p);
    }

    /**
     * Performs a method invocation check.
     *
     * <p>An invocation of a method, m, on the receiver, r is valid only if:
     *
     * <ul>
     *   <li>passed arguments are subtypes of corresponding m parameters
     *   <li>r is a subtype of m receiver type
     *   <li>if m is generic, passed type arguments are subtypes of m type variables
     * </ul>
     */
    @Override
    public Void visitMethodInvocation(MethodInvocationTree node, Void p) {

        // Skip calls to the Enum constructor (they're generated by javac and
        // hard to check), also see CFGBuilder.visitMethodInvocation.
        if (TreeUtils.elementFromUse(node) == null || TreeUtils.isEnumSuper(node)) {
            return super.visitMethodInvocation(node, p);
        }

        if (shouldSkipUses(node)) {
            return super.visitMethodInvocation(node, p);
        }

        ParameterizedExecutableType mType = atypeFactory.methodFromUse(node);
        AnnotatedExecutableType invokedMethod = mType.executableType;
        List<AnnotatedTypeMirror> typeargs = mType.typeArgs;

        if (!atypeFactory.ignoreUninferredTypeArguments) {
            for (AnnotatedTypeMirror typearg : typeargs) {
                if (typearg.getKind() == TypeKind.WILDCARD
                        && ((AnnotatedWildcardType) typearg).isUninferredTypeArgument()) {
                    checker.report(
                            Result.failure(
                                    "type.arguments.not.inferred",
                                    invokedMethod.getElement().getSimpleName()),
                            node);
                    break; // only issue error once per method
                }
            }
        }

        List<AnnotatedTypeParameterBounds> paramBounds = new ArrayList<>();
        for (AnnotatedTypeVariable param : invokedMethod.getTypeVariables()) {
            paramBounds.add(param.getBounds());
        }

        checkTypeArguments(node, paramBounds, typeargs, node.getTypeArguments());

        List<AnnotatedTypeMirror> params =
                AnnotatedTypes.expandVarArgs(atypeFactory, invokedMethod, node.getArguments());
        checkArguments(params, node.getArguments());
        checkVarargs(invokedMethod, node);

        if (ElementUtils.isMethod(
                invokedMethod.getElement(), vectorCopyInto, atypeFactory.getProcessingEnv())) {
            typeCheckVectorCopyIntoArgument(node, params);
        }

        ExecutableElement invokedMethodElement = invokedMethod.getElement();
        if (!ElementUtils.isStatic(invokedMethodElement)
                && !TreeUtils.isSuperConstructorCall(node)) {
            checkMethodInvocability(invokedMethod, node);
        }

        // check precondition annotations
        checkPreconditions(node, contractsUtils.getPreconditions(invokedMethodElement));

        if (TreeUtils.isSuperConstructorCall(node)) {
            checkSuperConstructorCall(node);
        } else if (TreeUtils.isThisConstructorCall(node)) {
            checkThisConstructorCall(node);
        }

        // Do not call super, as that would observe the arguments without
        // a set assignment context.
        scan(node.getMethodSelect(), p);
        return null; // super.visitMethodInvocation(node, p);
    }

    /**
     * Checks that the following rule is satisfied: The type on a constructor declaration must be a
     * supertype of the return type of "this()" invocation within that constructor.
     *
     * <p>Subclass can override this method to change the behavior for just "this" constructor
     * class. Or {@link #checkThisOrSuperConstructorCall(MethodInvocationTree, String)} to change
     * the behavior for "this" and "super" constructor calls.
     */
    protected void checkThisConstructorCall(MethodInvocationTree thisCall) {
        checkThisOrSuperConstructorCall(thisCall, "this.invocation.invalid");
    }

    /**
     * Checks that the following rule is satisfied: The type on a constructor declaration must be a
     * supertype of the return type of "super()" invocation within that constructor.
     *
     * <p>Subclass can override this method to change the behavior for just "super" constructor
     * class. Or {@link #checkThisOrSuperConstructorCall(MethodInvocationTree, String)} to change
     * the behavior for "this" and "super" constructor calls.
     */
    protected void checkSuperConstructorCall(MethodInvocationTree superCall) {
        checkThisOrSuperConstructorCall(superCall, "super.invocation.invalid");
    }

    /**
     * Checks that the following rule is satisfied: The type on a constructor declaration must be a
     * supertype of the return type of "this()" or "super()" invocation within that constructor.
     */
    protected void checkThisOrSuperConstructorCall(
            MethodInvocationTree superCall, @CompilerMessageKey String errorKey) {
        TreePath path = atypeFactory.getPath(superCall);
        MethodTree enclosingMethod = TreeUtils.enclosingMethod(path);
        AnnotatedTypeMirror superType = atypeFactory.getAnnotatedType(superCall);
        AnnotatedExecutableType constructorType = atypeFactory.getAnnotatedType(enclosingMethod);
        Set<? extends AnnotationMirror> topAnnotations =
                atypeFactory.getQualifierHierarchy().getTopAnnotations();
        for (AnnotationMirror topAnno : topAnnotations) {
            AnnotationMirror superTypeMirror = superType.getAnnotationInHierarchy(topAnno);
            AnnotationMirror constructorTypeMirror =
                    constructorType.getReturnType().getAnnotationInHierarchy(topAnno);

            if (!atypeFactory
                    .getQualifierHierarchy()
                    .isSubtype(superTypeMirror, constructorTypeMirror)) {
                checker.report(
                        Result.failure(errorKey, constructorTypeMirror, superCall, superTypeMirror),
                        superCall);
            }
        }
    }

    /**
     * A helper method to check that the array type of actual varargs is a subtype of the
     * corresponding required varargs, and issues "argument.invalid" error if it's not a subtype of
     * the required one.
     *
     * <p>Note it's required that type checking for each element in varargs is executed by the
     * caller before or after calling this method.
     *
     * @see #checkArguments(List, List)
     * @param invokedMethod the method type to be invoked
     * @param tree method or constructor invocation tree
     */
    protected void checkVarargs(AnnotatedExecutableType invokedMethod, Tree tree) {
        if (!invokedMethod.isVarArgs()) {
            return;
        }

        List<AnnotatedTypeMirror> formals = invokedMethod.getParameterTypes();
        int numFormals = formals.size();
        int lastArgIndex = numFormals - 1;
        AnnotatedArrayType lastParamAnnotatedType = (AnnotatedArrayType) formals.get(lastArgIndex);

        // We will skip type checking so that we avoid duplicating error message
        // if the last argument is same depth with the depth of formal varargs
        // because type checking is already done in checkArguments.
        List<? extends ExpressionTree> args;
        switch (tree.getKind()) {
            case METHOD_INVOCATION:
                args = ((MethodInvocationTree) tree).getArguments();
                break;
            case NEW_CLASS:
                args = ((NewClassTree) tree).getArguments();
                break;
            default:
                throw new BugInCF("Unexpected kind of tree: " + tree);
        }
        if (numFormals == args.size()) {
            AnnotatedTypeMirror lastArgType =
                    atypeFactory.getAnnotatedType(args.get(args.size() - 1));
            if (lastArgType.getKind() == TypeKind.ARRAY
                    && AnnotatedTypes.getArrayDepth(lastParamAnnotatedType)
                            == AnnotatedTypes.getArrayDepth((AnnotatedArrayType) lastArgType)) {
                return;
            }
        }

        AnnotatedTypeMirror wrappedVarargsType = atypeFactory.getAnnotatedTypeVarargsArray(tree);

        // When dataflow analysis is not enabled, it will be null and we can suppose there is no
        // annotation to be checked for generated varargs array.
        if (wrappedVarargsType == null) {
            return;
        }

        // The component type of wrappedVarargsType might not be a subtype of the component type of
        // lastParamAnnotatedType due to the difference of type inference between for an expression
        // and an invoked method element. We can consider that the component type of actual is same
        // with formal one because type checking for elements will be done in checkArguments. This
        // is also needed to avoid duplicating error message caused by elements in varargs
        if (wrappedVarargsType.getKind() == TypeKind.ARRAY) {
            ((AnnotatedArrayType) wrappedVarargsType)
                    .setComponentType(lastParamAnnotatedType.getComponentType());
        }

        commonAssignmentCheck(
                lastParamAnnotatedType, wrappedVarargsType, tree, "varargs.type.incompatible");
    }

    /**
     * Checks that all the given {@code preconditions} hold true immediately prior to the method
     * invocation or variable access at {@code tree}.
     *
     * @param tree the Tree immediately prior to which the preconditions must hold true
     * @param preconditions the preconditions to be checked
     */
    protected void checkPreconditions(MethodInvocationTree tree, Set<Precondition> preconditions) {
        // This check is needed for the GUI effects and Units Checkers tests to pass.
        // TODO: Remove this check and investigate the root cause.
        if (preconditions.isEmpty()) {
            return;
        }
        FlowExpressionContext flowExprContext =
                FlowExpressionContext.buildContextForMethodUse(tree, checker.getContext());

        if (flowExprContext == null) {
            checker.report(Result.failure("flowexpr.parse.context.not.determined", tree), tree);
            return;
        }

        for (Contract c : preconditions) {
            Precondition p = (Precondition) c;
            String expression = p.expression;
            AnnotationMirror anno = p.annotation;

            anno = standardizeAnnotationFromContract(anno, flowExprContext, getCurrentPath());

            FlowExpressions.Receiver expr;
            try {
                expr =
                        FlowExpressionParseUtil.parse(
                                expression, flowExprContext, getCurrentPath(), false);
            } catch (FlowExpressionParseException e) {
                // report errors here
                checker.report(e.getResult(), tree);
                return;
            }

            CFAbstractStore<?, ?> store = atypeFactory.getStoreBefore(tree);
            CFAbstractValue<?> value = null;
            if (CFAbstractStore.canInsertReceiver(expr)) {
                value = store.getValue(expr);
            }
            AnnotationMirror inferredAnno = null;
            if (value != null) {
                QualifierHierarchy hierarchy = atypeFactory.getQualifierHierarchy();
                Set<AnnotationMirror> annos = value.getAnnotations();
                inferredAnno = hierarchy.findAnnotationInSameHierarchy(annos, anno);
            }
            if (!checkContract(expr, anno, inferredAnno, store)) {
                String expressionString =
                        (expr == null || expr.containsUnknown()) ? expression : expr.toString();
                checker.report(
                        Result.failure(
                                "contracts.precondition.not.satisfied",
                                tree.getMethodSelect().toString(),
                                expressionString),
                        tree);
            }
        }
    }

    /**
     * Returns true if and only if {@code inferredAnnotation} is valid for a given expression to
     * match the {@code necessaryAnnotation}.
     *
     * <p>By default, {@code inferredAnnotation} must be a subtype of {@code necessaryAnnotation},
     * but subclasses might override this behavior.
     */
    protected boolean checkContract(
            Receiver expr,
            AnnotationMirror necessaryAnnotation,
            AnnotationMirror inferredAnnotation,
            CFAbstractStore<?, ?> store) {
        return inferredAnnotation != null
                && atypeFactory
                        .getQualifierHierarchy()
                        .isSubtype(inferredAnnotation, necessaryAnnotation);
    }

    /**
     * Type checks the method arguments of {@code Vector.copyInto()}.
     *
     * <p>The Checker Framework special-cases the method invocation, as its type safety cannot be
     * expressed by Java's type system.
     *
     * <p>For a Vector {@code v} of type {@code Vector<E>}, the method invocation {@code
     * v.copyInto(arr)} is type-safe iff {@code arr} is an array of type {@code T[]}, where {@code
     * T} is a subtype of {@code E}.
     *
     * <p>In other words, this method checks that the type argument of the receiver method is a
     * subtype of the component type of the passed array argument.
     *
     * @param node a method invocation of {@code Vector.copyInto()}
     * @param params the types of the parameters of {@code Vectory.copyInto()}
     */
    protected void typeCheckVectorCopyIntoArgument(
            MethodInvocationTree node, List<? extends AnnotatedTypeMirror> params) {
        assert params.size() == 1
                : "invalid no. of parameters " + params + " found for method invocation " + node;
        assert node.getArguments().size() == 1
                : "invalid no. of arguments in method invocation " + node;

        AnnotatedTypeMirror passed = atypeFactory.getAnnotatedType(node.getArguments().get(0));
        AnnotatedArrayType passedAsArray = (AnnotatedArrayType) passed;

        AnnotatedTypeMirror receiver = atypeFactory.getReceiverType(node);
        AnnotatedDeclaredType receiverAsVector =
                AnnotatedTypes.asSuper(atypeFactory, receiver, vectorType);
        if (receiverAsVector.getTypeArguments().isEmpty()) {
            return;
        }

        AnnotatedTypeMirror argComponent = passedAsArray.getComponentType();
        AnnotatedTypeMirror vectorTypeArg = receiverAsVector.getTypeArguments().get(0);
        Tree errorLocation = node.getArguments().get(0);
        if (TypesUtils.isErasedSubtype(
                vectorTypeArg.getUnderlyingType(), argComponent.getUnderlyingType(), types)) {
            commonAssignmentCheck(
                    argComponent,
                    vectorTypeArg,
                    errorLocation,
                    "vector.copyinto.type.incompatible");
        } else {
            checker.report(
                    Result.failure(
                            "vector.copyinto.type.incompatible", vectorTypeArg, argComponent),
                    errorLocation);
        }
    }

    /**
     * Performs a new class invocation check.
     *
     * <p>An invocation of a constructor, c, is valid only if:
     *
     * <ul>
     *   <li>passed arguments are subtypes of corresponding c parameters
     *   <li>if c is generic, passed type arguments are subtypes of c type variables
     * </ul>
     */
    @Override
    public Void visitNewClass(NewClassTree node, Void p) {
        if (checker.shouldSkipUses(TreeUtils.constructor(node))) {
            return super.visitNewClass(node, p);
        }

        ParameterizedExecutableType fromUse = atypeFactory.constructorFromUse(node);
        AnnotatedExecutableType constructor = fromUse.executableType;
        List<AnnotatedTypeMirror> typeargs = fromUse.typeArgs;

        List<? extends ExpressionTree> passedArguments = node.getArguments();
        List<AnnotatedTypeMirror> params =
                AnnotatedTypes.expandVarArgs(atypeFactory, constructor, passedArguments);

        checkArguments(params, passedArguments);
        checkVarargs(constructor, node);

        List<AnnotatedTypeParameterBounds> paramBounds = new ArrayList<>();
        for (AnnotatedTypeVariable param : constructor.getTypeVariables()) {
            paramBounds.add(param.getBounds());
        }

        checkTypeArguments(node, paramBounds, typeargs, node.getTypeArguments());

        boolean valid = validateTypeOf(node);

        if (valid) {
            AnnotatedDeclaredType dt = atypeFactory.getAnnotatedType(node);
            if (atypeFactory.getDependentTypesHelper() != null) {
                atypeFactory.getDependentTypesHelper().checkType(dt, node);
            }
            checkConstructorInvocation(dt, constructor, node);
        }
        // Do not call super, as that would observe the arguments without
        // a set assignment context.
        scan(node.getEnclosingExpression(), p);
        scan(node.getIdentifier(), p);
        scan(node.getClassBody(), p);

        return null;
    }

    @Override
    public Void visitLambdaExpression(LambdaExpressionTree node, Void p) {

        AnnotatedExecutableType functionType = atypeFactory.getFunctionTypeFromTree(node);

        if (node.getBody().getKind() != Tree.Kind.BLOCK) {
            // Check return type for single statement returns here.
            AnnotatedTypeMirror ret = functionType.getReturnType();
            if (ret.getKind() != TypeKind.VOID) {
                visitorState.setAssignmentContext(Pair.of((Tree) node, ret));
                commonAssignmentCheck(
                        ret, (ExpressionTree) node.getBody(), "return.type.incompatible");
            }
        }

        // Check parameters
        for (int i = 0; i < functionType.getParameterTypes().size(); ++i) {
            AnnotatedTypeMirror lambdaParameter =
                    atypeFactory.getAnnotatedType(node.getParameters().get(i));
            commonAssignmentCheck(
                    lambdaParameter,
                    functionType.getParameterTypes().get(i),
                    node.getParameters().get(i),
                    "lambda.param.type.incompatible");
        }

        // TODO: Postconditions?
        // https://github.com/typetools/checker-framework/issues/801

        return super.visitLambdaExpression(node, p);
    }

    @Override
    public Void visitMemberReference(MemberReferenceTree node, Void p) {
        this.checkMethodReferenceAsOverride(node, p);
        return super.visitMemberReference(node, p);
    }

    /**
     * Checks that the type of the return expression is a subtype of the enclosing method required
     * return type. If not, it issues a "return.type.incompatible" error.
     */
    @Override
    public Void visitReturn(ReturnTree node, Void p) {
        // Don't try to check return expressions for void methods.
        if (node.getExpression() == null) {
            return super.visitReturn(node, p);
        }

        Pair<Tree, AnnotatedTypeMirror> preAssCtxt = visitorState.getAssignmentContext();
        try {

            Tree enclosing =
                    TreeUtils.enclosingOfKind(
                            getCurrentPath(),
                            new HashSet<>(
                                    Arrays.asList(Tree.Kind.METHOD, Tree.Kind.LAMBDA_EXPRESSION)));

            AnnotatedTypeMirror ret = null;
            if (enclosing.getKind() == Tree.Kind.METHOD) {

                MethodTree enclosingMethod = TreeUtils.enclosingMethod(getCurrentPath());
                boolean valid = validateTypeOf(enclosing);
                if (valid) {
                    ret = atypeFactory.getMethodReturnType(enclosingMethod, node);
                }
            } else {
                AnnotatedExecutableType result =
                        atypeFactory.getFunctionTypeFromTree((LambdaExpressionTree) enclosing);
                ret = result.getReturnType();
            }

            if (ret != null) {
                visitorState.setAssignmentContext(Pair.of((Tree) node, ret));

                commonAssignmentCheck(ret, node.getExpression(), "return.type.incompatible");
            }
            return super.visitReturn(node, p);
        } finally {
            visitorState.setAssignmentContext(preAssCtxt);
        }
    }

    /**
     * Ensure that the annotation arguments comply to their declarations. This needs some special
     * casing, as annotation arguments form special trees.
     */
    @Override
    public Void visitAnnotation(AnnotationTree node, Void p) {
        List<? extends ExpressionTree> args = node.getArguments();
        if (args.isEmpty()) {
            // Nothing to do if there are no annotation arguments.
            return null;
        }

        TypeElement anno = (TypeElement) TreeInfo.symbol((JCTree) node.getAnnotationType());

        Name annoName = anno.getQualifiedName();
        if (annoName.contentEquals(DefaultQualifier.class.getName())
                || annoName.contentEquals(SuppressWarnings.class.getName())) {
            // Skip these two annotations, as we don't care about the arguments to them.
            return null;
        }

        // Mapping from argument simple name to its annotated type.
        Map<String, AnnotatedTypeMirror> annoTypes = new HashMap<>();
        for (Element encl : ElementFilter.methodsIn(anno.getEnclosedElements())) {
            AnnotatedExecutableType exeatm =
                    (AnnotatedExecutableType) atypeFactory.getAnnotatedType(encl);
            AnnotatedTypeMirror retty = exeatm.getReturnType();
            annoTypes.put(encl.getSimpleName().toString(), retty);
        }

        for (ExpressionTree arg : args) {
            if (!(arg instanceof AssignmentTree)) {
                // TODO: when can this happen?
                continue;
            }

            AssignmentTree at = (AssignmentTree) arg;
            // Ensure that we never ask for the annotated type of an annotation, because
            // we don't have a type for annotations.
            if (at.getExpression().getKind() == Tree.Kind.ANNOTATION) {
                visitAnnotation((AnnotationTree) at.getExpression(), p);
                continue;
            }
            if (at.getExpression().getKind() == Tree.Kind.NEW_ARRAY) {
                NewArrayTree nat = (NewArrayTree) at.getExpression();
                boolean isAnno = false;
                for (ExpressionTree init : nat.getInitializers()) {
                    if (init.getKind() == Tree.Kind.ANNOTATION) {
                        visitAnnotation((AnnotationTree) init, p);
                        isAnno = true;
                    }
                }
                if (isAnno) {
                    continue;
                }
            }

            AnnotatedTypeMirror expected = annoTypes.get(at.getVariable().toString());
            Pair<Tree, AnnotatedTypeMirror> preAssCtxt = visitorState.getAssignmentContext();

            {
                // Determine and set the new assignment context.
                ExpressionTree var = at.getVariable();
                assert var instanceof IdentifierTree
                        : "Expected IdentifierTree as context. Found: " + var;
                AnnotatedTypeMirror meth = atypeFactory.getAnnotatedType(var);
                assert meth instanceof AnnotatedExecutableType
                        : "Expected AnnotatedExecutableType as context. Found: " + meth;
                AnnotatedTypeMirror newctx = ((AnnotatedExecutableType) meth).getReturnType();
                visitorState.setAssignmentContext(Pair.of((Tree) null, newctx));
            }

            try {
                AnnotatedTypeMirror actual = atypeFactory.getAnnotatedType(at.getExpression());
                if (expected.getKind() != TypeKind.ARRAY) {
                    // Expected is not an array -> direct comparison.
                    commonAssignmentCheck(
                            expected, actual, at.getExpression(), "annotation.type.incompatible");
                } else {
                    if (actual.getKind() == TypeKind.ARRAY) {
                        // Both actual and expected are arrays.
                        commonAssignmentCheck(
                                expected,
                                actual,
                                at.getExpression(),
                                "annotation.type.incompatible");
                    } else {
                        // The declaration is an array type, but just a single
                        // element is given.
                        commonAssignmentCheck(
                                ((AnnotatedArrayType) expected).getComponentType(),
                                actual,
                                at.getExpression(),
                                "annotation.type.incompatible");
                    }
                }
            } finally {
                visitorState.setAssignmentContext(preAssCtxt);
            }
        }
        return null;
    }

    /**
     * If the computation of the type of the ConditionalExpressionTree in
     * org.checkerframework.framework.type.TypeFromTree.TypeFromExpression.visitConditionalExpression(ConditionalExpressionTree,
     * AnnotatedTypeFactory) is correct, the following checks are redundant. However, let's add
     * another failsafe guard and do the checks.
     */
    @Override
    public Void visitConditionalExpression(ConditionalExpressionTree node, Void p) {
        AnnotatedTypeMirror cond = atypeFactory.getAnnotatedType(node);
        this.commonAssignmentCheck(cond, node.getTrueExpression(), "conditional.type.incompatible");
        this.commonAssignmentCheck(
                cond, node.getFalseExpression(), "conditional.type.incompatible");
        return super.visitConditionalExpression(node, p);
    }

    // **********************************************************************
    // Check for illegal re-assignment
    // **********************************************************************

    /** Performs assignability check. */
    @Override
    public Void visitUnary(UnaryTree node, Void p) {
        Tree.Kind nodeKind = node.getKind();
        if ((nodeKind == Tree.Kind.PREFIX_DECREMENT)
                || (nodeKind == Tree.Kind.PREFIX_INCREMENT)
                || (nodeKind == Tree.Kind.POSTFIX_DECREMENT)
                || (nodeKind == Tree.Kind.POSTFIX_INCREMENT)) {
            AnnotatedTypeMirror varType = atypeFactory.getAnnotatedTypeLhs(node.getExpression());
            AnnotatedTypeMirror valueType = atypeFactory.getAnnotatedTypeRhsUnaryAssign(node);
            String errorKey =
                    (nodeKind == Tree.Kind.PREFIX_INCREMENT
                                    || nodeKind == Tree.Kind.POSTFIX_INCREMENT)
                            ? "unary.increment.type.incompatible"
                            : "unary.decrement.type.incompatible";
            commonAssignmentCheck(varType, valueType, node, errorKey);
        }
        return super.visitUnary(node, p);
    }

    /** Performs assignability check. */
    @Override
    public Void visitCompoundAssignment(CompoundAssignmentTree node, Void p) {
        // If node is the tree representing the compounds assignment s += expr,
        // Then this method should check whether s + expr can be assigned to s,
        // but the "s + expr" tree does not exist.  So instead, check that
        // s += expr can be assigned to s.
        commonAssignmentCheck(node.getVariable(), node, "compound.assignment.type.incompatible");
        return super.visitCompoundAssignment(node, p);
    }

    // **********************************************************************
    // Check for invalid types inserted by the user
    // **********************************************************************

    @Override
    public Void visitNewArray(NewArrayTree node, Void p) {
        boolean valid = validateTypeOf(node);

        if (valid && node.getType() != null) {
            AnnotatedArrayType arrayType = atypeFactory.getAnnotatedType(node);
            if (atypeFactory.getDependentTypesHelper() != null) {
                atypeFactory.getDependentTypesHelper().checkType(arrayType, node);
            }
            if (node.getInitializers() != null) {
                checkArrayInitialization(arrayType.getComponentType(), node.getInitializers());
            }
        }

        return super.visitNewArray(node, p);
    }

    /**
     * If the lint option "cast:redundant" is set, this methods issues a warning if the cast is
     * redundant.
     */
    protected void checkTypecastRedundancy(TypeCastTree typeCastTree) {
        if (!checker.getLintOption("cast:redundant", false)) {
            return;
        }

        AnnotatedTypeMirror castType = atypeFactory.getAnnotatedType(typeCastTree);
        AnnotatedTypeMirror exprType = atypeFactory.getAnnotatedType(typeCastTree.getExpression());

        if (castType.equals(exprType)) {
            checker.report(Result.warning("cast.redundant", castType), typeCastTree);
        }
    }

    /**
     * If the lint option "cast:unsafe" is set, this method issues a warning if the cast is unsafe.
     * Only primary qualifiers are checked unless the command line option "checkCastElementType" is
     * supplied.
     */
    protected void checkTypecastSafety(TypeCastTree typeCastTree) {
        if (!checker.getLintOption("cast:unsafe", true)) {
            return;
        }
        AnnotatedTypeMirror castType = atypeFactory.getAnnotatedType(typeCastTree);
        AnnotatedTypeMirror exprType = atypeFactory.getAnnotatedType(typeCastTree.getExpression());

        // We cannot do a simple test of casting, as isSubtypeOf requires
        // the input types to be subtypes according to Java
        if (!isTypeCastSafe(castType, exprType)) {
            checker.report(
                    Result.warning("cast.unsafe", exprType.toString(true), castType.toString(true)),
                    typeCastTree);
        }
    }

    /**
     * Returns true if the cast is safe.
     *
     * <p>Only primary qualifiers are checked unless the command line option "checkCastElementType"
     * is supplied.
     *
     * @param castType annotated type of the cast
     * @param exprType annotated type of the casted expression
     * @return true if the type cast is safe, false otherwise
     */
    protected boolean isTypeCastSafe(AnnotatedTypeMirror castType, AnnotatedTypeMirror exprType) {
        QualifierHierarchy qualifierHierarchy = atypeFactory.getQualifierHierarchy();

        final TypeKind castTypeKind = castType.getKind();
        if (castTypeKind == TypeKind.DECLARED) {
            // Don't issue an error if the annotations are equivalent to the qualifier upper bound
            // of the type.
            AnnotatedDeclaredType castDeclared = (AnnotatedDeclaredType) castType;
            Set<AnnotationMirror> bounds =
                    atypeFactory.getTypeDeclarationBounds(castDeclared.getUnderlyingType());

            if (AnnotationUtils.areSame(castDeclared.getAnnotations(), bounds)) {
                return true;
            }
        }

        if (checker.hasOption("checkCastElementType")) {
            AnnotatedTypeMirror newCastType;
            if (castTypeKind == TypeKind.TYPEVAR) {
                newCastType = ((AnnotatedTypeVariable) castType).getUpperBound();
            } else {
                newCastType = castType;
            }
            AnnotatedTypeMirror newExprType;
            if (exprType.getKind() == TypeKind.TYPEVAR) {
                newExprType = ((AnnotatedTypeVariable) exprType).getUpperBound();
            } else {
                newExprType = exprType;
            }

            if (!atypeFactory.getTypeHierarchy().isSubtype(newExprType, newCastType)) {
                return false;
            }
            if (newCastType.getKind() == TypeKind.ARRAY
                    && newExprType.getKind() != TypeKind.ARRAY) {
                // Always warn if the cast contains an array, but the expression
                // doesn't, as in "(Object[]) o" where o is of type Object
                return false;
            } else if (newCastType.getKind() == TypeKind.DECLARED
                    && newExprType.getKind() == TypeKind.DECLARED) {
                int castSize = ((AnnotatedDeclaredType) newCastType).getTypeArguments().size();
                int exprSize = ((AnnotatedDeclaredType) newExprType).getTypeArguments().size();

                if (castSize != exprSize) {
                    // Always warn if the cast and expression contain a different number of
                    // type arguments, e.g. to catch a cast from "Object" to "List<@NonNull
                    // Object>".
                    // TODO: the same number of arguments actually doesn't guarantee anything.
                    return false;
                }
            } else if (castTypeKind == TypeKind.TYPEVAR && exprType.getKind() == TypeKind.TYPEVAR) {
                // If both the cast type and the casted expression are type variables, then check
                // the bounds.
                Set<AnnotationMirror> lowerBoundAnnotationsCast =
                        AnnotatedTypes.findEffectiveLowerBoundAnnotations(
                                qualifierHierarchy, castType);
                Set<AnnotationMirror> lowerBoundAnnotationsExpr =
                        AnnotatedTypes.findEffectiveLowerBoundAnnotations(
                                qualifierHierarchy, exprType);
                return qualifierHierarchy.isSubtype(
                                lowerBoundAnnotationsExpr, lowerBoundAnnotationsCast)
                        && qualifierHierarchy.isSubtype(
                                exprType.getEffectiveAnnotations(),
                                castType.getEffectiveAnnotations());
            }
            Set<AnnotationMirror> castAnnos;
            if (castTypeKind == TypeKind.TYPEVAR) {
                // If the cast type is a type var, but the expression is not, then check that the
                // type of the expression is a subtype of the lower bound.
                castAnnos =
                        AnnotatedTypes.findEffectiveLowerBoundAnnotations(
                                qualifierHierarchy, castType);
            } else {
                castAnnos = castType.getAnnotations();
            }

            return qualifierHierarchy.isSubtype(exprType.getEffectiveAnnotations(), castAnnos);
        } else {
            // checkCastElementType option wasn't specified, so only check effective annotations.
            return qualifierHierarchy.isSubtype(
                    exprType.getEffectiveAnnotations(), castType.getEffectiveAnnotations());
        }
    }

    @Override
    public Void visitTypeCast(TypeCastTree node, Void p) {
        // validate "node" instead of "node.getType()" to prevent duplicate errors.
        boolean valid = validateTypeOf(node) && validateTypeOf(node.getExpression());
        if (valid) {
            checkTypecastSafety(node);
            checkTypecastRedundancy(node);
        }
        if (atypeFactory.getDependentTypesHelper() != null) {
            AnnotatedTypeMirror type = atypeFactory.getAnnotatedType(node);
            atypeFactory.getDependentTypesHelper().checkType(type, node.getType());
        }
        return super.visitTypeCast(node, p);
        // return scan(node.getExpression(), p);
    }

    @Override
    public Void visitInstanceOf(InstanceOfTree node, Void p) {
        validateTypeOf(node.getType());
        return super.visitInstanceOf(node, p);
    }

    @Override
    public Void visitArrayAccess(ArrayAccessTree node, Void p) {
        Pair<Tree, AnnotatedTypeMirror> preAssCtxt = visitorState.getAssignmentContext();
        try {
            visitorState.setAssignmentContext(null);
            scan(node.getExpression(), p);
            scan(node.getIndex(), p);
        } finally {
            visitorState.setAssignmentContext(preAssCtxt);
        }
        return null;
    }

    /**
     * Checks the type of the exception parameter Subclasses should override
     * checkExceptionParameter(CatchTree node) rather than this method to change the behavior of
     * this check.
     */
    @Override
    public Void visitCatch(CatchTree node, Void p) {
        checkExceptionParameter(node);
        return super.visitCatch(node, p);
    }

    /**
     * Checks the type of a thrown exception. Subclasses should override
     * checkThrownExpression(ThrowTree node) rather than this method to change the behavior of this
     * check.
     */
    @Override
    public Void visitThrow(ThrowTree node, Void p) {
        checkThrownExpression(node);
        return super.visitThrow(node, p);
    }

    // **********************************************************************
    // Helper methods to provide a single overriding point
    // **********************************************************************

    /**
     * Cache to avoid calling {@link #getExceptionParameterLowerBoundAnnotations} more than once.
     */
    private Set<? extends AnnotationMirror> getExceptionParameterLowerBoundAnnotationsCache = null;
    /** The same as {@link #getExceptionParameterLowerBoundAnnotations}, but uses a cache. */
    private Set<? extends AnnotationMirror> getExceptionParameterLowerBoundAnnotationsCached() {
        if (getExceptionParameterLowerBoundAnnotationsCache == null) {
            getExceptionParameterLowerBoundAnnotationsCache =
                    getExceptionParameterLowerBoundAnnotations();
        }
        return getExceptionParameterLowerBoundAnnotationsCache;
    }

    /**
     * Issue error if the exception parameter is not a supertype of the annotation specified by
     * {@link #getExceptionParameterLowerBoundAnnotations()}, which is top by default.
     *
     * <p>Subclasses may override this method to change the behavior of this check. Subclasses
     * wishing to enforce that exception parameter be annotated with other annotations can just
     * override {@link #getExceptionParameterLowerBoundAnnotations()}.
     *
     * @param node CatchTree to check
     */
    protected void checkExceptionParameter(CatchTree node) {

        Set<? extends AnnotationMirror> requiredAnnotations =
                getExceptionParameterLowerBoundAnnotationsCached();
        AnnotatedTypeMirror exPar = atypeFactory.getAnnotatedType(node.getParameter());

        for (AnnotationMirror required : requiredAnnotations) {
            AnnotationMirror found = exPar.getAnnotationInHierarchy(required);
            assert found != null;
            if (!atypeFactory.getQualifierHierarchy().isSubtype(required, found)) {
                checker.report(
                        Result.failure("exception.parameter.invalid", found, required),
                        node.getParameter());
            }

            if (exPar.getKind() == TypeKind.UNION) {
                AnnotatedUnionType aut = (AnnotatedUnionType) exPar;
                for (AnnotatedTypeMirror alterntive : aut.getAlternatives()) {
                    AnnotationMirror foundAltern = alterntive.getAnnotationInHierarchy(required);
                    if (!atypeFactory.getQualifierHierarchy().isSubtype(required, foundAltern)) {
                        checker.report(
                                Result.failure(
                                        "exception.parameter.invalid", foundAltern, required),
                                node.getParameter());
                    }
                }
            }
        }
    }

    /**
     * Returns a set of AnnotationMirrors that is a lower bound for exception parameters.
     *
     * <p>Note: by default this method is called by {@link #getThrowUpperBoundAnnotations()}, so
     * that this annotation is enforced.
     *
     * <p>(Default is top)
     *
     * @return set of annotation mirrors, one per hierarchy, that from a lower bound of annotations
     *     that can be written on an exception parameter
     */
    protected Set<? extends AnnotationMirror> getExceptionParameterLowerBoundAnnotations() {
        return atypeFactory.getQualifierHierarchy().getTopAnnotations();
    }

    /**
     * Checks the type of the thrown expression.
     *
     * <p>By default, this method checks that the thrown expression is a subtype of top.
     *
     * <p>Issue error if the thrown expression is not a sub type of the annotation given by {@link
     * #getThrowUpperBoundAnnotations()}, the same as {@link
     * #getExceptionParameterLowerBoundAnnotations()} by default.
     *
     * <p>Subclasses may override this method to change the behavior of this check. Subclasses
     * wishing to enforce that the thrown expression be a subtype of a type besides {@link
     * #getExceptionParameterLowerBoundAnnotations}, should override {@link
     * #getThrowUpperBoundAnnotations()}.
     *
     * @param node ThrowTree to check
     */
    protected void checkThrownExpression(ThrowTree node) {
        AnnotatedTypeMirror throwType = atypeFactory.getAnnotatedType(node.getExpression());
        Set<? extends AnnotationMirror> required = getThrowUpperBoundAnnotations();
        switch (throwType.getKind()) {
            case NULL:
            case DECLARED:
                Set<AnnotationMirror> found = throwType.getAnnotations();
                if (!atypeFactory.getQualifierHierarchy().isSubtype(found, required)) {
                    checker.report(
                            Result.failure("throw.type.invalid", found, required),
                            node.getExpression());
                }
                break;
            case TYPEVAR:
            case WILDCARD:
                // TODO: this code might change after the type var changes.
                Set<AnnotationMirror> foundEffective = throwType.getEffectiveAnnotations();
                if (!atypeFactory.getQualifierHierarchy().isSubtype(foundEffective, required)) {
                    checker.report(
                            Result.failure("throw.type.invalid", foundEffective, required),
                            node.getExpression());
                }
                break;
            case UNION:
                AnnotatedUnionType unionType = (AnnotatedUnionType) throwType;
                Set<AnnotationMirror> foundPrimary = unionType.getAnnotations();
                if (!atypeFactory.getQualifierHierarchy().isSubtype(foundPrimary, required)) {
                    checker.report(
                            Result.failure("throw.type.invalid", foundPrimary, required),
                            node.getExpression());
                }
                for (AnnotatedTypeMirror altern : unionType.getAlternatives()) {
                    if (!atypeFactory
                            .getQualifierHierarchy()
                            .isSubtype(altern.getAnnotations(), required)) {
                        checker.report(
                                Result.failure(
                                        "throw.type.invalid", altern.getAnnotations(), required),
                                node.getExpression());
                    }
                }
                break;
            default:
                throw new BugInCF("Unexpected throw expression type: " + throwType.getKind());
        }
    }

    /**
     * Returns a set of AnnotationMirrors that is a upper bound for thrown exceptions.
     *
     * <p>Note: by default this method is returns by getExceptionParameterLowerBoundAnnotations(),
     * so that this annotation is enforced.
     *
     * <p>(Default is top)
     *
     * @return set of annotation mirrors, one per hierarchy, that form an upper bound of thrown
     *     expressions
     */
    protected Set<? extends AnnotationMirror> getThrowUpperBoundAnnotations() {
        return getExceptionParameterLowerBoundAnnotations();
    }

    /**
     * Checks the validity of an assignment (or pseudo-assignment) from a value to a variable and
     * emits an error message (through the compiler's messaging interface) if it is not valid.
     *
     * @param varTree the AST node for the lvalue (usually a variable)
     * @param valueExp the AST node for the rvalue (the new value)
     * @param errorKey the error message to use if the check fails (must be a compiler message key,
     *     see {@link org.checkerframework.checker.compilermsgs.qual.CompilerMessageKey})
     */
    protected void commonAssignmentCheck(
            Tree varTree, ExpressionTree valueExp, @CompilerMessageKey String errorKey) {
        AnnotatedTypeMirror var = atypeFactory.getAnnotatedTypeLhs(varTree);
        assert var != null : "no variable found for tree: " + varTree;

        if (!validateType(varTree, var)) {
            return;
        }

        commonAssignmentCheck(var, valueExp, errorKey);
    }

    /**
     * Checks the validity of an assignment (or pseudo-assignment) from a value to a variable and
     * emits an error message (through the compiler's messaging interface) if it is not valid.
     *
     * @param varType the annotated type of the lvalue (usually a variable)
     * @param valueExp the AST node for the rvalue (the new value)
     * @param errorKey the error message to use if the check fails (must be a compiler message key,
     *     see {@link org.checkerframework.checker.compilermsgs.qual.CompilerMessageKey})
     */
    protected void commonAssignmentCheck(
            AnnotatedTypeMirror varType,
            ExpressionTree valueExp,
            @CompilerMessageKey String errorKey) {
        if (shouldSkipUses(valueExp)) {
            return;
        }
        if (valueExp.getKind() == Tree.Kind.MEMBER_REFERENCE
                || valueExp.getKind() == Tree.Kind.LAMBDA_EXPRESSION) {
            // Member references and lambda expressions are type checked separately
            // and do not need to be checked again as arguments.
            return;
        }
        if (varType.getKind() == TypeKind.ARRAY
                && valueExp instanceof NewArrayTree
                && ((NewArrayTree) valueExp).getType() == null) {
            AnnotatedTypeMirror compType = ((AnnotatedArrayType) varType).getComponentType();
            NewArrayTree arrayTree = (NewArrayTree) valueExp;
            assert arrayTree.getInitializers() != null
                    : "array initializers are not expected to be null in: " + valueExp;
            checkArrayInitialization(compType, arrayTree.getInitializers());
        }
        if (!validateTypeOf(valueExp)) {
            return;
        }
        AnnotatedTypeMirror valueType = atypeFactory.getAnnotatedType(valueExp);
        assert valueType != null : "null type for expression: " + valueExp;
        commonAssignmentCheck(varType, valueType, valueExp, errorKey);
    }

    /**
     * Prints a diagnostic about entering commonAssignmentCheck, if the showchecks option was set.
     *
     * @param varType the annotated type of the variable
     * @param valueType the annotated type of the value
     * @param valueTree the location to use when reporting the error message
     */
    protected final void commonAssignmentCheckStartDiagnostic(
            AnnotatedTypeMirror varType, AnnotatedTypeMirror valueType, Tree valueTree) {
        if (checker.hasOption("showchecks")) {
            long valuePos = positions.getStartPosition(root, valueTree);
            System.out.printf(
                    "%s %s (line %3d): %s %s%n     actual: %s %s%n   expected: %s %s%n",
                    this.getClass().getSimpleName(),
                    "about to test whether actual is a subtype of expected",
                    (root.getLineMap() != null ? root.getLineMap().getLineNumber(valuePos) : -1),
                    valueTree.getKind(),
                    valueTree,
                    valueType.getKind(),
                    valueType.toString(),
                    varType.getKind(),
                    varType.toString());
        }
    }

    /**
     * Prints a diagnostic about exiting commonAssignmentCheck, if the showchecks option was set.
     *
     * @param success whether the check succeeded or failed
     * @param extraMessage information about why the result is what it is; may be null
     * @param varType the annotated type of the variable
     * @param valueType the annotated type of the value
     * @param valueTree the location to use when reporting the error message
     */
    protected final void commonAssignmentCheckEndDiagnostic(
            boolean success,
            String extraMessage,
            AnnotatedTypeMirror varType,
            AnnotatedTypeMirror valueType,
            Tree valueTree) {

        if (checker.hasOption("showchecks")) {
            long valuePos = positions.getStartPosition(root, valueTree);
            System.out.printf(
                    " %s%s (line %3d): %s %s%n     actual: %s %s%n   expected: %s %s%n",
                    (success
                            ? "success: actual is subtype of expected"
                            : "FAILURE: actual is not subtype of expected"),
                    (extraMessage == null ? "" : " because " + extraMessage),
                    (root.getLineMap() != null ? root.getLineMap().getLineNumber(valuePos) : -1),
                    valueTree.getKind(),
                    valueTree,
                    valueType.getKind(),
                    valueType.toString(),
                    varType.getKind(),
                    varType.toString());
        }
    }

    /**
     * Checks the validity of an assignment (or pseudo-assignment) from a value to a variable and
     * emits an error message (through the compiler's messaging interface) if it is not valid.
     *
     * @param varType the annotated type of the variable
     * @param valueType the annotated type of the value
     * @param valueTree the location to use when reporting the error message
     * @param errorKey the error message to use if the check fails (must be a compiler message key,
     *     see {@link org.checkerframework.checker.compilermsgs.qual.CompilerMessageKey})
     */
    protected void commonAssignmentCheck(
            AnnotatedTypeMirror varType,
            AnnotatedTypeMirror valueType,
            Tree valueTree,
            @CompilerMessageKey String errorKey) {

        commonAssignmentCheckStartDiagnostic(varType, valueType, valueTree);

        boolean success = atypeFactory.getTypeHierarchy().isSubtype(valueType, varType);

        // TODO: integrate with subtype test.
        if (success) {
            for (Class<? extends Annotation> mono :
                    atypeFactory.getSupportedMonotonicTypeQualifiers()) {
                if (valueType.hasAnnotation(mono) && varType.hasAnnotation(mono)) {
                    checker.report(
                            Result.failure(
                                    "monotonic.type.incompatible",
                                    mono.getSimpleName(),
                                    mono.getSimpleName(),
                                    valueType.toString()),
                            valueTree);
                    return;
                }
            }
        }

        commonAssignmentCheckEndDiagnostic(success, null, varType, valueType, valueTree);

        // Use an error key only if it's overridden by a checker.
        if (!success) {
            FoundRequired pair = FoundRequired.of(valueType, varType);
            String valueTypeString = pair.found;
            String varTypeString = pair.required;
            checker.report(Result.failure(errorKey, valueTypeString, varTypeString), valueTree);
        }
    }

    /**
     * Class that creates string representations of {@link AnnotatedTypeMirror}s which are only
     * verbose if required to differentiate the two types.
     */
    private static class FoundRequired {
        public final String found;
        public final String required;

        private FoundRequired(AnnotatedTypeMirror found, AnnotatedTypeMirror required) {
            if (shouldPrintVerbose(found, required)) {
                this.found = found.toString(true);
                this.required = required.toString(true);
            } else {
                this.found = found.toString();
                this.required = required.toString();
            }
        }

        /** Create a FoundRequired for a type and bounds. */
        private FoundRequired(AnnotatedTypeMirror found, AnnotatedTypeParameterBounds required) {
            if (shouldPrintVerbose(found, required)) {
                this.found = found.toString(true);
                this.required = required.toString(true);
            } else {
                this.found = found.toString();
                this.required = required.toString();
            }
        }

        /**
         * Creates string representations of {@link AnnotatedTypeMirror}s which are only verbose if
         * required to differentiate the two types.
         */
        static FoundRequired of(AnnotatedTypeMirror found, AnnotatedTypeMirror required) {
            return new FoundRequired(found, required);
        }

        /**
         * Creates string representations of {@link AnnotatedTypeMirror} and {@link
         * AnnotatedTypeParameterBounds}s which are only verbose if required to differentiate the
         * two types.
         */
        static FoundRequired of(AnnotatedTypeMirror found, AnnotatedTypeParameterBounds required) {
            return new FoundRequired(found, required);
        }
    }

    /**
     * Return whether or not the verbose toString should be used when printing the two annotated
     * types.
     *
     * @param atm1 the first AnnotatedTypeMirror
     * @param atm2 the second AnnotatedTypeMirror
     * @return true iff neither argumentc contains "@", or there are two annotated types (in either
     *     ATM) such that their toStrings are the same but their verbose toStrings differ
     */
    private static boolean shouldPrintVerbose(AnnotatedTypeMirror atm1, AnnotatedTypeMirror atm2) {
        if (!atm1.toString().contains("@") && !atm2.toString().contains("@")) {
            return true;
        }
        return containsSameToString(atm1, atm2);
    }

    /**
     * Return whether or not the verbose toString should be used when printing the annotated type
     * and the bounds it is not within.
     *
     * @param atm the type
     * @param bounds the bounds
     * @return true iff bounds does not contain "@", or there are two annotated types (in either
     *     argument) such that their toStrings are the same but their verbose toStrings differ
     */
    private static boolean shouldPrintVerbose(
            AnnotatedTypeMirror atm, AnnotatedTypeParameterBounds bounds) {
        if (!atm.toString().contains("@") && !bounds.toString().contains("@")) {
            return true;
        }
        return containsSameToString(atm, bounds.getUpperBound(), bounds.getLowerBound());
    }

    /**
     * A scanner that indicates whether any (sub-)types have the same toString but different verbose
     * toString.
     */
    private static SimpleAnnotatedTypeScanner<Boolean, Void> checkContainsSameToString =
            new SimpleAnnotatedTypeScanner<Boolean, Void>() {
                /** Maps from a type's toString to its verbose toString. */
                Map<String, String> map = new HashMap<>();

                @Override
                protected Boolean reduce(Boolean r1, Boolean r2) {
                    r1 = r1 == null ? false : r1;
                    r2 = r2 == null ? false : r2;
                    return r1 || r2;
                }

                @Override
                protected Boolean defaultAction(AnnotatedTypeMirror type, Void avoid) {
                    if (type == null) {
                        return false;
                    }
                    String simple = type.toString();
                    String verbose = map.get(simple);
                    if (verbose == null) {
                        map.put(simple, type.toString(true));
                        return false;
                    } else {
                        return !verbose.equals(type.toString(true));
                    }
                }
            };

    /**
     * Return true iff there are two annotated types (anywhere in any ATM) such that their toStrings
     * are the same but their verbose toStrings differ.
     */
    private static boolean containsSameToString(AnnotatedTypeMirror... atms) {
        for (AnnotatedTypeMirror atm : atms) {
            Boolean result = checkContainsSameToString.visit(atm);
            if (result != null && result) {
                return true;
            }
            // Call reset to clear the visitor history, but not the map from Strings to types.
            checkContainsSameToString.reset();
        }

        return false;
    }

    protected void checkArrayInitialization(
            AnnotatedTypeMirror type, List<? extends ExpressionTree> initializers) {
        // TODO: set assignment context like for method arguments?
        // Also in AbstractFlow.
        for (ExpressionTree init : initializers) {
            commonAssignmentCheck(type, init, "array.initializer.type.incompatible");
        }
    }

    /**
     * Checks that the annotations on the type arguments supplied to a type or a method invocation
     * are within the bounds of the type variables as declared, and issues the
     * "type.argument.type.incompatible" error if they are not.
     *
     * @param toptree the tree for error reporting, only used for inferred type arguments
     * @param paramBounds the bounds of the type parameters from a class or method declaration
     * @param typeargs the type arguments from the type or method invocation
     * @param typeargTrees the type arguments as trees, used for error reporting
     */
    protected void checkTypeArguments(
            Tree toptree,
            List<? extends AnnotatedTypeParameterBounds> paramBounds,
            List<? extends AnnotatedTypeMirror> typeargs,
            List<? extends Tree> typeargTrees) {

        // System.out.printf("BaseTypeVisitor.checkTypeArguments: %s, TVs: %s, TAs: %s, TATs: %s%n",
        //         toptree, paramBounds, typeargs, typeargTrees);

        // If there are no type variables, do nothing.
        if (paramBounds.isEmpty()) {
            return;
        }

        assert paramBounds.size() == typeargs.size()
                : "BaseTypeVisitor.checkTypeArguments: mismatch between type arguments: "
                        + typeargs
                        + " and type parameter bounds"
                        + paramBounds;

        Iterator<? extends AnnotatedTypeParameterBounds> boundsIter = paramBounds.iterator();
        Iterator<? extends AnnotatedTypeMirror> argIter = typeargs.iterator();

        while (boundsIter.hasNext()) {

            AnnotatedTypeParameterBounds bounds = boundsIter.next();
            AnnotatedTypeMirror typeArg = argIter.next();

            if (isIgnoredUninferredWildcard(bounds.getUpperBound())
                    || isIgnoredUninferredWildcard(typeArg)) {
                continue;
            }

            if (shouldBeCaptureConverted(typeArg, bounds)) {
                continue;
            }

            AnnotatedTypeMirror paramUpperBound = bounds.getUpperBound();
            if (typeArg.getKind() == TypeKind.WILDCARD) {
                paramUpperBound =
                        atypeFactory.widenToUpperBound(
                                paramUpperBound, (AnnotatedWildcardType) typeArg);
            }

            if (typeargTrees == null || typeargTrees.isEmpty()) {
                // The type arguments were inferred and we mark the whole method.
                // The inference fails if we provide invalid arguments,
                // therefore issue an error for the arguments.
                // I hope this is less confusing for users.
                commonAssignmentCheck(
                        paramUpperBound, typeArg, toptree, "type.argument.type.incompatible");
            } else {
                commonAssignmentCheck(
                        paramUpperBound,
                        typeArg,
                        typeargTrees.get(typeargs.indexOf(typeArg)),
                        "type.argument.type.incompatible");
            }

            if (!atypeFactory.getTypeHierarchy().isSubtype(bounds.getLowerBound(), typeArg)) {
                FoundRequired fr = FoundRequired.of(typeArg, bounds);
                if (typeargTrees == null || typeargTrees.isEmpty()) {
                    // The type arguments were inferred and we mark the whole method.
                    checker.report(
                            Result.failure(
                                    "type.argument.type.incompatible", fr.found, fr.required),
                            toptree);
                } else {
                    checker.report(
                            Result.failure(
                                    "type.argument.type.incompatible", fr.found, fr.required),
                            typeargTrees.get(typeargs.indexOf(typeArg)));
                }
            }
        }
    }

    private boolean isIgnoredUninferredWildcard(AnnotatedTypeMirror type) {
        return atypeFactory.ignoreUninferredTypeArguments
                && type.getKind() == TypeKind.WILDCARD
                && ((AnnotatedWildcardType) type).isUninferredTypeArgument();
    }

    // TODO: REMOVE WHEN CAPTURE CONVERSION IS IMPLEMENTED
    // TODO: This may not occur only in places where capture conversion occurs but in those cases
    // TODO: The containment check provided by this method should be enough
    /**
     * Identifies cases that would not happen if capture conversion were implemented. These special
     * cases should be removed when capture conversion is implemented.
     */
    private boolean shouldBeCaptureConverted(
            final AnnotatedTypeMirror typeArg, final AnnotatedTypeParameterBounds bounds) {
        return typeArg.getKind() == TypeKind.WILDCARD
                && bounds.getUpperBound().getKind() == TypeKind.WILDCARD;
    }

    /**
     * Indicates whether to skip subtype checks on the receiver when checking method invocability. A
     * visitor may, for example, allow a method to be invoked even if the receivers are siblings in
     * a hierarchy, provided that some other condition (implemented by the visitor) is satisfied.
     *
     * @param node the method invocation node
     * @param methodDefinitionReceiver the ATM of the receiver of the method definition
     * @param methodCallReceiver the ATM of the receiver of the method call
     * @return whether to skip subtype checks on the receiver
     */
    protected boolean skipReceiverSubtypeCheck(
            MethodInvocationTree node,
            AnnotatedTypeMirror methodDefinitionReceiver,
            AnnotatedTypeMirror methodCallReceiver) {
        return false;
    }

    /**
     * Tests whether the method can be invoked using the receiver of the 'node' method invocation,
     * and issues a "method.invocation.invalid" if the invocation is invalid.
     *
     * <p>This implementation tests whether the receiver in the method invocation is a subtype of
     * the method receiver type. This behavior can be specialized by overriding
     * skipReceiverSubtypeCheck.
     *
     * @param method the type of the invoked method
     * @param node the method invocation node
     */
    protected void checkMethodInvocability(
            AnnotatedExecutableType method, MethodInvocationTree node) {
        if (method.getReceiverType() == null) {
            // Static methods don't have a receiver.
            return;
        }
        if (method.getElement().getKind() == ElementKind.CONSTRUCTOR) {
            // TODO: Explicit "this()" calls of constructors have an implicit passed
            // from the enclosing constructor. We must not use the self type, but
            // instead should find a way to determine the receiver of the enclosing constructor.
            // rcv =
            // ((AnnotatedExecutableType)atypeFactory.getAnnotatedType(atypeFactory.getEnclosingMethod(node))).getReceiverType();
            return;
        }

        AnnotatedTypeMirror methodReceiver = method.getReceiverType().getErased();
        AnnotatedTypeMirror treeReceiver = methodReceiver.shallowCopy(false);
        AnnotatedTypeMirror rcv = atypeFactory.getReceiverType(node);

        treeReceiver.addAnnotations(rcv.getEffectiveAnnotations());

        if (!skipReceiverSubtypeCheck(node, methodReceiver, rcv)) {
            commonAssignmentCheckStartDiagnostic(methodReceiver, treeReceiver, node);
            boolean success =
                    atypeFactory.getTypeHierarchy().isSubtype(treeReceiver, methodReceiver);
            commonAssignmentCheckEndDiagnostic(success, null, methodReceiver, treeReceiver, node);
            if (!success) {
                checker.report(
                        Result.failure(
                                "method.invocation.invalid",
                                TreeUtils.elementFromUse(node),
                                treeReceiver.toString(),
                                methodReceiver.toString()),
                        node);
            }
        }
    }

    /**
     * Check that the (explicit) annotations on a new class tree are comparable to the result type
     * of the constructor. Issue an error if not.
     *
     * <p>Issue a warning if the annotations on the constructor invocation is a subtype of the
     * constructor result type. This is equivalent to down-casting.
     *
     * @param invocation
     * @param constructor
     * @param newClassTree
     */
    protected void checkConstructorInvocation(
            AnnotatedDeclaredType invocation,
            AnnotatedExecutableType constructor,
            NewClassTree newClassTree) {
        // Only check the primary annotations, the type arguments are checked elsewhere.
        Set<AnnotationMirror> explicitAnnos =
                atypeFactory.fromNewClass(newClassTree).getAnnotations();
        if (explicitAnnos.isEmpty()) {
            return;
        }
        Set<AnnotationMirror> resultAnnos = constructor.getReturnType().getAnnotations();
        for (AnnotationMirror explicit : explicitAnnos) {
            AnnotationMirror resultAnno =
                    atypeFactory
                            .getQualifierHierarchy()
                            .findAnnotationInSameHierarchy(resultAnnos, explicit);
            // The return type of the constructor (resultAnnos) must be comparable to the
            // annotations on the constructor invocation (explicitAnnos).
            if (!(atypeFactory.getQualifierHierarchy().isSubtype(explicit, resultAnno)
                    || atypeFactory.getQualifierHierarchy().isSubtype(resultAnno, explicit))) {
                checker.report(
                        Result.failure(
                                "constructor.invocation.invalid",
                                constructor.toString(),
                                explicit,
                                resultAnno),
                        newClassTree);
                return;
            } else if (!atypeFactory.getQualifierHierarchy().isSubtype(resultAnno, explicit)) {
                // Issue a warning if the annotations on the constructor invocation is a subtype of
                // the constructor result type. This is equivalent to down-casting.
                checker.report(
                        Result.warning("cast.unsafe.constructor.invocation", resultAnno, explicit),
                        newClassTree);
                return;
            }
        }

        // TODO: what properties should hold for constructor receivers for
        // inner type instantiations?
    }

    /**
     * A helper method to check that each passed argument is a subtype of the corresponding required
     * argument, and issues "argument.invalid" error for each passed argument that not a subtype of
     * the required one.
     *
     * <p>Note this method requires the lists to have the same length, as it does not handle cases
     * like var args.
     *
     * @see #checkVarargs(AnnotatedTypeMirror.AnnotatedExecutableType, Tree)
     * @param requiredArgs the required types
     * @param passedArgs the expressions passed to the corresponding types
     */
    protected void checkArguments(
            List<? extends AnnotatedTypeMirror> requiredArgs,
            List<? extends ExpressionTree> passedArgs) {
        assert requiredArgs.size() == passedArgs.size()
                : "mismatch between required args ("
                        + requiredArgs
                        + ") and passed args ("
                        + passedArgs
                        + ")";

        Pair<Tree, AnnotatedTypeMirror> preAssCtxt = visitorState.getAssignmentContext();
        try {
            for (int i = 0; i < requiredArgs.size(); ++i) {
                visitorState.setAssignmentContext(
                        Pair.of((Tree) null, (AnnotatedTypeMirror) requiredArgs.get(i)));
                commonAssignmentCheck(
                        requiredArgs.get(i), passedArgs.get(i), "argument.type.incompatible");
                // Also descend into the argument within the correct assignment
                // context.
                scan(passedArgs.get(i), null);
            }
        } finally {
            visitorState.setAssignmentContext(preAssCtxt);
        }
    }

    /**
     * @return true if both types are type variables and outer contains inner Outer contains inner
     *     implies: {@literal inner.upperBound <: outer.upperBound outer.lowerBound <:
     *     inner.lowerBound }
     */
    protected boolean testTypevarContainment(
            final AnnotatedTypeMirror inner, final AnnotatedTypeMirror outer) {
        if (inner.getKind() == TypeKind.TYPEVAR && outer.getKind() == TypeKind.TYPEVAR) {

            final AnnotatedTypeVariable innerAtv = (AnnotatedTypeVariable) inner;
            final AnnotatedTypeVariable outerAtv = (AnnotatedTypeVariable) outer;

            if (AnnotatedTypes.areCorrespondingTypeVariables(elements, innerAtv, outerAtv)) {
                final TypeHierarchy typeHierarchy = atypeFactory.getTypeHierarchy();
                return typeHierarchy.isSubtype(innerAtv.getUpperBound(), outerAtv.getUpperBound())
                        && typeHierarchy.isSubtype(
                                outerAtv.getLowerBound(), innerAtv.getLowerBound());
            }
        }

        return false;
    }

    /**
     * Create an OverrideChecker.
     *
     * <p>This exists so that subclasses can subclass OverrideChecker and use their subclass instead
     * of using OverrideChecker itself.
     */
    protected OverrideChecker createOverrideChecker(
            Tree overriderTree,
            AnnotatedExecutableType overrider,
            AnnotatedTypeMirror overridingType,
            AnnotatedTypeMirror overridingReturnType,
            AnnotatedExecutableType overridden,
            AnnotatedDeclaredType overriddenType,
            AnnotatedTypeMirror overriddenReturnType) {
        return new OverrideChecker(
                overriderTree,
                overrider,
                overridingType,
                overridingReturnType,
                overridden,
                overriddenType,
                overriddenReturnType);
    }

    /**
     * Type checks that a method may override another method. Uses an OverrideChecker subclass as
     * created by {@link #createOverrideChecker}. This version of the method uses the annotated type
     * factory to get the annotated type of the overriding method, and does NOT expose that type.
     *
     * @see #checkOverride(MethodTree, AnnotatedTypeMirror.AnnotatedExecutableType,
     *     AnnotatedTypeMirror.AnnotatedDeclaredType, AnnotatedTypeMirror.AnnotatedExecutableType,
     *     AnnotatedTypeMirror.AnnotatedDeclaredType)
     * @param overriderTree declaration tree of overriding method
     * @param overridingType type of overriding class
     * @param overridden type of overridden method
     * @param overriddenType type of overridden class
     * @return true if the override is allowed
     */
    protected boolean checkOverride(
            MethodTree overriderTree,
            AnnotatedDeclaredType overridingType,
            AnnotatedExecutableType overridden,
            AnnotatedDeclaredType overriddenType) {

        // Get the type of the overriding method.
        AnnotatedExecutableType overrider = atypeFactory.getAnnotatedType(overriderTree);

        // Call the other version of the method, which takes overrider. Both versions
        // exist to allow checkers to override one or the other depending on their needs.
        return checkOverride(overriderTree, overrider, overridingType, overridden, overriddenType);
    }

    /**
     * Type checks that a method may override another method. Uses an OverrideChecker subclass as
     * created by {@link #createOverrideChecker}. This version of the method exposes
     * AnnotatedExecutableType of the overriding method. Override this version of the method if you
     * need to access that type.
     *
     * @see #checkOverride(MethodTree, AnnotatedTypeMirror.AnnotatedDeclaredType,
     *     AnnotatedTypeMirror.AnnotatedExecutableType, AnnotatedTypeMirror.AnnotatedDeclaredType)
     * @param overriderTree declaration tree of overriding method
     * @param overrider type of the overriding method
     * @param overridingType type of overriding class
     * @param overridden type of overridden method
     * @param overriddenType type of overridden class
     * @return true if the override is allowed
     */
    protected boolean checkOverride(
            MethodTree overriderTree,
            AnnotatedExecutableType overrider,
            AnnotatedDeclaredType overridingType,
            AnnotatedExecutableType overridden,
            AnnotatedDeclaredType overriddenType) {

        // This needs to be done before overrider.getReturnType() and overridden.getReturnType()
        if (overrider.getTypeVariables().isEmpty() && !overridden.getTypeVariables().isEmpty()) {
            overridden = overridden.getErased();
        }

        OverrideChecker overrideChecker =
                createOverrideChecker(
                        overriderTree,
                        overrider,
                        overridingType,
                        overrider.getReturnType(),
                        overridden,
                        overriddenType,
                        overridden.getReturnType());

        return overrideChecker.checkOverride();
    }

    /**
     * Check that a method reference is allowed. Using the OverrideChecker class.
     *
     * @param memberReferenceTree the tree for the method reference
     * @return true if the method reference is allowed
     */
    protected boolean checkMethodReferenceAsOverride(
            MemberReferenceTree memberReferenceTree, Void p) {

        Pair<AnnotatedTypeMirror, AnnotatedExecutableType> result =
                atypeFactory.getFnInterfaceFromTree(memberReferenceTree);
        // The type to which the member reference is assigned -- also known as the target type of
        // the reference.
        AnnotatedTypeMirror functionalInterface = result.first;
        // The type of the single method that is declared by the functional interface.
        AnnotatedExecutableType functionType = result.second;

        // ========= Overriding Type =========
        // This doesn't get the correct type for a "MyOuter.super" based on the receiver of the
        // enclosing method.
        // That is handled separately in method receiver check.

        // The type of the expression or type use, <expression>::method or <type use>::method.
        final ExpressionTree qualifierExpression = memberReferenceTree.getQualifierExpression();
        final ReferenceKind memRefKind = ((JCMemberReference) memberReferenceTree).kind;
        AnnotatedTypeMirror enclosingType;
        if (memberReferenceTree.getMode() == ReferenceMode.NEW
                || memRefKind == ReferenceKind.UNBOUND
                || memRefKind == ReferenceKind.STATIC) {
            // The "qualifier expression" is a type tree.
            enclosingType = atypeFactory.getAnnotatedTypeFromTypeTree(qualifierExpression);
        } else {
            // The "qualifier expression" is an expression.
            enclosingType = atypeFactory.getAnnotatedType(qualifierExpression);
        }

        // ========= Overriding Executable =========
        // The ::method element, see JLS 15.13.1 Compile-Time Declaration of a Method Reference
        ExecutableElement compileTimeDeclaration =
                (ExecutableElement) TreeUtils.elementFromTree(memberReferenceTree);

        if (enclosingType.getKind() == TypeKind.DECLARED
                && ((AnnotatedDeclaredType) enclosingType).wasRaw()) {
            if (memRefKind == ReferenceKind.UNBOUND) {
                // The method reference is of the form: Type # instMethod
                // and Type is a raw type.
                // If the first parameter of the function type, p1, is a subtype
                // of type, then type should be p1.  This has the effect of "inferring" the
                // class type parameter.
                AnnotatedTypeMirror p1 = functionType.getParameterTypes().get(0);
                TypeMirror asSuper =
                        TypesUtils.asSuper(
                                p1.getUnderlyingType(),
                                enclosingType.getUnderlyingType(),
                                atypeFactory.getProcessingEnv());
                if (asSuper != null) {
                    enclosingType = AnnotatedTypes.asSuper(atypeFactory, p1, enclosingType);
                }
            }
            // else method reference is something like ArrayList::new
            // TODO: Use diamond, <>, inference to infer the class type arguments.
            // for now this case is skipped below in checkMethodReferenceInference.
        }

        // The type of the compileTimeDeclaration if it were invoked with a receiver expression
        // of type {@code type}
        AnnotatedExecutableType invocationType =
                atypeFactory.methodFromUse(
                                memberReferenceTree, compileTimeDeclaration, enclosingType)
                        .executableType;

        if (checkMethodReferenceInference(memberReferenceTree, invocationType, enclosingType)) {
            // Type argument inference is required, skip check.
            // #checkMethodReferenceInference issued a warning.
            return true;
        }

        // This needs to be done before invocationType.getReturnType() and
        // functionType.getReturnType()
        if (invocationType.getTypeVariables().isEmpty()
                && !functionType.getTypeVariables().isEmpty()) {
            functionType = functionType.getErased();
        }

        // Use the function type's parameters to resolve polymorphic qualifiers.
        QualifierPolymorphism poly = atypeFactory.getQualifierPolymorphism();
        poly.resolve(functionType, invocationType);

        AnnotatedTypeMirror invocationReturnType;
        if (compileTimeDeclaration.getKind() == ElementKind.CONSTRUCTOR) {
            if (enclosingType.getKind() == TypeKind.ARRAY) {
                // Special casing for the return of array constructor
                invocationReturnType = enclosingType;
            } else {
                invocationReturnType =
                        atypeFactory.getResultingTypeOfConstructorMemberReference(
                                memberReferenceTree, invocationType);
            }
        } else {
            invocationReturnType = invocationType.getReturnType();
        }

        AnnotatedTypeMirror functionTypeReturnType = functionType.getReturnType();
        if (functionTypeReturnType.getKind() == TypeKind.VOID) {
            // If the functional interface return type is void, the overriding return
            // type doesn't matter.
            functionTypeReturnType = invocationReturnType;
        }

        if (functionalInterface.getKind() == TypeKind.DECLARED) {
            // Check the member reference as if invocationType overrides functionType.
            OverrideChecker overrideChecker =
                    createOverrideChecker(
                            memberReferenceTree,
                            invocationType,
                            enclosingType,
                            invocationReturnType,
                            functionType,
                            (AnnotatedDeclaredType) functionalInterface,
                            functionTypeReturnType);
            return overrideChecker.checkOverride();
        } else {
            // If the functionalInterface is not a declared type, it must be an uninferred wildcard.
            // In that case, only return false if uninferred type arguments should not be ignored.
            return !atypeFactory.ignoreUninferredTypeArguments;
        }
    }

    /** Check if method reference type argument inference is required. Issue an error if it is. */
    private boolean checkMethodReferenceInference(
            MemberReferenceTree memberReferenceTree,
            AnnotatedExecutableType invocationType,
            AnnotatedTypeMirror type) {
        // TODO: Issue #802
        // TODO: https://github.com/typetools/checker-framework/issues/802
        // TODO: Method type argument inference
        // TODO: Enable checks for method reference with inferred type arguments.
        // For now, error on mismatch of class or method type arguments.
        boolean requiresInference = false;
        // If the function to which the member reference refers is generic, but the member
        // reference does not provide method type arguments, then Java 8 inference is required.
        // Issue 979.
        if (!invocationType.getTypeVariables().isEmpty()
                && (memberReferenceTree.getTypeArguments() == null
                        || memberReferenceTree.getTypeArguments().isEmpty())) {
            // Method type args
            requiresInference = true;
        } else if (memberReferenceTree.getMode() == ReferenceMode.NEW) {
            if (type.getKind() == TypeKind.DECLARED && ((AnnotatedDeclaredType) type).wasRaw()) {
                // Class type args
                requiresInference = true;
            }
        }
        if (requiresInference) {
            if (checker.hasOption("conservativeUninferredTypeArguments")) {
                checker.report(
                        Result.warning("methodref.inference.unimplemented"), memberReferenceTree);
            }
            return true;
        }
        return false;
    }

    /**
     * Class to perform method override and method reference checks.
     *
     * <p>Method references are checked similarly to method overrides, with the method reference
     * viewed as overriding the functional interface's method.
     *
     * <p>Checks that an overriding method's return type, parameter types, and receiver type are
     * correct with respect to the annotations on the overridden method's return type, parameter
     * types, and receiver type.
     *
     * <p>Furthermore, any contracts on the method must satisfy behavioral subtyping, that is,
     * postconditions must be at least as strong as the postcondition on the superclass, and
     * preconditions must be at most as strong as the condition on the superclass.
     *
     * <p>This method returns the result of the check, but also emits error messages as a side
     * effect.
     */
    public class OverrideChecker {
        // Strings for printing
        protected final String overriderMeth;
        protected final String overriderTyp;
        protected final String overriddenMeth;
        protected final String overriddenTyp;

        protected final Tree overriderTree;
        protected final Boolean methodReference;

        protected final AnnotatedExecutableType overrider;
        protected final AnnotatedTypeMirror overridingType;
        protected final AnnotatedExecutableType overridden;
        protected final AnnotatedDeclaredType overriddenType;
        protected final AnnotatedTypeMirror overriddenReturnType;
        protected final AnnotatedTypeMirror overridingReturnType;

        /**
         * Create an OverrideChecker.
         *
         * <p>Notice that the return types are passed in separately. This is to support some types
         * of method references where the overrider's return type is not the appropriate type to
         * check.
         *
         * @param overriderTree the AST node of the overriding method or method reference
         * @param overrider the type of the overriding method
         * @param overridingType the type enclosing the overrider method, usually an
         *     AnnotatedDeclaredType; for Method References may be something else
         * @param overridingReturnType the return type of the overriding method
         * @param overridden the type of the overridden method
         * @param overriddenType the declared type enclosing the overridden method
         * @param overriddenReturnType the return type of the overridden method
         */
        public OverrideChecker(
                Tree overriderTree,
                AnnotatedExecutableType overrider,
                AnnotatedTypeMirror overridingType,
                AnnotatedTypeMirror overridingReturnType,
                AnnotatedExecutableType overridden,
                AnnotatedDeclaredType overriddenType,
                AnnotatedTypeMirror overriddenReturnType) {

            this.overriderTree = overriderTree;
            this.overrider = overrider;
            this.overridingType = overridingType;
            this.overridden = overridden;
            this.overriddenType = overriddenType;
            this.overriddenReturnType = overriddenReturnType;
            this.overridingReturnType = overridingReturnType;

            overriderMeth = overrider.toString();
            if (overridingType.getKind() == TypeKind.DECLARED) {
                DeclaredType overriderTypeMirror =
                        ((AnnotatedDeclaredType) overridingType).getUnderlyingType();
                overriderTyp = overriderTypeMirror.asElement().toString();
            } else {
                overriderTyp = overridingType.toString();
            }
            overriddenMeth = overridden.toString();
            overriddenTyp = overriddenType.getUnderlyingType().asElement().toString();

            this.methodReference = overriderTree.getKind() == Tree.Kind.MEMBER_REFERENCE;
        }

        /**
         * Perform the check.
         *
         * @return true if the override is allowed
         */
        public boolean checkOverride() {
            if (checker.shouldSkipUses(overriddenType.getUnderlyingType().asElement())) {
                return true;
            }

            boolean result = checkReturn();
            result &= checkParameters();
            if (methodReference) {
                result &= checkMemberReferenceReceivers();
            } else {
                result &= checkReceiverOverride();
            }
            checkPreAndPostConditions();

            return result;
        }

<<<<<<< HEAD
=======
        private void checkPurity() {
            String msgKey =
                    methodReference ? "purity.invalid.methodref" : "purity.invalid.overriding";

            // check purity annotations
            EnumSet<Pure.Kind> superPurity =
                    PurityUtils.getPurityKinds(atypeFactory, overridden.getElement());
            EnumSet<Pure.Kind> subPurity =
                    PurityUtils.getPurityKinds(atypeFactory, overrider.getElement());
            if (!subPurity.containsAll(superPurity)) {
                checker.report(
                        Result.failure(
                                msgKey,
                                overriderMeth,
                                overriderTyp,
                                overriddenMeth,
                                overriddenTyp,
                                subPurity,
                                superPurity),
                        overriderTree);
            }
        }

>>>>>>> 136df234
        private void checkPreAndPostConditions() {
            String msgKey = methodReference ? "methodref" : "override";
            if (methodReference) {
                // TODO: Support postconditions and method references.
                // The parse context always expects instance methods, but method references can be
                // static.
                return;
            }

            // Check postconditions
            ContractsUtils contracts = ContractsUtils.getInstance(atypeFactory);
            Set<Postcondition> superPost = contracts.getPostconditions(overridden.getElement());
            Set<Postcondition> subPost = contracts.getPostconditions(overrider.getElement());
            Set<Pair<Receiver, AnnotationMirror>> superPost2 =
                    resolveContracts(superPost, overridden);
            Set<Pair<Receiver, AnnotationMirror>> subPost2 = resolveContracts(subPost, overrider);
            @SuppressWarnings("CompilerMessages")
            @CompilerMessageKey String postmsg = "contracts.postcondition." + msgKey + ".invalid";
            checkContractsSubset(
                    overriderMeth,
                    overriderTyp,
                    overriddenMeth,
                    overriddenTyp,
                    superPost2,
                    subPost2,
                    postmsg);

            // Check preconditions
            Set<Precondition> superPre = contracts.getPreconditions(overridden.getElement());
            Set<Precondition> subPre = contracts.getPreconditions(overrider.getElement());
            Set<Pair<Receiver, AnnotationMirror>> superPre2 =
                    resolveContracts(superPre, overridden);
            Set<Pair<Receiver, AnnotationMirror>> subPre2 = resolveContracts(subPre, overrider);
            @SuppressWarnings("CompilerMessages")
            @CompilerMessageKey String premsg = "contracts.precondition." + msgKey + ".invalid";
            checkContractsSubset(
                    overriderMeth,
                    overriderTyp,
                    overriddenMeth,
                    overriddenTyp,
                    subPre2,
                    superPre2,
                    premsg);

            // Check conditional postconditions
            Set<ConditionalPostcondition> superCPost =
                    contracts.getConditionalPostconditions(overridden.getElement());
            Set<ConditionalPostcondition> subCPost =
                    contracts.getConditionalPostconditions(overrider.getElement());
            // consider only 'true' postconditions
            Set<Postcondition> superCPostTrue = filterConditionalPostconditions(superCPost, true);
            Set<Postcondition> subCPostTrue = filterConditionalPostconditions(subCPost, true);
            Set<Pair<Receiver, AnnotationMirror>> superCPostTrue2 =
                    resolveContracts(superCPostTrue, overridden);
            Set<Pair<Receiver, AnnotationMirror>> subCPostTrue2 =
                    resolveContracts(subCPostTrue, overrider);
            @SuppressWarnings("CompilerMessages")
            @CompilerMessageKey String posttruemsg = "contracts.conditional.postcondition.true." + msgKey + ".invalid";
            checkContractsSubset(
                    overriderMeth,
                    overriderTyp,
                    overriddenMeth,
                    overriddenTyp,
                    superCPostTrue2,
                    subCPostTrue2,
                    posttruemsg);

            // consider only 'false' postconditions
            Set<Postcondition> superCPostFalse = filterConditionalPostconditions(superCPost, false);
            Set<Postcondition> subCPostFalse = filterConditionalPostconditions(subCPost, false);
            Set<Pair<Receiver, AnnotationMirror>> superCPostFalse2 =
                    resolveContracts(superCPostFalse, overridden);
            Set<Pair<Receiver, AnnotationMirror>> subCPostFalse2 =
                    resolveContracts(subCPostFalse, overrider);
            @SuppressWarnings("CompilerMessages")
            @CompilerMessageKey String postfalsemsg =
                    "contracts.conditional.postcondition.false." + msgKey + ".invalid";
            checkContractsSubset(
                    overriderMeth,
                    overriderTyp,
                    overriddenMeth,
                    overriddenTyp,
                    superCPostFalse2,
                    subCPostFalse2,
                    postfalsemsg);
        }

        private boolean checkMemberReferenceReceivers() {
            JCTree.JCMemberReference memberTree = (JCTree.JCMemberReference) overriderTree;

            if (overridingType.getKind() == TypeKind.ARRAY) {
                // Assume the receiver for all method on arrays are @Top
                // This simplifies some logic because an AnnotatedExecutableType for an array method
                // (ie String[]::clone) has a receiver of "Array." The UNBOUND check would then
                // have to compare "Array" to "String[]".
                return true;
            }

            // These act like a traditional override
            if (memberTree.kind == JCTree.JCMemberReference.ReferenceKind.UNBOUND) {
                AnnotatedTypeMirror overriderReceiver = overrider.getReceiverType();
                AnnotatedTypeMirror overriddenReceiver = overridden.getParameterTypes().get(0);
                boolean success =
                        atypeFactory
                                .getTypeHierarchy()
                                .isSubtype(overriddenReceiver, overriderReceiver);
                if (!success) {
                    checker.report(
                            Result.failure(
                                    "methodref.receiver.invalid",
                                    overriderMeth,
                                    overriderTyp,
                                    overriddenMeth,
                                    overriddenTyp,
                                    overriderReceiver,
                                    overriddenReceiver),
                            overriderTree);
                }
                return success;
            }

            // The rest act like method invocations
            AnnotatedTypeMirror receiverDecl;
            AnnotatedTypeMirror receiverArg;
            switch (memberTree.kind) {
                case UNBOUND:
                    throw new BugInCF("Case UNBOUND should already be handled.");
                case SUPER:
                    receiverDecl = overrider.getReceiverType();
                    receiverArg =
                            atypeFactory.getAnnotatedType(memberTree.getQualifierExpression());

                    final AnnotatedTypeMirror selfType = atypeFactory.getSelfType(memberTree);
                    receiverArg.replaceAnnotations(selfType.getAnnotations());
                    break;
                case BOUND:
                    receiverDecl = overrider.getReceiverType();
                    receiverArg = overridingType;
                    break;
                case IMPLICIT_INNER:
                    // JLS 15.13.1 "It is a compile-time error if the method reference expression is
                    // of the form ClassType :: [TypeArguments] new and a compile-time error would
                    // occur when determining an enclosing instance for ClassType as specified in
                    // 15.9.2 (treating the method reference expression as if it were an unqualified
                    // class instance creation expression)."

                    // So a member reference can only refer to an inner class constructor if a type
                    // that encloses the inner class can be found. So either "this" is that
                    // enclosing type or "this" has an enclosing type that is that type.
                    receiverDecl = overrider.getReceiverType();
                    receiverArg = atypeFactory.getSelfType(memberTree);
                    while (!TypesUtils.isErasedSubtype(
                            receiverArg.getUnderlyingType(),
                            receiverDecl.getUnderlyingType(),
                            types)) {
                        receiverArg = ((AnnotatedDeclaredType) receiverArg).getEnclosingType();
                    }

                    break;
                case TOPLEVEL:
                case STATIC:
                case ARRAY_CTOR:
                default:
                    // Intentional fallthrough
                    // These don't have receivers
                    return true;
            }

            boolean success = atypeFactory.getTypeHierarchy().isSubtype(receiverArg, receiverDecl);
            if (!success) {
                checker.report(
                        Result.failure(
                                "methodref.receiver.bound.invalid",
                                receiverArg,
                                overriderMeth,
                                overriderTyp,
                                receiverArg,
                                receiverDecl),
                        overriderTree);
            }

            return success;
        }

        /**
         * Issue an "override.receiver.invalid" error if the receiver override is not valid.
         *
         * @return true if the override is legal
         */
        protected boolean checkReceiverOverride() {
            AnnotatedDeclaredType overriderReceiver = overrider.getReceiverType();
            AnnotatedDeclaredType overriddenReceiver = overridden.getReceiverType();
            QualifierHierarchy qualifierHierarchy = atypeFactory.getQualifierHierarchy();
            // Check the receiver type.
            // isSubtype() requires its arguments to be actual subtypes with
            // respect to JLS, but overrider receiver is not a subtype of the
            // overridden receiver.   So, just check primary annotations.
            // TODO: this will need to be improved for generic receivers.
            Set<AnnotationMirror> overriderAnnos = overriderReceiver.getAnnotations();
            Set<AnnotationMirror> overriddenAnnos = overriddenReceiver.getAnnotations();
            if (!qualifierHierarchy.isSubtype(overriddenAnnos, overriderAnnos)) {
                Set<AnnotationMirror> declaredAnnos =
                        atypeFactory.getTypeDeclarationBounds(overridingType.getUnderlyingType());
                if (qualifierHierarchy.isSubtype(overriderAnnos, declaredAnnos)
                        && qualifierHierarchy.isSubtype(declaredAnnos, overriderAnnos)) {
                    // All the type of an object must be no higher than its upper bound. So if the
                    // receiver is annotated with the upper bound qualifiers, then the override is
                    // safe.
                    return true;
                }
                FoundRequired pair = FoundRequired.of(overriderReceiver, overriddenReceiver);
                checker.report(
                        Result.failure(
                                "override.receiver.invalid",
                                overriderMeth,
                                overriderTyp,
                                overriddenMeth,
                                overriddenTyp,
                                pair.found,
                                pair.required),
                        overriderTree);
                return false;
            }
            return true;
        }

        private boolean checkParameters() {
            List<AnnotatedTypeMirror> overriderParams = overrider.getParameterTypes();
            List<AnnotatedTypeMirror> overriddenParams = overridden.getParameterTypes();

            // Fix up method reference parameters.
            // See https://docs.oracle.com/javase/specs/jls/se11/html/jls-15.html#jls-15.13.1
            if (methodReference) {
                // The functional interface of an unbound member reference has an extra parameter
                // (the receiver).
                if (((JCTree.JCMemberReference) overriderTree)
                        .hasKind(JCTree.JCMemberReference.ReferenceKind.UNBOUND)) {
                    overriddenParams = new ArrayList<>(overriddenParams);
                    overriddenParams.remove(0);
                }
                // Deal with varargs
                if (overrider.isVarArgs() && !overridden.isVarArgs()) {
                    overriderParams =
                            AnnotatedTypes.expandVarArgsFromTypes(overrider, overriddenParams);
                }
            }

            boolean result = true;
            for (int i = 0; i < overriderParams.size(); ++i) {
                boolean success =
                        atypeFactory
                                .getTypeHierarchy()
                                .isSubtype(overriddenParams.get(i), overriderParams.get(i));
                if (!success) {
                    success =
                            testTypevarContainment(overriddenParams.get(i), overriderParams.get(i));
                }

                checkParametersMsg(success, i, overriderParams, overriddenParams);
                result &= success;
            }
            return result;
        }

        private void checkParametersMsg(
                boolean success,
                int index,
                List<AnnotatedTypeMirror> overriderParams,
                List<AnnotatedTypeMirror> overriddenParams) {
            String msgKey = methodReference ? "methodref.param.invalid" : "override.param.invalid";
            long valuePos =
                    overriderTree instanceof MethodTree
                            ? positions.getStartPosition(
                                    root, ((MethodTree) overriderTree).getParameters().get(index))
                            : positions.getStartPosition(root, overriderTree);
            Tree posTree =
                    overriderTree instanceof MethodTree
                            ? ((MethodTree) overriderTree).getParameters().get(index)
                            : overriderTree;

            if (checker.hasOption("showchecks")) {
                System.out.printf(
                        " %s (line %3d):%n     overrider: %s %s (parameter %d type %s)%n   overridden: %s %s (parameter %d type %s)%n",
                        (success
                                ? "success: overridden parameter type is subtype of overriding"
                                : "FAILURE: overridden parameter type is not subtype of overriding"),
                        (root.getLineMap() != null
                                ? root.getLineMap().getLineNumber(valuePos)
                                : -1),
                        overriderMeth,
                        overriderTyp,
                        index,
                        overriderParams.get(index).toString(),
                        overriddenMeth,
                        overriddenTyp,
                        index,
                        overriddenParams.get(index).toString());
            }
            if (!success) {
                FoundRequired pair =
                        FoundRequired.of(overriderParams.get(index), overriddenParams.get(index));
                checker.report(
                        Result.failure(
                                msgKey,
                                overrider.getElement().getParameters().get(index).toString(),
                                overriderMeth,
                                overriderTyp,
                                overriddenMeth,
                                overriddenTyp,
                                pair.found,
                                pair.required),
                        posTree);
            }
        }

        /**
         * Returns true if the return type of the overridden method is a subtype of the return type
         * of the overriding method.
         *
         * @return true if the return type is correct
         */
        private boolean checkReturn() {
            if ((overridingReturnType.getKind() == TypeKind.VOID)) {
                // Nothing to check.
                return true;
            }
            final TypeHierarchy typeHierarchy = atypeFactory.getTypeHierarchy();
            boolean success = typeHierarchy.isSubtype(overridingReturnType, overriddenReturnType);
            if (!success) {
                // If both the overridden method have type variables as return types and both
                // types were defined in their respective methods then, they can be covariant or
                // invariant use super/subtypes for the overrides locations
                success = testTypevarContainment(overridingReturnType, overriddenReturnType);
            }

            // Sometimes the overridden return type of a method reference becomes a captured
            // type.  This leads to defaulting that often makes the overriding return type
            // invalid.  We ignore these.  This happens in Issue403/Issue404.
            if (!success
                    && methodReference
                    && TypesUtils.isCaptured(overriddenReturnType.getUnderlyingType())) {
                if (ElementUtils.isMethod(
                        overridden.getElement(), functionApply, atypeFactory.getProcessingEnv())) {
                    success =
                            typeHierarchy.isSubtype(
                                    overridingReturnType,
                                    ((AnnotatedTypeVariable) overriddenReturnType).getUpperBound());
                }
            }

            checkReturnMsg(success);
            return success;
        }

        private void checkReturnMsg(boolean success) {
            String msgKey =
                    methodReference ? "methodref.return.invalid" : "override.return.invalid";
            long valuePos =
                    overriderTree instanceof MethodTree
                            ? positions.getStartPosition(
                                    root, ((MethodTree) overriderTree).getReturnType())
                            : positions.getStartPosition(root, overriderTree);
            Tree posTree =
                    overriderTree instanceof MethodTree
                            ? ((MethodTree) overriderTree).getReturnType()
                            : overriderTree;
            // The return type of a MethodTree is null for a constructor.
            if (posTree == null) {
                posTree = overriderTree;
            }

            if (checker.hasOption("showchecks")) {
                System.out.printf(
                        " %s (line %3d):%n     overrider: %s %s (return type %s)%n   overridden: %s %s (return type %s)%n",
                        (success
                                ? "success: overriding return type is subtype of overridden"
                                : "FAILURE: overriding return type is not subtype of overridden"),
                        (root.getLineMap() != null
                                ? root.getLineMap().getLineNumber(valuePos)
                                : -1),
                        overriderMeth,
                        overriderTyp,
                        overrider.getReturnType().toString(),
                        overriddenMeth,
                        overriddenTyp,
                        overridden.getReturnType().toString());
            }
            if (!success) {
                FoundRequired pair = FoundRequired.of(overridingReturnType, overriddenReturnType);
                checker.report(
                        Result.failure(
                                msgKey,
                                overriderMeth,
                                overriderTyp,
                                overriddenMeth,
                                overriddenTyp,
                                pair.found,
                                pair.required),
                        posTree);
            }
        }
    }

    /**
     * Filters the set of conditional postconditions to return only those whose annotation result
     * value matches the value of the given boolean {@code b}. For example, if {@code b == true},
     * then the following {@code @EnsuresNonNullIf} conditional postcondition would match:<br>
     * {@code @EnsuresNonNullIf(expression="#1", result=true)}<br>
     * {@code boolean equals(@Nullable Object o)}
     *
     * @param conditionalPostconditions each is a ConditionalPostcondition
     * @param b the value required for the {@code result} element
     * @return all the given conditional postconditions whose {@code result} is {@code b}
     */
    private Set<Postcondition> filterConditionalPostconditions(
            Set<ConditionalPostcondition> conditionalPostconditions, boolean b) {
        Set<Postcondition> result = new LinkedHashSet<>();
        for (Contract c : conditionalPostconditions) {
            ConditionalPostcondition p = (ConditionalPostcondition) c;
            if (p.resultValue == b) {
                result.add(new Postcondition(p.expression, p.annotation, p.contractAnnotation));
            }
        }
        return result;
    }

    /**
     * Checks that {@code mustSubset} is a subset of {@code set} in the following sense: For every
     * expression in {@code mustSubset} there must be the same expression in {@code set}, with the
     * same (or a stronger) annotation.
     */
    private void checkContractsSubset(
            String overriderMeth,
            String overriderTyp,
            String overriddenMeth,
            String overriddenTyp,
            Set<Pair<Receiver, AnnotationMirror>> mustSubset,
            Set<Pair<Receiver, AnnotationMirror>> set,
            @CompilerMessageKey String messageKey) {
        for (Pair<Receiver, AnnotationMirror> weak : mustSubset) {
            boolean found = false;

            for (Pair<Receiver, AnnotationMirror> strong : set) {
                // are we looking at a contract of the same receiver?
                if (weak.first.equals(strong.first)) {
                    // check subtyping relationship of annotations
                    QualifierHierarchy qualifierHierarchy = atypeFactory.getQualifierHierarchy();
                    if (qualifierHierarchy.isSubtype(strong.second, weak.second)) {
                        found = true;
                        break;
                    }
                }
            }

            if (!found) {
                MethodTree method = visitorState.getMethodTree();
                checker.report(
                        Result.failure(
                                messageKey,
                                overriderMeth,
                                overriderTyp,
                                overriddenMeth,
                                overriddenTyp,
                                weak.second,
                                weak.first),
                        method);
            }
        }
    }

    /**
     * Takes a set of contracts identified by their expression and annotation strings and resolves
     * them to the correct {@link Receiver} and {@link AnnotationMirror}.
     */
    private Set<Pair<Receiver, AnnotationMirror>> resolveContracts(
            Set<? extends Contract> contractSet, AnnotatedExecutableType method) {
        Set<Pair<Receiver, AnnotationMirror>> result = new HashSet<>();
        MethodTree methodTree = visitorState.getMethodTree();
        TreePath path = atypeFactory.getPath(methodTree);
        FlowExpressionContext flowExprContext = null;
        for (Contract p : contractSet) {
            String expression = p.expression;
            AnnotationMirror annotation = p.annotation;
            if (flowExprContext == null) {
                flowExprContext =
                        FlowExpressionContext.buildContextForMethodDeclaration(
                                methodTree,
                                method.getReceiverType().getUnderlyingType(),
                                checker.getContext());
            }

            annotation = standardizeAnnotationFromContract(annotation, flowExprContext, path);

            try {
                // TODO: currently, these expressions are parsed many times.
                // This could be optimized to store the result the first time.
                // (same for other annotations)
                FlowExpressions.Receiver expr =
                        FlowExpressionParseUtil.parse(expression, flowExprContext, path, false);
                result.add(Pair.of(expr, annotation));
            } catch (FlowExpressionParseException e) {
                // report errors here
                checker.report(e.getResult(), methodTree);
            }
        }
        return result;
    }

    /**
     * Call this only when the current path is an identifier.
     *
     * @return the enclosing member select, or null if the identifier is not the field in a member
     *     selection
     */
    protected MemberSelectTree enclosingMemberSelect() {
        TreePath path = this.getCurrentPath();
        assert path.getLeaf().getKind() == Tree.Kind.IDENTIFIER
                : "expected identifier, found: " + path.getLeaf();
        if (path.getParentPath().getLeaf().getKind() == Tree.Kind.MEMBER_SELECT) {
            return (MemberSelectTree) path.getParentPath().getLeaf();
        } else {
            return null;
        }
    }

    protected Tree enclosingStatement(Tree tree) {
        TreePath path = this.getCurrentPath();
        while (path != null && path.getLeaf() != tree) {
            path = path.getParentPath();
        }

        if (path != null) {
            return path.getParentPath().getLeaf();
        } else {
            return null;
        }
    }

    @Override
    public Void visitIdentifier(IdentifierTree node, Void p) {
        checkAccess(node, p);
        return super.visitIdentifier(node, p);
    }

    protected void checkAccess(IdentifierTree node, Void p) {
        MemberSelectTree memberSel = enclosingMemberSelect();
        ExpressionTree tree;
        Element elem;

        if (memberSel == null) {
            tree = node;
            elem = TreeUtils.elementFromUse(node);
        } else {
            tree = memberSel;
            elem = TreeUtils.elementFromUse(memberSel);
        }

        if (elem == null || !elem.getKind().isField()) {
            return;
        }

        AnnotatedTypeMirror receiver = atypeFactory.getReceiverType(tree);

        if (!isAccessAllowed(elem, receiver, tree)) {
            checker.report(Result.failure("unallowed.access", elem, receiver), node);
        }
    }

    protected boolean isAccessAllowed(
            Element field, AnnotatedTypeMirror receiver, ExpressionTree accessTree) {
        AnnotationMirror unused = atypeFactory.getDeclAnnotation(field, Unused.class);
        if (unused == null) {
            return true;
        }

        String when = AnnotationUtils.getElementValueClassName(unused, "when", false).toString();
        if (!AnnotationUtils.containsSameByName(receiver.getAnnotations(), when)) {
            return true;
        }

        Tree tree = this.enclosingStatement(accessTree);

        // assigning unused to null is OK
        return (tree != null
                && tree.getKind() == Tree.Kind.ASSIGNMENT
                && ((AssignmentTree) tree).getVariable() == accessTree
                && ((AssignmentTree) tree).getExpression().getKind() == Tree.Kind.NULL_LITERAL);
    }

    /**
     * Tests that the qualifiers present on the useType are valid qualifiers, given the qualifiers
     * on the declaration of the type, declarationType.
     *
     * <p>The check is shallow, as it does not descend into generic or array types (i.e. only
     * performing the validity check on the raw type or outermost array dimension). {@link
     * BaseTypeVisitor#validateTypeOf(Tree)} would call this for each type argument or array
     * dimension separately.
     *
     * <p>In most cases, {@code useType} simply needs to be a subtype of {@code declarationType}. If
     * a type system makes exceptions to this rule, its implementation should override this method.
     *
     * @param declarationType the type of the class (TypeElement)
     * @param useType the use of the class (instance type)
     * @param tree the tree where the type is used
     * @return true if the useType is a valid use of elemType
     */
    public boolean isValidUse(
            AnnotatedDeclaredType declarationType, AnnotatedDeclaredType useType, Tree tree) {
        return atypeFactory
                .getTypeHierarchy()
                .isSubtype(useType.getErased(), declarationType.getErased());
    }

    /**
     * Tests that the qualifiers present on the primitive type are valid.
     *
     * @param type the use of the primitive type
     * @param tree the tree where the type is used
     * @return true if the type is a valid use of the primitive type
     */
    public boolean isValidUse(AnnotatedPrimitiveType type, Tree tree) {
        Set<AnnotationMirror> bounds =
                atypeFactory.getTypeDeclarationBounds(type.getUnderlyingType());
        return atypeFactory.getQualifierHierarchy().isSubtype(type.getAnnotations(), bounds);
    }

    /**
     * Tests that the qualifiers present on the array type are valid. This method will be invoked
     * for each array level independently, i.e. this method only needs to check the top-level
     * qualifiers of an array.
     *
     * @param type the array type use
     * @param tree the tree where the type is used
     * @return true if the type is a valid array type
     */
    public boolean isValidUse(AnnotatedArrayType type, Tree tree) {
        Set<AnnotationMirror> bounds =
                atypeFactory.getTypeDeclarationBounds(type.getUnderlyingType());
        return atypeFactory.getQualifierHierarchy().isSubtype(type.getAnnotations(), bounds);
    }

    /**
     * Tests whether the tree expressed by the passed type tree is a valid type, and emits an error
     * if that is not the case (e.g. '@Mutable String'). If the tree is a method or constructor,
     * check the return type.
     *
     * @param tree the AST type supplied by the user
     */
    public boolean validateTypeOf(Tree tree) {
        AnnotatedTypeMirror type;
        // It's quite annoying that there is no TypeTree.
        switch (tree.getKind()) {
            case PRIMITIVE_TYPE:
            case PARAMETERIZED_TYPE:
            case TYPE_PARAMETER:
            case ARRAY_TYPE:
            case UNBOUNDED_WILDCARD:
            case EXTENDS_WILDCARD:
            case SUPER_WILDCARD:
            case ANNOTATED_TYPE:
                type = atypeFactory.getAnnotatedTypeFromTypeTree(tree);
                break;
            case METHOD:
                type = atypeFactory.getMethodReturnType((MethodTree) tree);
                if (type == null || type.getKind() == TypeKind.VOID) {
                    // Nothing to do for void methods.
                    // Note that for a constructor the AnnotatedExecutableType does
                    // not use void as return type.
                    return true;
                }
                break;
            default:
                type = atypeFactory.getAnnotatedType(tree);
        }
        return validateType(tree, type);
    }

    /**
     * Tests whether the type and corresponding type tree is a valid type, and emits an error if
     * that is not the case (e.g. '@Mutable String'). If the tree is a method or constructor, check
     * the return type.
     *
     * @param tree the type tree supplied by the user
     * @param type the type corresponding to tree
     */
    protected boolean validateType(Tree tree, AnnotatedTypeMirror type) {
        return typeValidator.isValid(type, tree);
    }

    // This is a test to ensure that all types are valid
    protected final TypeValidator typeValidator;

    protected TypeValidator createTypeValidator() {
        return new BaseTypeValidator(checker, this, atypeFactory);
    }

    // **********************************************************************
    // Random helper methods
    // **********************************************************************

    /**
     * Tests whether the expression should not be checked because of the tree referring to
     * unannotated classes, as specified in the {@code checker.skipUses} property.
     *
     * <p>It returns true if exprTree is a method invocation or a field access to a class whose
     * qualified name matches @{link checker.skipUses} expression.
     *
     * @param exprTree any expression tree
     * @return true if checker should not test exprTree
     */
    protected final boolean shouldSkipUses(ExpressionTree exprTree) {
        // System.out.printf("shouldSkipUses: %s: %s%n", exprTree.getClass(), exprTree);

        Element elm = TreeUtils.elementFromTree(exprTree);
        return checker.shouldSkipUses(elm);
    }

    // **********************************************************************
    // Overriding to avoid visit part of the tree
    // **********************************************************************

    /** Override Compilation Unit so we won't visit package names or imports. */
    @Override
    public Void visitCompilationUnit(CompilationUnitTree node, Void p) {
        Void r = scan(node.getPackageAnnotations(), p);
        // r = reduce(scan(node.getPackageName(), p), r);
        // r = reduce(scan(node.getImports(), p), r);
        r = reduce(scan(node.getTypeDecls(), p), r);
        return r;
    }

    // **********************************************************************
    // Check that the annotated JDK is being used.
    // **********************************************************************

    /** True if method {@link checkForAnnotatedJdk} has been called. */
    private static boolean checkedJDK = false;

    // Not all subclasses call this -- only those that have an annotated JDK.
    /** Warn if the annotated JDK is not being used. */
    protected void checkForAnnotatedJdk() {
        if (checkedJDK) {
            return;
        }
        checkedJDK = true;
        if (PluginUtil.getJreVersion() != 8
                || checker.hasOption("permitMissingJdk")
                // temporary, for backward compatibility
                || checker.hasOption("nocheckjdk")) {
            return;
        }
        TypeElement objectTE = elements.getTypeElement("java.lang.Object");
        List<? extends ExecutableElement> memberMethods =
                ElementFilter.methodsIn(elements.getAllMembers(objectTE));

        // Look for the @Nullness annotation in Object.equals(@Nullable Object).
        // If it is found, the user is using the annotated JDK.
        for (ExecutableElement m : memberMethods) {
            if (!ElementUtils.isMethod(m, objectEquals, checker.getProcessingEnvironment())) {
                continue;
            }

            // We cannot use the AnnotatedTypeMirrors from the Checker Framework, because those only
            // return the annotations that are used by the current checker.

            // That is, if this code is executed by something other than the Nullness Checker, we
            // would not find the annotations.  Therefore, we go to the Element and get all
            // annotations on the parameter.

            // TODO: doing types.typeAnnotationOf(m.getParameters().get(0).asType(),
            // Nullable.class) or types.typeAnnotationsOf(m.asType()) does not work any more. It
            // should.

            for (com.sun.tools.javac.code.Attribute.TypeCompound tc :
                    ((com.sun.tools.javac.code.Symbol) m).getRawTypeAttributes()) {
                if (tc.position.type == com.sun.tools.javac.code.TargetType.METHOD_FORMAL_PARAMETER
                        && tc.position.parameter_index == 0
                        &&
                        // TODO: using .class would be nicer, but adds a circular dependency on
                        // the "checker" project.
                        // tc.type.toString().equals(org.checkerframework.checker.nullness.qual.Nullable.class.getName()) ) {
                        tc.type
                                .toString()
                                .equals("org.checkerframework.checker.nullness.qual.Nullable")) {
                    return;
                }
            }

            String jdkJarName = PluginUtil.getJdkJarName();
            checker.message(
                    Kind.WARNING,
                    "You do not seem to be using the distributed annotated JDK. "
                            + "To fix the problem, supply javac an argument like:  -Xbootclasspath/p:.../checker/dist/ . "
                            + "Currently using: "
                            + jdkJarName);
        }
    }
}<|MERGE_RESOLUTION|>--- conflicted
+++ resolved
@@ -43,10 +43,6 @@
 import java.lang.annotation.Annotation;
 import java.util.ArrayList;
 import java.util.Arrays;
-<<<<<<< HEAD
-=======
-import java.util.EnumSet;
->>>>>>> 136df234
 import java.util.HashMap;
 import java.util.HashSet;
 import java.util.Iterator;
@@ -632,79 +628,6 @@
     }
 
     /**
-<<<<<<< HEAD
-=======
-     * Check method purity if needed. Note that overriding rules are checked as part of {@link
-     * #checkOverride(MethodTree, AnnotatedTypeMirror.AnnotatedExecutableType,
-     * AnnotatedTypeMirror.AnnotatedDeclaredType, AnnotatedTypeMirror.AnnotatedExecutableType,
-     * AnnotatedTypeMirror.AnnotatedDeclaredType)}.
-     *
-     * @param node the method tree to check
-     */
-    protected void checkPurity(MethodTree node) {
-        boolean anyPurityAnnotation = PurityUtils.hasPurityAnnotation(atypeFactory, node);
-        boolean suggestPureMethods = checker.hasOption("suggestPureMethods");
-        boolean checkPurityAnnotations = checker.hasOption("checkPurityAnnotations");
-
-        if (!checkPurityAnnotations || (!anyPurityAnnotation && !suggestPureMethods)) {
-            return;
-        }
-
-        // check "no" purity
-        EnumSet<Pure.Kind> kinds = PurityUtils.getPurityKinds(atypeFactory, node);
-        // @Deterministic makes no sense for a void method or constructor
-        boolean isDeterministic = kinds.contains(Pure.Kind.DETERMINISTIC);
-        if (isDeterministic) {
-            if (TreeUtils.isConstructor(node)) {
-                checker.report(Result.warning("purity.deterministic.constructor"), node);
-            } else if (TreeUtils.typeOf(node.getReturnType()).getKind() == TypeKind.VOID) {
-                checker.report(Result.warning("purity.deterministic.void.method"), node);
-            }
-        }
-
-        TreePath body = atypeFactory.getPath(node.getBody());
-        PurityResult r;
-        if (body == null) {
-            r = new PurityResult();
-        } else {
-            r =
-                    PurityChecker.checkPurity(
-                            body,
-                            atypeFactory,
-                            checker.hasOption("assumeSideEffectFree")
-                                    || checker.hasOption("assumePure"),
-                            checker.hasOption("assumeDeterministic")
-                                    || checker.hasOption("assumePure"));
-        }
-        if (!r.isPure(kinds)) {
-            reportPurityErrors(r, node, kinds);
-        }
-
-        if (suggestPureMethods) {
-            // Issue a warning if the method is pure, but not annotated as such.
-            EnumSet<Pure.Kind> additionalKinds = r.getKinds().clone();
-            additionalKinds.removeAll(kinds);
-            if (TreeUtils.isConstructor(node)) {
-                additionalKinds.remove(Pure.Kind.DETERMINISTIC);
-            }
-            if (!additionalKinds.isEmpty()) {
-                if (additionalKinds.size() == 2) {
-                    checker.report(Result.warning("purity.more.pure", node.getName()), node);
-                } else if (additionalKinds.contains(Pure.Kind.SIDE_EFFECT_FREE)) {
-                    checker.report(
-                            Result.warning("purity.more.sideeffectfree", node.getName()), node);
-                } else if (additionalKinds.contains(Pure.Kind.DETERMINISTIC)) {
-                    checker.report(
-                            Result.warning("purity.more.deterministic", node.getName()), node);
-                } else {
-                    assert false : "BaseTypeVisitor reached undesirable state";
-                }
-            }
-        }
-    }
-
-    /**
->>>>>>> 136df234
      * Issue a warning if the result type of the constructor is not top. If it is a supertype of the
      * class, then a type.invalid.conflicting.annos error will also be issued by {@link
      * #isValidUse(AnnotatedTypeMirror.AnnotatedDeclaredType,AnnotatedTypeMirror.AnnotatedDeclaredType,Tree)}.
@@ -730,65 +653,6 @@
         }
     }
 
-<<<<<<< HEAD
-=======
-    /**
-     * Reports errors found during purity checking.
-     *
-     * @param result whether the method is deterministic and/or side-effect-free
-     * @param node the method
-     * @param expectedKinds the expected purity for the method
-     */
-    protected void reportPurityErrors(
-            PurityResult result, MethodTree node, EnumSet<Pure.Kind> expectedKinds) {
-        assert !result.isPure(expectedKinds);
-        EnumSet<Pure.Kind> violations = EnumSet.copyOf(expectedKinds);
-        violations.removeAll(result.getKinds());
-        if (violations.contains(Pure.Kind.DETERMINISTIC)
-                || violations.contains(Pure.Kind.SIDE_EFFECT_FREE)) {
-            String msgKeyPrefix;
-            if (!violations.contains(Pure.Kind.SIDE_EFFECT_FREE)) {
-                msgKeyPrefix = "purity.not.deterministic.";
-            } else if (!violations.contains(Pure.Kind.DETERMINISTIC)) {
-                msgKeyPrefix = "purity.not.sideeffectfree.";
-            } else {
-                msgKeyPrefix = "purity.not.deterministic.not.sideeffectfree.";
-            }
-            for (Pair<Tree, String> r : result.getNotBothReasons()) {
-                reportPurityError(msgKeyPrefix, r);
-            }
-            if (violations.contains(Pure.Kind.SIDE_EFFECT_FREE)) {
-                for (Pair<Tree, String> r : result.getNotSEFreeReasons()) {
-                    reportPurityError("purity.not.sideeffectfree.", r);
-                }
-            }
-            if (violations.contains(Pure.Kind.DETERMINISTIC)) {
-                for (Pair<Tree, String> r : result.getNotDetReasons()) {
-                    reportPurityError("purity.not.deterministic.", r);
-                }
-            }
-        }
-    }
-
-    /**
-     * Reports a single purity error.
-     *
-     * @param msgKeyPrefix the prefix of the message key to use when reporting
-     * @param r the result to report
-     */
-    private void reportPurityError(String msgKeyPrefix, Pair<Tree, String> r) {
-        String reason = r.second;
-        @SuppressWarnings("CompilerMessages")
-        @CompilerMessageKey String msgKey = msgKeyPrefix + reason;
-        if (reason.equals("call")) {
-            MethodInvocationTree mitree = (MethodInvocationTree) r.first;
-            checker.report(Result.failure(msgKey, mitree.getMethodSelect()), r.first);
-        } else {
-            checker.report(Result.failure(msgKey), r.first);
-        }
-    }
-
->>>>>>> 136df234
     private void checkContractsAtMethodDeclaration(
             MethodTree node,
             ExecutableElement methodElement,
@@ -3151,32 +3015,6 @@
             return result;
         }
 
-<<<<<<< HEAD
-=======
-        private void checkPurity() {
-            String msgKey =
-                    methodReference ? "purity.invalid.methodref" : "purity.invalid.overriding";
-
-            // check purity annotations
-            EnumSet<Pure.Kind> superPurity =
-                    PurityUtils.getPurityKinds(atypeFactory, overridden.getElement());
-            EnumSet<Pure.Kind> subPurity =
-                    PurityUtils.getPurityKinds(atypeFactory, overrider.getElement());
-            if (!subPurity.containsAll(superPurity)) {
-                checker.report(
-                        Result.failure(
-                                msgKey,
-                                overriderMeth,
-                                overriderTyp,
-                                overriddenMeth,
-                                overriddenTyp,
-                                subPurity,
-                                superPurity),
-                        overriderTree);
-            }
-        }
-
->>>>>>> 136df234
         private void checkPreAndPostConditions() {
             String msgKey = methodReference ? "methodref" : "override";
             if (methodReference) {
