--- conflicted
+++ resolved
@@ -1988,11 +1988,7 @@
         }
         // We cannot do a simple test of casting, as isSubtypeOf requires
         // the input types to be subtypes according to Java
-<<<<<<< HEAD
         if (!calledOnce && !isTypeCastSafe(castType, exprType)) {
-=======
-        if (!isTypeCastSafe(castType, exprType)) {
->>>>>>> 46060035
             checker.reportWarning(
                     typeCastTree, "cast.unsafe", exprType.toString(true), castType.toString(true));
         }
