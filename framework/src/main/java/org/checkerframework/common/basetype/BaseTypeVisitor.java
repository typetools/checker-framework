package org.checkerframework.common.basetype;

import com.github.javaparser.ParseProblemException;
import com.github.javaparser.ast.CompilationUnit;
import com.github.javaparser.printer.DefaultPrettyPrinter;
import com.sun.source.tree.AnnotatedTypeTree;
import com.sun.source.tree.AnnotationTree;
import com.sun.source.tree.ArrayTypeTree;
import com.sun.source.tree.AssignmentTree;
import com.sun.source.tree.CatchTree;
import com.sun.source.tree.ClassTree;
import com.sun.source.tree.CompilationUnitTree;
import com.sun.source.tree.CompoundAssignmentTree;
import com.sun.source.tree.ConditionalExpressionTree;
import com.sun.source.tree.EnhancedForLoopTree;
import com.sun.source.tree.ExpressionTree;
import com.sun.source.tree.IdentifierTree;
import com.sun.source.tree.InstanceOfTree;
import com.sun.source.tree.IntersectionTypeTree;
import com.sun.source.tree.LambdaExpressionTree;
import com.sun.source.tree.LineMap;
import com.sun.source.tree.MemberReferenceTree;
import com.sun.source.tree.MemberReferenceTree.ReferenceMode;
import com.sun.source.tree.MemberSelectTree;
import com.sun.source.tree.MethodInvocationTree;
import com.sun.source.tree.MethodTree;
import com.sun.source.tree.ModifiersTree;
import com.sun.source.tree.NewArrayTree;
import com.sun.source.tree.NewClassTree;
import com.sun.source.tree.ParameterizedTypeTree;
import com.sun.source.tree.ReturnTree;
import com.sun.source.tree.ThrowTree;
import com.sun.source.tree.Tree;
import com.sun.source.tree.TypeCastTree;
import com.sun.source.tree.TypeParameterTree;
import com.sun.source.tree.UnaryTree;
import com.sun.source.tree.VariableTree;
import com.sun.source.util.SourcePositions;
import com.sun.source.util.TreePath;
import com.sun.source.util.TreeScanner;
import com.sun.tools.javac.code.Symbol.ClassSymbol;
import com.sun.tools.javac.tree.JCTree;
import com.sun.tools.javac.tree.JCTree.JCFieldAccess;
import com.sun.tools.javac.tree.JCTree.JCIdent;
import com.sun.tools.javac.tree.TreeInfo;
import java.io.IOException;
import java.io.InputStream;
import java.lang.annotation.Annotation;
import java.lang.annotation.ElementType;
import java.lang.annotation.Target;
import java.nio.file.Paths;
import java.util.ArrayList;
import java.util.Arrays;
import java.util.Collections;
import java.util.EnumSet;
import java.util.HashMap;
import java.util.List;
import java.util.Map;
import java.util.Set;
import java.util.StringJoiner;
import java.util.Vector;
import javax.annotation.processing.ProcessingEnvironment;
import javax.lang.model.element.AnnotationMirror;
import javax.lang.model.element.AnnotationValue;
import javax.lang.model.element.Element;
import javax.lang.model.element.ElementKind;
import javax.lang.model.element.ExecutableElement;
import javax.lang.model.element.Modifier;
import javax.lang.model.element.Name;
import javax.lang.model.element.TypeElement;
import javax.lang.model.element.VariableElement;
import javax.lang.model.type.DeclaredType;
import javax.lang.model.type.TypeKind;
import javax.lang.model.type.TypeMirror;
import javax.lang.model.util.ElementFilter;
import javax.tools.Diagnostic.Kind;
import org.checkerframework.checker.compilermsgs.qual.CompilerMessageKey;
import org.checkerframework.checker.interning.qual.FindDistinct;
import org.checkerframework.checker.nullness.qual.MonotonicNonNull;
import org.checkerframework.checker.nullness.qual.Nullable;
import org.checkerframework.common.wholeprograminference.WholeProgramInference;
import org.checkerframework.dataflow.analysis.Analysis;
import org.checkerframework.dataflow.analysis.TransferResult;
import org.checkerframework.dataflow.cfg.node.BooleanLiteralNode;
import org.checkerframework.dataflow.cfg.node.Node;
import org.checkerframework.dataflow.cfg.node.ReturnNode;
import org.checkerframework.dataflow.expression.JavaExpression;
import org.checkerframework.dataflow.expression.JavaExpressionScanner;
import org.checkerframework.dataflow.expression.LocalVariable;
import org.checkerframework.dataflow.qual.Deterministic;
import org.checkerframework.dataflow.qual.Impure;
import org.checkerframework.dataflow.qual.Pure;
import org.checkerframework.dataflow.qual.SideEffectFree;
import org.checkerframework.dataflow.util.PurityChecker;
import org.checkerframework.dataflow.util.PurityChecker.PurityResult;
import org.checkerframework.dataflow.util.PurityUtils;
import org.checkerframework.framework.ajava.AnnotationEqualityVisitor;
import org.checkerframework.framework.ajava.ExpectedTreesVisitor;
import org.checkerframework.framework.ajava.InsertAjavaAnnotations;
import org.checkerframework.framework.ajava.JointVisitorWithDefaultAction;
import org.checkerframework.framework.flow.CFAbstractStore;
import org.checkerframework.framework.flow.CFAbstractValue;
import org.checkerframework.framework.qual.DefaultQualifier;
import org.checkerframework.framework.qual.Unused;
import org.checkerframework.framework.source.DiagMessage;
import org.checkerframework.framework.source.SourceVisitor;
import org.checkerframework.framework.type.AnnotatedTypeFactory;
import org.checkerframework.framework.type.AnnotatedTypeFactory.ParameterizedExecutableType;
import org.checkerframework.framework.type.AnnotatedTypeMirror;
import org.checkerframework.framework.type.AnnotatedTypeMirror.AnnotatedArrayType;
import org.checkerframework.framework.type.AnnotatedTypeMirror.AnnotatedDeclaredType;
import org.checkerframework.framework.type.AnnotatedTypeMirror.AnnotatedExecutableType;
import org.checkerframework.framework.type.AnnotatedTypeMirror.AnnotatedIntersectionType;
import org.checkerframework.framework.type.AnnotatedTypeMirror.AnnotatedPrimitiveType;
import org.checkerframework.framework.type.AnnotatedTypeMirror.AnnotatedTypeVariable;
import org.checkerframework.framework.type.AnnotatedTypeMirror.AnnotatedUnionType;
import org.checkerframework.framework.type.AnnotatedTypeMirror.AnnotatedWildcardType;
import org.checkerframework.framework.type.AnnotatedTypeParameterBounds;
import org.checkerframework.framework.type.GenericAnnotatedTypeFactory;
import org.checkerframework.framework.type.QualifierHierarchy;
import org.checkerframework.framework.type.TypeHierarchy;
import org.checkerframework.framework.type.poly.QualifierPolymorphism;
import org.checkerframework.framework.type.visitor.SimpleAnnotatedTypeScanner;
import org.checkerframework.framework.util.AnnotatedTypes;
import org.checkerframework.framework.util.Contract;
import org.checkerframework.framework.util.Contract.ConditionalPostcondition;
import org.checkerframework.framework.util.Contract.Postcondition;
import org.checkerframework.framework.util.Contract.Precondition;
import org.checkerframework.framework.util.ContractsFromMethod;
import org.checkerframework.framework.util.FieldInvariants;
import org.checkerframework.framework.util.JavaExpressionParseUtil.JavaExpressionParseException;
import org.checkerframework.framework.util.JavaParserUtil;
import org.checkerframework.framework.util.StringToJavaExpression;
import org.checkerframework.javacutil.AnnotationBuilder;
import org.checkerframework.javacutil.AnnotationMirrorSet;
import org.checkerframework.javacutil.AnnotationUtils;
import org.checkerframework.javacutil.BugInCF;
import org.checkerframework.javacutil.ElementUtils;
import org.checkerframework.javacutil.Pair;
import org.checkerframework.javacutil.SwitchExpressionScanner;
import org.checkerframework.javacutil.SwitchExpressionScanner.FunctionalSwitchExpressionScanner;
import org.checkerframework.javacutil.TreePathUtil;
import org.checkerframework.javacutil.TreeUtils;
import org.checkerframework.javacutil.TreeUtils.MemberReferenceKind;
import org.checkerframework.javacutil.TypesUtils;
import org.plumelib.util.ArrayMap;
import org.plumelib.util.ArraySet;
import org.plumelib.util.ArraysPlume;
import org.plumelib.util.CollectionsPlume;

/**
 * A {@link SourceVisitor} that performs assignment and pseudo-assignment checking, method
 * invocation checking, and assignability checking.
 *
 * <p>This implementation uses the {@link AnnotatedTypeFactory} implementation provided by an
 * associated {@link BaseTypeChecker}; its visitor methods will invoke this factory on parts of the
 * AST to determine the "annotated type" of an expression. Then, the visitor methods will check the
 * types in assignments and pseudo-assignments using {@link #commonAssignmentCheck}, which
 * ultimately calls the {@link TypeHierarchy#isSubtype} method and reports errors that violate
 * Java's rules of assignment.
 *
 * <p>Note that since this implementation only performs assignment and pseudo-assignment checking,
 * other rules for custom type systems must be added in subclasses (e.g., dereference checking in
 * the {@link org.checkerframework.checker.nullness.NullnessChecker} is implemented in the {@link
 * org.checkerframework.checker.nullness.NullnessChecker}'s {@link TreeScanner#visitMemberSelect}
 * method).
 *
 * <p>This implementation does the following checks:
 *
 * <ol>
 *   <li><b>Assignment and Pseudo-Assignment Check</b>: It verifies that any assignment type-checks,
 *       using {@code TypeHierarchy.isSubtype} method. This includes method invocation and method
 *       overriding checks.
 *   <li><b>Type Validity Check</b>: It verifies that any user-supplied type is a valid type, using
 *       one of the {@code isValidUse} methods.
 *   <li><b>(Re-)Assignability Check</b>: It verifies that any assignment is valid, using {@code
 *       Checker.isAssignable} method.
 * </ol>
 *
 * @see "JLS $4"
 * @see TypeHierarchy#isSubtype(AnnotatedTypeMirror, AnnotatedTypeMirror)
 * @see AnnotatedTypeFactory
 */
public class BaseTypeVisitor<Factory extends GenericAnnotatedTypeFactory<?, ?, ?, ?>>
    extends SourceVisitor<Void, Void> {

  /** The {@link BaseTypeChecker} for error reporting. */
  protected final BaseTypeChecker checker;

  /** The factory to use for obtaining "parsed" version of annotations. */
  protected final Factory atypeFactory;

  /** For obtaining line numbers in {@code -Ashowchecks} debugging output. */
  protected final SourcePositions positions;

  /** The element for java.util.Vector#copyInto. */
  private final ExecutableElement vectorCopyInto;

  /** The element for java.util.function.Function#apply. */
  private final ExecutableElement functionApply;

  /** The type of java.util.Vector. */
  private final AnnotatedDeclaredType vectorType;

  /** The @java.lang.annotation.Target annotation. */
  protected final AnnotationMirror TARGET =
      AnnotationBuilder.fromClass(
          elements,
          java.lang.annotation.Target.class,
          AnnotationBuilder.elementNamesValues("value", new ElementType[0]));

  /** The @{@link Deterministic} annotation. */
  protected final AnnotationMirror DETERMINISTIC =
      AnnotationBuilder.fromClass(elements, Deterministic.class);
  /** The @{@link SideEffectFree} annotation. */
  protected final AnnotationMirror SIDE_EFFECT_FREE =
      AnnotationBuilder.fromClass(elements, SideEffectFree.class);
  /** The @{@link Pure} annotation. */
  protected final AnnotationMirror PURE = AnnotationBuilder.fromClass(elements, Pure.class);

  /** The @{@link Impure} annotation. */
  protected final AnnotationMirror IMPURE = AnnotationBuilder.fromClass(elements, Impure.class);

  /** The {@code value} element/field of the @java.lang.annotation.Target annotation. */
  protected final ExecutableElement targetValueElement;
  /** The {@code when} element/field of the @Unused annotation. */
  protected final ExecutableElement unusedWhenElement;

  /** True if "-Ashowchecks" was passed on the command line. */
  protected final boolean showchecks;
  /** True if "-Ainfer" was passed on the command line. */
  private final boolean infer;
  /** True if "-AsuggestPureMethods" or "-Ainfer" was passed on the command line. */
  private final boolean suggestPureMethods;
  /**
   * True if "-AcheckPurityAnnotations" or "-AsuggestPureMethods" or "-Ainfer" was passed on the
   * command line.
   */
  private final boolean checkPurity;
  /** True if "-AajavaChecks" was passed on the command line. */
  private final boolean ajavaChecks;
  /** True if "-AassumeSideEffectFree" or "-aassumePure" was passed on the command line. */
  private final boolean assumeSideEffectFree;
  /** True if "-AassumeDeterministic" or "-aassumePure" was passed on the command line. */
  private final boolean assumeDeterministic;
  /** True if "-AcheckCastElementType" was passed on the command line. */
  private final boolean checkCastElementType;
  /** True if "-AconservativeUninferredTypeArguments" was passed on the command line. */
  private final boolean conservativeUninferredTypeArguments;

  /** True if "-AwarnRedundantAnnotations" was passed on the command line */
  private final boolean warnRedundantAnnotations;

  /** The tree of the enclosing method that is currently being visited. */
  protected @Nullable MethodTree methodTree = null;

  /**
   * @param checker the type-checker associated with this visitor (for callbacks to {@link
   *     TypeHierarchy#isSubtype})
   */
  public BaseTypeVisitor(BaseTypeChecker checker) {
    this(checker, null);
  }

  /**
   * @param checker the type-checker associated with this visitor
   * @param typeFactory the type factory, or null. If null, this calls {@link #createTypeFactory}.
   */
  protected BaseTypeVisitor(BaseTypeChecker checker, Factory typeFactory) {
    super(checker);

    this.checker = checker;
    this.atypeFactory = typeFactory == null ? createTypeFactory() : typeFactory;
    this.positions = trees.getSourcePositions();
    this.typeValidator = createTypeValidator();
    ProcessingEnvironment env = checker.getProcessingEnvironment();
    this.vectorCopyInto = TreeUtils.getMethod("java.util.Vector", "copyInto", 1, env);
    this.functionApply = TreeUtils.getMethod("java.util.function.Function", "apply", 1, env);
    this.vectorType =
        atypeFactory.fromElement(elements.getTypeElement(Vector.class.getCanonicalName()));
    targetValueElement = TreeUtils.getMethod(Target.class, "value", 0, env);
    unusedWhenElement = TreeUtils.getMethod(Unused.class, "when", 0, env);
    showchecks = checker.hasOption("showchecks");
    infer = checker.hasOption("infer");
    suggestPureMethods = checker.hasOption("suggestPureMethods") || infer;
    checkPurity = checker.hasOption("checkPurityAnnotations") || suggestPureMethods;
    ajavaChecks = checker.hasOption("ajavaChecks");
    assumeSideEffectFree =
        checker.hasOption("assumeSideEffectFree") || checker.hasOption("assumePure");
    assumeDeterministic =
        checker.hasOption("assumeDeterministic") || checker.hasOption("assumePure");
    checkCastElementType = checker.hasOption("checkCastElementType");
    conservativeUninferredTypeArguments = checker.hasOption("conservativeUninferredTypeArguments");
    warnRedundantAnnotations = checker.hasOption("warnRedundantAnnotations");
  }

  /** An array containing just {@code BaseTypeChecker.class}. */
  private static final Class<?>[] baseTypeCheckerClassArray =
      new Class<?>[] {BaseTypeChecker.class};

  /**
   * Constructs an instance of the appropriate type factory for the implemented type system.
   *
   * <p>The default implementation uses the checker naming convention to create the appropriate type
   * factory. If no factory is found, it returns {@link BaseAnnotatedTypeFactory}. It reflectively
   * invokes the constructor that accepts this checker and compilation unit tree (in that order) as
   * arguments.
   *
   * <p>Subclasses have to override this method to create the appropriate visitor if they do not
   * follow the checker naming convention.
   *
   * @return the appropriate type factory
   */
  @SuppressWarnings({
    "unchecked", // unchecked cast to type variable
    "mustcall:cast.unsafe" // cast to type variable, hairy generics error message
  })
  protected Factory createTypeFactory() {
    // Try to reflectively load the type factory.
    Class<?> checkerClass = checker.getClass();
    Object[] checkerArray = new Object[] {checker};
    while (checkerClass != BaseTypeChecker.class) {
      AnnotatedTypeFactory result =
          BaseTypeChecker.invokeConstructorFor(
              BaseTypeChecker.getRelatedClassName(checkerClass, "AnnotatedTypeFactory"),
              baseTypeCheckerClassArray,
              checkerArray);
      if (result != null) {
        return (Factory) result;
      }
      checkerClass = checkerClass.getSuperclass();
    }
    try {
      return (Factory) new BaseAnnotatedTypeFactory(checker);
    } catch (Throwable t) {
      throw new BugInCF(
          "Unexpected "
              + t.getClass().getSimpleName()
              + " when invoking BaseAnnotatedTypeFactory for checker "
              + checker.getClass().getSimpleName(),
          t);
    }
  }

  public final Factory getTypeFactory() {
    return atypeFactory;
  }

  /**
   * A public variant of {@link #createTypeFactory}. Only use this if you know what you are doing.
   *
   * @return the appropriate type factory
   */
  public Factory createTypeFactoryPublic() {
    return createTypeFactory();
  }

  // **********************************************************************
  // Responsible for updating the factory for the location (for performance)
  // **********************************************************************

  @Override
  public void setRoot(CompilationUnitTree root) {
    atypeFactory.setRoot(root);
    super.setRoot(root);
    testJointJavacJavaParserVisitor();
    testAnnotationInsertion();
  }

  @Override
  public Void scan(@Nullable Tree tree, Void p) {
    if (tree != null && getCurrentPath() != null) {
      this.atypeFactory.setVisitorTreePath(new TreePath(getCurrentPath(), tree));
    }
    if (tree != null && tree.getKind().name().equals("SWITCH_EXPRESSION")) {
      visitSwitchExpression17(tree);
      return null;
    }
    return super.scan(tree, p);
  }

  /**
   * Test {@link org.checkerframework.framework.ajava.JointJavacJavaParserVisitor} if the checker
   * has the "ajavaChecks" option.
   *
   * <p>Parse the current source file with JavaParser and check that the AST can be matched with the
   * Tree produced by javac. Crash if not.
   *
   * <p>Subclasses may override this method to disable the test if even the option is provided.
   */
  protected void testJointJavacJavaParserVisitor() {
    if (root == null || !ajavaChecks) {
      return;
    }

    Map<Tree, com.github.javaparser.ast.Node> treePairs = new HashMap<>();
    try (InputStream reader = root.getSourceFile().openInputStream()) {
      CompilationUnit javaParserRoot = JavaParserUtil.parseCompilationUnit(reader);
      JavaParserUtil.concatenateAddedStringLiterals(javaParserRoot);
      new JointVisitorWithDefaultAction() {
        @Override
        public void defaultJointAction(
            Tree javacTree, com.github.javaparser.ast.Node javaParserNode) {
          treePairs.put(javacTree, javaParserNode);
        }
      }.visitCompilationUnit(root, javaParserRoot);
      ExpectedTreesVisitor expectedTreesVisitor = new ExpectedTreesVisitor();
      expectedTreesVisitor.visitCompilationUnit(root, null);
      for (Tree expected : expectedTreesVisitor.getTrees()) {
        if (!treePairs.containsKey(expected)) {
          throw new BugInCF(
              "Javac tree not matched to JavaParser node: %s [%s @ %d], in file: %s",
              expected,
              expected.getClass(),
              positions.getStartPosition(root, expected),
              root.getSourceFile().getName());
        }
      }
    } catch (IOException e) {
      throw new BugInCF("Error reading Java source file", e);
    }
  }

  /**
   * Tests {@link org.checkerframework.framework.ajava.InsertAjavaAnnotations} if the checker has
   * the "ajavaChecks" option.
   *
   * <ol>
   *   <li>Parses the current file with JavaParser.
   *   <li>Removes all annotations.
   *   <li>Reinserts the annotations.
   *   <li>Throws an exception if the ASTs are not the same.
   * </ol>
   *
   * <p>Subclasses may override this method to disable the test even if the option is provided.
   */
  protected void testAnnotationInsertion() {
    if (root == null || !ajavaChecks) {
      return;
    }

    CompilationUnit originalAst;
    try (InputStream originalInputStream = root.getSourceFile().openInputStream()) {
      originalAst = JavaParserUtil.parseCompilationUnit(originalInputStream);
    } catch (IOException e) {
      throw new BugInCF("Error while reading Java file: " + root.getSourceFile().toUri(), e);
    }

    CompilationUnit astWithoutAnnotations = originalAst.clone();
    JavaParserUtil.clearAnnotations(astWithoutAnnotations);
    String withoutAnnotations = new DefaultPrettyPrinter().print(astWithoutAnnotations);

    String withAnnotations;
    try (InputStream annotationInputStream = root.getSourceFile().openInputStream()) {
      // This check only runs on files from the Checker Framework test suite, which should all
      // use UNIX line separators. Using System.lineSeparator instead of "\n" could cause the
      // test to fail on Mac or Windows.
      withAnnotations =
          new InsertAjavaAnnotations(elements)
              .insertAnnotations(annotationInputStream, withoutAnnotations, "\n");
    } catch (IOException e) {
      throw new BugInCF("Error while reading Java file: " + root.getSourceFile().toUri(), e);
    }

    CompilationUnit modifiedAst = null;
    try {
      modifiedAst = JavaParserUtil.parseCompilationUnit(withAnnotations);
    } catch (ParseProblemException e) {
      throw new BugInCF("Failed to parse code after annotation insertion:\n" + withAnnotations, e);
    }

    AnnotationEqualityVisitor visitor = new AnnotationEqualityVisitor();
    originalAst.accept(visitor, modifiedAst);
    if (!visitor.getAnnotationsMatch()) {
      throw new BugInCF(
          String.join(
              System.lineSeparator(),
              "Sanity check of erasing then reinserting annotations produced a different AST.",
              "File: " + root.getSourceFile(),
              "Node class: " + visitor.getMismatchedNode1().getClass().getSimpleName(),
              "Original node: " + oneLine(visitor.getMismatchedNode1()),
              "Node with annotations re-inserted: " + oneLine(visitor.getMismatchedNode2()),
              "Original annotations: " + visitor.getMismatchedNode1().getAnnotations(),
              "Re-inserted annotations: " + visitor.getMismatchedNode2().getAnnotations(),
              "Original AST:",
              originalAst.toString(),
              "Ast with annotations re-inserted: " + modifiedAst));
    }
  }

  /**
   * Replace newlines in the printed representation by spaces.
   *
   * @param arg an object to format
   * @return the object's toString representation, on one line
   */
  private String oneLine(Object arg) {
    return arg.toString().replace(System.lineSeparator(), " ");
  }

  /**
   * Type-check classTree and skips classes specified by the skipDef option. Subclasses should
   * override {@link #processClassTree(ClassTree)} instead of this method.
   *
   * @param classTree class to check
   * @param p null
   * @return null
   */
  @Override
  public final Void visitClass(ClassTree classTree, Void p) {
    if (checker.shouldSkipDefs(classTree)) {
      // Not "return super.visitClass(classTree, p);" because that would recursively call
      // visitors on subtrees; we want to skip the class entirely.
      return null;
    }
    atypeFactory.preProcessClassTree(classTree);

    TreePath preTreePath = atypeFactory.getVisitorTreePath();
    MethodTree preMT = methodTree;

    // Don't use atypeFactory.getPath, because that depends on the visitor path.
    atypeFactory.setVisitorTreePath(TreePath.getPath(root, classTree));
    methodTree = null;

    try {
      processClassTree(classTree);
      atypeFactory.postProcessClassTree(classTree);
    } finally {
      atypeFactory.setVisitorTreePath(preTreePath);
      methodTree = preMT;
    }
    return null;
  }

  /**
   * Type-check classTree. Subclasses should override this method instead of {@link
   * #visitClass(ClassTree, Void)}.
   *
   * @param classTree class to check
   */
  public void processClassTree(ClassTree classTree) {
    checkFieldInvariantDeclarations(classTree);
    if (!TreeUtils.hasExplicitConstructor(classTree)) {
      checkDefaultConstructor(classTree);
    }

    AnnotatedDeclaredType classType = atypeFactory.getAnnotatedType(classTree);
    atypeFactory.getDependentTypesHelper().checkClassForErrorExpressions(classTree, classType);
    validateType(classTree, classType);

    Tree ext = classTree.getExtendsClause();
    if (ext != null) {
      for (AnnotatedDeclaredType superType : classType.directSupertypes()) {
        if (superType.getUnderlyingType().asElement().getKind().isClass()) {
          validateType(ext, superType);
          break;
        }
      }
    }

    List<? extends Tree> impls = classTree.getImplementsClause();
    if (impls != null) {
      for (Tree im : impls) {
        for (AnnotatedDeclaredType superType : classType.directSupertypes()) {
          if (superType.getUnderlyingType().asElement().getKind().isInterface()
              && types.isSameType(superType.getUnderlyingType(), TreeUtils.typeOf(im))) {
            validateType(im, superType);
            break;
          }
        }
      }
    }

    checkForPolymorphicQualifiers(classTree);

    checkExtendsAndImplements(classTree);

    checkQualifierParameter(classTree);

    super.visitClass(classTree, null);
  }

  /**
   * A TreeScanner that issues an "invalid.polymorphic.qualifier" error for each {@link
   * AnnotationTree} that is a polymorphic qualifier. The second parameter is added to the error
   * message and should explain the location.
   */
  private final TreeScanner<Void, String> polyTreeScanner =
      new TreeScanner<Void, String>() {
        @Override
        public Void visitAnnotation(AnnotationTree annoTree, String location) {
          QualifierHierarchy qualifierHierarchy = atypeFactory.getQualifierHierarchy();
          AnnotationMirror anno = TreeUtils.annotationFromAnnotationTree(annoTree);
          if (atypeFactory.isSupportedQualifier(anno)
              && qualifierHierarchy.isPolymorphicQualifier(anno)) {
            checker.reportError(annoTree, "invalid.polymorphic.qualifier", anno, location);
          }
          return super.visitAnnotation(annoTree, location);
        }
      };

  /**
   * Issues an "invalid.polymorphic.qualifier" error for all polymorphic annotations written on the
   * class declaration.
   *
   * @param classTree the class to check
   */
  protected void checkForPolymorphicQualifiers(ClassTree classTree) {
    if (TypesUtils.isAnonymous(TreeUtils.typeOf(classTree))) {
      // Anonymous class can have polymorphic annotations, so don't check them.
      return;
    }
    classTree.getModifiers().accept(polyTreeScanner, "in a class declaration");
    if (classTree.getExtendsClause() != null) {
      classTree.getExtendsClause().accept(polyTreeScanner, "in a class declaration");
    }
    for (Tree tree : classTree.getImplementsClause()) {
      tree.accept(polyTreeScanner, "in a class declaration");
    }
    for (Tree tree : classTree.getTypeParameters()) {
      tree.accept(polyTreeScanner, "in a class declaration");
    }
  }

  /**
   * Issues an "invalid.polymorphic.qualifier" error for all polymorphic annotations written on the
   * type parameters declaration.
   *
   * @param typeParameterTrees the type parameters to check
   */
  protected void checkForPolymorphicQualifiers(
      List<? extends TypeParameterTree> typeParameterTrees) {
    for (Tree tree : typeParameterTrees) {
      tree.accept(polyTreeScanner, "in a type parameter");
    }
  }

  /**
   * Issues an error if {@code classTree} has polymorphic fields but is not annotated with
   * {@code @HasQualifierParameter}. Always issue a warning if the type of a static field is
   * annotated with a polymorphic qualifier.
   *
   * <p>Issues an error if {@code classTree} extends or implements a class/interface that has a
   * qualifier parameter, but this class does not.
   *
   * @param classTree the ClassTree to check for polymorphic fields
   */
  protected void checkQualifierParameter(ClassTree classTree) {
    // Set of polymorphic qualifiers for hierarchies that do not have a qualifier parameter and
    // therefor cannot appear on a field.
    AnnotationMirrorSet illegalOnFieldsPolyQual = new AnnotationMirrorSet();
    // Set of polymorphic annotations for all hierarchies
    AnnotationMirrorSet polys = new AnnotationMirrorSet();
    TypeElement classElement = TreeUtils.elementFromDeclaration(classTree);
    for (AnnotationMirror top : atypeFactory.getQualifierHierarchy().getTopAnnotations()) {
      AnnotationMirror poly = atypeFactory.getQualifierHierarchy().getPolymorphicAnnotation(top);
      if (poly != null) {
        polys.add(poly);
      }
      // else {
      // If there is no polymorphic qualifier in the hierarchy, it could still have a
      // @HasQualifierParameter that must be checked.
      // }

      if (atypeFactory.hasExplicitQualifierParameterInHierarchy(classElement, top)
          && atypeFactory.hasExplicitNoQualifierParameterInHierarchy(classElement, top)) {
        checker.reportError(classTree, "conflicting.qual.param", top);
      }

      if (atypeFactory.hasQualifierParameterInHierarchy(classElement, top)) {
        continue;
      }

      if (poly != null) {
        illegalOnFieldsPolyQual.add(poly);
      }
      Element extendsEle = TypesUtils.getTypeElement(classElement.getSuperclass());
      if (extendsEle != null && atypeFactory.hasQualifierParameterInHierarchy(extendsEle, top)) {
        checker.reportError(classTree, "missing.has.qual.param", top);
      } else {
        for (TypeMirror interfaceType : classElement.getInterfaces()) {
          Element interfaceEle = TypesUtils.getTypeElement(interfaceType);
          if (atypeFactory.hasQualifierParameterInHierarchy(interfaceEle, top)) {
            checker.reportError(classTree, "missing.has.qual.param", top);
            break; // only issue error once
          }
        }
      }
    }

    for (Tree mem : classTree.getMembers()) {
      if (mem.getKind() == Tree.Kind.VARIABLE) {
        AnnotatedTypeMirror fieldType = atypeFactory.getAnnotatedType(mem);
        List<DiagMessage> hasIllegalPoly;
        if (ElementUtils.isStatic(TreeUtils.elementFromDeclaration((VariableTree) mem))) {
          // A polymorphic qualifier is not allowed on a static field even if the class
          // has a qualifier parameter.
          hasIllegalPoly = polyScanner.visit(fieldType, polys);
        } else {
          hasIllegalPoly = polyScanner.visit(fieldType, illegalOnFieldsPolyQual);
        }
        for (DiagMessage dm : hasIllegalPoly) {
          checker.report(mem, dm);
        }
      }
    }
  }

  /**
   * A scanner that given a set of polymorphic qualifiers, returns a list of errors reporting a use
   * of one of the polymorphic qualifiers.
   */
  private final PolyTypeScanner polyScanner = new PolyTypeScanner();

  /**
   * A scanner that given a set of polymorphic qualifiers, returns a list of errors reporting a use
   * of one of the polymorphic qualifiers.
   */
  static class PolyTypeScanner
      extends SimpleAnnotatedTypeScanner<List<DiagMessage>, AnnotationMirrorSet> {

    /** Create PolyTypeScanner. */
    private PolyTypeScanner() {
      super(DiagMessage::mergeLists, Collections.emptyList());
    }

    @Override
    protected List<DiagMessage> defaultAction(AnnotatedTypeMirror type, AnnotationMirrorSet polys) {
      if (type == null) {
        return Collections.emptyList();
      }

      for (AnnotationMirror poly : polys) {
        if (type.hasAnnotationRelaxed(poly)) {
          return Collections.singletonList(
              new DiagMessage(Kind.ERROR, "invalid.polymorphic.qualifier.use", poly));
        }
      }
      return Collections.emptyList();
    }
  }

  /**
   * In {@code @A class X extends @B Y implements @C Z {}}, enforce that {@code @A} must be a
   * subtype of {@code @B} and {@code @C}.
   *
   * <p>Also validate the types of the extends and implements clauses.
   *
   * @param classTree class tree to check
   */
  protected void checkExtendsAndImplements(ClassTree classTree) {
    if (TypesUtils.isAnonymous(TreeUtils.typeOf(classTree))) {
      // Don't check extends clause on anonymous classes.
      return;
    }
    if (classTree.getExtendsClause() == null && classTree.getImplementsClause().isEmpty()) {
      // Nothing to do
      return;
    }

    TypeMirror classType = TreeUtils.typeOf(classTree);
    AnnotationMirrorSet classBounds = atypeFactory.getTypeDeclarationBounds(classType);
    // No explicitly-written extends clause, as in "class X {}", is equivalent to writing "class X
    // extends @Top Object {}", so there is no need to do any subtype checking.
    if (classTree.getExtendsClause() != null) {
      Tree superClause = classTree.getExtendsClause();
      checkExtendsOrImplements(superClause, classBounds, true);
    }
    // Do the same check as above for implements clauses.
    for (Tree superClause : classTree.getImplementsClause()) {
      checkExtendsOrImplements(superClause, classBounds, false);
    }
  }

  /**
   * Helper for {@link #checkExtendsAndImplements} that checks one extends or implements clause.
   *
   * @param superClause an extends or implements clause
   * @param classBounds the type declarations bounds to check for consistency with {@code
   *     superClause}
   * @param isExtends true for an extends clause, false for an implements clause
   */
  protected void checkExtendsOrImplements(
      Tree superClause, AnnotationMirrorSet classBounds, boolean isExtends) {
    AnnotatedTypeMirror superType = atypeFactory.getTypeOfExtendsImplements(superClause);
    AnnotationMirrorSet superAnnos = superType.getAnnotations();
    QualifierHierarchy qualifierHierarchy = atypeFactory.getQualifierHierarchy();
    for (AnnotationMirror classAnno : classBounds) {
      AnnotationMirror superAnno =
          qualifierHierarchy.findAnnotationInSameHierarchy(superAnnos, classAnno);
      if (!qualifierHierarchy.isSubtype(classAnno, superAnno)) {
        checker.reportError(
            superClause,
            (isExtends
                ? "declaration.inconsistent.with.extends.clause"
                : "declaration.inconsistent.with.implements.clause"),
            classAnno,
            superAnno);
      }
    }
  }

  /**
   * Check that the field invariant declaration annotations meet the following requirements:
   *
   * <ol>
   *   <!-- The item numbering is referred to in the body of the method.-->
   *   <li value="1">If the superclass of {@code classTree} has a field invariant, then the field
   *       invariant for {@code classTree} must include all the fields in the superclass invariant
   *       and those fields' annotations must be a subtype (or equal) to the annotations for those
   *       fields in the superclass.
   *   <li value="2">The fields in the invariant must be a.) final and b.) declared in a superclass
   *       of {@code classTree}.
   *   <li value="3">The qualifier for each field must be a subtype of the annotation on the
   *       declaration of that field.
   *   <li value="4">The field invariant has an equal number of fields and qualifiers, or it has one
   *       qualifier and at least one field.
   * </ol>
   *
   * @param classTree class that might have a field invariant
   * @checker_framework.manual #field-invariants Field invariants
   */
  protected void checkFieldInvariantDeclarations(ClassTree classTree) {
    TypeElement elt = TreeUtils.elementFromDeclaration(classTree);
    FieldInvariants invariants = atypeFactory.getFieldInvariants(elt);
    if (invariants == null) {
      // No invariants to check
      return;
    }

    // Where to issue an error, if any.
    Tree errorTree =
        atypeFactory.getFieldInvariantAnnotationTree(classTree.getModifiers().getAnnotations());
    if (errorTree == null) {
      // If the annotation was inherited, then there is no annotation tree, so issue the
      // error on the class.
      errorTree = classTree;
    }

    // Checks #4 (see method Javadoc)
    if (!invariants.isWellFormed()) {
      checker.reportError(errorTree, "field.invariant.not.wellformed");
      return;
    }

    TypeMirror superClass = elt.getSuperclass();
    List<String> fieldsNotFound = new ArrayList<>(invariants.getFields());
    Set<VariableElement> fieldElts =
        ElementUtils.findFieldsInTypeOrSuperType(superClass, fieldsNotFound);

    // Checks that fields are declared in super class. (#2b)
    if (!fieldsNotFound.isEmpty()) {
      String notFoundString = String.join(", ", fieldsNotFound);
      checker.reportError(errorTree, "field.invariant.not.found", notFoundString);
    }

    FieldInvariants superInvar =
        atypeFactory.getFieldInvariants(TypesUtils.getTypeElement(superClass));
    if (superInvar != null) {
      // Checks #3 (see method Javadoc)
      DiagMessage superError = invariants.isSuperInvariant(superInvar);
      if (superError != null) {
        checker.report(errorTree, superError);
      }
    }

    List<String> notFinal = new ArrayList<>(fieldElts.size());
    for (VariableElement field : fieldElts) {
      String fieldName = field.getSimpleName().toString();
      if (!ElementUtils.isFinal(field)) {
        notFinal.add(fieldName);
      }
      AnnotatedTypeMirror type = atypeFactory.getAnnotatedType(field);

      List<AnnotationMirror> annos = invariants.getQualifiersFor(field.getSimpleName());
      for (AnnotationMirror invariantAnno : annos) {
        AnnotationMirror declaredAnno = type.getEffectiveAnnotationInHierarchy(invariantAnno);
        if (declaredAnno == null) {
          // invariant anno isn't in this hierarchy
          continue;
        }

        if (!atypeFactory.getQualifierHierarchy().isSubtype(invariantAnno, declaredAnno)) {
          // Checks #3
          checker.reportError(
              errorTree, "field.invariant.not.subtype", fieldName, invariantAnno, declaredAnno);
        }
      }
    }

    // Checks #2a
    if (!notFinal.isEmpty()) {
      String notFinalString = String.join(", ", notFinal);
      checker.reportError(errorTree, "field.invariant.not.final", notFinalString);
    }
  }

  /**
   * Check the defaultc constructor.
   *
   * @param tree a class declaration
   */
  protected void checkDefaultConstructor(ClassTree tree) {}

  /**
   * Checks that the method obeys override and subtype rules to all overridden methods. (Uses the
   * pseudo-assignment logic to do so.)
   *
   * <p>The override rule specifies that a method, m1, may override a method m2 only if:
   *
   * <ul>
   *   <li>m1 return type is a subtype of m2
   *   <li>m1 receiver type is a supertype of m2
   *   <li>m1 parameters are supertypes of corresponding m2 parameters
   * </ul>
   *
   * Also, it issues a "missing.this" error for static method annotated receivers.
   */
  @Override
  public Void visitMethod(MethodTree tree, Void p) {
    // We copy the result from getAnnotatedType to ensure that circular types (e.g. K extends
    // Comparable<K>) are represented by circular AnnotatedTypeMirrors, which avoids problems
    // with later checks.
    // TODO: Find a cleaner way to ensure circular AnnotatedTypeMirrors.
    AnnotatedExecutableType methodType = atypeFactory.getAnnotatedType(tree).deepCopy();
    MethodTree preMT = methodTree;
    methodTree = tree;
    ExecutableElement methodElement = TreeUtils.elementFromDeclaration(tree);

    warnAboutTypeAnnotationsTooEarly(tree, tree.getModifiers());

    if (tree.getReturnType() != null) {
      visitAnnotatedType(tree.getModifiers().getAnnotations(), tree.getReturnType());
      warnRedundantAnnotations(tree.getReturnType(), methodType.getReturnType());
    }

    try {
      if (TreeUtils.isAnonymousConstructor(tree)) {
        // We shouldn't dig deeper
        return null;
      }

      if (TreeUtils.isConstructor(tree)) {
        checkConstructorResult(methodType, methodElement);
      }

      checkPurity(tree);

      // Passing the whole method/constructor validates the return type
      validateTypeOf(tree);

      // Validate types in throws clauses
      for (ExpressionTree thr : tree.getThrows()) {
        validateTypeOf(thr);
      }

      atypeFactory.getDependentTypesHelper().checkMethodForErrorExpressions(tree, methodType);

      // Check method overrides
      AnnotatedDeclaredType enclosingType =
          (AnnotatedDeclaredType)
              atypeFactory.getAnnotatedType(methodElement.getEnclosingElement());

      // Find which methods this method overrides
      Map<AnnotatedDeclaredType, ExecutableElement> overriddenMethods =
          AnnotatedTypes.overriddenMethods(elements, atypeFactory, methodElement);
      for (Map.Entry<AnnotatedDeclaredType, ExecutableElement> pair :
          overriddenMethods.entrySet()) {
        AnnotatedDeclaredType overriddenType = pair.getKey();
        ExecutableElement overriddenMethodElt = pair.getValue();
        AnnotatedExecutableType overriddenMethodType =
            AnnotatedTypes.asMemberOf(types, atypeFactory, overriddenType, overriddenMethodElt);
        if (!checkOverride(tree, enclosingType, overriddenMethodType, overriddenType)) {
          // Stop at the first mismatch; this makes a difference only if
          // -Awarns is passed, in which case multiple warnings might be raised on
          // the same method, not adding any value. See Issue 373.
          break;
        }
      }

      // Check well-formedness of pre/postcondition
      boolean abstractMethod =
          methodElement.getModifiers().contains(Modifier.ABSTRACT)
              || methodElement.getModifiers().contains(Modifier.NATIVE);

      List<String> formalParamNames =
          CollectionsPlume.mapList(
              (VariableTree param) -> param.getName().toString(), tree.getParameters());
      checkContractsAtMethodDeclaration(tree, methodElement, formalParamNames, abstractMethod);

      // Infer postconditions
      if (atypeFactory.getWholeProgramInference() != null) {
        assert ElementUtils.isElementFromSourceCode(methodElement);

        // TODO: Infer conditional postconditions too.
        CFAbstractStore<?, ?> store = atypeFactory.getRegularExitStore(tree);
        // The store is null if the method has no normal exit, for example if its body is a
        // throw statement.
        if (store != null) {
          atypeFactory
              .getWholeProgramInference()
              .updateContracts(Analysis.BeforeOrAfter.AFTER, methodElement, store);
        }
      }

      checkForPolymorphicQualifiers(tree.getTypeParameters());

      return super.visitMethod(tree, p);
    } finally {
      methodTree = preMT;
    }
  }

  /**
   * Check method purity if needed. Note that overriding rules are checked as part of {@link
   * #checkOverride(MethodTree, AnnotatedTypeMirror.AnnotatedExecutableType,
   * AnnotatedTypeMirror.AnnotatedDeclaredType, AnnotatedTypeMirror.AnnotatedExecutableType,
   * AnnotatedTypeMirror.AnnotatedDeclaredType)}.
   *
   * @param tree the method tree to check
   */
  protected void checkPurity(MethodTree tree) {
    if (!checkPurity) {
      return;
    }

    if (!suggestPureMethods && !PurityUtils.hasPurityAnnotation(atypeFactory, tree)) {
      // There is nothing to check.
      return;
    }

    // check "no" purity
    EnumSet<Pure.Kind> kinds = PurityUtils.getPurityKinds(atypeFactory, tree);
    // @Deterministic makes no sense for a void method or constructor
    boolean isDeterministic = kinds.contains(Pure.Kind.DETERMINISTIC);
    if (isDeterministic) {
      if (TreeUtils.isConstructor(tree)) {
        checker.reportWarning(tree, "purity.deterministic.constructor");
      } else if (TreeUtils.isVoidReturn(tree)) {
        checker.reportWarning(tree, "purity.deterministic.void.method");
      }
    }

    TreePath body = atypeFactory.getPath(tree.getBody());
    PurityResult r;
    if (body == null) {
      r = new PurityResult();
    } else {
      r = PurityChecker.checkPurity(body, atypeFactory, assumeSideEffectFree, assumeDeterministic);
    }
    if (!r.isPure(kinds)) {
      reportPurityErrors(r, tree, kinds);
    }

    if (suggestPureMethods && !TreeUtils.isSynthetic(tree)) {
      // Issue a warning if the method is pure, but not annotated as such.
      EnumSet<Pure.Kind> additionalKinds = r.getKinds().clone();
      if (!infer) {
        // During WPI, propagate all purity kinds, even those that are already
        // present (because they were inferred in a previous WPI round).
        additionalKinds.removeAll(kinds);
      }
      if (TreeUtils.isConstructor(tree) || TreeUtils.isVoidReturn(tree)) {
        additionalKinds.remove(Pure.Kind.DETERMINISTIC);
      }
      if (infer) {
        WholeProgramInference wpi = atypeFactory.getWholeProgramInference();
        ExecutableElement methodElt = TreeUtils.elementFromDeclaration(tree);
        inferPurityAnno(additionalKinds, wpi, methodElt);
        // The purity of overridden methods is impacted by the purity of this method. If a
        // superclass method is pure, but an implementation in a subclass is not, WPI ought to treat
        // **neither** as pure. The purity kind of the superclass method is the LUB of its own
        // purity and the purity of all the methods that override it. Logically, this rule is the
        // same as the WPI rule for overrides, but purity isn't a type system and therefore must be
        // special-cased.
        Set<? extends ExecutableElement> overriddenMethods =
            ElementUtils.getOverriddenMethods(methodElt, types);
        for (ExecutableElement overriddenElt : overriddenMethods) {
          inferPurityAnno(additionalKinds, wpi, overriddenElt);
        }
      } else if (additionalKinds.isEmpty()) {
        // No need to suggest @Impure, since it is equivalent to no annotation.
      } else if (additionalKinds.size() == 2) {
        checker.reportWarning(tree, "purity.more.pure", tree.getName());
      } else if (additionalKinds.contains(Pure.Kind.SIDE_EFFECT_FREE)) {
        checker.reportWarning(tree, "purity.more.sideeffectfree", tree.getName());
      } else if (additionalKinds.contains(Pure.Kind.DETERMINISTIC)) {
        checker.reportWarning(tree, "purity.more.deterministic", tree.getName());
      } else {
        throw new BugInCF("Unexpected purity kind in " + additionalKinds);
      }
    }
  }

  /**
   * Infer a purity annotation for {@code elt} by converting {@code kinds} into a method annotation.
   *
   * <p>This method delegates to {@code WholeProgramInference.addMethodDeclarationAnnotation}, which
   * special-cases purity annotations: that method lubs a purity argument with whatever purity
   * annotation is already present on {@code elt}.
   *
   * @param kinds the set of purity kinds to use to infer the annotation
   * @param wpi the whole program inference instance to use to do the inferring
   * @param elt the element whose purity is being inferred
   */
  private void inferPurityAnno(
      EnumSet<Pure.Kind> kinds, WholeProgramInference wpi, ExecutableElement elt) {
    if (kinds.size() == 2) {
      wpi.addMethodDeclarationAnnotation(elt, PURE, true);
    } else if (kinds.contains(Pure.Kind.SIDE_EFFECT_FREE)) {
      wpi.addMethodDeclarationAnnotation(elt, SIDE_EFFECT_FREE, true);
    } else if (kinds.contains(Pure.Kind.DETERMINISTIC)) {
      wpi.addMethodDeclarationAnnotation(elt, DETERMINISTIC, true);
    } else {
      assert kinds.isEmpty();
      wpi.addMethodDeclarationAnnotation(elt, IMPURE, true);
    }
  }

  /**
   * Issue a warning if the result type of the constructor is not top. If it is a supertype of the
   * class, then a conflicting.annos error will also be issued by {@link
   * #isValidUse(AnnotatedTypeMirror.AnnotatedDeclaredType,AnnotatedTypeMirror.AnnotatedDeclaredType,Tree)}.
   *
   * @param constructorType AnnotatedExecutableType for the constructor
   * @param constructorElement element that declares the constructor
   */
  protected void checkConstructorResult(
      AnnotatedExecutableType constructorType, ExecutableElement constructorElement) {
    QualifierHierarchy qualifierHierarchy = atypeFactory.getQualifierHierarchy();
    AnnotatedTypeMirror returnType = constructorType.getReturnType();
    AnnotationMirrorSet constructorAnnotations = returnType.getAnnotations();
    AnnotationMirrorSet tops = qualifierHierarchy.getTopAnnotations();

    for (AnnotationMirror top : tops) {
      AnnotationMirror constructorAnno =
          qualifierHierarchy.findAnnotationInHierarchy(constructorAnnotations, top);
      if (!qualifierHierarchy.isSubtype(top, constructorAnno)) {
        checker.reportWarning(
            constructorElement, "inconsistent.constructor.type", constructorAnno, top);
      }
    }
  }

  /**
   * Reports errors found during purity checking.
   *
   * @param result whether the method is deterministic and/or side-effect-free
   * @param tree the method
   * @param expectedKinds the expected purity for the method
   */
  protected void reportPurityErrors(
      PurityResult result, MethodTree tree, EnumSet<Pure.Kind> expectedKinds) {
    assert !result.isPure(expectedKinds);
    EnumSet<Pure.Kind> violations = EnumSet.copyOf(expectedKinds);
    violations.removeAll(result.getKinds());
    if (violations.contains(Pure.Kind.DETERMINISTIC)
        || violations.contains(Pure.Kind.SIDE_EFFECT_FREE)) {
      String msgKeyPrefix;
      if (!violations.contains(Pure.Kind.SIDE_EFFECT_FREE)) {
        msgKeyPrefix = "purity.not.deterministic.";
      } else if (!violations.contains(Pure.Kind.DETERMINISTIC)) {
        msgKeyPrefix = "purity.not.sideeffectfree.";
      } else {
        msgKeyPrefix = "purity.not.deterministic.not.sideeffectfree.";
      }
      for (Pair<Tree, String> r : result.getNotBothReasons()) {
        reportPurityError(msgKeyPrefix, r);
      }
      if (violations.contains(Pure.Kind.SIDE_EFFECT_FREE)) {
        for (Pair<Tree, String> r : result.getNotSEFreeReasons()) {
          reportPurityError("purity.not.sideeffectfree.", r);
        }
      }
      if (violations.contains(Pure.Kind.DETERMINISTIC)) {
        for (Pair<Tree, String> r : result.getNotDetReasons()) {
          reportPurityError("purity.not.deterministic.", r);
        }
      }
    }
  }

  /**
   * Reports a single purity error.
   *
   * @param msgKeyPrefix the prefix of the message key to use when reporting
   * @param r the result to report
   */
  private void reportPurityError(String msgKeyPrefix, Pair<Tree, String> r) {
    String reason = r.second;
    @SuppressWarnings("compilermessages")
    @CompilerMessageKey String msgKey = msgKeyPrefix + reason;
    if (reason.equals("call")) {
      if (r.first.getKind() == Tree.Kind.METHOD_INVOCATION) {
        MethodInvocationTree mitree = (MethodInvocationTree) r.first;
        checker.reportError(r.first, msgKey, mitree.getMethodSelect());
      } else {
        NewClassTree nctree = (NewClassTree) r.first;
        checker.reportError(r.first, msgKey, nctree.getIdentifier());
      }
    } else {
      checker.reportError(r.first, msgKey);
    }
  }

  /**
   * Check the contracts written on a method declaration. Ensures that the postconditions hold on
   * exit, and that the contracts are well-formed.
   *
   * @param methodTree the method declaration
   * @param methodElement the method element
   * @param formalParamNames the formal parameter names
   * @param abstractMethod whether the method is abstract
   */
  private void checkContractsAtMethodDeclaration(
      MethodTree methodTree,
      ExecutableElement methodElement,
      List<String> formalParamNames,
      boolean abstractMethod) {
    Set<Contract> contracts = atypeFactory.getContractsFromMethod().getContracts(methodElement);

    if (contracts.isEmpty()) {
      return;
    }
    StringToJavaExpression stringToJavaExpr =
        stringExpr -> StringToJavaExpression.atMethodBody(stringExpr, methodTree, checker);
    for (Contract contract : contracts) {
      String expressionString = contract.expressionString;
      AnnotationMirror annotation =
          contract.viewpointAdaptDependentTypeAnnotation(
              atypeFactory, stringToJavaExpr, methodTree);

      JavaExpression exprJe;
      try {
        exprJe = StringToJavaExpression.atMethodBody(expressionString, methodTree, checker);
      } catch (JavaExpressionParseException e) {
        DiagMessage diagMessage = e.getDiagMessage();
        if (diagMessage.getMessageKey().equals("flowexpr.parse.error")) {
          String s =
              String.format(
                  "'%s' in the %s %s on the declaration of method '%s': ",
                  expressionString,
                  contract.kind.errorKey,
                  contract.contractAnnotation.getAnnotationType().asElement().getSimpleName(),
                  methodTree.getName().toString());
          checker.reportError(methodTree, "flowexpr.parse.error", s + diagMessage.getArgs()[0]);
        } else {
          checker.report(methodTree, e.getDiagMessage());
        }
        continue;
      }
      if (!CFAbstractStore.canInsertJavaExpression(exprJe)) {
        checker.reportError(methodTree, "flowexpr.parse.error", expressionString);
        continue;
      }
      if (!abstractMethod && contract.kind != Contract.Kind.PRECONDITION) {
        // Check the contract, which is a postcondition.
        // Preconditions are checked at method invocations, not declarations.

        switch (contract.kind) {
          case POSTCONDITION:
            checkPostcondition(methodTree, annotation, exprJe);
            break;
          case CONDITIONALPOSTCONDITION:
            checkConditionalPostcondition(
                methodTree, annotation, exprJe, ((ConditionalPostcondition) contract).resultValue);
            break;
          default:
            throw new BugInCF("Impossible: " + contract.kind);
        }
      }

      if (formalParamNames != null && formalParamNames.contains(expressionString)) {
        String locationOfExpression =
            contract.kind.errorKey
                + " "
                + contract.contractAnnotation.getAnnotationType().asElement().getSimpleName()
                + " on the declaration";
        checker.reportWarning(
            methodTree,
            "expression.parameter.name.shadows.field",
            locationOfExpression,
            methodTree.getName().toString(),
            expressionString,
            expressionString,
            formalParamNames.indexOf(expressionString) + 1);
      }

      checkParametersAreEffectivelyFinal(methodTree, exprJe);
    }
  }

  /**
   * Scans a {@link JavaExpression} and adds all the parameters in the {@code JavaExpression} to the
   * passed set.
   */
  private final JavaExpressionScanner<Set<Element>> findParameters =
      new JavaExpressionScanner<Set<Element>>() {
        @Override
        protected Void visitLocalVariable(LocalVariable localVarExpr, Set<Element> parameters) {
          if (localVarExpr.getElement().getKind() == ElementKind.PARAMETER) {
            parameters.add(localVarExpr.getElement());
          }
          return super.visitLocalVariable(localVarExpr, parameters);
        }
      };
  /**
   * Check that the parameters used in {@code javaExpression} are effectively final for method
   * {@code method}.
   *
   * @param methodDeclTree a method declaration
   * @param javaExpression a Java expression
   */
  private void checkParametersAreEffectivelyFinal(
      MethodTree methodDeclTree, JavaExpression javaExpression) {
    // check that all parameters used in the expression are
    // effectively final, so that they cannot be modified
    Set<Element> parameters = new ArraySet<>(2);
    findParameters.scan(javaExpression, parameters);
    for (Element parameter : parameters) {
      if (!ElementUtils.isEffectivelyFinal(parameter)) {
        checker.reportError(
            methodDeclTree,
            "flowexpr.parameter.not.final",
            parameter.getSimpleName(),
            javaExpression);
      }
    }
  }

  /**
   * Check that the expression's type is annotated with {@code annotation} at the regular exit
   * store.
   *
   * @param methodTree declaration of the method
   * @param annotation expression's type must have this annotation
   * @param expression the expression that must have an annotation
   */
  protected void checkPostcondition(
      MethodTree methodTree, AnnotationMirror annotation, JavaExpression expression) {
    CFAbstractStore<?, ?> exitStore = atypeFactory.getRegularExitStore(methodTree);
    if (exitStore == null) {
      // If there is no regular exitStore, then the method cannot reach the regular exit and
      // there is no need to check anything.
    } else {
      CFAbstractValue<?> value = exitStore.getValue(expression);
      AnnotationMirror inferredAnno = null;
      if (value != null) {
        QualifierHierarchy hierarchy = atypeFactory.getQualifierHierarchy();
        AnnotationMirrorSet annos = value.getAnnotations();
        inferredAnno = hierarchy.findAnnotationInSameHierarchy(annos, annotation);
      }
      if (!checkContract(expression, annotation, inferredAnno, exitStore)) {
        checker.reportError(
            methodTree,
            "contracts.postcondition",
            methodTree.getName(),
            contractExpressionAndType(expression.toString(), inferredAnno),
            contractExpressionAndType(expression.toString(), annotation));
      }
    }
  }

  /**
   * Returns a string representation of an expression and type qualifier.
   *
   * @param expression a Java expression
   * @param qualifier the expression's type, or null if no information is available
   * @return a string representation of the expression and type qualifier
   */
  private String contractExpressionAndType(
      String expression, @Nullable AnnotationMirror qualifier) {
    if (qualifier == null) {
      return "no information about " + expression;
    } else {
      return expression
          + " is "
          + atypeFactory.getAnnotationFormatter().formatAnnotationMirror(qualifier);
    }
  }

  /**
   * Check that the expression's type is annotated with {@code annotation} at every regular exit
   * that returns {@code result}.
   *
   * @param methodTree tree of method with the postcondition
   * @param annotation expression's type must have this annotation
   * @param expression the expression that the postcondition concerns
   * @param result result for which the postcondition is valid
   */
  protected void checkConditionalPostcondition(
      MethodTree methodTree,
      AnnotationMirror annotation,
      JavaExpression expression,
      boolean result) {
    boolean booleanReturnType =
        TypesUtils.isBooleanType(TreeUtils.typeOf(methodTree.getReturnType()));
    if (!booleanReturnType) {
      checker.reportError(methodTree, "contracts.conditional.postcondition.returntype");
      // No reason to go ahead with further checking. The
      // annotation is invalid.
      return;
    }

    for (Pair<ReturnNode, ?> pair : atypeFactory.getReturnStatementStores(methodTree)) {
      ReturnNode returnStmt = pair.first;

      Node retValNode = returnStmt.getResult();
      Boolean retVal =
          retValNode instanceof BooleanLiteralNode
              ? ((BooleanLiteralNode) retValNode).getValue()
              : null;

      TransferResult<?, ?> transferResult = (TransferResult<?, ?>) pair.second;
      if (transferResult == null) {
        // Unreachable return statements have no stores, but there is no need to check them.
        continue;
      }
      CFAbstractStore<?, ?> exitStore =
          (CFAbstractStore<?, ?>)
              (result ? transferResult.getThenStore() : transferResult.getElseStore());
      CFAbstractValue<?> value = exitStore.getValue(expression);

      // don't check if return statement certainly does not match 'result'. at the moment,
      // this means the result is a boolean literal
      if (!(retVal == null || retVal == result)) {
        continue;
      }
      AnnotationMirror inferredAnno = null;
      if (value != null) {
        QualifierHierarchy hierarchy = atypeFactory.getQualifierHierarchy();
        AnnotationMirrorSet annos = value.getAnnotations();
        inferredAnno = hierarchy.findAnnotationInSameHierarchy(annos, annotation);
      }

      if (!checkContract(expression, annotation, inferredAnno, exitStore)) {
        checker.reportError(
            returnStmt.getTree(),
            "contracts.conditional.postcondition",
            methodTree.getName(),
            result,
            contractExpressionAndType(expression.toString(), inferredAnno),
            contractExpressionAndType(expression.toString(), annotation));
      }
    }
  }

  @Override
  public Void visitTypeParameter(TypeParameterTree tree, Void p) {
    if (tree.getBounds().size() > 1) {
      // The upper bound of the type parameter is an intersection
      AnnotatedTypeVariable type =
          (AnnotatedTypeVariable) atypeFactory.getAnnotatedTypeFromTypeTree(tree);
      AnnotatedIntersectionType intersection = (AnnotatedIntersectionType) type.getUpperBound();
      checkExplicitAnnotationsOnIntersectionBounds(intersection, tree.getBounds());
    }
    validateTypeOf(tree);

    return super.visitTypeParameter(tree, p);
  }

  /**
   * Issues "explicit.annotation.ignored" warning if any explicit annotation on an intersection
   * bound is not the same as the primary annotation of the given intersection type.
   *
   * @param intersection type to use
   * @param boundTrees trees of {@code intersection} bounds
   */
  protected void checkExplicitAnnotationsOnIntersectionBounds(
      AnnotatedIntersectionType intersection, List<? extends Tree> boundTrees) {
    for (Tree boundTree : boundTrees) {
      if (boundTree.getKind() != Tree.Kind.ANNOTATED_TYPE) {
        continue;
      }
      List<? extends AnnotationMirror> explictAnnos =
          TreeUtils.annotationsFromTree((AnnotatedTypeTree) boundTree);
      for (AnnotationMirror explictAnno : explictAnnos) {
        if (atypeFactory.isSupportedQualifier(explictAnno)) {
          AnnotationMirror anno = intersection.getAnnotationInHierarchy(explictAnno);
          if (!AnnotationUtils.areSame(anno, explictAnno)) {
            checker.reportWarning(
                boundTree, "explicit.annotation.ignored", explictAnno, anno, explictAnno, anno);
          }
        }
      }
    }
  }

  // **********************************************************************
  // Assignment checkers and pseudo-assignments
  // **********************************************************************

  @Override
  public Void visitVariable(VariableTree tree, Void p) {
    warnAboutTypeAnnotationsTooEarly(tree, tree.getModifiers());

    visitAnnotatedType(tree.getModifiers().getAnnotations(), tree.getType());

    AnnotatedTypeMirror variableType;
    if (getCurrentPath().getParentPath() != null
        && getCurrentPath().getParentPath().getLeaf().getKind() == Tree.Kind.LAMBDA_EXPRESSION) {
      // Calling getAnnotatedTypeLhs on a lambda parameter tree is possibly expensive
      // because caching is turned off.  This should be fixed by #979.
      // See https://github.com/typetools/checker-framework/issues/2853 for an example.
      variableType = atypeFactory.getAnnotatedType(tree);
    } else {
      variableType = atypeFactory.getAnnotatedTypeLhs(tree);
    }

    atypeFactory.getDependentTypesHelper().checkTypeForErrorExpressions(variableType, tree);
    // If there's no assignment in this variable declaration, skip it.
    if (tree.getInitializer() != null) {
      commonAssignmentCheck(tree, tree.getInitializer(), "assignment");
    } else {
      // commonAssignmentCheck validates the type of `tree`,
      // so only validate if commonAssignmentCheck wasn't called
      validateTypeOf(tree);
    }
    warnRedundantAnnotations(tree, variableType);
    return super.visitVariable(tree, p);
  }

  /**
   * Issues a "redundant.anno" warning if the annotation written on the type is the same as the
   * default annotation for this type and location.
   *
   * @param tree an AST node
   * @param type get the explicit annotation on this type and compare it with the default one for
   *     this type and location.
   */
  protected void warnRedundantAnnotations(Tree tree, AnnotatedTypeMirror type) {
    if (!warnRedundantAnnotations) {
      return;
    }
    Set<AnnotationMirror> explicitAnnos = type.getExplicitAnnotations();
    if (explicitAnnos.isEmpty()) {
      return;
    }
    if (tree == null) {
      throw new BugInCF("unexpected null tree argument!");
    }

    AnnotatedTypeMirror defaultAtm = atypeFactory.getDefaultAnnotationsForWarnRedundant(tree, type);
    for (AnnotationMirror explicitAnno : explicitAnnos) {
      AnnotationMirror defaultAm = defaultAtm.getAnnotationInHierarchy(explicitAnno);
      if (defaultAm != null && AnnotationUtils.areSame(defaultAm, explicitAnno)) {
        checker.reportWarning(tree, "redundant.anno", defaultAtm);
      }
    }
  }

  /**
   * Warn if a type annotation is written before a modifier such as "public" or before a declaration
   * annotation.
   *
   * @param tree a VariableTree or a MethodTree
   * @param modifiersTree the modifiers sub-tree of tree
   */
  private void warnAboutTypeAnnotationsTooEarly(Tree tree, ModifiersTree modifiersTree) {

    // Don't issue warnings about compiler-inserted modifiers.
    // This simple code completely igonores enum constants and try-with-resources declarations.
    // It could be made to catch some user errors in those locations, but it doesn't seem worth
    // the effort to do so.
    if (tree.getKind() == Tree.Kind.VARIABLE) {
      ElementKind varKind = TreeUtils.elementFromDeclaration((VariableTree) tree).getKind();
      switch (varKind) {
        case ENUM_CONSTANT:
          // Enum constants are "public static final" by default, so the annotation always
          // appears to be before "public".
          return;
        case RESOURCE_VARIABLE:
          // Try-with-resources variables are "final" by default, so the annotation always
          // appears to be before "final".
          return;
        default:
          if (TreeUtils.isAutoGeneratedRecordMember(tree)) {
            // Annotations can appear on record fields before the class body, so don't
            // issue a warning about those.
            return;
          }
          // Nothing to do
      }
    }

    Set<Modifier> modifierSet = modifiersTree.getFlags();
    List<? extends AnnotationTree> annotations = modifiersTree.getAnnotations();

    if (annotations.isEmpty()) {
      return;
    }

    // Warn about type annotations written before modifiers such as "public".  javac retains no
    // information about modifier locations.  So, this is a very partial check:  Issue a warning
    // if a type annotation is at the very beginning of the VariableTree, and a modifier follows
    // it.

    // Check if a type annotation precedes a declaration annotation.
    int lastDeclAnnoIndex = -1;
    for (int i = annotations.size() - 1; i > 0; i--) { // no need to check index 0
      if (!isTypeAnnotation(annotations.get(i))) {
        lastDeclAnnoIndex = i;
        break;
      }
    }
    if (lastDeclAnnoIndex != -1) {
      // Usually, there are few bad invariant annotations.
      List<AnnotationTree> badTypeAnnos = new ArrayList<>(2);
      for (int i = 0; i < lastDeclAnnoIndex; i++) {
        AnnotationTree anno = annotations.get(i);
        if (isTypeAnnotation(anno)) {
          badTypeAnnos.add(anno);
        }
      }
      if (!badTypeAnnos.isEmpty()) {
        checker.reportWarning(
            tree, "type.anno.before.decl.anno", badTypeAnnos, annotations.get(lastDeclAnnoIndex));
      }
    }

    // Determine the length of the text that ought to precede the first type annotation.
    // If the type annotation appears before that text could appear, then warn that a
    // modifier appears after the type annotation.
    // TODO: in the future, account for the lengths of declaration annotations.  Length of
    // toString of the annotation isn't useful, as it might be different length than original
    // input.  Can use JCTree.getEndPosition(EndPosTable) and
    // com.sun.tools.javac.tree.EndPosTable, but it requires -Xjcov.
    AnnotationTree firstAnno = annotations.get(0);
    if (!modifierSet.isEmpty() && isTypeAnnotation(firstAnno)) {
      int precedingTextLength = 0;
      for (Modifier m : modifierSet) {
        precedingTextLength += m.toString().length() + 1; // +1 for the space
      }
      int annoStartPos = ((JCTree) firstAnno).getStartPosition();
      int varStartPos = ((JCTree) tree).getStartPosition();
      if (annoStartPos < varStartPos + precedingTextLength) {
        checker.reportWarning(tree, "type.anno.before.modifier", firstAnno, modifierSet);
      }
    }
  }

  /**
   * Return true if the given annotation is a type annotation: that is, its definition is
   * meta-annotated with {@code @Target({TYPE_USE,....})}.
   */
  private boolean isTypeAnnotation(AnnotationTree anno) {
    Tree annoType = anno.getAnnotationType();
    ClassSymbol annoSymbol;
    switch (annoType.getKind()) {
      case IDENTIFIER:
        annoSymbol = (ClassSymbol) ((JCIdent) annoType).sym;
        break;
      case MEMBER_SELECT:
        annoSymbol = (ClassSymbol) ((JCFieldAccess) annoType).sym;
        break;
      default:
        throw new BugInCF("Unhandled kind: " + annoType.getKind() + " for " + anno);
    }
    for (AnnotationMirror metaAnno : annoSymbol.getAnnotationMirrors()) {
      if (AnnotationUtils.areSameByName(metaAnno, TARGET)) {
        AnnotationValue av = metaAnno.getElementValues().get(targetValueElement);
        return AnnotationUtils.annotationValueContainsToString(av, "TYPE_USE");
      }
    }

    return false;
  }

  /**
   * Performs two checks: subtyping and assignability checks, using {@link
   * #commonAssignmentCheck(Tree, ExpressionTree, String, Object[])}.
   *
   * <p>If the subtype check fails, it issues an "assignment" error.
   */
  @Override
  public Void visitAssignment(AssignmentTree tree, Void p) {
    commonAssignmentCheck(tree.getVariable(), tree.getExpression(), "assignment");
    return super.visitAssignment(tree, p);
  }

  /**
   * Performs a subtype check, to test whether the tree expression iterable type is a subtype of the
   * variable type in the enhanced for loop.
   *
   * <p>If the subtype check fails, it issues a "enhancedfor" error.
   */
  @Override
  public Void visitEnhancedForLoop(EnhancedForLoopTree tree, Void p) {
    AnnotatedTypeMirror var = atypeFactory.getAnnotatedTypeLhs(tree.getVariable());
    AnnotatedTypeMirror iteratedType = atypeFactory.getIterableElementType(tree.getExpression());
    boolean valid = validateTypeOf(tree.getVariable());
    if (valid) {
      commonAssignmentCheck(var, iteratedType, tree.getExpression(), "enhancedfor");
    }
    return super.visitEnhancedForLoop(tree, p);
  }

  /**
   * Performs a method invocation check.
   *
   * <p>An invocation of a method, m, on the receiver, r is valid only if:
   *
   * <ul>
   *   <li>passed arguments are subtypes of corresponding m parameters
   *   <li>r is a subtype of m receiver type
   *   <li>if m is generic, passed type arguments are subtypes of m type variables
   * </ul>
   */
  @Override
  public Void visitMethodInvocation(MethodInvocationTree tree, Void p) {

    // Skip calls to the Enum constructor (they're generated by javac and
    // hard to check), also see CFGBuilder.visitMethodInvocation.
    if (TreeUtils.elementFromUse(tree) == null || TreeUtils.isEnumSuperCall(tree)) {
      return super.visitMethodInvocation(tree, p);
    }

    if (shouldSkipUses(tree)) {
      return super.visitMethodInvocation(tree, p);
    }

    ParameterizedExecutableType mType = atypeFactory.methodFromUse(tree);
    AnnotatedExecutableType invokedMethod = mType.executableType;
    List<AnnotatedTypeMirror> typeargs = mType.typeArgs;

    if (!atypeFactory.ignoreUninferredTypeArguments) {
      for (AnnotatedTypeMirror typearg : typeargs) {
        if (typearg.getKind() == TypeKind.WILDCARD
            && ((AnnotatedWildcardType) typearg).isUninferredTypeArgument()) {
          checker.reportError(
              tree, "type.arguments.not.inferred", invokedMethod.getElement().getSimpleName());
          break; // only issue error once per method
        }
      }
    }

    List<AnnotatedTypeParameterBounds> paramBounds =
        CollectionsPlume.mapList(
            AnnotatedTypeVariable::getBounds, invokedMethod.getTypeVariables());

    ExecutableElement method = invokedMethod.getElement();
    CharSequence methodName = ElementUtils.getSimpleNameOrDescription(method);
    try {
      checkTypeArguments(
          tree,
          paramBounds,
          typeargs,
          tree.getTypeArguments(),
          methodName,
          invokedMethod.getTypeVariables());
      List<AnnotatedTypeMirror> params =
          AnnotatedTypes.adaptParameters(atypeFactory, invokedMethod, tree.getArguments());
      checkArguments(params, tree.getArguments(), methodName, method.getParameters());
      checkVarargs(invokedMethod, tree);

      if (ElementUtils.isMethod(
          invokedMethod.getElement(), vectorCopyInto, atypeFactory.getProcessingEnv())) {
        typeCheckVectorCopyIntoArgument(tree, params);
      }

      ExecutableElement invokedMethodElement = invokedMethod.getElement();
      if (!ElementUtils.isStatic(invokedMethodElement) && !TreeUtils.isSuperConstructorCall(tree)) {
        checkMethodInvocability(invokedMethod, tree);
      }

      // check precondition annotations
      checkPreconditions(
          tree, atypeFactory.getContractsFromMethod().getPreconditions(invokedMethodElement));

      if (TreeUtils.isSuperConstructorCall(tree)) {
        checkSuperConstructorCall(tree);
      } else if (TreeUtils.isThisConstructorCall(tree)) {
        checkThisConstructorCall(tree);
      }
    } catch (RuntimeException t) {
      // Sometimes the type arguments are inferred incorrectly, which causes crashes. Once
      // #979 is fixed this should be removed and crashes should be reported normally.
      if (tree.getTypeArguments().size() == typeargs.size()) {
        // They type arguments were explicitly written.
        throw t;
      }
      if (!atypeFactory.ignoreUninferredTypeArguments) {
        checker.reportError(
            tree, "type.arguments.not.inferred", invokedMethod.getElement().getSimpleName());
      } // else ignore the crash.
    }

    // Do not call super, as that would observe the arguments without
    // a set assignment context.
    scan(tree.getMethodSelect(), p);
    return null; // super.visitMethodInvocation(tree, p);
  }

  /**
   * Checks that the following rule is satisfied: The type on a constructor declaration must be a
   * supertype of the return type of "this()" invocation within that constructor.
   *
   * <p>Subclasses can override this method to change the behavior for just "this" constructor
   * class. Or override {@link #checkThisOrSuperConstructorCall(MethodInvocationTree, String)} to
   * change the behavior for "this" and "super" constructor calls.
   *
   * @param thisCall the AST node for the constructor call
   */
  protected void checkThisConstructorCall(MethodInvocationTree thisCall) {
    checkThisOrSuperConstructorCall(thisCall, "this.invocation");
  }

  /**
   * Checks that the following rule is satisfied: The type on a constructor declaration must be a
   * supertype of the return type of "super()" invocation within that constructor.
   *
   * <p>Subclasses can override this method to change the behavior for just "super" constructor
   * class. Or override {@link #checkThisOrSuperConstructorCall(MethodInvocationTree, String)} to
   * change the behavior for "this" and "super" constructor calls.
   *
   * @param superCall the AST node for the super constructor call
   */
  protected void checkSuperConstructorCall(MethodInvocationTree superCall) {
    checkThisOrSuperConstructorCall(superCall, "super.invocation");
  }

  /**
   * Checks that the following rule is satisfied: The type on a constructor declaration must be a
   * supertype of the return type of "this()" or "super()" invocation within that constructor.
   *
   * @param call the AST node for the constructor call
   * @param errorKey the error message key to use if the check fails
   */
  protected void checkThisOrSuperConstructorCall(
      MethodInvocationTree call, @CompilerMessageKey String errorKey) {
    TreePath path = atypeFactory.getPath(call);
    MethodTree enclosingMethod = TreePathUtil.enclosingMethod(path);
    AnnotatedTypeMirror superType = atypeFactory.getAnnotatedType(call);
    AnnotatedExecutableType constructorType = atypeFactory.getAnnotatedType(enclosingMethod);
    AnnotatedTypeMirror returnType = constructorType.getReturnType();
    AnnotationMirrorSet topAnnotations = atypeFactory.getQualifierHierarchy().getTopAnnotations();
    for (AnnotationMirror topAnno : topAnnotations) {
      AnnotationMirror superAnno = superType.getAnnotationInHierarchy(topAnno);
      AnnotationMirror constructorReturnAnno = returnType.getAnnotationInHierarchy(topAnno);

      if (!atypeFactory.getQualifierHierarchy().isSubtype(superAnno, constructorReturnAnno)) {
        checker.reportError(call, errorKey, constructorReturnAnno, call, superAnno);
      }
    }
  }

  /**
   * If the given invocation is a varargs invocation, check that the array type of actual varargs is
   * a subtype of the corresponding formal parameter; issues "argument" error if not.
   *
   * <p>The caller must type-check for each element in varargs before or after calling this method.
   *
   * @see #checkArguments
   * @param invokedMethod the method type to be invoked
   * @param tree method or constructor invocation tree
   */
  protected void checkVarargs(AnnotatedExecutableType invokedMethod, Tree tree) {
    if (!TreeUtils.isVarArgs(tree)) {
      // If not a varargs invocation, type checking is already done in checkArguments.
      return;
    }

    List<AnnotatedTypeMirror> formals = invokedMethod.getParameterTypes();
    int numFormals = formals.size();
    int lastArgIndex = numFormals - 1;
    // This is the varags type, an array.
    AnnotatedArrayType lastParamAnnotatedType = (AnnotatedArrayType) formals.get(lastArgIndex);

    AnnotatedTypeMirror wrappedVarargsType = atypeFactory.getAnnotatedTypeVarargsArray(tree);

    // When dataflow analysis is not enabled, it will be null and we can suppose there is no
    // annotation to be checked for generated varargs array.
    if (wrappedVarargsType == null) {
      return;
    }

    // The component type of wrappedVarargsType might not be a subtype of the component type of
    // lastParamAnnotatedType due to the difference of type inference between for an expression
    // and an invoked method element. We can consider that the component type of actual is same
    // with formal one because type checking for elements will be done in checkArguments. This
    // is also needed to avoid duplicating error message caused by elements in varargs.
    if (wrappedVarargsType.getKind() == TypeKind.ARRAY) {
      ((AnnotatedArrayType) wrappedVarargsType)
          .setComponentType(lastParamAnnotatedType.getComponentType());
    }

    commonAssignmentCheck(lastParamAnnotatedType, wrappedVarargsType, tree, "varargs");
  }

  /**
   * Checks that all the given {@code preconditions} hold true immediately prior to the method
   * invocation or variable access at {@code tree}.
   *
   * @param tree the method invocation; immediately prior to it, the preconditions must hold true
   * @param preconditions the preconditions to be checked
   */
  protected void checkPreconditions(MethodInvocationTree tree, Set<Precondition> preconditions) {
    // This check is needed for the GUI effects and Units Checkers tests to pass.
    // TODO: Remove this check and investigate the root cause.
    if (preconditions.isEmpty()) {
      return;
    }

    StringToJavaExpression stringToJavaExpr =
        stringExpr -> StringToJavaExpression.atMethodInvocation(stringExpr, tree, checker);
    for (Contract c : preconditions) {
      Precondition p = (Precondition) c;
      String expressionString = p.expressionString;
      AnnotationMirror anno =
          c.viewpointAdaptDependentTypeAnnotation(atypeFactory, stringToJavaExpr, tree);
      JavaExpression exprJe;
      try {
        exprJe = StringToJavaExpression.atMethodInvocation(expressionString, tree, checker);
      } catch (JavaExpressionParseException e) {
        // report errors here
        checker.report(tree, e.getDiagMessage());
        return;
      }

      CFAbstractStore<?, ?> store = atypeFactory.getStoreBefore(tree);
      CFAbstractValue<?> value = null;
      if (CFAbstractStore.canInsertJavaExpression(exprJe)) {
        value = store.getValue(exprJe);
      }
      AnnotationMirror inferredAnno = null;
      if (value != null) {
        QualifierHierarchy hierarchy = atypeFactory.getQualifierHierarchy();
        AnnotationMirrorSet annos = value.getAnnotations();
        inferredAnno = hierarchy.findAnnotationInSameHierarchy(annos, anno);
      } else {
        // If the expression is "this", then get the type of the method receiver.
        // TODO: There are other expressions that can be converted to trees, "#1" for example.
        if (expressionString.equals("this")) {
          AnnotatedTypeMirror atype = atypeFactory.getReceiverType(tree);
          if (atype != null) {
            QualifierHierarchy hierarchy = atypeFactory.getQualifierHierarchy();
            AnnotationMirrorSet annos = atype.getEffectiveAnnotations();
            inferredAnno = hierarchy.findAnnotationInSameHierarchy(annos, anno);
          }
        }

        if (inferredAnno == null) {
          // If there is no information in the store (possible if e.g., no refinement
          // of the field has occurred), use top instead of automatically
          // issuing a warning. This is not perfectly precise: for example,
          // if jeExpr is a field it would be more precise to use the field's
          // declared type rather than top. However, doing so would be unsound
          // in at least three circumstances where the type of the field depends
          // on the type of the receiver: (1) all fields in Nullness Checker,
          // because of possibility that the receiver is under initialization,
          // (2) polymorphic fields, and (3) fields whose type is a type variable.
          // Using top here instead means that there is no need for special cases
          // for these situations.
          inferredAnno = atypeFactory.getQualifierHierarchy().getTopAnnotation(anno);
        }
      }
      if (!checkContract(exprJe, anno, inferredAnno, store)) {
        if (exprJe != null) {
          expressionString = exprJe.toString();
        }
        checker.reportError(
            tree,
            "contracts.precondition",
            tree.getMethodSelect().toString(),
            contractExpressionAndType(expressionString, inferredAnno),
            contractExpressionAndType(expressionString, anno));
      }
    }
  }

  /**
   * Returns true if and only if {@code inferredAnnotation} is valid for a given expression to match
   * the {@code necessaryAnnotation}.
   *
   * <p>By default, {@code inferredAnnotation} must be a subtype of {@code necessaryAnnotation}, but
   * subclasses might override this behavior.
   */
  protected boolean checkContract(
      JavaExpression expr,
      AnnotationMirror necessaryAnnotation,
      AnnotationMirror inferredAnnotation,
      CFAbstractStore<?, ?> store) {
    if (inferredAnnotation == null) {
      return false;
    }
    return atypeFactory.getQualifierHierarchy().isSubtype(inferredAnnotation, necessaryAnnotation);
  }

  /**
   * Type checks the method arguments of {@code Vector.copyInto()}.
   *
   * <p>The Checker Framework special-cases the method invocation, as its type safety cannot be
   * expressed by Java's type system.
   *
   * <p>For a Vector {@code v} of type {@code Vector<E>}, the method invocation {@code
   * v.copyInto(arr)} is type-safe iff {@code arr} is an array of type {@code T[]}, where {@code T}
   * is a subtype of {@code E}.
   *
   * <p>In other words, this method checks that the type argument of the receiver method is a
   * subtype of the component type of the passed array argument.
   *
   * @param tree a method invocation of {@code Vector.copyInto()}
   * @param params the types of the parameters of {@code Vectory.copyInto()}
   */
  protected void typeCheckVectorCopyIntoArgument(
      MethodInvocationTree tree, List<? extends AnnotatedTypeMirror> params) {
    assert params.size() == 1
        : "invalid no. of parameters " + params + " found for method invocation " + tree;
    assert tree.getArguments().size() == 1
        : "invalid no. of arguments in method invocation " + tree;

    AnnotatedTypeMirror passed = atypeFactory.getAnnotatedType(tree.getArguments().get(0));
    AnnotatedArrayType passedAsArray = (AnnotatedArrayType) passed;

    AnnotatedTypeMirror receiver = atypeFactory.getReceiverType(tree);
    AnnotatedDeclaredType receiverAsVector =
        AnnotatedTypes.asSuper(atypeFactory, receiver, vectorType);
    if (receiverAsVector.getTypeArguments().isEmpty()) {
      return;
    }

    AnnotatedTypeMirror argComponent = passedAsArray.getComponentType();
    AnnotatedTypeMirror vectorTypeArg = receiverAsVector.getTypeArguments().get(0);
    Tree errorLocation = tree.getArguments().get(0);
    if (TypesUtils.isErasedSubtype(
        vectorTypeArg.getUnderlyingType(), argComponent.getUnderlyingType(), types)) {
      commonAssignmentCheck(argComponent, vectorTypeArg, errorLocation, "vector.copyinto");
    } else {
      checker.reportError(errorLocation, "vector.copyinto", vectorTypeArg, argComponent);
    }
  }

  /**
   * Performs a new class invocation check.
   *
   * <p>An invocation of a constructor, c, is valid only if:
   *
   * <ul>
   *   <li>passed arguments are subtypes of corresponding c parameters
   *   <li>if c is generic, passed type arguments are subtypes of c type variables
   * </ul>
   */
  @Override
  public Void visitNewClass(NewClassTree tree, Void p) {
    if (checker.shouldSkipUses(TreeUtils.elementFromUse(tree))) {
      return super.visitNewClass(tree, p);
    }

    ParameterizedExecutableType fromUse = atypeFactory.constructorFromUse(tree);
    AnnotatedExecutableType constructorType = fromUse.executableType;
    List<AnnotatedTypeMirror> typeargs = fromUse.typeArgs;

    List<? extends ExpressionTree> passedArguments = tree.getArguments();
    List<AnnotatedTypeMirror> params =
        AnnotatedTypes.adaptParameters(atypeFactory, constructorType, passedArguments);

    ExecutableElement constructor = constructorType.getElement();
    CharSequence constructorName = ElementUtils.getSimpleNameOrDescription(constructor);

    checkArguments(params, passedArguments, constructorName, constructor.getParameters());
    checkVarargs(constructorType, tree);

    List<AnnotatedTypeParameterBounds> paramBounds =
        CollectionsPlume.mapList(
            AnnotatedTypeVariable::getBounds, constructorType.getTypeVariables());

    checkTypeArguments(
        tree,
        paramBounds,
        typeargs,
        tree.getTypeArguments(),
        constructorName,
        constructor.getTypeParameters());

    boolean valid = validateTypeOf(tree);

    if (valid) {
      AnnotatedDeclaredType dt = atypeFactory.getAnnotatedType(tree);
      atypeFactory.getDependentTypesHelper().checkTypeForErrorExpressions(dt, tree);
      checkConstructorInvocation(dt, constructorType, tree);
    }
    // Do not call super, as that would observe the arguments without
    // a set assignment context.
    scan(tree.getEnclosingExpression(), p);
    scan(tree.getIdentifier(), p);
    scan(tree.getClassBody(), p);

    return null;
  }

  @Override
  public Void visitLambdaExpression(LambdaExpressionTree tree, Void p) {

    AnnotatedExecutableType functionType = atypeFactory.getFunctionTypeFromTree(tree);

    if (tree.getBody().getKind() != Tree.Kind.BLOCK) {
      // Check return type for single statement returns here.
      AnnotatedTypeMirror ret = functionType.getReturnType();
      if (ret.getKind() != TypeKind.VOID) {
        commonAssignmentCheck(ret, (ExpressionTree) tree.getBody(), "return");
      }
    }

    // Check parameters
    for (int i = 0; i < functionType.getParameterTypes().size(); ++i) {
      AnnotatedTypeMirror lambdaParameter =
          atypeFactory.getAnnotatedType(tree.getParameters().get(i));
      commonAssignmentCheck(
          lambdaParameter,
          functionType.getParameterTypes().get(i),
          tree.getParameters().get(i),
          "lambda.param",
          i);
    }

    // TODO: Postconditions?
    // https://github.com/typetools/checker-framework/issues/801

    return super.visitLambdaExpression(tree, p);
  }

  @Override
  public Void visitMemberReference(MemberReferenceTree tree, Void p) {
    this.checkMethodReferenceAsOverride(tree, p);
    return super.visitMemberReference(tree, p);
  }

  /** A set containing {@code Tree.Kind.METHOD} and {@code Tree.Kind.LAMBDA_EXPRESSION}. */
  private ArraySet<Tree.Kind> methodAndLambdaExpression =
      new ArraySet<>(Arrays.asList(Tree.Kind.METHOD, Tree.Kind.LAMBDA_EXPRESSION));

  /**
   * Checks that the type of the return expression is a subtype of the enclosing method required
   * return type. If not, it issues a "return" error.
   */
  @Override
  public Void visitReturn(ReturnTree tree, Void p) {
    // Don't try to check return expressions for void methods.
    if (tree.getExpression() == null) {
      return super.visitReturn(tree, p);
    }

    Tree enclosing = TreePathUtil.enclosingOfKind(getCurrentPath(), methodAndLambdaExpression);

    AnnotatedTypeMirror ret = null;
    if (enclosing.getKind() == Tree.Kind.METHOD) {

      MethodTree enclosingMethod = TreePathUtil.enclosingMethod(getCurrentPath());
      boolean valid = validateTypeOf(enclosing);
      if (valid) {
        ret = atypeFactory.getMethodReturnType(enclosingMethod, tree);
      }
    } else {
      AnnotatedExecutableType result =
          atypeFactory.getFunctionTypeFromTree((LambdaExpressionTree) enclosing);
      ret = result.getReturnType();
    }

    if (ret != null) {
      commonAssignmentCheck(ret, tree.getExpression(), "return");
    }
    return super.visitReturn(tree, p);
  }

  /**
   * Ensure that the annotation arguments comply to their declarations. This needs some special
   * casing, as annotation arguments form special trees.
   */
  @Override
  public Void visitAnnotation(AnnotationTree tree, Void p) {
    List<? extends ExpressionTree> args = tree.getArguments();
    if (args.isEmpty()) {
      // Nothing to do if there are no annotation arguments.
      return null;
    }

    TypeElement anno = (TypeElement) TreeInfo.symbol((JCTree) tree.getAnnotationType());

    Name annoName = anno.getQualifiedName();
    if (annoName.contentEquals(DefaultQualifier.class.getName())
        || annoName.contentEquals(SuppressWarnings.class.getName())) {
      // Skip these two annotations, as we don't care about the arguments to them.
      return null;
    }

    List<ExecutableElement> methods = ElementFilter.methodsIn(anno.getEnclosedElements());
    // Mapping from argument simple name to its annotated type.
    Map<String, AnnotatedTypeMirror> annoTypes = ArrayMap.newArrayMapOrHashMap(methods.size());
    for (ExecutableElement meth : methods) {
      AnnotatedExecutableType exeatm = atypeFactory.getAnnotatedType(meth);
      AnnotatedTypeMirror retty = exeatm.getReturnType();
      annoTypes.put(meth.getSimpleName().toString(), retty);
    }

    for (ExpressionTree arg : args) {
      if (!(arg instanceof AssignmentTree)) {
        // TODO: when can this happen?
        continue;
      }

      AssignmentTree at = (AssignmentTree) arg;
      // Ensure that we never ask for the annotated type of an annotation, because
      // we don't have a type for annotations.
      if (at.getExpression().getKind() == Tree.Kind.ANNOTATION) {
        visitAnnotation((AnnotationTree) at.getExpression(), p);
        continue;
      }
      if (at.getExpression().getKind() == Tree.Kind.NEW_ARRAY) {
        NewArrayTree nat = (NewArrayTree) at.getExpression();
        boolean isAnno = false;
        for (ExpressionTree init : nat.getInitializers()) {
          if (init.getKind() == Tree.Kind.ANNOTATION) {
            visitAnnotation((AnnotationTree) init, p);
            isAnno = true;
          }
        }
        if (isAnno) {
          continue;
        }
      }

      AnnotatedTypeMirror expected = annoTypes.get(at.getVariable().toString());
      AnnotatedTypeMirror actual = atypeFactory.getAnnotatedType(at.getExpression());
      if (expected.getKind() != TypeKind.ARRAY) {
        // Expected is not an array -> direct comparison.
        commonAssignmentCheck(expected, actual, at.getExpression(), "annotation");
      } else if (actual.getKind() == TypeKind.ARRAY) {
        // Both actual and expected are arrays.
        commonAssignmentCheck(expected, actual, at.getExpression(), "annotation");
      } else {
        // The declaration is an array type, but just a single element is given.
        commonAssignmentCheck(
            ((AnnotatedArrayType) expected).getComponentType(),
            actual,
            at.getExpression(),
            "annotation");
      }
    }
    return null;
  }

  /**
   * If the computation of the type of the ConditionalExpressionTree in
   * org.checkerframework.framework.type.TypeFromTree.TypeFromExpression.visitConditionalExpression(ConditionalExpressionTree,
   * AnnotatedTypeFactory) is correct, the following checks are redundant. However, let's add
   * another failsafe guard and do the checks.
   */
  @Override
  public Void visitConditionalExpression(ConditionalExpressionTree tree, Void p) {
    AnnotatedTypeMirror cond = atypeFactory.getAnnotatedType(tree);
    this.commonAssignmentCheck(cond, tree.getTrueExpression(), "conditional");
    this.commonAssignmentCheck(cond, tree.getFalseExpression(), "conditional");
    return super.visitConditionalExpression(tree, p);
  }

  /**
   * This method validates the type of the switch expression. It issues an error if the type of a
   * value that the switch expression can result is not a subtype of the switch type.
   *
   * <p>If a subclass overrides this method, it must call {@code super.scan(switchExpressionTree,
   * null)} so that the blocks and statements in the cases are checked.
   *
   * @param switchExpressionTree a {@code SwitchExpressionTree}
   */
  public void visitSwitchExpression17(Tree switchExpressionTree) {
    boolean valid = validateTypeOf(switchExpressionTree);
    if (valid) {
      AnnotatedTypeMirror switchType = atypeFactory.getAnnotatedType(switchExpressionTree);
      SwitchExpressionScanner<Void, Void> scanner =
          new FunctionalSwitchExpressionScanner<>(
              (ExpressionTree valueTree, Void unused) -> {
                BaseTypeVisitor.this.commonAssignmentCheck(
                    switchType, valueTree, "switch.expression");
                return null;
              },
              (r1, r2) -> null);

      scanner.scanSwitchExpression(switchExpressionTree, null);
    }
    super.scan(switchExpressionTree, null);
  }

  // **********************************************************************
  // Check for illegal re-assignment
  // **********************************************************************

  /** Performs assignability check. */
  @Override
  public Void visitUnary(UnaryTree tree, Void p) {
    Tree.Kind treeKind = tree.getKind();
    if (treeKind == Tree.Kind.PREFIX_DECREMENT
        || treeKind == Tree.Kind.PREFIX_INCREMENT
        || treeKind == Tree.Kind.POSTFIX_DECREMENT
        || treeKind == Tree.Kind.POSTFIX_INCREMENT) {
      // Check the assignment that occurs at the increment/decrement. i.e.:
      // exp = exp + 1 or exp = exp - 1
      AnnotatedTypeMirror varType = atypeFactory.getAnnotatedTypeLhs(tree.getExpression());
      AnnotatedTypeMirror valueType;
      if (treeKind == Tree.Kind.POSTFIX_DECREMENT || treeKind == Tree.Kind.POSTFIX_INCREMENT) {
        // For postfixed increments or decrements, the type of the tree the type of the
        // expression before 1 is added or subtracted. So, use a special method to get the
        // type after 1 has been added or subtracted.
        valueType = atypeFactory.getAnnotatedTypeRhsUnaryAssign(tree);
      } else {
        // For prefixed increments or decrements, the type of the tree the type of the
        // expression after 1 is added or subtracted. So, its type can be found using the
        // usual method.
        valueType = atypeFactory.getAnnotatedType(tree);
      }
      String errorKey =
          (treeKind == Tree.Kind.PREFIX_INCREMENT || treeKind == Tree.Kind.POSTFIX_INCREMENT)
              ? "unary.increment"
              : "unary.decrement";
      commonAssignmentCheck(varType, valueType, tree, errorKey);
    }
    return super.visitUnary(tree, p);
  }

  /** Performs assignability check. */
  @Override
  public Void visitCompoundAssignment(CompoundAssignmentTree tree, Void p) {
    // If tree is the tree representing the compounds assignment s += expr,
    // Then this method should check whether s + expr can be assigned to s,
    // but the "s + expr" tree does not exist.  So instead, check that
    // s += expr can be assigned to s.
    commonAssignmentCheck(tree.getVariable(), tree, "compound.assignment");
    return super.visitCompoundAssignment(tree, p);
  }

  // **********************************************************************
  // Check for invalid types inserted by the user
  // **********************************************************************

  @Override
  public Void visitNewArray(NewArrayTree tree, Void p) {
    boolean valid = validateTypeOf(tree);

    if (valid && tree.getType() != null) {
      AnnotatedArrayType arrayType = atypeFactory.getAnnotatedType(tree);
      atypeFactory.getDependentTypesHelper().checkTypeForErrorExpressions(arrayType, tree);
      if (tree.getInitializers() != null) {
        checkArrayInitialization(arrayType.getComponentType(), tree.getInitializers());
      }
    }

    return super.visitNewArray(tree, p);
  }

  /**
   * If the lint option "cast:redundant" is set, this method issues a warning if the cast is
   * redundant.
   */
  protected void checkTypecastRedundancy(TypeCastTree typeCastTree) {
    if (!checker.getLintOption("cast:redundant", false)) {
      return;
    }

    AnnotatedTypeMirror castType = atypeFactory.getAnnotatedType(typeCastTree);
    AnnotatedTypeMirror exprType = atypeFactory.getAnnotatedType(typeCastTree.getExpression());

    if (castType.equals(exprType)) {
      checker.reportWarning(typeCastTree, "cast.redundant", castType);
    }
  }

  /**
   * Issues a warning if the given explicitly-written typecast is unsafe. Does nothing if the lint
   * option "cast:unsafe" is not set. Only primary qualifiers are checked unless the command line
   * option "checkCastElementType" is supplied.
   *
   * @param typeCastTree an explicitly-written typecast
   */
  protected void checkTypecastSafety(TypeCastTree typeCastTree) {
    if (!checker.getLintOption("cast:unsafe", true)) {
      return;
    }
    AnnotatedTypeMirror castType = atypeFactory.getAnnotatedType(typeCastTree);
    if (!atypeFactory.isRelevantOrCompound(castType)) {
      return;
    }
    AnnotatedTypeMirror exprType = atypeFactory.getAnnotatedType(typeCastTree.getExpression());
    if (!atypeFactory.isRelevantOrCompound(exprType)) {
      return;
    }
    boolean reported = false;
    for (AnnotationMirror top : atypeFactory.getQualifierParameterHierarchies(castType)) {
      if (!isTypeCastSafeInvariant(castType, exprType, top)) {
        checker.reportError(
            typeCastTree,
            "invariant.cast.unsafe",
            exprType.toString(true),
            castType.toString(true));
      }
      reported = true; // don't issue cast unsafe warning.
    }

    // Don't call TypeHierarchy#isSubtype(exprType, castType) because the underlying Java types will
    // not be in the correct subtyping relationship if this is a downcast.
    if (!reported && !isTypeCastSafe(castType, exprType)) {
      checker.reportWarning(
          typeCastTree, "cast.unsafe", exprType.toString(true), castType.toString(true));
    }
  }

  /**
   * Returns true if the cast is safe.
   *
   * <p>Only primary qualifiers are checked unless the command line option "checkCastElementType" is
   * supplied.
   *
   * @param castType annotated type of the cast
   * @param exprType annotated type of the casted expression
   * @return true if the type cast is safe, false otherwise
   */
  protected boolean isTypeCastSafe(AnnotatedTypeMirror castType, AnnotatedTypeMirror exprType) {

    TypeKind castTypeKind = castType.getKind();
    if (castTypeKind == TypeKind.DECLARED) {
      // Don't issue an error if the annotations are equivalent to the qualifier upper bound
      // of the type.
      AnnotatedDeclaredType castDeclared = (AnnotatedDeclaredType) castType;
      AnnotationMirrorSet bounds =
          atypeFactory.getTypeDeclarationBounds(castDeclared.getUnderlyingType());

      if (AnnotationUtils.areSame(castDeclared.getAnnotations(), bounds)) {
        return true;
      }
    }

    if (!atypeFactory.isRelevantOrCompound(castType)
        || !atypeFactory.isRelevantOrCompound(exprType)) {
      return true;
    }

    QualifierHierarchy qualifierHierarchy = atypeFactory.getQualifierHierarchy();

    AnnotationMirrorSet castAnnos;
    if (!checkCastElementType) {
      // checkCastElementType option wasn't specified, so only check effective annotations.
      castAnnos = castType.getEffectiveAnnotations();
    } else {
      AnnotatedTypeMirror newCastType;
      if (castTypeKind == TypeKind.TYPEVAR) {
        newCastType = ((AnnotatedTypeVariable) castType).getUpperBound();
      } else {
        newCastType = castType;
      }
      AnnotatedTypeMirror newExprType;
      if (exprType.getKind() == TypeKind.TYPEVAR) {
        newExprType = ((AnnotatedTypeVariable) exprType).getUpperBound();
      } else {
        newExprType = exprType;
      }

      if (!atypeFactory.getTypeHierarchy().isSubtype(newExprType, newCastType)) {
        return false;
      }
      if (newCastType.getKind() == TypeKind.ARRAY && newExprType.getKind() != TypeKind.ARRAY) {
        // Always warn if the cast contains an array, but the expression
        // doesn't, as in "(Object[]) o" where o is of type Object
        return false;
      } else if (newCastType.getKind() == TypeKind.DECLARED
          && newExprType.getKind() == TypeKind.DECLARED) {
        int castSize = ((AnnotatedDeclaredType) newCastType).getTypeArguments().size();
        int exprSize = ((AnnotatedDeclaredType) newExprType).getTypeArguments().size();

        if (castSize != exprSize) {
          // Always warn if the cast and expression contain a different number of type
          // arguments, e.g. to catch a cast from "Object" to "List<@NonNull Object>".
          // TODO: the same number of arguments actually doesn't guarantee anything.
          return false;
        }
      } else if (castTypeKind == TypeKind.TYPEVAR && exprType.getKind() == TypeKind.TYPEVAR) {
        // If both the cast type and the casted expression are type variables, then check
        // the bounds.
        AnnotationMirrorSet lowerBoundAnnotationsCast =
            AnnotatedTypes.findEffectiveLowerBoundAnnotations(qualifierHierarchy, castType);
        AnnotationMirrorSet lowerBoundAnnotationsExpr =
            AnnotatedTypes.findEffectiveLowerBoundAnnotations(qualifierHierarchy, exprType);
        return qualifierHierarchy.isSubtype(lowerBoundAnnotationsExpr, lowerBoundAnnotationsCast)
            && qualifierHierarchy.isSubtype(
                exprType.getEffectiveAnnotations(), castType.getEffectiveAnnotations());
      }
      if (castTypeKind == TypeKind.TYPEVAR) {
        // If the cast type is a type var, but the expression is not, then check that the
        // type of the expression is a subtype of the lower bound.
        castAnnos = AnnotatedTypes.findEffectiveLowerBoundAnnotations(qualifierHierarchy, castType);
      } else {
        castAnnos = castType.getAnnotations();
      }
    }

    AnnotatedTypeMirror exprTypeWidened = atypeFactory.getWidenedType(exprType, castType);
    return qualifierHierarchy.isSubtype(exprTypeWidened.getEffectiveAnnotations(), castAnnos);
  }

  /**
   * Return whether casting the {@code exprType} to {@code castType}, a type with a qualifier
   * parameter, is legal.
   *
   * <p>If {@code exprType} has qualifier parameter, the cast is legal if the qualifiers are
   * invariant. Otherwise, the cast is legal is if the qualifier on both types is bottom.
   *
   * @param castType a type with a qualifier parameter
   * @param exprType type of the expressions that is cast which may or may not have a qualifier
   *     parameter
   * @param top the top qualifier of the hierarchy to check
   * @return whether casting the {@code exprType} to {@code castType}, a type with a qualifier
   *     parameter, is legal.
   */
  private boolean isTypeCastSafeInvariant(
      AnnotatedTypeMirror castType, AnnotatedTypeMirror exprType, AnnotationMirror top) {
    if (!isTypeCastSafe(castType, exprType)) {
      return false;
    }
    AnnotationMirror castTypeAnno = castType.getEffectiveAnnotationInHierarchy(top);
    AnnotationMirror exprTypeAnno = exprType.getEffectiveAnnotationInHierarchy(top);

    if (atypeFactory.hasQualifierParameterInHierarchy(exprType, top)) {
      // The isTypeCastSafe call above checked that the exprType is a subtype of castType,
      // so just check the reverse to check that the qualifiers are equivalent.
      return atypeFactory.getQualifierHierarchy().isSubtype(castTypeAnno, exprTypeAnno);
    }
    // Otherwise the cast is unsafe, unless the qualifiers on both cast and expr are bottom.
    AnnotationMirror bottom = atypeFactory.getQualifierHierarchy().getBottomAnnotation(top);
    return AnnotationUtils.areSame(castTypeAnno, bottom)
        && AnnotationUtils.areSame(exprTypeAnno, bottom);
  }

  @Override
  public Void visitTypeCast(TypeCastTree tree, Void p) {
    // validate "tree" instead of "tree.getType()" to prevent duplicate errors.
    boolean valid = validateTypeOf(tree) && validateTypeOf(tree.getExpression());
    if (valid) {
      checkTypecastSafety(tree);
      checkTypecastRedundancy(tree);
    }
    if (atypeFactory.getDependentTypesHelper().hasDependentAnnotations()) {
      AnnotatedTypeMirror type = atypeFactory.getAnnotatedType(tree);
      atypeFactory.getDependentTypesHelper().checkTypeForErrorExpressions(type, tree.getType());
    }

    if (tree.getType().getKind() == Tree.Kind.INTERSECTION_TYPE) {
      AnnotatedIntersectionType intersection =
          (AnnotatedIntersectionType) atypeFactory.getAnnotatedType(tree);
      checkExplicitAnnotationsOnIntersectionBounds(
          intersection, ((IntersectionTypeTree) tree.getType()).getBounds());
    }
    return super.visitTypeCast(tree, p);
  }

  @Override
  public Void visitInstanceOf(InstanceOfTree tree, Void p) {
    // The "reference type" is the type after "instanceof".
    Tree patternTree = TreeUtils.instanceOfTreeGetPattern(tree);
    if (patternTree != null) {
      VariableTree variableTree = TreeUtils.bindingPatternTreeGetVariable(patternTree);
      validateTypeOf(variableTree);
      if (variableTree.getModifiers() != null) {
        AnnotatedTypeMirror variableType = atypeFactory.getAnnotatedType(variableTree);
        AnnotatedTypeMirror expType = atypeFactory.getAnnotatedType(tree.getExpression());
        if (!isTypeCastSafe(variableType, expType)) {
          checker.reportWarning(tree, "instanceof.pattern.unsafe", expType, variableTree);
        }
      }
    } else {
      Tree refTypeTree = tree.getType();
      validateTypeOf(refTypeTree);
      if (refTypeTree.getKind() == Tree.Kind.ANNOTATED_TYPE) {
        AnnotatedTypeMirror refType = atypeFactory.getAnnotatedType(refTypeTree);
        AnnotatedTypeMirror expType = atypeFactory.getAnnotatedType(tree.getExpression());
        if (atypeFactory.getTypeHierarchy().isSubtype(refType, expType)
            && !refType.getAnnotations().equals(expType.getAnnotations())) {
          checker.reportWarning(tree, "instanceof.unsafe", expType, refType);
        }
      }
    }

    return super.visitInstanceOf(tree, p);
  }

  /**
   * Checks the type of the exception parameter. Subclasses should override {@link
   * #checkExceptionParameter} rather than this method to change the behavior of this check.
   */
  @Override
  public Void visitCatch(CatchTree tree, Void p) {
    checkExceptionParameter(tree);
    return super.visitCatch(tree, p);
  }

  /**
   * Checks the type of a thrown exception. Subclasses should override
   * checkThrownExpression(ThrowTree tree) rather than this method to change the behavior of this
   * check.
   */
  @Override
  public Void visitThrow(ThrowTree tree, Void p) {
    checkThrownExpression(tree);
    return super.visitThrow(tree, p);
  }

  /**
   * Rather than overriding this method, clients should often override {@link
   * #visitAnnotatedType(List,Tree)}. That method also handles the case of annotations at the
   * beginning of a variable or method declaration. javac parses all those annotations as being on
   * the variable or method declaration, even though the ones that are type annotations logically
   * belong to the variable type or method return type.
   */
  @Override
  public Void visitAnnotatedType(AnnotatedTypeTree tree, Void p) {
    visitAnnotatedType(null, tree);
    return super.visitAnnotatedType(tree, p);
  }

  /**
   * Checks an annotated type. Invoked by {@link #visitAnnotatedType(AnnotatedTypeTree, Void)},
   * {@link #visitVariable}, and {@link #visitMethod}. Exists to prevent code duplication among the
   * three. Checking in {@code visitVariable} and {@code visitMethod} is needed because there isn't
   * an AnnotatedTypeTree within a variable declaration or for a method return type -- all the
   * annotations are attached to the VariableTree or MethodTree, respectively.
   *
   * @param annoTrees annotations written before a variable/method declaration, if this type is from
   *     one; null otherwise. This might contain type annotations that the Java parser attached to
   *     the declaration rather than to the type.
   * @param typeTree the type that any type annotations in annoTrees apply to
   */
  public void visitAnnotatedType(
      @Nullable List<? extends AnnotationTree> annoTrees, Tree typeTree) {
    warnAboutIrrelevantJavaTypes(annoTrees, typeTree);
  }

  /**
   * Warns if a type annotation is written on a Java type that is not listed in
   * the @RelevantJavaTypes annotation.
   *
   * @param annoTrees annotations written before a variable/method declaration, if this type is from
   *     one; null otherwise. This might contain type annotations that the Java parser attached to
   *     the declaration rather than to the type.
   * @param typeTree the type that any type annotations in annoTrees apply to
   */
  public void warnAboutIrrelevantJavaTypes(
      @Nullable List<? extends AnnotationTree> annoTrees, Tree typeTree) {
    if (!shouldWarnAboutIrrelevantJavaTypes()) {
      return;
    }

    Tree t = typeTree;
    while (true) {
      switch (t.getKind()) {

          // Recurse for compound types whose top level is not at the far left.
        case ARRAY_TYPE:
          t = ((ArrayTypeTree) t).getType();
          continue;
        case MEMBER_SELECT:
          t = ((MemberSelectTree) t).getExpression();
          continue;
        case PARAMETERIZED_TYPE:
          t = ((ParameterizedTypeTree) t).getType();
          continue;

          // Base cases
        case PRIMITIVE_TYPE:
        case IDENTIFIER:
          List<AnnotationTree> supportedAnnoTrees = supportedAnnoTrees(annoTrees);
          if (!supportedAnnoTrees.isEmpty() && !atypeFactory.isRelevant(TreeUtils.typeOf(t))) {
            checker.reportError(
                t, "anno.on.irrelevant", supportedAnnoTrees, t, atypeFactory.relevantJavaTypes);
          }
          return;
        case ANNOTATED_TYPE:
          AnnotatedTypeTree at = (AnnotatedTypeTree) t;
          ExpressionTree underlying = at.getUnderlyingType();
          List<AnnotationTree> annos = supportedAnnoTrees(at.getAnnotations());
          if (!annos.isEmpty() && !atypeFactory.isRelevant(TreeUtils.typeOf(underlying))) {
            checker.reportError(
                t, "anno.on.irrelevant", annos, underlying, atypeFactory.relevantJavaTypes);
          }
          return;

        default:
          return;
      }
    }
  }

  /**
   * Returns true if the checker should issue warnings about irrelevant java types.
   *
   * @return true if the checker should issue warnings about irrelevant java types
   */
  protected boolean shouldWarnAboutIrrelevantJavaTypes() {
    return atypeFactory.relevantJavaTypes != null;
  }

  /**
   * Returns a new list containing only the supported annotations from its argument -- that is,
   * those that are part of the current type system.
   *
   * <p>This method ignores aliases of supported annotations that are declaration annotations,
   * because they may apply to inner types.
   *
   * @param annoTrees annotation trees
   * @return a new list containing only the supported annotations from its argument
   */
  private List<AnnotationTree> supportedAnnoTrees(List<? extends AnnotationTree> annoTrees) {
    List<AnnotationTree> result = new ArrayList<>(1);
    for (AnnotationTree at : annoTrees) {
      AnnotationMirror anno = TreeUtils.annotationFromAnnotationTree(at);
      if (!AnnotationUtils.isDeclarationAnnotation(anno)
          && atypeFactory.isSupportedQualifier(anno)) {
        result.add(at);
      }
    }
    return result;
  }

  // **********************************************************************
  // Helper methods to provide a single overriding point
  // **********************************************************************

  /** Cache to avoid calling {@link #getExceptionParameterLowerBoundAnnotations} more than once. */
  private @MonotonicNonNull AnnotationMirrorSet getExceptionParameterLowerBoundAnnotationsCache;
  /**
   * Returns a set of AnnotationMirrors that is a lower bound for exception parameters. The same as
   * {@link #getExceptionParameterLowerBoundAnnotations}, but uses a cache.
   *
   * @return a set of AnnotationMirrors that is a lower bound for exception parameters
   */
  private AnnotationMirrorSet getExceptionParameterLowerBoundAnnotationsCached() {
    if (getExceptionParameterLowerBoundAnnotationsCache == null) {
      getExceptionParameterLowerBoundAnnotationsCache =
          getExceptionParameterLowerBoundAnnotations();
    }
    return getExceptionParameterLowerBoundAnnotationsCache;
  }

  /**
   * Issue error if the exception parameter is not a supertype of the annotation specified by {@link
   * #getExceptionParameterLowerBoundAnnotations()}, which is top by default.
   *
   * <p>Subclasses may override this method to change the behavior of this check. Subclasses wishing
   * to enforce that exception parameter be annotated with other annotations can just override
   * {@link #getExceptionParameterLowerBoundAnnotations()}.
   *
   * @param tree CatchTree to check
   */
  protected void checkExceptionParameter(CatchTree tree) {

    AnnotationMirrorSet requiredAnnotations = getExceptionParameterLowerBoundAnnotationsCached();
    VariableTree excParamTree = tree.getParameter();
    AnnotatedTypeMirror excParamType = atypeFactory.getAnnotatedType(excParamTree);

    for (AnnotationMirror required : requiredAnnotations) {
      AnnotationMirror found = excParamType.getAnnotationInHierarchy(required);
      assert found != null;
      if (!atypeFactory.getQualifierHierarchy().isSubtype(required, found)) {
        checker.reportError(excParamTree, "exception.parameter", found, required);
      }

      if (excParamType.getKind() == TypeKind.UNION) {
        AnnotatedUnionType aut = (AnnotatedUnionType) excParamType;
        for (AnnotatedTypeMirror alternativeType : aut.getAlternatives()) {
          AnnotationMirror alternativeAnno = alternativeType.getAnnotationInHierarchy(required);
          if (!atypeFactory.getQualifierHierarchy().isSubtype(required, alternativeAnno)) {
            checker.reportError(excParamTree, "exception.parameter", alternativeAnno, required);
          }
        }
      }
    }
  }

  /**
   * Returns a set of AnnotationMirrors that is a lower bound for exception parameters.
   *
   * <p>This implementation returns top; subclasses can change this behavior.
   *
   * <p>Note: by default this method is called by {@link #getThrowUpperBoundAnnotations()}, so that
   * this annotation is enforced.
   *
   * @return set of annotation mirrors, one per hierarchy, that form a lower bound of annotations
   *     that can be written on an exception parameter
   */
  protected AnnotationMirrorSet getExceptionParameterLowerBoundAnnotations() {
    return atypeFactory.getQualifierHierarchy().getTopAnnotations();
  }

  /**
   * Checks the type of the thrown expression.
   *
   * <p>By default, this method checks that the thrown expression is a subtype of top.
   *
   * <p>Issue error if the thrown expression is not a sub type of the annotation given by {@link
   * #getThrowUpperBoundAnnotations()}, the same as {@link
   * #getExceptionParameterLowerBoundAnnotations()} by default.
   *
   * <p>Subclasses may override this method to change the behavior of this check. Subclasses wishing
   * to enforce that the thrown expression be a subtype of a type besides {@link
   * #getExceptionParameterLowerBoundAnnotations}, should override {@link
   * #getThrowUpperBoundAnnotations()}.
   *
   * @param tree ThrowTree to check
   */
  protected void checkThrownExpression(ThrowTree tree) {
    AnnotatedTypeMirror throwType = atypeFactory.getAnnotatedType(tree.getExpression());
    Set<? extends AnnotationMirror> required = getThrowUpperBoundAnnotations();
    switch (throwType.getKind()) {
      case NULL:
      case DECLARED:
        AnnotationMirrorSet found = throwType.getAnnotations();
        if (!atypeFactory.getQualifierHierarchy().isSubtype(found, required)) {
          checker.reportError(tree.getExpression(), "throw", found, required);
        }
        break;
      case TYPEVAR:
      case WILDCARD:
        // TODO: this code might change after the type var changes.
        AnnotationMirrorSet foundEffective = throwType.getEffectiveAnnotations();
        if (!atypeFactory.getQualifierHierarchy().isSubtype(foundEffective, required)) {
          checker.reportError(tree.getExpression(), "throw", foundEffective, required);
        }
        break;
      case UNION:
        AnnotatedUnionType unionType = (AnnotatedUnionType) throwType;
        AnnotationMirrorSet foundPrimary = unionType.getAnnotations();
        if (!atypeFactory.getQualifierHierarchy().isSubtype(foundPrimary, required)) {
          checker.reportError(tree.getExpression(), "throw", foundPrimary, required);
        }
        for (AnnotatedTypeMirror altern : unionType.getAlternatives()) {
          if (!atypeFactory.getQualifierHierarchy().isSubtype(altern.getAnnotations(), required)) {
            checker.reportError(tree.getExpression(), "throw", altern.getAnnotations(), required);
          }
        }
        break;
      default:
        throw new BugInCF("Unexpected throw expression type: " + throwType.getKind());
    }
  }

  /**
   * Returns a set of AnnotationMirrors that is a upper bound for thrown exceptions.
   *
   * <p>Note: by default this method is returns by getExceptionParameterLowerBoundAnnotations(), so
   * that this annotation is enforced.
   *
   * <p>(Default is top)
   *
   * @return set of annotation mirrors, one per hierarchy, that form an upper bound of thrown
   *     expressions
   */
  protected AnnotationMirrorSet getThrowUpperBoundAnnotations() {
    return getExceptionParameterLowerBoundAnnotations();
  }

  /**
   * Checks the validity of an assignment (or pseudo-assignment) from a value to a variable and
   * emits an error message (through the compiler's messaging interface) if it is not valid.
   *
   * @param varTree the AST node for the lvalue (usually a variable)
   * @param valueExpTree the AST node for the rvalue (the new value)
   * @param errorKey the error message key to use if the check fails
   * @param extraArgs arguments to the error message key, before "found" and "expected" types
   * @return true if the check succeeds, false if an error message was issued
   */
  protected boolean commonAssignmentCheck(
      Tree varTree,
      ExpressionTree valueExpTree,
      @CompilerMessageKey String errorKey,
      Object... extraArgs) {
    AnnotatedTypeMirror varType = atypeFactory.getAnnotatedTypeLhs(varTree);
    assert varType != null : "no variable found for tree: " + varTree;

    if (!validateType(varTree, varType)) {
      if (showchecks) {
        System.out.printf(
            "%s %s (at %s): actual tree = %s %s%n   expected: %s %s%n",
            this.getClass().getSimpleName(),
            "skipping test whether actual is a subtype of expected"
                + " because validateType() returned false",
            fileAndLineNumber(valueExpTree),
            valueExpTree.getKind(),
            valueExpTree,
            varType.getKind(),
            varType.toString());
      }
      return true;
    }

    return commonAssignmentCheck(varType, valueExpTree, errorKey, extraArgs);
  }

  /**
   * Checks the validity of an assignment (or pseudo-assignment) from a value to a variable and
   * emits an error message (through the compiler's messaging interface) if it is not valid.
   *
   * @param varType the annotated type for the lvalue (usually a variable)
   * @param valueExpTree the AST node for the rvalue (the new value)
   * @param errorKey the error message key to use if the check fails
   * @param extraArgs arguments to the error message key, before "found" and "expected" types
   * @return true if the check succeeds, false if an error message was issued
   */
  protected boolean commonAssignmentCheck(
      AnnotatedTypeMirror varType,
      ExpressionTree valueExpTree,
      @CompilerMessageKey String errorKey,
      Object... extraArgs) {
    if (shouldSkipUses(valueExpTree)) {
      if (showchecks) {
        System.out.printf(
            "%s %s (at %s): actual tree = %s %s%n   expected: %s %s%n",
            this.getClass().getSimpleName(),
            "skipping test whether actual is a subtype of expected"
                + " because shouldSkipUses() returned true",
            fileAndLineNumber(valueExpTree),
            valueExpTree.getKind(),
            valueExpTree,
            varType.getKind(),
            varType.toString());
      }
      return true;
    }
    if (valueExpTree.getKind() == Tree.Kind.MEMBER_REFERENCE
        || valueExpTree.getKind() == Tree.Kind.LAMBDA_EXPRESSION) {
      // Member references and lambda expressions are type checked separately
      // and do not need to be checked again as arguments.
      if (showchecks) {
        System.out.printf(
            "%s %s (at %s): actual tree = %s %s%n   expected: %s %s%n",
            this.getClass().getSimpleName(),
            "skipping test whether actual is a subtype of expected"
                + " because member reference and lambda expression are type checked separately",
            fileAndLineNumber(valueExpTree),
            valueExpTree.getKind(),
            valueExpTree,
            varType.getKind(),
            varType.toString());
      }
      return true;
    }
    boolean result = true;
    if (varType.getKind() == TypeKind.ARRAY
        && valueExpTree instanceof NewArrayTree
        && ((NewArrayTree) valueExpTree).getType() == null) {
      AnnotatedTypeMirror compType = ((AnnotatedArrayType) varType).getComponentType();
      NewArrayTree arrayTree = (NewArrayTree) valueExpTree;
      assert arrayTree.getInitializers() != null
          : "array initializers are not expected to be null in: " + valueExpTree;
      result = checkArrayInitialization(compType, arrayTree.getInitializers()) && result;
    }
    if (!validateTypeOf(valueExpTree)) {
      if (showchecks) {
        System.out.printf(
            "%s %s (at %s): actual tree = %s %s%n   expected: %s %s%n",
            this.getClass().getSimpleName(),
            "skipping test whether actual is a subtype of expected"
                + " because validateType() returned false",
            fileAndLineNumber(valueExpTree),
            valueExpTree.getKind(),
            valueExpTree,
            varType.getKind(),
            varType.toString());
      }
      return result;
    }
    AnnotatedTypeMirror valueType = atypeFactory.getAnnotatedType(valueExpTree);
    atypeFactory.logGat(
        "BTV: %s.getAnnotatedType(%s) => %s%n",
        atypeFactory.getClass().getSimpleName(), valueExpTree, valueType);
    assert valueType != null : "null type for expression: " + valueExpTree;
    result = commonAssignmentCheck(varType, valueType, valueExpTree, errorKey, extraArgs) && result;
    return result;
  }

  /**
   * Checks the validity of an assignment (or pseudo-assignment) from a value to a variable and
   * emits an error message (through the compiler's messaging interface) if it is not valid.
   *
   * @param varType the annotated type of the variable
   * @param valueType the annotated type of the value
   * @param valueExpTree the location to use when reporting the error message
   * @param errorKey the error message key to use if the check fails
   * @param extraArgs arguments to the error message key, before "found" and "expected" types
   * @return true if the check succeeds, false if an error message was issued
   */
  protected boolean commonAssignmentCheck(
      AnnotatedTypeMirror varType,
      AnnotatedTypeMirror valueType,
      Tree valueExpTree,
      @CompilerMessageKey String errorKey,
      Object... extraArgs) {

    commonAssignmentCheckStartDiagnostic(varType, valueType, valueExpTree);

    AnnotatedTypeMirror widenedValueType = atypeFactory.getWidenedType(valueType, varType);
<<<<<<< HEAD
    boolean success =
        !atypeFactory.isRelevantOrCompound(widenedValueType)
            || atypeFactory.getTypeHierarchy().isSubtype(widenedValueType, varType);
=======
    boolean result = atypeFactory.getTypeHierarchy().isSubtype(widenedValueType, varType);
>>>>>>> 66bd7959

    // TODO: integrate with subtype test.
    if (result) {
      for (Class<? extends Annotation> mono : atypeFactory.getSupportedMonotonicTypeQualifiers()) {
        if (valueType.hasAnnotation(mono) && varType.hasAnnotation(mono)) {
          checker.reportError(
              valueExpTree,
              "monotonic",
              mono.getSimpleName(),
              mono.getSimpleName(),
              valueType.toString());
          result = false;
        }
      }
    } else {
      // `result` is false.
      // Use an error key only if it's overridden by a checker.
      FoundRequired pair = FoundRequired.of(valueType, varType);
      String valueTypeString = pair.found;
      String varTypeString = pair.required;
      checker.reportError(
          valueExpTree,
          errorKey,
          ArraysPlume.concatenate(extraArgs, valueTypeString, varTypeString));
    }

    commonAssignmentCheckEndDiagnostic(result, null, varType, valueType, valueExpTree);

    return result;
  }

  /**
   * Prints a diagnostic about entering {@code commonAssignmentCheck()}, if the showchecks option
   * was set.
   *
   * @param varType the annotated type of the variable
   * @param valueType the annotated type of the value
   * @param valueExpTree the location to use when reporting the error message
   */
  protected final void commonAssignmentCheckStartDiagnostic(
      AnnotatedTypeMirror varType, AnnotatedTypeMirror valueType, Tree valueExpTree) {
    if (showchecks) {
      System.out.printf(
          "%s %s (at %s): actual tree = %s %s%n     actual: %s %s%n   expected: %s %s%n",
          this.getClass().getSimpleName(),
          "about to test whether actual is a subtype of expected",
          fileAndLineNumber(valueExpTree),
          valueExpTree.getKind(),
          valueExpTree,
          valueType.getKind(),
          valueType.toString(),
          varType.getKind(),
          varType.toString());
    }
  }

  /**
   * Prints a diagnostic about exiting {@code commonAssignmentCheck()}, if the showchecks option was
   * set.
   *
   * @param success whether the check succeeded or failed
   * @param extraMessage information about why the result is what it is; may be null
   * @param varType the annotated type of the variable
   * @param valueType the annotated type of the value
   * @param valueExpTree the location to use when reporting the error message
   */
  protected final void commonAssignmentCheckEndDiagnostic(
      boolean success,
      String extraMessage,
      AnnotatedTypeMirror varType,
      AnnotatedTypeMirror valueType,
      Tree valueExpTree) {
    if (showchecks) {
      commonAssignmentCheckEndDiagnostic(
          (success
                  ? "success: actual is subtype of expected"
                  : "FAILURE: actual is not subtype of expected")
              + (extraMessage == null ? "" : " because " + extraMessage),
          varType,
          valueType,
          valueExpTree);
    }
  }

  /**
   * Helper method for printing a diagnostic about exiting {@code commonAssignmentCheck()}, if the
   * showchecks option was set.
   *
   * <p>Most clients should call {@link #commonAssignmentCheckEndDiagnostic(boolean, String,
   * AnnotatedTypeMirror, AnnotatedTypeMirror, Tree)}. The purpose of this method is to permit
   * customizing the message that is printed.
   *
   * @param message the result, plus information about why the result is what it is; may be null
   * @param varType the annotated type of the variable
   * @param valueType the annotated type of the value
   * @param valueExpTree the location to use when reporting the error message
   */
  protected final void commonAssignmentCheckEndDiagnostic(
      String message,
      AnnotatedTypeMirror varType,
      AnnotatedTypeMirror valueType,
      Tree valueExpTree) {
    if (showchecks) {
      System.out.printf(
          " %s  (at %s): actual tree = %s %s%n     actual: %s %s%n   expected: %s %s%n",
          message,
          fileAndLineNumber(valueExpTree),
          valueExpTree.getKind(),
          valueExpTree,
          valueType.getKind(),
          valueType.toString(),
          varType.getKind(),
          varType.toString());
    }
  }

  /**
   * Returns "filename:linenumber:columnnumber" for the given tree. For brevity, the filename is
   * given as a simple name, without any directory components. If the line and column numbers are
   * unknown, they are omitted.
   *
   * @param tree a tree
   * @return the location of the given tree in source code
   */
  private String fileAndLineNumber(Tree tree) {
    StringBuilder result = new StringBuilder();
    result.append(Paths.get(root.getSourceFile().getName()).getFileName().toString());
    long valuePos = positions.getStartPosition(root, tree);
    LineMap lineMap = root.getLineMap();
    if (valuePos != -1 && lineMap != null) {
      result.append(":");
      result.append(lineMap.getLineNumber(valuePos));
      result.append(":");
      result.append(lineMap.getColumnNumber(valuePos));
    }
    return result.toString();
  }

  /**
   * Class that creates string representations of {@link AnnotatedTypeMirror}s which are only
   * verbose if required to differentiate the two types.
   */
  private static class FoundRequired {
    public final String found;
    public final String required;

    private FoundRequired(AnnotatedTypeMirror found, AnnotatedTypeMirror required) {
      if (shouldPrintVerbose(found, required)) {
        this.found = found.toString(true);
        this.required = required.toString(true);
      } else {
        this.found = found.toString();
        this.required = required.toString();
      }
    }

    /** Create a FoundRequired for a type and bounds. */
    private FoundRequired(AnnotatedTypeMirror found, AnnotatedTypeParameterBounds required) {
      if (shouldPrintVerbose(found, required)) {
        this.found = found.toString(true);
        this.required = required.toString(true);
      } else {
        this.found = found.toString();
        this.required = required.toString();
      }
    }

    /**
     * Creates string representations of {@link AnnotatedTypeMirror}s which are only verbose if
     * required to differentiate the two types.
     */
    static FoundRequired of(AnnotatedTypeMirror found, AnnotatedTypeMirror required) {
      return new FoundRequired(found, required);
    }

    /**
     * Creates string representations of {@link AnnotatedTypeMirror} and {@link
     * AnnotatedTypeParameterBounds}s which are only verbose if required to differentiate the two
     * types.
     */
    static FoundRequired of(AnnotatedTypeMirror found, AnnotatedTypeParameterBounds required) {
      return new FoundRequired(found, required);
    }
  }

  /**
   * Return whether or not the verbose toString should be used when printing the two annotated
   * types.
   *
   * @param atm1 the first AnnotatedTypeMirror
   * @param atm2 the second AnnotatedTypeMirror
   * @return true iff neither argumentc contains "@", or there are two annotated types (in either
   *     ATM) such that their toStrings are the same but their verbose toStrings differ
   */
  private static boolean shouldPrintVerbose(AnnotatedTypeMirror atm1, AnnotatedTypeMirror atm2) {
    if (!atm1.toString().contains("@") && !atm2.toString().contains("@")) {
      return true;
    }
    return containsSameToString(atm1, atm2);
  }

  /**
   * Return whether or not the verbose toString should be used when printing the annotated type and
   * the bounds it is not within.
   *
   * @param atm the type
   * @param bounds the bounds
   * @return true iff bounds does not contain "@", or there are two annotated types (in either
   *     argument) such that their toStrings are the same but their verbose toStrings differ
   */
  private static boolean shouldPrintVerbose(
      AnnotatedTypeMirror atm, AnnotatedTypeParameterBounds bounds) {
    if (!atm.toString().contains("@") && !bounds.toString().contains("@")) {
      return true;
    }
    return containsSameToString(atm, bounds.getUpperBound(), bounds.getLowerBound());
  }

  /**
   * A scanner that indicates whether any (component) types have the same toString but different
   * verbose toString. If so, the Checker Framework prints types verbosely.
   */
  private static final SimpleAnnotatedTypeScanner<Boolean, Map<String, String>>
      checkContainsSameToString =
          new SimpleAnnotatedTypeScanner<>(
              (AnnotatedTypeMirror type, Map<String, String> map) -> {
                if (type == null) {
                  return false;
                }
                String simple = type.toString();
                String verbose = map.get(simple);
                if (verbose == null) {
                  map.put(simple, type.toString(true));
                  return false;
                } else {
                  return !verbose.equals(type.toString(true));
                }
              },
              Boolean::logicalOr,
              false);

  /**
   * Return true iff there are two annotated types (anywhere in any ATM) such that their toStrings
   * are the same but their verbose toStrings differ. If so, the Checker Framework prints types
   * verbosely.
   *
   * @param atms annotated type mirrors to compare
   * @return true iff there are two annotated types (anywhere in any ATM) such that their toStrings
   *     are the same but their verbose toStrings differ
   */
  private static boolean containsSameToString(AnnotatedTypeMirror... atms) {
    Map<String, String> simpleToVerbose = new HashMap<>();
    for (AnnotatedTypeMirror atm : atms) {
      if (checkContainsSameToString.visit(atm, simpleToVerbose)) {
        return true;
      }
    }

    return false;
  }

  /**
   * Checks that the array initializers are consistent with the array type.
   *
   * @param type the array elemen type
   * @param initializers the initializers
   * @return true if the check succeeds, false if an error message was issued
   */
  protected boolean checkArrayInitialization(
      AnnotatedTypeMirror type, List<? extends ExpressionTree> initializers) {
    // TODO: set assignment context like for method arguments?
    // Also in AbstractFlow.
    boolean result = true;
    for (ExpressionTree init : initializers) {
      result = commonAssignmentCheck(type, init, "array.initializer") && result;
    }
    return result;
  }

  /**
   * Checks that the annotations on the type arguments supplied to a type or a method invocation are
   * within the bounds of the type variables as declared, and issues the "type.argument" error if
   * they are not.
   *
   * @param toptree the tree for error reporting, only used for inferred type arguments
   * @param paramBounds the bounds of the type parameters from a class or method declaration
   * @param typeargs the type arguments from the type or method invocation
   * @param typeargTrees the type arguments as trees, used for error reporting
   */
  protected void checkTypeArguments(
      Tree toptree,
      List<? extends AnnotatedTypeParameterBounds> paramBounds,
      List<? extends AnnotatedTypeMirror> typeargs,
      List<? extends Tree> typeargTrees,
      CharSequence typeOrMethodName,
      List<?> paramNames) {

    // System.out.printf("BaseTypeVisitor.checkTypeArguments: %s, TVs: %s, TAs: %s, TATs: %s%n",
    //         toptree, paramBounds, typeargs, typeargTrees);

    // If there are no type variables, do nothing.
    if (paramBounds.isEmpty()) {
      return;
    }

    int size = paramBounds.size();
    assert size == typeargs.size()
        : "BaseTypeVisitor.checkTypeArguments: mismatch between type arguments: "
            + typeargs
            + " and type parameter bounds"
            + paramBounds;

    for (int i = 0; i < size; i++) {

      AnnotatedTypeParameterBounds bounds = paramBounds.get(i);
      AnnotatedTypeMirror typeArg = typeargs.get(i);

      if (isIgnoredUninferredWildcard(bounds.getUpperBound())) {
        continue;
      }

      AnnotatedTypeMirror paramUpperBound = bounds.getUpperBound();

      Tree reportErrorToTree;
      if (typeargTrees == null || typeargTrees.isEmpty()) {
        // The type arguments were inferred, report the error on the method invocation.
        reportErrorToTree = toptree;
      } else {
        reportErrorToTree = typeargTrees.get(i);
      }

      checkHasQualifierParameterAsTypeArgument(typeArg, paramUpperBound, toptree);
      commonAssignmentCheck(
          paramUpperBound,
          typeArg,
          reportErrorToTree,
          "type.argument",
          paramNames.get(i),
          typeOrMethodName);

      if (!atypeFactory.getTypeHierarchy().isSubtype(bounds.getLowerBound(), typeArg)) {
        FoundRequired fr = FoundRequired.of(typeArg, bounds);
        checker.reportError(
            reportErrorToTree,
            "type.argument",
            paramNames.get(i),
            typeOrMethodName,
            fr.found,
            fr.required);
      }
    }
  }

  /**
   * Reports an error if the type argument has a qualifier parameter and the type parameter upper
   * bound does not have a qualifier parameter.
   *
   * @param typeArgument type argument
   * @param typeParameterUpperBound upper bound of the type parameter
   * @param reportError where to report the error
   */
  private void checkHasQualifierParameterAsTypeArgument(
      AnnotatedTypeMirror typeArgument,
      AnnotatedTypeMirror typeParameterUpperBound,
      Tree reportError) {
    for (AnnotationMirror top : atypeFactory.getQualifierHierarchy().getTopAnnotations()) {
      if (atypeFactory.hasQualifierParameterInHierarchy(typeArgument, top)
          && !getTypeFactory().hasQualifierParameterInHierarchy(typeParameterUpperBound, top)) {
        checker.reportError(reportError, "type.argument.hasqualparam", top);
      }
    }
  }

  private boolean isIgnoredUninferredWildcard(AnnotatedTypeMirror type) {
    return atypeFactory.ignoreUninferredTypeArguments
        && type.getKind() == TypeKind.WILDCARD
        && ((AnnotatedWildcardType) type).isUninferredTypeArgument();
  }

  /**
   * Indicates whether to skip subtype checks on the receiver when checking method invocability. A
   * visitor may, for example, allow a method to be invoked even if the receivers are siblings in a
   * hierarchy, provided that some other condition (implemented by the visitor) is satisfied.
   *
   * @param tree the method invocation tree
   * @param methodDefinitionReceiver the ATM of the receiver of the method definition
   * @param methodCallReceiver the ATM of the receiver of the method call
   * @return whether to skip subtype checks on the receiver
   */
  protected boolean skipReceiverSubtypeCheck(
      MethodInvocationTree tree,
      AnnotatedTypeMirror methodDefinitionReceiver,
      AnnotatedTypeMirror methodCallReceiver) {
    return false;
  }

  /**
   * Tests whether the method can be invoked using the receiver of the 'tree' method invocation, and
   * issues a "method.invocation" if the invocation is invalid.
   *
   * <p>This implementation tests whether the receiver in the method invocation is a subtype of the
   * method receiver type. This behavior can be specialized by overriding skipReceiverSubtypeCheck.
   *
   * @param method the type of the invoked method
   * @param tree the method invocation tree
   */
  protected void checkMethodInvocability(
      AnnotatedExecutableType method, MethodInvocationTree tree) {
    if (method.getReceiverType() == null) {
      // Static methods don't have a receiver to check.
      return;
    }
    if (method.getElement().getKind() == ElementKind.CONSTRUCTOR) {
      // TODO: Explicit "this()" calls of constructors have an implicit passed
      // from the enclosing constructor. We must not use the self type, but
      // instead should find a way to determine the receiver of the enclosing constructor.
      // rcv =
      // ((AnnotatedExecutableType)atypeFactory.getAnnotatedType(atypeFactory.getEnclosingMethod(tree))).getReceiverType();
      return;
    }

    AnnotatedTypeMirror methodReceiver = method.getReceiverType().getErased();
    AnnotatedTypeMirror treeReceiver = methodReceiver.shallowCopy(false);
    AnnotatedTypeMirror rcv = atypeFactory.getReceiverType(tree);

    treeReceiver.addAnnotations(rcv.getEffectiveAnnotations());

    if (!skipReceiverSubtypeCheck(tree, methodReceiver, rcv)) {
      // The diagnostic can be a bit misleading because the check is of the receiver but
      // `tree` is the entire method invocation (where the receiver might be implicit).
      commonAssignmentCheckStartDiagnostic(methodReceiver, treeReceiver, tree);
      boolean success = atypeFactory.getTypeHierarchy().isSubtype(treeReceiver, methodReceiver);
      commonAssignmentCheckEndDiagnostic(success, null, methodReceiver, treeReceiver, tree);
      if (!success) {
        reportMethodInvocabilityError(tree, treeReceiver, methodReceiver);
      }
    }
  }

  /**
   * Report a method invocability error. Allows checkers to change how the message is output.
   *
   * @param tree the AST node at which to report the error
   * @param found the actual type of the receiver
   * @param expected the expected type of the receiver
   */
  protected void reportMethodInvocabilityError(
      MethodInvocationTree tree, AnnotatedTypeMirror found, AnnotatedTypeMirror expected) {
    checker.reportError(
        tree,
        "method.invocation",
        TreeUtils.elementFromUse(tree),
        found.toString(),
        expected.toString());
  }

  /**
   * Check that the (explicit) annotations on a new class tree are comparable to the result type of
   * the constructor. Issue an error if not.
   *
   * <p>Issue a warning if the annotations on the constructor invocation is a subtype of the
   * constructor result type. This is equivalent to down-casting.
   */
  protected void checkConstructorInvocation(
      AnnotatedDeclaredType invocation,
      AnnotatedExecutableType constructor,
      NewClassTree newClassTree) {
    // Only check the primary annotations, the type arguments are checked elsewhere.
    AnnotationMirrorSet explicitAnnos = atypeFactory.getExplicitNewClassAnnos(newClassTree);
    if (explicitAnnos.isEmpty()) {
      return;
    }
    AnnotationMirrorSet resultAnnos = constructor.getReturnType().getAnnotations();
    for (AnnotationMirror explicit : explicitAnnos) {
      AnnotationMirror resultAnno =
          atypeFactory.getQualifierHierarchy().findAnnotationInSameHierarchy(resultAnnos, explicit);
      // The return type of the constructor (resultAnnos) must be comparable to the
      // annotations on the constructor invocation (explicitAnnos).
      boolean resultIsSubtypeOfExplicit =
          atypeFactory.getQualifierHierarchy().isSubtype(resultAnno, explicit);
      if (!(atypeFactory.getQualifierHierarchy().isSubtype(explicit, resultAnno)
          || resultIsSubtypeOfExplicit)) {
        checker.reportError(
            newClassTree, "constructor.invocation", constructor.toString(), explicit, resultAnno);
        return;
      } else if (!resultIsSubtypeOfExplicit) {
        // Issue a warning if the annotations on the constructor invocation is a subtype of
        // the constructor result type. This is equivalent to down-casting.
        checker.reportWarning(
            newClassTree, "cast.unsafe.constructor.invocation", resultAnno, explicit);
        return;
      }
    }

    // TODO: what properties should hold for constructor receivers for
    // inner type instantiations?
  }

  /**
   * A helper method to check that each passed argument is a subtype of the corresponding required
   * argument. Issues an "argument" error for each passed argument that not a subtype of the
   * required one.
   *
   * <p>Note this method requires the lists to have the same length, as it does not handle cases
   * like var args.
   *
   * @see #checkVarargs(AnnotatedTypeMirror.AnnotatedExecutableType, Tree)
   * @param requiredArgs the required types. This may differ from the formal parameter types,
   *     because it replaces a varargs parameter by multiple parameters with the vararg's element
   *     type.
   * @param passedArgs the expressions passed to the corresponding types
   * @param executableName the name of the method or constructor being called
   * @param paramNames the names of the callee's formal parameters
   */
  protected void checkArguments(
      List<? extends AnnotatedTypeMirror> requiredArgs,
      List<? extends ExpressionTree> passedArgs,
      CharSequence executableName,
      List<?> paramNames) {
    int size = requiredArgs.size();
    assert size == passedArgs.size()
        : "mismatch between required args ("
            + requiredArgs
            + ") and passed args ("
            + passedArgs
            + ")";
    int maxParamNamesIndex = paramNames.size() - 1;
    // Rather weak assertion, due to how varargs parameters are treated.
    assert size >= maxParamNamesIndex
        : String.format(
            "mismatched lengths %d %d %d checkArguments(%s, %s, %s, %s)",
            size,
            passedArgs.size(),
            paramNames.size(),
            listToString(requiredArgs),
            listToString(passedArgs),
            executableName,
            listToString(paramNames));

    for (int i = 0; i < size; ++i) {
      commonAssignmentCheck(
          requiredArgs.get(i),
          passedArgs.get(i),
          "argument",
          // TODO: for expanded varargs parameters, maybe adjust the name
          paramNames.get(Math.min(i, maxParamNamesIndex)),
          executableName);
      // Also descend into the argument within the correct assignment context.
      scan(passedArgs.get(i), null);
    }
  }

  // com.sun.tools.javac.util.List has a toString that does not include surrounding "[...]",
  // making it hard to interpret in messages.
  /**
   * Produce a printed representation of a list, in the standard format with surrounding "[...]".
   *
   * @param lst a list to format
   * @return the printed representation of the list
   */
  private String listToString(List<?> lst) {
    StringJoiner result = new StringJoiner(",", "[", "]");
    for (Object elt : lst) {
      result.add(elt.toString());
    }
    return result.toString();
  }

  /**
   * Returns true if both types are type variables and outer contains inner. Outer contains inner
   * implies: {@literal inner.upperBound <: outer.upperBound outer.lowerBound <: inner.lowerBound}.
   *
   * @return true if both types are type variables and outer contains inner
   */
  protected boolean testTypevarContainment(AnnotatedTypeMirror inner, AnnotatedTypeMirror outer) {
    if (inner.getKind() == TypeKind.TYPEVAR && outer.getKind() == TypeKind.TYPEVAR) {

      AnnotatedTypeVariable innerAtv = (AnnotatedTypeVariable) inner;
      AnnotatedTypeVariable outerAtv = (AnnotatedTypeVariable) outer;

      if (AnnotatedTypes.areCorrespondingTypeVariables(elements, innerAtv, outerAtv)) {
        TypeHierarchy typeHierarchy = atypeFactory.getTypeHierarchy();
        return typeHierarchy.isSubtype(innerAtv.getUpperBound(), outerAtv.getUpperBound())
            && typeHierarchy.isSubtype(outerAtv.getLowerBound(), innerAtv.getLowerBound());
      }
    }

    return false;
  }

  /**
   * Create an OverrideChecker.
   *
   * <p>This exists so that subclasses can subclass OverrideChecker and use their subclass instead
   * of using OverrideChecker itself.
   *
   * @param overriderTree the AST node of the overriding method or method reference
   * @param overriderMethodType the type of the overriding method
   * @param overriderType the type enclosing the overrider method, usually an AnnotatedDeclaredType;
   *     for Method References may be something else
   * @param overriderReturnType the return type of the overriding method
   * @param overriddenMethodType the type of the overridden method
   * @param overriddenType the declared type enclosing the overridden method
   * @param overriddenReturnType the return type of the overridden method
   * @return an OverrideChecker
   */
  protected OverrideChecker createOverrideChecker(
      Tree overriderTree,
      AnnotatedExecutableType overriderMethodType,
      AnnotatedTypeMirror overriderType,
      AnnotatedTypeMirror overriderReturnType,
      AnnotatedExecutableType overriddenMethodType,
      AnnotatedDeclaredType overriddenType,
      AnnotatedTypeMirror overriddenReturnType) {
    return new OverrideChecker(
        overriderTree,
        overriderMethodType,
        overriderType,
        overriderReturnType,
        overriddenMethodType,
        overriddenType,
        overriddenReturnType);
  }

  /**
   * Type checks that a method may override another method. Uses an OverrideChecker subclass as
   * created by {@link #createOverrideChecker}. This version of the method uses the annotated type
   * factory to get the annotated type of the overriding method, and does NOT expose that type.
   *
   * @see #checkOverride(MethodTree, AnnotatedTypeMirror.AnnotatedExecutableType,
   *     AnnotatedTypeMirror.AnnotatedDeclaredType, AnnotatedTypeMirror.AnnotatedExecutableType,
   *     AnnotatedTypeMirror.AnnotatedDeclaredType)
   * @param overriderTree declaration tree of overriding method
   * @param overriderType type of overriding class
   * @param overriddenMethodType type of overridden method
   * @param overriddenType type of overridden class
   * @return true if the override is allowed
   */
  protected boolean checkOverride(
      MethodTree overriderTree,
      AnnotatedDeclaredType overriderType,
      AnnotatedExecutableType overriddenMethodType,
      AnnotatedDeclaredType overriddenType) {

    // Get the type of the overriding method.
    AnnotatedExecutableType overriderMethodType = atypeFactory.getAnnotatedType(overriderTree);

    // Call the other version of the method, which takes overriderMethodType. Both versions
    // exist to allow checkers to override one or the other depending on their needs.
    return checkOverride(
        overriderTree, overriderMethodType, overriderType, overriddenMethodType, overriddenType);
  }

  /**
   * Type checks that a method may override another method. Uses an OverrideChecker subclass as
   * created by {@link #createOverrideChecker}. This version of the method exposes
   * AnnotatedExecutableType of the overriding method. Override this version of the method if you
   * need to access that type.
   *
   * @see #checkOverride(MethodTree, AnnotatedTypeMirror.AnnotatedDeclaredType,
   *     AnnotatedTypeMirror.AnnotatedExecutableType, AnnotatedTypeMirror.AnnotatedDeclaredType)
   * @param overriderTree declaration tree of overriding method
   * @param overriderMethodType type of the overriding method
   * @param overriderType type of overriding class
   * @param overriddenMethodType type of overridden method
   * @param overriddenType type of overridden class
   * @return true if the override is allowed
   */
  protected boolean checkOverride(
      MethodTree overriderTree,
      AnnotatedExecutableType overriderMethodType,
      AnnotatedDeclaredType overriderType,
      AnnotatedExecutableType overriddenMethodType,
      AnnotatedDeclaredType overriddenType) {

    // This needs to be done before overriderMethodType.getReturnType() and
    // overriddenMethodType.getReturnType()
    if (overriderMethodType.getTypeVariables().isEmpty()
        && !overriddenMethodType.getTypeVariables().isEmpty()) {
      overriddenMethodType = overriddenMethodType.getErased();
    }

    OverrideChecker overrideChecker =
        createOverrideChecker(
            overriderTree,
            overriderMethodType,
            overriderType,
            overriderMethodType.getReturnType(),
            overriddenMethodType,
            overriddenType,
            overriddenMethodType.getReturnType());

    return overrideChecker.checkOverride();
  }

  /**
   * Check that a method reference is allowed. Using the OverrideChecker class.
   *
   * @param memberReferenceTree the tree for the method reference
   * @return true if the method reference is allowed
   */
  protected boolean checkMethodReferenceAsOverride(
      MemberReferenceTree memberReferenceTree, Void p) {

    Pair<AnnotatedTypeMirror, AnnotatedExecutableType> result =
        atypeFactory.getFnInterfaceFromTree(memberReferenceTree);
    // The type to which the member reference is assigned -- also known as the target type of
    // the reference.
    AnnotatedTypeMirror functionalInterface = result.first;
    // The type of the single method that is declared by the functional interface.
    AnnotatedExecutableType functionType = result.second;

    // ========= Overriding Type =========
    // This doesn't get the correct type for a "MyOuter.super" based on the receiver of the
    // enclosing method.
    // That is handled separately in method receiver check.

    // The type of the expression or type use, <expression>::method or <type use>::method.
    ExpressionTree qualifierExpression = memberReferenceTree.getQualifierExpression();
    MemberReferenceKind memRefKind =
        MemberReferenceKind.getMemberReferenceKind(memberReferenceTree);
    AnnotatedTypeMirror enclosingType;
    if (memberReferenceTree.getMode() == ReferenceMode.NEW
        || memRefKind == MemberReferenceKind.UNBOUND
        || memRefKind == MemberReferenceKind.STATIC) {
      // The "qualifier expression" is a type tree.
      enclosingType = atypeFactory.getAnnotatedTypeFromTypeTree(qualifierExpression);
    } else {
      // The "qualifier expression" is an expression.
      enclosingType = atypeFactory.getAnnotatedType(qualifierExpression);
    }

    // ========= Overriding Executable =========
    // The ::method element, see JLS 15.13.1 Compile-Time Declaration of a Method Reference
    ExecutableElement compileTimeDeclaration =
        (ExecutableElement) TreeUtils.elementFromUse(memberReferenceTree);

    if (enclosingType.getKind() == TypeKind.DECLARED
        && ((AnnotatedDeclaredType) enclosingType).isUnderlyingTypeRaw()) {
      if (memRefKind == MemberReferenceKind.UNBOUND) {
        // The method reference is of the form: Type # instMethod and Type is a raw type.
        // If the first parameter of the function type, p1, is a subtype of type, then type
        // should be p1.  This has the effect of "inferring" the class type parameter.
        AnnotatedTypeMirror p1 = functionType.getParameterTypes().get(0);
        TypeMirror asSuper =
            TypesUtils.asSuper(
                p1.getUnderlyingType(),
                enclosingType.getUnderlyingType(),
                atypeFactory.getProcessingEnv());
        if (asSuper != null) {
          enclosingType = AnnotatedTypes.asSuper(atypeFactory, p1, enclosingType);
        }
      }
      // else method reference is something like ArrayList::new
      // TODO: Use diamond, <>, inference to infer the class type arguments.
      // For now this case is skipped below in checkMethodReferenceInference.
    }

    // The type of the compileTimeDeclaration if it were invoked with a receiver expression
    // of type {@code type}
    AnnotatedExecutableType invocationType =
        atypeFactory.methodFromUse(memberReferenceTree, compileTimeDeclaration, enclosingType)
            .executableType;

    if (checkMethodReferenceInference(memberReferenceTree, invocationType, enclosingType)) {
      // Type argument inference is required, skip check.
      // #checkMethodReferenceInference issued a warning.
      return true;
    }

    // This needs to be done before invocationType.getReturnType() and
    // functionType.getReturnType()
    if (invocationType.getTypeVariables().isEmpty() && !functionType.getTypeVariables().isEmpty()) {
      functionType = functionType.getErased();
    }

    // Use the function type's parameters to resolve polymorphic qualifiers.
    QualifierPolymorphism poly = atypeFactory.getQualifierPolymorphism();
    poly.resolve(functionType, invocationType);

    AnnotatedTypeMirror invocationReturnType;
    if (compileTimeDeclaration.getKind() == ElementKind.CONSTRUCTOR) {
      if (enclosingType.getKind() == TypeKind.ARRAY) {
        // Special casing for the return of array constructor
        invocationReturnType = enclosingType;
      } else {
        invocationReturnType =
            atypeFactory.getResultingTypeOfConstructorMemberReference(
                memberReferenceTree, invocationType);
      }
    } else {
      invocationReturnType = invocationType.getReturnType();
    }

    AnnotatedTypeMirror functionTypeReturnType = functionType.getReturnType();
    if (functionTypeReturnType.getKind() == TypeKind.VOID) {
      // If the functional interface return type is void, the overriding return type doesn't
      // matter.
      functionTypeReturnType = invocationReturnType;
    }

    if (functionalInterface.getKind() == TypeKind.DECLARED) {
      // Check the member reference as if invocationType overrides functionType.
      OverrideChecker overrideChecker =
          createOverrideChecker(
              memberReferenceTree,
              invocationType,
              enclosingType,
              invocationReturnType,
              functionType,
              (AnnotatedDeclaredType) functionalInterface,
              functionTypeReturnType);
      return overrideChecker.checkOverride();
    } else {
      // If the functionalInterface is not a declared type, it must be an uninferred wildcard.
      // In that case, only return false if uninferred type arguments should not be ignored.
      return !atypeFactory.ignoreUninferredTypeArguments;
    }
  }

  /** Check if method reference type argument inference is required. Issue an error if it is. */
  private boolean checkMethodReferenceInference(
      MemberReferenceTree memberReferenceTree,
      AnnotatedExecutableType invocationType,
      AnnotatedTypeMirror type) {
    // TODO: Issue #802
    // TODO: https://github.com/typetools/checker-framework/issues/802
    // TODO: Method type argument inference
    // TODO: Enable checks for method reference with inferred type arguments.
    // For now, error on mismatch of class or method type arguments.
    boolean requiresInference = false;
    // If the function to which the member reference refers is generic, but the member
    // reference does not provide method type arguments, then Java 8 inference is required.
    // Issue 979.
    if (!invocationType.getTypeVariables().isEmpty()
        && (memberReferenceTree.getTypeArguments() == null
            || memberReferenceTree.getTypeArguments().isEmpty())) {
      // Method type args
      requiresInference = true;
    } else if (memberReferenceTree.getMode() == ReferenceMode.NEW
        || MemberReferenceKind.getMemberReferenceKind(memberReferenceTree).isUnbound()) {
      if (type.getKind() == TypeKind.DECLARED
          && ((AnnotatedDeclaredType) type).isUnderlyingTypeRaw()) {
        // Class type args
        requiresInference = true;
      }
    }
    if (requiresInference) {
      if (conservativeUninferredTypeArguments) {
        checker.reportWarning(memberReferenceTree, "methodref.inference.unimplemented");
      }
      return true;
    }
    return false;
  }

  /**
   * Class to perform method override and method reference checks.
   *
   * <p>Method references are checked similarly to method overrides, with the method reference
   * viewed as overriding the functional interface's method.
   *
   * <p>Checks that an overriding method's return type, parameter types, and receiver type are
   * correct with respect to the annotations on the overridden method's return type, parameter
   * types, and receiver type.
   *
   * <p>Furthermore, any contracts on the method must satisfy behavioral subtyping, that is,
   * postconditions must be at least as strong as the postcondition on the superclass, and
   * preconditions must be at most as strong as the condition on the superclass.
   *
   * <p>This method returns the result of the check, but also emits error messages as a side effect.
   */
  public class OverrideChecker {

    /** The declaration of an overriding method. */
    protected final Tree overriderTree;
    /** True if {@link #overriderTree} is a MEMBER_REFERENCE. */
    protected final boolean isMethodReference;

    /** The type of the overriding method. */
    protected final AnnotatedExecutableType overrider;
    /** The subtype that declares the overriding method. */
    protected final AnnotatedTypeMirror overriderType;
    /** The type of the overridden method. */
    protected final AnnotatedExecutableType overridden;
    /** The supertype that declares the overridden method. */
    protected final AnnotatedDeclaredType overriddenType;
    /** The teturn type of the overridden method. */
    protected final AnnotatedTypeMirror overriddenReturnType;
    /** The return type of the overriding method. */
    protected final AnnotatedTypeMirror overriderReturnType;

    /**
     * Create an OverrideChecker.
     *
     * <p>Notice that the return types are passed in separately. This is to support some types of
     * method references where the overrider's return type is not the appropriate type to check.
     *
     * @param overriderTree the AST node of the overriding method or method reference
     * @param overrider the type of the overriding method
     * @param overriderType the type enclosing the overrider method, usually an
     *     AnnotatedDeclaredType; for Method References may be something else
     * @param overriderReturnType the return type of the overriding method
     * @param overridden the type of the overridden method
     * @param overriddenType the declared type enclosing the overridden method
     * @param overriddenReturnType the return type of the overridden method
     */
    public OverrideChecker(
        Tree overriderTree,
        AnnotatedExecutableType overrider,
        AnnotatedTypeMirror overriderType,
        AnnotatedTypeMirror overriderReturnType,
        AnnotatedExecutableType overridden,
        AnnotatedDeclaredType overriddenType,
        AnnotatedTypeMirror overriddenReturnType) {

      this.overriderTree = overriderTree;
      this.overrider = overrider;
      this.overriderType = overriderType;
      this.overridden = overridden;
      this.overriddenType = overriddenType;
      this.overriddenReturnType = overriddenReturnType;
      this.overriderReturnType = overriderReturnType;

      this.isMethodReference = overriderTree.getKind() == Tree.Kind.MEMBER_REFERENCE;
    }

    /**
     * Perform the check.
     *
     * @return true if the override is allowed
     */
    public boolean checkOverride() {
      if (checker.shouldSkipUses(overriddenType.getUnderlyingType().asElement())) {
        return true;
      }

      boolean result = checkReturn();
      result &= checkParameters();
      if (isMethodReference) {
        result &= checkMemberReferenceReceivers();
      } else {
        result &= checkReceiverOverride();
      }
      checkPreAndPostConditions();
      checkPurity();

      return result;
    }

    /** Check that an override respects purity. */
    private void checkPurity() {
      String msgKey = isMethodReference ? "purity.methodref" : "purity.overriding";

      // check purity annotations
      EnumSet<Pure.Kind> superPurity =
          PurityUtils.getPurityKinds(atypeFactory, overridden.getElement());
      EnumSet<Pure.Kind> subPurity =
          PurityUtils.getPurityKinds(atypeFactory, overrider.getElement());
      if (!subPurity.containsAll(superPurity)) {
        checker.reportError(
            overriderTree,
            msgKey,
            overriderType,
            overrider,
            overriddenType,
            overridden,
            subPurity,
            superPurity);
      }
    }

    /**
     * Checks that overrides obey behavioral subtyping, that is, postconditions must be at least as
     * strong as the postcondition on the superclass, and preconditions must be at most as strong as
     * the condition on the superclass.
     */
    private void checkPreAndPostConditions() {
      String msgKey = isMethodReference ? "methodref" : "override";
      if (isMethodReference) {
        // TODO: Support postconditions and method references.
        // The parse context always expects instance methods, but method references can be
        // static.
        return;
      }

      ContractsFromMethod contractsUtils = atypeFactory.getContractsFromMethod();

      // Check preconditions
      Set<Precondition> superPre = contractsUtils.getPreconditions(overridden.getElement());
      Set<Precondition> subPre = contractsUtils.getPreconditions(overrider.getElement());
      Set<Pair<JavaExpression, AnnotationMirror>> superPre2 =
          parseAndLocalizeContracts(superPre, overridden);
      Set<Pair<JavaExpression, AnnotationMirror>> subPre2 =
          parseAndLocalizeContracts(subPre, overrider);
      @SuppressWarnings("compilermessages")
      @CompilerMessageKey String premsg = "contracts.precondition." + msgKey;
      checkContractsSubset(overriderType, overriddenType, subPre2, superPre2, premsg);

      // Check postconditions
      Set<Postcondition> superPost = contractsUtils.getPostconditions(overridden.getElement());
      Set<Postcondition> subPost = contractsUtils.getPostconditions(overrider.getElement());
      Set<Pair<JavaExpression, AnnotationMirror>> superPost2 =
          parseAndLocalizeContracts(superPost, overridden);
      Set<Pair<JavaExpression, AnnotationMirror>> subPost2 =
          parseAndLocalizeContracts(subPost, overrider);
      @SuppressWarnings("compilermessages")
      @CompilerMessageKey String postmsg = "contracts.postcondition." + msgKey;
      checkContractsSubset(overriderType, overriddenType, superPost2, subPost2, postmsg);

      // Check conditional postconditions
      Set<ConditionalPostcondition> superCPost =
          contractsUtils.getConditionalPostconditions(overridden.getElement());
      Set<ConditionalPostcondition> subCPost =
          contractsUtils.getConditionalPostconditions(overrider.getElement());
      // consider only 'true' postconditions
      Set<Postcondition> superCPostTrue = filterConditionalPostconditions(superCPost, true);
      Set<Postcondition> subCPostTrue = filterConditionalPostconditions(subCPost, true);
      Set<Pair<JavaExpression, AnnotationMirror>> superCPostTrue2 =
          parseAndLocalizeContracts(superCPostTrue, overridden);
      Set<Pair<JavaExpression, AnnotationMirror>> subCPostTrue2 =
          parseAndLocalizeContracts(subCPostTrue, overrider);
      @SuppressWarnings("compilermessages")
      @CompilerMessageKey String posttruemsg = "contracts.conditional.postcondition.true." + msgKey;
      checkContractsSubset(
          overriderType, overriddenType, superCPostTrue2, subCPostTrue2, posttruemsg);

      // consider only 'false' postconditions
      Set<Postcondition> superCPostFalse = filterConditionalPostconditions(superCPost, false);
      Set<Postcondition> subCPostFalse = filterConditionalPostconditions(subCPost, false);
      Set<Pair<JavaExpression, AnnotationMirror>> superCPostFalse2 =
          parseAndLocalizeContracts(superCPostFalse, overridden);
      Set<Pair<JavaExpression, AnnotationMirror>> subCPostFalse2 =
          parseAndLocalizeContracts(subCPostFalse, overrider);
      @SuppressWarnings("compilermessages")
      @CompilerMessageKey String postfalsemsg = "contracts.conditional.postcondition.false." + msgKey;
      checkContractsSubset(
          overriderType, overriddenType, superCPostFalse2, subCPostFalse2, postfalsemsg);
    }

    /**
     * Issue a "methodref.receiver" or "methodref.receiver.bound" error if the receiver for the
     * method reference does not satify overriding rules.
     *
     * @return true if the override is legal
     */
    private boolean checkMemberReferenceReceivers() {
      if (overriderType.getKind() == TypeKind.ARRAY) {
        // Assume the receiver for all method on arrays are @Top
        // This simplifies some logic because an AnnotatedExecutableType for an array method
        // (ie String[]::clone) has a receiver of "Array." The UNBOUND check would then
        // have to compare "Array" to "String[]".
        return true;
      }
      MemberReferenceTree memberTree = (MemberReferenceTree) overriderTree;
      MemberReferenceKind methodRefKind =
          MemberReferenceKind.getMemberReferenceKind((MemberReferenceTree) overriderTree);
      // These act like a traditional override
      if (methodRefKind == MemberReferenceKind.UNBOUND) {
        AnnotatedTypeMirror overriderReceiver = overrider.getReceiverType();
        AnnotatedTypeMirror overriddenReceiver = overridden.getParameterTypes().get(0);
        boolean success =
            atypeFactory.getTypeHierarchy().isSubtype(overriddenReceiver, overriderReceiver);
        if (!success) {
          checker.reportError(
              overriderTree,
              "methodref.receiver",
              overriderReceiver,
              overriddenReceiver,
              overriderType,
              overrider,
              overriddenType,
              overridden);
        }
        return success;
      }

      // The rest act like method invocations
      AnnotatedTypeMirror receiverDecl;
      AnnotatedTypeMirror receiverArg;
      switch (methodRefKind) {
        case UNBOUND:
          throw new BugInCF("Case UNBOUND should already be handled.");
        case SUPER:
          receiverDecl = overrider.getReceiverType();
          receiverArg = atypeFactory.getAnnotatedType(memberTree.getQualifierExpression());

          AnnotatedTypeMirror selfType = atypeFactory.getSelfType(memberTree);
          receiverArg.replaceAnnotations(selfType.getAnnotations());
          break;
        case BOUND:
          receiverDecl = overrider.getReceiverType();
          receiverArg = overriderType;
          break;
        case IMPLICIT_INNER:
          // JLS 15.13.1 "It is a compile-time error if the method reference expression is
          // of the form ClassType :: [TypeArguments] new and a compile-time error would
          // occur when determining an enclosing instance for ClassType as specified in
          // 15.9.2 (treating the method reference expression as if it were an unqualified
          // class instance creation expression)."

          // So a member reference can only refer to an inner class constructor if a type
          // that encloses the inner class can be found. So either "this" is that
          // enclosing type or "this" has an enclosing type that is that type.
          receiverDecl = overrider.getReceiverType();
          receiverArg = atypeFactory.getSelfType(memberTree);
          while (!TypesUtils.isErasedSubtype(
              receiverArg.getUnderlyingType(), receiverDecl.getUnderlyingType(), types)) {
            receiverArg = ((AnnotatedDeclaredType) receiverArg).getEnclosingType();
          }

          break;
        case TOPLEVEL:
        case STATIC:
        case ARRAY_CTOR:
        default:
          // Intentional fallthrough
          // These don't have receivers
          return true;
      }

      boolean success = atypeFactory.getTypeHierarchy().isSubtype(receiverArg, receiverDecl);
      if (!success) {
        checker.reportError(
            overriderTree,
            "methodref.receiver.bound",
            receiverArg,
            receiverDecl,
            receiverArg,
            overriderType,
            overrider);
      }

      return success;
    }

    /**
     * Issue an "override.receiver" error if the receiver override is not valid.
     *
     * @return true if the override is legal
     */
    protected boolean checkReceiverOverride() {
      AnnotatedDeclaredType overriderReceiver = overrider.getReceiverType();
      // Todo: this should be isRelevantOrCompound.  Restore it, and fix the compilation failures in
      // plume-util.
      // if (!atypeFactory.isRelevantOrCompound(overriderReceiver)) {
      if (!atypeFactory.isRelevant(overriderReceiver.getUnderlyingType())) {
        // The receiver has the only annotation it possibly can; don't issue a warning.
        return true;
      }
      AnnotatedDeclaredType overriddenReceiver = overridden.getReceiverType();
      QualifierHierarchy qualifierHierarchy = atypeFactory.getQualifierHierarchy();
      // Check the receiver type.
      // isSubtype() requires its arguments to be actual subtypes with respect to the JLS, but
      // an overrider receiver is not a subtype of the overridden receiver.  So, just check
      // primary annotations.
      // TODO: this will need to be improved for generic receivers.
      AnnotationMirrorSet overriderAnnos = overriderReceiver.getAnnotations();
      AnnotationMirrorSet overriddenAnnos = overriddenReceiver.getAnnotations();
      if (!qualifierHierarchy.isSubtype(overriddenAnnos, overriderAnnos)) {
        AnnotationMirrorSet declaredAnnos =
            atypeFactory.getTypeDeclarationBounds(overriderType.getUnderlyingType());
        if (qualifierHierarchy.isSubtype(overriderAnnos, declaredAnnos)
            && qualifierHierarchy.isSubtype(declaredAnnos, overriderAnnos)) {
          // All the type of an object must be no higher than its upper bound. So if the
          // receiver is annotated with the upper bound qualifiers, then the override is
          // safe.
          return true;
        }
        FoundRequired pair = FoundRequired.of(overriderReceiver, overriddenReceiver);
        checker.reportError(
            overriderTree,
            "override.receiver",
            pair.found,
            pair.required,
            overriderType,
            overrider,
            overriddenType,
            overridden);
        return false;
      }
      return true;
    }

    private boolean checkParameters() {
      List<AnnotatedTypeMirror> overriderParams = overrider.getParameterTypes();
      List<AnnotatedTypeMirror> overriddenParams = overridden.getParameterTypes();

      // Fix up method reference parameters.
      // See https://docs.oracle.com/javase/specs/jls/se17/html/jls-15.html#jls-15.13.1
      if (isMethodReference) {
        // The functional interface of an unbound member reference has an extra parameter
        // (the receiver).
        if (MemberReferenceKind.getMemberReferenceKind((MemberReferenceTree) overriderTree)
            == MemberReferenceKind.UNBOUND) {
          overriddenParams = new ArrayList<>(overriddenParams);
          overriddenParams.remove(0);
        }
        // Deal with varargs
        if (overrider.isVarArgs() && !overridden.isVarArgs()) {
          overriderParams =
              AnnotatedTypes.expandVarArgsParametersFromTypes(overrider, overriddenParams);
        }
      }

      boolean result = true;
      for (int i = 0; i < overriderParams.size(); ++i) {
        AnnotatedTypeMirror capturedParam =
            atypeFactory.applyCaptureConversion(overriddenParams.get(i));
        boolean success =
            atypeFactory.getTypeHierarchy().isSubtype(capturedParam, overriderParams.get(i));
        if (!success) {
          success = testTypevarContainment(overriddenParams.get(i), overriderParams.get(i));
        }

        checkParametersMsg(success, i, overriderParams, overriddenParams);
        result &= success;
      }
      return result;
    }

    private void checkParametersMsg(
        boolean success,
        int index,
        List<AnnotatedTypeMirror> overriderParams,
        List<AnnotatedTypeMirror> overriddenParams) {
      if (success && !showchecks) {
        return;
      }

      String msgKey = isMethodReference ? "methodref.param" : "override.param";
      Tree posTree =
          overriderTree instanceof MethodTree
              ? ((MethodTree) overriderTree).getParameters().get(index)
              : overriderTree;

      if (showchecks) {
        System.out.printf(
            " %s (at %s):%n"
                + "     overrider: %s %s (parameter %d type %s)%n"
                + "    overridden: %s %s"
                + " (parameter %d type %s)%n",
            (success
                ? "success: overridden parameter type is subtype of overriding"
                : "FAILURE: overridden parameter type is not subtype of overriding"),
            fileAndLineNumber(posTree),
            overrider,
            overriderType,
            index,
            overriderParams.get(index).toString(),
            overridden,
            overriddenType,
            index,
            overriddenParams.get(index).toString());
      }
      if (!success) {
        FoundRequired pair =
            FoundRequired.of(overriderParams.get(index), overriddenParams.get(index));
        checker.reportError(
            posTree,
            msgKey,
            overrider.getElement().getParameters().get(index).toString(),
            pair.found,
            pair.required,
            overriderType,
            overrider,
            overriddenType,
            overridden);
      }
    }

    /**
     * Returns true if the return type of the overridden method is a subtype of the return type of
     * the overriding method.
     *
     * @return true if the return type is correct
     */
    private boolean checkReturn() {
      if ((overriderReturnType.getKind() == TypeKind.VOID)) {
        // Nothing to check.
        return true;
      }
      TypeHierarchy typeHierarchy = atypeFactory.getTypeHierarchy();
      boolean success = typeHierarchy.isSubtype(overriderReturnType, overriddenReturnType);
      if (!success) {
        // If both the overridden method have type variables as return types and both
        // types were defined in their respective methods then, they can be covariant or
        // invariant use super/subtypes for the overrides locations
        success = testTypevarContainment(overriderReturnType, overriddenReturnType);
      }

      // Sometimes the overridden return type of a method reference becomes a captured
      // type variable.  This leads to defaulting that often makes the overriding return type
      // invalid.  We ignore these.  This happens in Issue403/Issue404.
      if (!success
          && isMethodReference
          && TypesUtils.isCapturedTypeVariable(overriddenReturnType.getUnderlyingType())) {
        if (ElementUtils.isMethod(
            overridden.getElement(), functionApply, atypeFactory.getProcessingEnv())) {
          success =
              typeHierarchy.isSubtype(
                  overriderReturnType,
                  ((AnnotatedTypeVariable) overriddenReturnType).getUpperBound());
        }
      }

      checkReturnMsg(success);
      return success;
    }

    /**
     * Issue an error message or log message about checking an overriding return type.
     *
     * @param success whether the check succeeded or failed
     */
    private void checkReturnMsg(boolean success) {
      if (success && !showchecks) {
        return;
      }

      String msgKey = isMethodReference ? "methodref.return" : "override.return";
      Tree posTree =
          overriderTree instanceof MethodTree
              ? ((MethodTree) overriderTree).getReturnType()
              : overriderTree;
      // The return type of a MethodTree is null for a constructor.
      if (posTree == null) {
        posTree = overriderTree;
      }

      if (showchecks) {
        System.out.printf(
            " %s (at %s):%n"
                + "     overrider: %s %s (return type %s)%n"
                + "    overridden: %s %s (return type %s)%n",
            (success
                ? "success: overriding return type is subtype of overridden"
                : "FAILURE: overriding return type is not subtype of overridden"),
            fileAndLineNumber(posTree),
            overrider,
            overriderType,
            overrider.getReturnType().toString(),
            overridden,
            overriddenType,
            overridden.getReturnType().toString());
      }
      if (!success) {
        FoundRequired pair = FoundRequired.of(overriderReturnType, overriddenReturnType);
        checker.reportError(
            posTree,
            msgKey,
            pair.found,
            pair.required,
            overriderType,
            overrider,
            overriddenType,
            overridden);
      }
    }
  }

  /**
   * Filters the set of conditional postconditions to return only those whose annotation result
   * value matches the value of the given boolean {@code b}. For example, if {@code b == true}, then
   * the following {@code @EnsuresNonNullIf} conditional postcondition would match:<br>
   * {@code @EnsuresNonNullIf(expression="#1", result=true)}<br>
   * {@code boolean equals(@Nullable Object o)}
   *
   * @param conditionalPostconditions each is a ConditionalPostcondition
   * @param b the value required for the {@code result} element
   * @return all the given conditional postconditions whose {@code result} is {@code b}
   */
  private Set<Postcondition> filterConditionalPostconditions(
      Set<ConditionalPostcondition> conditionalPostconditions, boolean b) {
    if (conditionalPostconditions.isEmpty()) {
      return Collections.emptySet();
    }

    Set<Postcondition> result =
        ArraySet.newArraySetOrLinkedHashSet(conditionalPostconditions.size());
    for (Contract c : conditionalPostconditions) {
      ConditionalPostcondition p = (ConditionalPostcondition) c;
      if (p.resultValue == b) {
        result.add(new Postcondition(p.expressionString, p.annotation, p.contractAnnotation));
      }
    }
    return result;
  }

  /**
   * Checks that {@code mustSubset} is a subset of {@code set} in the following sense: For every
   * expression in {@code mustSubset} there must be the same expression in {@code set}, with the
   * same (or a stronger) annotation.
   *
   * <p>This uses field {@link #methodTree} to determine where to issue an error message.
   *
   * @param overriderType the subtype
   * @param overriddenType the supertype
   * @param mustSubset annotations that should be weaker
   * @param set anontations that should be stronger
   * @param messageKey message key for error messages
   */
  private void checkContractsSubset(
      AnnotatedTypeMirror overriderType,
      AnnotatedDeclaredType overriddenType,
      Set<Pair<JavaExpression, AnnotationMirror>> mustSubset,
      Set<Pair<JavaExpression, AnnotationMirror>> set,
      @CompilerMessageKey String messageKey) {
    for (Pair<JavaExpression, AnnotationMirror> weak : mustSubset) {
      JavaExpression jexpr = weak.first;
      boolean found = false;

      for (Pair<JavaExpression, AnnotationMirror> strong : set) {
        // are we looking at a contract of the same receiver?
        if (jexpr.equals(strong.first)) {
          // check subtyping relationship of annotations
          QualifierHierarchy qualifierHierarchy = atypeFactory.getQualifierHierarchy();
          if (qualifierHierarchy.isSubtype(strong.second, weak.second)) {
            found = true;
            break;
          }
        }
      }

      if (!found) {

        String overriddenTypeString = overriddenType.getUnderlyingType().asElement().toString();
        String overriderTypeString;
        if (overriderType.getKind() == TypeKind.DECLARED) {
          DeclaredType overriderTypeMirror =
              ((AnnotatedDeclaredType) overriderType).getUnderlyingType();
          overriderTypeString = overriderTypeMirror.asElement().toString();
        } else {
          overriderTypeString = overriderType.toString();
        }

        // weak.second is the AnnotationMirror that is too strong.  It might be from the
        // precondition or the postcondition.

        // These are the annotations that are too weak.
        StringJoiner strongRelevantAnnos = new StringJoiner(" ").setEmptyValue("no information");
        for (Pair<JavaExpression, AnnotationMirror> strong : set) {
          if (jexpr.equals(strong.first)) {
            strongRelevantAnnos.add(strong.second.toString());
          }
        }

        Object overriddenAnno;
        Object overriderAnno;
        if (messageKey.contains(".precondition.")) {
          overriddenAnno = strongRelevantAnnos;
          overriderAnno = weak.second;
        } else {
          overriddenAnno = weak.second;
          overriderAnno = strongRelevantAnnos;
        }

        checker.reportError(
            methodTree,
            messageKey,
            jexpr,
            methodTree.getName(),
            overriddenTypeString,
            overriddenAnno,
            overriderTypeString,
            overriderAnno);
      }
    }
  }

  /**
   * Localizes some contracts -- that is, viewpoint-adapts them to some method body, according to
   * the value of {@link #methodTree}.
   *
   * <p>The input is a set of {@link Contract}s, each of which contains an expression string and an
   * annotation. In a {@link Contract}, Java expressions are exactly as written in source code, not
   * standardized or viewpoint-adapted.
   *
   * <p>The output is a set of pairs of {@link JavaExpression} (parsed expression string) and
   * standardized annotation (with respect to the path of {@link #methodTree}. This method discards
   * any contract whose expression cannot be parsed into a JavaExpression.
   *
   * @param contractSet a set of contracts
   * @param methodType the type of the method that the contracts are for
   * @return pairs of (expression, AnnotationMirror), which are localized contracts
   */
  private Set<Pair<JavaExpression, AnnotationMirror>> parseAndLocalizeContracts(
      Set<? extends Contract> contractSet, AnnotatedExecutableType methodType) {
    if (contractSet.isEmpty()) {
      return Collections.emptySet();
    }

    // This is the path to a place where the contract is being used, which might or might not be
    // where the contract was defined.  For example, methodTree might be an overriding
    // definition, and the contract might be for a superclass.
    MethodTree methodTree = this.methodTree;

    StringToJavaExpression stringToJavaExpr =
        expression -> {
          JavaExpression javaExpr =
              StringToJavaExpression.atMethodDecl(expression, methodType.getElement(), checker);
          // methodType.getElement() is not necessarily the same method as methodTree, so
          // viewpoint-adapt it to methodTree.
          return javaExpr.atMethodBody(methodTree);
        };

    Set<Pair<JavaExpression, AnnotationMirror>> result =
        ArraySet.newArraySetOrHashSet(contractSet.size());
    for (Contract p : contractSet) {
      String expressionString = p.expressionString;
      AnnotationMirror annotation =
          p.viewpointAdaptDependentTypeAnnotation(atypeFactory, stringToJavaExpr, methodTree);
      JavaExpression exprJe;
      try {
        // TODO: currently, these expressions are parsed many times.
        // This could be optimized to store the result the first time.
        // (same for other annotations)
        exprJe = stringToJavaExpr.toJavaExpression(expressionString);
      } catch (JavaExpressionParseException e) {
        // report errors here
        checker.report(methodTree, e.getDiagMessage());
        continue;
      }
      result.add(Pair.of(exprJe, annotation));
    }
    return result;
  }

  /**
   * Call this only when the current path is an identifier.
   *
   * @return the enclosing member select, or null if the identifier is not the field in a member
   *     selection
   */
  protected MemberSelectTree enclosingMemberSelect() {
    TreePath path = this.getCurrentPath();
    assert path.getLeaf().getKind() == Tree.Kind.IDENTIFIER
        : "expected identifier, found: " + path.getLeaf();
    if (path.getParentPath().getLeaf().getKind() == Tree.Kind.MEMBER_SELECT) {
      return (MemberSelectTree) path.getParentPath().getLeaf();
    } else {
      return null;
    }
  }

  /**
   * Returns the statement that encloses the given one.
   *
   * @param tree an AST node that is on the current path
   * @return the statement that encloses the given one
   */
  protected Tree enclosingStatement(@FindDistinct Tree tree) {
    TreePath path = this.getCurrentPath();
    while (path != null && path.getLeaf() != tree) {
      path = path.getParentPath();
    }

    if (path != null) {
      return path.getParentPath().getLeaf();
    } else {
      return null;
    }
  }

  @Override
  public Void visitIdentifier(IdentifierTree tree, Void p) {
    checkAccess(tree, p);
    return super.visitIdentifier(tree, p);
  }

  /**
   * Issues an error if access not allowed, based on an @Unused annotation.
   *
   * @param identifierTree the identifier being accessed; the method does nothing if it is not a
   *     field
   * @param p ignored
   */
  protected void checkAccess(IdentifierTree identifierTree, Void p) {
    MemberSelectTree memberSel = enclosingMemberSelect();
    ExpressionTree tree;
    Element elem;

    if (memberSel == null) {
      tree = identifierTree;
      elem = TreeUtils.elementFromUse(identifierTree);
    } else {
      tree = memberSel;
      elem = TreeUtils.elementFromUse(memberSel);
    }

    if (elem == null || !elem.getKind().isField()) {
      return;
    }

    AnnotatedTypeMirror receiver = atypeFactory.getReceiverType(tree);

    checkAccessAllowed(elem, receiver, tree);
  }

  /**
   * Issues an error if access not allowed, based on an @Unused annotation.
   *
   * @param field the field to be accessed, whose declaration might be annotated by @Unused. It can
   *     also be (for example) {@code this}, in which case {@code receiverType} is null.
   * @param receiverType the type of the expression whose field is accessed; null if the field is
   *     static
   * @param accessTree the access expression
   */
  protected void checkAccessAllowed(
      Element field, AnnotatedTypeMirror receiverType, @FindDistinct ExpressionTree accessTree) {
    AnnotationMirror unused = atypeFactory.getDeclAnnotation(field, Unused.class);
    if (unused == null) {
      return;
    }

    String when = AnnotationUtils.getElementValueClassName(unused, unusedWhenElement).toString();

    // TODO: Don't just look at the receiver type, but at the declaration annotations on the
    // receiver.  (That will enable handling type annotations that are not part of the type
    // system being checked.)

    // TODO: This requires exactly the same type qualifier, but it should permit subqualifiers.
    if (!AnnotationUtils.containsSameByName(receiverType.getAnnotations(), when)) {
      return;
    }

    Tree tree = this.enclosingStatement(accessTree);

    if (tree != null
        && tree.getKind() == Tree.Kind.ASSIGNMENT
        && ((AssignmentTree) tree).getVariable() == accessTree
        && ((AssignmentTree) tree).getExpression().getKind() == Tree.Kind.NULL_LITERAL) {
      // Assigning unused to null is OK.
      return;
    }

    checker.reportError(accessTree, "unallowed.access", field, receiverType);
  }

  /**
   * Tests that the qualifiers present on {@code useType} are valid qualifiers, given the qualifiers
   * on the declaration of the type, {@code declarationType}.
   *
   * <p>The check is shallow, as it does not descend into generic or array types (i.e. only
   * performing the validity check on the raw type or outermost array dimension). {@link
   * BaseTypeVisitor#validateTypeOf(Tree)} would call this for each type argument or array dimension
   * separately.
   *
   * <p>In most cases, {@code useType} simply needs to be a subtype of {@code declarationType}. If a
   * type system makes exceptions to this rule, its implementation should override this method.
   *
   * <p>This method is not called if {@link
   * BaseTypeValidator#shouldCheckTopLevelDeclaredOrPrimitiveType(AnnotatedTypeMirror, Tree)}
   * returns false -- by default, it is not called on the top level for locals and expressions. To
   * enforce a type validity property everywhere, override methods such as {@link
   * BaseTypeValidator#visitDeclared} rather than this method.
   *
   * @param declarationType the type of the class (TypeElement)
   * @param useType the use of the class (instance type)
   * @param tree the tree where the type is used
   * @return true if the useType is a valid use of elemType
   */
  public boolean isValidUse(
      AnnotatedDeclaredType declarationType, AnnotatedDeclaredType useType, Tree tree) {
    // Don't use isSubtype(ATM, ATM) because it will return false if the types have qualifier
    // parameters.
    AnnotationMirrorSet tops = atypeFactory.getQualifierHierarchy().getTopAnnotations();
    AnnotationMirrorSet upperBounds =
        atypeFactory
            .getQualifierUpperBounds()
            .getBoundQualifiers(declarationType.getUnderlyingType());
    for (AnnotationMirror top : tops) {
      AnnotationMirror upperBound =
          atypeFactory.getQualifierHierarchy().findAnnotationInHierarchy(upperBounds, top);
      AnnotationMirror qualifier = useType.getAnnotationInHierarchy(top);
      if (!atypeFactory.getQualifierHierarchy().isSubtype(qualifier, upperBound)) {
        return false;
      }
    }
    return true;
  }

  /**
   * Tests that the qualifiers present on the primitive type are valid.
   *
   * @param type the use of the primitive type
   * @param tree the tree where the type is used
   * @return true if the type is a valid use of the primitive type
   */
  public boolean isValidUse(AnnotatedPrimitiveType type, Tree tree) {
    AnnotationMirrorSet bounds = atypeFactory.getTypeDeclarationBounds(type.getUnderlyingType());
    return atypeFactory.getQualifierHierarchy().isSubtype(type.getAnnotations(), bounds);
  }

  /**
   * Tests that the qualifiers present on the array type are valid. This method will be invoked for
   * each array level independently, i.e. this method only needs to check the top-level qualifiers
   * of an array.
   *
   * @param type the array type use
   * @param tree the tree where the type is used
   * @return true if the type is a valid array type
   */
  public boolean isValidUse(AnnotatedArrayType type, Tree tree) {
    AnnotationMirrorSet bounds = atypeFactory.getTypeDeclarationBounds(type.getUnderlyingType());
    return atypeFactory.getQualifierHierarchy().isSubtype(type.getAnnotations(), bounds);
  }

  /**
   * Tests whether the tree expressed by the passed type tree is a valid type, and emits an error if
   * that is not the case (e.g. '@Mutable String'). If the tree is a method or constructor, check
   * the return type.
   *
   * @param tree the AST type supplied by the user
   */
  public boolean validateTypeOf(Tree tree) {
    AnnotatedTypeMirror type;
    // It's quite annoying that there is no TypeTree.
    switch (tree.getKind()) {
      case PRIMITIVE_TYPE:
      case PARAMETERIZED_TYPE:
      case TYPE_PARAMETER:
      case ARRAY_TYPE:
      case UNBOUNDED_WILDCARD:
      case EXTENDS_WILDCARD:
      case SUPER_WILDCARD:
      case ANNOTATED_TYPE:
        type = atypeFactory.getAnnotatedTypeFromTypeTree(tree);
        break;
      case METHOD:
        type = atypeFactory.getMethodReturnType((MethodTree) tree);
        if (type == null || type.getKind() == TypeKind.VOID) {
          // Nothing to do for void methods.
          // Note that for a constructor the AnnotatedExecutableType does
          // not use void as return type.
          return true;
        }
        break;
      default:
        type = atypeFactory.getAnnotatedType(tree);
    }
    return validateType(tree, type);
  }

  /**
   * Tests whether the type and corresponding type tree is a valid type, and emits an error if that
   * is not the case (e.g. '@Mutable String'). If the tree is a method or constructor, tests the
   * return type.
   *
   * @param tree the type tree supplied by the user
   * @param type the type corresponding to tree
   * @return true if the type is valid
   */
  protected boolean validateType(Tree tree, AnnotatedTypeMirror type) {
    return typeValidator.isValid(type, tree);
  }

  // This is a test to ensure that all types are valid
  protected final TypeValidator typeValidator;

  protected TypeValidator createTypeValidator() {
    return new BaseTypeValidator(checker, this, atypeFactory);
  }

  // **********************************************************************
  // Random helper methods
  // **********************************************************************

  /**
   * Tests whether the expression should not be checked because of the tree referring to unannotated
   * classes, as specified in the {@code checker.skipUses} property.
   *
   * <p>It returns true if exprTree is a method invocation or a field access to a class whose
   * qualified name matches the {@code checker.skipUses} property.
   *
   * @param exprTree any expression tree
   * @return true if checker should not test exprTree
   */
  protected final boolean shouldSkipUses(ExpressionTree exprTree) {
    // System.out.printf("shouldSkipUses: %s: %s%n", exprTree.getClass(), exprTree);

    Element elm = TreeUtils.elementFromTree(exprTree);
    return checker.shouldSkipUses(elm);
  }

  // **********************************************************************
  // Overriding to avoid visit part of the tree
  // **********************************************************************

  /** Override Compilation Unit so we won't visit package names or imports. */
  @Override
  public Void visitCompilationUnit(CompilationUnitTree identifierTree, Void p) {
    Void r = scan(identifierTree.getPackageAnnotations(), p);
    // r = reduce(scan(identifierTree.getPackageName(), p), r);
    // r = reduce(scan(identifierTree.getImports(), p), r);
    r = reduce(scan(identifierTree.getTypeDecls(), p), r);
    return r;
  }
}<|MERGE_RESOLUTION|>--- conflicted
+++ resolved
@@ -2993,13 +2993,9 @@
     commonAssignmentCheckStartDiagnostic(varType, valueType, valueExpTree);
 
     AnnotatedTypeMirror widenedValueType = atypeFactory.getWidenedType(valueType, varType);
-<<<<<<< HEAD
-    boolean success =
+    boolean result =
         !atypeFactory.isRelevantOrCompound(widenedValueType)
             || atypeFactory.getTypeHierarchy().isSubtype(widenedValueType, varType);
-=======
-    boolean result = atypeFactory.getTypeHierarchy().isSubtype(widenedValueType, varType);
->>>>>>> 66bd7959
 
     // TODO: integrate with subtype test.
     if (result) {
