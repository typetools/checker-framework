--- conflicted
+++ resolved
@@ -66,14 +66,9 @@
     final Map<String, Integer> annotationCount = new HashMap<>();
 
     @Override
-<<<<<<< HEAD
-    public void typeProcessingOver(boolean hasError) {
-        if (hasError) {
-=======
     public void typeProcessingOver() {
         Log log = getCompilerLog();
         if (log.nerrors != 0) {
->>>>>>> a26c842d
             System.out.println("Not counting annotations, because compilation issued an error.");
         } else if (annotationCount.isEmpty()) {
             System.out.println("No annotations found.");
@@ -83,7 +78,7 @@
                 System.out.println(key + "\t" + annotationCount.get(key));
             }
         }
-        super.typeProcessingOver(hasError);
+        super.typeProcessingOver();
     }
 
     /** Increment the number of times annotation with name {@code annoName} has appeared. */
