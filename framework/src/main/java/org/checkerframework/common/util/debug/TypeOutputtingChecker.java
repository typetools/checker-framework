--- conflicted
+++ resolved
@@ -22,10 +22,7 @@
 import org.checkerframework.framework.type.AnnotatedTypeMirror.AnnotatedDeclaredType;
 import org.checkerframework.framework.type.GenericAnnotatedTypeFactory;
 import org.checkerframework.framework.type.QualifierHierarchy;
-<<<<<<< HEAD
-=======
 import org.checkerframework.framework.util.QualifierHierarchyWithElements;
->>>>>>> dc30a317
 import org.checkerframework.javacutil.AnnotationUtils;
 import org.checkerframework.javacutil.BugInCF;
 import org.checkerframework.javacutil.TreeUtils;
@@ -175,21 +172,13 @@
 
         @Override
         protected QualifierHierarchy createQualifierHierarchy() {
-<<<<<<< HEAD
-            return new GeneralQualifierHierarchy();
-=======
             return new GeneralQualifierHierarchy(this.getSupportedTypeQualifiers(), elements);
->>>>>>> dc30a317
         }
 
         /**
          * A very limited QualifierHierarchy that is used for access to qualifiers from different
          * type systems.
          */
-<<<<<<< HEAD
-        static class GeneralQualifierHierarchy implements QualifierHierarchy {
-
-=======
         static class GeneralQualifierHierarchy extends QualifierHierarchyWithElements {
 
             /**
@@ -202,7 +191,6 @@
                     Set<Class<? extends Annotation>> qualifierClasses, Elements elements) {
                 super(qualifierClasses, elements);
             }
->>>>>>> dc30a317
             // Always return true
             @Override
             public boolean isValid() {
