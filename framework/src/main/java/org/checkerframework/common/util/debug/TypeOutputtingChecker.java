package org.checkerframework.common.util.debug;

import com.sun.source.tree.ClassTree;
import com.sun.source.tree.MethodTree;
import com.sun.source.tree.VariableTree;
import com.sun.tools.javac.processing.JavacProcessingEnvironment;
import com.sun.tools.javac.util.Context;
import java.util.Collection;
import java.util.Set;
import javax.annotation.processing.ProcessingEnvironment;
import javax.lang.model.element.AnnotationMirror;
import javax.lang.model.element.Element;
import javax.lang.model.element.ExecutableElement;
import javax.lang.model.element.TypeElement;
import javax.lang.model.element.VariableElement;
import javax.lang.model.util.Elements;
import org.checkerframework.checker.signature.qual.CanonicalName;
import org.checkerframework.common.basetype.BaseTypeChecker;
import org.checkerframework.common.basetype.BaseTypeVisitor;
import org.checkerframework.framework.type.AnnotatedTypeFactory;
import org.checkerframework.framework.type.AnnotatedTypeMirror;
import org.checkerframework.framework.type.AnnotatedTypeMirror.AnnotatedDeclaredType;
import org.checkerframework.framework.type.GenericAnnotatedTypeFactory;
import org.checkerframework.framework.type.QualifierHierarchy;
import org.checkerframework.javacutil.AnnotationUtils;
import org.checkerframework.javacutil.BugInCF;
import org.checkerframework.javacutil.TreeUtils;

/**
 * A testing class that can be used to test {@link TypeElement}. In particular it tests that the
 * types read from classfiles are the same to the ones from java files.
 *
 * <p>For testing, you need to do the following:
 *
 * <ol>
 *   <li>Run the Checker on the source file like any checker:
 *       <pre>{@code
 * java -processor org.checkerframework.common.util.debug.TypeOutputtingChecker [source-file]
 *
 * }</pre>
 *   <li>Run the Checker on the bytecode, by simply running the main and passing the qualified name,
 *       e.g.
 *       <pre>{@code
 * java org.checkerframework.common.util.debug.TypeOutputtingChecker [qualified-name]
 *
 * }</pre>
 *   <li>Apply a simple diff on the two outputs
 * </ol>
 */
public class TypeOutputtingChecker extends BaseTypeChecker {

    @Override
    protected BaseTypeVisitor<?> createSourceVisitor() {
        return new Visitor(this);
    }

    /**
     * Prints the types of the class and all of its enclosing fields, methods, and inner classes.
     */
    public static class Visitor extends BaseTypeVisitor<GenericAnnotatedTypeFactory<?, ?, ?, ?>> {
        String currentClass;

        public Visitor(BaseTypeChecker checker) {
            super(checker);
        }

        // Print types of classes, methods, and fields
        @Override
        public void processClassTree(ClassTree node) {
            TypeElement element = TreeUtils.elementFromDeclaration(node);
            currentClass = element.getSimpleName().toString();

            AnnotatedDeclaredType type = atypeFactory.getAnnotatedType(node);
            System.out.println(node.getSimpleName() + "\t" + type + "\t" + type.directSuperTypes());

            super.processClassTree(node);
        }

        @Override
        public Void visitMethod(MethodTree node, Void p) {
            ExecutableElement elem = TreeUtils.elementFromDeclaration(node);

            AnnotatedTypeMirror type = atypeFactory.getAnnotatedType(node);
            System.out.println(currentClass + "." + elem + "\t\t" + type);
            // Don't dig deeper
            return null;
        }

        @Override
        public Void visitVariable(VariableTree node, Void p) {
            VariableElement elem = TreeUtils.elementFromDeclaration(node);
            if (elem.getKind().isField()) {
                AnnotatedTypeMirror type = atypeFactory.getAnnotatedType(node);
                System.out.println(currentClass + "." + elem + "\t\t" + type);
            }

            // Don't dig deeper
            return null;
        }
    }

<<<<<<< HEAD
=======
    /**
     * Main entry point.
     *
     * @param args command-line arguments
     */
>>>>>>> e9a756f4
    @SuppressWarnings("signature:argument.type.incompatible") // user-supplied input, uncheckable
    public static void main(String[] args) {
        new TypeOutputtingChecker().run(args);
    }

<<<<<<< HEAD
=======
    /**
     * Run the test.
     *
     * @param args command-line arguments
     */
>>>>>>> e9a756f4
    public void run(@CanonicalName String[] args) {
        ProcessingEnvironment env = JavacProcessingEnvironment.instance(new Context());
        Elements elements = env.getElementUtils();

        // TODO: Instead of using a GeneralAnnotatedTypeFactory, just use standard javac classes
        // to print explicit annotations.
        AnnotatedTypeFactory atypeFactory = new GeneralAnnotatedTypeFactory(this);

        for (String className : args) {
            TypeElement typeElt = elements.getTypeElement(className);
            printClassType(typeElt, atypeFactory);
        }
    }

    /**
     * Prints the types of the class and all of its enclosing fields, methods, and inner classes.
     */
    protected static void printClassType(TypeElement typeElt, AnnotatedTypeFactory atypeFactory) {
        assert typeElt != null;

        String simpleName = typeElt.getSimpleName().toString();
        // Output class info
        AnnotatedDeclaredType type = atypeFactory.fromElement(typeElt);
        System.out.println(simpleName + "\t" + type + "\t" + type.directSuperTypes());

        // output fields and methods
        for (Element enclosedElt : typeElt.getEnclosedElements()) {
            if (enclosedElt instanceof TypeElement) {
                printClassType((TypeElement) enclosedElt, atypeFactory);
            }
            if (!enclosedElt.getKind().isField() && !(enclosedElt instanceof ExecutableElement)) {
                continue;
            }
            AnnotatedTypeMirror memberType = atypeFactory.fromElement(enclosedElt);
            System.out.println(simpleName + "." + enclosedElt + "\t\t" + memberType);
        }
    }

    /**
     * Stores any explicit annotation in AnnotatedTypeMirrors. It doesn't have a qualifier
     * hierarchy, so it violates most of the specifications for AnnotatedTypeMirrors and
     * AnnotatedTypeFactorys, which may cause crashes and other unexpected behaviors.
     */
    public static class GeneralAnnotatedTypeFactory extends AnnotatedTypeFactory {

        public GeneralAnnotatedTypeFactory(BaseTypeChecker checker) {
            super(checker);
            postInit();
        }

        @Override
        public void postProcessClassTree(ClassTree tree) {
            // Do not store the qualifiers determined by this factory.
            // This factory adds declaration annotations as type annotations,
            // because TypeFromElement needs to read declaration annotations
            // and this factory blindly supports all annotations.
            // When storing those annotation to bytecode, the compiler chokes.
            // See testcase tests/nullness/GeneralATFStore.java
        }

        /** Return true to support any qualifier. No handling of aliases. */
        @Override
        public boolean isSupportedQualifier(AnnotationMirror a) {
            return true;
        }

        @Override
        protected QualifierHierarchy createQualifierHierarchy() {
            return new GeneralQualifierHierarchy();
        }

        /**
         * A very limited QualifierHierarchy that is used for access to qualifiers from different
         * type systems.
         */
        static class GeneralQualifierHierarchy implements QualifierHierarchy {

            // Always return true
            @Override
            public boolean isValid() {
                return true;
            }

            // Return the qualifier itself instead of the top.
            @Override
            public AnnotationMirror getTopAnnotation(AnnotationMirror start) {
                return start;
            }

            // Return the qualifier itself instead of the bottom.
            @Override
            public AnnotationMirror getBottomAnnotation(AnnotationMirror start) {
                return start;
            }

            // Never find a corresponding qualifier.
            @Override
            public AnnotationMirror findAnnotationInSameHierarchy(
                    Collection<? extends AnnotationMirror> annotations,
                    AnnotationMirror annotationMirror) {
                return null;
            }

            // Not needed - raises error.
            @Override
            public Set<AnnotationMirror> getTopAnnotations() {
                throw new BugInCF(
                        "GeneralQualifierHierarchy:getTopAnnotations() shouldn't be called");
            }

            // Not needed - should raise error. Unfortunately, in inference we ask for bottom
            // annotations.
            // Return a dummy value that does no harm.
            @Override
            public Set<AnnotationMirror> getBottomAnnotations() {
                // throw new BugInCF("GeneralQualifierHierarchy.getBottomAnnotations()
                // shouldn't be called");
                return AnnotationUtils.createAnnotationSet();
            }

            // Not needed - raises error.
            @Override
            public boolean isSubtype(AnnotationMirror subAnno, AnnotationMirror superAnno) {
                throw new BugInCF("GeneralQualifierHierarchy.isSubtype() shouldn't be called.");
            }

            // Not needed - raises error.
            @Override
            public boolean isSubtype(
                    Collection<? extends AnnotationMirror> rhs,
                    Collection<? extends AnnotationMirror> lhs) {
                throw new BugInCF("GeneralQualifierHierarchy.isSubtype() shouldn't be called.");
            }

            // Not needed - raises error.
            @Override
            public AnnotationMirror leastUpperBound(AnnotationMirror a1, AnnotationMirror a2) {
                throw new BugInCF(
                        "GeneralQualifierHierarchy.leastUpperBound() shouldn't be called.");
            }

            // Not needed - raises error.
            @Override
            public AnnotationMirror greatestLowerBound(AnnotationMirror a1, AnnotationMirror a2) {
                throw new BugInCF(
                        "GeneralQualifierHierarchy.greatestLowerBound() shouldn't be called.");
            }

            @Override
            public AnnotationMirror getPolymorphicAnnotation(AnnotationMirror start) {
                throw new BugInCF(
                        "GeneralQualifierHierarchy.getPolymorphicAnnotation() shouldn't be called.");
            }

            @Override
            public boolean isPolymorphicQualifier(AnnotationMirror qualifier) {
                return false;
            }
        }
    }
}<|MERGE_RESOLUTION|>--- conflicted
+++ resolved
@@ -99,27 +99,21 @@
         }
     }
 
-<<<<<<< HEAD
-=======
     /**
      * Main entry point.
      *
      * @param args command-line arguments
      */
->>>>>>> e9a756f4
     @SuppressWarnings("signature:argument.type.incompatible") // user-supplied input, uncheckable
     public static void main(String[] args) {
         new TypeOutputtingChecker().run(args);
     }
 
-<<<<<<< HEAD
-=======
     /**
      * Run the test.
      *
      * @param args command-line arguments
      */
->>>>>>> e9a756f4
     public void run(@CanonicalName String[] args) {
         ProcessingEnvironment env = JavacProcessingEnvironment.instance(new Context());
         Elements elements = env.getElementUtils();
