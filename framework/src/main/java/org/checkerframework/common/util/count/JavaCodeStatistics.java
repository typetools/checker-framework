package org.checkerframework.common.util.count;

import com.sun.source.tree.AnnotationTree;
import com.sun.source.tree.ArrayAccessTree;
import com.sun.source.tree.AssertTree;
import com.sun.source.tree.ClassTree;
import com.sun.source.tree.ExpressionTree;
import com.sun.source.tree.MethodInvocationTree;
import com.sun.source.tree.MethodTree;
import com.sun.source.tree.NewArrayTree;
import com.sun.source.tree.NewClassTree;
import com.sun.source.tree.ParameterizedTypeTree;
import com.sun.source.tree.TypeCastTree;
import com.sun.tools.javac.util.Log;
import java.util.List;
import javax.annotation.processing.SupportedSourceVersion;
import javax.lang.model.SourceVersion;
import javax.lang.model.element.AnnotationMirror;
import org.checkerframework.framework.source.SourceChecker;
import org.checkerframework.framework.source.SourceVisitor;
import org.checkerframework.javacutil.AnnotationProvider;
import org.checkerframework.javacutil.AnnotationUtils;
import org.checkerframework.javacutil.TreeUtils;

/**
 * An annotation processor for counting the size of Java code:
 *
 * <ul>
 *   <li>The number of type parameter declarations and uses.
 *   <li>The number of array accesses and dimensions in array creations.
 *   <li>The number of type casts.
 * </ul>
 *
 * <p>To invoke it, use
 *
 * <pre>
 * javac -proc:only -processor org.checkerframework.common.util.count.JavaCodeStatistics <em>MyFile.java ...</em>
 * </pre>
 *
 * @see AnnotationStatistics
 */
@SupportedSourceVersion(SourceVersion.RELEASE_8)
public class JavaCodeStatistics extends SourceChecker {

    /** The number of type parameter declarations and uses. */
    int generics = 0;
    /** The number of array accesses and dimensions in array creations. */
    int arrayAccesses = 0;
    /** The number of type casts. */
    int typecasts = 0;

    String[] warningKeys = {
        "index", "lowerbound", "samelen", "searchindex", "substringindex", "upperbound"
    };
    /**
     * The number of warning suppressions with at least one key that matches one of the Index
     * Checker subcheckers.
     */
    int numberOfIndexWarningSuppressions = 0;

    @Override
<<<<<<< HEAD
    public void typeProcessingOver(boolean hasError) {
        if (hasError) {
=======
    public void typeProcessingOver() {
        Log log = getCompilerLog();
        if (log.nerrors != 0) {
>>>>>>> 6ba6e119
            System.out.printf("Not outputting statistics, because compilation issued an error.%n");
        } else {
            System.out.printf("Found %d generic type uses.%n", generics);
            System.out.printf("Found %d array accesses and creations.%n", arrayAccesses);
            System.out.printf("Found %d typecasts.%n", typecasts);
            System.out.printf(
                    "Found %d warning suppression annotations for the Index Checker.%n",
                    numberOfIndexWarningSuppressions);
        }
<<<<<<< HEAD
        super.typeProcessingOver(hasError);
=======
        super.typeProcessingOver();
>>>>>>> 6ba6e119
    }

    @Override
    protected SourceVisitor<?, ?> createSourceVisitor() {
        return new Visitor(this);
    }

    class Visitor extends SourceVisitor<Void, Void> {

        public Visitor(JavaCodeStatistics l) {
            super(l);
        }

        @Override
        public Void visitAnnotation(AnnotationTree node, Void aVoid) {
            AnnotationMirror annotationMirror = TreeUtils.annotationFromAnnotationTree(node);
            if (AnnotationUtils.annotationName(annotationMirror)
                    .equals(SuppressWarnings.class.getCanonicalName())) {
                List<String> keys =
                        AnnotationUtils.getElementValueArray(
                                annotationMirror, "value", String.class, true);
                for (String foundKey : keys) {
                    for (String indexKey : warningKeys) {
                        if (foundKey.startsWith(indexKey)) {
                            numberOfIndexWarningSuppressions++;
                            return super.visitAnnotation(node, aVoid);
                        }
                    }
                }
            }
            return super.visitAnnotation(node, aVoid);
        }

        @Override
        public Void visitAssert(AssertTree tree, Void aVoid) {
            ExpressionTree detail = tree.getDetail();
            if (detail != null) {
                String msg = detail.toString();
                for (String indexKey : warningKeys) {
                    String key = "@AssumeAssertion(" + indexKey;
                    if (msg.contains(key)) {
                        numberOfIndexWarningSuppressions++;
                        return super.visitAssert(tree, aVoid);
                    }
                }
            }
            return super.visitAssert(tree, aVoid);
        }

        @Override
        public Void visitClass(ClassTree tree, Void p) {
            if (shouldSkipDefs(tree)) {
                // Not "return super.visitClass(classTree, p);" because that would
                // recursively call visitors on subtrees; we want to skip the
                // class entirely.
                return null;
            }
            generics += tree.getTypeParameters().size();
            return super.visitClass(tree, p);
        }

        @Override
        public Void visitNewArray(NewArrayTree node, Void aVoid) {
            arrayAccesses += node.getDimensions().size();

            return super.visitNewArray(node, aVoid);
        }

        @Override
        public Void visitNewClass(NewClassTree node, Void aVoid) {
            if (TreeUtils.isDiamondTree(node)) {
                generics++;
            }
            generics += node.getTypeArguments().size();
            return super.visitNewClass(node, aVoid);
        }

        @Override
        public Void visitMethodInvocation(MethodInvocationTree node, Void aVoid) {
            generics += node.getTypeArguments().size();
            return super.visitMethodInvocation(node, aVoid);
        }

        @Override
        public Void visitMethod(MethodTree node, Void aVoid) {
            generics += node.getTypeParameters().size();
            return super.visitMethod(node, aVoid);
        }

        @Override
        public Void visitParameterizedType(ParameterizedTypeTree tree, Void p) {
            generics += tree.getTypeArguments().size();
            return super.visitParameterizedType(tree, p);
        }

        @Override
        public Void visitArrayAccess(ArrayAccessTree node, Void aVoid) {
            arrayAccesses++;
            return super.visitArrayAccess(node, aVoid);
        }

        @Override
        public Void visitTypeCast(TypeCastTree node, Void aVoid) {
            typecasts++;
            return super.visitTypeCast(node, aVoid);
        }
    }

    @Override
    public AnnotationProvider getAnnotationProvider() {
        throw new UnsupportedOperationException(
                "getAnnotationProvider is not implemented for this class.");
    }
}<|MERGE_RESOLUTION|>--- conflicted
+++ resolved
@@ -59,14 +59,9 @@
     int numberOfIndexWarningSuppressions = 0;
 
     @Override
-<<<<<<< HEAD
-    public void typeProcessingOver(boolean hasError) {
-        if (hasError) {
-=======
     public void typeProcessingOver() {
         Log log = getCompilerLog();
         if (log.nerrors != 0) {
->>>>>>> 6ba6e119
             System.out.printf("Not outputting statistics, because compilation issued an error.%n");
         } else {
             System.out.printf("Found %d generic type uses.%n", generics);
@@ -76,11 +71,7 @@
                     "Found %d warning suppression annotations for the Index Checker.%n",
                     numberOfIndexWarningSuppressions);
         }
-<<<<<<< HEAD
-        super.typeProcessingOver(hasError);
-=======
         super.typeProcessingOver();
->>>>>>> 6ba6e119
     }
 
     @Override
