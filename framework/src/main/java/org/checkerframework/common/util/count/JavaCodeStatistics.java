package org.checkerframework.common.util.count;

import com.sun.source.tree.AnnotationTree;
import com.sun.source.tree.ArrayAccessTree;
import com.sun.source.tree.AssertTree;
import com.sun.source.tree.ClassTree;
import com.sun.source.tree.ExpressionTree;
import com.sun.source.tree.MethodInvocationTree;
import com.sun.source.tree.MethodTree;
import com.sun.source.tree.NewArrayTree;
import com.sun.source.tree.NewClassTree;
import com.sun.source.tree.ParameterizedTypeTree;
import com.sun.source.tree.TypeCastTree;
import com.sun.tools.javac.util.Log;
import java.util.List;
import javax.annotation.processing.SupportedSourceVersion;
import javax.lang.model.SourceVersion;
import javax.lang.model.element.AnnotationMirror;
import org.checkerframework.framework.source.SourceChecker;
import org.checkerframework.framework.source.SourceVisitor;
import org.checkerframework.javacutil.AnnotationProvider;
import org.checkerframework.javacutil.AnnotationUtils;
import org.checkerframework.javacutil.TreeUtils;

/**
 * An annotation processor for counting the size of Java code:
 *
 * <ul>
 *   <li>The number of type parameter declarations and uses.
 *   <li>The number of array accesses and dimensions in array creations.
 *   <li>The number of type casts.
 * </ul>
 *
 * <p>To invoke it, use
 *
 * <pre>
 * javac -proc:only -processor org.checkerframework.common.util.count.JavaCodeStatistics <em>MyFile.java ...</em>
 * </pre>
 *
 * @see AnnotationStatistics
 */
@SupportedSourceVersion(SourceVersion.RELEASE_8)
public class JavaCodeStatistics extends SourceChecker {

    /** The number of type parameter declarations and uses. */
    int generics = 0;
    /** The number of array accesses and dimensions in array creations. */
    int arrayAccesses = 0;
    /** The number of type casts. */
    int typecasts = 0;

    String[] warningKeys = {
        "index", "lowerbound", "samelen", "searchindex", "substringindex", "upperbound"
    };
    /**
     * The number of warning suppressions with at least one key that matches one of the Index
     * Checker subcheckers.
     */
    int numberOfIndexWarningSuppressions = 0;

    /** Creates a JavaCodeStatistics. */
    public JavaCodeStatistics() {
        // This checker never issues any warnings, so don't warn about
        // @SuppressWarnings("allcheckers:...").
        this.useAllcheckersPrefix = false;
    }

    @Override
    public void typeProcessingOver() {
        Log log = getCompilerLog();
        if (log.nerrors != 0) {
            System.out.printf("Not outputting statistics, because compilation issued an error.%n");
        } else {
            System.out.printf("Found %d generic type uses.%n", generics);
            System.out.printf("Found %d array accesses and creations.%n", arrayAccesses);
            System.out.printf("Found %d typecasts.%n", typecasts);
            System.out.printf(
                    "Found %d warning suppression annotations for the Index Checker.%n",
                    numberOfIndexWarningSuppressions);
        }
        super.typeProcessingOver();
    }

    @Override
    protected SourceVisitor<?, ?> createSourceVisitor() {
        return new Visitor(this);
    }

    class Visitor extends SourceVisitor<Void, Void> {

        public Visitor(JavaCodeStatistics l) {
            super(l);
        }

        @Override
        public Void visitAnnotation(AnnotationTree node, Void aVoid) {
            AnnotationMirror annotationMirror = TreeUtils.annotationFromAnnotationTree(node);
            if (AnnotationUtils.annotationName(annotationMirror)
                    .equals(SuppressWarnings.class.getCanonicalName())) {
                List<String> keys =
<<<<<<< HEAD
                        AnnotationUtils.getElementValueArrayList(
                                annotationMirror, "value", String.class, true);
=======
                        AnnotationUtils.getElementValueArray(
                                annotationMirror, "value", String.class, false);
>>>>>>> 086145c6
                for (String foundKey : keys) {
                    for (String indexKey : warningKeys) {
                        if (foundKey.startsWith(indexKey)) {
                            numberOfIndexWarningSuppressions++;
                            return super.visitAnnotation(node, aVoid);
                        }
                    }
                }
            }
            return super.visitAnnotation(node, aVoid);
        }

        @Override
        public Void visitAssert(AssertTree tree, Void aVoid) {
            ExpressionTree detail = tree.getDetail();
            if (detail != null) {
                String msg = detail.toString();
                for (String indexKey : warningKeys) {
                    String key = "@AssumeAssertion(" + indexKey;
                    if (msg.contains(key)) {
                        numberOfIndexWarningSuppressions++;
                        return super.visitAssert(tree, aVoid);
                    }
                }
            }
            return super.visitAssert(tree, aVoid);
        }

        @Override
        public Void visitClass(ClassTree tree, Void p) {
            if (shouldSkipDefs(tree)) {
                // Not "return super.visitClass(classTree, p);" because that would
                // recursively call visitors on subtrees; we want to skip the
                // class entirely.
                return null;
            }
            generics += tree.getTypeParameters().size();
            return super.visitClass(tree, p);
        }

        @Override
        public Void visitNewArray(NewArrayTree node, Void aVoid) {
            arrayAccesses += node.getDimensions().size();

            return super.visitNewArray(node, aVoid);
        }

        @Override
        public Void visitNewClass(NewClassTree node, Void aVoid) {
            if (TreeUtils.isDiamondTree(node)) {
                generics++;
            }
            generics += node.getTypeArguments().size();
            return super.visitNewClass(node, aVoid);
        }

        @Override
        public Void visitMethodInvocation(MethodInvocationTree node, Void aVoid) {
            generics += node.getTypeArguments().size();
            return super.visitMethodInvocation(node, aVoid);
        }

        @Override
        public Void visitMethod(MethodTree node, Void aVoid) {
            generics += node.getTypeParameters().size();
            return super.visitMethod(node, aVoid);
        }

        @Override
        public Void visitParameterizedType(ParameterizedTypeTree tree, Void p) {
            generics += tree.getTypeArguments().size();
            return super.visitParameterizedType(tree, p);
        }

        @Override
        public Void visitArrayAccess(ArrayAccessTree node, Void aVoid) {
            arrayAccesses++;
            return super.visitArrayAccess(node, aVoid);
        }

        @Override
        public Void visitTypeCast(TypeCastTree node, Void aVoid) {
            typecasts++;
            return super.visitTypeCast(node, aVoid);
        }
    }

    @Override
    public AnnotationProvider getAnnotationProvider() {
        throw new UnsupportedOperationException(
                "getAnnotationProvider is not implemented for this class.");
    }
}<|MERGE_RESOLUTION|>--- conflicted
+++ resolved
@@ -98,13 +98,8 @@
             if (AnnotationUtils.annotationName(annotationMirror)
                     .equals(SuppressWarnings.class.getCanonicalName())) {
                 List<String> keys =
-<<<<<<< HEAD
                         AnnotationUtils.getElementValueArrayList(
-                                annotationMirror, "value", String.class, true);
-=======
-                        AnnotationUtils.getElementValueArray(
                                 annotationMirror, "value", String.class, false);
->>>>>>> 086145c6
                 for (String foundKey : keys) {
                     for (String indexKey : warningKeys) {
                         if (foundKey.startsWith(indexKey)) {
