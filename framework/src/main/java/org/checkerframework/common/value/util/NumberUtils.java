package org.checkerframework.common.value.util;

import java.util.ArrayList;
import java.util.List;
import javax.lang.model.type.DeclaredType;
import javax.lang.model.type.TypeKind;
import javax.lang.model.type.TypeMirror;
import org.checkerframework.javacutil.BugInCF;
import org.checkerframework.javacutil.TypesUtils;

public class NumberUtils {

    /** Converts a {@code List<A>} to a {@code List<B>}, where A and B are numeric types. */
    public static List<? extends Number> castNumbers(
            TypeMirror type, List<? extends Number> numbers) {
        if (numbers == null) {
            return null;
        }
        TypeKind typeKind = unboxPrimitive(type);
        switch (typeKind) {
            case BYTE:
                List<Byte> bytes = new ArrayList<>();
                for (Number l : numbers) {
                    bytes.add(l.byteValue());
                }
                return bytes;
            case CHAR:
                List<Integer> chars = new ArrayList<>();
                for (Number l : numbers) {
                    chars.add(l.intValue());
                }
                return chars;
            case DOUBLE:
                List<Double> doubles = new ArrayList<>();
                for (Number l : numbers) {
                    doubles.add(l.doubleValue());
                }
                return doubles;
            case FLOAT:
                List<Float> floats = new ArrayList<>();
                for (Number l : numbers) {
                    floats.add(l.floatValue());
                }
                return floats;
            case INT:
                List<Integer> ints = new ArrayList<>();
                for (Number l : numbers) {
                    ints.add(l.intValue());
                }
                return ints;
            case LONG:
                List<Long> longs = new ArrayList<>();
                for (Number l : numbers) {
                    longs.add(l.longValue());
                }
                return longs;
            case SHORT:
                List<Short> shorts = new ArrayList<>();
                for (Number l : numbers) {
                    shorts.add(l.shortValue());
                }
                return shorts;
            default:
                throw new UnsupportedOperationException(typeKind.toString());
        }
    }

    /**
     * Return a range that restricts the given range to the given type. That is, return the range
     * resulting from casting a value with the given range.
     *
     * @param type the type for the cast; the result will be within it
     * @param range the original range; the result will be within it
     * @return the intersection of the given range and the possible values of the given type
     */
    public static Range castRange(TypeMirror type, Range range) {
        TypeKind typeKind = unboxPrimitive(type);
        switch (typeKind) {
            case BYTE:
                return range.byteRange();
            case CHAR:
                return range.charRange();
            case SHORT:
                return range.shortRange();
            case INT:
                return range.intRange();
            case LONG:
            case FLOAT:
            case DOUBLE:
                return range;
            default:
                throw new UnsupportedOperationException(typeKind.toString());
        }
    }

    /**
     * Given a primitive type, return it. Given a boxed primitive type, return the corresponding
     * primitive type.
     *
     * @param type a primitive or boxed primitive type
     * @return a primitive type
     */
<<<<<<< HEAD
    public static TypeKind unboxPrimitive(TypeMirror type) {
        final TypeKind typeKind = type.getKind();

        if (typeKind.isPrimitive()) {
            return typeKind;
        }

        String typeString = TypesUtils.getQualifiedName((DeclaredType) type).toString();
        switch (typeString) {
            case "java.lang.Byte":
                return TypeKind.BYTE;
            case "java.lang.Boolean":
                return TypeKind.BOOLEAN;
            case "java.lang.Character":
                return TypeKind.CHAR;
            case "java.lang.Double":
                return TypeKind.DOUBLE;
            case "java.lang.Float":
                return TypeKind.FLOAT;
            case "java.lang.Integer":
                return TypeKind.INT;
            case "java.lang.Long":
                return TypeKind.LONG;
            case "java.lang.Short":
                return TypeKind.SHORT;
            default:
                throw new BugInCF("Expected primitive wrapper, got " + type);
=======
    private static TypeKind unboxPrimitive(TypeMirror type) {
        if (type.getKind() == TypeKind.DECLARED) {
            String typeString = TypesUtils.getQualifiedName((DeclaredType) type).toString();

            switch (typeString) {
                case "java.lang.Byte":
                    return TypeKind.BYTE;
                case "java.lang.Boolean":
                    return TypeKind.BOOLEAN;
                case "java.lang.Character":
                    return TypeKind.CHAR;
                case "java.lang.Double":
                    return TypeKind.DOUBLE;
                case "java.lang.Float":
                    return TypeKind.FLOAT;
                case "java.lang.Integer":
                    return TypeKind.INT;
                case "java.lang.Long":
                    return TypeKind.LONG;
                case "java.lang.Short":
                    return TypeKind.SHORT;
            }
>>>>>>> 8ba75724
        }
    }
}<|MERGE_RESOLUTION|>--- conflicted
+++ resolved
@@ -100,7 +100,6 @@
      * @param type a primitive or boxed primitive type
      * @return a primitive type
      */
-<<<<<<< HEAD
     public static TypeKind unboxPrimitive(TypeMirror type) {
         final TypeKind typeKind = type.getKind();
 
@@ -128,30 +127,6 @@
                 return TypeKind.SHORT;
             default:
                 throw new BugInCF("Expected primitive wrapper, got " + type);
-=======
-    private static TypeKind unboxPrimitive(TypeMirror type) {
-        if (type.getKind() == TypeKind.DECLARED) {
-            String typeString = TypesUtils.getQualifiedName((DeclaredType) type).toString();
-
-            switch (typeString) {
-                case "java.lang.Byte":
-                    return TypeKind.BYTE;
-                case "java.lang.Boolean":
-                    return TypeKind.BOOLEAN;
-                case "java.lang.Character":
-                    return TypeKind.CHAR;
-                case "java.lang.Double":
-                    return TypeKind.DOUBLE;
-                case "java.lang.Float":
-                    return TypeKind.FLOAT;
-                case "java.lang.Integer":
-                    return TypeKind.INT;
-                case "java.lang.Long":
-                    return TypeKind.LONG;
-                case "java.lang.Short":
-                    return TypeKind.SHORT;
-            }
->>>>>>> 8ba75724
         }
     }
 }