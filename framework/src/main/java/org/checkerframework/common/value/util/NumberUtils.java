package org.checkerframework.common.value.util;

import java.util.ArrayList;
import java.util.List;
import javax.lang.model.type.DeclaredType;
import javax.lang.model.type.TypeKind;
import javax.lang.model.type.TypeMirror;
import org.checkerframework.javacutil.BugInCF;
import org.checkerframework.javacutil.TypesUtils;

public class NumberUtils {

    /** Converts a {@code List<A>} to a {@code List<B>}, where A and B are numeric types. */
    public static List<? extends Number> castNumbers(
            TypeMirror type, List<? extends Number> numbers) {
        if (numbers == null) {
            return null;
        }
        TypeKind typeKind = unboxPrimitive(type);
        switch (typeKind) {
            case BYTE:
                List<Byte> bytes = new ArrayList<>();
                for (Number l : numbers) {
                    bytes.add(l.byteValue());
                }
                return bytes;
            case CHAR:
                List<Integer> chars = new ArrayList<>();
                for (Number l : numbers) {
                    chars.add(l.intValue());
                }
                return chars;
            case DOUBLE:
                List<Double> doubles = new ArrayList<>();
                for (Number l : numbers) {
                    doubles.add(l.doubleValue());
                }
                return doubles;
            case FLOAT:
                List<Float> floats = new ArrayList<>();
                for (Number l : numbers) {
                    floats.add(l.floatValue());
                }
                return floats;
            case INT:
                List<Integer> ints = new ArrayList<>();
                for (Number l : numbers) {
                    ints.add(l.intValue());
                }
                return ints;
            case LONG:
                List<Long> longs = new ArrayList<>();
                for (Number l : numbers) {
                    longs.add(l.longValue());
                }
                return longs;
            case SHORT:
                List<Short> shorts = new ArrayList<>();
                for (Number l : numbers) {
                    shorts.add(l.shortValue());
                }
                return shorts;
            default:
                throw new UnsupportedOperationException(typeKind.toString());
        }
    }

    /**
     * Return a range that restricts the given range to the given type. That is, return the range
     * resulting from casting a value with the given range.
     *
     * @param type the type for the cast; the result will be within it
     * @param range the original range; the result will be within it
     * @return the intersection of the given range and the possible values of the given type
     */
    public static Range castRange(TypeMirror type, Range range) {
        TypeKind typeKind = unboxPrimitive(type);
        switch (typeKind) {
            case BYTE:
                return range.byteRange();
            case CHAR:
                return range.charRange();
            case SHORT:
                return range.shortRange();
            case INT:
                return range.intRange();
            case LONG:
            case FLOAT:
            case DOUBLE:
                return range;
            default:
                throw new UnsupportedOperationException(typeKind.toString());
        }
    }

    /**
     * Given a primitive type, return it. Given a boxed primitive type, return the corresponding
     * primitive type.
     *
     * @param type a primitive or boxed primitive type
     * @return a primitive type
     */
    public static TypeKind unboxPrimitive(TypeMirror type) {
<<<<<<< HEAD
        final TypeKind typeKind = type.getKind();
        if (typeKind.isPrimitive()) {
            return typeKind;
        }

        final String typeString = TypesUtils.getQualifiedName((DeclaredType) type).toString();
=======
        if (type.getKind() == TypeKind.DECLARED) {
            String typeString = TypesUtils.getQualifiedName((DeclaredType) type).toString();
>>>>>>> 9f6c966d

        switch (typeString) {
            case "java.lang.Byte":
                return TypeKind.BYTE;
            case "java.lang.Boolean":
                return TypeKind.BOOLEAN;
            case "java.lang.Character":
                return TypeKind.CHAR;
            case "java.lang.Double":
                return TypeKind.DOUBLE;
            case "java.lang.Float":
                return TypeKind.FLOAT;
            case "java.lang.Integer":
                return TypeKind.INT;
            case "java.lang.Long":
                return TypeKind.LONG;
            case "java.lang.Short":
                return TypeKind.SHORT;
            default:
                throw new BugInCF("Expected primitive wrapper, got " + type + " kind: " + typeKind);
        }
    }

    // TODO: use version from other PR
    public static boolean isPrimitiveIntegral(TypeKind typeKind) {
        switch (typeKind) {
            case INT:
            case SHORT:
            case BYTE:
            case CHAR:
            case LONG:
                return true;
            default:
                return false;
        }
    }

    /**
     * Return true if the argument TypeMirror is a (possibly boxed) integral type.
     *
     * @param type the type to inspect
     * @return true if type is an integral type
     */
    public static boolean isIntegral(TypeMirror type) {
        return isPrimitiveIntegral(unboxPrimitive(type));
    }

    /**
     * Return true if the argument is one of INT, SHORT, BYTE, CHAR, LONG.
     *
     * @param typeKind the TypeKind to inspect
     * @return true if typeKind is a primitive integral type kind
     */
    public static boolean isPrimitiveIntegral(TypeKind typeKind) {
        switch (typeKind) {
            case INT:
            case SHORT:
            case BYTE:
            case CHAR:
            case LONG:
                return true;
            default:
                return false;
        }
    }

    /**
     * Return true if the argument TypeMirror is a (possibly boxed) floating point type.
     *
     * @param type the type to inspect
     * @return true if type is a floating point type
     */
    public static boolean isFloatingPoint(TypeMirror type) {
        return isPrimitiveFloatingPoint(unboxPrimitive(type));
    }

    /**
     * Return true if the argument is one of FLOAT, DOUBLE.
     *
     * @param typeKind the TypeKind to inspect
     * @return true if typeKind is a primitive floating point type kind
     */
    public static boolean isPrimitiveFloatingPoint(TypeKind typeKind) {
        switch (typeKind) {
            case FLOAT:
            case DOUBLE:
                return true;
            default:
                return false;
        }
    }
}<|MERGE_RESOLUTION|>--- conflicted
+++ resolved
@@ -101,17 +101,12 @@
      * @return a primitive type
      */
     public static TypeKind unboxPrimitive(TypeMirror type) {
-<<<<<<< HEAD
         final TypeKind typeKind = type.getKind();
         if (typeKind.isPrimitive()) {
             return typeKind;
         }
 
         final String typeString = TypesUtils.getQualifiedName((DeclaredType) type).toString();
-=======
-        if (type.getKind() == TypeKind.DECLARED) {
-            String typeString = TypesUtils.getQualifiedName((DeclaredType) type).toString();
->>>>>>> 9f6c966d
 
         switch (typeString) {
             case "java.lang.Byte":
@@ -132,20 +127,6 @@
                 return TypeKind.SHORT;
             default:
                 throw new BugInCF("Expected primitive wrapper, got " + type + " kind: " + typeKind);
-        }
-    }
-
-    // TODO: use version from other PR
-    public static boolean isPrimitiveIntegral(TypeKind typeKind) {
-        switch (typeKind) {
-            case INT:
-            case SHORT:
-            case BYTE:
-            case CHAR:
-            case LONG:
-                return true;
-            default:
-                return false;
         }
     }
 
