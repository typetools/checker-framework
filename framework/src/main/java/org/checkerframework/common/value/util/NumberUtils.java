package org.checkerframework.common.value.util;

import java.util.ArrayList;
import java.util.List;
import javax.lang.model.type.DeclaredType;
import javax.lang.model.type.TypeKind;
import javax.lang.model.type.TypeMirror;
import org.checkerframework.javacutil.TypesUtils;

public class NumberUtils {

    /** Converts a {@code List<A>} to a {@code List<B>}, where A and B are numeric types. */
    public static List<? extends Number> castNumbers(
            TypeMirror type, List<? extends Number> numbers) {
        if (numbers == null) {
            return null;
        }
        TypeKind typeKind = unBoxPrimitive(type);
        switch (typeKind) {
            case BYTE:
                List<Byte> bytes = new ArrayList<>();
                for (Number l : numbers) {
                    bytes.add(l.byteValue());
                }
                return bytes;
            case CHAR:
                List<Integer> chars = new ArrayList<>();
                for (Number l : numbers) {
                    chars.add(l.intValue());
                }
                return chars;
            case DOUBLE:
                List<Double> doubles = new ArrayList<>();
                for (Number l : numbers) {
                    doubles.add(l.doubleValue());
                }
                return doubles;
            case FLOAT:
                List<Float> floats = new ArrayList<>();
                for (Number l : numbers) {
                    floats.add(l.floatValue());
                }
                return floats;
            case INT:
                List<Integer> ints = new ArrayList<>();
                for (Number l : numbers) {
                    ints.add(l.intValue());
                }
                return ints;
            case LONG:
                List<Long> longs = new ArrayList<>();
                for (Number l : numbers) {
                    longs.add(l.longValue());
                }
                return longs;
            case SHORT:
                List<Short> shorts = new ArrayList<>();
                for (Number l : numbers) {
                    shorts.add(l.shortValue());
                }
                return shorts;
            default:
                throw new UnsupportedOperationException(typeKind.toString());
        }
    }

    public static Range castRange(TypeMirror type, Range range) {
        TypeKind typeKind = unBoxPrimitive(type);
        switch (typeKind) {
            case BYTE:
                return range.byteRange();
            case CHAR:
                return range.charRange();
<<<<<<< HEAD
=======
            case SHORT:
                return range.shortRange();
            case INT:
                return range.intRange();
>>>>>>> f871f126
            case LONG:
            case FLOAT:
            case DOUBLE:
                return range;
            default:
                throw new UnsupportedOperationException(typeKind.toString());
        }
    }

    private static TypeKind unBoxPrimitive(TypeMirror type) {
        if (type.getKind() == TypeKind.DECLARED) {
            String stringType = TypesUtils.getQualifiedName((DeclaredType) type).toString();

            switch (stringType) {
                case "java.lang.Byte":
                    return TypeKind.BYTE;
                case "java.lang.Boolean":
                    return TypeKind.BOOLEAN;
                case "java.lang.Character":
                    return TypeKind.CHAR;
                case "java.lang.Double":
                    return TypeKind.DOUBLE;
                case "java.lang.Float":
                    return TypeKind.FLOAT;
                case "java.lang.Integer":
                    return TypeKind.INT;
                case "java.lang.Long":
                    return TypeKind.LONG;
                case "java.lang.Short":
                    return TypeKind.SHORT;
            }
        }
        return type.getKind();
    }
}<|MERGE_RESOLUTION|>--- conflicted
+++ resolved
@@ -71,13 +71,10 @@
                 return range.byteRange();
             case CHAR:
                 return range.charRange();
-<<<<<<< HEAD
-=======
             case SHORT:
                 return range.shortRange();
             case INT:
                 return range.intRange();
->>>>>>> f871f126
             case LONG:
             case FLOAT:
             case DOUBLE:
