package org.checkerframework.common.value;

import com.sun.source.tree.*;
import java.util.*;
import javax.lang.model.element.AnnotationMirror;
import javax.lang.model.element.Element;
import javax.lang.model.element.VariableElement;
import javax.lang.model.type.TypeKind;
import javax.lang.model.type.TypeMirror;
import org.checkerframework.checker.signature.qual.BinaryName;
import org.checkerframework.checker.signature.qual.Identifier;
import org.checkerframework.common.value.qual.ArrayLen;
import org.checkerframework.common.value.qual.ArrayLenRange;
import org.checkerframework.common.value.qual.StaticallyExecutable;
import org.checkerframework.common.value.util.NumberUtils;
import org.checkerframework.common.value.util.Range;
import org.checkerframework.framework.type.AnnotatedTypeMirror;
import org.checkerframework.framework.type.treeannotator.TreeAnnotator;
import org.checkerframework.javacutil.AnnotationUtils;
import org.checkerframework.javacutil.BugInCF;
import org.checkerframework.javacutil.ElementUtils;
import org.checkerframework.javacutil.TreeUtils;
import org.checkerframework.javacutil.TypesUtils;

/** The TreeAnnotator for this AnnotatedTypeFactory. It adds/replaces annotations. */
class ValueTreeAnnotator extends TreeAnnotator {

    /** The type factory to use. Shadows the field from the superclass with a more specific type. */
    @SuppressWarnings("HidingField")
    protected final ValueAnnotatedTypeFactory atypeFactory;

    /**
     * The domain of the Constant Value Checker: the types for which it estimates possible values.
     */
    protected static final Set<String> COVERED_CLASS_STRINGS =
            Collections.unmodifiableSet(
                    new HashSet<>(
                            Arrays.asList(
                                    "int",
                                    "java.lang.Integer",
                                    "double",
                                    "java.lang.Double",
                                    "byte",
                                    "java.lang.Byte",
                                    "java.lang.String",
                                    "char",
                                    "java.lang.Character",
                                    "float",
                                    "java.lang.Float",
                                    "boolean",
                                    "java.lang.Boolean",
                                    "long",
                                    "java.lang.Long",
                                    "short",
                                    "java.lang.Short",
                                    "char[]")));

    /**
     * Create a ValueTreeAnnotator.
     *
     * @param atypeFactory the ValueAnnotatedTypeFactory to use
     */
    public ValueTreeAnnotator(ValueAnnotatedTypeFactory atypeFactory) {
        super(atypeFactory);
        this.atypeFactory = atypeFactory;
    }

    @Override
    public Void visitNewArray(NewArrayTree tree, AnnotatedTypeMirror type) {

        List<? extends ExpressionTree> dimensions = tree.getDimensions();
        List<? extends ExpressionTree> initializers = tree.getInitializers();

        // Array construction can provide dimensions or use an initializer.

        // Dimensions provided
        if (!dimensions.isEmpty()) {
            handleDimensions(dimensions, (AnnotatedTypeMirror.AnnotatedArrayType) type);
        } else {
            // Initializer used
            handleInitializers(initializers, (AnnotatedTypeMirror.AnnotatedArrayType) type);

            AnnotationMirror newQual;
            Class<?> clazz = ValueCheckerUtils.getClassFromType(type.getUnderlyingType());
            String stringVal = null;
            if (clazz == char[].class) {
                stringVal = getCharArrayStringVal(initializers);
            }

            if (stringVal != null) {
                newQual = atypeFactory.createStringAnnotation(Collections.singletonList(stringVal));
                type.replaceAnnotation(newQual);
            }
        }

        return null;
    }

    /**
     * Recursive method to handle array initializations. Recursively descends the initializer to
     * find each dimension's size and create the appropriate annotation for it.
     *
     * <p>If the annotation of the dimension is {@code @IntVal}, create an {@code @ArrayLen} with
     * the same set of possible values. If the annotation is {@code @IntRange}, create an
     * {@code @ArrayLenRange}. If the annotation is {@code @BottomVal}, create an {@code @BottomVal}
     * instead. In other cases, no annotations are created.
     *
     * @param dimensions a list of ExpressionTrees where each ExpressionTree is a specifier of the
     *     size of that dimension
     * @param type the AnnotatedTypeMirror of the array
     */
    private void handleDimensions(
            List<? extends ExpressionTree> dimensions,
            AnnotatedTypeMirror.AnnotatedArrayType type) {
        if (dimensions.size() > 1) {
            handleDimensions(
                    dimensions.subList(1, dimensions.size()),
                    (AnnotatedTypeMirror.AnnotatedArrayType) type.getComponentType());
        }
        AnnotationMirror dimType =
                atypeFactory
                        .getAnnotatedType(dimensions.get(0))
                        .getAnnotationInHierarchy(atypeFactory.UNKNOWNVAL);

        if (AnnotationUtils.areSameByName(dimType, atypeFactory.BOTTOMVAL)) {
            type.replaceAnnotation(atypeFactory.BOTTOMVAL);
        } else {
            RangeOrListOfValues rolv = null;
            if (atypeFactory.isIntRange(dimType)) {
                rolv = new RangeOrListOfValues(ValueAnnotatedTypeFactory.getRange(dimType));
            } else if (AnnotationUtils.areSameByName(
                    dimType, ValueAnnotatedTypeFactory.INTVAL_NAME)) {
                rolv =
                        new RangeOrListOfValues(
                                RangeOrListOfValues.convertLongsToInts(
                                        ValueAnnotatedTypeFactory.getIntValues(dimType)));
            }
            if (rolv != null) {
                AnnotationMirror newQual = rolv.createAnnotation(atypeFactory);
                type.replaceAnnotation(newQual);
            }
        }
    }

    /**
     * Adds the ArrayLen/ArrayLenRange annotation from the array initializers to {@code type}.
     *
     * <p>If type is a multi-dimensional array, the initializers might also contain arrays, so this
     * method adds the annotations for those initializers, too.
     *
     * @param initializers initializer trees
     * @param type array type to which annotations are added
     */
    private void handleInitializers(
            List<? extends ExpressionTree> initializers,
            AnnotatedTypeMirror.AnnotatedArrayType type) {

        List<Integer> array = new ArrayList<>();
        array.add(initializers.size());
        type.replaceAnnotation(atypeFactory.createArrayLenAnnotation(array));

        if (type.getComponentType().getKind() != TypeKind.ARRAY) {
            return;
        }

        // A list of arrayLens.  arrayLenOfDimensions.get(i) is the array lengths for the ith
        // dimension.
        List<RangeOrListOfValues> arrayLenOfDimensions = new ArrayList<>();
        for (ExpressionTree init : initializers) {
            AnnotatedTypeMirror componentType = atypeFactory.getAnnotatedType(init);
            int dimension = 0;
            while (componentType.getKind() == TypeKind.ARRAY) {
                RangeOrListOfValues rolv = null;
                if (dimension < arrayLenOfDimensions.size()) {
                    rolv = arrayLenOfDimensions.get(dimension);
                }
                AnnotationMirror arrayLen = componentType.getAnnotation(ArrayLen.class);
                if (arrayLen != null) {
                    List<Integer> currentLengths =
                            ValueAnnotatedTypeFactory.getArrayLength(arrayLen);
                    if (rolv != null) {
                        rolv.addAll(currentLengths);
                    } else {
                        arrayLenOfDimensions.add(new RangeOrListOfValues(currentLengths));
                    }
                } else {
                    // Check for an arrayLenRange annotation
                    AnnotationMirror arrayLenRangeAnno =
                            componentType.getAnnotation(ArrayLenRange.class);
                    Range range;
                    if (arrayLenRangeAnno != null) {
                        range = ValueAnnotatedTypeFactory.getRange(arrayLenRangeAnno);
                    } else {
                        range = Range.EVERYTHING;
                    }
                    if (rolv != null) {
                        rolv.add(range);
                    } else {
                        arrayLenOfDimensions.add(new RangeOrListOfValues(range));
                    }
                }

                dimension++;
                componentType =
                        ((AnnotatedTypeMirror.AnnotatedArrayType) componentType).getComponentType();
            }
        }

        AnnotatedTypeMirror componentType = type.getComponentType();
        int i = 0;
        while (componentType.getKind() == TypeKind.ARRAY && i < arrayLenOfDimensions.size()) {
            RangeOrListOfValues rolv = arrayLenOfDimensions.get(i);
            componentType.addAnnotation(rolv.createAnnotation(atypeFactory));
            componentType =
                    ((AnnotatedTypeMirror.AnnotatedArrayType) componentType).getComponentType();
            i++;
        }
    }

    /** Convert a char array to a String. Return null if unable to convert. */
    private String getCharArrayStringVal(List<? extends ExpressionTree> initializers) {
        boolean allLiterals = true;
        StringBuilder stringVal = new StringBuilder();
        for (ExpressionTree e : initializers) {
            Range range =
                    ValueAnnotatedTypeFactory.getRange(
                            atypeFactory
                                    .getAnnotatedType(e)
                                    .getAnnotationInHierarchy(atypeFactory.UNKNOWNVAL));
            if (range != null && range.from == range.to) {
                char charVal = (char) range.from;
                stringVal.append(charVal);
            } else {
                allLiterals = false;
                break;
            }
        }
        if (allLiterals) {
            return stringVal.toString();
        }
        // If any part of the initializer isn't known,
        // the stringval isn't known.
        return null;
    }

    @Override
    public Void visitTypeCast(TypeCastTree tree, AnnotatedTypeMirror atm) {
        if (handledByValueChecker(atm)) {
            AnnotationMirror oldAnno =
                    atypeFactory
                            .getAnnotatedType(tree.getExpression())
                            .getAnnotationInHierarchy(atypeFactory.UNKNOWNVAL);
            if (oldAnno == null) {
                return null;
            }
            TypeMirror newType = atm.getUnderlyingType();
            AnnotationMirror newAnno;
            Range range;

            if (TypesUtils.isString(newType) || newType.getKind() == TypeKind.ARRAY) {
                // Strings and arrays do not allow conversions
                newAnno = oldAnno;
            } else if (atypeFactory.isIntRange(oldAnno)
                    && (range = ValueAnnotatedTypeFactory.getRange(oldAnno))
                            .isWiderThan(ValueAnnotatedTypeFactory.MAX_VALUES)) {
                Class<?> newClass = ValueCheckerUtils.getClassFromType(newType);
                if (newClass == String.class) {
                    newAnno = atypeFactory.UNKNOWNVAL;
                } else if (newClass == Boolean.class || newClass == boolean.class) {
                    throw new UnsupportedOperationException(
                            "ValueAnnotatedTypeFactory: can't convert int to boolean");
                } else {
                    newAnno =
                            atypeFactory.createIntRangeAnnotation(
                                    NumberUtils.castRange(newType, range));
                }
            } else {
                List<?> values = ValueCheckerUtils.getValuesCastedToType(oldAnno, newType);
                newAnno = atypeFactory.createResultingAnnotation(atm.getUnderlyingType(), values);
            }
            atm.addMissingAnnotations(Collections.singleton(newAnno));
        } else if (atm.getKind() == TypeKind.ARRAY) {
            if (tree.getExpression().getKind() == Tree.Kind.NULL_LITERAL) {
                atm.addMissingAnnotations(Collections.singleton(atypeFactory.BOTTOMVAL));
            }
        }
        return null;
    }

    /**
     * Get the "value" field of the given annotation, casted to the given type. Empty list means no
     * value is possible (dead code). Null means no information is known -- any value is possible.
     */
    private List<?> getValues(AnnotatedTypeMirror type, TypeMirror castTo) {
        AnnotationMirror anno = type.getAnnotationInHierarchy(atypeFactory.UNKNOWNVAL);
        if (anno == null) {
            // If type is an AnnotatedTypeVariable (or other type without a primary annotation)
            // then anno will be null. It would be safe to use the annotation on the upper
            // bound; however, unless the upper bound was explicitly annotated, it will be
            // unknown.  AnnotatedTypes.findEffectiveAnnotationInHierarchy(, toSearch, top)
            return null;
        }
        return ValueCheckerUtils.getValuesCastedToType(anno, castTo);
    }

    @Override
    public Void visitLiteral(LiteralTree tree, AnnotatedTypeMirror type) {
        if (!handledByValueChecker(type)) {
            return null;
        }
        Object value = tree.getValue();
        switch (tree.getKind()) {
            case BOOLEAN_LITERAL:
                AnnotationMirror boolAnno =
                        atypeFactory.createBooleanAnnotation(
                                Collections.singletonList((Boolean) value));
                type.replaceAnnotation(boolAnno);
                return null;

            case CHAR_LITERAL:
                AnnotationMirror charAnno =
                        atypeFactory.createCharAnnotation(
                                Collections.singletonList((Character) value));
                type.replaceAnnotation(charAnno);
                return null;

            case DOUBLE_LITERAL:
            case FLOAT_LITERAL:
            case INT_LITERAL:
            case LONG_LITERAL:
                AnnotationMirror numberAnno =
                        atypeFactory.createNumberAnnotationMirror(
                                Collections.singletonList((Number) value));
                type.replaceAnnotation(numberAnno);
                return null;
            case STRING_LITERAL:
                AnnotationMirror stringAnno =
                        atypeFactory.createStringAnnotation(
                                Collections.singletonList((String) value));
                type.replaceAnnotation(stringAnno);
                return null;
            default:
                return null;
        }
    }

    /**
     * Given a MemberSelectTree representing a method call, return true if the method's declaration
     * is annotated with {@code @StaticallyExecutable}.
     */
    private boolean methodIsStaticallyExecutable(Element method) {
        return atypeFactory.getDeclAnnotation(method, StaticallyExecutable.class) != null;
    }

    /**
     * Returns the Range of the Math.min or Math.max method, or null if the argument is none of
     * these methods or their arguments are not annotated in ValueChecker hierarchy.
     *
     * @return the Range of the Math.min or Math.max method, or null if the argument is none of
     *     these methods or their arguments are not annotated in ValueChecker hierarchy
     */
    private Range getRangeForMathMinMax(MethodInvocationTree tree) {
        if (atypeFactory.getMethodIdentifier().isMathMin(tree, atypeFactory.getProcessingEnv())) {
            AnnotatedTypeMirror arg1 = atypeFactory.getAnnotatedType(tree.getArguments().get(0));
            AnnotatedTypeMirror arg2 = atypeFactory.getAnnotatedType(tree.getArguments().get(1));
            Range rangeArg1 =
                    ValueAnnotatedTypeFactory.getRange(
                            arg1.getAnnotationInHierarchy(atypeFactory.UNKNOWNVAL));
            Range rangeArg2 =
                    ValueAnnotatedTypeFactory.getRange(
                            arg2.getAnnotationInHierarchy(atypeFactory.UNKNOWNVAL));
            if (rangeArg1 != null && rangeArg2 != null) {
                return rangeArg1.min(rangeArg2);
            }
        } else if (atypeFactory
                .getMethodIdentifier()
                .isMathMax(tree, atypeFactory.getProcessingEnv())) {
            AnnotatedTypeMirror arg1 = atypeFactory.getAnnotatedType(tree.getArguments().get(0));
            AnnotatedTypeMirror arg2 = atypeFactory.getAnnotatedType(tree.getArguments().get(1));
            Range rangeArg1 =
                    ValueAnnotatedTypeFactory.getRange(
                            arg1.getAnnotationInHierarchy(atypeFactory.UNKNOWNVAL));
            Range rangeArg2 =
                    ValueAnnotatedTypeFactory.getRange(
                            arg2.getAnnotationInHierarchy(atypeFactory.UNKNOWNVAL));
            if (rangeArg1 != null && rangeArg2 != null) {
                return rangeArg1.max(rangeArg2);
            }
        }
        return null;
    }

    @Override
    public Void visitMethodInvocation(MethodInvocationTree tree, AnnotatedTypeMirror type) {
        if (type.hasAnnotation(atypeFactory.UNKNOWNVAL)) {
            Range range = getRangeForMathMinMax(tree);
            if (range != null) {
                type.replaceAnnotation(atypeFactory.createIntRangeAnnotation(range));
            }
        }

        if (atypeFactory
                .getMethodIdentifier()
<<<<<<< HEAD
                .isArrayGetLengthInvocation(tree, atypeFactory.getProcessingEnv())) {
            List<? extends ExpressionTree> args = tree.getArguments();
            AnnotatedTypeMirror argType = atypeFactory.getAnnotatedType(args.get(0));
            AnnotationMirror resultAnno = atypeFactory.createArrayLengthResultAnnotation(argType);
            if (resultAnno != null) {
                type.replaceAnnotation(resultAnno);
            }
            return null;
=======
                .isArraysCopyOfInvocation(tree, atypeFactory.getProcessingEnv())) {
            List<? extends ExpressionTree> args = tree.getArguments();
            if (args.size() != 2) {
                throw new BugInCF(
                        "Arrays.copyOf() should have 2 arguments. This point should not have reached");
            }
            Range range =
                    ValueCheckerUtils.getPossibleValues(
                            atypeFactory.getAnnotatedType(args.get(1)), atypeFactory);
            if (range != null) {
                type.replaceAnnotation(atypeFactory.createArrayLenRangeAnnotation(range));
            }
>>>>>>> a125ea2a
        }

        if (!methodIsStaticallyExecutable(TreeUtils.elementFromUse(tree))
                || !handledByValueChecker(type)) {
            return null;
        }

        if (atypeFactory
                .getMethodIdentifier()
                .isStringLengthInvocation(tree, atypeFactory.getProcessingEnv())) {
            AnnotatedTypeMirror receiverType = atypeFactory.getReceiverType(tree);
            AnnotationMirror resultAnno =
                    atypeFactory.createArrayLengthResultAnnotation(receiverType);
            if (resultAnno != null) {
                type.replaceAnnotation(resultAnno);
            }
            return null;
        }

        // Get argument values
        List<? extends ExpressionTree> arguments = tree.getArguments();
        ArrayList<List<?>> argValues;
        if (arguments.isEmpty()) {
            argValues = null;
        } else {
            argValues = new ArrayList<>();
            for (ExpressionTree argument : arguments) {
                AnnotatedTypeMirror argType = atypeFactory.getAnnotatedType(argument);
                List<?> values = getValues(argType, argType.getUnderlyingType());
                if (values == null || values.isEmpty()) {
                    // Values aren't known, so don't try to evaluate the method.
                    return null;
                }
                argValues.add(values);
            }
        }

        // Get receiver values
        AnnotatedTypeMirror receiver = atypeFactory.getReceiverType(tree);
        List<?> receiverValues;

        if (receiver != null && !ElementUtils.isStatic(TreeUtils.elementFromUse(tree))) {
            receiverValues = getValues(receiver, receiver.getUnderlyingType());
            if (receiverValues == null || receiverValues.isEmpty()) {
                // Values aren't known, so don't try to evaluate the method.
                return null;
            }
        } else {
            receiverValues = null;
        }

        // Evaluate method
        List<?> returnValues =
                atypeFactory.evaluator.evaluateMethodCall(argValues, receiverValues, tree);
        if (returnValues == null) {
            return null;
        }
        AnnotationMirror returnType =
                atypeFactory.createResultingAnnotation(type.getUnderlyingType(), returnValues);
        type.replaceAnnotation(returnType);

        return null;
    }

    @Override
    public Void visitNewClass(NewClassTree tree, AnnotatedTypeMirror type) {
        if (!methodIsStaticallyExecutable(TreeUtils.elementFromUse(tree))
                || !handledByValueChecker(type)) {
            return null;
        }

        // get argument values
        List<? extends ExpressionTree> arguments = tree.getArguments();
        ArrayList<List<?>> argValues;
        if (arguments.isEmpty()) {
            argValues = null;
        } else {
            argValues = new ArrayList<>();
            for (ExpressionTree argument : arguments) {
                AnnotatedTypeMirror argType = atypeFactory.getAnnotatedType(argument);
                List<?> values = getValues(argType, argType.getUnderlyingType());
                if (values == null || values.isEmpty()) {
                    // Values aren't known, so don't try to evaluate the method.
                    return null;
                }
                argValues.add(values);
            }
        }

        // Evaluate method
        List<?> returnValues =
                atypeFactory.evaluator.evaluteConstructorCall(
                        argValues, tree, type.getUnderlyingType());
        if (returnValues == null) {
            return null;
        }
        AnnotationMirror returnType =
                atypeFactory.createResultingAnnotation(type.getUnderlyingType(), returnValues);
        type.replaceAnnotation(returnType);

        return null;
    }

    @Override
    public Void visitMemberSelect(MemberSelectTree tree, AnnotatedTypeMirror type) {
        if (!TreeUtils.isFieldAccess(tree) || !handledByValueChecker(type)) {
            return null;
        }

        VariableElement elem = (VariableElement) TreeUtils.elementFromTree(tree);
        Object value = elem.getConstantValue();
        if (value != null) {
            // The field is a compile time constant.
            type.replaceAnnotation(
                    atypeFactory.createResultingAnnotation(type.getUnderlyingType(), value));
            return null;
        }
        if (ElementUtils.isStatic(elem) && ElementUtils.isFinal(elem)) {
            // The field is static and final.
            Element e = TreeUtils.elementFromTree(tree.getExpression());
            if (e != null) {
                @SuppressWarnings("signature") // TODO: this looks like a bug in
                // ValueAnnotatedTypeFactory.  evaluateStaticFieldAcces requires a @ClassGetName
                // but this passes a @FullyQualifiedName
                @BinaryName String classname = ElementUtils.getQualifiedClassName(e).toString();
                @SuppressWarnings(
                        "signature") // https://tinyurl.com/cfissue/658 for Name.toString()
                @Identifier String fieldName = tree.getIdentifier().toString();
                value =
                        atypeFactory.evaluator.evaluateStaticFieldAccess(
                                classname, fieldName, tree);
                if (value != null) {
                    type.replaceAnnotation(
                            atypeFactory.createResultingAnnotation(
                                    type.getUnderlyingType(), value));
                }
                return null;
            }
        }

        if (TreeUtils.isArrayLengthAccess(tree)) {
            // The field access is to the length field, as in "someArrayExpression.length"
            AnnotatedTypeMirror receiverType = atypeFactory.getAnnotatedType(tree.getExpression());
            if (receiverType.getKind() == TypeKind.ARRAY) {
                AnnotationMirror resultAnno =
                        atypeFactory.createArrayLengthResultAnnotation(receiverType);
                if (resultAnno != null) {
                    type.replaceAnnotation(resultAnno);
                }
            }
        }
        return null;
    }

    /** Returns true iff the given type is in the domain of the Constant Value Checker. */
    private boolean handledByValueChecker(AnnotatedTypeMirror type) {
        TypeMirror tm = type.getUnderlyingType();
        /* TODO: compare performance to the more readable.
        return TypesUtils.isPrimitive(tm)
                || TypesUtils.isBoxedPrimitive(tm)
                || TypesUtils.isString(tm)
                || tm.toString().equals("char[]"); // Why?
        */
        return COVERED_CLASS_STRINGS.contains(tm.toString());
    }

    @Override
    public Void visitConditionalExpression(
            ConditionalExpressionTree node, AnnotatedTypeMirror annotatedTypeMirror) {
        // Work around for https://github.com/typetools/checker-framework/issues/602.
        annotatedTypeMirror.replaceAnnotation(atypeFactory.UNKNOWNVAL);
        return null;
    }
}<|MERGE_RESOLUTION|>--- conflicted
+++ resolved
@@ -401,7 +401,6 @@
 
         if (atypeFactory
                 .getMethodIdentifier()
-<<<<<<< HEAD
                 .isArrayGetLengthInvocation(tree, atypeFactory.getProcessingEnv())) {
             List<? extends ExpressionTree> args = tree.getArguments();
             AnnotatedTypeMirror argType = atypeFactory.getAnnotatedType(args.get(0));
@@ -410,7 +409,9 @@
                 type.replaceAnnotation(resultAnno);
             }
             return null;
-=======
+        }
+        if (atypeFactory
+                .getMethodIdentifier()
                 .isArraysCopyOfInvocation(tree, atypeFactory.getProcessingEnv())) {
             List<? extends ExpressionTree> args = tree.getArguments();
             if (args.size() != 2) {
@@ -423,7 +424,6 @@
             if (range != null) {
                 type.replaceAnnotation(atypeFactory.createArrayLenRangeAnnotation(range));
             }
->>>>>>> a125ea2a
         }
 
         if (!methodIsStaticallyExecutable(TreeUtils.elementFromUse(tree))
