package org.checkerframework.common.value;

import com.sun.source.tree.*;
import java.util.*;
import javax.lang.model.element.AnnotationMirror;
import javax.lang.model.element.Element;
import javax.lang.model.element.ElementKind;
import javax.lang.model.element.Name;
import javax.lang.model.element.VariableElement;
import javax.lang.model.type.TypeKind;
import javax.lang.model.type.TypeMirror;
import org.checkerframework.checker.signature.qual.BinaryName;
import org.checkerframework.checker.signature.qual.Identifier;
import org.checkerframework.common.value.qual.ArrayLen;
import org.checkerframework.common.value.qual.ArrayLenRange;
import org.checkerframework.common.value.qual.StaticallyExecutable;
import org.checkerframework.common.value.util.NumberUtils;
import org.checkerframework.common.value.util.Range;
import org.checkerframework.framework.type.AnnotatedTypeMirror;
import org.checkerframework.framework.type.treeannotator.TreeAnnotator;
import org.checkerframework.javacutil.AnnotationUtils;
import org.checkerframework.javacutil.BugInCF;
import org.checkerframework.javacutil.ElementUtils;
import org.checkerframework.javacutil.TreeUtils;
import org.checkerframework.javacutil.TypesUtils;

/** The TreeAnnotator for this AnnotatedTypeFactory. It adds/replaces annotations. */
class ValueTreeAnnotator extends TreeAnnotator {

    /** The type factory to use. Shadows the field from the superclass with a more specific type. */
    @SuppressWarnings("HidingField")
    protected final ValueAnnotatedTypeFactory atypeFactory;

    /**
     * The domain of the Constant Value Checker: the types for which it estimates possible values.
     */
    protected static final Set<String> COVERED_CLASS_STRINGS =
            Collections.unmodifiableSet(
                    new HashSet<>(
                            Arrays.asList(
                                    "int",
                                    "java.lang.Integer",
                                    "double",
                                    "java.lang.Double",
                                    "byte",
                                    "java.lang.Byte",
                                    "java.lang.String",
                                    "char",
                                    "java.lang.Character",
                                    "float",
                                    "java.lang.Float",
                                    "boolean",
                                    "java.lang.Boolean",
                                    "long",
                                    "java.lang.Long",
                                    "short",
                                    "java.lang.Short",
                                    "char[]")));

    /**
     * Create a ValueTreeAnnotator.
     *
     * @param atypeFactory the ValueAnnotatedTypeFactory to use
     */
    public ValueTreeAnnotator(ValueAnnotatedTypeFactory atypeFactory) {
        super(atypeFactory);
        this.atypeFactory = atypeFactory;
    }

    @Override
    public Void visitNewArray(NewArrayTree tree, AnnotatedTypeMirror type) {

        List<? extends ExpressionTree> dimensions = tree.getDimensions();
        List<? extends ExpressionTree> initializers = tree.getInitializers();

        // Array construction can provide dimensions or use an initializer.

        // Dimensions provided
        if (!dimensions.isEmpty()) {
            handleDimensions(dimensions, (AnnotatedTypeMirror.AnnotatedArrayType) type);
        } else {
            // Initializer used
            handleInitializers(initializers, (AnnotatedTypeMirror.AnnotatedArrayType) type);

            AnnotationMirror newQual;
            Class<?> clazz = ValueCheckerUtils.getClassFromType(type.getUnderlyingType());
            String stringVal = null;
            if (clazz == char[].class) {
                stringVal = getCharArrayStringVal(initializers);
            }

            if (stringVal != null) {
                newQual = atypeFactory.createStringAnnotation(Collections.singletonList(stringVal));
                type.replaceAnnotation(newQual);
            }
        }

        return null;
    }

    /**
     * Recursive method to handle array initializations. Recursively descends the initializer to
     * find each dimension's size and create the appropriate annotation for it.
     *
     * <p>If the annotation of the dimension is {@code @IntVal}, create an {@code @ArrayLen} with
     * the same set of possible values. If the annotation is {@code @IntRange}, create an
     * {@code @ArrayLenRange}. If the annotation is {@code @BottomVal}, create an {@code @BottomVal}
     * instead. In other cases, no annotations are created.
     *
     * @param dimensions a list of ExpressionTrees where each ExpressionTree is a specifier of the
     *     size of that dimension
     * @param type the AnnotatedTypeMirror of the array
     */
    private void handleDimensions(
            List<? extends ExpressionTree> dimensions,
            AnnotatedTypeMirror.AnnotatedArrayType type) {
        if (dimensions.size() > 1) {
            handleDimensions(
                    dimensions.subList(1, dimensions.size()),
                    (AnnotatedTypeMirror.AnnotatedArrayType) type.getComponentType());
        }
        AnnotationMirror dimType =
                atypeFactory
                        .getAnnotatedType(dimensions.get(0))
                        .getAnnotationInHierarchy(atypeFactory.UNKNOWNVAL);

        if (AnnotationUtils.areSameByName(dimType, atypeFactory.BOTTOMVAL)) {
            type.replaceAnnotation(atypeFactory.BOTTOMVAL);
        } else {
            RangeOrListOfValues rolv = null;
            if (atypeFactory.isIntRange(dimType)) {
                rolv = new RangeOrListOfValues(ValueAnnotatedTypeFactory.getRange(dimType));
            } else if (AnnotationUtils.areSameByName(
                    dimType, ValueAnnotatedTypeFactory.INTVAL_NAME)) {
                rolv =
                        new RangeOrListOfValues(
                                RangeOrListOfValues.convertLongsToInts(
                                        ValueAnnotatedTypeFactory.getIntValues(dimType)));
            }
            if (rolv != null) {
                AnnotationMirror newQual = rolv.createAnnotation(atypeFactory);
                type.replaceAnnotation(newQual);
            }
        }
    }

    /**
     * Adds the ArrayLen/ArrayLenRange annotation from the array initializers to {@code type}.
     *
     * <p>If type is a multi-dimensional array, the initializers might also contain arrays, so this
     * method adds the annotations for those initializers, too.
     *
     * @param initializers initializer trees
     * @param type array type to which annotations are added
     */
    private void handleInitializers(
            List<? extends ExpressionTree> initializers,
            AnnotatedTypeMirror.AnnotatedArrayType type) {

        List<Integer> array = new ArrayList<>();
        array.add(initializers.size());
        type.replaceAnnotation(atypeFactory.createArrayLenAnnotation(array));

        if (type.getComponentType().getKind() != TypeKind.ARRAY) {
            return;
        }

        // A list of arrayLens.  arrayLenOfDimensions.get(i) is the array lengths for the ith
        // dimension.
        List<RangeOrListOfValues> arrayLenOfDimensions = new ArrayList<>();
        for (ExpressionTree init : initializers) {
            AnnotatedTypeMirror componentType = atypeFactory.getAnnotatedType(init);
            int dimension = 0;
            while (componentType.getKind() == TypeKind.ARRAY) {
                RangeOrListOfValues rolv = null;
                if (dimension < arrayLenOfDimensions.size()) {
                    rolv = arrayLenOfDimensions.get(dimension);
                }
                AnnotationMirror arrayLen = componentType.getAnnotation(ArrayLen.class);
                if (arrayLen != null) {
                    List<Integer> currentLengths =
                            ValueAnnotatedTypeFactory.getArrayLength(arrayLen);
                    if (rolv != null) {
                        rolv.addAll(currentLengths);
                    } else {
                        arrayLenOfDimensions.add(new RangeOrListOfValues(currentLengths));
                    }
                } else {
                    // Check for an arrayLenRange annotation
                    AnnotationMirror arrayLenRangeAnno =
                            componentType.getAnnotation(ArrayLenRange.class);
                    Range range;
                    if (arrayLenRangeAnno != null) {
                        range = ValueAnnotatedTypeFactory.getRange(arrayLenRangeAnno);
                    } else {
                        range = Range.EVERYTHING;
                    }
                    if (rolv != null) {
                        rolv.add(range);
                    } else {
                        arrayLenOfDimensions.add(new RangeOrListOfValues(range));
                    }
                }

                dimension++;
                componentType =
                        ((AnnotatedTypeMirror.AnnotatedArrayType) componentType).getComponentType();
            }
        }

        AnnotatedTypeMirror componentType = type.getComponentType();
        int i = 0;
        while (componentType.getKind() == TypeKind.ARRAY && i < arrayLenOfDimensions.size()) {
            RangeOrListOfValues rolv = arrayLenOfDimensions.get(i);
            componentType.addAnnotation(rolv.createAnnotation(atypeFactory));
            componentType =
                    ((AnnotatedTypeMirror.AnnotatedArrayType) componentType).getComponentType();
            i++;
        }
    }

    /** Convert a char array to a String. Return null if unable to convert. */
    private String getCharArrayStringVal(List<? extends ExpressionTree> initializers) {
        boolean allLiterals = true;
        StringBuilder stringVal = new StringBuilder();
        for (ExpressionTree e : initializers) {
            Range range =
                    ValueAnnotatedTypeFactory.getRange(
                            atypeFactory
                                    .getAnnotatedType(e)
                                    .getAnnotationInHierarchy(atypeFactory.UNKNOWNVAL));
            if (range != null && range.from == range.to) {
                char charVal = (char) range.from;
                stringVal.append(charVal);
            } else {
                allLiterals = false;
                break;
            }
        }
        if (allLiterals) {
            return stringVal.toString();
        }
        // If any part of the initializer isn't known,
        // the stringval isn't known.
        return null;
    }

    @Override
    public Void visitTypeCast(TypeCastTree tree, AnnotatedTypeMirror atm) {
        if (handledByValueChecker(atm)) {
            AnnotationMirror oldAnno =
                    atypeFactory
                            .getAnnotatedType(tree.getExpression())
                            .getAnnotationInHierarchy(atypeFactory.UNKNOWNVAL);
            if (oldAnno == null) {
                return null;
            }
            TypeMirror newType = atm.getUnderlyingType();
            AnnotationMirror newAnno;
            Range range;

            if (TypesUtils.isString(newType) || newType.getKind() == TypeKind.ARRAY) {
                // Strings and arrays do not allow conversions
                newAnno = oldAnno;
            } else if (atypeFactory.isIntRange(oldAnno)
                    && (range = ValueAnnotatedTypeFactory.getRange(oldAnno))
                            .isWiderThan(ValueAnnotatedTypeFactory.MAX_VALUES)) {
                Class<?> newClass = ValueCheckerUtils.getClassFromType(newType);
                if (newClass == String.class) {
                    newAnno = atypeFactory.UNKNOWNVAL;
                } else if (newClass == Boolean.class || newClass == boolean.class) {
                    throw new UnsupportedOperationException(
                            "ValueAnnotatedTypeFactory: can't convert int to boolean");
                } else {
                    newAnno =
                            atypeFactory.createIntRangeAnnotation(
                                    NumberUtils.castRange(newType, range));
                }
            } else {
                List<?> values = ValueCheckerUtils.getValuesCastedToType(oldAnno, newType);
                newAnno = atypeFactory.createResultingAnnotation(atm.getUnderlyingType(), values);
            }
            atm.addMissingAnnotations(Collections.singleton(newAnno));
        } else if (atm.getKind() == TypeKind.ARRAY) {
            if (tree.getExpression().getKind() == Tree.Kind.NULL_LITERAL) {
                atm.addMissingAnnotations(Collections.singleton(atypeFactory.BOTTOMVAL));
            }
        }
        return null;
    }

    /**
     * Get the "value" field of the given annotation, casted to the given type. Empty list means no
     * value is possible (dead code). Null means no information is known -- any value is possible.
     */
    private List<?> getValues(AnnotatedTypeMirror type, TypeMirror castTo) {
        AnnotationMirror anno = type.getAnnotationInHierarchy(atypeFactory.UNKNOWNVAL);
        if (anno == null) {
            // If type is an AnnotatedTypeVariable (or other type without a primary annotation)
            // then anno will be null. It would be safe to use the annotation on the upper
            // bound; however, unless the upper bound was explicitly annotated, it will be
            // unknown.  AnnotatedTypes.findEffectiveAnnotationInHierarchy(, toSearch, top)
            return null;
        }
        return ValueCheckerUtils.getValuesCastedToType(anno, castTo);
    }

    @Override
    public Void visitLiteral(LiteralTree tree, AnnotatedTypeMirror type) {
        if (!handledByValueChecker(type)) {
            return null;
        }
        Object value = tree.getValue();
        switch (tree.getKind()) {
            case BOOLEAN_LITERAL:
                AnnotationMirror boolAnno =
                        atypeFactory.createBooleanAnnotation(
                                Collections.singletonList((Boolean) value));
                type.replaceAnnotation(boolAnno);
                return null;

            case CHAR_LITERAL:
                AnnotationMirror charAnno =
                        atypeFactory.createCharAnnotation(
                                Collections.singletonList((Character) value));
                type.replaceAnnotation(charAnno);
                return null;

            case DOUBLE_LITERAL:
            case FLOAT_LITERAL:
            case INT_LITERAL:
            case LONG_LITERAL:
                AnnotationMirror numberAnno =
                        atypeFactory.createNumberAnnotationMirror(
                                Collections.singletonList((Number) value));
                type.replaceAnnotation(numberAnno);
                return null;
            case STRING_LITERAL:
                AnnotationMirror stringAnno =
                        atypeFactory.createStringAnnotation(
                                Collections.singletonList((String) value));
                type.replaceAnnotation(stringAnno);
                return null;
            default:
                return null;
        }
    }

    /**
     * Given a MemberSelectTree representing a method call, return true if the method's declaration
     * is annotated with {@code @StaticallyExecutable}.
     */
    private boolean methodIsStaticallyExecutable(Element method) {
        return atypeFactory.getDeclAnnotation(method, StaticallyExecutable.class) != null;
    }

    /**
     * Returns the Range of the Math.min or Math.max method, or null if the argument is none of
     * these methods or their arguments are not annotated in ValueChecker hierarchy.
     *
     * @return the Range of the Math.min or Math.max method, or null if the argument is none of
     *     these methods or their arguments are not annotated in ValueChecker hierarchy
     */
    private Range getRangeForMathMinMax(MethodInvocationTree tree) {
        if (atypeFactory.getMethodIdentifier().isMathMin(tree, atypeFactory.getProcessingEnv())) {
            AnnotatedTypeMirror arg1 = atypeFactory.getAnnotatedType(tree.getArguments().get(0));
            AnnotatedTypeMirror arg2 = atypeFactory.getAnnotatedType(tree.getArguments().get(1));
            Range rangeArg1 =
                    ValueAnnotatedTypeFactory.getRange(
                            arg1.getAnnotationInHierarchy(atypeFactory.UNKNOWNVAL));
            Range rangeArg2 =
                    ValueAnnotatedTypeFactory.getRange(
                            arg2.getAnnotationInHierarchy(atypeFactory.UNKNOWNVAL));
            if (rangeArg1 != null && rangeArg2 != null) {
                return rangeArg1.min(rangeArg2);
            }
        } else if (atypeFactory
                .getMethodIdentifier()
                .isMathMax(tree, atypeFactory.getProcessingEnv())) {
            AnnotatedTypeMirror arg1 = atypeFactory.getAnnotatedType(tree.getArguments().get(0));
            AnnotatedTypeMirror arg2 = atypeFactory.getAnnotatedType(tree.getArguments().get(1));
            Range rangeArg1 =
                    ValueAnnotatedTypeFactory.getRange(
                            arg1.getAnnotationInHierarchy(atypeFactory.UNKNOWNVAL));
            Range rangeArg2 =
                    ValueAnnotatedTypeFactory.getRange(
                            arg2.getAnnotationInHierarchy(atypeFactory.UNKNOWNVAL));
            if (rangeArg1 != null && rangeArg2 != null) {
                return rangeArg1.max(rangeArg2);
            }
        }
        return null;
    }

    @Override
    public Void visitMethodInvocation(MethodInvocationTree tree, AnnotatedTypeMirror type) {
        if (type.hasAnnotation(atypeFactory.UNKNOWNVAL)) {
            Range range = getRangeForMathMinMax(tree);
            if (range != null) {
                type.replaceAnnotation(atypeFactory.createIntRangeAnnotation(range));
            }
        }

        if (atypeFactory
                .getMethodIdentifier()
                .isArraysCopyOfInvocation(tree, atypeFactory.getProcessingEnv())) {
            List<? extends ExpressionTree> args = tree.getArguments();
            if (args.size() != 2) {
                throw new BugInCF(
                        "Arrays.copyOf() should have 2 arguments. This point should not have reached");
            }
            Range range =
                    ValueCheckerUtils.getPossibleValues(
                            atypeFactory.getAnnotatedType(args.get(1)), atypeFactory);
            if (range != null) {
                type.replaceAnnotation(atypeFactory.createArrayLenRangeAnnotation(range));
            }
        }

        if (!methodIsStaticallyExecutable(TreeUtils.elementFromUse(tree))
                || !handledByValueChecker(type)) {
            return null;
        }

        if (atypeFactory
                .getMethodIdentifier()
                .isStringLengthInvocation(tree, atypeFactory.getProcessingEnv())) {
            AnnotatedTypeMirror receiverType = atypeFactory.getReceiverType(tree);
            AnnotationMirror resultAnno =
                    atypeFactory.createArrayLengthResultAnnotation(receiverType);
            if (resultAnno != null) {
                type.replaceAnnotation(resultAnno);
            }
            return null;
        }

        // Get argument values
        List<? extends ExpressionTree> arguments = tree.getArguments();
        ArrayList<List<?>> argValues;
        if (arguments.isEmpty()) {
            argValues = null;
        } else {
            argValues = new ArrayList<>();
            for (ExpressionTree argument : arguments) {
                AnnotatedTypeMirror argType = atypeFactory.getAnnotatedType(argument);
                List<?> values = getValues(argType, argType.getUnderlyingType());
                if (values == null || values.isEmpty()) {
                    // Values aren't known, so don't try to evaluate the method.
                    return null;
                }
                argValues.add(values);
            }
        }

        // Get receiver values
        AnnotatedTypeMirror receiver = atypeFactory.getReceiverType(tree);
        List<?> receiverValues;

        if (receiver != null && !ElementUtils.isStatic(TreeUtils.elementFromUse(tree))) {
            receiverValues = getValues(receiver, receiver.getUnderlyingType());
            if (receiverValues == null || receiverValues.isEmpty()) {
                // Values aren't known, so don't try to evaluate the method.
                return null;
            }
        } else {
            receiverValues = null;
        }

        // Evaluate method
        List<?> returnValues =
                atypeFactory.evaluator.evaluateMethodCall(argValues, receiverValues, tree);
        if (returnValues == null) {
            return null;
        }
        AnnotationMirror returnType =
                atypeFactory.createResultingAnnotation(type.getUnderlyingType(), returnValues);
        type.replaceAnnotation(returnType);

        return null;
    }

    @Override
    public Void visitNewClass(NewClassTree tree, AnnotatedTypeMirror type) {
        if (!methodIsStaticallyExecutable(TreeUtils.elementFromUse(tree))
                || !handledByValueChecker(type)) {
            return null;
        }

        // get argument values
        List<? extends ExpressionTree> arguments = tree.getArguments();
        ArrayList<List<?>> argValues;
        if (arguments.isEmpty()) {
            argValues = null;
        } else {
            argValues = new ArrayList<>();
            for (ExpressionTree argument : arguments) {
                AnnotatedTypeMirror argType = atypeFactory.getAnnotatedType(argument);
                List<?> values = getValues(argType, argType.getUnderlyingType());
                if (values == null || values.isEmpty()) {
                    // Values aren't known, so don't try to evaluate the method.
                    return null;
                }
                argValues.add(values);
            }
        }

        // Evaluate method
        List<?> returnValues =
                atypeFactory.evaluator.evaluteConstructorCall(
                        argValues, tree, type.getUnderlyingType());
        if (returnValues == null) {
            return null;
        }
        AnnotationMirror returnType =
                atypeFactory.createResultingAnnotation(type.getUnderlyingType(), returnValues);
        type.replaceAnnotation(returnType);

        return null;
    }

    @Override
    public Void visitMemberSelect(MemberSelectTree tree, AnnotatedTypeMirror type) {
        visitFieldAccess(tree, type);
        visitEnumConstant(tree, type);

        if (TreeUtils.isArrayLengthAccess(tree)) {
            // The field access is to the length field, as in "someArrayExpression.length"
            AnnotatedTypeMirror receiverType = atypeFactory.getAnnotatedType(tree.getExpression());
            if (receiverType.getKind() == TypeKind.ARRAY) {
                AnnotationMirror resultAnno =
                        atypeFactory.createArrayLengthResultAnnotation(receiverType);
                if (resultAnno != null) {
                    type.replaceAnnotation(resultAnno);
                }
            }
        }
        return null;
    }

    /**
     * Visit a tree that might be a field access.
     *
     * @param tree a tree that might be a field access. It is either a MemberSelectTree or an
     *     IdentifierTree (if the programmer omitted the leading `this.`).
     * @param type its type
     */
    private void visitFieldAccess(ExpressionTree tree, AnnotatedTypeMirror type) {
        if (!TreeUtils.isFieldAccess(tree) || !handledByValueChecker(type)) {
            return;
        }

        VariableElement fieldElement = (VariableElement) TreeUtils.elementFromTree(tree);
        Object value = fieldElement.getConstantValue();
        if (value != null) {
            // The field is a compile-time constant.
            type.replaceAnnotation(
                    atypeFactory.createResultingAnnotation(type.getUnderlyingType(), value));
            return;
        }
        if (ElementUtils.isStatic(fieldElement) && ElementUtils.isFinal(fieldElement)) {
            // The field is static and final, but its declaration does not initialize it to a
            // compile-time constant.  Obtain its value reflectively.
            Element classElement = fieldElement.getEnclosingElement();
            if (classElement != null) {
                @SuppressWarnings("signature" // TODO: bug in ValueAnnotatedTypeFactory.
                // evaluateStaticFieldAccess requires a @ClassGetName but this passes a
                // @FullyQualifiedName.  They differ for inner classes.
                )
                @BinaryName String classname = ElementUtils.getQualifiedClassName(classElement).toString();
                @SuppressWarnings(
                        "signature") // https://tinyurl.com/cfissue/658 for Name.toString()
                @Identifier String fieldName = fieldElement.getSimpleName().toString();
                value =
                        atypeFactory.evaluator.evaluateStaticFieldAccess(
                                classname, fieldName, tree);
                if (value != null) {
                    type.replaceAnnotation(
                            atypeFactory.createResultingAnnotation(
                                    type.getUnderlyingType(), value));
                }
                return;
            }
        }

        return;
    }

    /** Returns true iff the given type is in the domain of the Constant Value Checker. */
    private boolean handledByValueChecker(AnnotatedTypeMirror type) {
        TypeMirror tm = type.getUnderlyingType();
        /* TODO: compare performance to the more readable.
        return TypesUtils.isPrimitive(tm)
                || TypesUtils.isBoxedPrimitive(tm)
                || TypesUtils.isString(tm)
                || tm.toString().equals("char[]"); // Why?
        */
        return COVERED_CLASS_STRINGS.contains(tm.toString());
    }

    @Override
    public Void visitConditionalExpression(
            ConditionalExpressionTree node, AnnotatedTypeMirror annotatedTypeMirror) {
        // Work around for https://github.com/typetools/checker-framework/issues/602.
        annotatedTypeMirror.replaceAnnotation(atypeFactory.UNKNOWNVAL);
        return null;
    }

    // An IdentifierTree can be a local variable (including formals, exception parameters, etc.) or
    // an implicit field access (where `this.` is omitted).
    // A field access is always an IdentifierTree or MemberSelectTree.
    @Override
    public Void visitIdentifier(IdentifierTree tree, AnnotatedTypeMirror type) {
        visitFieldAccess(tree, type);
        visitEnumConstant(tree, type);
        return null;
    }

    /**
<<<<<<< HEAD
     * Default the value of an enum constant E.V to {@code StringVal("V")}.
=======
     * Default the type of an enum constant {@code E.V} to {@code @StringVal("V")}. Does nothing if
     * the argument is not an enum constant.
>>>>>>> a27502ca
     *
     * @param tree an Identifier or MemberSelect tree that might be an enum
     * @param type the type of that tree
     */
    private void visitEnumConstant(ExpressionTree tree, AnnotatedTypeMirror type) {
        Element decl = TreeUtils.elementFromTree(tree);
        if (decl.getKind() != ElementKind.ENUM_CONSTANT) {
            return;
        }

        Name id;
        switch (tree.getKind()) {
            case MEMBER_SELECT:
                id = ((MemberSelectTree) tree).getIdentifier();
                break;
            case IDENTIFIER:
                id = ((IdentifierTree) tree).getName();
                break;
            default:
                throw new BugInCF("unexpected kind of enum constant use tree: " + tree.getKind());
        }
        AnnotationMirror stringVal =
                atypeFactory.createStringAnnotation(Collections.singletonList(id.toString()));
        type.replaceAnnotation(stringVal);
    }
}<|MERGE_RESOLUTION|>--- conflicted
+++ resolved
@@ -616,12 +616,8 @@
     }
 
     /**
-<<<<<<< HEAD
-     * Default the value of an enum constant E.V to {@code StringVal("V")}.
-=======
      * Default the type of an enum constant {@code E.V} to {@code @StringVal("V")}. Does nothing if
      * the argument is not an enum constant.
->>>>>>> a27502ca
      *
      * @param tree an Identifier or MemberSelect tree that might be an enum
      * @param type the type of that tree
