--- conflicted
+++ resolved
@@ -554,28 +554,16 @@
                     atypeFactory.createResultingAnnotation(type.getUnderlyingType(), value));
             return;
         }
-<<<<<<< HEAD
         if (ElementUtils.isStatic(fieldElement) && ElementUtils.isFinal(fieldElement)) {
             // The field is static and final, but its declaration does not initialize it to a
             // compile-time constant.  Obtain its value reflectively.
             Element classElement = fieldElement.getEnclosingElement();
             if (classElement != null) {
-                @SuppressWarnings("signature" // TODO: this looks like a bug in
-                // ValueAnnotatedTypeFactory.  evaluateStaticFieldAccess requires a @ClassGetName
-                // but this passes a @FullyQualifiedName
-                )
-                @BinaryName String classname = ElementUtils.getQualifiedClassName(classElement).toString();
-=======
-        if (ElementUtils.isStatic(elem) && ElementUtils.isFinal(elem)) {
-            // The field is static and final.
-            Element e = TreeUtils.elementFromTree(tree.getExpression());
-            if (e != null) {
                 @SuppressWarnings("signature" // TODO: bug in ValueAnnotatedTypeFactory.
                 // evaluateStaticFieldAccess requires a @ClassGetName but this passes a
                 // @FullyQualifiedName.  They differ for inner classes.
                 )
-                @BinaryName String classname = ElementUtils.getQualifiedClassName(e).toString();
->>>>>>> e9a756f4
+                @BinaryName String classname = ElementUtils.getQualifiedClassName(classElement).toString();
                 @SuppressWarnings(
                         "signature") // https://tinyurl.com/cfissue/658 for Name.toString()
                 @Identifier String fieldName = fieldElement.getSimpleName().toString();
