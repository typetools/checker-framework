--- conflicted
+++ resolved
@@ -502,26 +502,16 @@
      * @param lengthNode the length method invocation node
      * @param store the Checker Framework store
      */
-<<<<<<< HEAD
     private void refineAtLengthInvocation(MethodInvocationNode lengthNode, CFStore store) {
         if (atypefactory
                 .getMethodIdentifier()
                 .isStringLengthMethod(lengthNode.getTarget().getMethod())) {
-            MethodAccessNode methodAccessNode = lengthNode.getTarget();
             refineAtLengthAccess(lengthNode, methodAccessNode.getReceiver(), store);
         } else if (atypefactory
                 .getMethodIdentifier()
                 .isArrayGetLengthMethod(lengthNode.getTarget().getMethod())) {
             Node node = lengthNode.getArguments().get(0);
             refineAtLengthAccess(lengthNode, node, store);
-=======
-    private void refineStringAtLengthInvocation(
-            MethodInvocationNode stringLengthNode, CFStore store) {
-        MethodAccessNode methodAccessNode = stringLengthNode.getTarget();
-
-        if (atypeFactory.getMethodIdentifier().isStringLengthMethod(methodAccessNode.getMethod())) {
-            refineAtLengthAccess(stringLengthNode, methodAccessNode.getReceiver(), store);
->>>>>>> 66ba31a5
         }
     }
 
