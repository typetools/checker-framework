package org.checkerframework.common.value;

import com.sun.source.tree.ExpressionTree;
import com.sun.source.tree.Tree;
import java.util.ArrayList;
import java.util.Arrays;
import java.util.Collections;
import java.util.List;
import javax.lang.model.element.AnnotationMirror;
import javax.lang.model.element.Element;
import javax.lang.model.element.ExecutableElement;
import javax.lang.model.type.TypeKind;
import javax.lang.model.type.TypeMirror;
import org.checkerframework.common.value.qual.ArrayLen;
import org.checkerframework.common.value.qual.ArrayLenRange;
import org.checkerframework.common.value.qual.StringVal;
import org.checkerframework.common.value.util.NumberMath;
import org.checkerframework.common.value.util.NumberUtils;
import org.checkerframework.common.value.util.Range;
import org.checkerframework.dataflow.analysis.ConditionalTransferResult;
import org.checkerframework.dataflow.analysis.RegularTransferResult;
import org.checkerframework.dataflow.analysis.TransferInput;
import org.checkerframework.dataflow.analysis.TransferResult;
import org.checkerframework.dataflow.cfg.node.BitwiseAndNode;
import org.checkerframework.dataflow.cfg.node.BitwiseComplementNode;
import org.checkerframework.dataflow.cfg.node.BitwiseOrNode;
import org.checkerframework.dataflow.cfg.node.BitwiseXorNode;
import org.checkerframework.dataflow.cfg.node.ConditionalAndNode;
import org.checkerframework.dataflow.cfg.node.ConditionalNotNode;
import org.checkerframework.dataflow.cfg.node.ConditionalOrNode;
import org.checkerframework.dataflow.cfg.node.EqualToNode;
import org.checkerframework.dataflow.cfg.node.FieldAccessNode;
import org.checkerframework.dataflow.cfg.node.FloatingDivisionNode;
import org.checkerframework.dataflow.cfg.node.FloatingRemainderNode;
import org.checkerframework.dataflow.cfg.node.GreaterThanNode;
import org.checkerframework.dataflow.cfg.node.GreaterThanOrEqualNode;
import org.checkerframework.dataflow.cfg.node.IntegerDivisionNode;
import org.checkerframework.dataflow.cfg.node.IntegerRemainderNode;
import org.checkerframework.dataflow.cfg.node.LeftShiftNode;
import org.checkerframework.dataflow.cfg.node.LessThanNode;
import org.checkerframework.dataflow.cfg.node.LessThanOrEqualNode;
import org.checkerframework.dataflow.cfg.node.MethodAccessNode;
import org.checkerframework.dataflow.cfg.node.MethodInvocationNode;
import org.checkerframework.dataflow.cfg.node.Node;
import org.checkerframework.dataflow.cfg.node.NotEqualNode;
import org.checkerframework.dataflow.cfg.node.NumericalAdditionNode;
import org.checkerframework.dataflow.cfg.node.NumericalMinusNode;
import org.checkerframework.dataflow.cfg.node.NumericalMultiplicationNode;
import org.checkerframework.dataflow.cfg.node.NumericalPlusNode;
import org.checkerframework.dataflow.cfg.node.NumericalSubtractionNode;
import org.checkerframework.dataflow.cfg.node.SignedRightShiftNode;
import org.checkerframework.dataflow.cfg.node.StringConcatenateAssignmentNode;
import org.checkerframework.dataflow.cfg.node.StringConcatenateNode;
import org.checkerframework.dataflow.cfg.node.StringConversionNode;
import org.checkerframework.dataflow.cfg.node.StringLiteralNode;
import org.checkerframework.dataflow.cfg.node.UnsignedRightShiftNode;
import org.checkerframework.dataflow.expression.JavaExpression;
import org.checkerframework.dataflow.expression.Unknown;
import org.checkerframework.dataflow.util.NodeUtils;
import org.checkerframework.framework.flow.CFAbstractAnalysis;
import org.checkerframework.framework.flow.CFAbstractStore;
import org.checkerframework.framework.flow.CFStore;
import org.checkerframework.framework.flow.CFTransfer;
import org.checkerframework.framework.flow.CFValue;
import org.checkerframework.framework.type.QualifierHierarchy;
import org.checkerframework.javacutil.AnnotationUtils;
import org.checkerframework.javacutil.BugInCF;
import org.checkerframework.javacutil.ElementUtils;
import org.checkerframework.javacutil.SystemUtil;
import org.checkerframework.javacutil.TreeUtils;
import org.checkerframework.javacutil.TypesUtils;

/** The transfer class for the Value Checker. */
public class ValueTransfer extends CFTransfer {
    /** The Value type factory. */
    protected final ValueAnnotatedTypeFactory atypeFactory;
    /** The Value qualifier hierarchy. */
    protected final QualifierHierarchy hierarchy;

    /**
     * Create a new ValueTransfer.
     *
     * @param analysis the corresponding analysis
     */
    public ValueTransfer(CFAbstractAnalysis<CFValue, CFStore, CFTransfer> analysis) {
        super(analysis);
        atypeFactory = (ValueAnnotatedTypeFactory) analysis.getTypeFactory();
        hierarchy = atypeFactory.getQualifierHierarchy();
    }

    /** Returns a range of possible lengths for an integer from a range, as casted to a String. */
    private Range getIntRangeStringLengthRange(Node subNode, TransferInput<CFValue, CFStore> p) {
        Range valueRange = getIntRange(subNode, p);

        // Get lengths of the bounds
        int fromLength = Long.toString(valueRange.from).length();
        int toLength = Long.toString(valueRange.to).length();

        int lowerLength = Math.min(fromLength, toLength);
        // In case the range contains 0, the minimum length is 1 even if both bounds are longer
        if (valueRange.contains(0)) {
            lowerLength = 1;
        }

        int upperLength = Math.max(fromLength, toLength);

        return Range.create(lowerLength, upperLength);
    }

    /**
     * Returns a range of possible lengths for {@code subNode}, as casted to a String.
     *
     * @param subNode some subnode of {@code p}
     * @param p TransferInput
     * @return a range of possible lengths for {@code subNode}, as casted to a String
     */
    private Range getStringLengthRange(Node subNode, TransferInput<CFValue, CFStore> p) {
        CFValue value = p.getValueOfSubNode(subNode);

        AnnotationMirror anno = getValueAnnotation(value);
        if (anno == null) {
            return null;
        }
        String annoName = AnnotationUtils.annotationName(anno);
        if (annoName.equals(ValueAnnotatedTypeFactory.ARRAYLENRANGE_NAME)) {
            return atypeFactory.getRange(anno);
        } else if (annoName.equals(ValueAnnotatedTypeFactory.BOTTOMVAL_NAME)) {
            return Range.NOTHING;
        }

        TypeKind subNodeTypeKind = subNode.getType().getKind();

        // handle values converted to string (ints, longs, longs with @IntRange)
        if (subNode instanceof StringConversionNode) {
            return getStringLengthRange(((StringConversionNode) subNode).getOperand(), p);
        } else if (isIntRange(subNode, p)) {
            return getIntRangeStringLengthRange(subNode, p);
        } else if (subNodeTypeKind == TypeKind.INT) {
            // ints are between 1 and 11 characters long
            return Range.create(1, 11);
        } else if (subNodeTypeKind == TypeKind.LONG) {
            // longs are between 1 and 20 characters long
            return Range.create(1, 20);
        }

        return Range.create(0, Integer.MAX_VALUE);
    }

    /**
     * Returns a list of possible lengths for {@code subNode}, as casted to a String. Returns null
     * if {@code subNode}'s type is top/unknown. Returns an empty list if {@code subNode}'s type is
     * bottom.
     */
    private List<Integer> getStringLengths(Node subNode, TransferInput<CFValue, CFStore> p) {

        CFValue value = p.getValueOfSubNode(subNode);
        AnnotationMirror anno = getValueAnnotation(value);
        if (anno == null) {
            return null;
        }
        String annoName = AnnotationUtils.annotationName(anno);
        if (annoName.equals(ValueAnnotatedTypeFactory.ARRAYLEN_NAME)) {
            return ValueAnnotatedTypeFactory.getArrayLength(anno);
        } else if (annoName.equals(ValueAnnotatedTypeFactory.BOTTOMVAL_NAME)) {
            return Collections.emptyList();
        }

        TypeKind subNodeTypeKind = subNode.getType().getKind();

        // handle values converted to string (characters, bytes, shorts, ints with @IntRange)
        if (subNode instanceof StringConversionNode) {
            return getStringLengths(((StringConversionNode) subNode).getOperand(), p);
        } else if (subNodeTypeKind == TypeKind.CHAR) {
            // characters always have length 1
            return Collections.singletonList(1);
        } else if (isIntRange(subNode, p)) {
            // Try to get a list of lengths from a range of integer values converted to string
            // @IntVal is not checked for, because if it is present, we would already have the
            // actual string values
            Range lengthRange = getIntRangeStringLengthRange(subNode, p);
            return ValueCheckerUtils.getValuesFromRange(lengthRange, Integer.class);
        } else if (subNodeTypeKind == TypeKind.BYTE) {
            // bytes are between 1 and 4 characters long
            return ValueCheckerUtils.getValuesFromRange(Range.create(1, 4), Integer.class);
        } else if (subNodeTypeKind == TypeKind.SHORT) {
            // shorts are between 1 and 6 characters long
            return ValueCheckerUtils.getValuesFromRange(Range.create(1, 6), Integer.class);
        } else {
            return null;
        }
    }

    /**
     * Returns a list of possible values for {@code subNode}, as casted to a String. Returns null if
     * {@code subNode}'s type is top/unknown. Returns an empty list if {@code subNode}'s type is
     * bottom.
     *
     * @param subNode a subNode of p
     * @param p TransferInput
     * @return a list of possible values for {@code subNode} or null
     */
    private List<String> getStringValues(Node subNode, TransferInput<CFValue, CFStore> p) {
        CFValue value = p.getValueOfSubNode(subNode);
        AnnotationMirror anno = getValueAnnotation(value);
        if (anno == null) {
            return null;
        }
        String annoName = AnnotationUtils.annotationName(anno);
        switch (annoName) {
            case ValueAnnotatedTypeFactory.UNKNOWN_NAME:
                return null;
            case ValueAnnotatedTypeFactory.BOTTOMVAL_NAME:
                return Collections.emptyList();
            case ValueAnnotatedTypeFactory.STRINGVAL_NAME:
                return ValueAnnotatedTypeFactory.getStringValues(anno);
            default:
                // Do nothing.
        }

        // @IntVal, @IntRange, @DoubleVal, @BoolVal (have to be converted to string)
        List<? extends Object> values;
        if (annoName.equals(ValueAnnotatedTypeFactory.BOOLVAL_NAME)) {
            values = getBooleanValues(subNode, p);
        } else if (subNode.getType().getKind() == TypeKind.CHAR) {
            values = getCharValues(subNode, p);
        } else if (subNode instanceof StringConversionNode) {
            return getStringValues(((StringConversionNode) subNode).getOperand(), p);
        } else if (isIntRange(subNode, p)) {
            Range range = getIntRange(subNode, p);
            List<Long> longValues = ValueCheckerUtils.getValuesFromRange(range, Long.class);
            values = NumberUtils.castNumbers(subNode.getType(), longValues);
        } else {
            values = getNumericalValues(subNode, p);
        }
        if (values == null) {
            return null;
        }
        List<String> stringValues = SystemUtil.mapList(Object::toString, values);
        // Empty list means bottom value
        return stringValues.isEmpty() ? Collections.singletonList("null") : stringValues;
    }

    /**
     * Create a @BoolVal CFValue for the given boolean value.
     *
     * @param value the value for the @BoolVal annotation
     * @return a @BoolVal CFValue for the given boolean value
     */
    private CFValue createBooleanCFValue(boolean value) {
        return analysis.createSingleAnnotationValue(
                value ? atypeFactory.BOOLEAN_TRUE : atypeFactory.BOOLEAN_FALSE,
                atypeFactory.types.getPrimitiveType(TypeKind.BOOLEAN));
    }

    /**
     * Get the unique possible boolean value from @BoolVal. Returns null if that is not the case
     * (including if the CFValue is not @BoolVal).
     *
     * @param value a CFValue
     * @return theboolean if {@code value} represents a single boolean value; otherwise null
     */
    private Boolean getBooleanValue(CFValue value) {
        AnnotationMirror boolAnno =
                AnnotationUtils.getAnnotationByName(
                        value.getAnnotations(), ValueAnnotatedTypeFactory.BOOLVAL_NAME);
        return ValueAnnotatedTypeFactory.getBooleanValue(boolAnno);
    }

    /**
     * Get possible boolean values for a node. Returns null if there is no estimate, because the
     * node's value is not @BoolVal.
     *
     * @param subNode the node whose value to obtain
     * @param p the transfer input in which to look up values
     * @return the possible boolean values for the node
     */
    private List<Boolean> getBooleanValues(Node subNode, TransferInput<CFValue, CFStore> p) {
        CFValue value = p.getValueOfSubNode(subNode);
        AnnotationMirror intAnno =
                AnnotationUtils.getAnnotationByName(
                        value.getAnnotations(), ValueAnnotatedTypeFactory.BOOLVAL_NAME);
        return ValueAnnotatedTypeFactory.getBooleanValues(intAnno);
    }

    /** Get possible char values from annotation @IntRange or @IntVal. */
    private List<Character> getCharValues(Node subNode, TransferInput<CFValue, CFStore> p) {
        CFValue value = p.getValueOfSubNode(subNode);
        AnnotationMirror intAnno;

        intAnno =
                AnnotationUtils.getAnnotationByName(
                        value.getAnnotations(), ValueAnnotatedTypeFactory.INTVAL_NAME);
        if (intAnno != null) {
            return ValueAnnotatedTypeFactory.getCharValues(intAnno);
        }

        if (atypeFactory.isIntRange(value.getAnnotations())) {
            intAnno =
                    hierarchy.findAnnotationInHierarchy(
                            value.getAnnotations(), atypeFactory.UNKNOWNVAL);
            Range range = atypeFactory.getRange(intAnno);
            return ValueCheckerUtils.getValuesFromRange(range, Character.class);
        }

        return Collections.emptyList();
    }

    private AnnotationMirror getValueAnnotation(Node subNode, TransferInput<CFValue, CFStore> p) {
        CFValue value = p.getValueOfSubNode(subNode);
        return getValueAnnotation(value);
    }

    /**
     * Extract the Value Checker annotation from a CFValue object.
     *
     * @param cfValue a CFValue object
     * @return the Value Checker annotation within cfValue
     */
    private AnnotationMirror getValueAnnotation(CFValue cfValue) {
        return hierarchy.findAnnotationInHierarchy(
                cfValue.getAnnotations(), atypeFactory.UNKNOWNVAL);
    }

    /**
     * Returns a list of possible values, or null if no estimate is available and any value is
     * possible.
     */
    private List<? extends Number> getNumericalValues(
            Node subNode, TransferInput<CFValue, CFStore> p) {
        AnnotationMirror valueAnno = getValueAnnotation(subNode, p);
        return getNumericalValues(subNode, valueAnno);
    }

    /**
     * Returns the numerical values in valueAnno casted to the type of subNode.
     *
     * @param subNode node
     * @param valueAnno annotation mirror
     * @return the numerical values in valueAnno casted to the type of subNode
     */
    private List<? extends Number> getNumericalValues(Node subNode, AnnotationMirror valueAnno) {

        if (valueAnno == null
                || AnnotationUtils.areSameByName(
                        valueAnno, ValueAnnotatedTypeFactory.UNKNOWN_NAME)) {
            return null;
        } else if (AnnotationUtils.areSameByName(
                valueAnno, ValueAnnotatedTypeFactory.BOTTOMVAL_NAME)) {
            return Collections.emptyList();
        }
        List<? extends Number> values;
        if (AnnotationUtils.areSameByName(valueAnno, ValueAnnotatedTypeFactory.INTVAL_NAME)) {
            values = ValueAnnotatedTypeFactory.getIntValues(valueAnno);
        } else if (AnnotationUtils.areSameByName(
                valueAnno, ValueAnnotatedTypeFactory.DOUBLEVAL_NAME)) {
            values = ValueAnnotatedTypeFactory.getDoubleValues(valueAnno);
        } else {
            return null;
        }
        return NumberUtils.castNumbers(subNode.getType(), values);
    }

    /** Get possible integer range from annotation. */
    private Range getIntRange(Node subNode, TransferInput<CFValue, CFStore> p) {
        AnnotationMirror val = getValueAnnotation(subNode, p);
        return getIntRangeFromAnnotation(subNode, val);
    }

    /**
     * Returns the {@link Range} object corresponding to the annotation {@code val} casted to the
     * type of {@code node}.
     *
     * @param node a node
     * @param val annotation mirror
     * @return the {@link Range} object corresponding to the annotation {@code val} casted to the
     *     type of {@code node}.
     */
    private Range getIntRangeFromAnnotation(Node node, AnnotationMirror val) {
        Range range;
        if (val == null
                || AnnotationUtils.areSameByName(val, ValueAnnotatedTypeFactory.UNKNOWN_NAME)) {
            range = Range.EVERYTHING;
        } else if (atypeFactory.isIntRange(val)) {
            range = atypeFactory.getRange(val);
        } else if (AnnotationUtils.areSameByName(val, ValueAnnotatedTypeFactory.INTVAL_NAME)) {
            List<Long> values = ValueAnnotatedTypeFactory.getIntValues(val);
            range = ValueCheckerUtils.getRangeFromValues(values);
        } else if (AnnotationUtils.areSameByName(val, ValueAnnotatedTypeFactory.DOUBLEVAL_NAME)) {
            List<Double> values = ValueAnnotatedTypeFactory.getDoubleValues(val);
            range = ValueCheckerUtils.getRangeFromValues(values);
        } else if (AnnotationUtils.areSameByName(val, ValueAnnotatedTypeFactory.BOTTOMVAL_NAME)) {
            return Range.NOTHING;
        } else {
            range = Range.EVERYTHING;
        }
        return NumberUtils.castRange(node.getType(), range);
    }

    /**
     * Returns true if subNode is annotated with {@code @IntRange}.
     *
     * @param subNode subNode of {@code p}
     * @param p TransferInput
     * @return true if this subNode is annotated with {@code @IntRange}
     */
    private boolean isIntRange(Node subNode, TransferInput<CFValue, CFStore> p) {
        CFValue value = p.getValueOfSubNode(subNode);
        return atypeFactory.isIntRange(value.getAnnotations());
    }

    /**
     * Returns true if {@code node} an integral type and is {@code anno} is {@code @UnknownVal}.
     *
     * @param node a node
     * @param anno annotation mirror
     * @return true if node is annotated with {@code @UnknownVal} and it is an integral type
     */
    private boolean isIntegralUnknownVal(Node node, AnnotationMirror anno) {
        return AnnotationUtils.areSameByName(anno, ValueAnnotatedTypeFactory.UNKNOWN_NAME)
                && TypesUtils.isIntegralPrimitive(node.getType());
    }

    /**
     * Returns true if this node is annotated with {@code @IntRange} or {@code @UnknownVal}.
     *
     * @param node the node to inspect
     * @param p storage
     * @return true if this node is annotated with {@code @IntRange} or {@code @UnknownVal}
     */
    private boolean isIntRangeOrIntegralUnknownVal(Node node, TransferInput<CFValue, CFStore> p) {
        if (isIntRange(node, p)) {
            return true;
        }
        return isIntegralUnknownVal(node, getValueAnnotation(p.getValueOfSubNode(node)));
    }

    /**
     * Create a new transfer result based on the original result and the new annotation.
     *
     * @param result the original result
     * @param resultAnno the new annotation
     * @return the new transfer result
     */
    private TransferResult<CFValue, CFStore> createNewResult(
            TransferResult<CFValue, CFStore> result, AnnotationMirror resultAnno) {
        CFValue newResultValue =
                analysis.createSingleAnnotationValue(
                        resultAnno, result.getResultValue().getUnderlyingType());
        return new RegularTransferResult<>(newResultValue, result.getRegularStore());
    }

    /** Create a boolean transfer result. */
    private TransferResult<CFValue, CFStore> createNewResultBoolean(
            CFStore thenStore,
            CFStore elseStore,
            List<Boolean> resultValues,
            TypeMirror underlyingType) {
        AnnotationMirror boolVal = atypeFactory.createBooleanAnnotation(resultValues);
        CFValue newResultValue = analysis.createSingleAnnotationValue(boolVal, underlyingType);
        if (elseStore != null) {
            return new ConditionalTransferResult<>(newResultValue, thenStore, elseStore);
        } else {
            return new RegularTransferResult<>(newResultValue, thenStore);
        }
    }

    @Override
    public TransferResult<CFValue, CFStore> visitFieldAccess(
            FieldAccessNode node, TransferInput<CFValue, CFStore> in) {

        TransferResult<CFValue, CFStore> result = super.visitFieldAccess(node, in);
        refineArrayAtLengthAccess(node, result.getRegularStore());
        return result;
    }

    @Override
    public TransferResult<CFValue, CFStore> visitMethodInvocation(
            MethodInvocationNode n, TransferInput<CFValue, CFStore> p) {
        TransferResult<CFValue, CFStore> result = super.visitMethodInvocation(n, p);
        refineAtLengthInvocation(n, result.getRegularStore());
        return result;
    }

    /**
     * If array.length is encountered, transform its @IntVal annotation into an @ArrayLen annotation
     * for array.
     */
    private void refineArrayAtLengthAccess(FieldAccessNode arrayLengthNode, CFStore store) {
        if (!NodeUtils.isArrayLengthFieldAccess(arrayLengthNode)) {
            return;
        }

        refineAtLengthAccess(arrayLengthNode, arrayLengthNode.getReceiver(), store);
    }

    /**
     * If length method is invoked for a sequence, transform its @IntVal annotation into
     * an @ArrayLen annotation.
     *
     * @param lengthNode the length method invocation node
     * @param store the Checker Framework store
     */
    private void refineAtLengthInvocation(MethodInvocationNode lengthNode, CFStore store) {
        if (atypeFactory
                .getMethodIdentifier()
                .isStringLengthMethod(lengthNode.getTarget().getMethod())) {
            MethodAccessNode methodAccessNode = lengthNode.getTarget();
            refineAtLengthAccess(lengthNode, methodAccessNode.getReceiver(), store);
        } else if (atypeFactory
                .getMethodIdentifier()
                .isArrayGetLengthMethod(lengthNode.getTarget().getMethod())) {
            Node node = lengthNode.getArguments().get(0);
            refineAtLengthAccess(lengthNode, node, store);
        }
    }

    /**
     * Gets a value checker annotation relevant for an array or a string.
     *
     * @param arrayOrStringNode the node whose annotation to return
     * @return the value checker annotation for the array or a string
     */
    private AnnotationMirror getArrayOrStringAnnotation(Node arrayOrStringNode) {
        AnnotationMirror arrayOrStringAnno =
                atypeFactory.getAnnotationMirror(arrayOrStringNode.getTree(), StringVal.class);
        if (arrayOrStringAnno == null) {
            arrayOrStringAnno =
                    atypeFactory.getAnnotationMirror(arrayOrStringNode.getTree(), ArrayLen.class);
        }
        if (arrayOrStringAnno == null) {
            arrayOrStringAnno =
                    atypeFactory.getAnnotationMirror(
                            arrayOrStringNode.getTree(), ArrayLenRange.class);
        }

        return arrayOrStringAnno;
    }

    /**
     * Transform @IntVal or @IntRange annotations of a array or string length into an @ArrayLen
     * or @ArrayLenRange annotation for the array or string.
     *
     * @param lengthNode an invocation of method {@code length} or an access of the {@code length}
     *     field
     * @param receiverNode the receiver of {@code lengthNode}
     * @param store the store to update
     */
    private void refineAtLengthAccess(Node lengthNode, Node receiverNode, CFStore store) {
        JavaExpression lengthExpr = JavaExpression.fromNode(lengthNode);

        // If the expression is not representable (for example if String.length() for some reason is
        // not marked @Pure, then do not refine.
        if (lengthExpr instanceof Unknown) {
            return;
        }

        CFValue value = store.getValue(lengthExpr);
        if (value == null) {
            return;
        }

        AnnotationMirror lengthAnno = getValueAnnotation(value);
        if (lengthAnno == null) {
            return;
        }
        if (AnnotationUtils.areSameByName(lengthAnno, ValueAnnotatedTypeFactory.BOTTOMVAL_NAME)) {
            // If the length is bottom, then this is dead code, so the receiver type
            // should also be bottom.
            JavaExpression receiver = JavaExpression.fromNode(receiverNode);
            store.insertValue(receiver, lengthAnno);
            return;
        }

        RangeOrListOfValues rolv;
        if (atypeFactory.isIntRange(lengthAnno)) {
            rolv = new RangeOrListOfValues(atypeFactory.getRange(lengthAnno));
        } else if (AnnotationUtils.areSameByName(
                lengthAnno, ValueAnnotatedTypeFactory.INTVAL_NAME)) {
            List<Long> lengthValues = ValueAnnotatedTypeFactory.getIntValues(lengthAnno);
            rolv = new RangeOrListOfValues(RangeOrListOfValues.convertLongsToInts(lengthValues));
        } else {
            return;
        }
        AnnotationMirror newRecAnno = rolv.createAnnotation(atypeFactory);
        AnnotationMirror oldRecAnno = getArrayOrStringAnnotation(receiverNode);

        AnnotationMirror combinedRecAnno;
        // If the receiver doesn't have an @ArrayLen annotation, use the new annotation.
        // If it does have an annotation, combine the facts known about the receiver
        // with the facts known about its length using GLB.
        if (oldRecAnno == null) {
            combinedRecAnno = newRecAnno;
        } else {
            combinedRecAnno = hierarchy.greatestLowerBound(oldRecAnno, newRecAnno);
        }
        JavaExpression receiver = JavaExpression.fromNode(receiverNode);
        store.insertValue(receiver, combinedRecAnno);
    }

    @Override
    public TransferResult<CFValue, CFStore> visitStringConcatenateAssignment(
            StringConcatenateAssignmentNode n, TransferInput<CFValue, CFStore> p) {
        TransferResult<CFValue, CFStore> result = super.visitStringConcatenateAssignment(n, p);
        return stringConcatenation(n.getLeftOperand(), n.getRightOperand(), p, result);
    }

    @Override
    public TransferResult<CFValue, CFStore> visitStringConcatenate(
            StringConcatenateNode n, TransferInput<CFValue, CFStore> p) {
        TransferResult<CFValue, CFStore> result = super.visitStringConcatenate(n, p);
        return stringConcatenation(n.getLeftOperand(), n.getRightOperand(), p, result);
    }

    /**
     * Calculates possible lengths of a result of string concatenation of strings with known
     * lengths.
     */
    private List<Integer> calculateLengthAddition(
            List<Integer> leftLengths, List<Integer> rightLengths) {
        List<Integer> result = new ArrayList<>(leftLengths.size() * rightLengths.size());

        for (int left : leftLengths) {
            for (int right : rightLengths) {
                long resultLength = (long) left + right;
                // Lengths not fitting into int are not allowed
                if (resultLength <= Integer.MAX_VALUE) {
                    result.add((int) resultLength);
                }
            }
        }

        return result;
    }

    /**
     * Calculates a range of possible lengths of a result of string concatenation of strings with
     * known ranges of lengths.
     */
    private Range calculateLengthRangeAddition(Range leftLengths, Range rightLengths) {
        return leftLengths.plus(rightLengths).intersect(Range.INT_EVERYTHING);
    }

    /**
     * Checks whether or not the passed node is nullable. This superficial check assumes that every
     * node is nullable unless it is a primitive, String literal, or compile-time constant.
     *
     * @return false if the node's run-time can't be null; true if the node's run-time value may be
     *     null, or if this method is not precise enough
     */
    private boolean isNullable(Node node) {
        if (node instanceof StringConversionNode) {
            if (((StringConversionNode) node).getOperand().getType().getKind().isPrimitive()) {
                return false;
            }
        } else if (node instanceof StringLiteralNode) {
            return false;
        } else if (node instanceof StringConcatenateNode) {
            return false;
        }

        Element element = TreeUtils.elementFromUse((ExpressionTree) node.getTree());
        return !ElementUtils.isCompileTimeConstant(element);
    }

    /** Creates an annotation for a result of string concatenation. */
    private AnnotationMirror createAnnotationForStringConcatenation(
            Node leftOperand, Node rightOperand, TransferInput<CFValue, CFStore> p) {

        // Try using sets of string values
        List<String> leftValues = getStringValues(leftOperand, p);
        List<String> rightValues = getStringValues(rightOperand, p);

        boolean nonNullStringConcat =
                atypeFactory.getChecker().hasOption("nonNullStringsConcatenation");

        if (leftValues != null && rightValues != null) {
            // Both operands have known string values, compute set of results
            if (!nonNullStringConcat) {
                if (isNullable(leftOperand)) {
<<<<<<< HEAD
                    leftValues = new ArrayList<>(leftValues);
                    leftValues.add("null");
                }
                if (isNullable(rightOperand)) {
                    rightValues = new ArrayList<>(rightValues);
                    rightValues.add("null");
=======
                    leftValues = SystemUtil.append(leftValues, "null");
                }
                if (isNullable(rightOperand)) {
                    rightValues = SystemUtil.append(rightValues, "null");
>>>>>>> 5aef7a68
                }
            } else {
                if (leftOperand instanceof StringConversionNode) {
                    if (((StringConversionNode) leftOperand).getOperand().getType().getKind()
                            == TypeKind.NULL) {
<<<<<<< HEAD
                        leftValues = new ArrayList<>(leftValues);
                        leftValues.add("null");
=======
                        leftValues = SystemUtil.append(leftValues, "null");
>>>>>>> 5aef7a68
                    }
                }
                if (rightOperand instanceof StringConversionNode) {
                    if (((StringConversionNode) rightOperand).getOperand().getType().getKind()
                            == TypeKind.NULL) {
<<<<<<< HEAD
                        rightValues = new ArrayList<>(rightValues);
                        rightValues.add("null");
=======
                        rightValues = SystemUtil.append(rightValues, "null");
>>>>>>> 5aef7a68
                    }
                }
            }

            List<String> concatValues = new ArrayList<>(leftValues.size() * rightValues.size());
            for (String left : leftValues) {
                for (String right : rightValues) {
                    concatValues.add(left + right);
                }
            }
            return atypeFactory.createStringAnnotation(concatValues);
        }

        // Try using sets of lengths
        List<Integer> leftLengths =
                leftValues != null
                        ? ValueCheckerUtils.getLengthsForStringValues(leftValues)
                        : getStringLengths(leftOperand, p);
        List<Integer> rightLengths =
                rightValues != null
                        ? ValueCheckerUtils.getLengthsForStringValues(rightValues)
                        : getStringLengths(rightOperand, p);

        if (leftLengths != null && rightLengths != null) {
            // Both operands have known lengths, compute set of result lengths
            if (!nonNullStringConcat) {
                if (isNullable(leftOperand)) {
                    leftLengths = new ArrayList<>(leftLengths);
                    leftLengths.add(4); // "null"
                }
                if (isNullable(rightOperand)) {
                    rightLengths = new ArrayList<>(rightLengths);
                    rightLengths.add(4); // "null"
                }
            }
            List<Integer> concatLengths = calculateLengthAddition(leftLengths, rightLengths);
            return atypeFactory.createArrayLenAnnotation(concatLengths);
        }

        // Try using ranges of lengths
        Range leftLengthRange =
                leftLengths != null
                        ? ValueCheckerUtils.getRangeFromValues(leftLengths)
                        : getStringLengthRange(leftOperand, p);
        Range rightLengthRange =
                rightLengths != null
                        ? ValueCheckerUtils.getRangeFromValues(rightLengths)
                        : getStringLengthRange(rightOperand, p);

        if (leftLengthRange != null && rightLengthRange != null) {
            // Both operands have a length from a known range, compute a range of result lengths
            if (!nonNullStringConcat) {
                if (isNullable(leftOperand)) {
                    leftLengthRange.union(Range.create(4, 4)); // "null"
                }
                if (isNullable(rightOperand)) {
                    rightLengthRange.union(Range.create(4, 4)); // "null"
                }
            }
            Range concatLengthRange =
                    calculateLengthRangeAddition(leftLengthRange, rightLengthRange);
            return atypeFactory.createArrayLenRangeAnnotation(concatLengthRange);
        }

        return atypeFactory.UNKNOWNVAL;
    }

    public TransferResult<CFValue, CFStore> stringConcatenation(
            Node leftOperand,
            Node rightOperand,
            TransferInput<CFValue, CFStore> p,
            TransferResult<CFValue, CFStore> result) {

        AnnotationMirror resultAnno =
                createAnnotationForStringConcatenation(leftOperand, rightOperand, p);

        TypeMirror underlyingType = result.getResultValue().getUnderlyingType();
        CFValue newResultValue = analysis.createSingleAnnotationValue(resultAnno, underlyingType);
        return new RegularTransferResult<>(newResultValue, result.getRegularStore());
    }

    /** Binary operations that are analyzed by the value checker. */
    enum NumericalBinaryOps {
        ADDITION,
        SUBTRACTION,
        DIVISION,
        REMAINDER,
        MULTIPLICATION,
        SHIFT_LEFT,
        SIGNED_SHIFT_RIGHT,
        UNSIGNED_SHIFT_RIGHT,
        BITWISE_AND,
        BITWISE_OR,
        BITWISE_XOR;
    }

    /**
     * Get the refined annotation after a numerical binary operation.
     *
     * @param leftNode the node that represents the left operand
     * @param rightNode the node that represents the right operand
     * @param op the operator type
     * @param p the transfer input
     * @return the result annotation mirror
     */
    private AnnotationMirror calculateNumericalBinaryOp(
            Node leftNode,
            Node rightNode,
            NumericalBinaryOps op,
            TransferInput<CFValue, CFStore> p) {
        if (!isIntRangeOrIntegralUnknownVal(leftNode, p)
                && !isIntRangeOrIntegralUnknownVal(rightNode, p)) {
            List<Number> resultValues = calculateValuesBinaryOp(leftNode, rightNode, op, p);
            return atypeFactory.createNumberAnnotationMirror(resultValues);
        } else {
            Range resultRange = calculateRangeBinaryOp(leftNode, rightNode, op, p);
            return atypeFactory.createIntRangeAnnotation(resultRange);
        }
    }

    /** Calculate the result range after a binary operation between two numerical type nodes. */
    private Range calculateRangeBinaryOp(
            Node leftNode,
            Node rightNode,
            NumericalBinaryOps op,
            TransferInput<CFValue, CFStore> p) {
        if (TypesUtils.isIntegralPrimitive(leftNode.getType())
                && TypesUtils.isIntegralPrimitive(rightNode.getType())) {
            Range leftRange = getIntRange(leftNode, p);
            Range rightRange = getIntRange(rightNode, p);
            Range resultRange;
            switch (op) {
                case ADDITION:
                    resultRange = leftRange.plus(rightRange);
                    break;
                case SUBTRACTION:
                    resultRange = leftRange.minus(rightRange);
                    break;
                case MULTIPLICATION:
                    resultRange = leftRange.times(rightRange);
                    break;
                case DIVISION:
                    resultRange = leftRange.divide(rightRange);
                    break;
                case REMAINDER:
                    resultRange = leftRange.remainder(rightRange);
                    break;
                case SHIFT_LEFT:
                    resultRange = leftRange.shiftLeft(rightRange);
                    break;
                case SIGNED_SHIFT_RIGHT:
                    resultRange = leftRange.signedShiftRight(rightRange);
                    break;
                case UNSIGNED_SHIFT_RIGHT:
                    resultRange = leftRange.unsignedShiftRight(rightRange);
                    break;
                case BITWISE_AND:
                    resultRange = leftRange.bitwiseAnd(rightRange);
                    break;
                case BITWISE_OR:
                    resultRange = leftRange.bitwiseOr(rightRange);
                    break;
                case BITWISE_XOR:
                    resultRange = leftRange.bitwiseXor(rightRange);
                    break;
                default:
                    throw new BugInCF("ValueTransfer: unsupported operation: " + op);
            }
            // Any integral type with less than 32 bits would be promoted to 32-bit int type during
            // operations.
            return leftNode.getType().getKind() == TypeKind.LONG
                            || rightNode.getType().getKind() == TypeKind.LONG
                    ? resultRange
                    : resultRange.intRange();
        } else {
            return Range.EVERYTHING;
        }
    }

    /** Calculate the possible values after a binary operation between two numerical type nodes. */
    private List<Number> calculateValuesBinaryOp(
            Node leftNode,
            Node rightNode,
            NumericalBinaryOps op,
            TransferInput<CFValue, CFStore> p) {
        List<? extends Number> lefts = getNumericalValues(leftNode, p);
        List<? extends Number> rights = getNumericalValues(rightNode, p);
        if (lefts == null || rights == null) {
            return null;
        }
        List<Number> resultValues = new ArrayList<>();
        for (Number left : lefts) {
            NumberMath<?> nmLeft = NumberMath.getNumberMath(left);
            for (Number right : rights) {
                switch (op) {
                    case ADDITION:
                        resultValues.add(nmLeft.plus(right));
                        break;
                    case DIVISION:
                        Number result = nmLeft.divide(right);
                        if (result != null) {
                            resultValues.add(result);
                        }
                        break;
                    case MULTIPLICATION:
                        resultValues.add(nmLeft.times(right));
                        break;
                    case REMAINDER:
                        Number resultR = nmLeft.remainder(right);
                        if (resultR != null) {
                            resultValues.add(resultR);
                        }
                        break;
                    case SUBTRACTION:
                        resultValues.add(nmLeft.minus(right));
                        break;
                    case SHIFT_LEFT:
                        resultValues.add(nmLeft.shiftLeft(right));
                        break;
                    case SIGNED_SHIFT_RIGHT:
                        resultValues.add(nmLeft.signedShiftRight(right));
                        break;
                    case UNSIGNED_SHIFT_RIGHT:
                        resultValues.add(nmLeft.unsignedShiftRight(right));
                        break;
                    case BITWISE_AND:
                        resultValues.add(nmLeft.bitwiseAnd(right));
                        break;
                    case BITWISE_OR:
                        resultValues.add(nmLeft.bitwiseOr(right));
                        break;
                    case BITWISE_XOR:
                        resultValues.add(nmLeft.bitwiseXor(right));
                        break;
                    default:
                        throw new BugInCF("ValueTransfer: unsupported operation: " + op);
                }
            }
        }
        return resultValues;
    }

    @Override
    public TransferResult<CFValue, CFStore> visitNumericalAddition(
            NumericalAdditionNode n, TransferInput<CFValue, CFStore> p) {
        TransferResult<CFValue, CFStore> transferResult = super.visitNumericalAddition(n, p);
        AnnotationMirror resultAnno =
                calculateNumericalBinaryOp(
                        n.getLeftOperand(), n.getRightOperand(), NumericalBinaryOps.ADDITION, p);
        return createNewResult(transferResult, resultAnno);
    }

    @Override
    public TransferResult<CFValue, CFStore> visitNumericalSubtraction(
            NumericalSubtractionNode n, TransferInput<CFValue, CFStore> p) {
        TransferResult<CFValue, CFStore> transferResult = super.visitNumericalSubtraction(n, p);
        AnnotationMirror resultAnno =
                calculateNumericalBinaryOp(
                        n.getLeftOperand(), n.getRightOperand(), NumericalBinaryOps.SUBTRACTION, p);
        return createNewResult(transferResult, resultAnno);
    }

    @Override
    public TransferResult<CFValue, CFStore> visitNumericalMultiplication(
            NumericalMultiplicationNode n, TransferInput<CFValue, CFStore> p) {
        TransferResult<CFValue, CFStore> transferResult = super.visitNumericalMultiplication(n, p);
        AnnotationMirror resultAnno =
                calculateNumericalBinaryOp(
                        n.getLeftOperand(),
                        n.getRightOperand(),
                        NumericalBinaryOps.MULTIPLICATION,
                        p);
        return createNewResult(transferResult, resultAnno);
    }

    @Override
    public TransferResult<CFValue, CFStore> visitIntegerDivision(
            IntegerDivisionNode n, TransferInput<CFValue, CFStore> p) {
        TransferResult<CFValue, CFStore> transferResult = super.visitIntegerDivision(n, p);
        AnnotationMirror resultAnno =
                calculateNumericalBinaryOp(
                        n.getLeftOperand(), n.getRightOperand(), NumericalBinaryOps.DIVISION, p);
        return createNewResult(transferResult, resultAnno);
    }

    @Override
    public TransferResult<CFValue, CFStore> visitFloatingDivision(
            FloatingDivisionNode n, TransferInput<CFValue, CFStore> p) {
        TransferResult<CFValue, CFStore> transferResult = super.visitFloatingDivision(n, p);
        AnnotationMirror resultAnno =
                calculateNumericalBinaryOp(
                        n.getLeftOperand(), n.getRightOperand(), NumericalBinaryOps.DIVISION, p);
        return createNewResult(transferResult, resultAnno);
    }

    @Override
    public TransferResult<CFValue, CFStore> visitIntegerRemainder(
            IntegerRemainderNode n, TransferInput<CFValue, CFStore> p) {
        TransferResult<CFValue, CFStore> transferResult = super.visitIntegerRemainder(n, p);
        AnnotationMirror resultAnno =
                calculateNumericalBinaryOp(
                        n.getLeftOperand(), n.getRightOperand(), NumericalBinaryOps.REMAINDER, p);
        return createNewResult(transferResult, resultAnno);
    }

    @Override
    public TransferResult<CFValue, CFStore> visitFloatingRemainder(
            FloatingRemainderNode n, TransferInput<CFValue, CFStore> p) {
        TransferResult<CFValue, CFStore> transferResult = super.visitFloatingRemainder(n, p);
        AnnotationMirror resultAnno =
                calculateNumericalBinaryOp(
                        n.getLeftOperand(), n.getRightOperand(), NumericalBinaryOps.REMAINDER, p);
        return createNewResult(transferResult, resultAnno);
    }

    @Override
    public TransferResult<CFValue, CFStore> visitLeftShift(
            LeftShiftNode n, TransferInput<CFValue, CFStore> p) {
        TransferResult<CFValue, CFStore> transferResult = super.visitLeftShift(n, p);
        AnnotationMirror resultAnno =
                calculateNumericalBinaryOp(
                        n.getLeftOperand(), n.getRightOperand(), NumericalBinaryOps.SHIFT_LEFT, p);
        return createNewResult(transferResult, resultAnno);
    }

    @Override
    public TransferResult<CFValue, CFStore> visitSignedRightShift(
            SignedRightShiftNode n, TransferInput<CFValue, CFStore> p) {
        TransferResult<CFValue, CFStore> transferResult = super.visitSignedRightShift(n, p);
        AnnotationMirror resultAnno =
                calculateNumericalBinaryOp(
                        n.getLeftOperand(),
                        n.getRightOperand(),
                        NumericalBinaryOps.SIGNED_SHIFT_RIGHT,
                        p);
        return createNewResult(transferResult, resultAnno);
    }

    @Override
    public TransferResult<CFValue, CFStore> visitUnsignedRightShift(
            UnsignedRightShiftNode n, TransferInput<CFValue, CFStore> p) {
        TransferResult<CFValue, CFStore> transferResult = super.visitUnsignedRightShift(n, p);
        AnnotationMirror resultAnno =
                calculateNumericalBinaryOp(
                        n.getLeftOperand(),
                        n.getRightOperand(),
                        NumericalBinaryOps.UNSIGNED_SHIFT_RIGHT,
                        p);
        return createNewResult(transferResult, resultAnno);
    }

    @Override
    public TransferResult<CFValue, CFStore> visitBitwiseAnd(
            BitwiseAndNode n, TransferInput<CFValue, CFStore> p) {
        TransferResult<CFValue, CFStore> transferResult = super.visitBitwiseAnd(n, p);
        AnnotationMirror resultAnno =
                calculateNumericalBinaryOp(
                        n.getLeftOperand(), n.getRightOperand(), NumericalBinaryOps.BITWISE_AND, p);
        return createNewResult(transferResult, resultAnno);
    }

    @Override
    public TransferResult<CFValue, CFStore> visitBitwiseOr(
            BitwiseOrNode n, TransferInput<CFValue, CFStore> p) {
        TransferResult<CFValue, CFStore> transferResult = super.visitBitwiseOr(n, p);
        AnnotationMirror resultAnno =
                calculateNumericalBinaryOp(
                        n.getLeftOperand(), n.getRightOperand(), NumericalBinaryOps.BITWISE_OR, p);
        return createNewResult(transferResult, resultAnno);
    }

    @Override
    public TransferResult<CFValue, CFStore> visitBitwiseXor(
            BitwiseXorNode n, TransferInput<CFValue, CFStore> p) {
        TransferResult<CFValue, CFStore> transferResult = super.visitBitwiseXor(n, p);
        AnnotationMirror resultAnno =
                calculateNumericalBinaryOp(
                        n.getLeftOperand(), n.getRightOperand(), NumericalBinaryOps.BITWISE_XOR, p);
        return createNewResult(transferResult, resultAnno);
    }

    /** Unary operations that are analyzed by the value checker. */
    enum NumericalUnaryOps {
        PLUS,
        MINUS,
        BITWISE_COMPLEMENT;
    }

    /**
     * Get the refined annotation after a numerical unary operation.
     *
     * @param operand the node that represents the operand
     * @param op the operator type
     * @param p the transfer input
     * @return the result annotation mirror
     */
    private AnnotationMirror calculateNumericalUnaryOp(
            Node operand, NumericalUnaryOps op, TransferInput<CFValue, CFStore> p) {
        if (!isIntRange(operand, p)) {
            List<Number> resultValues = calculateValuesUnaryOp(operand, op, p);
            return atypeFactory.createNumberAnnotationMirror(resultValues);
        } else {
            Range resultRange = calculateRangeUnaryOp(operand, op, p);
            return atypeFactory.createIntRangeAnnotation(resultRange);
        }
    }

    /**
     * Calculate the result range after a unary operation of a numerical type node.
     *
     * @param operand the node that represents the operand
     * @param op the operator type
     * @param p the transfer input
     * @return the result annotation mirror
     */
    private Range calculateRangeUnaryOp(
            Node operand, NumericalUnaryOps op, TransferInput<CFValue, CFStore> p) {
        if (TypesUtils.isIntegralPrimitive(operand.getType())) {
            Range range = getIntRange(operand, p);
            Range resultRange;
            switch (op) {
                case PLUS:
                    resultRange = range.unaryPlus();
                    break;
                case MINUS:
                    resultRange = range.unaryMinus();
                    break;
                case BITWISE_COMPLEMENT:
                    resultRange = range.bitwiseComplement();
                    break;
                default:
                    throw new BugInCF("ValueTransfer: unsupported operation: " + op);
            }
            // Any integral type with less than 32 bits would be promoted to 32-bit int type during
            // operations.
            return operand.getType().getKind() == TypeKind.LONG
                    ? resultRange
                    : resultRange.intRange();
        } else {
            return Range.EVERYTHING;
        }
    }

    /** Calculate the possible values after a unary operation of a numerical type node. */
    private List<Number> calculateValuesUnaryOp(
            Node operand, NumericalUnaryOps op, TransferInput<CFValue, CFStore> p) {
        List<? extends Number> lefts = getNumericalValues(operand, p);
        if (lefts == null) {
            return null;
        }
        List<Number> resultValues = new ArrayList<>(lefts.size());
        for (Number left : lefts) {
            NumberMath<?> nmLeft = NumberMath.getNumberMath(left);
            switch (op) {
                case PLUS:
                    resultValues.add(nmLeft.unaryPlus());
                    break;
                case MINUS:
                    resultValues.add(nmLeft.unaryMinus());
                    break;
                case BITWISE_COMPLEMENT:
                    resultValues.add(nmLeft.bitwiseComplement());
                    break;
                default:
                    throw new BugInCF("ValueTransfer: unsupported operation: " + op);
            }
        }
        return resultValues;
    }

    @Override
    public TransferResult<CFValue, CFStore> visitNumericalMinus(
            NumericalMinusNode n, TransferInput<CFValue, CFStore> p) {
        TransferResult<CFValue, CFStore> transferResult = super.visitNumericalMinus(n, p);
        AnnotationMirror resultAnno =
                calculateNumericalUnaryOp(n.getOperand(), NumericalUnaryOps.MINUS, p);
        return createNewResult(transferResult, resultAnno);
    }

    @Override
    public TransferResult<CFValue, CFStore> visitNumericalPlus(
            NumericalPlusNode n, TransferInput<CFValue, CFStore> p) {
        TransferResult<CFValue, CFStore> transferResult = super.visitNumericalPlus(n, p);
        AnnotationMirror resultAnno =
                calculateNumericalUnaryOp(n.getOperand(), NumericalUnaryOps.PLUS, p);
        return createNewResult(transferResult, resultAnno);
    }

    @Override
    public TransferResult<CFValue, CFStore> visitBitwiseComplement(
            BitwiseComplementNode n, TransferInput<CFValue, CFStore> p) {
        TransferResult<CFValue, CFStore> transferResult = super.visitBitwiseComplement(n, p);
        AnnotationMirror resultAnno =
                calculateNumericalUnaryOp(n.getOperand(), NumericalUnaryOps.BITWISE_COMPLEMENT, p);
        return createNewResult(transferResult, resultAnno);
    }

    enum ComparisonOperators {
        EQUAL,
        NOT_EQUAL,
        GREATER_THAN,
        GREATER_THAN_EQ,
        LESS_THAN,
        LESS_THAN_EQ;
    }

    private List<Boolean> calculateBinaryComparison(
            Node leftNode,
            CFValue leftValue,
            Node rightNode,
            CFValue rightValue,
            ComparisonOperators op,
            CFStore thenStore,
            CFStore elseStore) {
        AnnotationMirror leftAnno = getValueAnnotation(leftValue);
        AnnotationMirror rightAnno = getValueAnnotation(rightValue);

        if (atypeFactory.isIntRange(leftAnno)
                || atypeFactory.isIntRange(rightAnno)
                || isIntegralUnknownVal(rightNode, rightAnno)
                || isIntegralUnknownVal(leftNode, leftAnno)) {
            // If either is @UnknownVal, then refineIntRanges will treat it as the max range and
            // thus refine it if possible.  Also, if either is an @IntVal, then it will be
            // converted to a range.  This is less precise in some cases, but avoids the
            // complexity of comparing a list of values to a range. (This could be implemented in
            // the future.)
            return refineIntRanges(
                    leftNode, leftAnno, rightNode, rightAnno, op, thenStore, elseStore);
        }

        List<? extends Number> lefts = getNumericalValues(leftNode, leftAnno);
        List<? extends Number> rights = getNumericalValues(rightNode, rightAnno);

        if (lefts == null || rights == null) {
            // Appropriately handle bottom when something is compared to bottom.
            if (AnnotationUtils.areSame(leftAnno, atypeFactory.BOTTOMVAL)
                    || AnnotationUtils.areSame(rightAnno, atypeFactory.BOTTOMVAL)) {
                return Collections.emptyList();
            }
            return null;
        }

        // This is a list of all the values that the expression can evaluate to.
        List<Boolean> resultValues = new ArrayList<>();

        // These lists are used to refine the values in the store based on the results of the
        // comparison.
        List<Number> thenLeftVals = new ArrayList<>();
        List<Number> elseLeftVals = new ArrayList<>();
        List<Number> thenRightVals = new ArrayList<>();
        List<Number> elseRightVals = new ArrayList<>();

        for (Number left : lefts) {
            NumberMath<?> nmLeft = NumberMath.getNumberMath(left);
            for (Number right : rights) {
                Boolean result;
                switch (op) {
                    case EQUAL:
                        result = nmLeft.equalTo(right);
                        break;
                    case GREATER_THAN:
                        result = nmLeft.greaterThan(right);
                        break;
                    case GREATER_THAN_EQ:
                        result = nmLeft.greaterThanEq(right);
                        break;
                    case LESS_THAN:
                        result = nmLeft.lessThan(right);
                        break;
                    case LESS_THAN_EQ:
                        result = nmLeft.lessThanEq(right);
                        break;
                    case NOT_EQUAL:
                        result = nmLeft.notEqualTo(right);
                        break;
                    default:
                        throw new BugInCF("ValueTransfer: unsupported operation: " + op);
                }
                resultValues.add(result);
                if (result) {
                    thenLeftVals.add(left);
                    thenRightVals.add(right);
                } else {
                    elseLeftVals.add(left);
                    elseRightVals.add(right);
                }
            }
        }

        createAnnotationFromResultsAndAddToStore(thenStore, thenLeftVals, leftNode);
        createAnnotationFromResultsAndAddToStore(elseStore, elseLeftVals, leftNode);
        createAnnotationFromResultsAndAddToStore(thenStore, thenRightVals, rightNode);
        createAnnotationFromResultsAndAddToStore(elseStore, elseRightVals, rightNode);

        return resultValues;
    }

    /**
     * Calculates the result of a binary comparison on a pair of intRange annotations, and refines
     * annotations appropriately.
     */
    private List<Boolean> refineIntRanges(
            Node leftNode,
            AnnotationMirror leftAnno,
            Node rightNode,
            AnnotationMirror rightAnno,
            ComparisonOperators op,
            CFStore thenStore,
            CFStore elseStore) {

        Range leftRange = getIntRangeFromAnnotation(leftNode, leftAnno);
        Range rightRange = getIntRangeFromAnnotation(rightNode, rightAnno);

        final Range thenRightRange;
        final Range thenLeftRange;
        final Range elseRightRange;
        final Range elseLeftRange;

        switch (op) {
            case EQUAL:
                thenRightRange = rightRange.refineEqualTo(leftRange);
                thenLeftRange = thenRightRange; // Only needs to be computed once.
                elseRightRange = rightRange.refineNotEqualTo(leftRange);
                elseLeftRange = leftRange.refineNotEqualTo(rightRange);
                break;
            case GREATER_THAN:
                thenLeftRange = leftRange.refineGreaterThan(rightRange);
                thenRightRange = rightRange.refineLessThan(leftRange);
                elseRightRange = rightRange.refineGreaterThanEq(leftRange);
                elseLeftRange = leftRange.refineLessThanEq(rightRange);
                break;
            case GREATER_THAN_EQ:
                thenRightRange = rightRange.refineLessThanEq(leftRange);
                thenLeftRange = leftRange.refineGreaterThanEq(rightRange);
                elseLeftRange = leftRange.refineLessThan(rightRange);
                elseRightRange = rightRange.refineGreaterThan(leftRange);
                break;
            case LESS_THAN:
                thenLeftRange = leftRange.refineLessThan(rightRange);
                thenRightRange = rightRange.refineGreaterThan(leftRange);
                elseRightRange = rightRange.refineLessThanEq(leftRange);
                elseLeftRange = leftRange.refineGreaterThanEq(rightRange);
                break;
            case LESS_THAN_EQ:
                thenRightRange = rightRange.refineGreaterThanEq(leftRange);
                thenLeftRange = leftRange.refineLessThanEq(rightRange);
                elseLeftRange = leftRange.refineGreaterThan(rightRange);
                elseRightRange = rightRange.refineLessThan(leftRange);
                break;
            case NOT_EQUAL:
                thenRightRange = rightRange.refineNotEqualTo(leftRange);
                thenLeftRange = leftRange.refineNotEqualTo(rightRange);
                elseRightRange = rightRange.refineEqualTo(leftRange);
                elseLeftRange = elseRightRange; // Equality only needs to be computed once.
                break;
            default:
                throw new BugInCF("ValueTransfer: unsupported operation: " + op);
        }

        createAnnotationFromRangeAndAddToStore(thenStore, thenRightRange, rightNode);
        createAnnotationFromRangeAndAddToStore(thenStore, thenLeftRange, leftNode);
        createAnnotationFromRangeAndAddToStore(elseStore, elseRightRange, rightNode);
        createAnnotationFromRangeAndAddToStore(elseStore, elseLeftRange, leftNode);

        // TODO: Refine the type of the comparison.
        return null;
    }

    /**
     * Takes a list of result values (i.e. the values possible after the comparison) and creates the
     * appropriate annotation from them, then combines that annotation with the existing annotation
     * on the node. The resulting annotation is inserted into the store.
     *
     * @param store the store
     * @param results the result values
     * @param node the node whose existing annotation to refine
     */
    private void createAnnotationFromResultsAndAddToStore(
            CFStore store, List<?> results, Node node) {
        AnnotationMirror anno = atypeFactory.createResultingAnnotation(node.getType(), results);
        addAnnotationToStore(store, anno, node);
    }

    /**
     * Takes a range and creates the appropriate annotation from it, then combines that annotation
     * with the existing annotation on the node. The resulting annotation is inserted into the
     * store.
     *
     * @param store the store
     * @param range the range to create an annotation for
     * @param node the node whose existing annotation to refine
     */
    private void createAnnotationFromRangeAndAddToStore(CFStore store, Range range, Node node) {
        AnnotationMirror anno = atypeFactory.createIntRangeAnnotation(range);
        addAnnotationToStore(store, anno, node);
    }

    private void addAnnotationToStore(CFStore store, AnnotationMirror anno, Node node) {
        // If node is assignment, iterate over lhs and rhs; otherwise, iterator contains just node.
        for (Node internal : splitAssignments(node)) {
            JavaExpression je = JavaExpression.fromNode(internal);
            CFValue currentValueFromStore;
            if (CFAbstractStore.canInsertJavaExpression(je)) {
                currentValueFromStore = store.getValue(je);
            } else {
                // Don't just `continue;` which would skip the calls to refine{Array,String}...
                currentValueFromStore = null;
            }
            AnnotationMirror currentAnno =
                    (currentValueFromStore == null
                            ? atypeFactory.UNKNOWNVAL
                            : getValueAnnotation(currentValueFromStore));
            // Combine the new annotations based on the results of the comparison with the existing
            // type.
            AnnotationMirror newAnno = hierarchy.greatestLowerBound(anno, currentAnno);
            store.insertValue(je, newAnno);

            if (node instanceof FieldAccessNode) {
                refineArrayAtLengthAccess((FieldAccessNode) internal, store);
            } else if (node instanceof MethodInvocationNode) {
                MethodInvocationNode miNode = (MethodInvocationNode) node;
                refineAtLengthInvocation(miNode, store);
            }
        }
    }

    @Override
    public TransferResult<CFValue, CFStore> visitLessThan(
            LessThanNode n, TransferInput<CFValue, CFStore> p) {
        TransferResult<CFValue, CFStore> transferResult = super.visitLessThan(n, p);
        CFStore thenStore = transferResult.getThenStore();
        CFStore elseStore = transferResult.getElseStore();
        List<Boolean> resultValues =
                calculateBinaryComparison(
                        n.getLeftOperand(),
                        p.getValueOfSubNode(n.getLeftOperand()),
                        n.getRightOperand(),
                        p.getValueOfSubNode(n.getRightOperand()),
                        ComparisonOperators.LESS_THAN,
                        thenStore,
                        elseStore);
        TypeMirror underlyingType = transferResult.getResultValue().getUnderlyingType();
        return createNewResultBoolean(thenStore, elseStore, resultValues, underlyingType);
    }

    @Override
    public TransferResult<CFValue, CFStore> visitLessThanOrEqual(
            LessThanOrEqualNode n, TransferInput<CFValue, CFStore> p) {
        TransferResult<CFValue, CFStore> transferResult = super.visitLessThanOrEqual(n, p);
        CFStore thenStore = transferResult.getThenStore();
        CFStore elseStore = transferResult.getElseStore();
        List<Boolean> resultValues =
                calculateBinaryComparison(
                        n.getLeftOperand(),
                        p.getValueOfSubNode(n.getLeftOperand()),
                        n.getRightOperand(),
                        p.getValueOfSubNode(n.getRightOperand()),
                        ComparisonOperators.LESS_THAN_EQ,
                        thenStore,
                        elseStore);
        TypeMirror underlyingType = transferResult.getResultValue().getUnderlyingType();
        return createNewResultBoolean(thenStore, elseStore, resultValues, underlyingType);
    }

    @Override
    public TransferResult<CFValue, CFStore> visitGreaterThan(
            GreaterThanNode n, TransferInput<CFValue, CFStore> p) {
        TransferResult<CFValue, CFStore> transferResult = super.visitGreaterThan(n, p);
        CFStore thenStore = transferResult.getThenStore();
        CFStore elseStore = transferResult.getElseStore();
        List<Boolean> resultValues =
                calculateBinaryComparison(
                        n.getLeftOperand(),
                        p.getValueOfSubNode(n.getLeftOperand()),
                        n.getRightOperand(),
                        p.getValueOfSubNode(n.getRightOperand()),
                        ComparisonOperators.GREATER_THAN,
                        thenStore,
                        elseStore);
        TypeMirror underlyingType = transferResult.getResultValue().getUnderlyingType();
        return createNewResultBoolean(thenStore, elseStore, resultValues, underlyingType);
    }

    @Override
    public TransferResult<CFValue, CFStore> visitGreaterThanOrEqual(
            GreaterThanOrEqualNode n, TransferInput<CFValue, CFStore> p) {
        TransferResult<CFValue, CFStore> transferResult = super.visitGreaterThanOrEqual(n, p);
        CFStore thenStore = transferResult.getThenStore();
        CFStore elseStore = transferResult.getElseStore();
        List<Boolean> resultValues =
                calculateBinaryComparison(
                        n.getLeftOperand(),
                        p.getValueOfSubNode(n.getLeftOperand()),
                        n.getRightOperand(),
                        p.getValueOfSubNode(n.getRightOperand()),
                        ComparisonOperators.GREATER_THAN_EQ,
                        thenStore,
                        elseStore);
        TypeMirror underlyingType = transferResult.getResultValue().getUnderlyingType();
        return createNewResultBoolean(thenStore, elseStore, resultValues, underlyingType);
    }

    @Override
    protected TransferResult<CFValue, CFStore> strengthenAnnotationOfEqualTo(
            TransferResult<CFValue, CFStore> transferResult,
            Node firstNode,
            Node secondNode,
            CFValue firstValue,
            CFValue secondValue,
            boolean notEqualTo) {
        if (firstValue == null) {
            return transferResult;
        }
        if (TypesUtils.isNumeric(firstNode.getType())
                || TypesUtils.isNumeric(secondNode.getType())) {
            CFStore thenStore = transferResult.getThenStore();
            CFStore elseStore = transferResult.getElseStore();
            // At least one must be a primitive otherwise reference equality is used.
            List<Boolean> resultValues =
                    calculateBinaryComparison(
                            firstNode,
                            firstValue,
                            secondNode,
                            secondValue,
                            notEqualTo ? ComparisonOperators.NOT_EQUAL : ComparisonOperators.EQUAL,
                            thenStore,
                            elseStore);
            if (transferResult.getResultValue() == null) {
                // Happens for case labels
                return transferResult;
            }
            TypeMirror underlyingType = transferResult.getResultValue().getUnderlyingType();
            return createNewResultBoolean(thenStore, elseStore, resultValues, underlyingType);
        }
        return super.strengthenAnnotationOfEqualTo(
                transferResult, firstNode, secondNode, firstValue, secondValue, notEqualTo);
    }

    @Override
    protected void processConditionalPostconditions(
            MethodInvocationNode n,
            ExecutableElement methodElement,
            Tree tree,
            CFStore thenStore,
            CFStore elseStore) {
        // For String.startsWith(String) and String.endsWith(String), refine the minimum length
        // of the receiver to the minimum length of the argument.

        ValueMethodIdentifier methodIdentifier = atypeFactory.getMethodIdentifier();
        if (methodIdentifier.isStartsWithMethod(methodElement)
                || methodIdentifier.isEndsWithMethod(methodElement)) {

            Node argumentNode = n.getArgument(0);
            AnnotationMirror argumentAnno = getArrayOrStringAnnotation(argumentNode);
            int minLength = atypeFactory.getMinLenValue(argumentAnno);
            // Update the annotation of the receiver
            if (minLength != 0) {
                JavaExpression receiver = JavaExpression.fromNode(n.getTarget().getReceiver());

                AnnotationMirror minLenAnno =
                        atypeFactory.createArrayLenRangeAnnotation(minLength, Integer.MAX_VALUE);
                thenStore.insertValuePermitNondeterministic(receiver, minLenAnno);
            }
        }

        super.processConditionalPostconditions(n, methodElement, tree, thenStore, elseStore);
    }

    enum ConditionalOperators {
        NOT,
        OR,
        AND;
    }

    private static final List<Boolean> ALL_BOOLEANS =
            Arrays.asList(new Boolean[] {Boolean.TRUE, Boolean.FALSE});

    private List<Boolean> calculateConditionalOperator(
            Node leftNode,
            Node rightNode,
            ConditionalOperators op,
            TransferInput<CFValue, CFStore> p) {
        List<Boolean> lefts = getBooleanValues(leftNode, p);
        if (lefts == null) {
            lefts = ALL_BOOLEANS;
        }
        List<Boolean> rights = null;
        if (rightNode != null) {
            rights = getBooleanValues(rightNode, p);
            if (rights == null) {
                rights = ALL_BOOLEANS;
            }
        }
        // This list can contain duplicates.  It is deduplicated later by createBooleanAnnotation.
        List<Boolean> resultValues = new ArrayList<>(2);
        switch (op) {
            case NOT:
                return SystemUtil.mapList((Boolean left) -> !left, lefts);
            case OR:
                for (Boolean left : lefts) {
                    for (Boolean right : rights) {
                        resultValues.add(left || right);
                    }
                }
                return resultValues;
            case AND:
                for (Boolean left : lefts) {
                    for (Boolean right : rights) {
                        resultValues.add(left && right);
                    }
                }
                return resultValues;
        }
        throw new BugInCF("ValueTransfer: unsupported operation: " + op);
    }

    @Override
    public TransferResult<CFValue, CFStore> visitEqualTo(
            EqualToNode n, TransferInput<CFValue, CFStore> p) {
        TransferResult<CFValue, CFStore> res = super.visitEqualTo(n, p);

        Node leftN = n.getLeftOperand();
        Node rightN = n.getRightOperand();
        CFValue leftV = p.getValueOfSubNode(leftN);
        CFValue rightV = p.getValueOfSubNode(rightN);

        // if annotations differ, use the one that is more precise for both
        // sides (and add it to the store if possible)
        res = strengthenAnnotationOfEqualTo(res, leftN, rightN, leftV, rightV, false);
        res = strengthenAnnotationOfEqualTo(res, rightN, leftN, rightV, leftV, false);

        Boolean leftBoolean = getBooleanValue(leftV);
        if (leftBoolean != null) {
            CFValue notLeftV = createBooleanCFValue(!leftBoolean);
            res = strengthenAnnotationOfEqualTo(res, leftN, rightN, notLeftV, rightV, true);
            res = strengthenAnnotationOfEqualTo(res, rightN, leftN, rightV, notLeftV, true);
        }
        Boolean rightBoolean = getBooleanValue(rightV);
        if (rightBoolean != null) {
            CFValue notRightV = createBooleanCFValue(!rightBoolean);
            res = strengthenAnnotationOfEqualTo(res, leftN, rightN, leftV, notRightV, true);
            res = strengthenAnnotationOfEqualTo(res, rightN, leftN, notRightV, leftV, true);
        }

        return res;
    }

    @Override
    public TransferResult<CFValue, CFStore> visitNotEqual(
            NotEqualNode n, TransferInput<CFValue, CFStore> p) {
        TransferResult<CFValue, CFStore> res = super.visitNotEqual(n, p);

        Node leftN = n.getLeftOperand();
        Node rightN = n.getRightOperand();
        CFValue leftV = p.getValueOfSubNode(leftN);
        CFValue rightV = p.getValueOfSubNode(rightN);

        // if annotations differ, use the one that is more precise for both
        // sides (and add it to the store if possible)
        res = strengthenAnnotationOfEqualTo(res, leftN, rightN, leftV, rightV, true);
        res = strengthenAnnotationOfEqualTo(res, rightN, leftN, rightV, leftV, true);

        Boolean leftBoolean = getBooleanValue(leftV);
        if (leftBoolean != null) {
            CFValue notLeftV = createBooleanCFValue(!leftBoolean);
            res = strengthenAnnotationOfEqualTo(res, leftN, rightN, notLeftV, rightV, false);
            res = strengthenAnnotationOfEqualTo(res, rightN, leftN, rightV, notLeftV, false);
        }
        Boolean rightBoolean = getBooleanValue(rightV);
        if (rightBoolean != null) {
            CFValue notRightV = createBooleanCFValue(!rightBoolean);
            res = strengthenAnnotationOfEqualTo(res, leftN, rightN, leftV, notRightV, false);
            res = strengthenAnnotationOfEqualTo(res, rightN, leftN, notRightV, leftV, false);
        }

        return res;
    }

    @Override
    public TransferResult<CFValue, CFStore> visitConditionalNot(
            ConditionalNotNode n, TransferInput<CFValue, CFStore> p) {
        TransferResult<CFValue, CFStore> transferResult = super.visitConditionalNot(n, p);
        List<Boolean> resultValues =
                calculateConditionalOperator(n.getOperand(), null, ConditionalOperators.NOT, p);
        return createNewResultBoolean(
                transferResult.getThenStore(),
                transferResult.getElseStore(),
                resultValues,
                transferResult.getResultValue().getUnderlyingType());
    }

    @Override
    public TransferResult<CFValue, CFStore> visitConditionalAnd(
            ConditionalAndNode n, TransferInput<CFValue, CFStore> p) {
        TransferResult<CFValue, CFStore> transferResult = super.visitConditionalAnd(n, p);
        List<Boolean> resultValues =
                calculateConditionalOperator(
                        n.getLeftOperand(), n.getRightOperand(), ConditionalOperators.AND, p);
        return createNewResultBoolean(
                transferResult.getThenStore(),
                transferResult.getElseStore(),
                resultValues,
                transferResult.getResultValue().getUnderlyingType());
    }

    @Override
    public TransferResult<CFValue, CFStore> visitConditionalOr(
            ConditionalOrNode n, TransferInput<CFValue, CFStore> p) {
        TransferResult<CFValue, CFStore> transferResult = super.visitConditionalOr(n, p);
        List<Boolean> resultValues =
                calculateConditionalOperator(
                        n.getLeftOperand(), n.getRightOperand(), ConditionalOperators.OR, p);
        return createNewResultBoolean(
                transferResult.getThenStore(),
                transferResult.getElseStore(),
                resultValues,
                transferResult.getResultValue().getUnderlyingType());
    }
}<|MERGE_RESOLUTION|>--- conflicted
+++ resolved
@@ -677,41 +677,22 @@
             // Both operands have known string values, compute set of results
             if (!nonNullStringConcat) {
                 if (isNullable(leftOperand)) {
-<<<<<<< HEAD
-                    leftValues = new ArrayList<>(leftValues);
-                    leftValues.add("null");
-                }
-                if (isNullable(rightOperand)) {
-                    rightValues = new ArrayList<>(rightValues);
-                    rightValues.add("null");
-=======
                     leftValues = SystemUtil.append(leftValues, "null");
                 }
                 if (isNullable(rightOperand)) {
                     rightValues = SystemUtil.append(rightValues, "null");
->>>>>>> 5aef7a68
                 }
             } else {
                 if (leftOperand instanceof StringConversionNode) {
                     if (((StringConversionNode) leftOperand).getOperand().getType().getKind()
                             == TypeKind.NULL) {
-<<<<<<< HEAD
-                        leftValues = new ArrayList<>(leftValues);
-                        leftValues.add("null");
-=======
                         leftValues = SystemUtil.append(leftValues, "null");
->>>>>>> 5aef7a68
                     }
                 }
                 if (rightOperand instanceof StringConversionNode) {
                     if (((StringConversionNode) rightOperand).getOperand().getType().getKind()
                             == TypeKind.NULL) {
-<<<<<<< HEAD
-                        rightValues = new ArrayList<>(rightValues);
-                        rightValues.add("null");
-=======
                         rightValues = SystemUtil.append(rightValues, "null");
->>>>>>> 5aef7a68
                     }
                 }
             }
