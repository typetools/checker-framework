--- conflicted
+++ resolved
@@ -578,13 +578,9 @@
 
         if (leftValues != null && rightValues != null) {
             // Both operands have known string values, compute set of results
-<<<<<<< HEAD
             List<String> concatValues = new ArrayList<>();
 
             if (!nonNullStringConcat) {
-=======
-            if (nullStringConcat) {
->>>>>>> 3c418565
                 if (isNullable(leftOperand)) {
                     leftValues.add("null");
                 }
