--- conflicted
+++ resolved
@@ -314,27 +314,16 @@
             return null;
         }
         List<String> fields =
-<<<<<<< HEAD
                 AnnotationUtils.getElementValueArrayList(
                         fieldInvarAnno, "field", String.class, false);
         List<Integer> minlens =
                 AnnotationUtils.getElementValueArrayList(
-                        fieldInvarAnno, "minLen", Integer.class, false);
-        List<AnnotationMirror> qualifiers = new ArrayList<>();
-        for (Integer minlen : minlens) {
-            qualifiers.add(createArrayLenRangeAnnotation(minlen, Integer.MAX_VALUE));
-        }
-=======
-                AnnotationUtils.getElementValueArray(fieldInvarAnno, "field", String.class, false);
-        List<Integer> minlens =
-                AnnotationUtils.getElementValueArray(
                         fieldInvarAnno, "minLen", Integer.class, false);
         List<AnnotationMirror> qualifiers =
                 SystemUtil.mapList(
                         (Integer minlen) ->
                                 createArrayLenRangeAnnotation(minlen, Integer.MAX_VALUE),
                         minlens);
->>>>>>> d85fb929
 
         FieldInvariants superInvariants = super.getFieldInvariants(element);
         return new FieldInvariants(superInvariants, fields, qualifiers);
@@ -1160,12 +1149,8 @@
         if (intAnno == null) {
             return null;
         }
-<<<<<<< HEAD
         List<Long> list =
                 AnnotationUtils.getElementValueArrayList(intAnno, "value", Long.class, false);
-=======
-        List<Long> list = AnnotationUtils.getElementValueArray(intAnno, "value", Long.class, false);
->>>>>>> d85fb929
         list = ValueCheckerUtils.removeDuplicates(list);
         return list;
     }
@@ -1183,11 +1168,7 @@
             return null;
         }
         List<Double> list =
-<<<<<<< HEAD
                 AnnotationUtils.getElementValueArrayList(doubleAnno, "value", Double.class, false);
-=======
-                AnnotationUtils.getElementValueArray(doubleAnno, "value", Double.class, false);
->>>>>>> d85fb929
         list = ValueCheckerUtils.removeDuplicates(list);
         return list;
     }
@@ -1205,11 +1186,7 @@
             return null;
         }
         List<Integer> list =
-<<<<<<< HEAD
                 AnnotationUtils.getElementValueArrayList(arrayAnno, "value", Integer.class, false);
-=======
-                AnnotationUtils.getElementValueArray(arrayAnno, "value", Integer.class, false);
->>>>>>> d85fb929
         list = ValueCheckerUtils.removeDuplicates(list);
         return list;
     }
@@ -1228,11 +1205,7 @@
             return new ArrayList<>();
         }
         List<Long> intValues =
-<<<<<<< HEAD
                 AnnotationUtils.getElementValueArrayList(intAnno, "value", Long.class, false);
-=======
-                AnnotationUtils.getElementValueArray(intAnno, "value", Long.class, false);
->>>>>>> d85fb929
         TreeSet<Character> charValues = new TreeSet<>();
         for (Long i : intValues) {
             charValues.add((char) i.intValue());
@@ -1253,11 +1226,7 @@
             return null;
         }
         List<Boolean> boolValues =
-<<<<<<< HEAD
                 AnnotationUtils.getElementValueArrayList(boolAnno, "value", Boolean.class, false);
-=======
-                AnnotationUtils.getElementValueArray(boolAnno, "value", Boolean.class, false);
->>>>>>> d85fb929
         Set<Boolean> boolSet = new TreeSet<>(boolValues);
         if (boolSet.size() == 1) {
             return boolSet.iterator().next();
@@ -1279,11 +1248,7 @@
             return new ArrayList<>();
         }
         List<Boolean> boolValues =
-<<<<<<< HEAD
                 AnnotationUtils.getElementValueArrayList(boolAnno, "value", Boolean.class, false);
-=======
-                AnnotationUtils.getElementValueArray(boolAnno, "value", Boolean.class, false);
->>>>>>> d85fb929
         Set<Boolean> boolSet = new TreeSet<>(boolValues);
         if (boolSet.size() > 1) {
             // boolSet={true,false};
@@ -1305,11 +1270,7 @@
             return null;
         }
         List<String> list =
-<<<<<<< HEAD
                 AnnotationUtils.getElementValueArrayList(stringAnno, "value", String.class, false);
-=======
-                AnnotationUtils.getElementValueArray(stringAnno, "value", String.class, false);
->>>>>>> d85fb929
         list = ValueCheckerUtils.removeDuplicates(list);
         return list;
     }
