--- conflicted
+++ resolved
@@ -387,11 +387,7 @@
      * @param anno an IntRange annotation
      * @return its from() element/field
      */
-<<<<<<< HEAD
     protected long getIntRangeFromValue(AnnotationMirror anno) {
-=======
-    private long getIntRangeFromValue(AnnotationMirror anno) {
->>>>>>> f7b97cac
         return AnnotationUtils.getElementValueLong(anno, intRangeFromElement, Long.MIN_VALUE);
     }
 
@@ -402,11 +398,7 @@
      * @param anno an IntRange annotation
      * @return its to() element/field
      */
-<<<<<<< HEAD
     protected long getIntRangeToValue(AnnotationMirror anno) {
-=======
-    private long getIntRangeToValue(AnnotationMirror anno) {
->>>>>>> f7b97cac
         return AnnotationUtils.getElementValueLong(anno, intRangeToElement, Long.MAX_VALUE);
     }
 
@@ -416,11 +408,7 @@
      * @param anno an ArrayLenRange annotation
      * @return its from() element/field
      */
-<<<<<<< HEAD
     protected int getArrayLenRangeFromValue(AnnotationMirror anno) {
-=======
-    private int getArrayLenRangeFromValue(AnnotationMirror anno) {
->>>>>>> f7b97cac
         return AnnotationUtils.getElementValueInt(anno, arrayLenRangeFromElement, 0);
     }
 
@@ -430,11 +418,7 @@
      * @param anno an ArrayLenRange annotation
      * @return its to() element/field
      */
-<<<<<<< HEAD
     protected int getArrayLenRangeToValue(AnnotationMirror anno) {
-=======
-    private int getArrayLenRangeToValue(AnnotationMirror anno) {
->>>>>>> f7b97cac
         return AnnotationUtils.getElementValueInt(anno, arrayLenRangeToElement, Integer.MAX_VALUE);
     }
 
@@ -444,7 +428,7 @@
      * @param anno a MinLen annotation
      * @return its value() element/field
      */
-    private int getMinLenValueValue(AnnotationMirror anno) {
+    protected int getMinLenValueValue(AnnotationMirror anno) {
         return AnnotationUtils.getElementValueInt(anno, minLenValueElement, 0);
     }
 
