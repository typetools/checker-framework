package org.checkerframework.common.value;

import com.sun.source.tree.ConditionalExpressionTree;
import com.sun.source.tree.ExpressionTree;
import com.sun.source.tree.LiteralTree;
import com.sun.source.tree.MemberSelectTree;
import com.sun.source.tree.MethodInvocationTree;
import com.sun.source.tree.NewArrayTree;
import com.sun.source.tree.NewClassTree;
import com.sun.source.tree.Tree;
import com.sun.source.tree.Tree.Kind;
import com.sun.source.tree.TypeCastTree;
import com.sun.source.util.TreePath;
import java.lang.annotation.Annotation;
import java.util.ArrayList;
import java.util.Arrays;
import java.util.Collections;
import java.util.HashSet;
import java.util.LinkedHashSet;
import java.util.List;
import java.util.Set;
import java.util.TreeSet;
import javax.lang.model.element.AnnotationMirror;
import javax.lang.model.element.Element;
import javax.lang.model.element.ElementKind;
import javax.lang.model.element.ExecutableElement;
import javax.lang.model.element.TypeElement;
import javax.lang.model.element.VariableElement;
import javax.lang.model.type.DeclaredType;
import javax.lang.model.type.TypeKind;
import javax.lang.model.type.TypeMirror;
import org.checkerframework.checker.signature.qual.BinaryName;
import org.checkerframework.checker.signature.qual.Identifier;
import org.checkerframework.common.basetype.BaseAnnotatedTypeFactory;
import org.checkerframework.common.basetype.BaseTypeChecker;
import org.checkerframework.common.value.qual.ArrayLen;
import org.checkerframework.common.value.qual.ArrayLenRange;
import org.checkerframework.common.value.qual.BoolVal;
import org.checkerframework.common.value.qual.BottomVal;
import org.checkerframework.common.value.qual.DoubleVal;
import org.checkerframework.common.value.qual.IntRange;
import org.checkerframework.common.value.qual.IntRangeFromGTENegativeOne;
import org.checkerframework.common.value.qual.IntRangeFromNonNegative;
import org.checkerframework.common.value.qual.IntRangeFromPositive;
import org.checkerframework.common.value.qual.IntVal;
import org.checkerframework.common.value.qual.MinLen;
import org.checkerframework.common.value.qual.MinLenFieldInvariant;
import org.checkerframework.common.value.qual.PolyValue;
import org.checkerframework.common.value.qual.StaticallyExecutable;
import org.checkerframework.common.value.qual.StringVal;
import org.checkerframework.common.value.qual.UnknownVal;
import org.checkerframework.common.value.util.NumberUtils;
import org.checkerframework.common.value.util.Range;
import org.checkerframework.dataflow.analysis.FlowExpressions;
import org.checkerframework.framework.flow.CFAbstractAnalysis;
import org.checkerframework.framework.flow.CFStore;
import org.checkerframework.framework.flow.CFTransfer;
import org.checkerframework.framework.flow.CFValue;
import org.checkerframework.framework.type.AnnotatedTypeFactory;
import org.checkerframework.framework.type.AnnotatedTypeMirror;
import org.checkerframework.framework.type.AnnotatedTypeMirror.AnnotatedArrayType;
import org.checkerframework.framework.type.DefaultTypeHierarchy;
import org.checkerframework.framework.type.QualifierHierarchy;
import org.checkerframework.framework.type.StructuralEqualityComparer;
import org.checkerframework.framework.type.TypeHierarchy;
import org.checkerframework.framework.type.treeannotator.ListTreeAnnotator;
import org.checkerframework.framework.type.treeannotator.LiteralTreeAnnotator;
import org.checkerframework.framework.type.treeannotator.PropagationTreeAnnotator;
import org.checkerframework.framework.type.treeannotator.TreeAnnotator;
import org.checkerframework.framework.type.typeannotator.ListTypeAnnotator;
import org.checkerframework.framework.type.typeannotator.TypeAnnotator;
import org.checkerframework.framework.util.FieldInvariants;
import org.checkerframework.framework.util.FlowExpressionParseUtil.FlowExpressionParseException;
import org.checkerframework.framework.util.MultiGraphQualifierHierarchy;
import org.checkerframework.framework.util.MultiGraphQualifierHierarchy.MultiGraphFactory;
import org.checkerframework.javacutil.AnnotationBuilder;
import org.checkerframework.javacutil.AnnotationUtils;
import org.checkerframework.javacutil.BugInCF;
import org.checkerframework.javacutil.ElementUtils;
import org.checkerframework.javacutil.TreeUtils;
import org.checkerframework.javacutil.TypesUtils;
import org.checkerframework.javacutil.UserError;

/** AnnotatedTypeFactory for the Value type system. */
public class ValueAnnotatedTypeFactory extends BaseAnnotatedTypeFactory {
    /** Fully-qualified class name of {@link UnknownVal} */
    public static final String UNKNOWN_NAME = "org.checkerframework.common.value.qual.UnknownVal";
    /** Fully-qualified class name of {@link BottomVal} */
    public static final String BOTTOMVAL_NAME = "org.checkerframework.common.value.qual.BottomVal";
    /** Fully-qualified class name of {@link PolyValue} */
    public static final String POLY_NAME = "org.checkerframework.common.value.qual.PolyValue";
    /** Fully-qualified class name of {@link ArrayLen} */
    public static final String ARRAYLEN_NAME = "org.checkerframework.common.value.qual.ArrayLen";
    /** Fully-qualified class name of {@link BoolVal} */
    public static final String BOOLVAL_NAME = "org.checkerframework.common.value.qual.BoolVal";
    /** Fully-qualified class name of {@link DoubleVal} */
    public static final String DOUBLEVAL_NAME = "org.checkerframework.common.value.qual.DoubleVal";
    /** Fully-qualified class name of {@link IntVal} */
    public static final String INTVAL_NAME = "org.checkerframework.common.value.qual.IntVal";
    /** Fully-qualified class name of {@link StringVal} */
    public static final String STRINGVAL_NAME = "org.checkerframework.common.value.qual.StringVal";
    /** Fully-qualified class name of {@link ArrayLenRange} */
    public static final String ARRAYLENRANGE_NAME =
            "org.checkerframework.common.value.qual.ArrayLenRange";
    /** Fully-qualified class name of {@link IntRange} */
    public static final String INTRANGE_NAME = "org.checkerframework.common.value.qual.IntRange";

    /** Fully-qualified class name of {@link IntRangeFromGTENegativeOne} */
    public static final String INTRANGE_FROMGTENEGONE_NAME =
            "org.checkerframework.common.value.qual.IntRangeFromGTENegativeOne";
    /** Fully-qualified class name of {@link IntRangeFromNonNegative} */
    public static final String INTRANGE_FROMNONNEG_NAME =
            "org.checkerframework.common.value.qual.IntRangeFromNonNegative";
    /** Fully-qualified class name of {@link IntRangeFromPositive} */
    public static final String INTRANGE_FROMPOS_NAME =
            "org.checkerframework.common.value.qual.IntRangeFromPositive";
    /** Fully-qualified class name of {@link MinLen} */
    public static final String MINLEN_NAME = "org.checkerframework.common.value.qual.MinLen";

    /** The maximum number of values allowed in an annotation's array. */
    protected static final int MAX_VALUES = 10;

    /**
     * The domain of the Constant Value Checker: the types for which it estimates possible values.
     */
    protected static final Set<String> COVERED_CLASS_STRINGS =
            Collections.unmodifiableSet(
                    new HashSet<>(
                            Arrays.asList(
                                    "int",
                                    "java.lang.Integer",
                                    "double",
                                    "java.lang.Double",
                                    "byte",
                                    "java.lang.Byte",
                                    "java.lang.String",
                                    "char",
                                    "java.lang.Character",
                                    "float",
                                    "java.lang.Float",
                                    "boolean",
                                    "java.lang.Boolean",
                                    "long",
                                    "java.lang.Long",
                                    "short",
                                    "java.lang.Short",
                                    "char[]")));

    /** The top type for this hierarchy. */
    protected final AnnotationMirror UNKNOWNVAL =
            AnnotationBuilder.fromClass(elements, UnknownVal.class);

    /** The bottom type for this hierarchy. */
    protected final AnnotationMirror BOTTOMVAL =
            AnnotationBuilder.fromClass(elements, BottomVal.class);

    /** The canonical @{@link PolyValue} annotation. */
    public final AnnotationMirror POLY = AnnotationBuilder.fromClass(elements, PolyValue.class);

    /** Should this type factory report warnings? */
    private final boolean reportEvalWarnings;

    /** Helper class that evaluates statically executable methods, constructors, and fields. */
    private final ReflectiveEvaluator evaluator;

    /** Helper class that holds references to special methods. */
    private final ValueMethodIdentifier methods;

    public ValueAnnotatedTypeFactory(BaseTypeChecker checker) {
        super(checker);

        reportEvalWarnings = checker.hasOption(ValueChecker.REPORT_EVAL_WARNS);
        Range.ignoreOverflow = checker.hasOption(ValueChecker.IGNORE_RANGE_OVERFLOW);
        evaluator = new ReflectiveEvaluator(checker, this, reportEvalWarnings);

        addAliasedAnnotation("android.support.annotation.IntRange", IntRange.class, true);

        // The actual ArrayLenRange is created by
        // {@link ValueAnnotatedTypeFactory#canonicalAnnotation(AnnotationMirror)};
        // this line just registers the alias. The BottomVal is never used.
        addAliasedAnnotation(MinLen.class, BOTTOMVAL);

        // @Positive is aliased here because @Positive provides useful
        // information about @MinLen annotations.
        // @NonNegative and @GTENegativeOne are aliased similarly so
        // that it's possible to overwrite a function annotated to return
        // @NonNegative with, for instance, a function that returns an @IntVal(0).
        addAliasedAnnotation(
                "org.checkerframework.checker.index.qual.Positive", createIntRangeFromPositive());
        addAliasedAnnotation(
                "org.checkerframework.checker.index.qual.NonNegative",
                createIntRangeFromNonNegative());
        addAliasedAnnotation(
                "org.checkerframework.checker.index.qual.GTENegativeOne",
                createIntRangeFromGTENegativeOne());
        // Must also alias any alias of three annotations above:
        addAliasedAnnotation(
                "org.checkerframework.checker.index.qual.LengthOf",
                createIntRangeFromNonNegative());
        addAliasedAnnotation(
                "org.checkerframework.checker.index.qual.IndexFor",
                createIntRangeFromNonNegative());
        addAliasedAnnotation(
                "org.checkerframework.checker.index.qual.IndexOrHigh",
                createIntRangeFromNonNegative());
        addAliasedAnnotation(
                "org.checkerframework.checker.index.qual.IndexOrLow",
                createIntRangeFromGTENegativeOne());
        addAliasedAnnotation(
                "org.checkerframework.checker.index.qual.SubstringIndexFor",
                createIntRangeFromGTENegativeOne());

        // PolyLength is syntactic sugar for both @PolySameLen and @PolyValue
        addAliasedAnnotation("org.checkerframework.checker.index.qual.PolyLength", POLY);

        methods = new ValueMethodIdentifier(processingEnv);

        if (this.getClass() == ValueAnnotatedTypeFactory.class) {
            this.postInit();
        }
    }

    /** Gets a helper object that holds references to methods with special handling. */
    ValueMethodIdentifier getMethodIdentifier() {
        return methods;
    }

    @Override
    public AnnotationMirror canonicalAnnotation(AnnotationMirror anno) {
        if (AnnotationUtils.areSameByName(anno, MINLEN_NAME)) {
            int from = getMinLenValue(anno);
            return createArrayLenRangeAnnotation(from, Integer.MAX_VALUE);
        }

        return super.canonicalAnnotation(anno);
    }

    @Override
    protected Set<Class<? extends Annotation>> createSupportedTypeQualifiers() {
        // Because the Value Checker includes its own alias annotations,
        // the qualifiers have to be explicitly defined.
        return new LinkedHashSet<>(
                Arrays.asList(
                        ArrayLen.class,
                        ArrayLenRange.class,
                        IntVal.class,
                        IntRange.class,
                        BoolVal.class,
                        StringVal.class,
                        DoubleVal.class,
                        BottomVal.class,
                        UnknownVal.class,
                        IntRangeFromPositive.class,
                        IntRangeFromNonNegative.class,
                        IntRangeFromGTENegativeOne.class,
                        PolyValue.class));
    }

    @Override
    public CFTransfer createFlowTransferFunction(
            CFAbstractAnalysis<CFValue, CFStore, CFTransfer> analysis) {
        return new ValueTransfer(analysis);
    }

    @Override
    public QualifierHierarchy createQualifierHierarchy(MultiGraphFactory factory) {
        return new ValueQualifierHierarchy(factory);
    }

    @Override
    protected TypeHierarchy createTypeHierarchy() {
        // This is a lot of code to replace annotations so that annotations that are equivalent
        // qualifiers are the same annotation.
        return new DefaultTypeHierarchy(
                checker,
                getQualifierHierarchy(),
                checker.getBooleanOption("ignoreRawTypeArguments", true),
                checker.hasOption("invariantArrays")) {
            @Override
            public StructuralEqualityComparer createEqualityComparer() {
                return new StructuralEqualityComparer(typeargVisitHistory) {
                    @Override
                    protected boolean arePrimeAnnosEqual(
                            AnnotatedTypeMirror type1, AnnotatedTypeMirror type2) {
                        type1.replaceAnnotation(
                                convertSpecialIntRangeToStandardIntRange(
                                        type1.getAnnotationInHierarchy(UNKNOWNVAL)));
                        type2.replaceAnnotation(
                                convertSpecialIntRangeToStandardIntRange(
                                        type2.getAnnotationInHierarchy(UNKNOWNVAL)));
                        type1.replaceAnnotation(
                                convertToUnknown(type1.getAnnotationInHierarchy(UNKNOWNVAL)));
                        type2.replaceAnnotation(
                                convertToUnknown(type2.getAnnotationInHierarchy(UNKNOWNVAL)));

                        return super.arePrimeAnnosEqual(type1, type2);
                    }
                };
            }
        };
    }

    @Override
    protected TypeAnnotator createTypeAnnotator() {
        return new ListTypeAnnotator(new ValueTypeAnnotator(this), super.createTypeAnnotator());
    }

    @Override
    public FieldInvariants getFieldInvariants(TypeElement element) {
        AnnotationMirror fieldInvarAnno = getDeclAnnotation(element, MinLenFieldInvariant.class);
        if (fieldInvarAnno == null) {
            return null;
        }
        List<String> fields =
                AnnotationUtils.getElementValueArray(fieldInvarAnno, "field", String.class, true);
        List<Integer> minlens =
                AnnotationUtils.getElementValueArray(fieldInvarAnno, "minLen", Integer.class, true);
        List<AnnotationMirror> qualifiers = new ArrayList<>();
        for (Integer minlen : minlens) {
            qualifiers.add(createArrayLenRangeAnnotation(minlen, Integer.MAX_VALUE));
        }

        FieldInvariants superInvariants = super.getFieldInvariants(element);
        return new FieldInvariants(superInvariants, fields, qualifiers);
    }

    @Override
    protected Set<Class<? extends Annotation>> getFieldInvariantDeclarationAnnotations() {
        // include FieldInvariant so that @MinLenBottom can be used.
        Set<Class<? extends Annotation>> set =
                new HashSet<>(super.getFieldInvariantDeclarationAnnotations());
        set.add(MinLenFieldInvariant.class);
        return set;
    }

    /**
     * Creates array length annotations for the result of the Enum.values() method, which is the
     * number of possible values of the enum.
     */
    @Override
    public ParameterizedExecutableType methodFromUse(
            ExpressionTree tree, ExecutableElement methodElt, AnnotatedTypeMirror receiverType) {

        ParameterizedExecutableType superPair = super.methodFromUse(tree, methodElt, receiverType);
        if (ElementUtils.matchesElement(methodElt, "values")
                && methodElt.getEnclosingElement().getKind() == ElementKind.ENUM
                && ElementUtils.isStatic(methodElt)) {
            int count = 0;
            List<? extends Element> l = methodElt.getEnclosingElement().getEnclosedElements();
            for (Element el : l) {
                if (el.getKind() == ElementKind.ENUM_CONSTANT) {
                    count++;
                }
            }
            AnnotationMirror am = createArrayLenAnnotation(Collections.singletonList(count));
            superPair.executableType.getReturnType().replaceAnnotation(am);
        }
        return superPair;
    }

    /**
     * Finds the appropriate value for the {@code from} value of an annotated type mirror containing
     * an {@code IntRange} annotation.
     *
     * @param atm an annotated type mirror that contains an {@code IntRange} annotation.
     * @return either the from value from the passed int range annotation, or the minimum value of
     *     the domain of the underlying type (i.e. Integer.MIN_VALUE if the underlying type is int)
     */
    public long getFromValueFromIntRange(AnnotatedTypeMirror atm) {
        AnnotationMirror anno = atm.getAnnotation(IntRange.class);

        if (AnnotationUtils.hasElementValue(anno, "from")) {
            return AnnotationUtils.getElementValue(anno, "from", Long.class, false);
        }

        long from;
        TypeMirror type = atm.getUnderlyingType();
        switch (type.getKind()) {
            case INT:
                from = Integer.MIN_VALUE;
                break;
            case SHORT:
                from = Short.MIN_VALUE;
                break;
            case BYTE:
                from = Byte.MIN_VALUE;
                break;
            case CHAR:
                from = Character.MIN_VALUE;
                break;
            case LONG:
                from = Long.MIN_VALUE;
                break;
            case DECLARED:
                String qualifiedName = TypesUtils.getQualifiedName((DeclaredType) type).toString();
                switch (qualifiedName) {
                    case "java.lang.Integer":
                        from = Integer.MIN_VALUE;
                        break;
                    case "java.lang.Short":
                        from = Short.MIN_VALUE;
                        break;
                    case "java.lang.Byte":
                        from = Byte.MIN_VALUE;
                        break;
                    case "java.lang.Character":
                        from = Character.MIN_VALUE;
                        break;
                    case "java.lang.Long":
                        from = Long.MIN_VALUE;
                        break;
                    default:
                        throw new UserError(
                                "Illegal type \"@IntRange "
                                        + qualifiedName
                                        + "\". @IntRange can be applied to Java integral types.");
                }
                break;
            default:
                throw new BugInCF(anno.toString() + " on a type of kind " + type.getKind());
        }
        return from;
    }

    /**
     * Finds the appropriate value for the {@code to} value of an annotated type mirror containing
     * an {@code IntRange} annotation.
     *
     * @param atm an annotated type mirror that contains an {@code IntRange} annotation.
     * @return either the to value from the passed int range annotation, or the maximum value of the
     *     domain of the underlying type (i.e. Integer.MAX_VALUE if the underlying type is int)
     */
    public long getToValueFromIntRange(AnnotatedTypeMirror atm) {
        AnnotationMirror anno = atm.getAnnotation(IntRange.class);

        if (AnnotationUtils.hasElementValue(anno, "to")) {
            return AnnotationUtils.getElementValue(anno, "to", Long.class, false);
        }

        long to;
        TypeMirror type = atm.getUnderlyingType();
        switch (type.getKind()) {
            case INT:
                to = Integer.MAX_VALUE;
                break;
            case SHORT:
                to = Short.MAX_VALUE;
                break;
            case BYTE:
                to = Byte.MAX_VALUE;
                break;
            case CHAR:
                to = Character.MAX_VALUE;
                break;
            case LONG:
                to = Long.MAX_VALUE;
                break;
            case DECLARED:
                String qualifiedName = TypesUtils.getQualifiedName((DeclaredType) type).toString();
                switch (qualifiedName) {
                    case "java.lang.Integer":
                        to = Integer.MAX_VALUE;
                        break;
                    case "java.lang.Short":
                        to = Short.MAX_VALUE;
                        break;
                    case "java.lang.Byte":
                        to = Byte.MAX_VALUE;
                        break;
                    case "java.lang.Character":
                        to = Character.MAX_VALUE;
                        break;
                    case "java.lang.Long":
                        to = Long.MAX_VALUE;
                        break;
                    default:
                        throw new UserError(
                                "Illegal type \"@IntRange "
                                        + qualifiedName
                                        + "\". @IntRange can be applied to Java integral types.");
                }
                break;
            default:
                throw new BugInCF(
                        "Tried to apply a default to an IntRange annotation that was neither an integral primitive nor a declared type.");
        }
        return to;
    }

    /**
     * Performs pre-processing on annotations written by users, replacing illegal annotations by
     * legal ones.
     */
    protected class ValueTypeAnnotator extends TypeAnnotator {

        /** Construct a new ValueTypeAnnotator. */
        protected ValueTypeAnnotator(AnnotatedTypeFactory atypeFactory) {
            super(atypeFactory);
        }

        @Override
        protected Void scan(AnnotatedTypeMirror type, Void aVoid) {
            replaceWithNewAnnoInSpecialCases(type);
            return super.scan(type, aVoid);
        }

        /**
         * This method performs pre-processing on annotations written by users.
         *
         * <p>If any *Val annotation has &gt; MAX_VALUES number of values provided, replaces the
         * annotation by @IntRange for integral types, @ArrayLenRange for arrays, @ArrayLen
         * or @ArrayLenRange for strings, and @UnknownVal for all other types. Works together with
         * {@link
         * org.checkerframework.common.value.ValueVisitor#visitAnnotation(com.sun.source.tree.AnnotationTree,
         * Void)} which issues warnings to users in these cases.
         *
         * <p>If any @IntRange or @ArrayLenRange annotation has incorrect parameters, e.g. the value
         * "from" is greater than the value "to", replaces the annotation by {@code @BottomVal}. The
         * {@link
         * org.checkerframework.common.value.ValueVisitor#visitAnnotation(com.sun.source.tree.AnnotationTree,
         * Void)} raises an error to users if the annotation was user-written.
         *
         * <p>If any @ArrayLen annotation has a negative number, replaces the annotation by {@code
         * BottomVal}. The {@link
         * org.checkerframework.common.value.ValueVisitor#visitAnnotation(com.sun.source.tree.AnnotationTree,
         * Void)} raises an error to users if the annotation was user-written.
         *
         * <p>If a user only writes one side of an {@code IntRange} annotation, this method also
         * computes an appropriate default based on the underlying type for the other side of the
         * range. For instance, if the user writes {@code @IntRange(from = 1) short x;} then this
         * method will translate the annotation to {@code @IntRange(from = 1, to = Short.MAX_VALUE}.
         */
        private void replaceWithNewAnnoInSpecialCases(AnnotatedTypeMirror atm) {
            AnnotationMirror anno = atm.getAnnotationInHierarchy(UNKNOWNVAL);
            if (anno == null || anno.getElementValues().isEmpty()) {
                return;
            }

            if (AnnotationUtils.areSameByName(anno, INTVAL_NAME)) {
                List<Long> values = getIntValues(anno);
                if (values.size() > MAX_VALUES) {
                    atm.replaceAnnotation(createIntRangeAnnotation(Range.create(values)));
                }
            } else if (AnnotationUtils.areSameByName(anno, ARRAYLEN_NAME)) {
                List<Integer> values = getArrayLength(anno);
                if (values.isEmpty()) {
                    atm.replaceAnnotation(BOTTOMVAL);
                } else if (Collections.min(values) < 0) {
                    atm.replaceAnnotation(BOTTOMVAL);
                } else if (values.size() > MAX_VALUES) {
                    atm.replaceAnnotation(createArrayLenRangeAnnotation(Range.create(values)));
                }
            } else if (AnnotationUtils.areSameByName(anno, INTRANGE_NAME)) {
                // Compute appropriate defaults for integral ranges.
                long from = getFromValueFromIntRange(atm);
                long to = getToValueFromIntRange(atm);

                if (from > to) {
                    // from > to either indicates a user error when writing an
                    // annotation or an error in the checker's implementation -
                    // from should always be <= to. ValueVisitor#validateType will
                    // issue an error.
                    atm.replaceAnnotation(BOTTOMVAL);
                } else {
                    // Always do a replacement of the annotation here so that
                    // the defaults calculated above are correctly added to the
                    // annotation (assuming the annotation is well-formed).
                    atm.replaceAnnotation(createIntRangeAnnotation(from, to));
                }
            } else if (AnnotationUtils.areSameByName(anno, ARRAYLENRANGE_NAME)) {
                int from = AnnotationUtils.getElementValue(anno, "from", Integer.class, true);
                int to = AnnotationUtils.getElementValue(anno, "to", Integer.class, true);
                if (from > to) {
                    // from > to either indicates a user error when writing an
                    // annotation or an error in the checker's implementation -
                    // from should always be <= to. ValueVisitor#validateType will
                    // issue an error.
                    atm.replaceAnnotation(BOTTOMVAL);
                } else if (from < 0) {
                    // No array can have a length less than 0. Any time the type includes a from
                    // less than zero, it must indicate imprecision in the checker.
                    atm.replaceAnnotation(createArrayLenRangeAnnotation(0, to));
                }
            } else if (AnnotationUtils.areSameByName(anno, STRINGVAL_NAME)) {
                // The annotation is StringVal. If there are too many elements,
                // ArrayLen or ArrayLenRange is used.
                List<String> values = getStringValues(anno);

                if (values.size() > MAX_VALUES) {
                    List<Integer> lengths = ValueCheckerUtils.getLengthsForStringValues(values);
                    atm.replaceAnnotation(createArrayLenAnnotation(lengths));
                }

            } else {
                // In here the annotation is @*Val where (*) is not Int, String but other types
                // (Double, etc).
                // Therefore we extract its values in a generic way to check its size.
                List<Object> values =
                        AnnotationUtils.getElementValueArray(anno, "value", Object.class, false);
                if (values.size() > MAX_VALUES) {
                    atm.replaceAnnotation(UNKNOWNVAL);
                }
            }
        }
    }

    /** The qualifier hierarchy for the Value type system. */
    private final class ValueQualifierHierarchy extends MultiGraphQualifierHierarchy {

        /** @param factory the MultiGraphFactory to use to construct this */
        public ValueQualifierHierarchy(MultiGraphQualifierHierarchy.MultiGraphFactory factory) {
            super(factory);
        }

        /**
         * Computes greatest lower bound of a @StringVal annotation with another value checker
         * annotation.
         *
         * @param stringValAnno annotation of type @StringVal
         * @param otherAnno annotation from the value checker hierarchy
         * @return greatest lower bound of {@code stringValAnno} and {@code otherAnno}
         */
        private AnnotationMirror glbOfStringVal(
                AnnotationMirror stringValAnno, AnnotationMirror otherAnno) {
            List<String> values = getStringValues(stringValAnno);
            switch (AnnotationUtils.annotationName(otherAnno)) {
                case STRINGVAL_NAME:
                    // Intersection of value lists
                    List<String> otherValues = getStringValues(otherAnno);
                    values.retainAll(otherValues);
                    break;
                case ARRAYLEN_NAME:
                    // Retain strings of correct lengths
                    List<Integer> otherLengths = getArrayLength(otherAnno);
                    ArrayList<String> result = new ArrayList<>();
                    for (String s : values) {
                        if (otherLengths.contains(s.length())) {
                            result.add(s);
                        }
                    }
                    values = result;
                    break;
                case ARRAYLENRANGE_NAME:
                    // Retain strings of lengths from a range
                    Range otherRange = getRange(otherAnno);
                    ArrayList<String> range = new ArrayList<>();
                    for (String s : values) {
                        if (otherRange.contains(s.length())) {
                            range.add(s);
                        }
                    }
                    values = range;
                    break;
                default:
                    return BOTTOMVAL;
            }

            return createStringAnnotation(values);
        }

        @Override
        public AnnotationMirror greatestLowerBound(AnnotationMirror a1, AnnotationMirror a2) {
            if (isSubtype(a1, a2)) {
                return a1;
            } else if (isSubtype(a2, a1)) {
                return a2;
            } else {

                // Implementation of GLB where one of the annotations is StringVal is needed for
                // length-based refinement of constant string values. Other cases of length-based
                // refinement are handled by subtype check.
                if (AnnotationUtils.areSameByName(a1, STRINGVAL_NAME)) {
                    return glbOfStringVal(a1, a2);
                } else if (AnnotationUtils.areSameByName(a2, STRINGVAL_NAME)) {
                    return glbOfStringVal(a2, a1);
                }

                // Simply return BOTTOMVAL in other cases. Refine this if we discover use cases
                // that need a more precise GLB.
                return BOTTOMVAL;
            }
        }

        @Override
        public int numberOfIterationsBeforeWidening() {
            return MAX_VALUES + 1;
        }

        @Override
        public AnnotationMirror widenedUpperBound(
                AnnotationMirror newQualifier, AnnotationMirror previousQualifier) {
            AnnotationMirror lub = leastUpperBound(newQualifier, previousQualifier);
            if (AnnotationUtils.areSameByName(lub, INTRANGE_NAME)) {
                Range lubRange = getRange(lub);
                Range newRange = getRange(newQualifier);
                Range oldRange = getRange(previousQualifier);
                Range wubRange = widenedRange(newRange, oldRange, lubRange);
                return createIntRangeAnnotation(wubRange);
            } else if (AnnotationUtils.areSameByName(lub, ARRAYLENRANGE_NAME)) {
                Range lubRange = getRange(lub);
                Range newRange = getRange(newQualifier);
                Range oldRange = getRange(previousQualifier);
                return createArrayLenRangeAnnotation(widenedRange(newRange, oldRange, lubRange));
            } else {
                return lub;
            }
        }

        private Range widenedRange(Range newRange, Range oldRange, Range lubRange) {
            if (newRange == null || oldRange == null || lubRange.equals(oldRange)) {
                return lubRange;
            }
            // If both bounds of the new range are bigger than the old range, then returned range
            // should use the lower bound of the new range and a MAX_VALUE.
            if ((newRange.from >= oldRange.from && newRange.to >= oldRange.to)) {
                long max = lubRange.to;
                if (max < Byte.MAX_VALUE) {
                    max = Byte.MAX_VALUE;
                } else if (max < Short.MAX_VALUE) {
                    max = Short.MAX_VALUE;
                } else if (max < Integer.MAX_VALUE) {
                    max = Integer.MAX_VALUE;
                } else {
                    max = Long.MAX_VALUE;
                }
                return Range.create(newRange.from, max);
            }

            // If both bounds of the old range are bigger than the new range, then returned range
            // should use a MIN_VALUE and the upper bound of the new range.
            if ((newRange.from <= oldRange.from && newRange.to <= oldRange.to)) {
                long min = lubRange.from;
                if (min > Byte.MIN_VALUE) {
                    min = Byte.MIN_VALUE;
                } else if (min > Short.MIN_VALUE) {
                    min = Short.MIN_VALUE;
                } else if (min > Integer.MIN_VALUE) {
                    min = Integer.MIN_VALUE;
                } else {
                    min = Long.MIN_VALUE;
                }
                return Range.create(min, newRange.to);
            }

            if (lubRange.isWithin(Byte.MIN_VALUE + 1, Byte.MAX_VALUE)
                    || lubRange.isWithin(Byte.MIN_VALUE, Byte.MAX_VALUE - 1)) {
                return Range.BYTE_EVERYTHING;
            } else if (lubRange.isWithin(Short.MIN_VALUE + 1, Short.MAX_VALUE)
                    || lubRange.isWithin(Short.MIN_VALUE, Short.MAX_VALUE - 1)) {
                return Range.SHORT_EVERYTHING;
            } else if (lubRange.isWithin(Long.MIN_VALUE + 1, Long.MAX_VALUE)
                    || lubRange.isWithin(Long.MIN_VALUE, Long.MAX_VALUE - 1)) {
                return Range.INT_EVERYTHING;
            } else {
                return Range.EVERYTHING;
            }
        }

        /**
         * Determines the least upper bound of a1 and a2, which contains the union of their sets of
         * possible values.
         *
         * @return the least upper bound of a1 and a2
         */
        @Override
        public AnnotationMirror leastUpperBound(AnnotationMirror a1, AnnotationMirror a2) {
            if (!AnnotationUtils.areSameByName(getTopAnnotation(a1), getTopAnnotation(a2))) {
                // The annotations are in different hierarchies
                return null;
            }

            a1 = convertSpecialIntRangeToStandardIntRange(a1);
            a2 = convertSpecialIntRangeToStandardIntRange(a2);

            if (isSubtype(a1, a2)) {
                return a2;
            } else if (isSubtype(a2, a1)) {
                return a1;
            }
            String qual1 = AnnotationUtils.annotationName(a1);
            String qual2 = AnnotationUtils.annotationName(a2);

            if (qual1.equals(qual2)) {
                // If both are the same type, determine the type and merge
                switch (qual1) {
                    case INTRANGE_NAME:
                        // special handling for IntRange
                        Range intrange1 = getRange(a1);
                        Range intrange2 = getRange(a2);
                        return createIntRangeAnnotation(intrange1.union(intrange2));
                    case ARRAYLENRANGE_NAME:
                        // special handling for ArrayLenRange
                        Range range1 = getRange(a1);
                        Range range2 = getRange(a2);
                        return createArrayLenRangeAnnotation(range1.union(range2));
                    case INTVAL_NAME:
                        List<Long> a1Values = getIntValues(a1);
                        List<Long> a2Values = getIntValues(a2);
                        List<Long> newValues = new ArrayList<>();
                        newValues.addAll(a1Values);
                        newValues.addAll(a2Values);
                        return createIntValAnnotation(newValues);
                    case ARRAYLEN_NAME:
                        List<Integer> al1Values = getArrayLength(a1);
                        List<Integer> al2Values = getArrayLength(a2);
                        List<Integer> newValuesAL = new ArrayList<>();
                        newValuesAL.addAll(al1Values);
                        newValuesAL.addAll(al2Values);
                        return createArrayLenAnnotation(newValuesAL);
                    case STRINGVAL_NAME:
                        List<String> string1Values = getStringValues(a1);
                        List<String> string2Values = getStringValues(a2);
                        List<String> newStringValues = new ArrayList<>();
                        newStringValues.addAll(string1Values);
                        newStringValues.addAll(string2Values);
                        return createStringAnnotation(newStringValues);
                    default:
                        List<Object> object1Values =
                                AnnotationUtils.getElementValueArray(
                                        a1, "value", Object.class, true);
                        List<Object> object2Values =
                                AnnotationUtils.getElementValueArray(
                                        a2, "value", Object.class, true);
                        TreeSet<Object> newObjectValues = new TreeSet<>();
                        newObjectValues.addAll(object1Values);
                        newObjectValues.addAll(object2Values);

                        if (newObjectValues.isEmpty()) {
                            return BOTTOMVAL;
                        }
                        if (newObjectValues.size() > MAX_VALUES) {
                            return UNKNOWNVAL;
                        }
                        AnnotationBuilder builder =
                                new AnnotationBuilder(
                                        processingEnv, a1.getAnnotationType().toString());
                        List<Object> valuesList = new ArrayList<>(newObjectValues);
                        builder.setValue("value", valuesList);
                        return builder.build();
                }
            }

            // Special handling for dealing with the lub of an ArrayLenRange and an ArrayLen
            // or a StringVal with one of them.
            // Each of these variables is an annotation of the given type, or is null if neither of
            // the arguments to leastUpperBound is of the given types.
            AnnotationMirror arrayLenAnno = null;
            AnnotationMirror arrayLenRangeAnno = null;
            AnnotationMirror stringValAnno = null;
            AnnotationMirror intValAnno = null;
            AnnotationMirror intRangeAnno = null;
            AnnotationMirror doubleValAnno = null;

            switch (qual1) {
                case ARRAYLEN_NAME:
                    arrayLenAnno = a1;
                    break;
                case ARRAYLENRANGE_NAME:
                    arrayLenRangeAnno = a1;
                    break;
                case STRINGVAL_NAME:
                    stringValAnno = a1;
                    break;
                case INTVAL_NAME:
                    intValAnno = a1;
                    break;
                case INTRANGE_NAME:
                    intRangeAnno = a1;
                    break;
                case DOUBLEVAL_NAME:
                    doubleValAnno = a1;
                    break;
                default:
                    // Do nothing
            }

            switch (qual2) {
                case ARRAYLEN_NAME:
                    arrayLenAnno = a2;
                    break;
                case ARRAYLENRANGE_NAME:
                    arrayLenRangeAnno = a2;
                    break;
                case STRINGVAL_NAME:
                    stringValAnno = a2;
                    break;
                case INTVAL_NAME:
                    intValAnno = a2;
                    break;
                case INTRANGE_NAME:
                    intRangeAnno = a2;
                    break;
                case DOUBLEVAL_NAME:
                    doubleValAnno = a2;
                    break;
                default:
                    // Do nothing
            }
            // Special handling for dealing with the lub of an ArrayLenRange and an ArrayLen
            // or a StringVal with one of them.
            if (arrayLenAnno != null && arrayLenRangeAnno != null) {
                return leastUpperBound(
                        arrayLenRangeAnno, convertArrayLenToArrayLenRange(arrayLenAnno));
            } else if (stringValAnno != null && arrayLenAnno != null) {
                return leastUpperBound(arrayLenAnno, convertStringValToArrayLen(stringValAnno));
            } else if (stringValAnno != null && arrayLenRangeAnno != null) {
                return leastUpperBound(
                        arrayLenRangeAnno, convertStringValToArrayLenRange(stringValAnno));
            }

            // Annotations are both in the same hierarchy, but they are not the same.
            // If a1 and a2 are not the same type of *Value annotation, they may still be mergeable
            // because some values can be implicitly cast as others. For example, if a1 and a2 are
            // both in {DoubleVal, IntVal} then they will be converted upwards: IntVal -> DoubleVal
            // to arrive at a common annotation type.

            if (doubleValAnno != null) {
                if (intRangeAnno != null) {
                    intValAnno = convertIntRangeToIntVal(intRangeAnno);
                    if (AnnotationUtils.areSameByName(intValAnno, UNKNOWN_NAME)) {
                        intValAnno = null;
                    }
                }
                if (intValAnno != null) {
                    // Convert intValAnno to a @DoubleVal AnnotationMirror
                    AnnotationMirror doubleValAnno2 = convertIntValToDoubleVal(intValAnno);
                    return leastUpperBound(doubleValAnno, doubleValAnno2);
                }
                return UNKNOWNVAL;
            }
            if (intRangeAnno != null && intValAnno != null) {
                // Convert intValAnno to an @IntRange AnnotationMirror
                AnnotationMirror intRangeAnno2 = convertIntValToIntRange(intValAnno);
                return leastUpperBound(intRangeAnno, intRangeAnno2);
            }

            // In all other cases, the LUB is UnknownVal.
            return UNKNOWNVAL;
        }

        /**
         * Computes subtyping as per the subtyping in the qualifier hierarchy structure unless both
         * annotations are Value. In this case, subAnno is a subtype of superAnno iff superAnno
         * contains at least every element of subAnno.
         *
         * @return true if subAnno is a subtype of superAnno, false otherwise
         */
        @Override
        public boolean isSubtype(AnnotationMirror subAnno, AnnotationMirror superAnno) {
            subAnno = convertSpecialIntRangeToStandardIntRange(subAnno);
            superAnno = convertSpecialIntRangeToStandardIntRange(superAnno);
            String subQual = AnnotationUtils.annotationName(subAnno);
            if (subQual.equals(UNKNOWN_NAME)) {
                superAnno = convertToUnknown(superAnno);
            }
            String superQual = AnnotationUtils.annotationName(superAnno);
            if (superQual.equals(UNKNOWN_NAME) || subQual.equals(BOTTOMVAL_NAME)) {
                return true;
            } else if (superQual.equals(BOTTOMVAL_NAME) || subQual.equals(UNKNOWN_NAME)) {
                return false;
            } else if (superQual.equals(POLY_NAME)) {
                return subQual.equals(POLY_NAME);
            } else if (subQual.equals(POLY_NAME)) {
                return false;
            } else if (superQual.equals(subQual)) {
                // Same type, so might be subtype
                if (subQual.equals(INTRANGE_NAME) || subQual.equals(ARRAYLENRANGE_NAME)) {
                    // Special case for range-based annotations
                    Range superRange = getRange(superAnno);
                    Range subRange = getRange(subAnno);
                    return superRange.contains(subRange);
                } else {
                    List<Object> superValues =
                            AnnotationUtils.getElementValueArray(
                                    superAnno, "value", Object.class, true);
                    List<Object> subValues =
                            AnnotationUtils.getElementValueArray(
                                    subAnno, "value", Object.class, true);
                    return superValues.containsAll(subValues);
                }
<<<<<<< HEAD
            }

            switch (superQual + subQual) {
                case DOUBLEVAL_NAME + INTVAL_NAME:
                    List<Double> subDValues = convertLongListToDoubleList(getIntValues(subAnno));
                    List<Double> superDValues = getDoubleValues(superAnno);
                    return superDValues.containsAll(subDValues);
                case INTRANGE_NAME + INTVAL_NAME:
                case ARRAYLENRANGE_NAME + ARRAYLEN_NAME:
                    List<Long> subValues = getArrayLenOrIntValue(subAnno);
                    Range superRange = getRange(superAnno);
                    long subMinVal = Collections.min(subValues);
                    long subMaxVal = Collections.max(subValues);
                    return subMinVal >= superRange.from && subMaxVal <= superRange.to;
                case DOUBLEVAL_NAME + INTRANGE_NAME:
                    Range subRange = getRange(subAnno);
                    if (subRange.isWiderThan(MAX_VALUES)) {
                        return false;
                    }
                    List<Double> superValues = getDoubleValues(superAnno);
                    List<Double> subDoublValues =
                            ValueCheckerUtils.getValuesFromRange(subRange, Double.class);
                    return superValues.containsAll(subDoublValues);
                case INTVAL_NAME + INTRANGE_NAME:
                case ARRAYLEN_NAME + ARRAYLENRANGE_NAME:
                    Range subArrayRange = getRange(subAnno);
                    if (subArrayRange.isWiderThan(MAX_VALUES)) {
=======
            } else if (AnnotationUtils.areSameByClass(superAnno, DoubleVal.class)
                    && AnnotationUtils.areSameByClass(subAnno, IntVal.class)) {
                List<Double> superValues = getDoubleValues(superAnno);
                List<Double> subValues = convertLongListToDoubleList(getIntValues(subAnno));
                return superValues.containsAll(subValues);
            } else if ((AnnotationUtils.areSameByClass(superAnno, IntRange.class)
                            && AnnotationUtils.areSameByClass(subAnno, IntVal.class))
                    || (AnnotationUtils.areSameByClass(superAnno, ArrayLenRange.class)
                            && AnnotationUtils.areSameByClass(subAnno, ArrayLen.class))) {
                Range superRange = getRange(superAnno);
                List<Long> subValues = getArrayLenOrIntValue(subAnno);
                Range subRange = Range.create(subValues);
                return superRange.contains(subRange);
            } else if (AnnotationUtils.areSameByClass(superAnno, DoubleVal.class)
                    && AnnotationUtils.areSameByClass(subAnno, IntRange.class)) {
                Range subRange = getRange(subAnno);
                if (subRange.isWiderThan(MAX_VALUES)) {
                    return false;
                }
                List<Double> superValues = getDoubleValues(superAnno);
                List<Double> subValues =
                        ValueCheckerUtils.getValuesFromRange(subRange, Double.class);
                return superValues.containsAll(subValues);
            } else if ((AnnotationUtils.areSameByClass(superAnno, IntVal.class)
                            && AnnotationUtils.areSameByClass(subAnno, IntRange.class))
                    || (AnnotationUtils.areSameByClass(superAnno, ArrayLen.class)
                            && AnnotationUtils.areSameByClass(subAnno, ArrayLenRange.class))) {
                Range subRange = getRange(subAnno);
                if (subRange.isWiderThan(MAX_VALUES)) {
                    return false;
                }
                List<Long> superValues = getArrayLenOrIntValue(superAnno);
                List<Long> subValues = ValueCheckerUtils.getValuesFromRange(subRange, Long.class);
                return superValues.containsAll(subValues);
            } else if (AnnotationUtils.areSameByClass(superAnno, StringVal.class)
                    && (AnnotationUtils.areSameByClass(subAnno, ArrayLen.class)
                            || AnnotationUtils.areSameByClass(subAnno, ArrayLenRange.class))) {

                // Allow @ArrayLen(0) to be converted to @StringVal("")
                List<String> superValues = getStringValues(superAnno);
                return superValues.contains("") && getMaxLenValue(subAnno) == 0;
            } else if (AnnotationUtils.areSameByClass(superAnno, ArrayLen.class)
                    && AnnotationUtils.areSameByClass(subAnno, StringVal.class)) {
                // StringVal is a subtype of ArrayLen, if all the strings have one of the correct
                // lengths
                List<Integer> superValues = getArrayLength(superAnno);
                List<String> subValues = getStringValues(subAnno);
                for (String value : subValues) {
                    if (!superValues.contains(value.length())) {
                        return false;
                    }
                }
                return true;
            } else if (AnnotationUtils.areSameByClass(superAnno, ArrayLenRange.class)
                    && AnnotationUtils.areSameByClass(subAnno, StringVal.class)) {
                // StringVal is a subtype of ArrayLenRange, if all the strings have a length in the
                // range.
                Range superRange = getRange(superAnno);
                List<String> subValues = getStringValues(subAnno);
                for (String value : subValues) {
                    if (!superRange.contains(value.length())) {
>>>>>>> 49430a72
                        return false;
                    }
                    List<Long> superLValues = getArrayLenOrIntValue(superAnno);
                    List<Long> subLValues =
                            ValueCheckerUtils.getValuesFromRange(subArrayRange, Long.class);
                    return superLValues.containsAll(subLValues);
                case STRINGVAL_NAME + ARRAYLENRANGE_NAME:
                case STRINGVAL_NAME + ARRAYLEN_NAME:
                    // Allow @ArrayLen(0) to be converted to @StringVal("")
                    List<String> superSValues = getStringValues(superAnno);
                    return superSValues.contains("") && getMaxLenValue(subAnno) == 0;
                case ARRAYLEN_NAME + STRINGVAL_NAME:
                    // StringVal is a subtype of ArrayLen, if all the strings have one of the
                    // correct lengths
                    List<String> subSValues = getStringValues(subAnno);
                    List<Integer> superIValues = getArrayLength(superAnno);

                    for (String value : subSValues) {
                        if (!superIValues.contains(value.length())) {
                            return false;
                        }
                    }
                    return true;
                case ARRAYLENRANGE_NAME + STRINGVAL_NAME:
                    // StringVal is a subtype of ArrayLenRange, if all the strings have a length
                    // in the range.
                    List<String> subStringValues = getStringValues(subAnno);
                    Range superArrayRange = getRange(superAnno);
                    for (String value : subStringValues) {
                        if (!superArrayRange.contains(value.length())) {
                            return false;
                        }
                    }
                    return true;
                default:
                    return false;
            }
        }
    }

    /**
     * Gets the values stored in either an ArrayLen annotation (ints) or an IntVal/DoubleVal/etc.
     * annotation (longs), and casts the result to a long.
     *
     * @param anno annotation mirror from which to get values
     * @return the values in {@code anno} casted to longs
     */
    private List<Long> getArrayLenOrIntValue(AnnotationMirror anno) {
        List<Long> result;
        if (AnnotationUtils.areSameByName(anno, ARRAYLEN_NAME)) {
            List<Integer> intValues = getArrayLength(anno);
            result = new ArrayList<>(intValues.size());
            for (Integer i : intValues) {
                result.add(i.longValue());
            }
        } else {
            result = getIntValues(anno);
        }
        return result;
    }

    @Override
    protected TreeAnnotator createTreeAnnotator() {
        // Don't call super.createTreeAnnotator because it includes the PropagationTreeAnnotator.
        // Only use the PropagationTreeAnnotator for typing new arrays.  The Value Checker
        // computes types differently for all other trees normally typed by the
        // PropagationTreeAnnotator.
        TreeAnnotator arrayCreation =
                new TreeAnnotator(this) {
                    PropagationTreeAnnotator propagationTreeAnnotator =
                            new PropagationTreeAnnotator(atypeFactory);

                    @Override
                    public Void visitNewArray(NewArrayTree node, AnnotatedTypeMirror mirror) {
                        return propagationTreeAnnotator.visitNewArray(node, mirror);
                    }
                };
        return new ListTreeAnnotator(
                new ValueTreeAnnotator(this),
                new LiteralTreeAnnotator(this).addStandardLiteralQualifiers(),
                arrayCreation);
    }

    /**
     * Converts {@link IntRangeFromPositive}, {@link IntRangeFromNonNegative}, or {@link
     * IntRangeFromGTENegativeOne} to {@link IntRange}. Any other annotation is just return.
     *
     * @param anm any annotation mirror
     * @return the int range annotation is that equivalent to {@code anm}, or {@code anm} if one
     *     doesn't exist
     */
    private AnnotationMirror convertSpecialIntRangeToStandardIntRange(AnnotationMirror anm) {
        if (AnnotationUtils.areSameByName(anm, INTRANGE_FROMPOS_NAME)) {
            return createIntRangeAnnotation(1, Integer.MAX_VALUE);
        }

        if (AnnotationUtils.areSameByName(anm, INTRANGE_FROMNONNEG_NAME)) {
            return createIntRangeAnnotation(0, Integer.MAX_VALUE);
        }

        if (AnnotationUtils.areSameByName(anm, INTRANGE_FROMGTENEGONE_NAME)) {
            return createIntRangeAnnotation(-1, Integer.MAX_VALUE);
        }
        return anm;
    }

    /**
     * If {@code anno} is equivalent to UnknownVal, return UnknownVal; otherwise, return {@code
     * anno}.
     *
     * @param anno any annotation mirror
     * @return UnknownVal if {@code anno} is equivalent to it; otherwise, return {@code anno}
     */
    private AnnotationMirror convertToUnknown(AnnotationMirror anno) {
        if (AnnotationUtils.areSameByName(anno, ARRAYLENRANGE_NAME)) {
            Range range = getRange(anno);
            if (range.from == 0 && range.to >= Integer.MAX_VALUE) {
                return UNKNOWNVAL;
            }
        } else if (AnnotationUtils.areSameByName(anno, INTRANGE_NAME)) {
            Range range = getRange(anno);
            if (range.isLongEverything()) {
                return UNKNOWNVAL;
            }
        }
        return anno;
    }

    /** The TreeAnnotator for this AnnotatedTypeFactory. It adds/replaces annotations. */
    protected class ValueTreeAnnotator extends TreeAnnotator {

        public ValueTreeAnnotator(ValueAnnotatedTypeFactory factory) {
            super(factory);
        }

        @Override
        public Void visitNewArray(NewArrayTree tree, AnnotatedTypeMirror type) {

            List<? extends ExpressionTree> dimensions = tree.getDimensions();
            List<? extends ExpressionTree> initializers = tree.getInitializers();

            // Array construction can provide dimensions or use an initializer.

            // Dimensions provided
            if (!dimensions.isEmpty()) {
                handleDimensions(dimensions, (AnnotatedArrayType) type);
            } else {
                // Initializer used
                handleInitializers(initializers, (AnnotatedArrayType) type);

                AnnotationMirror newQual;
                Class<?> clazz = ValueCheckerUtils.getClassFromType(type.getUnderlyingType());
                String stringVal = null;
                if (clazz == char[].class) {
                    stringVal = getCharArrayStringVal(initializers);
                }

                if (stringVal != null) {
                    newQual = createStringAnnotation(Collections.singletonList(stringVal));
                    type.replaceAnnotation(newQual);
                }
            }

            return null;
        }

        /**
         * Recursive method to handle array initializations. Recursively descends the initializer to
         * find each dimension's size and create the appropriate annotation for it.
         *
         * <p>If the annotation of the dimension is {@code @IntVal}, create an {@code @ArrayLen}
         * with the same set of possible values. If the annotation is {@code @IntRange}, create an
         * {@code @ArrayLenRange}. If the annotation is {@code @BottomVal}, create an
         * {@code @BottomVal} instead. In other cases, no annotations are created.
         *
         * @param dimensions a list of ExpressionTrees where each ExpressionTree is a specifier of
         *     the size of that dimension
         * @param type the AnnotatedTypeMirror of the array
         */
        private void handleDimensions(
                List<? extends ExpressionTree> dimensions, AnnotatedArrayType type) {
            if (dimensions.size() > 1) {
                handleDimensions(
                        dimensions.subList(1, dimensions.size()),
                        (AnnotatedArrayType) type.getComponentType());
            }
            AnnotationMirror dimType =
                    getAnnotatedType(dimensions.get(0)).getAnnotationInHierarchy(UNKNOWNVAL);

            if (AnnotationUtils.areSameByName(dimType, BOTTOMVAL)) {
                type.replaceAnnotation(BOTTOMVAL);
            } else {
                RangeOrListOfValues rolv = null;
                if (isIntRange(dimType)) {
                    rolv = new RangeOrListOfValues(getRange(dimType));
                } else if (AnnotationUtils.areSameByName(dimType, INTVAL_NAME)) {
                    rolv =
                            new RangeOrListOfValues(
                                    RangeOrListOfValues.convertLongsToInts(getIntValues(dimType)));
                }
                if (rolv != null) {
                    AnnotationMirror newQual =
                            rolv.createAnnotation((ValueAnnotatedTypeFactory) atypeFactory);
                    type.replaceAnnotation(newQual);
                }
            }
        }

        /**
         * Adds the ArrayLen/ArrayLenRange annotation from the array initializers to {@code type}.
         *
         * <p>If type is a multi-dimensional array, the initializers might also contain arrays, so
         * this method adds the annotations for those initializers, too.
         *
         * @param initializers initializer trees
         * @param type array type to which annotations are added
         */
        private void handleInitializers(
                List<? extends ExpressionTree> initializers, AnnotatedArrayType type) {

            List<Integer> array = new ArrayList<>();
            array.add(initializers.size());
            type.replaceAnnotation(createArrayLenAnnotation(array));

            if (type.getComponentType().getKind() != TypeKind.ARRAY) {
                return;
            }

            // A list of arrayLens.  arrayLenOfDimensions.get(i) is the array lengths for the ith
            // dimension.
            List<RangeOrListOfValues> arrayLenOfDimensions = new ArrayList<>();
            for (ExpressionTree init : initializers) {
                AnnotatedTypeMirror componentType = getAnnotatedType(init);
                int dimension = 0;
                while (componentType.getKind() == TypeKind.ARRAY) {
                    RangeOrListOfValues rolv = null;
                    if (dimension < arrayLenOfDimensions.size()) {
                        rolv = arrayLenOfDimensions.get(dimension);
                    }
                    AnnotationMirror arrayLen = componentType.getAnnotation(ArrayLen.class);
                    if (arrayLen != null) {
                        List<Integer> currentLengths = getArrayLength(arrayLen);
                        if (rolv != null) {
                            rolv.addAll(currentLengths);
                        } else {
                            arrayLenOfDimensions.add(new RangeOrListOfValues(currentLengths));
                        }
                    } else {
                        // Check for an arrayLenRange annotation
                        AnnotationMirror arrayLenRangeAnno =
                                componentType.getAnnotation(ArrayLenRange.class);
                        Range range;
                        if (arrayLenRangeAnno != null) {
                            range = getRange(arrayLenRangeAnno);
                        } else {
                            range = Range.EVERYTHING;
                        }
                        if (rolv != null) {
                            rolv.add(range);
                        } else {
                            arrayLenOfDimensions.add(new RangeOrListOfValues(range));
                        }
                    }

                    dimension++;
                    componentType = ((AnnotatedArrayType) componentType).getComponentType();
                }
            }

            AnnotatedTypeMirror componentType = type.getComponentType();
            int i = 0;
            while (componentType.getKind() == TypeKind.ARRAY && i < arrayLenOfDimensions.size()) {
                RangeOrListOfValues rolv = arrayLenOfDimensions.get(i);
                componentType.addAnnotation(
                        rolv.createAnnotation((ValueAnnotatedTypeFactory) atypeFactory));
                componentType = ((AnnotatedArrayType) componentType).getComponentType();
                i++;
            }
        }

        /** Convert a char array to a String. Return null if unable to convert. */
        private String getCharArrayStringVal(List<? extends ExpressionTree> initializers) {
            boolean allLiterals = true;
            StringBuilder stringVal = new StringBuilder();
            for (ExpressionTree e : initializers) {
                Range range = getRange(getAnnotatedType(e).getAnnotationInHierarchy(UNKNOWNVAL));
                if (range != null && range.from == range.to) {
                    char charVal = (char) range.from;
                    stringVal.append(charVal);
                } else {
                    allLiterals = false;
                    break;
                }
            }
            if (allLiterals) {
                return stringVal.toString();
            }
            // If any part of the initializer isn't known,
            // the stringval isn't known.
            return null;
        }

        @Override
        public Void visitTypeCast(TypeCastTree tree, AnnotatedTypeMirror atm) {
            if (handledByValueChecker(atm)) {
                AnnotationMirror oldAnno =
                        getAnnotatedType(tree.getExpression()).getAnnotationInHierarchy(UNKNOWNVAL);
                if (oldAnno == null) {
                    return null;
                }
                TypeMirror newType = atm.getUnderlyingType();
                AnnotationMirror newAnno;
                Range range;

                if (TypesUtils.isString(newType) || newType.getKind() == TypeKind.ARRAY) {
                    // Strings and arrays do not allow conversions
                    newAnno = oldAnno;
                } else if (isIntRange(oldAnno)
                        && (range = getRange(oldAnno)).isWiderThan(MAX_VALUES)) {
                    Class<?> newClass = ValueCheckerUtils.getClassFromType(newType);
                    if (newClass == String.class) {
                        newAnno = UNKNOWNVAL;
                    } else if (newClass == Boolean.class || newClass == boolean.class) {
                        throw new UnsupportedOperationException(
                                "ValueAnnotatedTypeFactory: can't convert int to boolean");
                    } else {
                        newAnno = createIntRangeAnnotation(NumberUtils.castRange(newType, range));
                    }
                } else {
                    List<?> values = ValueCheckerUtils.getValuesCastedToType(oldAnno, newType);
                    newAnno = createResultingAnnotation(atm.getUnderlyingType(), values);
                }
                atm.addMissingAnnotations(Collections.singleton(newAnno));
            } else if (atm.getKind() == TypeKind.ARRAY) {
                if (tree.getExpression().getKind() == Kind.NULL_LITERAL) {
                    atm.addMissingAnnotations(Collections.singleton(BOTTOMVAL));
                }
            }
            return null;
        }

        /**
         * Get the "value" field of the given annotation, casted to the given type. Empty list means
         * no value is possible (dead code). Null means no information is known -- any value is
         * possible.
         */
        private List<?> getValues(AnnotatedTypeMirror type, TypeMirror castTo) {
            AnnotationMirror anno = type.getAnnotationInHierarchy(UNKNOWNVAL);
            if (anno == null) {
                // If type is an AnnotatedTypeVariable (or other type without a primary annotation)
                // then anno will be null. It would be safe to use the annotation on the upper
                // bound; however, unless the upper bound was explicitly annotated, it will be
                // unknown.  AnnotatedTypes.findEffectiveAnnotationInHierarchy(, toSearch, top)
                return null;
            }
            return ValueCheckerUtils.getValuesCastedToType(anno, castTo);
        }

        @Override
        public Void visitLiteral(LiteralTree tree, AnnotatedTypeMirror type) {
            if (!handledByValueChecker(type)) {
                return null;
            }
            Object value = tree.getValue();
            switch (tree.getKind()) {
                case BOOLEAN_LITERAL:
                    AnnotationMirror boolAnno =
                            createBooleanAnnotation(Collections.singletonList((Boolean) value));
                    type.replaceAnnotation(boolAnno);
                    return null;

                case CHAR_LITERAL:
                    AnnotationMirror charAnno =
                            createCharAnnotation(Collections.singletonList((Character) value));
                    type.replaceAnnotation(charAnno);
                    return null;

                case DOUBLE_LITERAL:
                case FLOAT_LITERAL:
                case INT_LITERAL:
                case LONG_LITERAL:
                    AnnotationMirror numberAnno =
                            createNumberAnnotationMirror(Collections.singletonList((Number) value));
                    type.replaceAnnotation(numberAnno);
                    return null;
                case STRING_LITERAL:
                    AnnotationMirror stringAnno =
                            createStringAnnotation(Collections.singletonList((String) value));
                    type.replaceAnnotation(stringAnno);
                    return null;
                default:
                    return null;
            }
        }

        /**
         * Given a MemberSelectTree representing a method call, return true if the method's
         * declaration is annotated with {@code @StaticallyExecutable}.
         */
        private boolean methodIsStaticallyExecutable(Element method) {
            return getDeclAnnotation(method, StaticallyExecutable.class) != null;
        }

        /**
         * @return the Range of the Math.min or Math.max method, or null if the argument is none of
         *     these methods or their arguments are not annotated in ValueChecker hierarchy
         */
        private Range getRangeForMathMinMax(MethodInvocationTree tree) {
            if (getMethodIdentifier().isMathMin(tree, processingEnv)) {
                AnnotatedTypeMirror arg1 = getAnnotatedType(tree.getArguments().get(0));
                AnnotatedTypeMirror arg2 = getAnnotatedType(tree.getArguments().get(1));
                Range rangeArg1 = getRange(arg1.getAnnotationInHierarchy(UNKNOWNVAL));
                Range rangeArg2 = getRange(arg2.getAnnotationInHierarchy(UNKNOWNVAL));
                if (rangeArg1 != null && rangeArg2 != null) {
                    return rangeArg1.min(rangeArg2);
                }
            } else if (getMethodIdentifier().isMathMax(tree, processingEnv)) {
                AnnotatedTypeMirror arg1 = getAnnotatedType(tree.getArguments().get(0));
                AnnotatedTypeMirror arg2 = getAnnotatedType(tree.getArguments().get(1));
                Range rangeArg1 = getRange(arg1.getAnnotationInHierarchy(UNKNOWNVAL));
                Range rangeArg2 = getRange(arg2.getAnnotationInHierarchy(UNKNOWNVAL));
                if (rangeArg1 != null && rangeArg2 != null) {
                    return rangeArg1.max(rangeArg2);
                }
            }
            return null;
        }

        @Override
        public Void visitMethodInvocation(MethodInvocationTree tree, AnnotatedTypeMirror type) {
            if (type.hasAnnotation(UNKNOWNVAL)) {
                Range range = getRangeForMathMinMax(tree);
                if (range != null) {
                    type.replaceAnnotation(createIntRangeAnnotation(range));
                }
            }

            if (!methodIsStaticallyExecutable(TreeUtils.elementFromUse(tree))
                    || !handledByValueChecker(type)) {
                return null;
            }

            if (getMethodIdentifier().isStringLengthInvocation(tree, processingEnv)) {
                AnnotatedTypeMirror receiverType = getReceiverType(tree);
                AnnotationMirror resultAnno = createArrayLengthResultAnnotation(receiverType);
                if (resultAnno != null) {
                    type.replaceAnnotation(resultAnno);
                }
                return null;
            }

            // Get argument values
            List<? extends ExpressionTree> arguments = tree.getArguments();
            ArrayList<List<?>> argValues;
            if (arguments.isEmpty()) {
                argValues = null;
            } else {
                argValues = new ArrayList<>();
                for (ExpressionTree argument : arguments) {
                    AnnotatedTypeMirror argType = getAnnotatedType(argument);
                    List<?> values = getValues(argType, argType.getUnderlyingType());
                    if (values == null || values.isEmpty()) {
                        // Values aren't known, so don't try to evaluate the method.
                        return null;
                    }
                    argValues.add(values);
                }
            }

            // Get receiver values
            AnnotatedTypeMirror receiver = getReceiverType(tree);
            List<?> receiverValues;

            if (receiver != null && !ElementUtils.isStatic(TreeUtils.elementFromUse(tree))) {
                receiverValues = getValues(receiver, receiver.getUnderlyingType());
                if (receiverValues == null || receiverValues.isEmpty()) {
                    // Values aren't known, so don't try to evaluate the method.
                    return null;
                }
            } else {
                receiverValues = null;
            }

            // Evaluate method
            List<?> returnValues = evaluator.evaluateMethodCall(argValues, receiverValues, tree);
            if (returnValues == null) {
                return null;
            }
            AnnotationMirror returnType =
                    createResultingAnnotation(type.getUnderlyingType(), returnValues);
            type.replaceAnnotation(returnType);

            return null;
        }

        @Override
        public Void visitNewClass(NewClassTree tree, AnnotatedTypeMirror type) {
            if (!methodIsStaticallyExecutable(TreeUtils.elementFromUse(tree))
                    || !handledByValueChecker(type)) {
                return null;
            }

            // get argument values
            List<? extends ExpressionTree> arguments = tree.getArguments();
            ArrayList<List<?>> argValues;
            if (arguments.isEmpty()) {
                argValues = null;
            } else {
                argValues = new ArrayList<>();
                for (ExpressionTree argument : arguments) {
                    AnnotatedTypeMirror argType = getAnnotatedType(argument);
                    List<?> values = getValues(argType, argType.getUnderlyingType());
                    if (values == null || values.isEmpty()) {
                        // Values aren't known, so don't try to evaluate the method.
                        return null;
                    }
                    argValues.add(values);
                }
            }

            // Evaluate method
            List<?> returnValues =
                    evaluator.evaluteConstructorCall(argValues, tree, type.getUnderlyingType());
            if (returnValues == null) {
                return null;
            }
            AnnotationMirror returnType =
                    createResultingAnnotation(type.getUnderlyingType(), returnValues);
            type.replaceAnnotation(returnType);

            return null;
        }

        @Override
        public Void visitMemberSelect(MemberSelectTree tree, AnnotatedTypeMirror type) {
            if (!TreeUtils.isFieldAccess(tree) || !handledByValueChecker(type)) {
                return null;
            }

            VariableElement elem = (VariableElement) TreeUtils.elementFromTree(tree);
            Object value = elem.getConstantValue();
            if (value != null) {
                // The field is a compile time constant.
                type.replaceAnnotation(createResultingAnnotation(type.getUnderlyingType(), value));
                return null;
            }
            if (ElementUtils.isStatic(elem) && ElementUtils.isFinal(elem)) {
                // The field is static and final.
                Element e = TreeUtils.elementFromTree(tree.getExpression());
                if (e != null) {
                    @SuppressWarnings("signature") // TODO: this looks like a bug in
                    // ValueAnnotatedTypeFactory.  evaluateStaticFieldAcces requires a @ClassGetName
                    // but this passes a @FullyQualifiedName
                    @BinaryName String classname = ElementUtils.getQualifiedClassName(e).toString();
                    @SuppressWarnings(
                            "signature") // https://tinyurl.com/cfissue/658 for Name.toString()
                    @Identifier String fieldName = tree.getIdentifier().toString();
                    value = evaluator.evaluateStaticFieldAccess(classname, fieldName, tree);
                    if (value != null) {
                        type.replaceAnnotation(
                                createResultingAnnotation(type.getUnderlyingType(), value));
                    }
                    return null;
                }
            }

            if (TreeUtils.isArrayLengthAccess(tree)) {
                // The field access is to the length field, as in "someArrayExpression.length"
                AnnotatedTypeMirror receiverType = getAnnotatedType(tree.getExpression());
                if (receiverType.getKind() == TypeKind.ARRAY) {
                    AnnotationMirror resultAnno = createArrayLengthResultAnnotation(receiverType);
                    if (resultAnno != null) {
                        type.replaceAnnotation(resultAnno);
                    }
                }
            }
            return null;
        }

        /** Returns true iff the given type is in the domain of the Constant Value Checker. */
        private boolean handledByValueChecker(AnnotatedTypeMirror type) {
            TypeMirror tm = type.getUnderlyingType();
            /* TODO: compare performance to the more readable.
            return TypesUtils.isPrimitive(tm)
                    || TypesUtils.isBoxedPrimitive(tm)
                    || TypesUtils.isString(tm)
                    || tm.toString().equals("char[]"); // Why?
            */
            return COVERED_CLASS_STRINGS.contains(tm.toString());
        }

        @Override
        public Void visitConditionalExpression(
                ConditionalExpressionTree node, AnnotatedTypeMirror annotatedTypeMirror) {
            // Work around for https://github.com/typetools/checker-framework/issues/602.
            annotatedTypeMirror.replaceAnnotation(UNKNOWNVAL);
            return null;
        }
    }

    /**
     * Returns the estimate for the length of a string or array with whose annotated type is {@code
     * type}.
     *
     * @param type annotated typed
     * @return the estimate for the length of a string or array with whose annotated type is {@code
     *     type}.
     */
    AnnotationMirror createArrayLengthResultAnnotation(AnnotatedTypeMirror type) {
        AnnotationMirror arrayAnno = type.getAnnotationInHierarchy(UNKNOWNVAL);
        switch (AnnotationUtils.annotationName(arrayAnno)) {
            case ARRAYLEN_NAME:
                // array.length, where array : @ArrayLen(x)
                List<Integer> lengths = ValueAnnotatedTypeFactory.getArrayLength(arrayAnno);
                return createNumberAnnotationMirror(new ArrayList<>(lengths));
            case ARRAYLENRANGE_NAME:
                // array.length, where array : @ArrayLenRange(x)
                Range range = getRange(arrayAnno);
                return createIntRangeAnnotation(range);
            case STRINGVAL_NAME:
                List<String> strings = ValueAnnotatedTypeFactory.getStringValues(arrayAnno);
                List<Integer> lengthsS = ValueCheckerUtils.getLengthsForStringValues(strings);
                return createNumberAnnotationMirror(new ArrayList<>(lengthsS));
            default:
                return createIntRangeAnnotation(0, Integer.MAX_VALUE);
        }
    }

    /**
     * Returns a constant value annotation with the {@code value}. The class of the annotation
     * reflects the {@code resultType} given.
     *
     * @param resultType used to select which kind of value annotation is returned
     * @param value value to use
     * @return a constant value annotation with the {@code value}
     */
    AnnotationMirror createResultingAnnotation(TypeMirror resultType, Object value) {
        return createResultingAnnotation(resultType, Collections.singletonList(value));
    }

    /**
     * Returns a constant value annotation with the {@code values}. The class of the annotation
     * reflects the {@code resultType} given.
     *
     * @param resultType used to select which kind of value annotation is returned
     * @param values must be a homogeneous list: every element of it has the same class
     * @return a constant value annotation with the {@code values}
     */
    AnnotationMirror createResultingAnnotation(TypeMirror resultType, List<?> values) {
        if (values == null) {
            return UNKNOWNVAL;
        }
        // For some reason null is included in the list of values,
        // so remove it so that it does not cause a NPE elsewhere.
        values.remove(null);
        if (values.isEmpty()) {
            return BOTTOMVAL;
        }

        if (TypesUtils.isString(resultType)) {
            List<String> stringVals = new ArrayList<>(values.size());
            for (Object o : values) {
                stringVals.add((String) o);
            }
            return createStringAnnotation(stringVals);
        } else if (ValueCheckerUtils.getClassFromType(resultType) == char[].class) {
            List<String> stringVals = new ArrayList<>(values.size());
            for (Object o : values) {
                if (o instanceof char[]) {
                    stringVals.add(new String((char[]) o));
                } else {
                    stringVals.add(o.toString());
                }
            }
            return createStringAnnotation(stringVals);
        }

        TypeKind primitiveKind;
        if (TypesUtils.isPrimitive(resultType)) {
            primitiveKind = resultType.getKind();
        } else if (TypesUtils.isBoxedPrimitive(resultType)) {
            primitiveKind = types.unboxedType(resultType).getKind();
        } else {
            return UNKNOWNVAL;
        }

        switch (primitiveKind) {
            case BOOLEAN:
                List<Boolean> boolVals = new ArrayList<>(values.size());
                for (Object o : values) {
                    boolVals.add((Boolean) o);
                }
                return createBooleanAnnotation(boolVals);
            case DOUBLE:
            case FLOAT:
            case INT:
            case LONG:
            case SHORT:
            case BYTE:
                List<Number> numberVals = new ArrayList<>(values.size());
                List<Character> characterVals = new ArrayList<>(values.size());
                for (Object o : values) {
                    if (o instanceof Character) {
                        characterVals.add((Character) o);
                    } else {
                        numberVals.add((Number) o);
                    }
                }
                if (numberVals.isEmpty()) {
                    return createCharAnnotation(characterVals);
                }
                return createNumberAnnotationMirror(new ArrayList<>(numberVals));
            case CHAR:
                List<Character> charVals = new ArrayList<>(values.size());
                for (Object o : values) {
                    if (o instanceof Number) {
                        charVals.add((char) ((Number) o).intValue());
                    } else {
                        charVals.add((char) o);
                    }
                }
                return createCharAnnotation(charVals);
            default:
                throw new UnsupportedOperationException("Unexpected kind:" + resultType);
        }
    }

    /**
     * Returns a {@link IntVal} or {@link IntRange} annotation using the values. If {@code values}
     * is null, then UnknownVal is returned; if {@code values} is empty, then bottom is returned. If
     * the number of {@code values} is greater than MAX_VALUES, return an {@link IntRange}. In other
     * cases, the values are sorted and duplicates are removed before an {@link IntVal} is created.
     *
     * @param values list of longs; duplicates are allowed and the values may be in any order
     * @return an annotation depends on the values
     */
    public AnnotationMirror createIntValAnnotation(List<Long> values) {
        if (values == null) {
            return UNKNOWNVAL;
        }
        if (values.isEmpty()) {
            return BOTTOMVAL;
        }
        values = ValueCheckerUtils.removeDuplicates(values);
        if (values.size() > MAX_VALUES) {
            long valMin = Collections.min(values);
            long valMax = Collections.max(values);
            return createIntRangeAnnotation(valMin, valMax);
        } else {
            AnnotationBuilder builder = new AnnotationBuilder(processingEnv, IntVal.class);
            builder.setValue("value", values);
            return builder.build();
        }
    }

    /**
     * Convert an {@code @IntRange} annotation to an {@code @IntVal} annotation, or to UNKNOWNVAL if
     * the input is too wide to be represented as an {@code @IntVal}.
     */
    public AnnotationMirror convertIntRangeToIntVal(AnnotationMirror intRangeAnno) {
        Range range = getRange(intRangeAnno);
        List<Long> values = ValueCheckerUtils.getValuesFromRange(range, Long.class);
        return createIntValAnnotation(values);
    }

    /**
     * Returns a {@link DoubleVal} annotation using the values. If {@code values} is null, then
     * UnknownVal is returned; if {@code values} is empty, then bottom is returned. The values are
     * sorted and duplicates are removed before the annotation is created.
     *
     * @param values list of doubles; duplicates are allowed and the values may be in any order
     * @return a {@link DoubleVal} annotation using the values
     */
    public AnnotationMirror createDoubleValAnnotation(List<Double> values) {
        if (values == null) {
            return UNKNOWNVAL;
        }
        if (values.isEmpty()) {
            return BOTTOMVAL;
        }
        values = ValueCheckerUtils.removeDuplicates(values);
        if (values.size() > MAX_VALUES) {
            return UNKNOWNVAL;
        } else {
            AnnotationBuilder builder = new AnnotationBuilder(processingEnv, DoubleVal.class);
            builder.setValue("value", values);
            return builder.build();
        }
    }

    /** Convert an {@code @IntVal} annotation to a {@code @DoubleVal} annotation. */
    private AnnotationMirror convertIntValToDoubleVal(AnnotationMirror intValAnno) {
        List<Long> intValues = getIntValues(intValAnno);
        return createDoubleValAnnotation(convertLongListToDoubleList(intValues));
    }

    /** Convert a {@code List<Long>} to a {@code List<Double>}. */
    private List<Double> convertLongListToDoubleList(List<Long> intValues) {
        List<Double> doubleValues = new ArrayList<>(intValues.size());
        for (Long intValue : intValues) {
            doubleValues.add(intValue.doubleValue());
        }
        return doubleValues;
    }

    /**
     * Returns a {@link StringVal} annotation using the values. If {@code values} is null, then
     * UnknownVal is returned; if {@code values} is empty, then bottom is returned. The values are
     * sorted and duplicates are removed before the annotation is created. If values is larger than
     * the max number of values allowed (10 by default), then an {@link ArrayLen} or an {@link
     * ArrayLenRange} annotation is returned.
     *
     * @param values list of strings; duplicates are allowed and the values may be in any order
     * @return a {@link StringVal} annotation using the values
     */
    public AnnotationMirror createStringAnnotation(List<String> values) {
        if (values == null) {
            return UNKNOWNVAL;
        }
        if (values.isEmpty()) {
            return BOTTOMVAL;
        }
        values = ValueCheckerUtils.removeDuplicates(values);
        if (values.size() > MAX_VALUES) {
            // Too many strings are replaced by their lengths
            List<Integer> lengths = ValueCheckerUtils.getLengthsForStringValues(values);
            return createArrayLenAnnotation(lengths);
        } else {
            AnnotationBuilder builder = new AnnotationBuilder(processingEnv, StringVal.class);
            builder.setValue("value", values);
            return builder.build();
        }
    }

    /**
     * Returns a {@link ArrayLen} annotation using the values. If {@code values} is null, then
     * UnknownVal is returned; if {@code values} is empty, then bottom is returned. The values are
     * sorted and duplicates are removed before the annotation is created. If values is larger than
     * the max number of values allowed (10 by default), then an {@link ArrayLenRange} annotation is
     * returned.
     *
     * @param values list of integers; duplicates are allowed and the values may be in any order
     * @return a {@link ArrayLen} annotation using the values
     */
    public AnnotationMirror createArrayLenAnnotation(List<Integer> values) {
        if (values == null) {
            return UNKNOWNVAL;
        }
        if (values.isEmpty()) {
            return BOTTOMVAL;
        }
        values = ValueCheckerUtils.removeDuplicates(values);
        if (values.isEmpty() || Collections.min(values) < 0) {
            return BOTTOMVAL;
        } else if (values.size() > MAX_VALUES) {
            return createArrayLenRangeAnnotation(Collections.min(values), Collections.max(values));
        } else {
            AnnotationBuilder builder = new AnnotationBuilder(processingEnv, ArrayLen.class);
            builder.setValue("value", values);
            return builder.build();
        }
    }

    /**
     * Returns a {@link BoolVal} annotation using the values. If {@code values} is null, then
     * UnknownVal is returned; if {@code values} is empty, then bottom is returned. The values are
     * sorted and duplicates are removed before the annotation is created.
     *
     * @param values list of booleans; duplicates are allowed and the values may be in any order
     * @return a {@link BoolVal} annotation using the values
     */
    public AnnotationMirror createBooleanAnnotation(List<Boolean> values) {
        if (values == null) {
            return UNKNOWNVAL;
        }
        if (values.isEmpty()) {
            return BOTTOMVAL;
        }
        values = ValueCheckerUtils.removeDuplicates(values);
        if (values.size() > MAX_VALUES) {
            return UNKNOWNVAL;
        } else {
            AnnotationBuilder builder = new AnnotationBuilder(processingEnv, BoolVal.class);
            builder.setValue("value", values);
            return builder.build();
        }
    }

    /**
     * Returns a {@link IntVal} annotation using the values. If {@code values} is null, then
     * UnknownVal is returned; if {@code values} is empty, then bottom is returned. The values are
     * sorted and duplicates are removed before the annotation is created.
     *
     * @param values list of characters; duplicates are allowed and the values may be in any order
     * @return a {@link IntVal} annotation using the values
     */
    public AnnotationMirror createCharAnnotation(List<Character> values) {
        if (values == null) {
            return UNKNOWNVAL;
        }
        if (values.isEmpty()) {
            return BOTTOMVAL;
        }
        values = ValueCheckerUtils.removeDuplicates(values);
        if (values.size() > MAX_VALUES) {
            return UNKNOWNVAL;
        } else {
            List<Long> longValues = new ArrayList<>();
            for (char value : values) {
                longValues.add((long) value);
            }
            return createIntValAnnotation(longValues);
        }
    }

    /** @param values must be a homogeneous list: every element of it has the same class. */
    public AnnotationMirror createNumberAnnotationMirror(List<Number> values) {
        if (values == null) {
            return UNKNOWNVAL;
        } else if (values.isEmpty()) {
            return BOTTOMVAL;
        }
        Number first = values.get(0);
        if (first instanceof Integer
                || first instanceof Short
                || first instanceof Long
                || first instanceof Byte) {
            List<Long> intValues = new ArrayList<>();
            for (Number number : values) {
                intValues.add(number.longValue());
            }
            return createIntValAnnotation(intValues);
        } else if (first instanceof Double || first instanceof Float) {
            List<Double> intValues = new ArrayList<>();
            for (Number number : values) {
                intValues.add(number.doubleValue());
            }
            return createDoubleValAnnotation(intValues);
        }
        throw new UnsupportedOperationException(
                "ValueAnnotatedTypeFactory: unexpected class: " + first.getClass());
    }

    /**
     * Create an {@code @IntRange} annotation from the two (inclusive) bounds. Does not return
     * BOTTOMVAL or UNKNOWNVAL.
     */
    private AnnotationMirror createIntRangeAnnotation(long from, long to) {
        assert from <= to;
        AnnotationBuilder builder = new AnnotationBuilder(processingEnv, IntRange.class);
        builder.setValue("from", from);
        builder.setValue("to", to);
        return builder.build();
    }

    /**
     * Create an {@code @IntRange} or {@code @IntVal} annotation from the range. May return
     * BOTTOMVAL or UNKNOWNVAL.
     */
    public AnnotationMirror createIntRangeAnnotation(Range range) {
        if (range.isNothing()) {
            return BOTTOMVAL;
        } else if (range.isLongEverything()) {
            return UNKNOWNVAL;
        } else if (range.isWiderThan(MAX_VALUES)) {
            return createIntRangeAnnotation(range.from, range.to);
        } else {
            List<Long> newValues = ValueCheckerUtils.getValuesFromRange(range, Long.class);
            return createIntValAnnotation(newValues);
        }
    }

    /**
     * Creates the special {@link IntRangeFromPositive} annotation, which is only used as an alias
     * for the Index Checker's {@link org.checkerframework.checker.index.qual.Positive} annotation.
     * It is treated everywhere as an IntRange annotation, but is not checked when it appears as the
     * left hand side of an assignment (because the Lower Bound Checker will check it).
     */
    private AnnotationMirror createIntRangeFromPositive() {
        AnnotationBuilder builder =
                new AnnotationBuilder(processingEnv, IntRangeFromPositive.class);
        return builder.build();
    }

    /**
     * Creates the special {@link IntRangeFromNonNegative} annotation, which is only used as an
     * alias for the Index Checker's {@link org.checkerframework.checker.index.qual.NonNegative}
     * annotation. It is treated everywhere as an IntRange annotation, but is not checked when it
     * appears as the left hand side of an assignment (because the Lower Bound Checker will check
     * it).
     */
    private AnnotationMirror createIntRangeFromNonNegative() {
        AnnotationBuilder builder =
                new AnnotationBuilder(processingEnv, IntRangeFromNonNegative.class);
        return builder.build();
    }

    /**
     * Creates the special {@link IntRangeFromGTENegativeOne} annotation, which is only used as an
     * alias for the Index Checker's {@link org.checkerframework.checker.index.qual.GTENegativeOne}
     * annotation. It is treated everywhere as an IntRange annotation, but is not checked when it
     * appears as the left hand side of an assignment (because the Lower Bound Checker will check
     * it).
     */
    private AnnotationMirror createIntRangeFromGTENegativeOne() {
        AnnotationBuilder builder =
                new AnnotationBuilder(processingEnv, IntRangeFromGTENegativeOne.class);
        return builder.build();
    }

    /**
     * Create an {@code @ArrayLenRange} annotation from the two (inclusive) bounds. Does not return
     * BOTTOMVAL or UNKNOWNVAL.
     */
    public AnnotationMirror createArrayLenRangeAnnotation(int from, int to) {
        assert from <= to;
        AnnotationBuilder builder = new AnnotationBuilder(processingEnv, ArrayLenRange.class);
        builder.setValue("from", from);
        builder.setValue("to", to);
        return builder.build();
    }

    /**
     * Create an {@code @ArrayLenRange} annotation from the range. May return BOTTOMVAL or
     * UNKNOWNVAL.
     */
    public AnnotationMirror createArrayLenRangeAnnotation(Range range) {
        if (range.isNothing()) {
            return BOTTOMVAL;
        } else if (range.isLongEverything() || !range.isWithinInteger()) {
            return UNKNOWNVAL;
        } else {
            return createArrayLenRangeAnnotation(
                    Long.valueOf(range.from).intValue(), Long.valueOf(range.to).intValue());
        }
    }

    /** Converts an {@code @StringVal} annotation to an {@code @ArrayLenRange} annotation. */
    private AnnotationMirror convertStringValToArrayLenRange(AnnotationMirror stringValAnno) {
        List<String> values = getStringValues(stringValAnno);
        List<Integer> lengths = ValueCheckerUtils.getLengthsForStringValues(values);
        return createArrayLenRangeAnnotation(Collections.min(lengths), Collections.max(lengths));
    }

    /**
     * Converts an {@code @StringVal} annotation to an {@code @ArrayLen} annotation. If the
     * {@code @StringVal} annotation contains string values of more than MAX_VALUES distinct
     * lengths, {@code @ArrayLenRange} annotation is returned instead.
     */
    private AnnotationMirror convertStringValToArrayLen(AnnotationMirror stringValAnno) {
        List<String> values = getStringValues(stringValAnno);
        return createArrayLenAnnotation(ValueCheckerUtils.getLengthsForStringValues(values));
    }

    /** Converts an {@code @ArrayLen} annotation to an {@code @ArrayLenRange} annotation. */
    public AnnotationMirror convertArrayLenToArrayLenRange(AnnotationMirror arrayLenAnno) {
        List<Integer> values = getArrayLength(arrayLenAnno);
        return createArrayLenRangeAnnotation(Collections.min(values), Collections.max(values));
    }

    /** Converts an {@code @IntVal} annotation to an {@code @IntRange} annotation. */
    public AnnotationMirror convertIntValToIntRange(AnnotationMirror intValAnno) {
        List<Long> intValues = getIntValues(intValAnno);
        return createIntRangeAnnotation(Collections.min(intValues), Collections.max(intValues));
    }

    /**
     * Returns a {@code Range} bounded by the values specified in the given {@code @Range}
     * annotation. Also returns an appropriate range if an {@code @IntVal} annotation is passed.
     * Returns {@code null} if the annotation is null or if the annotation is not an {@code
     * IntRange}, {@code IntRangeFromPositive}, {@code IntVal}, or {@code ArrayLenRange}.
     */
    public static Range getRange(AnnotationMirror rangeAnno) {
        if (rangeAnno == null) {
            return null;
        }
        switch (AnnotationUtils.annotationName(rangeAnno)) {
            case INTRANGE_FROMPOS_NAME:
                return Range.create(1, Integer.MAX_VALUE);
            case INTRANGE_FROMNONNEG_NAME:
                return Range.create(0, Integer.MAX_VALUE);
            case INTRANGE_FROMGTENEGONE_NAME:
                return Range.create(-1, Integer.MAX_VALUE);
            case INTVAL_NAME:
                return ValueCheckerUtils.getRangeFromValues(getIntValues(rangeAnno));
            case INTRANGE_NAME:
                // Assume rangeAnno is well-formed, i.e., 'from' is less than or equal to 'to'.
                return Range.create(
                        AnnotationUtils.getElementValue(rangeAnno, "from", Long.class, true),
                        AnnotationUtils.getElementValue(rangeAnno, "to", Long.class, true));
            case ARRAYLENRANGE_NAME:
                return Range.create(
                        AnnotationUtils.getElementValue(rangeAnno, "from", Integer.class, true),
                        AnnotationUtils.getElementValue(rangeAnno, "to", Integer.class, true));
            default:
                return null;
        }
    }

    /**
     * Returns the set of possible values as a sorted list with no duplicate values. Returns the
     * empty list if no values are possible (for dead code). Returns null if any value is possible
     * -- that is, if no estimate can be made -- and this includes when there is no constant-value
     * annotation so the argument is null.
     *
     * <p>The method returns a list of {@code Long} but is named {@code getIntValues} because it
     * supports the {@code @IntVal} annotation.
     *
     * @param intAnno an {@code @IntVal} annotation, or null
     */
    public static List<Long> getIntValues(AnnotationMirror intAnno) {
        if (intAnno == null) {
            return null;
        }
        List<Long> list = AnnotationUtils.getElementValueArray(intAnno, "value", Long.class, true);
        list = ValueCheckerUtils.removeDuplicates(list);
        return list;
    }

    /**
     * Returns the set of possible values as a sorted list with no duplicate values. Returns the
     * empty list if no values are possible (for dead code). Returns null if any value is possible
     * -- that is, if no estimate can be made -- and this includes when there is no constant-value
     * annotation so the argument is null.
     *
     * @param doubleAnno a {@code @DoubleVal} annotation, or null
     */
    public static List<Double> getDoubleValues(AnnotationMirror doubleAnno) {
        if (doubleAnno == null) {
            return null;
        }
        List<Double> list =
                AnnotationUtils.getElementValueArray(doubleAnno, "value", Double.class, true);
        list = ValueCheckerUtils.removeDuplicates(list);
        return list;
    }

    /**
     * Returns the set of possible array lengths as a sorted list with no duplicate values. Returns
     * the empty list if no values are possible (for dead code). Returns null if any value is
     * possible -- that is, if no estimate can be made -- and this includes when there is no
     * constant-value annotation so the argument is null.
     *
     * @param arrayAnno an {@code @ArrayLen} annotation, or null
     */
    public static List<Integer> getArrayLength(AnnotationMirror arrayAnno) {
        if (arrayAnno == null) {
            return null;
        }
        List<Integer> list =
                AnnotationUtils.getElementValueArray(arrayAnno, "value", Integer.class, true);
        list = ValueCheckerUtils.removeDuplicates(list);
        return list;
    }

    /**
     * Returns the set of possible values as a sorted list with no duplicate values. Returns the
     * empty list if no values are possible (for dead code). Returns null if any value is possible
     * -- that is, if no estimate can be made -- and this includes when there is no constant-value
     * annotation so the argument is null.
     *
     * @param intAnno an {@code @IntVal} annotation, or null
     */
    public static List<Character> getCharValues(AnnotationMirror intAnno) {
        if (intAnno == null) {
            return new ArrayList<>();
        }
        List<Long> intValues =
                AnnotationUtils.getElementValueArray(intAnno, "value", Long.class, true);
        TreeSet<Character> charValues = new TreeSet<>();
        for (Long i : intValues) {
            charValues.add((char) i.intValue());
        }
        return new ArrayList<>(charValues);
    }

    /**
     * Returns the set of possible values as a sorted list with no duplicate values. Returns the
     * empty list if no values are possible (for dead code). Returns null if any value is possible
     * -- that is, if no estimate can be made -- and this includes when there is no constant-value
     * annotation so the argument is null.
     *
     * @param boolAnno a {@code @BoolVal} annotation, or null
     */
    public static List<Boolean> getBooleanValues(AnnotationMirror boolAnno) {
        if (boolAnno == null) {
            return new ArrayList<>();
        }
        List<Boolean> boolValues =
                AnnotationUtils.getElementValueArray(boolAnno, "value", Boolean.class, true);
        Set<Boolean> boolSet = new TreeSet<>(boolValues);
        if (boolSet.size() > 1) {
            // boolSet={true,false};
            return null;
        }
        return new ArrayList<>(boolSet);
    }

    /**
     * Returns the set of possible values as a sorted list with no duplicate values. Returns the
     * empty list if no values are possible (for dead code). Returns null if any value is possible
     * -- that is, if no estimate can be made -- and this includes when there is no constant-value
     * annotation so the argument is null.
     *
     * @param stringAnno a {@code @StringVal} annotation, or null
     */
    public static List<String> getStringValues(AnnotationMirror stringAnno) {
        if (stringAnno == null) {
            return null;
        }
        List<String> list =
                AnnotationUtils.getElementValueArray(stringAnno, "value", String.class, true);
        list = ValueCheckerUtils.removeDuplicates(list);
        return list;
    }

    public boolean isIntRange(Set<AnnotationMirror> anmSet) {
        for (AnnotationMirror anm : anmSet) {
            if (isIntRange(anm)) {
                return true;
            }
        }
        return false;
    }

    /**
     * Returns true if {@code anno} is an {@link IntRange}, {@link IntRangeFromPositive}, {@link
     * IntRangeFromNonNegative}, or {@link IntRangeFromGTENegativeOne}.
     *
     * @param anno annotation mirror
     * @return true if {@code anno} is an {@link IntRange}, {@link IntRangeFromPositive}, {@link
     *     IntRangeFromNonNegative}, or {@link IntRangeFromGTENegativeOne}
     */
    public boolean isIntRange(AnnotationMirror anno) {
        String name = AnnotationUtils.annotationName(anno);
        return name.equals(INTRANGE_NAME)
                || name.equals(INTRANGE_FROMPOS_NAME)
                || name.equals(INTRANGE_FROMNONNEG_NAME)
                || name.equals(INTRANGE_FROMGTENEGONE_NAME);
    }

    public int getMinLenValue(AnnotatedTypeMirror atm) {
        return getMinLenValue(atm.getAnnotationInHierarchy(UNKNOWNVAL));
    }

    /**
     * Used to find the maximum length of an array. Returns null if there is no minimum length
     * known, or if the passed annotation is null.
     */
    public Integer getMaxLenValue(AnnotationMirror annotation) {
        if (annotation == null) {
            return null;
        }
        switch (AnnotationUtils.annotationName(annotation)) {
            case ARRAYLENRANGE_NAME:
                return Long.valueOf(getRange(annotation).to).intValue();
            case ARRAYLEN_NAME:
                return Collections.max(getArrayLength(annotation));
            case STRINGVAL_NAME:
                return Collections.max(
                        ValueCheckerUtils.getLengthsForStringValues(getStringValues(annotation)));
            default:
                return null;
        }
    }

    /**
     * Finds a minimum length of an array specified by the provided annotation. Returns null if
     * there is no minimum length known, or if the passed annotation is null.
     *
     * <p>Note that this routine handles actual {@link MinLen} annotations, because it is called by
     * {@link ValueAnnotatedTypeFactory#canonicalAnnotation(AnnotationMirror)}, which transforms
     * {@link MinLen} annotations into {@link ArrayLenRange} annotations.
     */
    private Integer getSpecifiedMinLenValue(AnnotationMirror annotation) {
        if (annotation == null) {
            return null;
        }
        switch (AnnotationUtils.annotationName(annotation)) {
            case MINLEN_NAME:
                return AnnotationUtils.getElementValue(annotation, "value", Integer.class, true);
            case ARRAYLENRANGE_NAME:
                return Long.valueOf(getRange(annotation).from).intValue();
            case ARRAYLEN_NAME:
                return Collections.min(getArrayLength(annotation));
            case STRINGVAL_NAME:
                return Collections.min(
                        ValueCheckerUtils.getLengthsForStringValues(getStringValues(annotation)));
            default:
                return null;
        }
    }

    /**
     * Used to find the minimum length of an array, which is useful for array bounds checking.
     * Returns 0 if there is no minimum length known, or if the passed annotation is null.
     *
     * <p>Note that this routine handles actual {@link MinLen} annotations, because it is called by
     * {@link ValueAnnotatedTypeFactory#canonicalAnnotation(AnnotationMirror)}, which transforms
     * {@link MinLen} annotations into {@link ArrayLenRange} annotations.
     */
    public int getMinLenValue(AnnotationMirror annotation) {
        Integer minLen = getSpecifiedMinLenValue(annotation);
        if (minLen == null || minLen < 0) {
            return 0;
        } else {
            return minLen;
        }
    }

    /**
     * Returns the smallest possible value that an integral annotation might take on. The passed
     * {@code AnnotatedTypeMirror} should contain either an {@code @IntRange} annotation or an
     * {@code @IntVal} annotation. Returns null if it does not.
     *
     * @param atm annotated type
     * @return the smallest possible integral for which the {@code atm} could be the type
     */
    public Long getMinimumIntegralValue(AnnotatedTypeMirror atm) {
        AnnotationMirror anm = atm.getAnnotationInHierarchy(UNKNOWNVAL);
        if (AnnotationUtils.areSameByName(anm, INTVAL_NAME)) {
            List<Long> possibleValues = getIntValues(anm);
            return Collections.min(possibleValues);
        } else if (isIntRange(anm)) {
            Range range = getRange(anm);
            return range.from;
        }
        return null;
    }

    /**
     * Returns the minimum length of an array expression or 0 if the min length is unknown.
     *
     * @param sequenceExpression flow expression
     * @param tree expression tree or variable declaration
     * @param currentPath path to local scope
     * @return min length of sequenceExpression or 0
     */
    public int getMinLenFromString(String sequenceExpression, Tree tree, TreePath currentPath) {
        AnnotationMirror lengthAnno;
        FlowExpressions.Receiver expressionObj;
        try {
            expressionObj = getReceiverFromJavaExpressionString(sequenceExpression, currentPath);
        } catch (FlowExpressionParseException e) {
            // ignore parse errors and return 0.
            return 0;
        }

        if (expressionObj instanceof FlowExpressions.ValueLiteral) {
            FlowExpressions.ValueLiteral sequenceLiteral =
                    (FlowExpressions.ValueLiteral) expressionObj;
            Object sequenceLiteralValue = sequenceLiteral.getValue();
            if (sequenceLiteralValue instanceof String) {
                return ((String) sequenceLiteralValue).length();
            }
        } else if (expressionObj instanceof FlowExpressions.ArrayCreation) {
            FlowExpressions.ArrayCreation arrayCreation =
                    (FlowExpressions.ArrayCreation) expressionObj;
            // This is only expected to support array creations in varargs methods
            return arrayCreation.getInitializers().size();
        }

        lengthAnno = getAnnotationFromReceiver(expressionObj, tree, ArrayLenRange.class);
        if (lengthAnno == null) {
            lengthAnno = getAnnotationFromReceiver(expressionObj, tree, ArrayLen.class);
        }
        if (lengthAnno == null) {
            lengthAnno = getAnnotationFromReceiver(expressionObj, tree, StringVal.class);
        }

        if (lengthAnno == null) {
            // Could not find a more precise type, so return 0;
            return 0;
        }

        return getMinLenValue(lengthAnno);
    }

    /**
     * Returns the annotation type mirror for the type of {@code expressionTree} with default
     * annotations applied.
     */
    @Override
    public AnnotatedTypeMirror getDummyAssignedTo(ExpressionTree expressionTree) {
        TypeMirror type = TreeUtils.typeOf(expressionTree);
        if (type.getKind() != TypeKind.VOID) {
            AnnotatedTypeMirror atm = type(expressionTree);
            addDefaultAnnotations(atm);
            return atm;
        }
        return null;
    }
}<|MERGE_RESOLUTION|>--- conflicted
+++ resolved
@@ -978,35 +978,6 @@
                                     subAnno, "value", Object.class, true);
                     return superValues.containsAll(subValues);
                 }
-<<<<<<< HEAD
-            }
-
-            switch (superQual + subQual) {
-                case DOUBLEVAL_NAME + INTVAL_NAME:
-                    List<Double> subDValues = convertLongListToDoubleList(getIntValues(subAnno));
-                    List<Double> superDValues = getDoubleValues(superAnno);
-                    return superDValues.containsAll(subDValues);
-                case INTRANGE_NAME + INTVAL_NAME:
-                case ARRAYLENRANGE_NAME + ARRAYLEN_NAME:
-                    List<Long> subValues = getArrayLenOrIntValue(subAnno);
-                    Range superRange = getRange(superAnno);
-                    long subMinVal = Collections.min(subValues);
-                    long subMaxVal = Collections.max(subValues);
-                    return subMinVal >= superRange.from && subMaxVal <= superRange.to;
-                case DOUBLEVAL_NAME + INTRANGE_NAME:
-                    Range subRange = getRange(subAnno);
-                    if (subRange.isWiderThan(MAX_VALUES)) {
-                        return false;
-                    }
-                    List<Double> superValues = getDoubleValues(superAnno);
-                    List<Double> subDoublValues =
-                            ValueCheckerUtils.getValuesFromRange(subRange, Double.class);
-                    return superValues.containsAll(subDoublValues);
-                case INTVAL_NAME + INTRANGE_NAME:
-                case ARRAYLEN_NAME + ARRAYLENRANGE_NAME:
-                    Range subArrayRange = getRange(subAnno);
-                    if (subArrayRange.isWiderThan(MAX_VALUES)) {
-=======
             } else if (AnnotationUtils.areSameByClass(superAnno, DoubleVal.class)
                     && AnnotationUtils.areSameByClass(subAnno, IntVal.class)) {
                 List<Double> superValues = getDoubleValues(superAnno);
@@ -1068,43 +1039,12 @@
                 List<String> subValues = getStringValues(subAnno);
                 for (String value : subValues) {
                     if (!superRange.contains(value.length())) {
->>>>>>> 49430a72
                         return false;
                     }
-                    List<Long> superLValues = getArrayLenOrIntValue(superAnno);
-                    List<Long> subLValues =
-                            ValueCheckerUtils.getValuesFromRange(subArrayRange, Long.class);
-                    return superLValues.containsAll(subLValues);
-                case STRINGVAL_NAME + ARRAYLENRANGE_NAME:
-                case STRINGVAL_NAME + ARRAYLEN_NAME:
-                    // Allow @ArrayLen(0) to be converted to @StringVal("")
-                    List<String> superSValues = getStringValues(superAnno);
-                    return superSValues.contains("") && getMaxLenValue(subAnno) == 0;
-                case ARRAYLEN_NAME + STRINGVAL_NAME:
-                    // StringVal is a subtype of ArrayLen, if all the strings have one of the
-                    // correct lengths
-                    List<String> subSValues = getStringValues(subAnno);
-                    List<Integer> superIValues = getArrayLength(superAnno);
-
-                    for (String value : subSValues) {
-                        if (!superIValues.contains(value.length())) {
-                            return false;
-                        }
-                    }
-                    return true;
-                case ARRAYLENRANGE_NAME + STRINGVAL_NAME:
-                    // StringVal is a subtype of ArrayLenRange, if all the strings have a length
-                    // in the range.
-                    List<String> subStringValues = getStringValues(subAnno);
-                    Range superArrayRange = getRange(superAnno);
-                    for (String value : subStringValues) {
-                        if (!superArrayRange.contains(value.length())) {
-                            return false;
-                        }
-                    }
-                    return true;
-                default:
-                    return false;
+                }
+                return true;
+            } else {
+                return false;
             }
         }
     }
