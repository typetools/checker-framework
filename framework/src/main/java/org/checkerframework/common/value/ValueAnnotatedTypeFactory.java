package org.checkerframework.common.value;

import com.sun.source.tree.ExpressionTree;
import com.sun.source.tree.NewArrayTree;
import com.sun.source.tree.Tree;
import com.sun.source.util.TreePath;
import java.lang.annotation.Annotation;
import java.util.ArrayList;
import java.util.Arrays;
import java.util.Collections;
import java.util.HashSet;
import java.util.LinkedHashSet;
import java.util.List;
import java.util.Set;
import java.util.TreeSet;
import java.util.regex.Pattern;
import javax.lang.model.element.AnnotationMirror;
import javax.lang.model.element.AnnotationValue;
import javax.lang.model.element.Element;
import javax.lang.model.element.ElementKind;
import javax.lang.model.element.ExecutableElement;
import javax.lang.model.element.TypeElement;
import javax.lang.model.type.TypeKind;
import javax.lang.model.type.TypeMirror;
import org.checkerframework.checker.nullness.qual.Nullable;
import org.checkerframework.checker.regex.qual.Regex;
import org.checkerframework.common.basetype.BaseAnnotatedTypeFactory;
import org.checkerframework.common.basetype.BaseTypeChecker;
import org.checkerframework.common.value.qual.ArrayLen;
import org.checkerframework.common.value.qual.ArrayLenRange;
import org.checkerframework.common.value.qual.BoolVal;
import org.checkerframework.common.value.qual.BottomVal;
import org.checkerframework.common.value.qual.DoubleVal;
import org.checkerframework.common.value.qual.EnumVal;
import org.checkerframework.common.value.qual.IntRange;
import org.checkerframework.common.value.qual.IntRangeFromGTENegativeOne;
import org.checkerframework.common.value.qual.IntRangeFromNonNegative;
import org.checkerframework.common.value.qual.IntRangeFromPositive;
import org.checkerframework.common.value.qual.IntVal;
import org.checkerframework.common.value.qual.MatchesRegex;
import org.checkerframework.common.value.qual.MinLen;
import org.checkerframework.common.value.qual.MinLenFieldInvariant;
import org.checkerframework.common.value.qual.PolyValue;
import org.checkerframework.common.value.qual.StringVal;
import org.checkerframework.common.value.qual.UnknownVal;
import org.checkerframework.common.value.util.Range;
import org.checkerframework.dataflow.expression.ArrayAccess;
import org.checkerframework.dataflow.expression.ArrayCreation;
import org.checkerframework.dataflow.expression.JavaExpression;
import org.checkerframework.dataflow.expression.ValueLiteral;
import org.checkerframework.framework.flow.CFAbstractAnalysis;
import org.checkerframework.framework.flow.CFStore;
import org.checkerframework.framework.flow.CFTransfer;
import org.checkerframework.framework.flow.CFValue;
import org.checkerframework.framework.type.AnnotatedTypeMirror;
import org.checkerframework.framework.type.DefaultTypeHierarchy;
import org.checkerframework.framework.type.QualifierHierarchy;
import org.checkerframework.framework.type.StructuralEqualityComparer;
import org.checkerframework.framework.type.TypeHierarchy;
import org.checkerframework.framework.type.treeannotator.ListTreeAnnotator;
import org.checkerframework.framework.type.treeannotator.LiteralTreeAnnotator;
import org.checkerframework.framework.type.treeannotator.PropagationTreeAnnotator;
import org.checkerframework.framework.type.treeannotator.TreeAnnotator;
import org.checkerframework.framework.type.typeannotator.ListTypeAnnotator;
import org.checkerframework.framework.type.typeannotator.TypeAnnotator;
import org.checkerframework.framework.util.FieldInvariants;
import org.checkerframework.framework.util.JavaExpressionParseUtil.JavaExpressionParseException;
import org.checkerframework.javacutil.AnnotationBuilder;
import org.checkerframework.javacutil.AnnotationUtils;
import org.checkerframework.javacutil.BugInCF;
import org.checkerframework.javacutil.ElementUtils;
import org.checkerframework.javacutil.SystemUtil;
import org.checkerframework.javacutil.TreeUtils;
import org.checkerframework.javacutil.TypeKindUtils;
import org.checkerframework.javacutil.TypesUtils;

/** AnnotatedTypeFactory for the Value type system. */
public class ValueAnnotatedTypeFactory extends BaseAnnotatedTypeFactory {
    /** Fully-qualified class name of {@link UnknownVal}. */
    public static final String UNKNOWN_NAME = "org.checkerframework.common.value.qual.UnknownVal";
    /** Fully-qualified class name of {@link BottomVal}. */
    public static final String BOTTOMVAL_NAME = "org.checkerframework.common.value.qual.BottomVal";
    /** Fully-qualified class name of {@link PolyValue}. */
    public static final String POLY_NAME = "org.checkerframework.common.value.qual.PolyValue";
    /** Fully-qualified class name of {@link ArrayLen}. */
    public static final String ARRAYLEN_NAME = "org.checkerframework.common.value.qual.ArrayLen";
    /** Fully-qualified class name of {@link BoolVal}. */
    public static final String BOOLVAL_NAME = "org.checkerframework.common.value.qual.BoolVal";
    /** Fully-qualified class name of {@link DoubleVal}. */
    public static final String DOUBLEVAL_NAME = "org.checkerframework.common.value.qual.DoubleVal";
    /** Fully-qualified class name of {@link IntVal}. */
    public static final String INTVAL_NAME = "org.checkerframework.common.value.qual.IntVal";
    /** Fully-qualified class name of {@link StringVal}. */
    public static final String STRINGVAL_NAME = "org.checkerframework.common.value.qual.StringVal";
    /** Fully-qualified class name of {@link ArrayLenRange}. */
    public static final String ARRAYLENRANGE_NAME =
            "org.checkerframework.common.value.qual.ArrayLenRange";
    /** Fully-qualified class name of {@link IntRange}. */
    public static final String INTRANGE_NAME = "org.checkerframework.common.value.qual.IntRange";

    /** Fully-qualified class name of {@link IntRangeFromGTENegativeOne}. */
    public static final String INTRANGE_FROMGTENEGONE_NAME =
            "org.checkerframework.common.value.qual.IntRangeFromGTENegativeOne";
    /** Fully-qualified class name of {@link IntRangeFromNonNegative}. */
    public static final String INTRANGE_FROMNONNEG_NAME =
            "org.checkerframework.common.value.qual.IntRangeFromNonNegative";
    /** Fully-qualified class name of {@link IntRangeFromPositive}. */
    public static final String INTRANGE_FROMPOS_NAME =
            "org.checkerframework.common.value.qual.IntRangeFromPositive";
    /** Fully-qualified class name of {@link MinLen}. */
    public static final String MINLEN_NAME = "org.checkerframework.common.value.qual.MinLen";
    /** Fully-qualified class name of {@link MatchesRegex}. */
    public static final String MATCHES_REGEX_NAME =
            "org.checkerframework.common.value.qual.MatchesRegex";

    /** The maximum number of values allowed in an annotation's array. */
    protected static final int MAX_VALUES = 10;

    /** The top type for this hierarchy. */
    protected final AnnotationMirror UNKNOWNVAL =
            AnnotationBuilder.fromClass(elements, UnknownVal.class);

    /** The bottom type for this hierarchy. */
    protected final AnnotationMirror BOTTOMVAL =
            AnnotationBuilder.fromClass(elements, BottomVal.class);

    /** The canonical @{@link PolyValue} annotation. */
    public final AnnotationMirror POLY = AnnotationBuilder.fromClass(elements, PolyValue.class);

    /** The canonical @{@link BoolVal}(true) annotation. */
    public final AnnotationMirror BOOLEAN_TRUE =
            createBooleanAnnotation(Collections.singletonList(true));

    /** The canonical @{@link BoolVal}(false) annotation. */
    public final AnnotationMirror BOOLEAN_FALSE =
            createBooleanAnnotation(Collections.singletonList(false));

    /** The from() element/field of an @IntRange annotation. */
    protected final ExecutableElement intRangeFromElement =
            TreeUtils.getMethod(IntRange.class, "from", 0, processingEnv);

    /** The to() element/field of an @IntRange annotation. */
    protected final ExecutableElement intRangeToElement =
            TreeUtils.getMethod(IntRange.class, "to", 0, processingEnv);

    /** The from() element/field of an @ArrayLenRange annotation. */
    protected final ExecutableElement arrayLenRangeFromElement =
            TreeUtils.getMethod(ArrayLenRange.class, "from", 0, processingEnv);

    /** The to() element/field of an @ArrayLenRange annotation. */
    protected final ExecutableElement arrayLenRangeToElement =
            TreeUtils.getMethod(ArrayLenRange.class, "to", 0, processingEnv);

    /** The value() element/field of a @MinLen annotation. */
    protected final ExecutableElement minLenValueElement =
            TreeUtils.getMethod(MinLen.class, "value", 0, processingEnv);

    /** Should this type factory report warnings? */
    private final boolean reportEvalWarnings;

    /** Helper class that evaluates statically executable methods, constructors, and fields. */
    // TODO: only used in ValueTreeAnnotator. Should it move there?
    protected final ReflectiveEvaluator evaluator;

    /** Helper class that holds references to special methods. */
    private final ValueMethodIdentifier methods;

    @SuppressWarnings("StaticAssignmentInConstructor") // static Range.ignoreOverflow is gross
    public ValueAnnotatedTypeFactory(BaseTypeChecker checker) {
        super(checker);

        reportEvalWarnings = checker.hasOption(ValueChecker.REPORT_EVAL_WARNS);
        Range.ignoreOverflow = checker.hasOption(ValueChecker.IGNORE_RANGE_OVERFLOW);
        evaluator = new ReflectiveEvaluator(checker, this, reportEvalWarnings);

        addAliasedTypeAnnotation("android.support.annotation.IntRange", IntRange.class, true);

        // The actual ArrayLenRange is created by
        // {@link ValueAnnotatedTypeFactory#canonicalAnnotation(AnnotationMirror)};
        // this line just registers the alias. The BottomVal is never used.
        addAliasedTypeAnnotation(MinLen.class, BOTTOMVAL);

        // @Positive is aliased here because @Positive provides useful
        // information about @MinLen annotations.
        // @NonNegative and @GTENegativeOne are aliased similarly so
        // that it's possible to overwrite a function annotated to return
        // @NonNegative with, for instance, a function that returns an @IntVal(0).
        addAliasedTypeAnnotation(
                "org.checkerframework.checker.index.qual.Positive", createIntRangeFromPositive());
        addAliasedTypeAnnotation(
                "org.checkerframework.checker.index.qual.NonNegative",
                createIntRangeFromNonNegative());
        addAliasedTypeAnnotation(
                "org.checkerframework.checker.index.qual.GTENegativeOne",
                createIntRangeFromGTENegativeOne());
        // Must also alias any alias of three annotations above:
        addAliasedTypeAnnotation(
                "org.checkerframework.checker.index.qual.LengthOf",
                createIntRangeFromNonNegative());
        addAliasedTypeAnnotation(
                "org.checkerframework.checker.index.qual.IndexFor",
                createIntRangeFromNonNegative());
        addAliasedTypeAnnotation(
                "org.checkerframework.checker.index.qual.IndexOrHigh",
                createIntRangeFromNonNegative());
        addAliasedTypeAnnotation(
                "org.checkerframework.checker.index.qual.IndexOrLow",
                createIntRangeFromGTENegativeOne());
        addAliasedTypeAnnotation(
                "org.checkerframework.checker.index.qual.SubstringIndexFor",
                createIntRangeFromGTENegativeOne());

        // PolyLength is syntactic sugar for both @PolySameLen and @PolyValue
        addAliasedTypeAnnotation("org.checkerframework.checker.index.qual.PolyLength", POLY);

        // EnumVal is treated as StringVal internally by the checker.
        addAliasedTypeAnnotation(EnumVal.class, StringVal.class, true);

        methods = new ValueMethodIdentifier(processingEnv);

        if (this.getClass() == ValueAnnotatedTypeFactory.class) {
            this.postInit();
        }
    }

    /** Gets a helper object that holds references to methods with special handling. */
    ValueMethodIdentifier getMethodIdentifier() {
        return methods;
    }

    @Override
    public AnnotationMirror canonicalAnnotation(AnnotationMirror anno) {
        if (AnnotationUtils.areSameByName(anno, MINLEN_NAME)) {
            int from = getMinLenValue(anno);
            return createArrayLenRangeAnnotation(from, Integer.MAX_VALUE);
        }

        return super.canonicalAnnotation(anno);
    }

    @Override
    protected Set<Class<? extends Annotation>> createSupportedTypeQualifiers() {
        // Because the Value Checker includes its own alias annotations,
        // the qualifiers have to be explicitly defined.
        return new LinkedHashSet<>(
                Arrays.asList(
                        ArrayLen.class,
                        ArrayLenRange.class,
                        IntVal.class,
                        IntRange.class,
                        BoolVal.class,
                        StringVal.class,
                        MatchesRegex.class,
                        DoubleVal.class,
                        BottomVal.class,
                        UnknownVal.class,
                        IntRangeFromPositive.class,
                        IntRangeFromNonNegative.class,
                        IntRangeFromGTENegativeOne.class,
                        PolyValue.class));
    }

    @Override
    public CFTransfer createFlowTransferFunction(
            CFAbstractAnalysis<CFValue, CFStore, CFTransfer> analysis) {
        return new ValueTransfer(analysis);
    }

    @Override
    protected QualifierHierarchy createQualifierHierarchy() {
        return new ValueQualifierHierarchy(this, this.getSupportedTypeQualifiers());
    }

    @Override
    protected TypeHierarchy createTypeHierarchy() {
        // This is a lot of code to replace annotations so that annotations that are equivalent
        // qualifiers are the same annotation.
        return new DefaultTypeHierarchy(
                checker,
                getQualifierHierarchy(),
                checker.getBooleanOption("ignoreRawTypeArguments", true),
                checker.hasOption("invariantArrays")) {
            @Override
            public StructuralEqualityComparer createEqualityComparer() {
                return new StructuralEqualityComparer(areEqualVisitHistory) {
                    @Override
                    protected boolean arePrimeAnnosEqual(
                            AnnotatedTypeMirror type1, AnnotatedTypeMirror type2) {
                        type1.replaceAnnotation(
                                convertToUnknown(
                                        convertSpecialIntRangeToStandardIntRange(
                                                type1.getAnnotationInHierarchy(UNKNOWNVAL))));
                        type2.replaceAnnotation(
                                convertToUnknown(
                                        convertSpecialIntRangeToStandardIntRange(
                                                type2.getAnnotationInHierarchy(UNKNOWNVAL))));

                        return super.arePrimeAnnosEqual(type1, type2);
                    }
                };
            }
        };
    }

    @Override
    protected TypeAnnotator createTypeAnnotator() {
        return new ListTypeAnnotator(new ValueTypeAnnotator(this), super.createTypeAnnotator());
    }

    @Override
    public FieldInvariants getFieldInvariants(TypeElement element) {
        AnnotationMirror fieldInvarAnno = getDeclAnnotation(element, MinLenFieldInvariant.class);
        if (fieldInvarAnno == null) {
            return null;
        }
        List<String> fields =
                AnnotationUtils.getElementValueArray(fieldInvarAnno, "field", String.class, false);
        List<Integer> minlens =
                AnnotationUtils.getElementValueArray(
                        fieldInvarAnno, "minLen", Integer.class, false);
        List<AnnotationMirror> qualifiers =
                SystemUtil.mapList(
                        (Integer minlen) ->
                                createArrayLenRangeAnnotation(minlen, Integer.MAX_VALUE),
                        minlens);

        FieldInvariants superInvariants = super.getFieldInvariants(element);
        return new FieldInvariants(superInvariants, fields, qualifiers);
    }

    @Override
    protected Set<Class<? extends Annotation>> getFieldInvariantDeclarationAnnotations() {
        // include FieldInvariant so that @MinLenBottom can be used.
        Set<Class<? extends Annotation>> set =
                new HashSet<>(super.getFieldInvariantDeclarationAnnotations());
        set.add(MinLenFieldInvariant.class);
        return set;
    }

    /**
     * Creates array length annotations for the result of the Enum.values() method, which is the
     * number of possible values of the enum.
     */
    @Override
    public ParameterizedExecutableType methodFromUse(
            ExpressionTree tree, ExecutableElement methodElt, AnnotatedTypeMirror receiverType) {

        ParameterizedExecutableType superPair = super.methodFromUse(tree, methodElt, receiverType);
        if (ElementUtils.matchesElement(methodElt, "values")
                && methodElt.getEnclosingElement().getKind() == ElementKind.ENUM
                && ElementUtils.isStatic(methodElt)) {
            int count = 0;
            List<? extends Element> l = methodElt.getEnclosingElement().getEnclosedElements();
            for (Element el : l) {
                if (el.getKind() == ElementKind.ENUM_CONSTANT) {
                    count++;
                }
            }
            AnnotationMirror am = createArrayLenAnnotation(Collections.singletonList(count));
            superPair.executableType.getReturnType().replaceAnnotation(am);
        }
        return superPair;
    }

    /**
     * Finds the appropriate value for the {@code from} value of an annotated type mirror containing
     * an {@code IntRange} annotation.
     *
     * @param atm an annotated type mirror that contains an {@code IntRange} annotation
     * @return either the from value from the passed int range annotation, or the minimum value of
     *     the domain of the underlying type (i.e. Integer.MIN_VALUE if the underlying type is int)
     */
    public long getFromValueFromIntRange(AnnotatedTypeMirror atm) {
        AnnotationMirror anno = atm.getAnnotation(IntRange.class);

        if (AnnotationUtils.hasElementValue(anno, "from")) {
            return getIntRangeFromValue(anno);
        }

        TypeMirror type = atm.getUnderlyingType();
        return Range.create(toPrimitiveIntegralTypeKind(type)).from;
    }

    /**
     * Gets the from() element/field out of an IntRange annotation. The from() element/field must
     * exist. Clients should call {@link #getFromValueFromIntRange} if it might not exist.
     *
     * @param anno an IntRange annotation
     * @return its from() element/field
     */
    private long getIntRangeFromValue(AnnotationMirror anno) {
        AnnotationValue v = anno.getElementValues().get(intRangeFromElement);
        if (v == null) {
            return Long.MIN_VALUE;
        } else {
            return (long) v.getValue();
        }
    }

    /**
     * Gets the to() element/field out of an IntRange annotation. The to() element/field must exist.
     * Clients should call {@link #getToValueFromIntRange} if it might not exist.
     *
     * @param anno an IntRange annotation
     * @return its to() element/field
     */
    private long getIntRangeToValue(AnnotationMirror anno) {
        AnnotationValue v = anno.getElementValues().get(intRangeToElement);
        if (v == null) {
            return Long.MAX_VALUE;
        } else {
            return (long) v.getValue();
        }
    }

    /**
     * Gets the from() element/field out of an ArrayLenRange annotation.
     *
     * @param anno an ArrayLenRange annotation
     * @return its from() element/field
     */
    private int getArrayLenRangeFromValue(AnnotationMirror anno) {
        AnnotationValue v = anno.getElementValues().get(arrayLenRangeFromElement);
        if (v == null) {
            return 0;
        } else {
            return (int) v.getValue();
        }
    }

    /**
     * Gets the to() element/field out of an ArrayLenRange annotation.
     *
     * @param anno an ArrayLenRange annotation
     * @return its to() element/field
     */
    private int getArrayLenRangeToValue(AnnotationMirror anno) {
        AnnotationValue v = anno.getElementValues().get(arrayLenRangeToElement);
        if (v == null) {
            return Integer.MAX_VALUE;
        } else {
            return (int) v.getValue();
        }
    }

    /**
     * Gets the value() element/field out of a MinLen annotation.
     *
     * @param anno a MinLen annotation
     * @return its value() element/field
     */
    private int getMinLenValueValue(AnnotationMirror anno) {
        AnnotationValue v = anno.getElementValues().get(minLenValueElement);
        if (v == null) {
            return 0;
        } else {
            return (int) v.getValue();
        }
    }

    /**
     * Finds the appropriate value for the {@code to} value of an annotated type mirror containing
     * an {@code IntRange} annotation.
     *
     * @param atm an annotated type mirror that contains an {@code IntRange} annotation
     * @return either the to value from the passed int range annotation, or the maximum value of the
     *     domain of the underlying type (i.e. Integer.MAX_VALUE if the underlying type is int)
     */
    public long getToValueFromIntRange(AnnotatedTypeMirror atm) {
        AnnotationMirror anno = atm.getAnnotation(IntRange.class);

        if (AnnotationUtils.hasElementValue(anno, "to")) {
            return getIntRangeToValue(anno);
        }

        TypeMirror type = atm.getUnderlyingType();
        return Range.create(toPrimitiveIntegralTypeKind(type)).to;
    }

    /**
     * Determine the primitive integral TypeKind for the given integral type.
     *
     * @param type the type to convert, must be an integral type, boxed or primitive
     * @return one of INT, SHORT, BYTE, CHAR, or LONG
     */
    private static TypeKind toPrimitiveIntegralTypeKind(TypeMirror type) {
        TypeKind typeKind = TypeKindUtils.primitiveOrBoxedToTypeKind(type);
        if (typeKind != null && TypeKindUtils.isIntegral(typeKind)) {
            return typeKind;
        }
        throw new BugInCF(type.toString() + " expected to be an integral type.");
    }

    /**
     * Gets the values stored in either an ArrayLen annotation (ints) or an IntVal/DoubleVal/etc.
     * annotation (longs), and casts the result to a long.
     *
     * @param anno annotation mirror from which to get values
     * @return the values in {@code anno} casted to longs
     */
    /* package-private*/ List<Long> getArrayLenOrIntValue(AnnotationMirror anno) {
        if (AnnotationUtils.areSameByName(anno, ARRAYLEN_NAME)) {
            return SystemUtil.mapList(Integer::longValue, getArrayLength(anno));
        } else {
            return getIntValues(anno);
        }
    }

    @Override
    protected TreeAnnotator createTreeAnnotator() {
        // Don't call super.createTreeAnnotator because it includes the PropagationTreeAnnotator.
        // Only use the PropagationTreeAnnotator for typing new arrays.  The Value Checker
        // computes types differently for all other trees normally typed by the
        // PropagationTreeAnnotator.
        TreeAnnotator arrayCreation =
                new TreeAnnotator(this) {
                    PropagationTreeAnnotator propagationTreeAnnotator =
                            new PropagationTreeAnnotator(atypeFactory);

                    @Override
                    public Void visitNewArray(NewArrayTree node, AnnotatedTypeMirror mirror) {
                        return propagationTreeAnnotator.visitNewArray(node, mirror);
                    }
                };
        return new ListTreeAnnotator(
                new ValueTreeAnnotator(this),
                new LiteralTreeAnnotator(this).addStandardLiteralQualifiers(),
                arrayCreation);
    }

    /**
     * Converts {@link IntRangeFromPositive}, {@link IntRangeFromNonNegative}, or {@link
     * IntRangeFromGTENegativeOne} to {@link IntRange}. Any other annotation is just return.
     *
     * @param anm any annotation mirror
     * @return the int range annotation is that equivalent to {@code anm}, or {@code anm} if one
     *     doesn't exist
     */
    /* package-private */ AnnotationMirror convertSpecialIntRangeToStandardIntRange(
            AnnotationMirror anm) {
        if (AnnotationUtils.areSameByName(anm, INTRANGE_FROMPOS_NAME)) {
            return createIntRangeAnnotation(1, Integer.MAX_VALUE);
        }

        if (AnnotationUtils.areSameByName(anm, INTRANGE_FROMNONNEG_NAME)) {
            return createIntRangeAnnotation(0, Integer.MAX_VALUE);
        }

        if (AnnotationUtils.areSameByName(anm, INTRANGE_FROMGTENEGONE_NAME)) {
            return createIntRangeAnnotation(-1, Integer.MAX_VALUE);
        }
        return anm;
    }

    /**
     * If {@code anno} is equivalent to UnknownVal, return UnknownVal; otherwise, return {@code
     * anno}.
     *
     * @param anno any annotation mirror
     * @return UnknownVal if {@code anno} is equivalent to it; otherwise, return {@code anno}
     */
    /* package-private */ AnnotationMirror convertToUnknown(AnnotationMirror anno) {
        if (AnnotationUtils.areSameByName(anno, ARRAYLENRANGE_NAME)) {
            Range range = getRange(anno);
            if (range.from == 0 && range.to >= Integer.MAX_VALUE) {
                return UNKNOWNVAL;
            }
        } else if (AnnotationUtils.areSameByName(anno, INTRANGE_NAME)) {
            Range range = getRange(anno);
            if (range.isLongEverything()) {
                return UNKNOWNVAL;
            }
        }
        return anno;
    }

    /**
     * Returns the estimate for the length of a string or array with whose annotated type is {@code
     * type}.
     *
     * @param type annotated typed
     * @return the estimate for the length of a string or array with whose annotated type is {@code
     *     type}.
     */
    /* package-private */ AnnotationMirror createArrayLengthResultAnnotation(
            AnnotatedTypeMirror type) {
        AnnotationMirror arrayAnno = type.getAnnotationInHierarchy(UNKNOWNVAL);
        switch (AnnotationUtils.annotationName(arrayAnno)) {
            case ARRAYLEN_NAME:
                // array.length, where array : @ArrayLen(x)
                List<Integer> lengths = ValueAnnotatedTypeFactory.getArrayLength(arrayAnno);
                return createNumberAnnotationMirror(new ArrayList<>(lengths));
            case ARRAYLENRANGE_NAME:
                // array.length, where array : @ArrayLenRange(x)
                Range range = getRange(arrayAnno);
                return createIntRangeAnnotation(range);
            case STRINGVAL_NAME:
                List<String> strings = ValueAnnotatedTypeFactory.getStringValues(arrayAnno);
                List<Integer> lengthsS = ValueCheckerUtils.getLengthsForStringValues(strings);
                return createNumberAnnotationMirror(new ArrayList<>(lengthsS));
            default:
                return createIntRangeAnnotation(0, Integer.MAX_VALUE);
        }
    }

    /**
     * Returns a constant value annotation with the {@code value}. The class of the annotation
     * reflects the {@code resultType} given.
     *
     * @param resultType used to select which kind of value annotation is returned
     * @param value value to use
     * @return a constant value annotation with the {@code value}
     */
    /* package-private */ AnnotationMirror createResultingAnnotation(
            TypeMirror resultType, Object value) {
        return createResultingAnnotation(resultType, Collections.singletonList(value));
    }

    /**
     * Returns a constant value annotation with the {@code values}. The class of the annotation
     * reflects the {@code resultType} given.
     *
     * @param resultType used to select which kind of value annotation is returned
     * @param values must be a homogeneous list: every element of it has the same class
     * @return a constant value annotation with the {@code values}
     */
    /* package-private */ AnnotationMirror createResultingAnnotation(
            TypeMirror resultType, List<?> values) {
        if (values == null) {
            return UNKNOWNVAL;
        }
        // For some reason null is included in the list of values,
        // so remove it so that it does not cause a NPE elsewhere.
        values.remove(null);
        if (values.isEmpty()) {
            return BOTTOMVAL;
        }

        if (TypesUtils.isString(resultType)) {
            List<String> stringVals = SystemUtil.mapList((Object o) -> (String) o, values);
            return createStringAnnotation(stringVals);
        } else if (TypesUtils.getClassFromType(resultType) == char[].class) {
            List<String> stringVals =
                    SystemUtil.mapList(
                            (Object o) -> {
                                if (o instanceof char[]) {
                                    return new String((char[]) o);
                                } else {
                                    return o.toString();
                                }
                            },
                            values);
            return createStringAnnotation(stringVals);
        }

        TypeKind primitiveKind;
        if (TypesUtils.isPrimitive(resultType)) {
            primitiveKind = resultType.getKind();
        } else if (TypesUtils.isBoxedPrimitive(resultType)) {
            primitiveKind = types.unboxedType(resultType).getKind();
        } else {
            return UNKNOWNVAL;
        }

        switch (primitiveKind) {
            case BOOLEAN:
                List<Boolean> boolVals = SystemUtil.mapList((Object o) -> (Boolean) o, values);
                return createBooleanAnnotation(boolVals);
            case DOUBLE:
            case FLOAT:
            case INT:
            case LONG:
            case SHORT:
            case BYTE:
                List<Number> numberVals = new ArrayList<>(values.size());
                List<Character> characterVals = new ArrayList<>(values.size());
                for (Object o : values) {
                    if (o instanceof Character) {
                        characterVals.add((Character) o);
                    } else {
                        numberVals.add((Number) o);
                    }
                }
                if (numberVals.isEmpty()) {
                    return createCharAnnotation(characterVals);
                }
                return createNumberAnnotationMirror(new ArrayList<>(numberVals));
            case CHAR:
                List<Character> charVals = new ArrayList<>(values.size());
                for (Object o : values) {
                    if (o instanceof Number) {
                        charVals.add((char) ((Number) o).intValue());
                    } else {
                        charVals.add((char) o);
                    }
                }
                return createCharAnnotation(charVals);
            default:
                throw new UnsupportedOperationException("Unexpected kind:" + resultType);
        }
    }

    /**
     * Returns a {@link IntVal} or {@link IntRange} annotation using the values. If {@code values}
     * is null, then UnknownVal is returned; if {@code values} is empty, then bottom is returned. If
     * the number of {@code values} is greater than MAX_VALUES, return an {@link IntRange}. In other
     * cases, the values are sorted and duplicates are removed before an {@link IntVal} is created.
     *
     * @param values list of longs; duplicates are allowed and the values may be in any order
     * @return an annotation depends on the values
     */
    public AnnotationMirror createIntValAnnotation(List<Long> values) {
        if (values == null) {
            return UNKNOWNVAL;
        }
        if (values.isEmpty()) {
            return BOTTOMVAL;
        }
        values = ValueCheckerUtils.removeDuplicates(values);
        if (values.size() > MAX_VALUES) {
            long valMin = Collections.min(values);
            long valMax = Collections.max(values);
            return createIntRangeAnnotation(valMin, valMax);
        } else {
            AnnotationBuilder builder = new AnnotationBuilder(processingEnv, IntVal.class);
            builder.setValue("value", values);
            return builder.build();
        }
    }

    /**
     * Convert an {@code @IntRange} annotation to an {@code @IntVal} annotation, or to UNKNOWNVAL if
     * the input is too wide to be represented as an {@code @IntVal}.
     */
    public AnnotationMirror convertIntRangeToIntVal(AnnotationMirror intRangeAnno) {
        Range range = getRange(intRangeAnno);
        List<Long> values = ValueCheckerUtils.getValuesFromRange(range, Long.class);
        return createIntValAnnotation(values);
    }

    /**
     * Returns a {@link DoubleVal} annotation using the values. If {@code values} is null, then
     * UnknownVal is returned; if {@code values} is empty, then bottom is returned. The values are
     * sorted and duplicates are removed before the annotation is created.
     *
     * @param values list of doubles; duplicates are allowed and the values may be in any order
     * @return a {@link DoubleVal} annotation using the values
     */
    public AnnotationMirror createDoubleValAnnotation(List<Double> values) {
        if (values == null) {
            return UNKNOWNVAL;
        }
        if (values.isEmpty()) {
            return BOTTOMVAL;
        }
        values = ValueCheckerUtils.removeDuplicates(values);
        if (values.size() > MAX_VALUES) {
            return UNKNOWNVAL;
        } else {
            AnnotationBuilder builder = new AnnotationBuilder(processingEnv, DoubleVal.class);
            builder.setValue("value", values);
            return builder.build();
        }
    }

    /** Convert an {@code @IntVal} annotation to a {@code @DoubleVal} annotation. */
    /* package-private */ AnnotationMirror convertIntValToDoubleVal(AnnotationMirror intValAnno) {
        List<Long> intValues = getIntValues(intValAnno);
        return createDoubleValAnnotation(convertLongListToDoubleList(intValues));
    }

    /**
     * Convert a {@code List<Long>} to a {@code List<Double>}.
     *
     * @param intValues a list of long integers
     * @return a list of double floating-point values
     */
    /* package-private */ List<Double> convertLongListToDoubleList(List<Long> intValues) {
        return SystemUtil.mapList(Long::doubleValue, intValues);
    }

    /**
     * Returns a {@link StringVal} annotation using the values. If {@code values} is null, then
     * UnknownVal is returned; if {@code values} is empty, then bottom is returned. The values are
     * sorted and duplicates are removed before the annotation is created. If values is larger than
     * the max number of values allowed (10 by default), then an {@link ArrayLen} or an {@link
     * ArrayLenRange} annotation is returned.
     *
     * @param values list of strings; duplicates are allowed and the values may be in any order
     * @return a {@link StringVal} annotation using the values
     */
    public AnnotationMirror createStringAnnotation(List<String> values) {
        if (values == null) {
            return UNKNOWNVAL;
        }
        if (values.isEmpty()) {
            return BOTTOMVAL;
        }
        values = ValueCheckerUtils.removeDuplicates(values);
        if (values.size() > MAX_VALUES) {
            // Too many strings are replaced by their lengths
            List<Integer> lengths = ValueCheckerUtils.getLengthsForStringValues(values);
            return createArrayLenAnnotation(lengths);
        } else {
            AnnotationBuilder builder = new AnnotationBuilder(processingEnv, StringVal.class);
            builder.setValue("value", values);
            return builder.build();
        }
    }

    /**
     * Returns a {@link ArrayLen} annotation using the values. If {@code values} is null, then
     * UnknownVal is returned; if {@code values} is empty, then bottom is returned. The values are
     * sorted and duplicates are removed before the annotation is created. If values is larger than
     * the max number of values allowed (10 by default), then an {@link ArrayLenRange} annotation is
     * returned.
     *
     * @param values list of integers; duplicates are allowed and the values may be in any order
     * @return a {@link ArrayLen} annotation using the values
     */
    public AnnotationMirror createArrayLenAnnotation(List<Integer> values) {
        if (values == null) {
            return UNKNOWNVAL;
        }
        if (values.isEmpty()) {
            return BOTTOMVAL;
        }
        values = ValueCheckerUtils.removeDuplicates(values);
        if (values.isEmpty() || Collections.min(values) < 0) {
            return BOTTOMVAL;
        } else if (values.size() > MAX_VALUES) {
            return createArrayLenRangeAnnotation(Collections.min(values), Collections.max(values));
        } else {
            AnnotationBuilder builder = new AnnotationBuilder(processingEnv, ArrayLen.class);
            builder.setValue("value", values);
            return builder.build();
        }
    }

    /**
     * Returns a {@link BoolVal} annotation using the values. If {@code values} is null, then
     * UnknownVal is returned; if {@code values} is empty, then bottom is returned. The values are
     * sorted and duplicates are removed before the annotation is created.
     *
     * @param values list of booleans; duplicates are allowed and the values may be in any order
     * @return a {@link BoolVal} annotation using the values
     */
    public AnnotationMirror createBooleanAnnotation(List<Boolean> values) {
        if (values == null) {
            return UNKNOWNVAL;
        }
        if (values.isEmpty()) {
            return BOTTOMVAL;
        }
        values = ValueCheckerUtils.removeDuplicates(values);
        if (values.size() > MAX_VALUES) {
            return UNKNOWNVAL;
        } else {
            // TODO: This seems wasteful.  Why not create the 3 interesting AnnotationMirrors (with
            // arguments {true}, {false}, and {true, false}, respectively) in advance and return one
            // of them?  (Maybe an advantage of this implementation is that it is identical to
            // some other implementations and therefore might be less error-prone.)
            AnnotationBuilder builder = new AnnotationBuilder(processingEnv, BoolVal.class);
            builder.setValue("value", values);
            return builder.build();
        }
    }

    /**
     * Returns a {@link IntVal} annotation using the values. If {@code values} is null, then
     * UnknownVal is returned; if {@code values} is empty, then bottom is returned. The values are
     * sorted and duplicates are removed before the annotation is created.
     *
     * @param values list of characters; duplicates are allowed and the values may be in any order
     * @return a {@link IntVal} annotation using the values
     */
    public AnnotationMirror createCharAnnotation(List<Character> values) {
        if (values == null) {
            return UNKNOWNVAL;
        }
        if (values.isEmpty()) {
            return BOTTOMVAL;
        }
        values = ValueCheckerUtils.removeDuplicates(values);
        if (values.size() > MAX_VALUES) {
            return UNKNOWNVAL;
        } else {
<<<<<<< HEAD
            List<Long> longValues = SystemUtil.mapList((Character value) -> (long) value, values);
=======
            List<Long> longValues =
                    SystemUtil.mapList((Character value) -> (long) (char) value, values);
>>>>>>> 5aef7a68
            return createIntValAnnotation(longValues);
        }
    }

    /**
     * Returns an annotation that represents the given set of values.
     *
     * @param values a homogeneous list: every element of it has the same class
     * @return an annotation that represents the given set of values
     */
    public AnnotationMirror createNumberAnnotationMirror(List<Number> values) {
        if (values == null) {
            return UNKNOWNVAL;
        } else if (values.isEmpty()) {
            return BOTTOMVAL;
        }
        Number first = values.get(0);
        if (first instanceof Integer
                || first instanceof Short
                || first instanceof Long
                || first instanceof Byte) {
            List<Long> intValues = SystemUtil.mapList(Number::longValue, values);
            return createIntValAnnotation(intValues);
        } else if (first instanceof Double || first instanceof Float) {
            List<Double> intValues = SystemUtil.mapList(Number::doubleValue, values);
            return createDoubleValAnnotation(intValues);
        }
        throw new UnsupportedOperationException(
                "ValueAnnotatedTypeFactory: unexpected class: " + first.getClass());
    }

    /**
     * Create an {@code @IntRange} annotation from the two (inclusive) bounds. Does not return
     * BOTTOMVAL or UNKNOWNVAL.
     */
    /* package-private */ AnnotationMirror createIntRangeAnnotation(long from, long to) {
        assert from <= to;
        AnnotationBuilder builder = new AnnotationBuilder(processingEnv, IntRange.class);
        builder.setValue("from", from);
        builder.setValue("to", to);
        return builder.build();
    }

    /**
     * Create an {@code @IntRange} or {@code @IntVal} annotation from the range. May return
     * BOTTOMVAL or UNKNOWNVAL.
     */
    public AnnotationMirror createIntRangeAnnotation(Range range) {
        if (range.isNothing()) {
            return BOTTOMVAL;
        } else if (range.isLongEverything()) {
            return UNKNOWNVAL;
        } else if (range.isWiderThan(MAX_VALUES)) {
            return createIntRangeAnnotation(range.from, range.to);
        } else {
            List<Long> newValues = ValueCheckerUtils.getValuesFromRange(range, Long.class);
            return createIntValAnnotation(newValues);
        }
    }

    /**
     * Creates the special {@link IntRangeFromPositive} annotation, which is only used as an alias
     * for the Index Checker's {@link org.checkerframework.checker.index.qual.Positive} annotation.
     * It is treated everywhere as an IntRange annotation, but is not checked when it appears as the
     * left hand side of an assignment (because the Lower Bound Checker will check it).
     */
    private AnnotationMirror createIntRangeFromPositive() {
        AnnotationBuilder builder =
                new AnnotationBuilder(processingEnv, IntRangeFromPositive.class);
        return builder.build();
    }

    /**
     * Creates the special {@link IntRangeFromNonNegative} annotation, which is only used as an
     * alias for the Index Checker's {@link org.checkerframework.checker.index.qual.NonNegative}
     * annotation. It is treated everywhere as an IntRange annotation, but is not checked when it
     * appears as the left hand side of an assignment (because the Lower Bound Checker will check
     * it).
     */
    private AnnotationMirror createIntRangeFromNonNegative() {
        AnnotationBuilder builder =
                new AnnotationBuilder(processingEnv, IntRangeFromNonNegative.class);
        return builder.build();
    }

    /**
     * Creates the special {@link IntRangeFromGTENegativeOne} annotation, which is only used as an
     * alias for the Index Checker's {@link org.checkerframework.checker.index.qual.GTENegativeOne}
     * annotation. It is treated everywhere as an IntRange annotation, but is not checked when it
     * appears as the left hand side of an assignment (because the Lower Bound Checker will check
     * it).
     */
    private AnnotationMirror createIntRangeFromGTENegativeOne() {
        AnnotationBuilder builder =
                new AnnotationBuilder(processingEnv, IntRangeFromGTENegativeOne.class);
        return builder.build();
    }

    /**
     * Create an {@code @ArrayLenRange} annotation from the two (inclusive) bounds. Does not return
     * BOTTOMVAL or UNKNOWNVAL.
     */
    public AnnotationMirror createArrayLenRangeAnnotation(int from, int to) {
        assert from <= to;
        AnnotationBuilder builder = new AnnotationBuilder(processingEnv, ArrayLenRange.class);
        builder.setValue("from", from);
        builder.setValue("to", to);
        return builder.build();
    }

    /**
     * Create an {@code @ArrayLenRange} annotation from the range. May return BOTTOMVAL or
     * UNKNOWNVAL.
     */
    public AnnotationMirror createArrayLenRangeAnnotation(Range range) {
        if (range.isNothing()) {
            return BOTTOMVAL;
        } else if (range.isLongEverything() || !range.isWithinInteger()) {
            return UNKNOWNVAL;
        } else {
            return createArrayLenRangeAnnotation(
                    Long.valueOf(range.from).intValue(), Long.valueOf(range.to).intValue());
        }
    }

    /**
     * Creates an {@code MatchesRegex} annotation for the given regular expressions.
     *
     * @param regexes a list of Java regular expressions
     * @return a MatchesRegex annotation with those values
     */
    private AnnotationMirror createMatchesRegexAnnotation(@Nullable List<@Regex String> regexes) {
        if (regexes == null) {
            return UNKNOWNVAL;
        }
        if (regexes.isEmpty()) {
            return BOTTOMVAL;
        }
        AnnotationBuilder builder = new AnnotationBuilder(processingEnv, MatchesRegex.class);
        builder.setValue("value", regexes.toArray(new String[0]));
        return builder.build();
    }

    /**
     * Converts an {@code @StringVal} annotation to an {@code @ArrayLenRange} annotation.
     *
     * @param stringValAnno a StringVal annotation
     * @return an ArrayLenRange annotation representing the possible lengths of the values of the
     *     given StringVal annotation
     */
    /* package-private */ AnnotationMirror convertStringValToArrayLenRange(
            AnnotationMirror stringValAnno) {
        List<String> values = getStringValues(stringValAnno);
        List<Integer> lengths = ValueCheckerUtils.getLengthsForStringValues(values);
        return createArrayLenRangeAnnotation(Collections.min(lengths), Collections.max(lengths));
    }

    /**
     * Converts an {@code @StringVal} annotation to an {@code @ArrayLen} annotation. If the
     * {@code @StringVal} annotation contains string values of more than MAX_VALUES distinct
     * lengths, {@code @ArrayLenRange} annotation is returned instead.
     */
    /* package-private */ AnnotationMirror convertStringValToArrayLen(
            AnnotationMirror stringValAnno) {
        List<String> values = getStringValues(stringValAnno);
        return createArrayLenAnnotation(ValueCheckerUtils.getLengthsForStringValues(values));
    }

    /**
     * Converts an {@code StringVal} annotation to an {@code MatchesRegex} annotation that matches
     * exactly the string values listed in the {@code StringVal}.
     *
     * @param stringValAnno a StringVal annotation
     * @return an equivalent MatchesReges annotation
     */
    /* package-private */ AnnotationMirror convertStringValToMatchesRegex(
            AnnotationMirror stringValAnno) {
        List<String> values = getStringValues(stringValAnno);
        List<@Regex String> valuesAsRegexes = SystemUtil.mapList(Pattern::quote, values);
        return createMatchesRegexAnnotation(valuesAsRegexes);
    }

    /**
     * Converts an {@code @ArrayLen} annotation to an {@code @ArrayLenRange} annotation.
     *
     * @param arrayLenAnno an ArrayLen annotation
     * @return an ArrayLenRange annotation representing the bounds of the given ArrayLen annotation
     */
    public AnnotationMirror convertArrayLenToArrayLenRange(AnnotationMirror arrayLenAnno) {
        List<Integer> values = getArrayLength(arrayLenAnno);
        return createArrayLenRangeAnnotation(Collections.min(values), Collections.max(values));
    }

    /** Converts an {@code @IntVal} annotation to an {@code @IntRange} annotation. */
    public AnnotationMirror convertIntValToIntRange(AnnotationMirror intValAnno) {
        List<Long> intValues = getIntValues(intValAnno);
        return createIntRangeAnnotation(Collections.min(intValues), Collections.max(intValues));
    }

    /**
     * Returns a {@link Range} bounded by the values specified in the given {@code @Range}
     * annotation. Also returns an appropriate range if an {@code @IntVal} annotation is passed.
     * Returns {@code null} if the annotation is null or if the annotation is not an {@code
     * IntRange}, {@code IntRangeFromPositive}, {@code IntVal}, or {@code ArrayLenRange}.
     *
     * @param rangeAnno a {@code @Range} annotation
     * @return the {@link Range} that the annotation represents
     */
    public Range getRange(AnnotationMirror rangeAnno) {
        if (rangeAnno == null) {
            return null;
        }
        switch (AnnotationUtils.annotationName(rangeAnno)) {
            case INTRANGE_FROMPOS_NAME:
                return Range.create(1, Integer.MAX_VALUE);
            case INTRANGE_FROMNONNEG_NAME:
                return Range.create(0, Integer.MAX_VALUE);
            case INTRANGE_FROMGTENEGONE_NAME:
                return Range.create(-1, Integer.MAX_VALUE);
            case INTVAL_NAME:
                return ValueCheckerUtils.getRangeFromValues(getIntValues(rangeAnno));
            case INTRANGE_NAME:
                // Assume rangeAnno is well-formed, i.e., 'from' is less than or equal to 'to'.
                return Range.create(getIntRangeFromValue(rangeAnno), getIntRangeToValue(rangeAnno));
            case ARRAYLENRANGE_NAME:
                return Range.create(
                        getArrayLenRangeFromValue(rangeAnno), getArrayLenRangeToValue(rangeAnno));
            default:
                return null;
        }
    }

    /**
     * Returns the set of possible values as a sorted list with no duplicate values. Returns the
     * empty list if no values are possible (for dead code). Returns null if any value is possible
     * -- that is, if no estimate can be made -- and this includes when there is no constant-value
     * annotation so the argument is null.
     *
     * <p>The method returns a list of {@code Long} but is named {@code getIntValues} because it
     * supports the {@code @IntVal} annotation.
     *
     * @param intAnno an {@code @IntVal} annotation, or null
     */
    public static List<Long> getIntValues(AnnotationMirror intAnno) {
        if (intAnno == null) {
            return null;
        }
        List<Long> list = AnnotationUtils.getElementValueArray(intAnno, "value", Long.class, false);
        list = ValueCheckerUtils.removeDuplicates(list);
        return list;
    }

    /**
     * Returns the set of possible values as a sorted list with no duplicate values. Returns the
     * empty list if no values are possible (for dead code). Returns null if any value is possible
     * -- that is, if no estimate can be made -- and this includes when there is no constant-value
     * annotation so the argument is null.
     *
     * @param doubleAnno a {@code @DoubleVal} annotation, or null
     */
    public static List<Double> getDoubleValues(AnnotationMirror doubleAnno) {
        if (doubleAnno == null) {
            return null;
        }
        List<Double> list =
                AnnotationUtils.getElementValueArray(doubleAnno, "value", Double.class, false);
        list = ValueCheckerUtils.removeDuplicates(list);
        return list;
    }

    /**
     * Returns the set of possible array lengths as a sorted list with no duplicate values. Returns
     * the empty list if no values are possible (for dead code). Returns null if any value is
     * possible -- that is, if no estimate can be made -- and this includes when there is no
     * constant-value annotation so the argument is null.
     *
     * @param arrayAnno an {@code @ArrayLen} annotation, or null
     */
    public static List<Integer> getArrayLength(AnnotationMirror arrayAnno) {
        if (arrayAnno == null) {
            return null;
        }
        List<Integer> list =
                AnnotationUtils.getElementValueArray(arrayAnno, "value", Integer.class, false);
        list = ValueCheckerUtils.removeDuplicates(list);
        return list;
    }

    /**
     * Returns the set of possible values as a sorted list with no duplicate values. Returns the
     * empty list if no values are possible (for dead code). Returns null if any value is possible
     * -- that is, if no estimate can be made -- and this includes when there is no constant-value
     * annotation so the argument is null.
     *
     * @param intAnno an {@code @IntVal} annotation, or null
     * @return the values represented by the given {@code @IntVal} annotation
     */
    public static List<Character> getCharValues(AnnotationMirror intAnno) {
        if (intAnno == null) {
            return Collections.emptyList();
        }
        List<Long> intValues =
                AnnotationUtils.getElementValueArray(intAnno, "value", Long.class, false);
        List<Character> charValues = SystemUtil.mapList((Long i) -> (char) i.intValue(), intValues);
        Collections.sort(charValues);
        // TODO: Should this be an unmodifiable list?
        return new ArrayList<>(charValues);
    }

    /**
     * Returns the single possible boolean value, or null if there is not exactly one possible
     * value.
     *
     * @see #getBooleanValues
     * @param boolAnno a {@code @BoolVal} annotation, or null
     * @return the single possible boolean value, on null if that is not the case
     */
    public static Boolean getBooleanValue(AnnotationMirror boolAnno) {
        if (boolAnno == null) {
            return null;
        }
        List<Boolean> boolValues =
                AnnotationUtils.getElementValueArray(boolAnno, "value", Boolean.class, false);
        Set<Boolean> boolSet = new TreeSet<>(boolValues);
        if (boolSet.size() == 1) {
            return boolSet.iterator().next();
        }
        return null;
    }

    /**
     * Returns the set of possible boolean values as a sorted list with no duplicate values. Returns
     * the empty list if no values are possible (for dead code). Returns null if any value is
     * possible -- that is, if no estimate can be made -- and this includes when there is no
     * constant-value annotation so the argument is null.
     *
     * @param boolAnno a {@code @BoolVal} annotation, or null
     * @return a singleton or empty list of possible boolean values, or null
     */
    public static @Nullable List<Boolean> getBooleanValues(AnnotationMirror boolAnno) {
        if (boolAnno == null) {
            return Collections.emptyList();
        }
        List<Boolean> boolValues =
                AnnotationUtils.getElementValueArray(boolAnno, "value", Boolean.class, false);
        if (boolValues.size() < 2) {
            return boolValues;
        }
        // Remove duplicates.
        Set<Boolean> boolSet = new TreeSet<>(boolValues);
        if (boolSet.size() > 1) {
            // boolSet={true,false};
            return null;
        }
        return new ArrayList<>(boolSet);
    }

    /**
     * Returns the set of possible values as a sorted list with no duplicate values. Returns the
     * empty list if no values are possible (for dead code). Returns null if any value is possible
     * -- that is, if no estimate can be made -- and this includes when there is no constant-value
     * annotation so the argument is null.
     *
     * @param stringAnno a {@code @StringVal} annotation, or null
     */
    public static List<String> getStringValues(AnnotationMirror stringAnno) {
        if (stringAnno == null) {
            return null;
        }
        List<String> list =
                AnnotationUtils.getElementValueArray(stringAnno, "value", String.class, false);
        list = ValueCheckerUtils.removeDuplicates(list);
        return list;
    }

    public boolean isIntRange(Set<AnnotationMirror> anmSet) {
        for (AnnotationMirror anm : anmSet) {
            if (isIntRange(anm)) {
                return true;
            }
        }
        return false;
    }

    /**
     * Returns true if {@code anno} is an {@link IntRange}, {@link IntRangeFromPositive}, {@link
     * IntRangeFromNonNegative}, or {@link IntRangeFromGTENegativeOne}.
     *
     * @param anno annotation mirror
     * @return true if {@code anno} is an {@link IntRange}, {@link IntRangeFromPositive}, {@link
     *     IntRangeFromNonNegative}, or {@link IntRangeFromGTENegativeOne}
     */
    public boolean isIntRange(AnnotationMirror anno) {
        String name = AnnotationUtils.annotationName(anno);
        return name.equals(INTRANGE_NAME)
                || name.equals(INTRANGE_FROMPOS_NAME)
                || name.equals(INTRANGE_FROMNONNEG_NAME)
                || name.equals(INTRANGE_FROMGTENEGONE_NAME);
    }

    public int getMinLenValue(AnnotatedTypeMirror atm) {
        return getMinLenValue(atm.getAnnotationInHierarchy(UNKNOWNVAL));
    }

    /**
     * Used to find the maximum length of an array. Returns null if there is no minimum length
     * known, or if the passed annotation is null.
     */
    public Integer getMaxLenValue(AnnotationMirror annotation) {
        if (annotation == null) {
            return null;
        }
        switch (AnnotationUtils.annotationName(annotation)) {
            case ARRAYLENRANGE_NAME:
                return Long.valueOf(getRange(annotation).to).intValue();
            case ARRAYLEN_NAME:
                return Collections.max(getArrayLength(annotation));
            case STRINGVAL_NAME:
                return Collections.max(
                        ValueCheckerUtils.getLengthsForStringValues(getStringValues(annotation)));
            default:
                return null;
        }
    }

    /**
     * Finds a minimum length of an array specified by the provided annotation. Returns null if
     * there is no minimum length known, or if the passed annotation is null.
     *
     * <p>Note that this routine handles actual {@link MinLen} annotations, because it is called by
     * {@link ValueAnnotatedTypeFactory#canonicalAnnotation(AnnotationMirror)}, which transforms
     * {@link MinLen} annotations into {@link ArrayLenRange} annotations.
     */
    private Integer getSpecifiedMinLenValue(AnnotationMirror annotation) {
        if (annotation == null) {
            return null;
        }
        switch (AnnotationUtils.annotationName(annotation)) {
            case MINLEN_NAME:
                return getMinLenValueValue(annotation);
            case ARRAYLENRANGE_NAME:
                return Long.valueOf(getRange(annotation).from).intValue();
            case ARRAYLEN_NAME:
                return Collections.min(getArrayLength(annotation));
            case STRINGVAL_NAME:
                return Collections.min(
                        ValueCheckerUtils.getLengthsForStringValues(getStringValues(annotation)));
            default:
                return null;
        }
    }

    /**
     * Used to find the minimum length of an array, which is useful for array bounds checking.
     * Returns 0 if there is no minimum length known, or if the passed annotation is null.
     *
     * <p>Note that this routine handles actual {@link MinLen} annotations, because it is called by
     * {@link ValueAnnotatedTypeFactory#canonicalAnnotation(AnnotationMirror)}, which transforms
     * {@link MinLen} annotations into {@link ArrayLenRange} annotations.
     */
    public int getMinLenValue(AnnotationMirror annotation) {
        Integer minLen = getSpecifiedMinLenValue(annotation);
        if (minLen == null || minLen < 0) {
            return 0;
        } else {
            return minLen;
        }
    }

    /**
     * Returns the smallest possible value that an integral annotation might take on. The passed
     * {@code AnnotatedTypeMirror} should contain either an {@code @IntRange} annotation or an
     * {@code @IntVal} annotation. Returns null if it does not.
     *
     * @param atm annotated type
     * @return the smallest possible integral for which the {@code atm} could be the type
     */
    public Long getMinimumIntegralValue(AnnotatedTypeMirror atm) {
        AnnotationMirror anm = atm.getAnnotationInHierarchy(UNKNOWNVAL);
        if (AnnotationUtils.areSameByName(anm, INTVAL_NAME)) {
            List<Long> possibleValues = getIntValues(anm);
            return Collections.min(possibleValues);
        } else if (isIntRange(anm)) {
            Range range = getRange(anm);
            return range.from;
        }
        return null;
    }

    /**
     * Returns the minimum length of an array expression or 0 if the min length is unknown.
     *
     * @param sequenceExpression Java expression
     * @param tree expression tree or variable declaration
     * @param currentPath path to local scope
     * @return min length of sequenceExpression or 0
     */
    public int getMinLenFromString(String sequenceExpression, Tree tree, TreePath currentPath) {
        AnnotationMirror lengthAnno;
        JavaExpression expressionObj;
        try {
            expressionObj = parseJavaExpressionString(sequenceExpression, currentPath);
        } catch (JavaExpressionParseException e) {
            // ignore parse errors and return 0.
            return 0;
        }

        if (expressionObj instanceof ValueLiteral) {
            ValueLiteral sequenceLiteral = (ValueLiteral) expressionObj;
            Object sequenceLiteralValue = sequenceLiteral.getValue();
            if (sequenceLiteralValue instanceof String) {
                return ((String) sequenceLiteralValue).length();
            }
        } else if (expressionObj instanceof ArrayCreation) {
            ArrayCreation arrayCreation = (ArrayCreation) expressionObj;
            // This is only expected to support array creations in varargs methods
            return arrayCreation.getInitializers().size();
        } else if (expressionObj instanceof ArrayAccess) {
            List<? extends AnnotationMirror> annoList =
                    expressionObj.getType().getAnnotationMirrors();
            for (AnnotationMirror anno : annoList) {
                String ANNO_NAME = AnnotationUtils.annotationName(anno);
                if (ANNO_NAME.equals(MINLEN_NAME)) {
                    return getMinLenValue(canonicalAnnotation(anno));
                } else if (ANNO_NAME.equals(ARRAYLEN_NAME)
                        || ANNO_NAME.equals(ARRAYLENRANGE_NAME)) {
                    return getMinLenValue(anno);
                }
            }
        }

        lengthAnno = getAnnotationFromJavaExpression(expressionObj, tree, ArrayLenRange.class);
        if (lengthAnno == null) {
            lengthAnno = getAnnotationFromJavaExpression(expressionObj, tree, ArrayLen.class);
        }
        if (lengthAnno == null) {
            lengthAnno = getAnnotationFromJavaExpression(expressionObj, tree, StringVal.class);
        }

        if (lengthAnno == null) {
            // Could not find a more precise type, so return 0;
            return 0;
        }

        return getMinLenValue(lengthAnno);
    }

    /**
     * Returns the annotation type mirror for the type of {@code expressionTree} with default
     * annotations applied.
     */
    @Override
    public AnnotatedTypeMirror getDummyAssignedTo(ExpressionTree expressionTree) {
        TypeMirror type = TreeUtils.typeOf(expressionTree);
        if (type.getKind() != TypeKind.VOID) {
            AnnotatedTypeMirror atm = type(expressionTree);
            addDefaultAnnotations(atm);
            return atm;
        }
        return null;
    }
}<|MERGE_RESOLUTION|>--- conflicted
+++ resolved
@@ -885,12 +885,7 @@
         if (values.size() > MAX_VALUES) {
             return UNKNOWNVAL;
         } else {
-<<<<<<< HEAD
             List<Long> longValues = SystemUtil.mapList((Character value) -> (long) value, values);
-=======
-            List<Long> longValues =
-                    SystemUtil.mapList((Character value) -> (long) (char) value, values);
->>>>>>> 5aef7a68
             return createIntValAnnotation(longValues);
         }
     }
