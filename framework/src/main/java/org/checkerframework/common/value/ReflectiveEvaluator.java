--- conflicted
+++ resolved
@@ -82,17 +82,9 @@
 
         if (method.isVarArgs()) {
             int numberOfParameters = method.getParameterTypes().length;
-<<<<<<< HEAD
-            List<Object[]> newList = new ArrayList<>(listOfArguments.size());
-            for (Object[] args : listOfArguments) {
-                newList.add(normalizeVararg(args, numberOfParameters));
-            }
-            listOfArguments = newList;
-=======
             listOfArguments =
                     SystemUtil.mapList(
                             args -> normalizeVararg(args, numberOfParameters), listOfArguments);
->>>>>>> 01fef2c8
         }
 
         List<Object> results = new ArrayList<>(listOfArguments.size());
