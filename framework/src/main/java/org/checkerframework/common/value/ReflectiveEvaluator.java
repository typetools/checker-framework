--- conflicted
+++ resolved
@@ -216,10 +216,6 @@
         (Element e) -> TypesUtils.getClassFromType(ElementUtils.getType(e)), ele.getParameters());
   }
 
-<<<<<<< HEAD
-  private List<@PolyMustCall Object[]> cartesianProduct(
-      List<List<? extends @PolyMustCall Object>> allArgValues, int whichArg) {
-=======
   /**
    * Returns all combinations of the elements of the given lists.
    *
@@ -227,9 +223,9 @@
    * @param whichArg pass {@code allArgValues.size() - 1}
    * @return all combinations of the elements of the given lists
    */
-  @SuppressWarnings("mustcall:assignment") // code is not relevant to @MustCall
-  private List<Object[]> cartesianProduct(List<List<?>> allArgValues, int whichArg) {
->>>>>>> 6ad08c05
+  // @SuppressWarnings("mustcall:assignment") // code is not relevant to @MustCall
+  private List<@PolyMustCall Object[]> cartesianProduct(
+      List<List<? extends @PolyMustCall Object>> allArgValues, int whichArg) {
     List<?> argValues = allArgValues.get(whichArg);
     List<Object[]> tuples = new ArrayList<>();
 
