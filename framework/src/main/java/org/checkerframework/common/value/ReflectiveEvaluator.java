package org.checkerframework.common.value;

import com.sun.source.tree.ExpressionTree;
import com.sun.source.tree.MethodInvocationTree;
import com.sun.source.tree.NewClassTree;
import java.lang.reflect.Constructor;
import java.lang.reflect.Field;
import java.lang.reflect.InvocationTargetException;
import java.lang.reflect.Method;
import java.util.ArrayList;
import java.util.Arrays;
import java.util.Collections;
import java.util.List;
import javax.lang.model.element.Element;
import javax.lang.model.element.ExecutableElement;
import javax.lang.model.type.DeclaredType;
import javax.lang.model.type.TypeMirror;
import org.checkerframework.checker.nullness.qual.Nullable;
import org.checkerframework.checker.signature.qual.CanonicalNameOrEmpty;
import org.checkerframework.checker.signature.qual.ClassGetName;
import org.checkerframework.common.basetype.BaseTypeChecker;
import org.checkerframework.javacutil.ElementUtils;
import org.checkerframework.javacutil.TreeUtils;
import org.checkerframework.javacutil.TypesUtils;
import org.plumelib.util.CollectionsPlume;
import org.plumelib.util.StringsPlume;

// The use of reflection in ReflectiveEvaluator is troubling.
// A static analysis such as the Checker Framework should always use compiler APIs, never
// reflection, to obtain values, for these reasons:
//  * The program being compiled is not necessarily on the classpath nor the processorpath.
//  * There might even be a different class of the same fully-qualified name on the processorpath.
//  * Loading a class can have side effects (say, caused by static initializers).
//
// A better implementation strategy would be to use BeanShell or the like to perform evaluation.

/**
 * Evaluates expressions (such as method calls and field accesses) at compile time, to determine
 * whether they have compile-time constant values.
 */
public class ReflectiveEvaluator {

  /** The checker that is using this ReflectiveEvaluator. */
  private final BaseTypeChecker checker;

  /**
   * Whether to report warnings about problems with evaluation. Controlled by the -AreportEvalWarns
   * command-line option.
   */
  private final boolean reportWarnings;

  /**
   * Create a new ReflectiveEvaluator.
   *
   * @param checker the BaseTypeChecker
   * @param factory the annotated type factory
   * @param reportWarnings if true, report warnings about problems with evaluation
   */
  public ReflectiveEvaluator(
      BaseTypeChecker checker, ValueAnnotatedTypeFactory factory, boolean reportWarnings) {
    this.checker = checker;
    this.reportWarnings = reportWarnings;
  }

  /**
   * Returns all possible values that the method may return, or null if the method could not be
   * evaluated.
   *
   * @param allArgValues a list of lists where the first list corresponds to all possible values for
   *     the first argument. Pass null to indicate that the method has no arguments.
   * @param receiverValues a list of possible receiver values. null indicates that the method has no
   *     receiver.
   * @param tree location to report any errors
   * @return all possible values that the method may return, or null if the method could not be
   *     evaluated
   */
  public @Nullable List<?> evaluateMethodCall(
      @Nullable List<List<?>> allArgValues,
      @Nullable List<?> receiverValues,
      MethodInvocationTree tree) {
    Method method = getMethodObject(tree);
    if (method == null) {
      return null;
    }

    if (receiverValues == null) {
      // Method does not have a receiver
      // the first parameter of Method.invoke should be null
      receiverValues = Collections.singletonList(null);
    }

    List<Object[]> listOfArguments;
    if (allArgValues == null) {
      // Method does not have arguments
      listOfArguments = Collections.singletonList(null);
    } else {
      // Find all possible argument sets
      listOfArguments = cartesianProduct(allArgValues, allArgValues.size() - 1);
    }

    if (method.isVarArgs()) {
      int numberOfParameters = method.getParameterTypes().length;
      listOfArguments =
          CollectionsPlume.mapList(
              (Object[] args) -> normalizeVararg(args, numberOfParameters), listOfArguments);
    }

    List<Object> results = new ArrayList<>(listOfArguments.size());
    for (Object[] arguments : listOfArguments) {
      for (Object receiver : receiverValues) {
        try {
          results.add(method.invoke(receiver, arguments));
        } catch (InvocationTargetException e) {
          if (reportWarnings) {
            checker.reportWarning(
                tree, "method.evaluation.exception", method, e.getTargetException().toString());
          }
          // Method evaluation will always fail, so don't bother
          // trying again
          return null;
        } catch (ExceptionInInitializerError e) {
          if (reportWarnings) {
            checker.reportWarning(
                tree, "method.evaluation.exception", method, e.getCause().toString());
          }
          return null;
        } catch (IllegalArgumentException e) {
          if (reportWarnings) {
            String args = StringsPlume.join(", ", arguments);
            checker.reportWarning(
                tree, "method.evaluation.exception", method, e.getLocalizedMessage() + ": " + args);
          }
          return null;
        } catch (Throwable e) {
          // Catch any exception thrown because they shouldn't crash the type checker.
          if (reportWarnings) {
            checker.reportWarning(tree, "method.evaluation.failed", method);
          }
          return null;
        }
      }
    }
    return results;
  }

  /** An empty Object array. */
  private static Object[] emptyObjectArray = new Object[] {};

  /**
   * This method normalizes an array of arguments to a varargs method by changing the arguments
   * associated with the varargs parameter into an array.
   *
   * @param arguments an array of arguments for {@code method}. The length is at least {@code
   *     numberOfParameters - 1}.
   * @param numberOfParameters number of parameters of the vararg method
   * @return the length of the array is exactly {@code numberOfParameters}
   */
  private Object[] normalizeVararg(Object[] arguments, int numberOfParameters) {

    if (arguments == null) {
      // null means no arguments.  For varargs no arguments is an empty array.
      arguments = emptyObjectArray;
    }
    Object[] newArgs = new Object[numberOfParameters];
    Object[] varArgsArray;
    int numOfVarArgs = arguments.length - numberOfParameters + 1;
    if (numOfVarArgs > 0) {
      System.arraycopy(arguments, 0, newArgs, 0, numberOfParameters - 1);
      varArgsArray = new Object[numOfVarArgs];
      System.arraycopy(arguments, numberOfParameters - 1, varArgsArray, 0, numOfVarArgs);
    } else {
      System.arraycopy(arguments, 0, newArgs, 0, numberOfParameters - 1);
      varArgsArray = emptyObjectArray;
    }
    newArgs[numberOfParameters - 1] = varArgsArray;
    return newArgs;
  }

  /**
   * Method for reflectively obtaining a method object so it can (potentially) be statically
   * executed by the checker for constant propagation.
   *
   * @param tree a method invocation tree
   * @return the Method object corresponding to the method invocation tree
   */
  private @Nullable Method getMethodObject(MethodInvocationTree tree) {
    ExecutableElement ele = TreeUtils.elementFromUse(tree);
    List<Class<?>> paramClasses = null;
    try {
      @CanonicalNameOrEmpty String className =
          TypesUtils.getQualifiedName((DeclaredType) ele.getEnclosingElement().asType());
      paramClasses = getParameterClasses(ele);
      @SuppressWarnings("signature") // https://tinyurl.com/cfissue/658 for Class.toString
      Class<?> clazz = Class.forName(className.toString());
      Method method =
          clazz.getMethod(ele.getSimpleName().toString(), paramClasses.toArray(new Class<?>[0]));
      @SuppressWarnings("deprecation") // TODO: find alternative
      boolean acc = method.isAccessible();
      if (!acc) {
        method.setAccessible(true);
      }
      return method;
    } catch (ClassNotFoundException | UnsupportedClassVersionError | NoClassDefFoundError e) {
      if (reportWarnings) {
        checker.reportWarning(tree, "class.find.failed", ele.getEnclosingElement());
      }
      return null;

    } catch (Throwable e) {
      // The class we attempted to getMethod from inside the call to getMethodObject.
      Element classElem = ele.getEnclosingElement();

      if (classElem == null) {
        if (reportWarnings) {
          checker.reportWarning(tree, "method.find.failed", ele.getSimpleName(), paramClasses);
        }
      } else {
        if (reportWarnings) {
          checker.reportWarning(
              tree, "method.find.failed.in.class", ele.getSimpleName(), paramClasses, classElem);
        }
      }
      return null;
    }
  }

  /**
   * Returns the classes of the given method's formal parameters.
   *
   * @param ele a method or constructor
   * @return the classes of the given method's formal parameters
   * @throws ClassNotFoundException if the class cannot be found
   */
  private List<Class<?>> getParameterClasses(ExecutableElement ele) throws ClassNotFoundException {
    return CollectionsPlume.mapList(
        (Element e) -> TypesUtils.getClassFromType(ElementUtils.getType(e)), ele.getParameters());
  }

  /**
   * Returns all combinations of the elements of the given lists.
   *
   * @param allArgValues the lists whose cartesian product to form
   * @param whichArg pass {@code allArgValues.size() - 1}
   * @return all combinations of the elements of the given lists
   */
  @SuppressWarnings("mustcall") // I cannot type cartesianProduct() for @MustCall
  private List<Object[]> cartesianProduct(List<List<?>> allArgValues, int whichArg) {
    List<?> argValues = allArgValues.get(whichArg);
    List<Object[]> tuples = new ArrayList<>(argValues.size());

    for (Object value : argValues) {
      if (whichArg == 0) {
        Object[] objects = new Object[allArgValues.size()];
        objects[0] = value;
        tuples.add(objects);
      } else {
        List<Object[]> lastTuples = cartesianProduct(allArgValues, whichArg - 1);
        List<Object[]> copies = copy(lastTuples);
        for (Object[] copy : copies) {
          copy[whichArg] = value;
        }
        tuples.addAll(copies);
      }
    }
    return tuples;
  }

  /**
   * Returns a depth-2 copy of the given list. In the returned value, the list and the arrays in it
   * are new, but the elements of the arrays are shared with the argument.
   *
   * @param lastTuples a list of arrays
   * @return a depth-2 copy of the given list
   */
  private List<Object[]> copy(List<Object[]> lastTuples) {
    return CollectionsPlume.mapList(
        (Object[] list) -> Arrays.copyOf(list, list.length), lastTuples);
  }

  /**
   * Return the value of a static field access. Return null if accessing the field reflectively
   * fails.
   *
   * @param classname the class containing the field
   * @param fieldName the name of the field
   * @param tree the static field access in the program. It is a MemberSelectTree or an
   *     IdentifierTree and is used for diagnostics.
   * @return the value of the static field access, or null if it cannot be determined
   */
  public @Nullable Object evaluateStaticFieldAccess(
      @ClassGetName String classname, String fieldName, ExpressionTree tree) {
    try {
      Class<?> recClass = Class.forName(classname);
      Field field = recClass.getField(fieldName);
      return field.get(recClass);

    } catch (ClassNotFoundException | UnsupportedClassVersionError | NoClassDefFoundError e) {
      if (reportWarnings) {
        checker.reportWarning(
            tree, "class.find.failed", classname, e.getClass() + ": " + e.getMessage());
      }
      return null;
    } catch (Throwable e) {
      // Catch all exceptions so that the checker doesn't crash.
      if (reportWarnings) {
        checker.reportWarning(
            tree,
            "field.access.failed",
            fieldName,
            classname,
            e.getClass() + ": " + e.getMessage());
      }
      return null;
    }
  }

<<<<<<< HEAD
  public @Nullable List<?> evaluteConstructorCall(
      ArrayList<List<?>> argValues, NewClassTree tree, TypeMirror typeToCreate) {
=======
  public List<?> evaluteConstructorCall(
      List<List<?>> argValues, NewClassTree tree, TypeMirror typeToCreate) {
>>>>>>> 0d1a799c
    Constructor<?> constructor;
    try {
      // get the constructor
      constructor = getConstructorObject(tree, typeToCreate);
    } catch (Throwable e) {
      // Catch all exception so that the checker doesn't crash
      if (reportWarnings) {
        checker.reportWarning(tree, "constructor.invocation.failed");
      }
      return null;
    }
    if (constructor == null) {
      return null;
    }

    List<Object[]> listOfArguments;
    if (argValues == null) {
      // Method does not have arguments
      listOfArguments = Collections.singletonList(null);
    } else {
      // Find all possible argument sets
      listOfArguments = cartesianProduct(argValues, argValues.size() - 1);
    }

    List<Object> results = new ArrayList<>(listOfArguments.size());
    for (Object[] arguments : listOfArguments) {
      try {
        results.add(constructor.newInstance(arguments));
      } catch (Throwable e) {
        if (reportWarnings) {
          checker.reportWarning(
              tree,
              "constructor.evaluation.failed",
              typeToCreate,
              StringsPlume.join(", ", arguments));
        }
        return null;
      }
    }
    return results;
  }

  private Constructor<?> getConstructorObject(NewClassTree tree, TypeMirror typeToCreate)
      throws ClassNotFoundException, NoSuchMethodException {
    ExecutableElement ele = TreeUtils.elementFromUse(tree);
    List<Class<?>> paramClasses = getParameterClasses(ele);
    Class<?> recClass = boxPrimitives(TypesUtils.getClassFromType(typeToCreate));
    Constructor<?> constructor = recClass.getConstructor(paramClasses.toArray(new Class<?>[0]));
    return constructor;
  }

  /**
   * Returns the boxed primitive type if the passed type is an (unboxed) primitive. Otherwise it
   * returns the passed type.
   *
   * @param type a type to box or to return unchanged
   * @return a boxed primitive type, if the argument was primitive; otherwise the argument
   */
  private static Class<?> boxPrimitives(Class<?> type) {
    if (type == byte.class) {
      return Byte.class;
    } else if (type == short.class) {
      return Short.class;
    } else if (type == int.class) {
      return Integer.class;
    } else if (type == long.class) {
      return Long.class;
    } else if (type == float.class) {
      return Float.class;
    } else if (type == double.class) {
      return Double.class;
    } else if (type == char.class) {
      return Character.class;
    } else if (type == boolean.class) {
      return Boolean.class;
    }
    return type;
  }
}<|MERGE_RESOLUTION|>--- conflicted
+++ resolved
@@ -314,13 +314,8 @@
     }
   }
 
-<<<<<<< HEAD
   public @Nullable List<?> evaluteConstructorCall(
-      ArrayList<List<?>> argValues, NewClassTree tree, TypeMirror typeToCreate) {
-=======
-  public List<?> evaluteConstructorCall(
       List<List<?>> argValues, NewClassTree tree, TypeMirror typeToCreate) {
->>>>>>> 0d1a799c
     Constructor<?> constructor;
     try {
       // get the constructor
