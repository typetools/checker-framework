--- conflicted
+++ resolved
@@ -54,11 +54,7 @@
      * <p>If reading from an {@link org.checkerframework.common.value.qual.IntRange} annotation,
      * {@link #convertLongsToInts(List)} should be called before calling this method.
      *
-<<<<<<< HEAD
-     * @param newValues values to add.
-=======
      * @param newValues values to add
->>>>>>> 8570d5d1
      */
     public void addAll(List<Integer> newValues) {
         if (isRange) {
