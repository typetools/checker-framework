package org.checkerframework.common.value;

import java.lang.annotation.Annotation;
import java.util.ArrayList;
import java.util.Collection;
import java.util.List;
import java.util.stream.Collectors;
import javax.lang.model.element.AnnotationMirror;
import org.checkerframework.checker.regex.qual.Regex;
import org.checkerframework.common.value.util.Range;
import org.checkerframework.framework.type.ElementQualifierHierarchy;
import org.checkerframework.javacutil.AnnotationUtils;
import org.checkerframework.javacutil.BugInCF;
import org.plumelib.util.CollectionsPlume;

/** The qualifier hierarchy for the Value type system. */
final class ValueQualifierHierarchy extends ElementQualifierHierarchy {

  /** The type factory to use. */
  private final ValueAnnotatedTypeFactory atypeFactory;

  /**
   * Creates a ValueQualifierHierarchy from the given classes.
   *
   * @param atypeFactory ValueAnnotatedTypeFactory
   * @param qualifierClasses classes of annotations that are the qualifiers for this hierarchy
   */
  ValueQualifierHierarchy(
      ValueAnnotatedTypeFactory atypeFactory,
      Collection<Class<? extends Annotation>> qualifierClasses) {
    super(qualifierClasses, atypeFactory.getElementUtils());
    this.atypeFactory = atypeFactory;
  }

  /**
   * Computes greatest lower bound of a @StringVal annotation with another Value Checker annotation.
   *
   * @param stringValAnno annotation of type @StringVal
   * @param otherAnno annotation from the value checker hierarchy
   * @return greatest lower bound of {@code stringValAnno} and {@code otherAnno}
   */
  private AnnotationMirror glbOfStringVal(
      AnnotationMirror stringValAnno, AnnotationMirror otherAnno) {
    List<String> values = atypeFactory.getStringValues(stringValAnno);
    switch (AnnotationUtils.annotationName(otherAnno)) {
      case ValueAnnotatedTypeFactory.STRINGVAL_NAME:
        // Intersection of value lists
        List<String> otherValues = atypeFactory.getStringValues(otherAnno);
        values.retainAll(otherValues);
        break;
      case ValueAnnotatedTypeFactory.ARRAYLEN_NAME:
        // Retain strings of correct lengths
        List<Integer> otherLengths = atypeFactory.getArrayLength(otherAnno);
        ArrayList<String> result = new ArrayList<>();
        for (String s : values) {
          if (otherLengths.contains(s.length())) {
            result.add(s);
          }
        }
        values = result;
        break;
      case ValueAnnotatedTypeFactory.ARRAYLENRANGE_NAME:
        // Retain strings of lengths from a range
        Range otherRange = atypeFactory.getRange(otherAnno);
        ArrayList<String> range = new ArrayList<>();
        for (String s : values) {
          if (otherRange.contains(s.length())) {
            range.add(s);
          }
        }
        values = range;
        break;
      case ValueAnnotatedTypeFactory.MATCHES_REGEX_NAME:
        List<@Regex String> regexes =
            AnnotationUtils.getElementValueArray(
                otherAnno, atypeFactory.matchesRegexValueElement, String.class);
        values =
            values.stream()
                .filter(value -> regexes.stream().anyMatch(value::matches))
                .collect(Collectors.toList());
        break;
      default:
        return atypeFactory.BOTTOMVAL;
    }

    return atypeFactory.createStringAnnotation(values);
  }

  @Override
  public AnnotationMirror greatestLowerBound(AnnotationMirror a1, AnnotationMirror a2) {
    if (isSubtype(a1, a2)) {
      return a1;
    } else if (isSubtype(a2, a1)) {
      return a2;
    } else {

      // Implementation of GLB where one of the annotations is StringVal is needed for
      // length-based refinement of constant string values. Other cases of length-based
      // refinement are handled by subtype check.
      if (AnnotationUtils.areSameByName(a1, ValueAnnotatedTypeFactory.STRINGVAL_NAME)) {
        return glbOfStringVal(a1, a2);
      } else if (AnnotationUtils.areSameByName(a2, ValueAnnotatedTypeFactory.STRINGVAL_NAME)) {
        return glbOfStringVal(a2, a1);
      }

      // Simply return BOTTOMVAL in other cases. Refine this if we discover use cases
      // that need a more precise GLB.
      return atypeFactory.BOTTOMVAL;
    }
  }

  @Override
  public int numberOfIterationsBeforeWidening() {
    return ValueAnnotatedTypeFactory.MAX_VALUES + 1;
  }

  @Override
  public AnnotationMirror widenedUpperBound(
      AnnotationMirror newQualifier, AnnotationMirror previousQualifier) {
    AnnotationMirror lub = leastUpperBound(newQualifier, previousQualifier);
    if (AnnotationUtils.areSameByName(lub, ValueAnnotatedTypeFactory.INTRANGE_NAME)) {
      Range lubRange = atypeFactory.getRange(lub);
      Range newRange = atypeFactory.getRange(newQualifier);
      Range oldRange = atypeFactory.getRange(previousQualifier);
      Range wubRange = widenedRange(newRange, oldRange, lubRange);
      return atypeFactory.createIntRangeAnnotation(wubRange);
    } else if (AnnotationUtils.areSameByName(lub, ValueAnnotatedTypeFactory.ARRAYLENRANGE_NAME)) {
      Range lubRange = atypeFactory.getRange(lub);
      Range newRange = atypeFactory.getRange(newQualifier);
      Range oldRange = atypeFactory.getRange(previousQualifier);
      Range wubRange = widenedRange(newRange, oldRange, lubRange);
      return atypeFactory.createArrayLenRangeAnnotation(wubRange);
    } else {
      return lub;
    }
  }

  /**
   * Determine the widened range from other ranges.
   *
   * @param newRange the new range
   * @param oldRange the old range
   * @param lubRange the LUB range
   * @return the widened range
   */
  private Range widenedRange(Range newRange, Range oldRange, Range lubRange) {
    if (newRange == null || oldRange == null || lubRange.equals(oldRange)) {
      return lubRange;
    }
    // If both bounds of the new range are bigger than the old range, then returned range
    // should use the lower bound of the new range and a MAX_VALUE.
    if ((newRange.from >= oldRange.from && newRange.to >= oldRange.to)) {
      long max = lubRange.to;
      if (max < Byte.MAX_VALUE) {
        max = Byte.MAX_VALUE;
      } else if (max < Short.MAX_VALUE) {
        max = Short.MAX_VALUE;
      } else if (max < Integer.MAX_VALUE) {
        max = Integer.MAX_VALUE;
      } else {
        max = Long.MAX_VALUE;
      }
      return Range.create(newRange.from, max);
    }

    // If both bounds of the old range are bigger than the new range, then returned range
    // should use a MIN_VALUE and the upper bound of the new range.
    if ((newRange.from <= oldRange.from && newRange.to <= oldRange.to)) {
      long min = lubRange.from;
      if (min > Byte.MIN_VALUE) {
        min = Byte.MIN_VALUE;
      } else if (min > Short.MIN_VALUE) {
        min = Short.MIN_VALUE;
      } else if (min > Integer.MIN_VALUE) {
        min = Integer.MIN_VALUE;
      } else {
        min = Long.MIN_VALUE;
      }
      return Range.create(min, newRange.to);
    }

    if (lubRange.isWithin(Byte.MIN_VALUE + 1, Byte.MAX_VALUE)
        || lubRange.isWithin(Byte.MIN_VALUE, Byte.MAX_VALUE - 1)) {
      return Range.BYTE_EVERYTHING;
    } else if (lubRange.isWithin(Short.MIN_VALUE + 1, Short.MAX_VALUE)
        || lubRange.isWithin(Short.MIN_VALUE, Short.MAX_VALUE - 1)) {
      return Range.SHORT_EVERYTHING;
    } else if (lubRange.isWithin(Long.MIN_VALUE + 1, Long.MAX_VALUE)
        || lubRange.isWithin(Long.MIN_VALUE, Long.MAX_VALUE - 1)) {
      return Range.INT_EVERYTHING;
    } else {
      return Range.EVERYTHING;
    }
  }

  /**
   * Determines the least upper bound of a1 and a2, which contains the union of their sets of
   * possible values.
   *
   * @return the least upper bound of a1 and a2
   */
  @Override
  public AnnotationMirror leastUpperBound(AnnotationMirror a1, AnnotationMirror a2) {
    if (!AnnotationUtils.areSameByName(getTopAnnotation(a1), getTopAnnotation(a2))) {
      // The annotations are in different hierarchies
      return null;
    }

    a1 = atypeFactory.convertSpecialIntRangeToStandardIntRange(a1);
    a2 = atypeFactory.convertSpecialIntRangeToStandardIntRange(a2);

    if (isSubtype(a1, a2)) {
      return a2;
    } else if (isSubtype(a2, a1)) {
      return a1;
    }
    String qual1 = AnnotationUtils.annotationName(a1);
    String qual2 = AnnotationUtils.annotationName(a2);

    if (qual1.equals(qual2)) {
      // If both are the same type, determine the type and merge
      switch (qual1) {
        case ValueAnnotatedTypeFactory.INTRANGE_NAME:
          // special handling for IntRange
          Range intrange1 = atypeFactory.getRange(a1);
          Range intrange2 = atypeFactory.getRange(a2);
          return atypeFactory.createIntRangeAnnotation(intrange1.union(intrange2));
        case ValueAnnotatedTypeFactory.ARRAYLENRANGE_NAME:
          // special handling for ArrayLenRange
          Range range1 = atypeFactory.getRange(a1);
          Range range2 = atypeFactory.getRange(a2);
          return atypeFactory.createArrayLenRangeAnnotation(range1.union(range2));
        case ValueAnnotatedTypeFactory.INTVAL_NAME:
          List<Long> longs1 = atypeFactory.getIntValues(a1);
          List<Long> longs2 = atypeFactory.getIntValues(a2);
          return atypeFactory.createIntValAnnotation(CollectionsPlume.concatenate(longs1, longs2));
        case ValueAnnotatedTypeFactory.ARRAYLEN_NAME:
          List<Integer> arrayLens1 = atypeFactory.getArrayLength(a1);
          List<Integer> arrayLens2 = atypeFactory.getArrayLength(a2);
          return atypeFactory.createArrayLenAnnotation(
              CollectionsPlume.concatenate(arrayLens1, arrayLens2));
        case ValueAnnotatedTypeFactory.STRINGVAL_NAME:
          List<String> strings1 = atypeFactory.getStringValues(a1);
          List<String> strings2 = atypeFactory.getStringValues(a2);
          return atypeFactory.createStringAnnotation(
              CollectionsPlume.concatenate(strings1, strings2));
        case ValueAnnotatedTypeFactory.BOOLVAL_NAME:
          List<Boolean> bools1 = atypeFactory.getBooleanValues(a1);
          List<Boolean> bools2 = atypeFactory.getBooleanValues(a2);
          return atypeFactory.createBooleanAnnotation(CollectionsPlume.concatenate(bools1, bools2));
        case ValueAnnotatedTypeFactory.DOUBLEVAL_NAME:
          List<Double> doubles1 = atypeFactory.getDoubleValues(a1);
          List<Double> doubles2 = atypeFactory.getDoubleValues(a2);
          return atypeFactory.createDoubleAnnotation(
              CollectionsPlume.concatenate(doubles1, doubles2));
        case ValueAnnotatedTypeFactory.MATCHES_REGEX_NAME:
          List<@Regex String> regexes1 = atypeFactory.getMatchesRegexValues(a1);
          List<@Regex String> regexes2 = atypeFactory.getMatchesRegexValues(a2);
          return atypeFactory.createMatchesRegexAnnotation(
              CollectionsPlume.concatenate(regexes1, regexes2));
        default:
          throw new BugInCF("default case: %s %s %s%n", qual1, a1, a2);
      }
    }

    // Special handling for dealing with the lub of two annotations that are distinct but
    // convertible (e.g. a StringVal and a MatchesRegex, or an IntVal and an IntRange).
    // Each of these variables is an annotation of the given type, or is null if neither of
    // the arguments to leastUpperBound is of the given types.
    AnnotationMirror arrayLenAnno = null;
    AnnotationMirror arrayLenRangeAnno = null;
    AnnotationMirror stringValAnno = null;
    AnnotationMirror matchesRegexAnno = null;
    AnnotationMirror intValAnno = null;
    AnnotationMirror intRangeAnno = null;
    AnnotationMirror doubleValAnno = null;

    switch (qual1) {
      case ValueAnnotatedTypeFactory.ARRAYLEN_NAME:
        arrayLenAnno = a1;
        break;
      case ValueAnnotatedTypeFactory.ARRAYLENRANGE_NAME:
        arrayLenRangeAnno = a1;
        break;
      case ValueAnnotatedTypeFactory.STRINGVAL_NAME:
        stringValAnno = a1;
        break;
      case ValueAnnotatedTypeFactory.MATCHES_REGEX_NAME:
        matchesRegexAnno = a1;
        break;
      case ValueAnnotatedTypeFactory.INTVAL_NAME:
        intValAnno = a1;
        break;
      case ValueAnnotatedTypeFactory.INTRANGE_NAME:
        intRangeAnno = a1;
        break;
      case ValueAnnotatedTypeFactory.DOUBLEVAL_NAME:
        doubleValAnno = a1;
        break;
      default:
        // Do nothing
    }

    switch (qual2) {
      case ValueAnnotatedTypeFactory.ARRAYLEN_NAME:
        arrayLenAnno = a2;
        break;
      case ValueAnnotatedTypeFactory.ARRAYLENRANGE_NAME:
        arrayLenRangeAnno = a2;
        break;
      case ValueAnnotatedTypeFactory.STRINGVAL_NAME:
        stringValAnno = a2;
        break;
      case ValueAnnotatedTypeFactory.MATCHES_REGEX_NAME:
        matchesRegexAnno = a2;
        break;
      case ValueAnnotatedTypeFactory.INTVAL_NAME:
        intValAnno = a2;
        break;
      case ValueAnnotatedTypeFactory.INTRANGE_NAME:
        intRangeAnno = a2;
        break;
      case ValueAnnotatedTypeFactory.DOUBLEVAL_NAME:
        doubleValAnno = a2;
        break;
      default:
        // Do nothing
    }

    // Special handling for dealing with the lub of an ArrayLenRange and an ArrayLen,
    // a StringVal with one of them, or a StringVal and a MatchesRegex.
    if (arrayLenAnno != null && arrayLenRangeAnno != null) {
      return leastUpperBound(
          arrayLenRangeAnno, atypeFactory.convertArrayLenToArrayLenRange(arrayLenAnno));
    } else if (stringValAnno != null && arrayLenAnno != null) {
      return leastUpperBound(arrayLenAnno, atypeFactory.convertStringValToArrayLen(stringValAnno));
    } else if (stringValAnno != null && arrayLenRangeAnno != null) {
      return leastUpperBound(
          arrayLenRangeAnno, atypeFactory.convertStringValToArrayLenRange(stringValAnno));
    } else if (stringValAnno != null && matchesRegexAnno != null) {
      return leastUpperBound(
          matchesRegexAnno, atypeFactory.convertStringValToMatchesRegex(stringValAnno));
    }

    // Annotations are both in the same hierarchy, but they are not the same.
    // If a1 and a2 are not the same type of *Value annotation, they may still be mergeable
    // because some values can be implicitly cast as others. For example, if a1 and a2 are
    // both in {DoubleVal, IntVal} then they will be converted upwards: IntVal -> DoubleVal
    // to arrive at a common annotation type.

    if (doubleValAnno != null) {
      if (intRangeAnno != null) {
        intValAnno = atypeFactory.convertIntRangeToIntVal(intRangeAnno);
        if (AnnotationUtils.areSameByName(intValAnno, ValueAnnotatedTypeFactory.UNKNOWN_NAME)) {
          intValAnno = null;
        }
      }
      if (intValAnno != null) {
        // Convert intValAnno to a @DoubleVal AnnotationMirror
        AnnotationMirror doubleValAnno2 = atypeFactory.convertIntValToDoubleVal(intValAnno);
        return leastUpperBound(doubleValAnno, doubleValAnno2);
      }
      return atypeFactory.UNKNOWNVAL;
    }
    if (intRangeAnno != null && intValAnno != null) {
      // Convert intValAnno to an @IntRange AnnotationMirror
      AnnotationMirror intRangeAnno2 = atypeFactory.convertIntValToIntRange(intValAnno);
      return leastUpperBound(intRangeAnno, intRangeAnno2);
    }

    // In all other cases, the LUB is UnknownVal.
    return atypeFactory.UNKNOWNVAL;
  }

  /**
   * Computes subtyping as per the subtyping in the qualifier hierarchy structure unless both
   * annotations are Value. In this case, subAnno is a subtype of superAnno iff superAnno contains
   * at least every element of subAnno.
   *
   * @return true if subAnno is a subtype of superAnno, false otherwise
   */
  @Override
  public boolean isSubtype(AnnotationMirror subAnno, AnnotationMirror superAnno) {
    subAnno = atypeFactory.convertSpecialIntRangeToStandardIntRange(subAnno);
    superAnno = atypeFactory.convertSpecialIntRangeToStandardIntRange(superAnno);
    String subQual = AnnotationUtils.annotationName(subAnno);
    if (subQual.equals(ValueAnnotatedTypeFactory.UNKNOWN_NAME)) {
      superAnno = atypeFactory.convertToUnknown(superAnno);
    }
    String superQual = AnnotationUtils.annotationName(superAnno);
    if (superQual.equals(ValueAnnotatedTypeFactory.UNKNOWN_NAME)
        || subQual.equals(ValueAnnotatedTypeFactory.BOTTOMVAL_NAME)) {
      return true;
    } else if (superQual.equals(ValueAnnotatedTypeFactory.BOTTOMVAL_NAME)
        || subQual.equals(ValueAnnotatedTypeFactory.UNKNOWN_NAME)) {
      return false;
    } else if (superQual.equals(ValueAnnotatedTypeFactory.POLY_NAME)) {
      return subQual.equals(ValueAnnotatedTypeFactory.POLY_NAME);
    } else if (subQual.equals(ValueAnnotatedTypeFactory.POLY_NAME)) {
      return false;
    } else if (superQual.equals(subQual)) {
      // Same type, so might be subtype
      if (subQual.equals(ValueAnnotatedTypeFactory.INTRANGE_NAME)
          || subQual.equals(ValueAnnotatedTypeFactory.ARRAYLENRANGE_NAME)) {
        // Special case for range-based annotations
        Range superRange = atypeFactory.getRange(superAnno);
        Range subRange = atypeFactory.getRange(subAnno);
        return superRange.contains(subRange);
      } else {
        // The annotations are one of: ArrayLen, BoolVal, DoubleVal, EnumVal, StringVal.
        @SuppressWarnings("deprecation") // concrete annotation class is not known
        List<Object> superValues =
<<<<<<< HEAD
            AnnotationUtils.getElementValueArray(superAnno, "value", Object.class, true);
        @SuppressWarnings("deprecation") // concrete annotation class is not known
=======
            AnnotationUtils.getElementValueArray(superAnno, "value", Object.class, false);
>>>>>>> 0cd370ea
        List<Object> subValues =
            AnnotationUtils.getElementValueArray(subAnno, "value", Object.class, false);
        return superValues.containsAll(subValues);
      }
    }
    switch (superQual + subQual) {
      case ValueAnnotatedTypeFactory.DOUBLEVAL_NAME + ValueAnnotatedTypeFactory.INTVAL_NAME:
        List<Double> superValues = atypeFactory.getDoubleValues(superAnno);
        List<Double> subValues =
            atypeFactory.convertLongListToDoubleList(atypeFactory.getIntValues(subAnno));
        return superValues.containsAll(subValues);
      case ValueAnnotatedTypeFactory.INTRANGE_NAME + ValueAnnotatedTypeFactory.INTVAL_NAME:
      case ValueAnnotatedTypeFactory.ARRAYLENRANGE_NAME + ValueAnnotatedTypeFactory.ARRAYLEN_NAME:
        Range superRange = atypeFactory.getRange(superAnno);
        List<Long> subLongValues = atypeFactory.getArrayLenOrIntValue(subAnno);
        Range subLongRange = Range.create(subLongValues);
        return superRange.contains(subLongRange);
      case ValueAnnotatedTypeFactory.DOUBLEVAL_NAME + ValueAnnotatedTypeFactory.INTRANGE_NAME:
        Range subRange = atypeFactory.getRange(subAnno);
        if (subRange.isWiderThan(ValueAnnotatedTypeFactory.MAX_VALUES)) {
          return false;
        }
        List<Double> superDoubleValues = atypeFactory.getDoubleValues(superAnno);
        List<Double> subDoubleValues = ValueCheckerUtils.getValuesFromRange(subRange, Double.class);
        return superDoubleValues.containsAll(subDoubleValues);
      case ValueAnnotatedTypeFactory.INTVAL_NAME + ValueAnnotatedTypeFactory.INTRANGE_NAME:
      case ValueAnnotatedTypeFactory.ARRAYLEN_NAME + ValueAnnotatedTypeFactory.ARRAYLENRANGE_NAME:
        Range subRange2 = atypeFactory.getRange(subAnno);
        if (subRange2.isWiderThan(ValueAnnotatedTypeFactory.MAX_VALUES)) {
          return false;
        }
        List<Long> superValues2 = atypeFactory.getArrayLenOrIntValue(superAnno);
        List<Long> subValues2 = ValueCheckerUtils.getValuesFromRange(subRange2, Long.class);
        return superValues2.containsAll(subValues2);
      case ValueAnnotatedTypeFactory.STRINGVAL_NAME + ValueAnnotatedTypeFactory.ARRAYLENRANGE_NAME:
      case ValueAnnotatedTypeFactory.STRINGVAL_NAME + ValueAnnotatedTypeFactory.ARRAYLEN_NAME:

        // Allow @ArrayLen(0) to be converted to @StringVal("")
        List<String> superStringValues = atypeFactory.getStringValues(superAnno);
        return superStringValues.contains("") && atypeFactory.getMaxLenValue(subAnno) == 0;
      case ValueAnnotatedTypeFactory.MATCHES_REGEX_NAME + ValueAnnotatedTypeFactory.STRINGVAL_NAME:
        List<String> strings = atypeFactory.getStringValues(subAnno);
        List<String> regexes =
            AnnotationUtils.getElementValueArray(
                superAnno, atypeFactory.matchesRegexValueElement, String.class);
        return strings.stream().allMatch(string -> regexes.stream().anyMatch(string::matches));
      case ValueAnnotatedTypeFactory.ARRAYLEN_NAME + ValueAnnotatedTypeFactory.STRINGVAL_NAME:
        // StringVal is a subtype of ArrayLen, if all the strings have one of the
        // correct
        // lengths
        List<Integer> superIntValues = atypeFactory.getArrayLength(superAnno);
        List<String> subStringValues = atypeFactory.getStringValues(subAnno);
        for (String value : subStringValues) {
          if (!superIntValues.contains(value.length())) {
            return false;
          }
        }
        return true;
      case ValueAnnotatedTypeFactory.ARRAYLENRANGE_NAME + ValueAnnotatedTypeFactory.STRINGVAL_NAME:
        // StringVal is a subtype of ArrayLenRange, if all the strings have a length in
        // the
        // range.
        Range superRange2 = atypeFactory.getRange(superAnno);
        List<String> subValues3 = atypeFactory.getStringValues(subAnno);
        for (String value : subValues3) {
          if (!superRange2.contains(value.length())) {
            return false;
          }
        }
        return true;
      default:
        return false;
    }
  }
}<|MERGE_RESOLUTION|>--- conflicted
+++ resolved
@@ -410,12 +410,8 @@
         // The annotations are one of: ArrayLen, BoolVal, DoubleVal, EnumVal, StringVal.
         @SuppressWarnings("deprecation") // concrete annotation class is not known
         List<Object> superValues =
-<<<<<<< HEAD
-            AnnotationUtils.getElementValueArray(superAnno, "value", Object.class, true);
+            AnnotationUtils.getElementValueArray(superAnno, "value", Object.class, false);
         @SuppressWarnings("deprecation") // concrete annotation class is not known
-=======
-            AnnotationUtils.getElementValueArray(superAnno, "value", Object.class, false);
->>>>>>> 0cd370ea
         List<Object> subValues =
             AnnotationUtils.getElementValueArray(subAnno, "value", Object.class, false);
         return superValues.containsAll(subValues);
