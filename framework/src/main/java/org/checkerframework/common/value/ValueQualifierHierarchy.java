package org.checkerframework.common.value;

import java.lang.annotation.Annotation;
import java.util.ArrayList;
import java.util.Collection;
import java.util.List;
import javax.lang.model.element.AnnotationMirror;
import javax.lang.model.type.TypeMirror;
import org.checkerframework.checker.nullness.qual.Nullable;
import org.checkerframework.checker.regex.qual.Regex;
import org.checkerframework.common.value.util.Range;
import org.checkerframework.framework.type.ElementQualifierHierarchy;
import org.checkerframework.javacutil.AnnotationUtils;
import org.checkerframework.javacutil.TypeSystemError;
import org.plumelib.util.CollectionsPlume;
import org.plumelib.util.RegexUtil;

/** The qualifier hierarchy for the Value type system. */
final class ValueQualifierHierarchy extends ElementQualifierHierarchy {

  // This shadows the same-named field in GenericAnnotatedTypeFactory, but has a more specific type.
  /** The type factory to use. */
  @SuppressWarnings("HidingField")
  private final ValueAnnotatedTypeFactory atypeFactory;

  /**
   * Creates a ValueQualifierHierarchy from the given classes.
   *
   * @param atypeFactory a ValueAnnotatedTypeFactory
   * @param qualifierClasses classes of annotations that are the qualifiers for this hierarchy
   * @deprecated use {@link #ValueQualifierHierarchy(Collection, ValueAnnotatedTypeFactory)} which
   *     has the arguments in the other order
   */
  @Deprecated // 2023-05-23
  ValueQualifierHierarchy(
      ValueAnnotatedTypeFactory atypeFactory,
      Collection<Class<? extends Annotation>> qualifierClasses) {
    this(qualifierClasses, atypeFactory);
  }

  /**
   * Creates a ValueQualifierHierarchy from the given classes.
   *
   * @param qualifierClasses classes of annotations that are the qualifiers for this hierarchy
   * @param atypeFactory the associated type factory
   */
  ValueQualifierHierarchy(
      Collection<Class<? extends Annotation>> qualifierClasses,
      ValueAnnotatedTypeFactory atypeFactory) {
    super(qualifierClasses, atypeFactory.getElementUtils(), atypeFactory);
    this.atypeFactory = atypeFactory;
  }

  /**
   * Computes greatest lower bound of a @StringVal annotation with another Value Checker annotation.
   *
   * @param stringValAnno annotation of type @StringVal
   * @param otherAnno annotation from the value checker hierarchy
   * @return greatest lower bound of {@code stringValAnno} and {@code otherAnno}
   */
  private AnnotationMirror glbOfStringVal(
      AnnotationMirror stringValAnno, AnnotationMirror otherAnno) {
    List<String> values = atypeFactory.getStringValues(stringValAnno);
    switch (AnnotationUtils.annotationName(otherAnno)) {
      case ValueAnnotatedTypeFactory.STRINGVAL_NAME:
        // Intersection of value lists
        List<String> otherValues = atypeFactory.getStringValues(otherAnno);
        values.retainAll(otherValues);
        break;
      case ValueAnnotatedTypeFactory.ARRAYLEN_NAME:
        // Retain strings of correct lengths
        List<Integer> otherLengths = atypeFactory.getArrayLength(otherAnno);
        ArrayList<String> result = new ArrayList<>(values.size());
        for (String s : values) {
          if (otherLengths.contains(s.length())) {
            result.add(s);
          }
        }
        values = result;
        break;
      case ValueAnnotatedTypeFactory.ARRAYLENRANGE_NAME:
        // Retain strings of lengths from a range
        Range otherRange = atypeFactory.getRange(otherAnno);
        ArrayList<String> range = new ArrayList<>(values.size());
        for (String s : values) {
          if (otherRange.contains(s.length())) {
            range.add(s);
          }
        }
        values = range;
        break;
      case ValueAnnotatedTypeFactory.MATCHES_REGEX_NAME:
        List<@Regex String> matchesRegexes =
            AnnotationUtils.getElementValueArray(
                otherAnno, atypeFactory.matchesRegexValueElement, String.class);
        // Retain the @StringVal values such that one of the regexes matches it.
        values = RegexUtil.matchesSomeRegex(values, matchesRegexes);
        break;
      case ValueAnnotatedTypeFactory.DOES_NOT_MATCH_REGEX_NAME:
        List<@Regex String> doesNotMatchRegexes =
            AnnotationUtils.getElementValueArray(
                otherAnno, atypeFactory.doesNotMatchRegexValueElement, String.class);
        // Retain the @StringVal values such that none of the regexes matches it.
        values = RegexUtil.matchesNoRegex(values, doesNotMatchRegexes);
        break;
      default:
        return atypeFactory.BOTTOMVAL;
    }

    return atypeFactory.createStringAnnotation(values);
  }

  @Override
  public AnnotationMirror greatestLowerBoundQualifiers(AnnotationMirror a1, AnnotationMirror a2) {
    if (isSubtypeQualifiers(a1, a2)) {
      return a1;
    } else if (isSubtypeQualifiers(a2, a1)) {
      return a2;
    } else {

      // Implementation of GLB where one of the annotations is StringVal is needed for
      // length-based refinement of constant string values. Other cases of length-based
      // refinement are handled by subtype check.
      if (AnnotationUtils.areSameByName(a1, ValueAnnotatedTypeFactory.STRINGVAL_NAME)) {
        return glbOfStringVal(a1, a2);
      } else if (AnnotationUtils.areSameByName(a2, ValueAnnotatedTypeFactory.STRINGVAL_NAME)) {
        return glbOfStringVal(a2, a1);
      }

      // Simply return BOTTOMVAL in other cases. Refine this if we discover use cases
      // that need a more precise GLB.
      return atypeFactory.BOTTOMVAL;
    }
  }

  @Override
  public int numberOfIterationsBeforeWidening() {
    return ValueAnnotatedTypeFactory.MAX_VALUES + 1;
  }

  @Override
  public AnnotationMirror widenedUpperBound(
      AnnotationMirror newQualifier, AnnotationMirror previousQualifier) {
    AnnotationMirror lub = leastUpperBoundQualifiers(newQualifier, previousQualifier);
    if (AnnotationUtils.areSameByName(lub, ValueAnnotatedTypeFactory.INTRANGE_NAME)) {
      Range lubRange = atypeFactory.getRange(lub);
      Range newRange = atypeFactory.getRange(newQualifier);
      Range oldRange = atypeFactory.getRange(previousQualifier);
      Range wubRange = widenedRange(newRange, oldRange, lubRange);
      return atypeFactory.createIntRangeAnnotation(wubRange);
    } else if (AnnotationUtils.areSameByName(lub, ValueAnnotatedTypeFactory.ARRAYLENRANGE_NAME)) {
      Range lubRange = atypeFactory.getRange(lub);
      Range newRange = atypeFactory.getRange(newQualifier);
      Range oldRange = atypeFactory.getRange(previousQualifier);
      Range wubRange = widenedRange(newRange, oldRange, lubRange);
      return atypeFactory.createArrayLenRangeAnnotation(wubRange);
    } else {
      return lub;
    }
  }

  /**
   * Determine the widened range from other ranges.
   *
   * @param newRange the new range
   * @param oldRange the old range
   * @param lubRange the LUB range
   * @return the widened range
   */
  private Range widenedRange(Range newRange, Range oldRange, Range lubRange) {
    if (newRange == null || oldRange == null || lubRange.equals(oldRange)) {
      return lubRange;
    }
    // If both bounds of the new range are bigger than the old range, then returned range
    // should use the lower bound of the new range and a MAX_VALUE.
    if ((newRange.from >= oldRange.from && newRange.to >= oldRange.to)) {
      long max = lubRange.to;
      if (max < Byte.MAX_VALUE) {
        max = Byte.MAX_VALUE;
      } else if (max < Short.MAX_VALUE) {
        max = Short.MAX_VALUE;
      } else if (max < Integer.MAX_VALUE) {
        max = Integer.MAX_VALUE;
      } else {
        max = Long.MAX_VALUE;
      }
      return Range.create(newRange.from, max);
    }

    // If both bounds of the old range are bigger than the new range, then returned range
    // should use a MIN_VALUE and the upper bound of the new range.
    if ((newRange.from <= oldRange.from && newRange.to <= oldRange.to)) {
      long min = lubRange.from;
      if (min > Byte.MIN_VALUE) {
        min = Byte.MIN_VALUE;
      } else if (min > Short.MIN_VALUE) {
        min = Short.MIN_VALUE;
      } else if (min > Integer.MIN_VALUE) {
        min = Integer.MIN_VALUE;
      } else {
        min = Long.MIN_VALUE;
      }
      return Range.create(min, newRange.to);
    }

    if (lubRange.isWithin(Byte.MIN_VALUE + 1, Byte.MAX_VALUE)
        || lubRange.isWithin(Byte.MIN_VALUE, Byte.MAX_VALUE - 1)) {
      return Range.BYTE_EVERYTHING;
    } else if (lubRange.isWithin(Short.MIN_VALUE + 1, Short.MAX_VALUE)
        || lubRange.isWithin(Short.MIN_VALUE, Short.MAX_VALUE - 1)) {
      return Range.SHORT_EVERYTHING;
    } else if (lubRange.isWithin(Long.MIN_VALUE + 1, Long.MAX_VALUE)
        || lubRange.isWithin(Long.MIN_VALUE, Long.MAX_VALUE - 1)) {
      return Range.INT_EVERYTHING;
    } else {
      return Range.EVERYTHING;
    }
  }

  /**
   * Determines the least upper bound of a1 and a2, which contains the union of their sets of
   * possible values.
   *
   * @return the least upper bound of a1 and a2
   */
  @Override
  public @Nullable AnnotationMirror leastUpperBoundQualifiers(
      AnnotationMirror a1, AnnotationMirror a2) {
    if (!AnnotationUtils.areSameByName(getTopAnnotation(a1), getTopAnnotation(a2))) {
      // The annotations are in different hierarchies
      return null;
    }

    a1 = atypeFactory.convertSpecialIntRangeToStandardIntRange(a1);
    a2 = atypeFactory.convertSpecialIntRangeToStandardIntRange(a2);

    if (isSubtypeQualifiers(a1, a2)) {
      return a2;
    } else if (isSubtypeQualifiers(a2, a1)) {
      return a1;
    }
    String qual1 = AnnotationUtils.annotationName(a1);
    String qual2 = AnnotationUtils.annotationName(a2);

    if (qual1.equals(qual2)) {
      // If both are the same type, determine the type and merge
      switch (qual1) {
        case ValueAnnotatedTypeFactory.INTRANGE_NAME:
          // special handling for IntRange
          Range intrange1 = atypeFactory.getRange(a1);
          Range intrange2 = atypeFactory.getRange(a2);
          return atypeFactory.createIntRangeAnnotation(intrange1.union(intrange2));
        case ValueAnnotatedTypeFactory.ARRAYLENRANGE_NAME:
          // special handling for ArrayLenRange
          Range range1 = atypeFactory.getRange(a1);
          Range range2 = atypeFactory.getRange(a2);
          return atypeFactory.createArrayLenRangeAnnotation(range1.union(range2));
        case ValueAnnotatedTypeFactory.INTVAL_NAME:
          List<Long> longs = atypeFactory.getIntValues(a1);
          CollectionsPlume.adjoinAll(longs, atypeFactory.getIntValues(a2));
          return atypeFactory.createIntValAnnotation(longs);
        case ValueAnnotatedTypeFactory.ARRAYLEN_NAME:
          List<Integer> arrayLens = atypeFactory.getArrayLength(a1);
          CollectionsPlume.adjoinAll(arrayLens, atypeFactory.getArrayLength(a2));
          return atypeFactory.createArrayLenAnnotation(arrayLens);
        case ValueAnnotatedTypeFactory.STRINGVAL_NAME:
          List<String> strings = atypeFactory.getStringValues(a1);
          CollectionsPlume.adjoinAll(strings, atypeFactory.getStringValues(a2));
          return atypeFactory.createStringAnnotation(strings);
        case ValueAnnotatedTypeFactory.BOOLVAL_NAME:
          List<Boolean> bools = atypeFactory.getBooleanValues(a1);
          CollectionsPlume.adjoinAll(bools, atypeFactory.getBooleanValues(a2));
          return atypeFactory.createBooleanAnnotation(bools);
        case ValueAnnotatedTypeFactory.DOUBLEVAL_NAME:
          List<Double> doubles = atypeFactory.getDoubleValues(a1);
          CollectionsPlume.adjoinAll(doubles, atypeFactory.getDoubleValues(a2));
          return atypeFactory.createDoubleAnnotation(doubles);
        case ValueAnnotatedTypeFactory.MATCHES_REGEX_NAME:
          List<@Regex String> regexes = atypeFactory.getMatchesRegexValues(a1);
          CollectionsPlume.adjoinAll(regexes, atypeFactory.getMatchesRegexValues(a2));
          return atypeFactory.createMatchesRegexAnnotation(regexes);
        case ValueAnnotatedTypeFactory.DOES_NOT_MATCH_REGEX_NAME:
          // The LUB is the intersection of the sets.
          List<@Regex String> regexes1 = atypeFactory.getDoesNotMatchRegexValues(a1);
          List<@Regex String> regexes2 = atypeFactory.getDoesNotMatchRegexValues(a2);
          regexes1.retainAll(regexes2);
          return atypeFactory.createDoesNotMatchRegexAnnotation(regexes1);
        default:
          throw new TypeSystemError("default case: %s %s %s%n", qual1, a1, a2);
      }
    }

    // Special handling for dealing with the lub of two annotations that are distinct but
    // convertible (e.g. a StringVal and a MatchesRegex, or an IntVal and an IntRange).
    // Each of these variables is an annotation of the given type, or is null if neither of
    // the arguments to leastUpperBound is of the given types.
    AnnotationMirror arrayLenAnno = null;
    AnnotationMirror arrayLenRangeAnno = null;
    AnnotationMirror stringValAnno = null;
    AnnotationMirror matchesRegexAnno = null;
    AnnotationMirror doesNotMatchRegexAnno = null;
    AnnotationMirror intValAnno = null;
    AnnotationMirror intRangeAnno = null;
    AnnotationMirror doubleValAnno = null;

    switch (qual1) {
      case ValueAnnotatedTypeFactory.ARRAYLEN_NAME:
        arrayLenAnno = a1;
        break;
      case ValueAnnotatedTypeFactory.ARRAYLENRANGE_NAME:
        arrayLenRangeAnno = a1;
        break;
      case ValueAnnotatedTypeFactory.STRINGVAL_NAME:
        stringValAnno = a1;
        break;
      case ValueAnnotatedTypeFactory.MATCHES_REGEX_NAME:
        matchesRegexAnno = a1;
        break;
      case ValueAnnotatedTypeFactory.DOES_NOT_MATCH_REGEX_NAME:
        doesNotMatchRegexAnno = a1;
        break;
      case ValueAnnotatedTypeFactory.INTVAL_NAME:
        intValAnno = a1;
        break;
      case ValueAnnotatedTypeFactory.INTRANGE_NAME:
        intRangeAnno = a1;
        break;
      case ValueAnnotatedTypeFactory.DOUBLEVAL_NAME:
        doubleValAnno = a1;
        break;
      default:
        // Do nothing
    }

    switch (qual2) {
      case ValueAnnotatedTypeFactory.ARRAYLEN_NAME:
        arrayLenAnno = a2;
        break;
      case ValueAnnotatedTypeFactory.ARRAYLENRANGE_NAME:
        arrayLenRangeAnno = a2;
        break;
      case ValueAnnotatedTypeFactory.STRINGVAL_NAME:
        stringValAnno = a2;
        break;
      case ValueAnnotatedTypeFactory.MATCHES_REGEX_NAME:
        matchesRegexAnno = a2;
        break;
      case ValueAnnotatedTypeFactory.DOES_NOT_MATCH_REGEX_NAME:
        doesNotMatchRegexAnno = a2;
        break;
      case ValueAnnotatedTypeFactory.INTVAL_NAME:
        intValAnno = a2;
        break;
      case ValueAnnotatedTypeFactory.INTRANGE_NAME:
        intRangeAnno = a2;
        break;
      case ValueAnnotatedTypeFactory.DOUBLEVAL_NAME:
        doubleValAnno = a2;
        break;
      default:
        // Do nothing
    }

    // Special handling for dealing with the lub of an ArrayLenRange and an ArrayLen,
    // a StringVal with one of them, or a StringVal and a MatchesRegex.
    // Each of these converts one annotation to the other, then makes a recursive call.
    if (arrayLenAnno != null && arrayLenRangeAnno != null) {
      return leastUpperBoundQualifiers(
          arrayLenRangeAnno, atypeFactory.convertArrayLenToArrayLenRange(arrayLenAnno));
    } else if (stringValAnno != null && arrayLenAnno != null) {
      return leastUpperBoundQualifiers(
          arrayLenAnno, atypeFactory.convertStringValToArrayLen(stringValAnno));
    } else if (stringValAnno != null && arrayLenRangeAnno != null) {
      return leastUpperBoundQualifiers(
          arrayLenRangeAnno, atypeFactory.convertStringValToArrayLenRange(stringValAnno));
    } else if (stringValAnno != null && matchesRegexAnno != null) {
      return leastUpperBoundQualifiers(
          matchesRegexAnno, atypeFactory.convertStringValToMatchesRegex(stringValAnno));
    }

    if (stringValAnno != null && doesNotMatchRegexAnno != null) {
      // The lub is either doesNotMatchRegexAnno or UNKNOWNVAL.
      List<String> stringVals = atypeFactory.getStringValues(stringValAnno);
      List<@Regex String> regexes =
          AnnotationUtils.getElementValueArray(
              doesNotMatchRegexAnno, atypeFactory.doesNotMatchRegexValueElement, String.class);
      if (RegexUtil.everyStringMatchesSomeRegex(stringVals, regexes)) {
        return atypeFactory.UNKNOWNVAL;
      }
      return doesNotMatchRegexAnno;
    }

    // Annotations are both in the same hierarchy, but they are not the same.
    // If a1 and a2 are not the same type of *Value annotation, they may still be mergeable
    // because some values can be implicitly cast as others. For example, if a1 and a2 are
    // both in {DoubleVal, IntVal} then they will be converted upwards: IntVal -> DoubleVal
    // to arrive at a common annotation type.

    if (doubleValAnno != null) {
      if (intRangeAnno != null) {
        intValAnno = atypeFactory.convertIntRangeToIntVal(intRangeAnno);
        if (AnnotationUtils.areSameByName(intValAnno, ValueAnnotatedTypeFactory.UNKNOWN_NAME)) {
          intValAnno = null;
        }
      }
      if (intValAnno != null) {
        // Convert intValAnno to a @DoubleVal AnnotationMirror
        AnnotationMirror doubleValAnno2 = atypeFactory.convertIntValToDoubleVal(intValAnno);
        return leastUpperBoundQualifiers(doubleValAnno, doubleValAnno2);
      }
      return atypeFactory.UNKNOWNVAL;
    }
    if (intRangeAnno != null && intValAnno != null) {
      // Convert intValAnno to an @IntRange AnnotationMirror
      AnnotationMirror intRangeAnno2 = atypeFactory.convertIntValToIntRange(intValAnno);
      return leastUpperBoundQualifiers(intRangeAnno, intRangeAnno2);
    }

    // In all other cases, the LUB is UnknownVal.
    return atypeFactory.UNKNOWNVAL;
  }

  @Override
  public boolean isSubtypeShallow(
      AnnotationMirror subQualifier,
      TypeMirror subType,
      AnnotationMirror superQualifier,
      TypeMirror superType) {
    subQualifier = atypeFactory.convertSpecialIntRangeToStandardIntRange(subQualifier, subType);
    superQualifier =
        atypeFactory.convertSpecialIntRangeToStandardIntRange(superQualifier, superType);
    return super.isSubtypeShallow(subQualifier, subType, superQualifier, superType);
  }

<<<<<<< HEAD
=======
  @Override
  public @Nullable AnnotationMirror leastUpperBoundShallow(
      AnnotationMirror qualifier1, TypeMirror tm1, AnnotationMirror qualifier2, TypeMirror tm2) {
    qualifier1 = atypeFactory.convertSpecialIntRangeToStandardIntRange(qualifier1, tm1);
    qualifier2 = atypeFactory.convertSpecialIntRangeToStandardIntRange(qualifier2, tm2);
    return super.leastUpperBoundShallow(qualifier1, tm1, qualifier2, tm2);
  }

>>>>>>> dd93f4ad
  /**
   * Computes subtyping as per the subtyping in the qualifier hierarchy structure unless both
   * annotations are Value. In this case, subAnno is a subtype of superAnno iff superAnno contains
   * at least every element of subAnno.
   *
   * @return true if subAnno is a subtype of superAnno, false otherwise
   */
  @Override
  public boolean isSubtypeQualifiers(AnnotationMirror subAnno, AnnotationMirror superAnno) {
    subAnno = atypeFactory.convertSpecialIntRangeToStandardIntRange(subAnno);
    superAnno = atypeFactory.convertSpecialIntRangeToStandardIntRange(superAnno);
    String subQualName = AnnotationUtils.annotationName(subAnno);
    if (subQualName.equals(ValueAnnotatedTypeFactory.UNKNOWN_NAME)) {
      superAnno = atypeFactory.convertToUnknown(superAnno);
    }
    String superQualName = AnnotationUtils.annotationName(superAnno);
    if (superQualName.equals(ValueAnnotatedTypeFactory.UNKNOWN_NAME)
        || subQualName.equals(ValueAnnotatedTypeFactory.BOTTOMVAL_NAME)) {
      return true;
    } else if (superQualName.equals(ValueAnnotatedTypeFactory.BOTTOMVAL_NAME)
        || subQualName.equals(ValueAnnotatedTypeFactory.UNKNOWN_NAME)) {
      return false;
    } else if (superQualName.equals(ValueAnnotatedTypeFactory.POLY_NAME)) {
      return subQualName.equals(ValueAnnotatedTypeFactory.POLY_NAME);
    } else if (subQualName.equals(ValueAnnotatedTypeFactory.POLY_NAME)) {
      return false;
    } else if (superQualName.equals(subQualName)) {
      // Same annotation name, so might be subtype
      if (subQualName.equals(ValueAnnotatedTypeFactory.INTRANGE_NAME)
          || subQualName.equals(ValueAnnotatedTypeFactory.ARRAYLENRANGE_NAME)) {
        // Special case for range-based annotations
        Range superRange = atypeFactory.getRange(superAnno);
        Range subRange = atypeFactory.getRange(subAnno);
        return superRange.contains(subRange);
      } else if (subQualName.equals(ValueAnnotatedTypeFactory.DOES_NOT_MATCH_REGEX_NAME)) {
        List<String> superValues =
            AnnotationUtils.getElementValueArray(
                superAnno, atypeFactory.doesNotMatchRegexValueElement, String.class);
        List<String> subValues =
            AnnotationUtils.getElementValueArray(
                subAnno, atypeFactory.doesNotMatchRegexValueElement, String.class);
        return subValues.containsAll(superValues);
      } else {
        // The annotations have the same name, which is one of:
        // ArrayLen, BoolVal, DoubleVal, EnumVal, StringVal, MatchesRegex.
        @SuppressWarnings("deprecation") // concrete annotation class is not known
        List<Object> superValues =
            AnnotationUtils.getElementValueArray(superAnno, "value", Object.class, false);
        @SuppressWarnings("deprecation") // concrete annotation class is not known
        List<Object> subValues =
            AnnotationUtils.getElementValueArray(subAnno, "value", Object.class, false);
        return superValues.containsAll(subValues);
      }
    }
    switch (subQualName + superQualName) {
      case ValueAnnotatedTypeFactory.INTVAL_NAME + ValueAnnotatedTypeFactory.DOUBLEVAL_NAME:
        List<Double> superValues = atypeFactory.getDoubleValues(superAnno);
        List<Double> subValues =
            atypeFactory.convertLongListToDoubleList(atypeFactory.getIntValues(subAnno));
        return superValues.containsAll(subValues);
      case ValueAnnotatedTypeFactory.INTVAL_NAME + ValueAnnotatedTypeFactory.INTRANGE_NAME:
      case ValueAnnotatedTypeFactory.ARRAYLEN_NAME + ValueAnnotatedTypeFactory.ARRAYLENRANGE_NAME:
        Range superRange = atypeFactory.getRange(superAnno);
        List<Long> subLongValues = atypeFactory.getArrayLenOrIntValue(subAnno);
        Range subLongRange = Range.create(subLongValues);
        return superRange.contains(subLongRange);
      case ValueAnnotatedTypeFactory.INTRANGE_NAME + ValueAnnotatedTypeFactory.DOUBLEVAL_NAME:
        Range subRange = atypeFactory.getRange(subAnno);
        if (subRange.isWiderThan(ValueAnnotatedTypeFactory.MAX_VALUES)) {
          return false;
        }
        List<Double> superDoubleValues = atypeFactory.getDoubleValues(superAnno);
        List<Double> subDoubleValues = ValueCheckerUtils.getValuesFromRange(subRange, Double.class);
        return superDoubleValues.containsAll(subDoubleValues);
      case ValueAnnotatedTypeFactory.INTRANGE_NAME + ValueAnnotatedTypeFactory.INTVAL_NAME:
      case ValueAnnotatedTypeFactory.ARRAYLENRANGE_NAME + ValueAnnotatedTypeFactory.ARRAYLEN_NAME:
        Range subRange2 = atypeFactory.getRange(subAnno);
        if (subRange2.isWiderThan(ValueAnnotatedTypeFactory.MAX_VALUES)) {
          return false;
        }
        List<Long> superValues2 = atypeFactory.getArrayLenOrIntValue(superAnno);
        List<Long> subValues2 = ValueCheckerUtils.getValuesFromRange(subRange2, Long.class);
        return superValues2.containsAll(subValues2);
      case ValueAnnotatedTypeFactory.ARRAYLENRANGE_NAME + ValueAnnotatedTypeFactory.STRINGVAL_NAME:
      case ValueAnnotatedTypeFactory.ARRAYLEN_NAME + ValueAnnotatedTypeFactory.STRINGVAL_NAME:

        // Allow @ArrayLen(0) to be converted to @StringVal("")
        List<String> superStringValues = atypeFactory.getStringValues(superAnno);
        return superStringValues.contains("") && atypeFactory.getMaxLenValue(subAnno) == 0;
      case ValueAnnotatedTypeFactory.STRINGVAL_NAME + ValueAnnotatedTypeFactory.MATCHES_REGEX_NAME:
        {
          List<String> strings = atypeFactory.getStringValues(subAnno);
          List<String> regexes =
              AnnotationUtils.getElementValueArray(
                  superAnno, atypeFactory.matchesRegexValueElement, String.class);
          return RegexUtil.everyStringMatchesSomeRegex(strings, regexes);
        }
      case ValueAnnotatedTypeFactory.STRINGVAL_NAME
          + ValueAnnotatedTypeFactory.DOES_NOT_MATCH_REGEX_NAME:
        {
          List<String> strings = atypeFactory.getStringValues(subAnno);
          List<String> regexes =
              AnnotationUtils.getElementValueArray(
                  superAnno, atypeFactory.doesNotMatchRegexValueElement, String.class);
          return RegexUtil.noStringMatchesAnyRegex(strings, regexes);
        }
      case ValueAnnotatedTypeFactory.STRINGVAL_NAME + ValueAnnotatedTypeFactory.ARRAYLEN_NAME:
        // StringVal is a subtype of ArrayLen, if all the strings have one of the correct
        // lengths.
        List<Integer> superIntValues = atypeFactory.getArrayLength(superAnno);
        List<String> subStringValues = atypeFactory.getStringValues(subAnno);
        for (String value : subStringValues) {
          if (!superIntValues.contains(value.length())) {
            return false;
          }
        }
        return true;
      case ValueAnnotatedTypeFactory.STRINGVAL_NAME + ValueAnnotatedTypeFactory.ARRAYLENRANGE_NAME:
        // StringVal is a subtype of ArrayLenRange, if all the strings have a length in the
        // range.
        Range superRange2 = atypeFactory.getRange(superAnno);
        List<String> subValues3 = atypeFactory.getStringValues(subAnno);
        for (String value : subValues3) {
          if (!superRange2.contains(value.length())) {
            return false;
          }
        }
        return true;
      default:
        return false;
    }
  }
}<|MERGE_RESOLUTION|>--- conflicted
+++ resolved
@@ -432,8 +432,6 @@
     return super.isSubtypeShallow(subQualifier, subType, superQualifier, superType);
   }
 
-<<<<<<< HEAD
-=======
   @Override
   public @Nullable AnnotationMirror leastUpperBoundShallow(
       AnnotationMirror qualifier1, TypeMirror tm1, AnnotationMirror qualifier2, TypeMirror tm2) {
@@ -442,7 +440,6 @@
     return super.leastUpperBoundShallow(qualifier1, tm1, qualifier2, tm2);
   }
 
->>>>>>> dd93f4ad
   /**
    * Computes subtyping as per the subtyping in the qualifier hierarchy structure unless both
    * annotations are Value. In this case, subAnno is a subtype of superAnno iff superAnno contains
