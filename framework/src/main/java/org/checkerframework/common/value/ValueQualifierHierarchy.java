package org.checkerframework.common.value;

import java.lang.annotation.Annotation;
import java.util.ArrayList;
import java.util.Collection;
import java.util.List;
import java.util.regex.Pattern;
<<<<<<< HEAD
import java.util.stream.Collectors;
=======
>>>>>>> e6e9696c
import javax.lang.model.element.AnnotationMirror;
import org.checkerframework.checker.regex.qual.Regex;
import org.checkerframework.common.value.util.Range;
import org.checkerframework.framework.type.ElementQualifierHierarchy;
import org.checkerframework.javacutil.AnnotationUtils;
import org.checkerframework.javacutil.SystemUtil;
import org.checkerframework.javacutil.TypeSystemError;
import org.plumelib.util.CollectionsPlume;

/** The qualifier hierarchy for the Value type system. */
final class ValueQualifierHierarchy extends ElementQualifierHierarchy {

  /** The type factory to use. */
  private final ValueAnnotatedTypeFactory atypeFactory;

  /**
   * Creates a ValueQualifierHierarchy from the given classes.
   *
   * @param atypeFactory ValueAnnotatedTypeFactory
   * @param qualifierClasses classes of annotations that are the qualifiers for this hierarchy
   */
  ValueQualifierHierarchy(
      ValueAnnotatedTypeFactory atypeFactory,
      Collection<Class<? extends Annotation>> qualifierClasses) {
    super(qualifierClasses, atypeFactory.getElementUtils());
    this.atypeFactory = atypeFactory;
  }

  /**
   * Computes greatest lower bound of a @StringVal annotation with another Value Checker annotation.
   *
   * @param stringValAnno annotation of type @StringVal
   * @param otherAnno annotation from the value checker hierarchy
   * @return greatest lower bound of {@code stringValAnno} and {@code otherAnno}
   */
  private AnnotationMirror glbOfStringVal(
      AnnotationMirror stringValAnno, AnnotationMirror otherAnno) {
    List<String> values = atypeFactory.getStringValues(stringValAnno);
    switch (AnnotationUtils.annotationName(otherAnno)) {
      case ValueAnnotatedTypeFactory.STRINGVAL_NAME:
        // Intersection of value lists
        List<String> otherValues = atypeFactory.getStringValues(otherAnno);
        values.retainAll(otherValues);
        break;
      case ValueAnnotatedTypeFactory.ARRAYLEN_NAME:
        // Retain strings of correct lengths
        List<Integer> otherLengths = atypeFactory.getArrayLength(otherAnno);
        ArrayList<String> result = new ArrayList<>();
        for (String s : values) {
          if (otherLengths.contains(s.length())) {
            result.add(s);
          }
        }
        values = result;
        break;
      case ValueAnnotatedTypeFactory.ARRAYLENRANGE_NAME:
        // Retain strings of lengths from a range
        Range otherRange = atypeFactory.getRange(otherAnno);
        ArrayList<String> range = new ArrayList<>();
        for (String s : values) {
          if (otherRange.contains(s.length())) {
            range.add(s);
          }
        }
        values = range;
        break;
      case ValueAnnotatedTypeFactory.MATCHES_REGEX_NAME:
        List<@Regex String> matchesRegexes =
            AnnotationUtils.getElementValueArray(
                otherAnno, atypeFactory.matchesRegexValueElement, String.class);
        // Retain the @StringVal values such that one of the regexes matches it.
<<<<<<< HEAD
        values =
            values.stream()
                .filter(value -> matchesRegexes.stream().anyMatch(value::matches))
                .collect(Collectors.toList());
        break;
      case ValueAnnotatedTypeFactory.DOES_NOT_MATCH_REGEX_NAME:
        List<@Regex String> doesNotMatchRegexes =
            AnnotationUtils.getElementValueArray(
                otherAnno, atypeFactory.doesNotMatchRegexValueElement, String.class);
        // TODO: This is expensive because each regex is compiled multiple times.
        // Retain the @StringVal values such that none of the regexes matches it.
        values =
            values.stream()
                .filter(value -> !doesNotMatchRegexes.stream().anyMatch(value::matches))
                .collect(Collectors.toList());
=======
        values = anyMatches(values, regexes);
>>>>>>> e6e9696c
        break;
      default:
        return atypeFactory.BOTTOMVAL;
    }

    return atypeFactory.createStringAnnotation(values);
  }

  @Override
  public AnnotationMirror greatestLowerBound(AnnotationMirror a1, AnnotationMirror a2) {
    if (isSubtype(a1, a2)) {
      return a1;
    } else if (isSubtype(a2, a1)) {
      return a2;
    } else {

      // Implementation of GLB where one of the annotations is StringVal is needed for
      // length-based refinement of constant string values. Other cases of length-based
      // refinement are handled by subtype check.
      if (AnnotationUtils.areSameByName(a1, ValueAnnotatedTypeFactory.STRINGVAL_NAME)) {
        return glbOfStringVal(a1, a2);
      } else if (AnnotationUtils.areSameByName(a2, ValueAnnotatedTypeFactory.STRINGVAL_NAME)) {
        return glbOfStringVal(a2, a1);
      }

      // Simply return BOTTOMVAL in other cases. Refine this if we discover use cases
      // that need a more precise GLB.
      return atypeFactory.BOTTOMVAL;
    }
  }

  @Override
  public int numberOfIterationsBeforeWidening() {
    return ValueAnnotatedTypeFactory.MAX_VALUES + 1;
  }

  @Override
  public AnnotationMirror widenedUpperBound(
      AnnotationMirror newQualifier, AnnotationMirror previousQualifier) {
    AnnotationMirror lub = leastUpperBound(newQualifier, previousQualifier);
    if (AnnotationUtils.areSameByName(lub, ValueAnnotatedTypeFactory.INTRANGE_NAME)) {
      Range lubRange = atypeFactory.getRange(lub);
      Range newRange = atypeFactory.getRange(newQualifier);
      Range oldRange = atypeFactory.getRange(previousQualifier);
      Range wubRange = widenedRange(newRange, oldRange, lubRange);
      return atypeFactory.createIntRangeAnnotation(wubRange);
    } else if (AnnotationUtils.areSameByName(lub, ValueAnnotatedTypeFactory.ARRAYLENRANGE_NAME)) {
      Range lubRange = atypeFactory.getRange(lub);
      Range newRange = atypeFactory.getRange(newQualifier);
      Range oldRange = atypeFactory.getRange(previousQualifier);
      Range wubRange = widenedRange(newRange, oldRange, lubRange);
      return atypeFactory.createArrayLenRangeAnnotation(wubRange);
    } else {
      return lub;
    }
  }

  /**
   * Determine the widened range from other ranges.
   *
   * @param newRange the new range
   * @param oldRange the old range
   * @param lubRange the LUB range
   * @return the widened range
   */
  private Range widenedRange(Range newRange, Range oldRange, Range lubRange) {
    if (newRange == null || oldRange == null || lubRange.equals(oldRange)) {
      return lubRange;
    }
    // If both bounds of the new range are bigger than the old range, then returned range
    // should use the lower bound of the new range and a MAX_VALUE.
    if ((newRange.from >= oldRange.from && newRange.to >= oldRange.to)) {
      long max = lubRange.to;
      if (max < Byte.MAX_VALUE) {
        max = Byte.MAX_VALUE;
      } else if (max < Short.MAX_VALUE) {
        max = Short.MAX_VALUE;
      } else if (max < Integer.MAX_VALUE) {
        max = Integer.MAX_VALUE;
      } else {
        max = Long.MAX_VALUE;
      }
      return Range.create(newRange.from, max);
    }

    // If both bounds of the old range are bigger than the new range, then returned range
    // should use a MIN_VALUE and the upper bound of the new range.
    if ((newRange.from <= oldRange.from && newRange.to <= oldRange.to)) {
      long min = lubRange.from;
      if (min > Byte.MIN_VALUE) {
        min = Byte.MIN_VALUE;
      } else if (min > Short.MIN_VALUE) {
        min = Short.MIN_VALUE;
      } else if (min > Integer.MIN_VALUE) {
        min = Integer.MIN_VALUE;
      } else {
        min = Long.MIN_VALUE;
      }
      return Range.create(min, newRange.to);
    }

    if (lubRange.isWithin(Byte.MIN_VALUE + 1, Byte.MAX_VALUE)
        || lubRange.isWithin(Byte.MIN_VALUE, Byte.MAX_VALUE - 1)) {
      return Range.BYTE_EVERYTHING;
    } else if (lubRange.isWithin(Short.MIN_VALUE + 1, Short.MAX_VALUE)
        || lubRange.isWithin(Short.MIN_VALUE, Short.MAX_VALUE - 1)) {
      return Range.SHORT_EVERYTHING;
    } else if (lubRange.isWithin(Long.MIN_VALUE + 1, Long.MAX_VALUE)
        || lubRange.isWithin(Long.MIN_VALUE, Long.MAX_VALUE - 1)) {
      return Range.INT_EVERYTHING;
    } else {
      return Range.EVERYTHING;
    }
  }

  /**
   * Determines the least upper bound of a1 and a2, which contains the union of their sets of
   * possible values.
   *
   * @return the least upper bound of a1 and a2
   */
  @Override
  public AnnotationMirror leastUpperBound(AnnotationMirror a1, AnnotationMirror a2) {
    if (!AnnotationUtils.areSameByName(getTopAnnotation(a1), getTopAnnotation(a2))) {
      // The annotations are in different hierarchies
      return null;
    }

    a1 = atypeFactory.convertSpecialIntRangeToStandardIntRange(a1);
    a2 = atypeFactory.convertSpecialIntRangeToStandardIntRange(a2);

    if (isSubtype(a1, a2)) {
      return a2;
    } else if (isSubtype(a2, a1)) {
      return a1;
    }
    String qual1 = AnnotationUtils.annotationName(a1);
    String qual2 = AnnotationUtils.annotationName(a2);

    if (qual1.equals(qual2)) {
      // If both are the same type, determine the type and merge
      switch (qual1) {
        case ValueAnnotatedTypeFactory.INTRANGE_NAME:
          // special handling for IntRange
          Range intrange1 = atypeFactory.getRange(a1);
          Range intrange2 = atypeFactory.getRange(a2);
          return atypeFactory.createIntRangeAnnotation(intrange1.union(intrange2));
        case ValueAnnotatedTypeFactory.ARRAYLENRANGE_NAME:
          // special handling for ArrayLenRange
          Range range1 = atypeFactory.getRange(a1);
          Range range2 = atypeFactory.getRange(a2);
          return atypeFactory.createArrayLenRangeAnnotation(range1.union(range2));
        case ValueAnnotatedTypeFactory.INTVAL_NAME:
          List<Long> longs = atypeFactory.getIntValues(a1);
          SystemUtil.addWithoutDuplicates(longs, atypeFactory.getIntValues(a2));
          return atypeFactory.createIntValAnnotation(longs);
        case ValueAnnotatedTypeFactory.ARRAYLEN_NAME:
          List<Integer> arrayLens = atypeFactory.getArrayLength(a1);
          SystemUtil.addWithoutDuplicates(arrayLens, atypeFactory.getArrayLength(a2));
          return atypeFactory.createArrayLenAnnotation(arrayLens);
        case ValueAnnotatedTypeFactory.STRINGVAL_NAME:
          List<String> strings = atypeFactory.getStringValues(a1);
          SystemUtil.addWithoutDuplicates(strings, atypeFactory.getStringValues(a2));
          return atypeFactory.createStringAnnotation(strings);
        case ValueAnnotatedTypeFactory.BOOLVAL_NAME:
          List<Boolean> bools = atypeFactory.getBooleanValues(a1);
          SystemUtil.addWithoutDuplicates(bools, atypeFactory.getBooleanValues(a2));
          return atypeFactory.createBooleanAnnotation(bools);
        case ValueAnnotatedTypeFactory.DOUBLEVAL_NAME:
          List<Double> doubles = atypeFactory.getDoubleValues(a1);
          SystemUtil.addWithoutDuplicates(doubles, atypeFactory.getDoubleValues(a2));
          return atypeFactory.createDoubleAnnotation(doubles);
        case ValueAnnotatedTypeFactory.MATCHES_REGEX_NAME:
          List<@Regex String> regexes = atypeFactory.getMatchesRegexValues(a1);
          SystemUtil.addWithoutDuplicates(regexes, atypeFactory.getMatchesRegexValues(a2));
          return atypeFactory.createMatchesRegexAnnotation(regexes);
        case ValueAnnotatedTypeFactory.DOES_NOT_MATCH_REGEX_NAME:
          List<@Regex String> regexes1 = atypeFactory.getDoesNotMatchRegexValues(a1);
          List<@Regex String> regexes2 = atypeFactory.getDoesNotMatchRegexValues(a2);
          regexes1.removeAll(regexes2);
          return atypeFactory.createDoesNotMatchRegexAnnotation(regexes1);
        default:
          throw new TypeSystemError("default case: %s %s %s%n", qual1, a1, a2);
      }
    }

    // Special handling for dealing with the lub of two annotations that are distinct but
    // convertible (e.g. a StringVal and a MatchesRegex, or an IntVal and an IntRange).
    // Each of these variables is an annotation of the given type, or is null if neither of
    // the arguments to leastUpperBound is of the given types.
    AnnotationMirror arrayLenAnno = null;
    AnnotationMirror arrayLenRangeAnno = null;
    AnnotationMirror stringValAnno = null;
    AnnotationMirror matchesRegexAnno = null;
    AnnotationMirror doesNotMatchRegexAnno = null;
    AnnotationMirror intValAnno = null;
    AnnotationMirror intRangeAnno = null;
    AnnotationMirror doubleValAnno = null;

    switch (qual1) {
      case ValueAnnotatedTypeFactory.ARRAYLEN_NAME:
        arrayLenAnno = a1;
        break;
      case ValueAnnotatedTypeFactory.ARRAYLENRANGE_NAME:
        arrayLenRangeAnno = a1;
        break;
      case ValueAnnotatedTypeFactory.STRINGVAL_NAME:
        stringValAnno = a1;
        break;
      case ValueAnnotatedTypeFactory.MATCHES_REGEX_NAME:
        matchesRegexAnno = a1;
        break;
      case ValueAnnotatedTypeFactory.DOES_NOT_MATCH_REGEX_NAME:
        doesNotMatchRegexAnno = a1;
        break;
      case ValueAnnotatedTypeFactory.INTVAL_NAME:
        intValAnno = a1;
        break;
      case ValueAnnotatedTypeFactory.INTRANGE_NAME:
        intRangeAnno = a1;
        break;
      case ValueAnnotatedTypeFactory.DOUBLEVAL_NAME:
        doubleValAnno = a1;
        break;
      default:
        // Do nothing
    }

    switch (qual2) {
      case ValueAnnotatedTypeFactory.ARRAYLEN_NAME:
        arrayLenAnno = a2;
        break;
      case ValueAnnotatedTypeFactory.ARRAYLENRANGE_NAME:
        arrayLenRangeAnno = a2;
        break;
      case ValueAnnotatedTypeFactory.STRINGVAL_NAME:
        stringValAnno = a2;
        break;
      case ValueAnnotatedTypeFactory.MATCHES_REGEX_NAME:
        matchesRegexAnno = a2;
        break;
      case ValueAnnotatedTypeFactory.DOES_NOT_MATCH_REGEX_NAME:
        doesNotMatchRegexAnno = a2;
        break;
      case ValueAnnotatedTypeFactory.INTVAL_NAME:
        intValAnno = a2;
        break;
      case ValueAnnotatedTypeFactory.INTRANGE_NAME:
        intRangeAnno = a2;
        break;
      case ValueAnnotatedTypeFactory.DOUBLEVAL_NAME:
        doubleValAnno = a2;
        break;
      default:
        // Do nothing
    }

    // Special handling for dealing with the lub of an ArrayLenRange and an ArrayLen,
    // a StringVal with one of them, or a StringVal and a MatchesRegex.
    // Each of these converts one annotation to the other, then makes a recursive call.
    if (arrayLenAnno != null && arrayLenRangeAnno != null) {
      return leastUpperBound(
          arrayLenRangeAnno, atypeFactory.convertArrayLenToArrayLenRange(arrayLenAnno));
    } else if (stringValAnno != null && arrayLenAnno != null) {
      return leastUpperBound(arrayLenAnno, atypeFactory.convertStringValToArrayLen(stringValAnno));
    } else if (stringValAnno != null && arrayLenRangeAnno != null) {
      return leastUpperBound(
          arrayLenRangeAnno, atypeFactory.convertStringValToArrayLenRange(stringValAnno));
    } else if (stringValAnno != null && matchesRegexAnno != null) {
      return leastUpperBound(
          matchesRegexAnno, atypeFactory.convertStringValToMatchesRegex(stringValAnno));
    }

    if (stringValAnno != null && doesNotMatchRegexAnno != null) {
      // The lub is either doesNotMatchRegexAnno or UNKNOWNVAL.
      List<String> stringVals = atypeFactory.getStringValues(stringValAnno);
      List<@Regex String> regexes =
          AnnotationUtils.getElementValueArray(
              doesNotMatchRegexAnno, atypeFactory.doesNotMatchRegexValueElement, String.class);
      for (String regex : regexes) {
        Pattern p = Pattern.compile(regex);
        for (String stringVal : stringVals) {
          if (p.matcher(stringVal).matches()) {
            return atypeFactory.UNKNOWNVAL;
          }
        }
      }
      return doesNotMatchRegexAnno;
    }

    // Annotations are both in the same hierarchy, but they are not the same.
    // If a1 and a2 are not the same type of *Value annotation, they may still be mergeable
    // because some values can be implicitly cast as others. For example, if a1 and a2 are
    // both in {DoubleVal, IntVal} then they will be converted upwards: IntVal -> DoubleVal
    // to arrive at a common annotation type.

    if (doubleValAnno != null) {
      if (intRangeAnno != null) {
        intValAnno = atypeFactory.convertIntRangeToIntVal(intRangeAnno);
        if (AnnotationUtils.areSameByName(intValAnno, ValueAnnotatedTypeFactory.UNKNOWN_NAME)) {
          intValAnno = null;
        }
      }
      if (intValAnno != null) {
        // Convert intValAnno to a @DoubleVal AnnotationMirror
        AnnotationMirror doubleValAnno2 = atypeFactory.convertIntValToDoubleVal(intValAnno);
        return leastUpperBound(doubleValAnno, doubleValAnno2);
      }
      return atypeFactory.UNKNOWNVAL;
    }
    if (intRangeAnno != null && intValAnno != null) {
      // Convert intValAnno to an @IntRange AnnotationMirror
      AnnotationMirror intRangeAnno2 = atypeFactory.convertIntValToIntRange(intValAnno);
      return leastUpperBound(intRangeAnno, intRangeAnno2);
    }

    // In all other cases, the LUB is UnknownVal.
    return atypeFactory.UNKNOWNVAL;
  }

  /**
   * Computes subtyping as per the subtyping in the qualifier hierarchy structure unless both
   * annotations are Value. In this case, subAnno is a subtype of superAnno iff superAnno contains
   * at least every element of subAnno.
   *
   * @return true if subAnno is a subtype of superAnno, false otherwise
   */
  @Override
  public boolean isSubtype(AnnotationMirror subAnno, AnnotationMirror superAnno) {
    subAnno = atypeFactory.convertSpecialIntRangeToStandardIntRange(subAnno);
    superAnno = atypeFactory.convertSpecialIntRangeToStandardIntRange(superAnno);
    String subQual = AnnotationUtils.annotationName(subAnno);
    if (subQual.equals(ValueAnnotatedTypeFactory.UNKNOWN_NAME)) {
      superAnno = atypeFactory.convertToUnknown(superAnno);
    }
    String superQual = AnnotationUtils.annotationName(superAnno);
    if (superQual.equals(ValueAnnotatedTypeFactory.UNKNOWN_NAME)
        || subQual.equals(ValueAnnotatedTypeFactory.BOTTOMVAL_NAME)) {
      return true;
    } else if (superQual.equals(ValueAnnotatedTypeFactory.BOTTOMVAL_NAME)
        || subQual.equals(ValueAnnotatedTypeFactory.UNKNOWN_NAME)) {
      return false;
    } else if (superQual.equals(ValueAnnotatedTypeFactory.POLY_NAME)) {
      return subQual.equals(ValueAnnotatedTypeFactory.POLY_NAME);
    } else if (subQual.equals(ValueAnnotatedTypeFactory.POLY_NAME)) {
      return false;
    } else if (superQual.equals(subQual)) {
      // Same type, so might be subtype
      if (subQual.equals(ValueAnnotatedTypeFactory.INTRANGE_NAME)
          || subQual.equals(ValueAnnotatedTypeFactory.ARRAYLENRANGE_NAME)) {
        // Special case for range-based annotations
        Range superRange = atypeFactory.getRange(superAnno);
        Range subRange = atypeFactory.getRange(subAnno);
        return superRange.contains(subRange);
      } else {
        // The annotations are one of: ArrayLen, BoolVal, DoubleVal, EnumVal, StringVal.
        @SuppressWarnings("deprecation") // concrete annotation class is not known
        List<Object> superValues =
            AnnotationUtils.getElementValueArray(superAnno, "value", Object.class, false);
        @SuppressWarnings("deprecation") // concrete annotation class is not known
        List<Object> subValues =
            AnnotationUtils.getElementValueArray(subAnno, "value", Object.class, false);
        return superValues.containsAll(subValues);
      }
    }
    switch (superQual + subQual) {
      case ValueAnnotatedTypeFactory.DOUBLEVAL_NAME + ValueAnnotatedTypeFactory.INTVAL_NAME:
        List<Double> superValues = atypeFactory.getDoubleValues(superAnno);
        List<Double> subValues =
            atypeFactory.convertLongListToDoubleList(atypeFactory.getIntValues(subAnno));
        return superValues.containsAll(subValues);
      case ValueAnnotatedTypeFactory.INTRANGE_NAME + ValueAnnotatedTypeFactory.INTVAL_NAME:
      case ValueAnnotatedTypeFactory.ARRAYLENRANGE_NAME + ValueAnnotatedTypeFactory.ARRAYLEN_NAME:
        Range superRange = atypeFactory.getRange(superAnno);
        List<Long> subLongValues = atypeFactory.getArrayLenOrIntValue(subAnno);
        Range subLongRange = Range.create(subLongValues);
        return superRange.contains(subLongRange);
      case ValueAnnotatedTypeFactory.DOUBLEVAL_NAME + ValueAnnotatedTypeFactory.INTRANGE_NAME:
        Range subRange = atypeFactory.getRange(subAnno);
        if (subRange.isWiderThan(ValueAnnotatedTypeFactory.MAX_VALUES)) {
          return false;
        }
        List<Double> superDoubleValues = atypeFactory.getDoubleValues(superAnno);
        List<Double> subDoubleValues = ValueCheckerUtils.getValuesFromRange(subRange, Double.class);
        return superDoubleValues.containsAll(subDoubleValues);
      case ValueAnnotatedTypeFactory.INTVAL_NAME + ValueAnnotatedTypeFactory.INTRANGE_NAME:
      case ValueAnnotatedTypeFactory.ARRAYLEN_NAME + ValueAnnotatedTypeFactory.ARRAYLENRANGE_NAME:
        Range subRange2 = atypeFactory.getRange(subAnno);
        if (subRange2.isWiderThan(ValueAnnotatedTypeFactory.MAX_VALUES)) {
          return false;
        }
        List<Long> superValues2 = atypeFactory.getArrayLenOrIntValue(superAnno);
        List<Long> subValues2 = ValueCheckerUtils.getValuesFromRange(subRange2, Long.class);
        return superValues2.containsAll(subValues2);
      case ValueAnnotatedTypeFactory.STRINGVAL_NAME + ValueAnnotatedTypeFactory.ARRAYLENRANGE_NAME:
      case ValueAnnotatedTypeFactory.STRINGVAL_NAME + ValueAnnotatedTypeFactory.ARRAYLEN_NAME:

        // Allow @ArrayLen(0) to be converted to @StringVal("")
        List<String> superStringValues = atypeFactory.getStringValues(superAnno);
        return superStringValues.contains("") && atypeFactory.getMaxLenValue(subAnno) == 0;
      case ValueAnnotatedTypeFactory.MATCHES_REGEX_NAME + ValueAnnotatedTypeFactory.STRINGVAL_NAME:
<<<<<<< HEAD
        {
          List<String> strings = atypeFactory.getStringValues(subAnno);
          List<String> regexes =
              AnnotationUtils.getElementValueArray(
                  superAnno, atypeFactory.matchesRegexValueElement, String.class);
          // TODO: This is expensive because each regex is compiled multiple times.
          return strings.stream().allMatch(string -> regexes.stream().anyMatch(string::matches));
        }
      case ValueAnnotatedTypeFactory.DOES_NOT_MATCH_REGEX_NAME
          + ValueAnnotatedTypeFactory.STRINGVAL_NAME:
        {
          List<String> strings = atypeFactory.getStringValues(subAnno);
          List<String> regexes =
              AnnotationUtils.getElementValueArray(
                  superAnno, atypeFactory.doesNotMatchRegexValueElement, String.class);
          // TODO: This is expensive because each regex is compiled multiple times.
          return strings.stream().noneMatch(string -> regexes.stream().anyMatch(string::matches));
        }
=======
        List<String> strings = atypeFactory.getStringValues(subAnno);
        List<String> regexes =
            AnnotationUtils.getElementValueArray(
                superAnno, atypeFactory.matchesRegexValueElement, String.class);
        return allMatch(strings, regexes);
>>>>>>> e6e9696c
      case ValueAnnotatedTypeFactory.ARRAYLEN_NAME + ValueAnnotatedTypeFactory.STRINGVAL_NAME:
        // StringVal is a subtype of ArrayLen, if all the strings have one of the correct lengths.
        List<Integer> superIntValues = atypeFactory.getArrayLength(superAnno);
        List<String> subStringValues = atypeFactory.getStringValues(subAnno);
        for (String value : subStringValues) {
          if (!superIntValues.contains(value.length())) {
            return false;
          }
        }
        return true;
      case ValueAnnotatedTypeFactory.ARRAYLENRANGE_NAME + ValueAnnotatedTypeFactory.STRINGVAL_NAME:
        // StringVal is a subtype of ArrayLenRange, if all the strings have a length in the range.
        Range superRange2 = atypeFactory.getRange(superAnno);
        List<String> subValues3 = atypeFactory.getStringValues(subAnno);
        for (String value : subValues3) {
          if (!superRange2.contains(value.length())) {
            return false;
          }
        }
        return true;
      default:
        return false;
    }
  }

  // TODO: Move (part?) of this into plume-util's RegexUtil.
  /**
   * Return the strings such that any one of the regexes matches it.
   *
   * @param strings a collection of strings
   * @param regexes a collection of regular expressions
   * @return the strings such that any one of the regexes matches it
   */
  private List<String> anyMatches(List<String> strings, List<@Regex String> regexes) {
    List<Pattern> patterns = CollectionsPlume.mapList(Pattern::compile, regexes);
    List<String> result = new ArrayList<String>(strings.size());
    for (String s : strings) {
      for (Pattern p : patterns) {
        if (p.matcher(s).matches()) {
          result.add(s);
          break;
        }
      }
    }
    return result;
  }

  // TODO: Move (part?) of this into plume-util's RegexUtil.
  /**
   * Return true if every string is matched by at least one regex.
   *
   * @param strings a collection of strings
   * @param regexes a collection of regular expressions
   * @return true if every string is matched by at least one regex
   */
  private boolean allMatch(List<String> strings, List<@Regex String> regexes) {
    List<Pattern> patterns = CollectionsPlume.mapList(Pattern::compile, regexes);
    outer:
    for (String s : strings) {
      for (Pattern p : patterns) {
        if (p.matcher(s).matches()) {
          continue outer;
        }
      }
      return false;
    }
    return true;
  }
}<|MERGE_RESOLUTION|>--- conflicted
+++ resolved
@@ -5,10 +5,7 @@
 import java.util.Collection;
 import java.util.List;
 import java.util.regex.Pattern;
-<<<<<<< HEAD
 import java.util.stream.Collectors;
-=======
->>>>>>> e6e9696c
 import javax.lang.model.element.AnnotationMirror;
 import org.checkerframework.checker.regex.qual.Regex;
 import org.checkerframework.common.value.util.Range;
@@ -80,11 +77,7 @@
             AnnotationUtils.getElementValueArray(
                 otherAnno, atypeFactory.matchesRegexValueElement, String.class);
         // Retain the @StringVal values such that one of the regexes matches it.
-<<<<<<< HEAD
-        values =
-            values.stream()
-                .filter(value -> matchesRegexes.stream().anyMatch(value::matches))
-                .collect(Collectors.toList());
+        values = anyMatches(values, matchesRegexes);
         break;
       case ValueAnnotatedTypeFactory.DOES_NOT_MATCH_REGEX_NAME:
         List<@Regex String> doesNotMatchRegexes =
@@ -96,9 +89,6 @@
             values.stream()
                 .filter(value -> !doesNotMatchRegexes.stream().anyMatch(value::matches))
                 .collect(Collectors.toList());
-=======
-        values = anyMatches(values, regexes);
->>>>>>> e6e9696c
         break;
       default:
         return atypeFactory.BOTTOMVAL;
@@ -500,14 +490,12 @@
         List<String> superStringValues = atypeFactory.getStringValues(superAnno);
         return superStringValues.contains("") && atypeFactory.getMaxLenValue(subAnno) == 0;
       case ValueAnnotatedTypeFactory.MATCHES_REGEX_NAME + ValueAnnotatedTypeFactory.STRINGVAL_NAME:
-<<<<<<< HEAD
         {
           List<String> strings = atypeFactory.getStringValues(subAnno);
           List<String> regexes =
               AnnotationUtils.getElementValueArray(
                   superAnno, atypeFactory.matchesRegexValueElement, String.class);
-          // TODO: This is expensive because each regex is compiled multiple times.
-          return strings.stream().allMatch(string -> regexes.stream().anyMatch(string::matches));
+          return allMatch(strings, regexes);
         }
       case ValueAnnotatedTypeFactory.DOES_NOT_MATCH_REGEX_NAME
           + ValueAnnotatedTypeFactory.STRINGVAL_NAME:
@@ -519,13 +507,6 @@
           // TODO: This is expensive because each regex is compiled multiple times.
           return strings.stream().noneMatch(string -> regexes.stream().anyMatch(string::matches));
         }
-=======
-        List<String> strings = atypeFactory.getStringValues(subAnno);
-        List<String> regexes =
-            AnnotationUtils.getElementValueArray(
-                superAnno, atypeFactory.matchesRegexValueElement, String.class);
-        return allMatch(strings, regexes);
->>>>>>> e6e9696c
       case ValueAnnotatedTypeFactory.ARRAYLEN_NAME + ValueAnnotatedTypeFactory.STRINGVAL_NAME:
         // StringVal is a subtype of ArrayLen, if all the strings have one of the correct lengths.
         List<Integer> superIntValues = atypeFactory.getArrayLength(superAnno);
