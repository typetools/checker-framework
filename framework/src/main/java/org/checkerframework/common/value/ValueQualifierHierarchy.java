--- conflicted
+++ resolved
@@ -75,10 +75,6 @@
         List<@Regex String> matchesRegexes =
             AnnotationUtils.getElementValueArray(
                 otherAnno, atypeFactory.matchesRegexValueElement, String.class);
-<<<<<<< HEAD
-        // TODO: This is expensive because each regex is compiled multiple times.
-=======
->>>>>>> 7a80dbb2
         // Retain the @StringVal values such that one of the regexes matches it.
         values =
             values.stream()
