--- conflicted
+++ resolved
@@ -124,11 +124,7 @@
      *
      * @param from the lower bound (inclusive)
      * @param to the upper bound (inclusive)
-<<<<<<< HEAD
-     * @return newly created Range or EVERYTHING
-=======
      * @return newly-created Range or EVERYTHING
->>>>>>> 0ec82fa3
      */
     private static Range createRangeOrEverything(long from, long to) {
         if (from <= to) {
