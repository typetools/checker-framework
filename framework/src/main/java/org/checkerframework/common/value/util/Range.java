package org.checkerframework.common.value.util;

import java.math.BigInteger;
import java.util.Arrays;
import java.util.Collection;
import java.util.Collections;
import java.util.List;
import java.util.Objects;
import javax.lang.model.type.TypeKind;
import org.checkerframework.checker.nullness.qual.Nullable;

/**
 * The Range class models a 64-bit two's-complement integral interval, such as all integers between
 * 1 and 10, inclusive.
 *
 * <p>{@code Range} is immutable.
 */
public class Range {

    /** The lower bound of the interval, inclusive. */
    public final long from;

    /** The upper bound of the interval, inclusive. */
    public final long to;

    /**
     * Should ranges take overflow into account or ignore it?
     *
     * <ul>
     *   <li>If {@code ignoreOverflow} is true, then operations that would result in more than the
     *       max value are clipped to the max value (and similarly for the min).
     *   <li>If {@code ignoreOverflow} is false, then operations that would result in more than the
     *       max wrap around according to the rules of twos-complement arithmetic and produce a
     *       smaller value (and similarly for the min).
     * </ul>
     *
     * <p>Any checker that uses this library should set this field. By default, this field is set to
     * false (meaning overflow is taken into account), but a previous checker might have set it to
     * true.
     *
     * <p>A static field is used because passing an instance field throughout the class bloats the
     * code.
     */
    public static boolean ignoreOverflow = false;

    /** A range containing all possible 64-bit values. */
    public static final Range LONG_EVERYTHING = create(Long.MIN_VALUE, Long.MAX_VALUE);

    /** A range containing all possible 32-bit values. */
    public static final Range INT_EVERYTHING = create(Integer.MIN_VALUE, Integer.MAX_VALUE);

    /** A range containing all possible 16-bit values. */
    public static final Range SHORT_EVERYTHING = create(Short.MIN_VALUE, Short.MAX_VALUE);

    /** A range containing all possible char values. */
    public static final Range CHAR_EVERYTHING = create(Character.MIN_VALUE, Character.MAX_VALUE);

    /** A range containing all possible 8-bit values. */
    public static final Range BYTE_EVERYTHING = create(Byte.MIN_VALUE, Byte.MAX_VALUE);

    /** The empty range singleton. */
    public static final Range NOTHING = new Range(Long.MAX_VALUE, Long.MIN_VALUE);

    /** An alias to the range containing all possible 64-bit values. */
    public static final Range EVERYTHING = LONG_EVERYTHING;

    /**
     * Constructs a range with its bounds specified by two parameters, {@code from} and {@code to}.
     *
     * <p>This is a private constructor that does no validation of arguments, so special instances
     * (e.g., {@link #NOTHING}) can be created through it.
     *
     * @param from the lower bound (inclusive)
     * @param to the upper bound (inclusive)
     */
    private Range(long from, long to) {
        this.from = from;
        this.to = to;
    }

    /**
     * Constructs a range with its bounds specified by two parameters, {@code from} and {@code to}.
     * Requires {@code from <= to}.
     *
     * @param from the lower bound (inclusive)
     * @param to the upper bound (inclusive)
     * @return the Range [from..to]
     */
    public static Range create(long from, long to) {
        if (!(from <= to)) {
            throw new IllegalArgumentException(String.format("Invalid Range: %s %s", from, to));
        }
        return new Range(from, to);
    }

    /**
     * Create a Range from a collection of Numbers.
     *
     * @param values collection whose min and max values will be used as the range's from and to
     *     values
     * @return a range that encompasses all the argument's values ({@link #NOTHING} if the argument
     *     is an empty collection)
     */
    public static Range create(Collection<? extends Number> values) {
        if (values.isEmpty()) {
            return NOTHING;
        }
        long min = values.iterator().next().longValue();
        long max = min;
        for (Number value : values) {
            long current = value.longValue();
            if (min > current) min = current;
            if (max < current) max = current;
        }
        return create(min, max);
    }

    /** Long.MIN_VALUE, as a BigInteger. */
    private static final BigInteger BIG_LONG_MIN_VALUE = BigInteger.valueOf(Long.MIN_VALUE);
    /** Long.MAX_VALUE, as a BigInteger. */
    private static final BigInteger BIG_LONG_MAX_VALUE = BigInteger.valueOf(Long.MAX_VALUE);
    /** The number of Long values, as a BigInteger. */
    private static final BigInteger BIG_LONG_WIDTH =
            BIG_LONG_MAX_VALUE.subtract(BIG_LONG_MIN_VALUE).add(BigInteger.ONE);

    /**
     * Creates a range using BigInteger type bounds.
     *
     * <p>If the BigInteger range is wider than the full range of the Long class, return EVERYTHING.
     *
     * <p>If one of the BigInteger bounds is out of Long's range and {@link #ignoreOverflow} is
     * false, convert the bounds to Long type in accordance with Java twos-complement overflow
     * rules, e.g., Long.MAX_VALUE + 1 is converted to Long.MIN_VALUE.
     *
     * <p>If one of the BigInteger bounds is out of Long's range and {@link #ignoreOverflow} is
     * true, convert the bound that is outside Long's range to max/min value of a Long.
     *
     * @param bigFrom the lower bound of the BigInteger range
     * @param bigTo the upper bound of the BigInteger range
     * @return a range with Long type bounds converted from the BigInteger range
     */
    private static Range create(BigInteger bigFrom, BigInteger bigTo) {
        if (ignoreOverflow) {
            bigFrom = bigFrom.max(BIG_LONG_MIN_VALUE);
            bigTo = bigTo.min(BIG_LONG_MAX_VALUE);
        } else {
            BigInteger bigWidth = bigTo.subtract(bigFrom).add(BigInteger.ONE);
            if (bigWidth.compareTo(BIG_LONG_WIDTH) > 0) {
                return EVERYTHING;
            }
        }
        long longFrom = bigFrom.longValue();
        long longTo = bigTo.longValue();
        return createOrElse(longFrom, longTo, EVERYTHING);
    }

    /**
     * Creates a Range if {@code from<=to}; otherwise returns the given Range value.
     *
     * @param from lower bound for the range
     * @param to upper bound for the range
     * @param alternate what to return if {@code from > to}
     * @return a new Range [from..to], or {@code alternate}
     */
    private static Range createOrElse(long from, long to, Range alternate) {
        if (from <= to) {
            return new Range(from, to);
        } else {
            return alternate;
        }
    }

    /**
     * Returns a range with its bounds specified by two parameters, {@code from} and {@code to}. If
     * {@code from} is greater than {@code to}, returns {@link #NOTHING}.
     *
     * @param from the lower bound (inclusive)
     * @param to the upper bound (inclusive)
     * @return newly-created Range or NOTHING
     */
    private static Range createOrNothing(long from, long to) {
        return createOrElse(from, to, NOTHING);
    }

    /**
     * Returns the number of values in this range.
     *
     * @return how many values are in the range
     */
    private long width() {
        return to - from + 1;
    }

    @Override
    public String toString() {
        if (this.isNothing()) {
            return "[]";
        } else {
            return String.format("[%s..%s]", from, to);
        }
    }

    @Override
    public boolean equals(@Nullable Object obj) {
        if (this == obj) {
            return true;
        }
        if (obj instanceof Range) {
            return equalsRange((Range) obj);
        }
        return false;
    }

    @Override
    public int hashCode() {
        return Objects.hash(from, to);
    }

    /**
     * Compare two ranges in a type safe manner for equality without incurring the cost of an
     * instanceof check such as equals(Object) does.
     *
     * @param range to compare against
     * @return true for ranges that match from and to respectively
     */
    private boolean equalsRange(Range range) {
        return from == range.from && to == range.to;
    }

    /** Return true if this range contains every {@code long} value. */
    public boolean isLongEverything() {
        return equalsRange(LONG_EVERYTHING);
    }

    /** Return true if this range contains every {@code int} value. */
    public boolean isIntEverything() {
        return equalsRange(INT_EVERYTHING);
    }

    /** Return true if this range contains every {@code short} value. */
    public boolean isShortEverything() {
        return equalsRange(SHORT_EVERYTHING);
    }

    /** Return true if this range contains every {@code char} value. */
    public boolean isCharEverything() {
        return equalsRange(CHAR_EVERYTHING);
    }

    /** Return true if this range contains every {@code byte} value. */
    public boolean isByteEverything() {
        return equalsRange(BYTE_EVERYTHING);
    }

    /** Return true if this range contains no values. */
    public boolean isNothing() {
        return this == NOTHING;
    }

    /** The number of values representable in 32 bits: 2^32 or 1&lt;&lt;32. */
    private static final long INT_WIDTH = INT_EVERYTHING.width();

    /**
     * Converts this range to a 32-bit integral range.
     *
     * <p>If {@link #ignoreOverflow} is true and one of the bounds is outside the Integer range,
     * then that bound is set to the bound of the Integer range.
     *
     * <p>If {@link #ignoreOverflow} is false and this range is too wide, i.e., wider than the full
     * range of the Integer class, return INT_EVERYTHING.
     *
     * <p>If {@link #ignoreOverflow} is false and the bounds of this range are not representable as
     * 32-bit integers, convert the bounds to Integer type in accordance with Java twos-complement
     * overflow rules, e.g., Integer.MAX_VALUE + 1 is converted to Integer.MIN_VALUE.
     */
    public Range intRange() {
        if (this.isNothing()) {
            return this;
        }
        if (ignoreOverflow) {
            return create(Math.max(from, Integer.MIN_VALUE), Math.min(to, Integer.MAX_VALUE));
        }
        if (this.isWiderThan(INT_WIDTH)) {
            return INT_EVERYTHING;
        }
        return createOrElse((int) this.from, (int) this.to, INT_EVERYTHING);
    }

    /** The number of values representable in 16 bits: 2^16 or 1&lt;&lt;16. */
    private static final long SHORT_WIDTH = SHORT_EVERYTHING.width();

    /**
     * Converts a this range to a 16-bit short range.
     *
     * <p>If {@link #ignoreOverflow} is true and one of the bounds is outside the Short range, then
     * that bound is set to the bound of the Short range.
     *
     * <p>If {@link #ignoreOverflow} is false and this range is too wide, i.e., wider than the full
     * range of the Short class, return SHORT_EVERYTHING.
     *
     * <p>If {@link #ignoreOverflow} is false and the bounds of this range are not representable as
     * 16-bit integers, convert the bounds to Short type in accordance with Java twos-complement
     * overflow rules, e.g., Short.MAX_VALUE + 1 is converted to Short.MIN_VALUE.
     */
    public Range shortRange() {
        if (this.isNothing()) {
            return this;
        }
        if (ignoreOverflow) {
            return create(Math.max(from, Short.MIN_VALUE), Math.min(to, Short.MAX_VALUE));
        }
        if (this.isWiderThan(SHORT_WIDTH)) {
            // short is promoted to int before the operation so no need for explicit casting
            return SHORT_EVERYTHING;
        }
        return createOrElse((short) this.from, (short) this.to, SHORT_EVERYTHING);
    }

    /** The number of values representable in char: */
    private static final long CHAR_WIDTH = CHAR_EVERYTHING.width();

    /**
     * Converts this range to a char range.
     *
     * <p>If {@link #ignoreOverflow} is true and one of the bounds is outside the Character range,
     * then that bound is set to the bound of the Character range.
     *
     * <p>If {@link #ignoreOverflow} is false and this range is too wide, i.e., wider than the full
     * range of the Character class, return CHAR_EVERYTHING.
     *
     * <p>If {@link #ignoreOverflow} is false and the bounds of this range are not representable as
     * 8-bit integers, convert the bounds to Character type in accordance with Java overflow rules
     * (twos-complement), e.g., Character.MAX_VALUE + 1 is converted to Character.MIN_VALUE.
     */
    public Range charRange() {
        if (this.isNothing()) {
            return this;
        }
        if (ignoreOverflow) {
            return create(Math.max(from, Character.MIN_VALUE), Math.min(to, Character.MAX_VALUE));
        }
        if (this.isWiderThan(CHAR_WIDTH)) {
            // char is promoted to int before the operation so no need for explicit casting
            return CHAR_EVERYTHING;
        }
        return createOrElse((char) this.from, (char) this.to, CHAR_EVERYTHING);
    }

    /** The number of values representable in 8 bits: 2^8 or 1&lt;&lt;8. */
    private static final long BYTE_WIDTH = BYTE_EVERYTHING.width();

    /**
     * Converts a this range to a 8-bit byte range.
     *
     * <p>If {@link #ignoreOverflow} is true and one of the bounds is outside the Byte range, then
     * that bound is set to the bound of the Byte range.
     *
     * <p>If {@link #ignoreOverflow} is false and this range is too wide, i.e., wider than the full
     * range of the Byte class, return BYTE_EVERYTHING.
     *
     * <p>If {@link #ignoreOverflow} is false and the bounds of this range are not representable as
     * 8-bit integers, convert the bounds to Byte type in accordance with Java twos-complement
     * overflow rules, e.g., Byte.MAX_VALUE + 1 is converted to Byte.MIN_VALUE.
     */
    public Range byteRange() {
        if (this.isNothing()) {
            return this;
        }
        if (ignoreOverflow) {
            return create(Math.max(from, Byte.MIN_VALUE), Math.min(to, Byte.MAX_VALUE));
        }
        if (this.isWiderThan(BYTE_WIDTH)) {
            // byte is promoted to int before the operation so no need for explicit casting
            return BYTE_EVERYTHING;
        }
        return createOrElse((byte) this.from, (byte) this.to, BYTE_EVERYTHING);
    }

    /**
     * Returns true if the element is contained in this range.
     *
     * @param element the value to seek
     * @return true if {@code element} is in this range
     */
    public boolean contains(long element) {
        return from <= element && element <= to;
    }

    /**
     * Returns true if the other range is contained in this range.
     *
     * @param other the range that might be within this one
     * @return true if {@code other} is within this range
     */
    public boolean contains(Range other) {
        return other.isWithin(from, to);
    }

    /**
     * Returns the smallest range that includes all values contained in either of the two ranges. We
     * call this the union of two ranges.
     *
     * @param right a range to union with this range
     * @return a range resulting from the union of the specified range and this range
     */
    public Range union(Range right) {
        if (this.isNothing()) {
            return right;
        } else if (right.isNothing()) {
            return this;
        }

        long resultFrom = Math.min(from, right.from);
        long resultTo = Math.max(to, right.to);
        return create(resultFrom, resultTo);
    }

    /**
     * Returns the smallest range that includes all values contained in both of the two ranges. We
     * call this the intersection of two ranges. If there is no overlap between the two ranges,
     * returns an empty range.
     *
     * @param right the range to intersect with this range
     * @return a range resulting from the intersection of the specified range and this range
     */
    public Range intersect(Range right) {
        if (this.isNothing() || right.isNothing()) {
            return NOTHING;
        }

        long resultFrom = Math.max(from, right.from);
        long resultTo = Math.min(to, right.to);
        return createOrNothing(resultFrom, resultTo);
    }

    /**
     * @param other the range to compare.
     * @return the range with the lowest to and from values of this range and the passed range.
     */
    public Range min(Range other) {
        return create(Math.min(this.from, other.from), Math.min(this.to, other.to));
    }

    /**
     * @param other the range to compare.
     * @return the range with the highest to and from values of this range and the passed range.
     */
    public Range max(Range other) {
        return create(Math.max(this.from, other.from), Math.max(this.to, other.to));
    }

    /**
     * Returns the smallest range that includes all possible values resulting from adding an
     * arbitrary value in the specified range to an arbitrary value in this range. We call this the
     * addition of two ranges.
     *
     * @param right a range to be added to this range
     * @return the range resulting from the addition of the specified range and this range
     */
    public Range plus(Range right) {
        if (this.isNothing() || right.isNothing()) {
            return NOTHING;
        }

        if (this.isWithinHalfLong() && right.isWithinHalfLong()) {
            // This bound is adequate to guarantee no overflow when using long to evaluate
            long resultFrom = from + right.from;
            long resultTo = to + right.to;
            if (from > to) {
                return Range.EVERYTHING;
            } else {
                return create(resultFrom, resultTo);
            }
        } else {
            BigInteger bigFrom = BigInteger.valueOf(from).add(BigInteger.valueOf(right.from));
            BigInteger bigTo = BigInteger.valueOf(to).add(BigInteger.valueOf(right.to));
            return create(bigFrom, bigTo);
        }
    }

    /**
     * Returns the smallest range that includes all possible values resulting from subtracting an
     * arbitrary value in the specified range from an arbitrary value in this range. We call this
     * the subtraction of two ranges.
     *
     * @param right the range to be subtracted from this range
     * @return the range resulting from subtracting the specified range from this range
     */
    public Range minus(Range right) {
        if (this.isNothing() || right.isNothing()) {
            return NOTHING;
        }

        if (this.isWithinHalfLong() && right.isWithinHalfLong()) {
            // This bound is adequate to guarantee no overflow when using long to evaluate
            long resultFrom = from - right.to;
            long resultTo = to - right.from;
            return create(resultFrom, resultTo);
        } else {
            BigInteger bigFrom = BigInteger.valueOf(from).subtract(BigInteger.valueOf(right.to));
            BigInteger bigTo = BigInteger.valueOf(to).subtract(BigInteger.valueOf(right.from));
            return create(bigFrom, bigTo);
        }
    }

    /**
     * Returns the smallest range that includes all possible values resulting from multiplying an
     * arbitrary value in the specified range by an arbitrary value in this range. We call this the
     * multiplication of two ranges.
     *
     * @param right the specified range to be multiplied by this range
     * @return the range resulting from multiplying the specified range by this range
     */
    public Range times(Range right) {
        if (this.isNothing() || right.isNothing()) {
            return NOTHING;
        }

        // These bounds are adequate:  Integer.MAX_VALUE^2 is still a bit less than Long.MAX_VALUE.
        if (this.isWithinInteger() && right.isWithinInteger()) {
            List<Long> possibleValues =
                    Arrays.asList(
                            from * right.from, from * right.to, to * right.from, to * right.to);
            return create(possibleValues);
        } else {
            final BigInteger bigLeftFrom = BigInteger.valueOf(from);
            final BigInteger bigRightFrom = BigInteger.valueOf(right.from);
            final BigInteger bigRightTo = BigInteger.valueOf(right.to);
            final BigInteger bigLeftTo = BigInteger.valueOf(to);
            List<BigInteger> bigPossibleValues =
                    Arrays.asList(
                            bigLeftFrom.multiply(bigRightFrom),
                            bigLeftFrom.multiply(bigRightTo),
                            bigLeftTo.multiply(bigRightFrom),
                            bigLeftTo.multiply(bigRightTo));
            return create(Collections.min(bigPossibleValues), Collections.max(bigPossibleValues));
        }
    }

    /**
     * Returns the smallest range that includes all possible values resulting from dividing (integer
     * division) an arbitrary value in this range by an arbitrary value in the specified range. We
     * call this the division of two ranges.
     *
     * @param right the specified range by which this range is divided
     * @return the range resulting from dividing this range by the specified range
     */
    public Range divide(Range right) {
        if (this.isNothing() || right.isNothing()) {
            return NOTHING;
        }
        if (right.from == 0 && right.to == 0) {
            return NOTHING;
        }
        // Special cases that involve overflow.
        // The only overflow in integer division is Long.MIN_VALUE / -1 == Long.MIN_VALUE.
        if (from == Long.MIN_VALUE && right.contains(-1)) {
            // The values in the right range are all negative because right does not contain 0 but
            // does contain 1.
            if (from != to) {
                // Special case 1:
                // This range contains Long.MIN_VALUE and Long.MIN_VALUE + 1, which makes the
                // result range EVERYTHING.
                return EVERYTHING;
            } else if (right.from != right.to) {
                // Special case 2:
                // This range contains only Long.MIN_VALUE, and the right range contains at least -1
                // and -2. The result range is from Long.MIN_VALUE to Long.MIN_VALUE / -2.
                return create(Long.MIN_VALUE, Long.MIN_VALUE / -2);
            } else {
                // Special case 3:
                // This range contains only Long.MIN_VALUE, and right contains only -1.
                return create(Long.MIN_VALUE, Long.MIN_VALUE);
            }
        }
        // We needn't worry about the overflow issue starting from here.

        // There are 9 different cases:
        // (note: pos=positive, neg=negative, unk=unknown sign, np=non-positive, nn=non-negative)
        long resultFrom;
        long resultTo;
        if (from > 0) { // this range is positive
            if (right.from >= 0) {
                // 1. right: nn
                resultFrom = from / Math.max(right.to, 1);
                resultTo = to / Math.max(right.from, 1);
            } else if (right.to <= 0) {
                // 2. right: np
                resultFrom = to / Math.min(right.to, -1);
                resultTo = from / Math.min(right.from, -1);
            } else {
                // 3. right: unk; values include -1 and 1
                resultFrom = -to;
                resultTo = to;
            }
        } else if (to < 0) { // this range is negative
            if (right.from >= 0) {
                // 4. right: nn
                resultFrom = from / Math.max(right.from, 1);
                resultTo = to / Math.max(right.to, 1);
            } else if (right.to <= 0) {
                // 5. right: np
                resultFrom = to / Math.min(right.from, -1);
                resultTo = from / Math.min(right.to, -1);
            } else {
                // 6. right: unk; values include -1 and 1
                resultFrom = from;
                resultTo = -from;
            }
        } else { // this range spans both signs
            if (right.from >= 0) {
                // 7. right: nn
                resultFrom = from / Math.max(right.from, 1);
                resultTo = to / Math.max(right.from, 1);
            } else if (right.to <= 0) {
                // 8. right: np
                resultFrom = to / Math.min(right.to, -1);
                resultTo = from / Math.min(right.to, -1);
            } else {
                // 9. right: unk; values include -1 and 1
                resultFrom = Math.min(from, -to);
                resultTo = Math.max(-from, to);
            }
        }
        return create(resultFrom, resultTo);
    }

    /**
     * Returns a range that includes all possible values of the remainder of dividing an arbitrary
     * value in this range by an arbitrary value in the specified range.
     *
     * <p>In the current implementation, the result might not be the smallest range that includes
     * all the possible values.
     *
     * @param right the specified range by which this range is divided
     * @return the range of the remainder of dividing this range by the specified range
     */
    public Range remainder(Range right) {
        if (this.isNothing() || right.isNothing()) {
            return NOTHING;
        }
        if (right.from == 0 && right.to == 0) {
            return NOTHING;
        }
        // Special cases that would cause overflow if we use the general method below
        if (right.from == Long.MIN_VALUE) {
            Range range;
            // The value Long.MIN_VALUE as a divisor needs special handling as follows:
            if (from == Long.MIN_VALUE) {
                if (to == Long.MIN_VALUE) {
                    // This range only contains Long.MIN_VALUE, so the result range is {0}.
                    range = create(0, 0);
                } else { // (to > Long.MIN_VALUE)
                    // When this range contains Long.MIN_VALUE, which would have a remainder of 0 if
                    // divided by Long.MIN_VALUE, the result range is {0} unioned with [from + 1,
                    // to]
                    range = create(from + 1, to).union(create(0, 0));
                }
            } else { // (from > Long.MIN_VALUE)
                // When this range doesn't contain Long.MIN_VALUE, the remainder of each value
                // in this range divided by Long.MIN_VALUE is this value itself. Therefore the
                // result range is this range itself.
                range = this;
            }
            // If right.to > Long.MIN_VALUE, union the previous result with the result of range
            // [right.from + 1, right.to] divided by this range, which can be calculated using
            // the general method (see below)
            if (right.to > Long.MIN_VALUE) {
                Range rangeAdditional = this.remainder(create(right.from + 1, right.to));
                range = range.union(rangeAdditional);
            }
            return range;
        }
        // General method:
        // Calculate range1: the result range of this range divided by EVERYTHING. For example,
        // if this range is [3, 5], then the result range would be [0, 5]. If this range is [-3, 4],
        // then the result range would be [-3, 4]. In general, the result range is {0} union with
        // this range excluding the value Long.MIN_VALUE.
        Range range1 =
                create(Math.max(Long.MIN_VALUE + 1, from), Math.max(Long.MIN_VALUE + 1, to))
                        .union(create(0, 0));
        // Calculate range2: the result range of range EVERYTHING divided by the right range. For
        // example, if the right range is [-5, 3], then the result range would be [-4, 4]. If the
        // right range is [3, 6], then the result range would be [-5, 5]. In general, the result
        // range is calculated as following:
        long maxAbsolute = Math.max(Math.abs(right.from), Math.abs(right.to));
        Range range2 = create(-maxAbsolute + 1, maxAbsolute - 1);
        // Since range1 and range2 are both super sets of the minimal result range, we return the
        // intersection of range1 and range2, which is correct (super set) and precise enough.
        return range1.intersect(range2);
    }

    /**
     * Returns a range that includes all possible values resulting from left shifting an arbitrary
     * value in this range by an arbitrary number of bits in the specified range. We call this the
     * left shift of a range.
     *
     * @param right the range of bits by which this range is left shifted
     * @return the range resulting from left shifting this range by the specified range
     */
    public Range shiftLeft(Range right) {
        if (this.isNothing() || right.isNothing()) {
            return NOTHING;
        }

        // Shifting operations in Java are depending on the type of the left-hand operand:
        // If the left-hand operand is int  type, only the 5 lowest-order bits of the right-hand
        // operand are used.
        // If the left-hand operand is long type, only the 6 lowest-order bits of the right-hand
        // operand are used.
        // For example, while 1 << -1== 1 << 31, 1L << -1 == 1L << 63.
        // For ths reason, we restrict the shift-bits to analyze in [0. 31] and give up the analysis
        // when out of this range.
        //
        // Other possible solutions:
        // 1. create different methods for int type and long type and use them accordingly
        // 2. add an additional boolean parameter to indicate the type of the left-hand operand
        //
        // see https://docs.oracle.com/javase/specs/jls/se11/html/jls-15.html#jls-15.19 for more
        // detail.
        if (right.isWithin(0, 31)) {
            if (this.isWithinInteger()) {
                // This bound is adequate to guarantee no overflow when using long to evaluate
                long resultFrom = from << (from >= 0 ? right.from : right.to);
                long resultTo = to << (to >= 0 ? right.to : right.from);
                return create(resultFrom, resultTo);
            } else {
                BigInteger bigFrom =
                        BigInteger.valueOf(from)
                                .shiftLeft(from >= 0 ? (int) right.from : (int) right.to);
                BigInteger bigTo =
                        BigInteger.valueOf(to)
                                .shiftLeft(to >= 0 ? (int) right.to : (int) right.from);
                return create(bigFrom, bigTo);
            }
        } else {
            // In other cases, we give up on the calculation and return EVERYTHING (rare in
            // practice).
            return EVERYTHING;
        }
    }

    /**
     * Returns a range that includes all possible values resulting from signed right shifting an
     * arbitrary value in this range by an arbitrary number of bits in the specified range. We call
     * this the signed right shift operation of a range.
     *
     * @param right the range of bits by which this range is signed right shifted
     * @return the range resulting from signed right shifting this range by the specified range
     */
    public Range signedShiftRight(Range right) {
        if (this.isNothing() || right.isNothing()) {
            return NOTHING;
        }

        if (this.isWithinInteger() && right.isWithin(0, 31)) {
            // This bound is adequate to guarantee no overflow when using long to evaluate
            long resultFrom = from >> (from >= 0 ? right.to : right.from);
            long resultTo = to >> (to >= 0 ? right.from : right.to);
            return create(resultFrom, resultTo);
        } else {
            // Signed shift right operation for long type cannot be simulated with BigInteger.
            // Give up on the calculation and return EVERYTHING instead.
            return EVERYTHING;
        }
    }

    /**
     * When this range only contains non-negative values, the refined result should be the same as
     * {@link #signedShiftRight(Range)}. We give up the analysis when this range contains negative
     * value(s).
     */
    public Range unsignedShiftRight(Range right) {
        if (this.from >= 0) {
            return signedShiftRight(right);
        }

        if (this.isNothing() || right.isNothing()) {
            return NOTHING;
        }

        return EVERYTHING;
    }

    /**
     * Returns a range that includes all possible values resulting from performing the bitwise and
     * operation on a value in this range by a mask in the specified range. We call this the bitwise
     * and operation of a range.
     *
     * <p>The current implementation is conservative: it only refines the cases where the range of
     * mask represents a constant. In other cases, it gives up on the refinement and returns {@code
     * EVERYTHING} instead.
     *
     * @param right the range of mask of the bitwise and operation
     * @return the range resulting from the bitwise and operation of this range and the specified
     *     range of mask
     */
    public Range bitwiseAnd(Range right) {
        if (this.isNothing() || right.isNothing()) {
            return NOTHING;
        }

        // We only refine the cases where the range of mask represent a constant.
        // Recall these two's-complement facts:
        //   11111111  represents  -1
        //   10000000  represents  MIN_VALUE

        Range constant = null;
        Range variable = null;
        if (right.isConstant()) {
            constant = right;
            variable = this;
        } else if (this.isConstant()) {
            constant = this;
            variable = right;
        }

        if (constant != null) {
            long mask = constant.from;
            if (mask >= 0) {
                // Sign bit of mask is 0.  The elements in the result range must be positive, and
                // the result range is upper-bounded by the mask.
                if (variable.from >= 0) {
                    // Case 1.1: The result range is upper-bounded by the upper bound of this range.
                    return create(0, Math.min(mask, variable.to));
                } else if (variable.to < 0) {
                    // Case 1.2: The result range is upper-bounded by the upper bound of this range
                    // after ignoring the sign bit. The upper bound of this range has the most bits
                    // (of the highest place values) set to 1.
                    return create(0, Math.min(mask, noSignBit(variable.to)));
                } else {
                    // Case 1.3:  Since this range contains -1, the upper bound of this range after
                    // ignoring the sign bit is Long.MAX_VALUE and thus doesn't contribute to
                    // further refinement.
                    return create(0, mask);
                }
            } else {
                // Sign bit of mask is 1.
                if (variable.from >= 0) {
                    // Case 2.1: Similar to case 1.1 except that the sign bit of the mask can be
                    // ignored.
                    return create(0, Math.min(noSignBit(mask), variable.to));
                } else if (variable.to < 0) {
                    // Case 2.2: The sign bit of the elements in the result range must be 1.
                    // Therefore the lower bound of the result range is Long.MIN_VALUE (when all
                    // 1-bits are mismatched between the mask and the element in this range). The
                    // result range is also upper-bounded by this mask itself and the upper bound of
                    // this range.  (Because more set bits means a larger number -- still negative,
                    // but closer to 0.)
                    return create(Long.MIN_VALUE, Math.min(mask, variable.to));
                } else {
                    // Case 2.3: Similar to case 2.2 except that the elements in this range could
                    // be positive, and thus the result range is upper-bounded by the upper bound
                    // of this range and the mask after ignoring the sign bit.
                    return create(Long.MIN_VALUE, Math.min(noSignBit(mask), variable.to));
                }
            }
        }

        return EVERYTHING;
    }

    /** Return the argument, with its sign bit zeroed out. */
    private long noSignBit(Long mask) {
        return mask & (-1L >>> 1);
    }

    /** We give up the analysis for bitwise OR operation. */
    public Range bitwiseOr(Range right) {
        if (this.isNothing() || right.isNothing()) {
            return NOTHING;
        }

        return EVERYTHING;
    }

    /** We give up the analysis for bitwise XOR operation. */
    public Range bitwiseXor(Range right) {
        if (this.isNothing() || right.isNothing()) {
            return NOTHING;
        }

        return EVERYTHING;
    }

    /**
     * Returns the range of a variable that falls within this range after applying the unary plus
     * operation (which is a no-op).
     *
     * @return this range
     */
    public Range unaryPlus() {
        return this;
    }

    /**
     * Returns the range of a variable that falls within this range after applying the unary minus
     * operation.
     *
     * @return the resulted range of applying unary minus on an arbitrary value in this range
     */
    public Range unaryMinus() {
        if (this.isNothing()) {
            return NOTHING;
        }

        if (from == Long.MIN_VALUE && from != to) {
            // the only case that needs special handling because of overflow
            return EVERYTHING;
        }

        return create(-to, -from);
    }

    /**
     * Returns the range of a variable that falls within this range after applying the bitwise
     * complement operation.
     *
     * @return the resulting range of applying bitwise complement on an arbitrary value in this
     *     range
     */
    public Range bitwiseComplement() {
        if (this.isNothing()) {
            return NOTHING;
        }

        return create(~to, ~from);
    }

    /**
     * Refines this range to reflect that some value in it can be less than a value in the given
     * range. This is used for calculating the control-flow-refined result of the &lt; operator. For
     * example:
     *
     * <pre>
     * <code>
     *    {@literal @}IntRange(from = 0, to = 10) int a;
     *    {@literal @}IntRange(from = 3, to = 7) int b;
     *     ...
     *     if (a &lt; b) {
     *         // range of <i>a</i> is now refined to [0, 6] because a value in range [7, 10]
     *         // cannot be smaller than variable <i>b</i> with range [3, 7].
     *         ...
     *     }
     * </code>
     * </pre>
     *
     * Use the {@link #refineGreaterThanEq(Range)} method if you are also interested in refining the
     * range of {@code b} in the code above.
     *
     * @param right the specified {@code Range} to compare with
     * @return the refined {@code Range}
     */
    public Range refineLessThan(Range right) {
        if (this.isNothing() || right.isNothing()) {
            return NOTHING;
        }

        if (right.to == Long.MIN_VALUE) {
            return NOTHING;
        }

        long resultTo = Math.min(to, right.to - 1);
        return createOrNothing(from, resultTo);
    }

    /**
     * Refines this range to reflect that some value in it can be less than or equal to a value in
     * the given range. This is used for calculating the control-flow-refined result of the &lt;=
     * operator. For example:
     *
     * <pre>
     * <code>
     *    {@literal @}IntRange(from = 0, to = 10) int a;
     *    {@literal @}IntRange(from = 3, to = 7) int b;
     *     ...
     *     if (a &lt;= b) {
     *         // range of <i>a</i> is now refined to [0, 7] because a value in range [8, 10]
     *         // cannot be less than or equal to variable <i>b</i> with range [3, 7].
     *         ...
     *     }
     * </code>
     * </pre>
     *
     * Use the {@link #refineGreaterThan(Range)} method if you are also interested in refining the
     * range of {@code b} in the code above.
     *
     * @param right the specified {@code Range} to compare with
     * @return the refined {@code Range}
     */
    public Range refineLessThanEq(Range right) {
        if (this.isNothing() || right.isNothing()) {
            return NOTHING;
        }

        long resultTo = Math.min(to, right.to);
        return createOrNothing(from, resultTo);
    }

    /**
     * Refines this range to reflect that some value in it can be greater than a value in the given
     * range. This is used for calculating the control-flow-refined result of the &gt; operator. For
     * example:
     *
     * <pre>
     * <code>
     *    {@literal @}IntRange(from = 0, to = 10) int a;
     *    {@literal @}IntRange(from = 3, to = 7) int b;
     *     ...
     *     if (a &gt; b) {
     *         // range of <i>a</i> is now refined to [4, 10] because a value in range [0, 3]
     *         // cannot be greater than variable <i>b</i> with range [3, 7].
     *         ...
     *     }
     * </code>
     * </pre>
     *
     * Use the {@link #refineLessThanEq(Range)} method if you are also interested in refining the
     * range of {@code b} in the code above.
     *
     * @param right the specified {@code Range} to compare with
     * @return the refined {@code Range}
     */
    public Range refineGreaterThan(Range right) {
        if (this.isNothing() || right.isNothing()) {
            return NOTHING;
        }

        if (right.from == Long.MAX_VALUE) {
            return NOTHING;
        }

        long resultFrom = Math.max(from, right.from + 1);
        return createOrNothing(resultFrom, to);
    }

    /**
     * Refines this range to reflect that some value in it can be greater than or equal to a value
     * in the given range. This is used for calculating the control-flow-refined result of the &gt;=
     * operator. For example:
     *
     * <pre>
     * <code>
     *    {@literal @}IntRange(from = 0, to = 10) int a;
     *    {@literal @}IntRange(from = 3, to = 7) int b;
     *     ...
     *     if (a &gt;= b) {
     *         // range of <i>a</i> is now refined to [3, 10] because a value in range [0, 2]
     *         // cannot be greater than or equal to variable <i>b</i> with range [3, 7].
     *         ...
     *     }
     * </code>
     * </pre>
     *
     * Use the {@link #refineLessThan(Range)} method if you are also interested in refining the
     * range of {@code b} in the code above.
     *
     * @param right the specified {@code Range} to compare with
     * @return the refined {@code Range}
     */
    public Range refineGreaterThanEq(Range right) {
        if (this.isNothing() || right.isNothing()) {
            return NOTHING;
        }

        long resultFrom = Math.max(from, right.from);
        return createOrNothing(resultFrom, to);
    }

    /**
     * Refines this range to reflect that some value in it can be equal to a value in the given
     * range. This is used for calculating the control-flow-refined result of the == operator. For
     * example:
     *
     * <pre>
     * <code>
     *    {@literal @}IntRange(from = 0, to = 10) int a;
     *    {@literal @}IntRange(from = 3, to = 15) int b;
     *     ...
     *     if (a == b) {
     *         // range of <i>a</i> is now refined to [3, 10] because a value in range [0, 2]
     *         // cannot be equal to variable <i>b</i> with range [3, 15].
     *         ...
     *     }
     * </code>
     * </pre>
     *
     * @param right the specified {@code Range} to compare with
     * @return the refined {@code Range}
     */
    public Range refineEqualTo(Range right) {
        return this.intersect(right);
    }

    /**
     * Refines this range to reflect that some value in it must not be equal to a value in the given
     * range. This only changes the range if the given range (right) contains exactly one integer,
     * and that integer is one of the bounds of this range. This is used for calculating the
     * control-flow-refined result of the != operator. For example:
     *
     * <pre>
     * <code>
     *    {@literal @}IntRange(from = 0, to = 10) int a;
     *    {@literal @}IntRange(from = 0, to = 0) int b;
     *     ...
     *     if (a != b) {
     *         // range of <i>a</i> is now refined to [1, 10] because it cannot
     *         // be zero.
     *         ...
     *     }
     * </code>
     * </pre>
     *
     * @param right the specified {@code Range} to compare with
     * @return the refined {@code Range}
     */
    public Range refineNotEqualTo(Range right) {
        if (right.isConstant()) {
            if (this.to == right.to) {
                return create(this.from, this.to - 1);
            } else if (this.from == right.from) {
                return create(this.from + 1, this.to);
            }
        }
        return this;
    }

    /**
     * Determines if the range is wider than a given value, i.e., if the number of possible values
     * enclosed by this range is more than the given value.
     *
     * @param value the value to compare with
     * @return true if wider than the given value
     */
    public boolean isWiderThan(long value) {
        if (this.isWithin((Long.MIN_VALUE >> 1) + 1, Long.MAX_VALUE >> 1)) {
            // This bound is adequate to guarantee no overflow when using long to evaluate.
            // Long.MIN_VALUE >> 1 + 1 = -4611686018427387903
            // Long.MAX_VALUE >> 1 = 4611686018427387903
            return width() > value;
        } else {
            return BigInteger.valueOf(to)
                            .subtract(BigInteger.valueOf(from))
                            .add(BigInteger.ONE)
                            .compareTo(BigInteger.valueOf(value))
                    > 0;
        }
    }

    /** Determines if this range represents a constant value. */
    public boolean isConstant() {
        return from == to;
    }

    /**
     * Determines if this range is completely contained in the range specified by the given lower
     * bound inclusive and upper bound inclusive.
     *
     * @param lb lower bound for the range that might contain this one
     * @param ub upper bound for the range that might contain this one
     * @return true if this range is within the given bounds
     */
    public boolean isWithin(long lb, long ub) {
        assert lb <= ub;
        return lb <= from && to <= ub;
    }

    /**
     * Determines if this range is contained inclusively between Long.MIN_VALUE/2 and
     * Long.MAX_VALUE/2. Note: Long.MIN_VALUE/2 != -Long.MAX_VALUE/2
     */
    private boolean isWithinHalfLong() {
        return isWithin(Long.MIN_VALUE >> 1, Long.MAX_VALUE >> 1);
    }

    /**
     * Determines if this range is completely contained in the scope of the Integer type.
     *
     * @return true if the range is contained within the Integer range inclusive
     */
    public boolean isWithinInteger() {
        return isWithin(Integer.MIN_VALUE, Integer.MAX_VALUE);
    }
<<<<<<< HEAD

    /** Long.MIN_VALUE, as a BigInteger. */
    private static final BigInteger BIG_LONG_MIN_VALUE = BigInteger.valueOf(Long.MIN_VALUE);
    /** Long.MAX_VALUE, as a BigInteger. */
    private static final BigInteger BIG_LONG_MAX_VALUE = BigInteger.valueOf(Long.MAX_VALUE);
    /** The number of Long values, as a BigInteger. */
    private static final BigInteger BIG_LONG_WIDTH =
            BIG_LONG_MAX_VALUE.subtract(BIG_LONG_MIN_VALUE).add(BigInteger.ONE);

    /**
     * Converts a range with BigInteger type bounds to a range with Long type bounds.
     *
     * <p>If the BigInteger range is wider than the full range of the Long class, return EVERYTHING.
     *
     * <p>If one of the BigInteger bounds is out of Long's range and {@link #ignoreOverflow} is
     * false, convert the bounds to Long type in accordance with Java twos-complement overflow
     * rules, e.g., Long.MAX_VALUE + 1 is converted to Long.MIN_VALUE.
     *
     * <p>If one of the BigInteger bounds is out of Long's range and {@link #ignoreOverflow} is
     * true, convert the bound that is outside Long's range to max/min value of a Long.
     *
     * @param bigFrom the lower bound of the BigInteger range
     * @param bigTo the upper bound of the BigInteger range
     * @return a range with Long type bounds converted from the BigInteger range
     */
    private static Range bigRangeToLongRange(BigInteger bigFrom, BigInteger bigTo) {
        if (ignoreOverflow) {
            bigFrom = bigFrom.max(BIG_LONG_MIN_VALUE);
            bigTo = bigTo.min(BIG_LONG_MAX_VALUE);
        } else {
            BigInteger bigWidth = bigTo.subtract(bigFrom).add(BigInteger.ONE);
            if (bigWidth.compareTo(BIG_LONG_WIDTH) > 0) {
                return EVERYTHING;
            }
        }
        long longFrom = bigFrom.longValue();
        long longTo = bigTo.longValue();
        return createRangeOrEverything(longFrom, longTo);
    }

    /**
     * Returns a Range representing all possible values for the given primitive type.
     *
     * @param typeKind is a java.lang.TypeKind that isPrimitive() and integral.
     * @return the matching range for that primitive type.
     */
    public static Range byPrimitiveTypeKind(TypeKind typeKind) {
        switch (typeKind) {
            case INT:
                return INT_EVERYTHING;
            case SHORT:
                return SHORT_EVERYTHING;
            case BYTE:
                return BYTE_EVERYTHING;
            case CHAR:
                return CHAR_EVERYTHING;
            case LONG:
                return LONG_EVERYTHING;
            default:
                throw new IllegalArgumentException("byPrimitiveTypeKind(" + typeKind + ")");
        }
    }
=======
>>>>>>> 2f14e10f
}<|MERGE_RESOLUTION|>--- conflicted
+++ resolved
@@ -1181,46 +1181,6 @@
     public boolean isWithinInteger() {
         return isWithin(Integer.MIN_VALUE, Integer.MAX_VALUE);
     }
-<<<<<<< HEAD
-
-    /** Long.MIN_VALUE, as a BigInteger. */
-    private static final BigInteger BIG_LONG_MIN_VALUE = BigInteger.valueOf(Long.MIN_VALUE);
-    /** Long.MAX_VALUE, as a BigInteger. */
-    private static final BigInteger BIG_LONG_MAX_VALUE = BigInteger.valueOf(Long.MAX_VALUE);
-    /** The number of Long values, as a BigInteger. */
-    private static final BigInteger BIG_LONG_WIDTH =
-            BIG_LONG_MAX_VALUE.subtract(BIG_LONG_MIN_VALUE).add(BigInteger.ONE);
-
-    /**
-     * Converts a range with BigInteger type bounds to a range with Long type bounds.
-     *
-     * <p>If the BigInteger range is wider than the full range of the Long class, return EVERYTHING.
-     *
-     * <p>If one of the BigInteger bounds is out of Long's range and {@link #ignoreOverflow} is
-     * false, convert the bounds to Long type in accordance with Java twos-complement overflow
-     * rules, e.g., Long.MAX_VALUE + 1 is converted to Long.MIN_VALUE.
-     *
-     * <p>If one of the BigInteger bounds is out of Long's range and {@link #ignoreOverflow} is
-     * true, convert the bound that is outside Long's range to max/min value of a Long.
-     *
-     * @param bigFrom the lower bound of the BigInteger range
-     * @param bigTo the upper bound of the BigInteger range
-     * @return a range with Long type bounds converted from the BigInteger range
-     */
-    private static Range bigRangeToLongRange(BigInteger bigFrom, BigInteger bigTo) {
-        if (ignoreOverflow) {
-            bigFrom = bigFrom.max(BIG_LONG_MIN_VALUE);
-            bigTo = bigTo.min(BIG_LONG_MAX_VALUE);
-        } else {
-            BigInteger bigWidth = bigTo.subtract(bigFrom).add(BigInteger.ONE);
-            if (bigWidth.compareTo(BIG_LONG_WIDTH) > 0) {
-                return EVERYTHING;
-            }
-        }
-        long longFrom = bigFrom.longValue();
-        long longTo = bigTo.longValue();
-        return createRangeOrEverything(longFrom, longTo);
-    }
 
     /**
      * Returns a Range representing all possible values for the given primitive type.
@@ -1244,6 +1204,4 @@
                 throw new IllegalArgumentException("byPrimitiveTypeKind(" + typeKind + ")");
         }
     }
-=======
->>>>>>> 2f14e10f
 }