package org.checkerframework.common.value.util;

import java.math.BigInteger;
import java.util.Arrays;
import java.util.Collection;
import java.util.Collections;
import java.util.List;
import java.util.Objects;
import org.checkerframework.checker.nullness.qual.Nullable;

/**
 * The Range class models a 64-bit two's-complement integral interval, such as all integers between
 * 1 and 10, inclusive.
 *
 * <p>{@code Range} is immutable.
 */
public class Range {

    /** The lower bound of the interval, inclusive. */
    public final long from;

    /** The upper bound of the interval, inclusive. */
    public final long to;

    /**
     * Should ranges take overflow into account or ignore it?
     *
     * <ul>
     *   <li>If {@code ignoreOverflow} is true, then operations that would result in more than the
     *       max value are clipped to the max value (and similarly for the min).
     *   <li>If {@code ignoreOverflow} is false, then operations that would result in more than the
     *       max wrap around according to the rules of twos-complement arithmetic and produce a
     *       smaller value (and similarly for the min).
     * </ul>
     *
     * <p>Any checker that uses this library should set this field. By default, this field is set to
     * false (meaning overflow is taken into account), but a previous checker might have set it to
     * true.
     *
     * <p>A static field is used because passing an instance field throughout the class bloats the
     * code.
     */
    public static boolean ignoreOverflow = false;

    /** A range containing all possible 64-bit values. */
    public static final Range LONG_EVERYTHING = create(Long.MIN_VALUE, Long.MAX_VALUE);

    /** A range containing all possible 32-bit values. */
    public static final Range INT_EVERYTHING = create(Integer.MIN_VALUE, Integer.MAX_VALUE);

    /** A range containing all possible 16-bit values. */
    public static final Range SHORT_EVERYTHING = create(Short.MIN_VALUE, Short.MAX_VALUE);

    /** A range containing all possible char values. */
    public static final Range CHAR_EVERYTHING = create(Character.MIN_VALUE, Character.MAX_VALUE);

    /** A range containing all possible 8-bit values. */
    public static final Range BYTE_EVERYTHING = create(Byte.MIN_VALUE, Byte.MAX_VALUE);

    /** The empty range singleton. */
    public static final Range NOTHING = new Range(Long.MAX_VALUE, Long.MIN_VALUE);

    /** An alias to the range containing all possible 64-bit values. */
    public static final Range EVERYTHING = LONG_EVERYTHING;

    /**
     * Constructs a range with its bounds specified by two parameters, {@code from} and {@code to}.
     *
     * <p>This is a private constructor that does no validation of arguments, so special instances
     * (e.g., {@link #NOTHING}) can be created through it.
     *
     * @param from the lower bound (inclusive)
     * @param to the upper bound (inclusive)
     */
    private Range(long from, long to) {
        this.from = from;
        this.to = to;
    }

    /**
     * Constructs a range with its bounds specified by two parameters, {@code from} and {@code to}.
     * Requires {@code from <= to}.
     *
     * @param from the lower bound (inclusive)
     * @param to the upper bound (inclusive)
     * @return the Range [from..to]
     */
    public static Range create(long from, long to) {
        if (!(from <= to)) {
            throw new IllegalArgumentException(String.format("Invalid Range: %s %s", from, to));
        }
        return new Range(from, to);
<<<<<<< HEAD
=======
    }

    /**
     * Create a Range from a collection of Numbers.
     *
     * @param values collection whose min and max values will be used as the range's from and to
     *     values
     * @return a range that encompasses all the argument's values ({@link #NOTHING} if the argument
     *     is an empty collection)
     */
    public static Range create(Collection<? extends Number> values) {
        if (values.isEmpty()) {
            return NOTHING;
        }
        long min = values.iterator().next().longValue();
        long max = min;
        for (Number value : values) {
            long current = value.longValue();
            if (min > current) min = current;
            if (max < current) max = current;
        }
        return create(min, max);
>>>>>>> 2f14e10f
    }

    /** Long.MIN_VALUE, as a BigInteger. */
    private static final BigInteger BIG_LONG_MIN_VALUE = BigInteger.valueOf(Long.MIN_VALUE);
    /** Long.MAX_VALUE, as a BigInteger. */
    private static final BigInteger BIG_LONG_MAX_VALUE = BigInteger.valueOf(Long.MAX_VALUE);
    /** The number of Long values, as a BigInteger. */
    private static final BigInteger BIG_LONG_WIDTH =
            BIG_LONG_MAX_VALUE.subtract(BIG_LONG_MIN_VALUE).add(BigInteger.ONE);

    /**
<<<<<<< HEAD
     * Create a Range from a collection of Numbers.
     *
     * @param values collection whose min and max values will be used as the range's from and to
     *     values
     * @return a range that encompasses all the argument's values ({@link #NOTHING} if the argument
     *     is an empty collection)
     */
    public static Range create(Collection<? extends Number> values) {
        if (values.isEmpty()) {
            return NOTHING;
=======
     * Creates a range using BigInteger type bounds.
     *
     * <p>If the BigInteger range is wider than the full range of the Long class, return EVERYTHING.
     *
     * <p>If one of the BigInteger bounds is out of Long's range and {@link #ignoreOverflow} is
     * false, convert the bounds to Long type in accordance with Java twos-complement overflow
     * rules, e.g., Long.MAX_VALUE + 1 is converted to Long.MIN_VALUE.
     *
     * <p>If one of the BigInteger bounds is out of Long's range and {@link #ignoreOverflow} is
     * true, convert the bound that is outside Long's range to max/min value of a Long.
     *
     * @param bigFrom the lower bound of the BigInteger range
     * @param bigTo the upper bound of the BigInteger range
     * @return a range with Long type bounds converted from the BigInteger range
     */
    private static Range create(BigInteger bigFrom, BigInteger bigTo) {
        if (ignoreOverflow) {
            bigFrom = bigFrom.max(BIG_LONG_MIN_VALUE);
            bigTo = bigTo.min(BIG_LONG_MAX_VALUE);
        } else {
            BigInteger bigWidth = bigTo.subtract(bigFrom).add(BigInteger.ONE);
            if (bigWidth.compareTo(BIG_LONG_WIDTH) > 0) {
                return EVERYTHING;
            }
        }
        long longFrom = bigFrom.longValue();
        long longTo = bigTo.longValue();
        return createOrElse(longFrom, longTo, EVERYTHING);
    }

    /**
     * Creates a Range if {@code from<=to}; otherwise returns the given Range value.
     *
     * @param from lower bound for the range
     * @param to upper bound for the range
     * @param alternate what to return if {@code from > to}
     * @return a new Range [from..to], or {@code alternate}
     */
    private static Range createOrElse(long from, long to, Range alternate) {
        if (from <= to) {
            return new Range(from, to);
        } else {
            return alternate;
>>>>>>> 2f14e10f
        }
        long min = values.iterator().next().longValue();
        long max = min;
        for (Number value : values) {
            long current = value.longValue();
            if (min > current) min = current;
            if (max < current) max = current;
        }
        return create(min, max);
    }

    /**
     * Returns a range with its bounds specified by two parameters, {@code from} and {@code to}. If
     * {@code from} is greater than {@code to}, returns {@link #NOTHING}.
     *
     * @param from the lower bound (inclusive)
     * @param to the upper bound (inclusive)
     * @return newly-created Range or NOTHING
     */
    private static Range createOrNothing(long from, long to) {
        return createOrElse(from, to, NOTHING);
    }

    /**
     * Returns the number of values in this range.
     *
     * @return how many values are in the range
     */
    private long width() {
        return to - from + 1;
    }

    @Override
    public String toString() {
        if (this.isNothing()) {
            return "[]";
        } else {
            return String.format("[%s..%s]", from, to);
        }
    }

    @Override
    public boolean equals(@Nullable Object obj) {
        if (this == obj) {
            return true;
        }
        if (obj instanceof Range) {
            return equalsRange((Range) obj);
        }
        return false;
    }

    @Override
    public int hashCode() {
        return Objects.hash(from, to);
    }

    /**
     * Compare two ranges in a type safe manner for equality without incurring the cost of an
     * instanceof check such as equals(Object) does.
     *
     * @param range to compare against
     * @return true for ranges that match from and to respectively
     */
    private boolean equalsRange(Range range) {
        return from == range.from && to == range.to;
    }

    /** Return true if this range contains every {@code long} value. */
    public boolean isLongEverything() {
        return equalsRange(LONG_EVERYTHING);
    }

    /** Return true if this range contains every {@code int} value. */
    public boolean isIntEverything() {
        return equalsRange(INT_EVERYTHING);
    }

    /** Return true if this range contains every {@code short} value. */
    public boolean isShortEverything() {
        return equalsRange(SHORT_EVERYTHING);
    }

    /** Return true if this range contains every {@code char} value. */
    public boolean isCharEverything() {
        return equalsRange(CHAR_EVERYTHING);
    }

    /** Return true if this range contains every {@code byte} value. */
    public boolean isByteEverything() {
        return equalsRange(BYTE_EVERYTHING);
    }

    /** Return true if this range contains no values. */
    public boolean isNothing() {
        return this == NOTHING;
    }

    /** The number of values representable in 32 bits: 2^32 or 1&lt;&lt;32. */
    private static final long INT_WIDTH = INT_EVERYTHING.width();

    /**
     * Converts this range to a 32-bit integral range.
     *
     * <p>If {@link #ignoreOverflow} is true and one of the bounds is outside the Integer range,
     * then that bound is set to the bound of the Integer range.
     *
     * <p>If {@link #ignoreOverflow} is false and this range is too wide, i.e., wider than the full
     * range of the Integer class, return INT_EVERYTHING.
     *
     * <p>If {@link #ignoreOverflow} is false and the bounds of this range are not representable as
     * 32-bit integers, convert the bounds to Integer type in accordance with Java twos-complement
     * overflow rules, e.g., Integer.MAX_VALUE + 1 is converted to Integer.MIN_VALUE.
     */
    public Range intRange() {
        if (this.isNothing()) {
            return this;
        }
        if (ignoreOverflow) {
            return create(Math.max(from, Integer.MIN_VALUE), Math.min(to, Integer.MAX_VALUE));
        }
        if (this.isWiderThan(INT_WIDTH)) {
            return INT_EVERYTHING;
        }
        return createOrElse((int) this.from, (int) this.to, INT_EVERYTHING);
    }

    /** The number of values representable in 16 bits: 2^16 or 1&lt;&lt;16. */
    private static final long SHORT_WIDTH = SHORT_EVERYTHING.width();

    /**
     * Converts a this range to a 16-bit short range.
     *
     * <p>If {@link #ignoreOverflow} is true and one of the bounds is outside the Short range, then
     * that bound is set to the bound of the Short range.
     *
     * <p>If {@link #ignoreOverflow} is false and this range is too wide, i.e., wider than the full
     * range of the Short class, return SHORT_EVERYTHING.
     *
     * <p>If {@link #ignoreOverflow} is false and the bounds of this range are not representable as
     * 16-bit integers, convert the bounds to Short type in accordance with Java twos-complement
     * overflow rules, e.g., Short.MAX_VALUE + 1 is converted to Short.MIN_VALUE.
     */
    public Range shortRange() {
        if (this.isNothing()) {
            return this;
        }
        if (ignoreOverflow) {
            return create(Math.max(from, Short.MIN_VALUE), Math.min(to, Short.MAX_VALUE));
        }
        if (this.isWiderThan(SHORT_WIDTH)) {
            // short is promoted to int before the operation so no need for explicit casting
            return SHORT_EVERYTHING;
        }
        return createOrElse((short) this.from, (short) this.to, SHORT_EVERYTHING);
    }

    /** The number of values representable in char: */
    private static final long CHAR_WIDTH = CHAR_EVERYTHING.width();

    /**
     * Converts this range to a char range.
     *
     * <p>If {@link #ignoreOverflow} is true and one of the bounds is outside the Character range,
     * then that bound is set to the bound of the Character range.
     *
     * <p>If {@link #ignoreOverflow} is false and this range is too wide, i.e., wider than the full
     * range of the Character class, return CHAR_EVERYTHING.
     *
     * <p>If {@link #ignoreOverflow} is false and the bounds of this range are not representable as
     * 8-bit integers, convert the bounds to Character type in accordance with Java overflow rules
     * (twos-complement), e.g., Character.MAX_VALUE + 1 is converted to Character.MIN_VALUE.
     */
    public Range charRange() {
        if (this.isNothing()) {
            return this;
        }
        if (ignoreOverflow) {
            return create(Math.max(from, Character.MIN_VALUE), Math.min(to, Character.MAX_VALUE));
        }
        if (this.isWiderThan(CHAR_WIDTH)) {
            // char is promoted to int before the operation so no need for explicit casting
            return CHAR_EVERYTHING;
        }
        return createOrElse((char) this.from, (char) this.to, CHAR_EVERYTHING);
    }

    /** The number of values representable in 8 bits: 2^8 or 1&lt;&lt;8. */
    private static final long BYTE_WIDTH = BYTE_EVERYTHING.width();

    /**
     * Converts a this range to a 8-bit byte range.
     *
     * <p>If {@link #ignoreOverflow} is true and one of the bounds is outside the Byte range, then
     * that bound is set to the bound of the Byte range.
     *
     * <p>If {@link #ignoreOverflow} is false and this range is too wide, i.e., wider than the full
     * range of the Byte class, return BYTE_EVERYTHING.
     *
     * <p>If {@link #ignoreOverflow} is false and the bounds of this range are not representable as
     * 8-bit integers, convert the bounds to Byte type in accordance with Java twos-complement
     * overflow rules, e.g., Byte.MAX_VALUE + 1 is converted to Byte.MIN_VALUE.
     */
    public Range byteRange() {
        if (this.isNothing()) {
            return this;
        }
        if (ignoreOverflow) {
            return create(Math.max(from, Byte.MIN_VALUE), Math.min(to, Byte.MAX_VALUE));
        }
        if (this.isWiderThan(BYTE_WIDTH)) {
            // byte is promoted to int before the operation so no need for explicit casting
            return BYTE_EVERYTHING;
        }
        return createOrElse((byte) this.from, (byte) this.to, BYTE_EVERYTHING);
    }

    /**
     * Returns true if the element is contained in this range.
     *
     * @param element the value to seek
     * @return true if {@code element} is in this range
     */
    public boolean contains(long element) {
        return from <= element && element <= to;
    }

    /**
     * Returns true if the other range is contained in this range.
     *
     * @param other the range that might be within this one
     * @return true if {@code other} is within this range
     */
    public boolean contains(Range other) {
        return other.isWithin(from, to);
    }

    /**
     * Returns the smallest range that includes all values contained in either of the two ranges. We
     * call this the union of two ranges.
     *
     * @param right a range to union with this range
     * @return a range resulting from the union of the specified range and this range
     */
    public Range union(Range right) {
        if (this.isNothing()) {
            return right;
        } else if (right.isNothing()) {
            return this;
        }

        long resultFrom = Math.min(from, right.from);
        long resultTo = Math.max(to, right.to);
        return create(resultFrom, resultTo);
    }

    /**
     * Returns the smallest range that includes all values contained in both of the two ranges. We
     * call this the intersection of two ranges. If there is no overlap between the two ranges,
     * returns an empty range.
     *
     * @param right the range to intersect with this range
     * @return a range resulting from the intersection of the specified range and this range
     */
    public Range intersect(Range right) {
        if (this.isNothing() || right.isNothing()) {
            return NOTHING;
        }

        long resultFrom = Math.max(from, right.from);
        long resultTo = Math.min(to, right.to);
        return createOrNothing(resultFrom, resultTo);
    }

    /**
     * @param other the range to compare.
     * @return the range with the lowest to and from values of this range and the passed range.
     */
    public Range min(Range other) {
        return create(Math.min(this.from, other.from), Math.min(this.to, other.to));
    }

    /**
     * @param other the range to compare.
     * @return the range with the highest to and from values of this range and the passed range.
     */
    public Range max(Range other) {
        return create(Math.max(this.from, other.from), Math.max(this.to, other.to));
    }

    /**
     * Returns the smallest range that includes all possible values resulting from adding an
     * arbitrary value in the specified range to an arbitrary value in this range. We call this the
     * addition of two ranges.
     *
     * @param right a range to be added to this range
     * @return the range resulting from the addition of the specified range and this range
     */
    public Range plus(Range right) {
        if (this.isNothing() || right.isNothing()) {
            return NOTHING;
        }

        if (this.isWithinHalfLong() && right.isWithinHalfLong()) {
            // This bound is adequate to guarantee no overflow when using long to evaluate
            long resultFrom = from + right.from;
            long resultTo = to + right.to;
            if (from > to) {
                return Range.EVERYTHING;
            } else {
                return create(resultFrom, resultTo);
            }
        } else {
            BigInteger bigFrom = BigInteger.valueOf(from).add(BigInteger.valueOf(right.from));
            BigInteger bigTo = BigInteger.valueOf(to).add(BigInteger.valueOf(right.to));
            return create(bigFrom, bigTo);
        }
    }

    /**
     * Returns the smallest range that includes all possible values resulting from subtracting an
     * arbitrary value in the specified range from an arbitrary value in this range. We call this
     * the subtraction of two ranges.
     *
     * @param right the range to be subtracted from this range
     * @return the range resulting from subtracting the specified range from this range
     */
    public Range minus(Range right) {
        if (this.isNothing() || right.isNothing()) {
            return NOTHING;
        }

        if (this.isWithinHalfLong() && right.isWithinHalfLong()) {
            // This bound is adequate to guarantee no overflow when using long to evaluate
            long resultFrom = from - right.to;
            long resultTo = to - right.from;
            return create(resultFrom, resultTo);
        } else {
            BigInteger bigFrom = BigInteger.valueOf(from).subtract(BigInteger.valueOf(right.to));
            BigInteger bigTo = BigInteger.valueOf(to).subtract(BigInteger.valueOf(right.from));
            return create(bigFrom, bigTo);
        }
    }

    /**
     * Returns the smallest range that includes all possible values resulting from multiplying an
     * arbitrary value in the specified range by an arbitrary value in this range. We call this the
     * multiplication of two ranges.
     *
     * @param right the specified range to be multiplied by this range
     * @return the range resulting from multiplying the specified range by this range
     */
    public Range times(Range right) {
        if (this.isNothing() || right.isNothing()) {
            return NOTHING;
        }

        // These bounds are adequate:  Integer.MAX_VALUE^2 is still a bit less than Long.MAX_VALUE.
        if (this.isWithinInteger() && right.isWithinInteger()) {
            List<Long> possibleValues =
                    Arrays.asList(
                            from * right.from, from * right.to, to * right.from, to * right.to);
            return create(possibleValues);
        } else {
            final BigInteger bigLeftFrom = BigInteger.valueOf(from);
            final BigInteger bigRightFrom = BigInteger.valueOf(right.from);
            final BigInteger bigRightTo = BigInteger.valueOf(right.to);
            final BigInteger bigLeftTo = BigInteger.valueOf(to);
            List<BigInteger> bigPossibleValues =
                    Arrays.asList(
                            bigLeftFrom.multiply(bigRightFrom),
                            bigLeftFrom.multiply(bigRightTo),
                            bigLeftTo.multiply(bigRightFrom),
                            bigLeftTo.multiply(bigRightTo));
            return create(Collections.min(bigPossibleValues), Collections.max(bigPossibleValues));
        }
    }

    /**
     * Returns the smallest range that includes all possible values resulting from dividing (integer
     * division) an arbitrary value in this range by an arbitrary value in the specified range. We
     * call this the division of two ranges.
     *
     * @param right the specified range by which this range is divided
     * @return the range resulting from dividing this range by the specified range
     */
    public Range divide(Range right) {
        if (this.isNothing() || right.isNothing()) {
            return NOTHING;
        }
        if (right.from == 0 && right.to == 0) {
            return NOTHING;
        }
        // Special cases that involve overflow.
        // The only overflow in integer division is Long.MIN_VALUE / -1 == Long.MIN_VALUE.
        if (from == Long.MIN_VALUE && right.contains(-1)) {
            // The values in the right range are all negative because right does not contain 0 but
            // does contain 1.
            if (from != to) {
                // Special case 1:
                // This range contains Long.MIN_VALUE and Long.MIN_VALUE + 1, which makes the
                // result range EVERYTHING.
                return EVERYTHING;
            } else if (right.from != right.to) {
                // Special case 2:
                // This range contains only Long.MIN_VALUE, and the right range contains at least -1
                // and -2. The result range is from Long.MIN_VALUE to Long.MIN_VALUE / -2.
                return create(Long.MIN_VALUE, Long.MIN_VALUE / -2);
            } else {
                // Special case 3:
                // This range contains only Long.MIN_VALUE, and right contains only -1.
                return create(Long.MIN_VALUE, Long.MIN_VALUE);
            }
        }
        // We needn't worry about the overflow issue starting from here.

        // There are 9 different cases:
        // (note: pos=positive, neg=negative, unk=unknown sign, np=non-positive, nn=non-negative)
        long resultFrom;
        long resultTo;
        if (from > 0) { // this range is positive
            if (right.from >= 0) {
                // 1. right: nn
                resultFrom = from / Math.max(right.to, 1);
                resultTo = to / Math.max(right.from, 1);
            } else if (right.to <= 0) {
                // 2. right: np
                resultFrom = to / Math.min(right.to, -1);
                resultTo = from / Math.min(right.from, -1);
            } else {
                // 3. right: unk; values include -1 and 1
                resultFrom = -to;
                resultTo = to;
            }
        } else if (to < 0) { // this range is negative
            if (right.from >= 0) {
                // 4. right: nn
                resultFrom = from / Math.max(right.from, 1);
                resultTo = to / Math.max(right.to, 1);
            } else if (right.to <= 0) {
                // 5. right: np
                resultFrom = to / Math.min(right.from, -1);
                resultTo = from / Math.min(right.to, -1);
            } else {
                // 6. right: unk; values include -1 and 1
                resultFrom = from;
                resultTo = -from;
            }
        } else { // this range spans both signs
            if (right.from >= 0) {
                // 7. right: nn
                resultFrom = from / Math.max(right.from, 1);
                resultTo = to / Math.max(right.from, 1);
            } else if (right.to <= 0) {
                // 8. right: np
                resultFrom = to / Math.min(right.to, -1);
                resultTo = from / Math.min(right.to, -1);
            } else {
                // 9. right: unk; values include -1 and 1
                resultFrom = Math.min(from, -to);
                resultTo = Math.max(-from, to);
            }
        }
        return create(resultFrom, resultTo);
    }

    /**
     * Returns a range that includes all possible values of the remainder of dividing an arbitrary
     * value in this range by an arbitrary value in the specified range.
     *
     * <p>In the current implementation, the result might not be the smallest range that includes
     * all the possible values.
     *
     * @param right the specified range by which this range is divided
     * @return the range of the remainder of dividing this range by the specified range
     */
    public Range remainder(Range right) {
        if (this.isNothing() || right.isNothing()) {
            return NOTHING;
        }
        if (right.from == 0 && right.to == 0) {
            return NOTHING;
        }
        // Special cases that would cause overflow if we use the general method below
        if (right.from == Long.MIN_VALUE) {
            Range range;
            // The value Long.MIN_VALUE as a divisor needs special handling as follows:
            if (from == Long.MIN_VALUE) {
                if (to == Long.MIN_VALUE) {
                    // This range only contains Long.MIN_VALUE, so the result range is {0}.
                    range = create(0, 0);
                } else { // (to > Long.MIN_VALUE)
                    // When this range contains Long.MIN_VALUE, which would have a remainder of 0 if
                    // divided by Long.MIN_VALUE, the result range is {0} unioned with [from + 1,
                    // to]
                    range = create(from + 1, to).union(create(0, 0));
                }
            } else { // (from > Long.MIN_VALUE)
                // When this range doesn't contain Long.MIN_VALUE, the remainder of each value
                // in this range divided by Long.MIN_VALUE is this value itself. Therefore the
                // result range is this range itself.
                range = this;
            }
            // If right.to > Long.MIN_VALUE, union the previous result with the result of range
            // [right.from + 1, right.to] divided by this range, which can be calculated using
            // the general method (see below)
            if (right.to > Long.MIN_VALUE) {
                Range rangeAdditional = this.remainder(create(right.from + 1, right.to));
                range = range.union(rangeAdditional);
            }
            return range;
        }
        // General method:
        // Calculate range1: the result range of this range divided by EVERYTHING. For example,
        // if this range is [3, 5], then the result range would be [0, 5]. If this range is [-3, 4],
        // then the result range would be [-3, 4]. In general, the result range is {0} union with
        // this range excluding the value Long.MIN_VALUE.
        Range range1 =
                create(Math.max(Long.MIN_VALUE + 1, from), Math.max(Long.MIN_VALUE + 1, to))
                        .union(create(0, 0));
        // Calculate range2: the result range of range EVERYTHING divided by the right range. For
        // example, if the right range is [-5, 3], then the result range would be [-4, 4]. If the
        // right range is [3, 6], then the result range would be [-5, 5]. In general, the result
        // range is calculated as following:
        long maxAbsolute = Math.max(Math.abs(right.from), Math.abs(right.to));
        Range range2 = create(-maxAbsolute + 1, maxAbsolute - 1);
        // Since range1 and range2 are both super sets of the minimal result range, we return the
        // intersection of range1 and range2, which is correct (super set) and precise enough.
        return range1.intersect(range2);
    }

    /**
     * Returns a range that includes all possible values resulting from left shifting an arbitrary
     * value in this range by an arbitrary number of bits in the specified range. We call this the
     * left shift of a range.
     *
     * @param right the range of bits by which this range is left shifted
     * @return the range resulting from left shifting this range by the specified range
     */
    public Range shiftLeft(Range right) {
        if (this.isNothing() || right.isNothing()) {
            return NOTHING;
        }

        // Shifting operations in Java are depending on the type of the left-hand operand:
        // If the left-hand operand is int  type, only the 5 lowest-order bits of the right-hand
        // operand are used.
        // If the left-hand operand is long type, only the 6 lowest-order bits of the right-hand
        // operand are used.
        // For example, while 1 << -1== 1 << 31, 1L << -1 == 1L << 63.
        // For ths reason, we restrict the shift-bits to analyze in [0. 31] and give up the analysis
        // when out of this range.
        //
        // Other possible solutions:
        // 1. create different methods for int type and long type and use them accordingly
        // 2. add an additional boolean parameter to indicate the type of the left-hand operand
        //
        // see https://docs.oracle.com/javase/specs/jls/se11/html/jls-15.html#jls-15.19 for more
        // detail.
        if (right.isWithin(0, 31)) {
            if (this.isWithinInteger()) {
                // This bound is adequate to guarantee no overflow when using long to evaluate
                long resultFrom = from << (from >= 0 ? right.from : right.to);
                long resultTo = to << (to >= 0 ? right.to : right.from);
                return create(resultFrom, resultTo);
            } else {
                BigInteger bigFrom =
                        BigInteger.valueOf(from)
                                .shiftLeft(from >= 0 ? (int) right.from : (int) right.to);
                BigInteger bigTo =
                        BigInteger.valueOf(to)
                                .shiftLeft(to >= 0 ? (int) right.to : (int) right.from);
                return create(bigFrom, bigTo);
            }
        } else {
            // In other cases, we give up on the calculation and return EVERYTHING (rare in
            // practice).
            return EVERYTHING;
        }
    }

    /**
     * Returns a range that includes all possible values resulting from signed right shifting an
     * arbitrary value in this range by an arbitrary number of bits in the specified range. We call
     * this the signed right shift operation of a range.
     *
     * @param right the range of bits by which this range is signed right shifted
     * @return the range resulting from signed right shifting this range by the specified range
     */
    public Range signedShiftRight(Range right) {
        if (this.isNothing() || right.isNothing()) {
            return NOTHING;
        }

        if (this.isWithinInteger() && right.isWithin(0, 31)) {
            // This bound is adequate to guarantee no overflow when using long to evaluate
            long resultFrom = from >> (from >= 0 ? right.to : right.from);
            long resultTo = to >> (to >= 0 ? right.from : right.to);
            return create(resultFrom, resultTo);
        } else {
            // Signed shift right operation for long type cannot be simulated with BigInteger.
            // Give up on the calculation and return EVERYTHING instead.
            return EVERYTHING;
        }
    }

    /**
     * When this range only contains non-negative values, the refined result should be the same as
     * {@link #signedShiftRight(Range)}. We give up the analysis when this range contains negative
     * value(s).
     */
    public Range unsignedShiftRight(Range right) {
        if (this.from >= 0) {
            return signedShiftRight(right);
        }

        if (this.isNothing() || right.isNothing()) {
            return NOTHING;
        }

        return EVERYTHING;
    }

    /**
     * Returns a range that includes all possible values resulting from performing the bitwise and
     * operation on a value in this range by a mask in the specified range. We call this the bitwise
     * and operation of a range.
     *
     * <p>The current implementation is conservative: it only refines the cases where the range of
     * mask represents a constant. In other cases, it gives up on the refinement and returns {@code
     * EVERYTHING} instead.
     *
     * @param right the range of mask of the bitwise and operation
     * @return the range resulting from the bitwise and operation of this range and the specified
     *     range of mask
     */
    public Range bitwiseAnd(Range right) {
        if (this.isNothing() || right.isNothing()) {
            return NOTHING;
        }

        // We only refine the cases where the range of mask represent a constant.
        // Recall these two's-complement facts:
        //   11111111  represents  -1
        //   10000000  represents  MIN_VALUE

        Range constant = null;
        Range variable = null;
        if (right.isConstant()) {
            constant = right;
            variable = this;
        } else if (this.isConstant()) {
            constant = this;
            variable = right;
        }

        if (constant != null) {
            long mask = constant.from;
            if (mask >= 0) {
                // Sign bit of mask is 0.  The elements in the result range must be positive, and
                // the result range is upper-bounded by the mask.
                if (variable.from >= 0) {
                    // Case 1.1: The result range is upper-bounded by the upper bound of this range.
                    return create(0, Math.min(mask, variable.to));
                } else if (variable.to < 0) {
                    // Case 1.2: The result range is upper-bounded by the upper bound of this range
                    // after ignoring the sign bit. The upper bound of this range has the most bits
                    // (of the highest place values) set to 1.
                    return create(0, Math.min(mask, noSignBit(variable.to)));
                } else {
                    // Case 1.3:  Since this range contains -1, the upper bound of this range after
                    // ignoring the sign bit is Long.MAX_VALUE and thus doesn't contribute to
                    // further refinement.
                    return create(0, mask);
                }
            } else {
                // Sign bit of mask is 1.
                if (variable.from >= 0) {
                    // Case 2.1: Similar to case 1.1 except that the sign bit of the mask can be
                    // ignored.
                    return create(0, Math.min(noSignBit(mask), variable.to));
                } else if (variable.to < 0) {
                    // Case 2.2: The sign bit of the elements in the result range must be 1.
                    // Therefore the lower bound of the result range is Long.MIN_VALUE (when all
                    // 1-bits are mismatched between the mask and the element in this range). The
                    // result range is also upper-bounded by this mask itself and the upper bound of
                    // this range.  (Because more set bits means a larger number -- still negative,
                    // but closer to 0.)
                    return create(Long.MIN_VALUE, Math.min(mask, variable.to));
                } else {
                    // Case 2.3: Similar to case 2.2 except that the elements in this range could
                    // be positive, and thus the result range is upper-bounded by the upper bound
                    // of this range and the mask after ignoring the sign bit.
                    return create(Long.MIN_VALUE, Math.min(noSignBit(mask), variable.to));
                }
            }
        }

        return EVERYTHING;
    }

    /** Return the argument, with its sign bit zeroed out. */
    private long noSignBit(Long mask) {
        return mask & (-1L >>> 1);
    }

    /** We give up the analysis for bitwise OR operation. */
    public Range bitwiseOr(Range right) {
        if (this.isNothing() || right.isNothing()) {
            return NOTHING;
        }

        return EVERYTHING;
    }

    /** We give up the analysis for bitwise XOR operation. */
    public Range bitwiseXor(Range right) {
        if (this.isNothing() || right.isNothing()) {
            return NOTHING;
        }

        return EVERYTHING;
    }

    /**
     * Returns the range of a variable that falls within this range after applying the unary plus
     * operation (which is a no-op).
     *
     * @return this range
     */
    public Range unaryPlus() {
        return this;
    }

    /**
     * Returns the range of a variable that falls within this range after applying the unary minus
     * operation.
     *
     * @return the resulted range of applying unary minus on an arbitrary value in this range
     */
    public Range unaryMinus() {
        if (this.isNothing()) {
            return NOTHING;
        }

        if (from == Long.MIN_VALUE && from != to) {
            // the only case that needs special handling because of overflow
            return EVERYTHING;
        }

        return create(-to, -from);
    }

    /**
     * Returns the range of a variable that falls within this range after applying the bitwise
     * complement operation.
     *
     * @return the resulting range of applying bitwise complement on an arbitrary value in this
     *     range
     */
    public Range bitwiseComplement() {
        if (this.isNothing()) {
            return NOTHING;
        }

        return create(~to, ~from);
    }

    /**
     * Refines this range to reflect that some value in it can be less than a value in the given
     * range. This is used for calculating the control-flow-refined result of the &lt; operator. For
     * example:
     *
     * <pre>
     * <code>
     *    {@literal @}IntRange(from = 0, to = 10) int a;
     *    {@literal @}IntRange(from = 3, to = 7) int b;
     *     ...
     *     if (a &lt; b) {
     *         // range of <i>a</i> is now refined to [0, 6] because a value in range [7, 10]
     *         // cannot be smaller than variable <i>b</i> with range [3, 7].
     *         ...
     *     }
     * </code>
     * </pre>
     *
     * Use the {@link #refineGreaterThanEq(Range)} method if you are also interested in refining the
     * range of {@code b} in the code above.
     *
     * @param right the specified {@code Range} to compare with
     * @return the refined {@code Range}
     */
    public Range refineLessThan(Range right) {
        if (this.isNothing() || right.isNothing()) {
            return NOTHING;
        }

        if (right.to == Long.MIN_VALUE) {
            return NOTHING;
        }

        long resultTo = Math.min(to, right.to - 1);
        return createOrNothing(from, resultTo);
    }

    /**
     * Refines this range to reflect that some value in it can be less than or equal to a value in
     * the given range. This is used for calculating the control-flow-refined result of the &lt;=
     * operator. For example:
     *
     * <pre>
     * <code>
     *    {@literal @}IntRange(from = 0, to = 10) int a;
     *    {@literal @}IntRange(from = 3, to = 7) int b;
     *     ...
     *     if (a &lt;= b) {
     *         // range of <i>a</i> is now refined to [0, 7] because a value in range [8, 10]
     *         // cannot be less than or equal to variable <i>b</i> with range [3, 7].
     *         ...
     *     }
     * </code>
     * </pre>
     *
     * Use the {@link #refineGreaterThan(Range)} method if you are also interested in refining the
     * range of {@code b} in the code above.
     *
     * @param right the specified {@code Range} to compare with
     * @return the refined {@code Range}
     */
    public Range refineLessThanEq(Range right) {
        if (this.isNothing() || right.isNothing()) {
            return NOTHING;
        }

        long resultTo = Math.min(to, right.to);
        return createOrNothing(from, resultTo);
    }

    /**
     * Refines this range to reflect that some value in it can be greater than a value in the given
     * range. This is used for calculating the control-flow-refined result of the &gt; operator. For
     * example:
     *
     * <pre>
     * <code>
     *    {@literal @}IntRange(from = 0, to = 10) int a;
     *    {@literal @}IntRange(from = 3, to = 7) int b;
     *     ...
     *     if (a &gt; b) {
     *         // range of <i>a</i> is now refined to [4, 10] because a value in range [0, 3]
     *         // cannot be greater than variable <i>b</i> with range [3, 7].
     *         ...
     *     }
     * </code>
     * </pre>
     *
     * Use the {@link #refineLessThanEq(Range)} method if you are also interested in refining the
     * range of {@code b} in the code above.
     *
     * @param right the specified {@code Range} to compare with
     * @return the refined {@code Range}
     */
    public Range refineGreaterThan(Range right) {
        if (this.isNothing() || right.isNothing()) {
            return NOTHING;
        }

        if (right.from == Long.MAX_VALUE) {
            return NOTHING;
        }

        long resultFrom = Math.max(from, right.from + 1);
        return createOrNothing(resultFrom, to);
    }

    /**
     * Refines this range to reflect that some value in it can be greater than or equal to a value
     * in the given range. This is used for calculating the control-flow-refined result of the &gt;=
     * operator. For example:
     *
     * <pre>
     * <code>
     *    {@literal @}IntRange(from = 0, to = 10) int a;
     *    {@literal @}IntRange(from = 3, to = 7) int b;
     *     ...
     *     if (a &gt;= b) {
     *         // range of <i>a</i> is now refined to [3, 10] because a value in range [0, 2]
     *         // cannot be greater than or equal to variable <i>b</i> with range [3, 7].
     *         ...
     *     }
     * </code>
     * </pre>
     *
     * Use the {@link #refineLessThan(Range)} method if you are also interested in refining the
     * range of {@code b} in the code above.
     *
     * @param right the specified {@code Range} to compare with
     * @return the refined {@code Range}
     */
    public Range refineGreaterThanEq(Range right) {
        if (this.isNothing() || right.isNothing()) {
            return NOTHING;
        }

        long resultFrom = Math.max(from, right.from);
        return createOrNothing(resultFrom, to);
    }

    /**
     * Refines this range to reflect that some value in it can be equal to a value in the given
     * range. This is used for calculating the control-flow-refined result of the == operator. For
     * example:
     *
     * <pre>
     * <code>
     *    {@literal @}IntRange(from = 0, to = 10) int a;
     *    {@literal @}IntRange(from = 3, to = 15) int b;
     *     ...
     *     if (a == b) {
     *         // range of <i>a</i> is now refined to [3, 10] because a value in range [0, 2]
     *         // cannot be equal to variable <i>b</i> with range [3, 15].
     *         ...
     *     }
     * </code>
     * </pre>
     *
     * @param right the specified {@code Range} to compare with
     * @return the refined {@code Range}
     */
    public Range refineEqualTo(Range right) {
        return this.intersect(right);
    }

    /**
     * Refines this range to reflect that some value in it must not be equal to a value in the given
     * range. This only changes the range if the given range (right) contains exactly one integer,
     * and that integer is one of the bounds of this range. This is used for calculating the
     * control-flow-refined result of the != operator. For example:
     *
     * <pre>
     * <code>
     *    {@literal @}IntRange(from = 0, to = 10) int a;
     *    {@literal @}IntRange(from = 0, to = 0) int b;
     *     ...
     *     if (a != b) {
     *         // range of <i>a</i> is now refined to [1, 10] because it cannot
     *         // be zero.
     *         ...
     *     }
     * </code>
     * </pre>
     *
     * @param right the specified {@code Range} to compare with
     * @return the refined {@code Range}
     */
    public Range refineNotEqualTo(Range right) {
        if (right.isConstant()) {
            if (this.to == right.to) {
                return create(this.from, this.to - 1);
            } else if (this.from == right.from) {
                return create(this.from + 1, this.to);
            }
        }
        return this;
    }

    /**
     * Determines if the range is wider than a given value, i.e., if the number of possible values
     * enclosed by this range is more than the given value.
     *
     * @param value the value to compare with
     * @return true if wider than the given value
     */
    public boolean isWiderThan(long value) {
        if (this.isWithin((Long.MIN_VALUE >> 1) + 1, Long.MAX_VALUE >> 1)) {
            // This bound is adequate to guarantee no overflow when using long to evaluate.
            // Long.MIN_VALUE >> 1 + 1 = -4611686018427387903
            // Long.MAX_VALUE >> 1 = 4611686018427387903
            return width() > value;
        } else {
            return BigInteger.valueOf(to)
                            .subtract(BigInteger.valueOf(from))
                            .add(BigInteger.ONE)
                            .compareTo(BigInteger.valueOf(value))
                    > 0;
        }
    }

    /** Determines if this range represents a constant value. */
    public boolean isConstant() {
        return from == to;
    }

    /**
     * Determines if this range is completely contained in the range specified by the given lower
     * bound inclusive and upper bound inclusive.
     *
     * @param lb lower bound for the range that might contain this one
     * @param ub upper bound for the range that might contain this one
     * @return true if this range is within the given bounds
     */
    public boolean isWithin(long lb, long ub) {
        assert lb <= ub;
        return lb <= from && to <= ub;
    }

    /**
     * Determines if this range is contained inclusively between Long.MIN_VALUE/2 and
     * Long.MAX_VALUE/2. Note: Long.MIN_VALUE/2 != -Long.MAX_VALUE/2
     */
    private boolean isWithinHalfLong() {
        return isWithin(Long.MIN_VALUE >> 1, Long.MAX_VALUE >> 1);
    }

    /**
     * Determines if this range is completely contained in the scope of the Integer type.
     *
     * @return true if the range is contained within the Integer range inclusive
     */
    public boolean isWithinInteger() {
        return isWithin(Integer.MIN_VALUE, Integer.MAX_VALUE);
    }
<<<<<<< HEAD

    /** Long.MIN_VALUE, as a BigInteger. */
    private static final BigInteger BIG_LONG_MIN_VALUE = BigInteger.valueOf(Long.MIN_VALUE);
    /** Long.MAX_VALUE, as a BigInteger. */
    private static final BigInteger BIG_LONG_MAX_VALUE = BigInteger.valueOf(Long.MAX_VALUE);
    /** The number of Long values, as a BigInteger. */
    private static final BigInteger BIG_LONG_WIDTH =
            BIG_LONG_MAX_VALUE.subtract(BIG_LONG_MIN_VALUE).add(BigInteger.ONE);

    /**
     * Creates a range using BigInteger type bounds.
     *
     * <p>If the BigInteger range is wider than the full range of the Long class, return EVERYTHING.
     *
     * <p>If one of the BigInteger bounds is out of Long's range and {@link #ignoreOverflow} is
     * false, convert the bounds to Long type in accordance with Java twos-complement overflow
     * rules, e.g., Long.MAX_VALUE + 1 is converted to Long.MIN_VALUE.
     *
     * <p>If one of the BigInteger bounds is out of Long's range and {@link #ignoreOverflow} is
     * true, convert the bound that is outside Long's range to max/min value of a Long.
     *
     * @param bigFrom the lower bound of the BigInteger range
     * @param bigTo the upper bound of the BigInteger range
     * @return a range with Long type bounds converted from the BigInteger range
     */
    private static Range create(BigInteger bigFrom, BigInteger bigTo) {
        if (ignoreOverflow) {
            bigFrom = bigFrom.max(BIG_LONG_MIN_VALUE);
            bigTo = bigTo.min(BIG_LONG_MAX_VALUE);
        } else {
            BigInteger bigWidth = bigTo.subtract(bigFrom).add(BigInteger.ONE);
            if (bigWidth.compareTo(BIG_LONG_WIDTH) > 0) {
                return EVERYTHING;
            }
        }
        long longFrom = bigFrom.longValue();
        long longTo = bigTo.longValue();
        return createOrElse(longFrom, longTo, EVERYTHING);
    }

    /**
     * Internal factory that handles creation of Range that may be in overflow or underflow as a
     * result of an internal cast conversion.
     *
     * <p>Overflow and underflow here are any violations of {@code from<=to}.
     *
     * @param from
     * @param to
     * @param underflow
     * @return
     */
    private static Range createOrElse(long from, long to, Range underflow) {
        if (from <= to) return new Range(from, to);
        return underflow;
    }
=======
>>>>>>> 2f14e10f
}<|MERGE_RESOLUTION|>--- conflicted
+++ resolved
@@ -90,8 +90,6 @@
             throw new IllegalArgumentException(String.format("Invalid Range: %s %s", from, to));
         }
         return new Range(from, to);
-<<<<<<< HEAD
-=======
     }
 
     /**
@@ -114,7 +112,6 @@
             if (max < current) max = current;
         }
         return create(min, max);
->>>>>>> 2f14e10f
     }
 
     /** Long.MIN_VALUE, as a BigInteger. */
@@ -126,18 +123,6 @@
             BIG_LONG_MAX_VALUE.subtract(BIG_LONG_MIN_VALUE).add(BigInteger.ONE);
 
     /**
-<<<<<<< HEAD
-     * Create a Range from a collection of Numbers.
-     *
-     * @param values collection whose min and max values will be used as the range's from and to
-     *     values
-     * @return a range that encompasses all the argument's values ({@link #NOTHING} if the argument
-     *     is an empty collection)
-     */
-    public static Range create(Collection<? extends Number> values) {
-        if (values.isEmpty()) {
-            return NOTHING;
-=======
      * Creates a range using BigInteger type bounds.
      *
      * <p>If the BigInteger range is wider than the full range of the Long class, return EVERYTHING.
@@ -181,7 +166,6 @@
             return new Range(from, to);
         } else {
             return alternate;
->>>>>>> 2f14e10f
         }
         long min = values.iterator().next().longValue();
         long max = min;
@@ -1204,62 +1188,4 @@
     public boolean isWithinInteger() {
         return isWithin(Integer.MIN_VALUE, Integer.MAX_VALUE);
     }
-<<<<<<< HEAD
-
-    /** Long.MIN_VALUE, as a BigInteger. */
-    private static final BigInteger BIG_LONG_MIN_VALUE = BigInteger.valueOf(Long.MIN_VALUE);
-    /** Long.MAX_VALUE, as a BigInteger. */
-    private static final BigInteger BIG_LONG_MAX_VALUE = BigInteger.valueOf(Long.MAX_VALUE);
-    /** The number of Long values, as a BigInteger. */
-    private static final BigInteger BIG_LONG_WIDTH =
-            BIG_LONG_MAX_VALUE.subtract(BIG_LONG_MIN_VALUE).add(BigInteger.ONE);
-
-    /**
-     * Creates a range using BigInteger type bounds.
-     *
-     * <p>If the BigInteger range is wider than the full range of the Long class, return EVERYTHING.
-     *
-     * <p>If one of the BigInteger bounds is out of Long's range and {@link #ignoreOverflow} is
-     * false, convert the bounds to Long type in accordance with Java twos-complement overflow
-     * rules, e.g., Long.MAX_VALUE + 1 is converted to Long.MIN_VALUE.
-     *
-     * <p>If one of the BigInteger bounds is out of Long's range and {@link #ignoreOverflow} is
-     * true, convert the bound that is outside Long's range to max/min value of a Long.
-     *
-     * @param bigFrom the lower bound of the BigInteger range
-     * @param bigTo the upper bound of the BigInteger range
-     * @return a range with Long type bounds converted from the BigInteger range
-     */
-    private static Range create(BigInteger bigFrom, BigInteger bigTo) {
-        if (ignoreOverflow) {
-            bigFrom = bigFrom.max(BIG_LONG_MIN_VALUE);
-            bigTo = bigTo.min(BIG_LONG_MAX_VALUE);
-        } else {
-            BigInteger bigWidth = bigTo.subtract(bigFrom).add(BigInteger.ONE);
-            if (bigWidth.compareTo(BIG_LONG_WIDTH) > 0) {
-                return EVERYTHING;
-            }
-        }
-        long longFrom = bigFrom.longValue();
-        long longTo = bigTo.longValue();
-        return createOrElse(longFrom, longTo, EVERYTHING);
-    }
-
-    /**
-     * Internal factory that handles creation of Range that may be in overflow or underflow as a
-     * result of an internal cast conversion.
-     *
-     * <p>Overflow and underflow here are any violations of {@code from<=to}.
-     *
-     * @param from
-     * @param to
-     * @param underflow
-     * @return
-     */
-    private static Range createOrElse(long from, long to, Range underflow) {
-        if (from <= to) return new Range(from, to);
-        return underflow;
-    }
-=======
->>>>>>> 2f14e10f
 }