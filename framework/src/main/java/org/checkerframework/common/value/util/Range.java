--- conflicted
+++ resolved
@@ -6,11 +6,9 @@
 import java.util.Collections;
 import java.util.List;
 import java.util.Objects;
-<<<<<<< HEAD
+
 import javax.lang.model.type.TypeKind;
-=======
 import org.checkerframework.checker.nullness.qual.Nullable;
->>>>>>> 610079f4
 
 /**
  * The Range class models a 64-bit two's-complement integral interval, such as all integers between
