package org.checkerframework.common.value.util;

import java.math.BigInteger;
import java.util.Arrays;
import java.util.Collection;
import java.util.Collections;
import java.util.List;
import java.util.Objects;
import org.checkerframework.checker.nullness.qual.Nullable;

/**
 * The Range class models a 64-bit two's-complement integral interval, such as all integers between
 * 1 and 10, inclusive. Ranges are immutable.
 */
public class Range {

    /** The lower bound of the interval, inclusive. */
    public final long from;

    /** The upper bound of the interval, inclusive. */
    public final long to;

    /**
     * Should ranges take overflow into account or ignore it?
     *
     * <ul>
     *   <li>If {@code ignoreOverflow} is true, then operations that would result in more than the
     *       max value are clipped to the max value (and similarly for the min).
     *   <li>If {@code ignoreOverflow} is false, then operations that would result in more than the
     *       max wrap around according to the rules of twos-complement arithmetic and produce a
     *       smaller value (and similarly for the min).
     * </ul>
     *
     * <p>Any checker that uses this library should set this field. By default, this field is set to
     * false (meaning overflow is taken into account), but a previous checker might have set it to
     * true.
     *
     * <p>A static field is used because passing an instance field throughout the class bloats the
     * code.
     */
    public static boolean ignoreOverflow = false;

    /** A range containing all possible 64-bit values. */
    public static final Range LONG_EVERYTHING = new Range(Long.MIN_VALUE, Long.MAX_VALUE);

    /** A range containing all possible 32-bit values. */
    public static final Range INT_EVERYTHING = new Range(Integer.MIN_VALUE, Integer.MAX_VALUE);

    /** A range containing all possible 16-bit values. */
    public static final Range SHORT_EVERYTHING = new Range(Short.MIN_VALUE, Short.MAX_VALUE);

    /** A range containing all possible char values. */
    public static final Range CHAR_EVERYTHING = new Range(Character.MIN_VALUE, Character.MAX_VALUE);

    /** A range containing all possible 8-bit values. */
    public static final Range BYTE_EVERYTHING = new Range(Byte.MIN_VALUE, Byte.MAX_VALUE);

    /** The empty range. */
    public static final Range NOTHING = new Range();

    /** An alias to the range containing all possible 64-bit values. */
    public static final Range EVERYTHING = LONG_EVERYTHING;

    /**
     * Create a Range from a collection of Longs.
     *
     * @param collection from which min and max values will be used as from and to values in the
     *     range
     */
    public Range(Collection<Long> collection) {
        this(Collections.min(collection), Collections.max(collection));
    }

    /**
     * Create a Range from a collection of Integers.
     *
     * @param list from which min and max values will be used as from and to values in the range
     */
    // The formal parameter type cannot be Collection<Integer> because that would erase to the same
    // raw types as the Range(Collection<Long>) constructor.
    public Range(List<Integer> list) {
        this(Collections.min(list), Collections.max(list));
    }

    /**
     * Constructs a range with its bounds specified by two parameters, {@code from} and {@code to}.
     *
     * @param from the lower bound (inclusive)
     * @param to the upper bound (inclusive)
     */
    public Range(long from, long to) {
        if (!(from <= to)) {
            throw new IllegalArgumentException(String.format("Invalid Range: %s %s", from, to));
        }
        this.from = from;
        this.to = to;
    }

    /** Creates the singleton empty range. */
    private Range() {
        this.from = Long.MAX_VALUE;
        this.to = Long.MIN_VALUE;
    }

    /**
     * Returns a range with its bounds specified by two parameters, {@code from} and {@code to}. If
     * {@code from} is greater than {@code to}, returns {@link #NOTHING}.
     *
     * @param from the lower bound (inclusive)
     * @param to the upper bound (inclusive)
     */
    private static Range createRangeOrNothing(long from, long to) {
        if (from <= to) {
            return new Range(from, to);
        } else {
            return NOTHING;
        }
    }

    /**
     * Returns a range with its bounds specified by two parameters, {@code from} and {@code to}. If
     * {@code from} is greater than {@code to}, returns {@link #EVERYTHING}.
     *
     * @param from the lower bound (inclusive)
     * @param to the upper bound (inclusive)
<<<<<<< HEAD
     * @return newly created Range or EVERYTHING
=======
     * @return newly-created Range or EVERYTHING
>>>>>>> 8570d5d1
     */
    private static Range createRangeOrEverything(long from, long to) {
        if (from <= to) {
            return new Range(from, to);
        } else {
            return EVERYTHING;
        }
    }

    /**
     * Returns the number of values in this range.
     *
     * @return how many values are in the range
     */
    private long width() {
        return to - from + 1;
    }

    @Override
    public String toString() {
        if (this.isNothing()) {
            return "[]";
        } else {
            return String.format("[%s..%s]", from, to);
        }
    }

    @Override
    public boolean equals(@Nullable Object obj) {
        if (obj instanceof Range) {
            return equalsRange((Range) obj);
        }
        return false;
    }

    @Override
    public int hashCode() {
        return Objects.hash(from, to);
    }

    /**
     * Compare two ranges in a type safe manner for equality without incurring the cost of an
     * instanceof check such as equals(Object) does.
     *
     * @param range to compare against
     * @return true for ranges that match from and to respectively
     */
    private boolean equalsRange(Range range) {
        return from == range.from && to == range.to;
    }

    /** Return true if this range contains every {@code long} value. */
    public boolean isLongEverything() {
        return equalsRange(LONG_EVERYTHING);
    }

    /** Return true if this range contains every {@code int} value. */
    public boolean isIntEverything() {
        return equalsRange(INT_EVERYTHING);
    }

    /** Return true if this range contains every {@code short} value. */
    public boolean isShortEverything() {
        return equalsRange(SHORT_EVERYTHING);
    }

    /** Return true if this range contains every {@code char} value. */
    public boolean isCharEverything() {
        return equalsRange(CHAR_EVERYTHING);
    }

    /** Return true if this range contains every {@code byte} value. */
    public boolean isByteEverything() {
        return equalsRange(BYTE_EVERYTHING);
    }

    /** Return true if this range contains no values. */
    public boolean isNothing() {
        return this == NOTHING;
    }

    /** The number of values representable in 32 bits: 2^32 or 1&lt;&lt;32. */
    private static final long INT_WIDTH = INT_EVERYTHING.width();

    /**
     * Converts this range to a 32-bit integral range.
     *
     * <p>If {@link #ignoreOverflow} is true and one of the bounds is outside the Integer range,
     * then that bound is set to the bound of the Integer range.
     *
     * <p>If {@link #ignoreOverflow} is false and this range is too wide, i.e., wider than the full
     * range of the Integer class, return INT_EVERYTHING.
     *
     * <p>If {@link #ignoreOverflow} is false and the bounds of this range are not representable as
     * 32-bit integers, convert the bounds to Integer type in accordance with Java twos-complement
     * overflow rules, e.g., Integer.MAX_VALUE + 1 is converted to Integer.MIN_VALUE.
     */
    public Range intRange() {
        if (this.isNothing()) {
            return this;
        }
        if (ignoreOverflow) {
            return new Range(Math.max(from, Integer.MIN_VALUE), Math.min(to, Integer.MAX_VALUE));
        }
        if (this.isWiderThan(INT_WIDTH)) {
            return INT_EVERYTHING;
        }
        int intFrom = (int) this.from;
        int intTo = (int) this.to;
        if (intFrom <= intTo) {
            return new Range(intFrom, intTo);
        }
        return INT_EVERYTHING;
    }

    /** The number of values representable in 16 bits: 2^16 or 1&lt;&lt;16. */
    private static final long SHORT_WIDTH = SHORT_EVERYTHING.width();

    /**
     * Converts a this range to a 16-bit short range.
     *
     * <p>If {@link #ignoreOverflow} is true and one of the bounds is outside the Short range, then
     * that bound is set to the bound of the Short range.
     *
     * <p>If {@link #ignoreOverflow} is false and this range is too wide, i.e., wider than the full
     * range of the Short class, return SHORT_EVERYTHING.
     *
     * <p>If {@link #ignoreOverflow} is false and the bounds of this range are not representable as
     * 16-bit integers, convert the bounds to Short type in accordance with Java twos-complement
     * overflow rules, e.g., Short.MAX_VALUE + 1 is converted to Short.MIN_VALUE.
     */
    public Range shortRange() {
        if (this.isNothing()) {
            return this;
        }
        if (ignoreOverflow) {
            return new Range(Math.max(from, Short.MIN_VALUE), Math.min(to, Short.MAX_VALUE));
        }
        if (this.isWiderThan(SHORT_WIDTH)) {
            // short is promoted to int before the operation so no need for explicit casting
            return SHORT_EVERYTHING;
        }
        short shortFrom = (short) this.from;
        short shortTo = (short) this.to;
        if (shortFrom <= shortTo) {
            return new Range(shortFrom, shortTo);
        }
        return SHORT_EVERYTHING;
    }

    /** The number of values representable in char: */
    private static final long CHAR_WIDTH = CHAR_EVERYTHING.width();

    /**
     * Converts this range to a char range.
     *
     * <p>If {@link #ignoreOverflow} is true and one of the bounds is outside the Character range,
     * then that bound is set to the bound of the Character range.
     *
     * <p>If {@link #ignoreOverflow} is false and this range is too wide, i.e., wider than the full
     * range of the Character class, return CHAR_EVERYTHING.
     *
     * <p>If {@link #ignoreOverflow} is false and the bounds of this range are not representable as
     * 8-bit integers, convert the bounds to Character type in accordance with Java overflow rules
     * (twos-complement), e.g., Character.MAX_VALUE + 1 is converted to Character.MIN_VALUE.
     */
    public Range charRange() {
        if (this.isNothing()) {
            return this;
        }
        if (ignoreOverflow) {
            return new Range(
                    Math.max(from, Character.MIN_VALUE), Math.min(to, Character.MAX_VALUE));
        }
        if (this.isWiderThan(CHAR_WIDTH)) {
            // char is promoted to int before the operation so no need for explicit casting
            return CHAR_EVERYTHING;
        }
        char charFrom = (char) this.from;
        char charTo = (char) this.to;
        if (charFrom <= charTo) {
            return new Range(charFrom, charTo);
        }
        return CHAR_EVERYTHING;
    }

    /** The number of values representable in 8 bits: 2^8 or 1&lt;&lt;8. */
    private static final long BYTE_WIDTH = BYTE_EVERYTHING.width();

    /**
     * Converts a this range to a 8-bit byte range.
     *
     * <p>If {@link #ignoreOverflow} is true and one of the bounds is outside the Byte range, then
     * that bound is set to the bound of the Byte range.
     *
     * <p>If {@link #ignoreOverflow} is false and this range is too wide, i.e., wider than the full
     * range of the Byte class, return BYTE_EVERYTHING.
     *
     * <p>If {@link #ignoreOverflow} is false and the bounds of this range are not representable as
     * 8-bit integers, convert the bounds to Byte type in accordance with Java twos-complement
     * overflow rules, e.g., Byte.MAX_VALUE + 1 is converted to Byte.MIN_VALUE.
     */
    public Range byteRange() {
        if (this.isNothing()) {
            return this;
        }
        if (ignoreOverflow) {
            return new Range(Math.max(from, Byte.MIN_VALUE), Math.min(to, Byte.MAX_VALUE));
        }
        if (this.isWiderThan(BYTE_WIDTH)) {
            // byte is promoted to int before the operation so no need for explicit casting
            return BYTE_EVERYTHING;
        }
        byte byteFrom = (byte) this.from;
        byte byteTo = (byte) this.to;
        if (byteFrom <= byteTo) {
            return new Range(byteFrom, byteTo);
        }
        return BYTE_EVERYTHING;
    }

    /**
     * Returns true if the element is contained in this range.
     *
     * @param element the value to seek
<<<<<<< HEAD
     * @return true or false
=======
     * @return true if {@code element} is in this range
>>>>>>> 8570d5d1
     */
    public boolean contains(long element) {
        return from <= element && element <= to;
    }

    /**
<<<<<<< HEAD
     * Returns true if the element is contained in this range.
     *
     * @param other the range to seek
     * @return true or false
=======
     * Returns true if the other range is contained in this range.
     *
     * @param other the range that might be within this one
     * @return true if {@code other} is within this range
>>>>>>> 8570d5d1
     */
    public boolean contains(Range other) {
        return other.isWithin(from, to);
    }

    /**
     * Returns the smallest range that includes all values contained in either of the two ranges. We
     * call this the union of two ranges.
     *
     * @param right a range to union with this range
     * @return a range resulting from the union of the specified range and this range
     */
    public Range union(Range right) {
        if (this.isNothing()) {
            return right;
        } else if (right.isNothing()) {
            return this;
        }

        long resultFrom = Math.min(from, right.from);
        long resultTo = Math.max(to, right.to);
        return new Range(resultFrom, resultTo);
    }

    /**
     * Returns the smallest range that includes all values contained in both of the two ranges. We
     * call this the intersection of two ranges. If there is no overlap between the two ranges,
     * returns an empty range.
     *
     * @param right the range to intersect with this range
     * @return a range resulting from the intersection of the specified range and this range
     */
    public Range intersect(Range right) {
        if (this.isNothing() || right.isNothing()) {
            return NOTHING;
        }

        long resultFrom = Math.max(from, right.from);
        long resultTo = Math.min(to, right.to);
        return createRangeOrNothing(resultFrom, resultTo);
    }

    /** @return the range with the lowest to and from values of this range and the passed range */
    public Range min(Range other) {
        return new Range(Math.min(this.from, other.from), Math.min(this.to, other.to));
    }

    /** @return the range with the highest to and from values of this range and the passed range */
    public Range max(Range other) {
        return new Range(Math.max(this.from, other.from), Math.max(this.to, other.to));
    }

    /**
     * Returns the smallest range that includes all possible values resulting from adding an
     * arbitrary value in the specified range to an arbitrary value in this range. We call this the
     * addition of two ranges.
     *
     * @param right a range to be added to this range
     * @return the range resulting from the addition of the specified range and this range
     */
    public Range plus(Range right) {
        if (this.isNothing() || right.isNothing()) {
            return NOTHING;
        }

        if (this.isWithinHalfLong() && right.isWithinHalfLong()) {
            // This bound is adequate to guarantee no overflow when using long to evaluate
            long resultFrom = from + right.from;
            long resultTo = to + right.to;
            if (from > to) {
                return Range.EVERYTHING;
            } else {
                return new Range(resultFrom, resultTo);
            }
        } else {
            BigInteger bigFrom = BigInteger.valueOf(from).add(BigInteger.valueOf(right.from));
            BigInteger bigTo = BigInteger.valueOf(to).add(BigInteger.valueOf(right.to));
            return bigRangeToLongRange(bigFrom, bigTo);
        }
    }

    /**
     * Returns the smallest range that includes all possible values resulting from subtracting an
     * arbitrary value in the specified range from an arbitrary value in this range. We call this
     * the subtraction of two ranges.
     *
     * @param right the range to be subtracted from this range
     * @return the range resulting from subtracting the specified range from this range
     */
    public Range minus(Range right) {
        if (this.isNothing() || right.isNothing()) {
            return NOTHING;
        }

        if (this.isWithinHalfLong() && right.isWithinHalfLong()) {
            // This bound is adequate to guarantee no overflow when using long to evaluate
            long resultFrom = from - right.to;
            long resultTo = to - right.from;
            return new Range(resultFrom, resultTo);
        } else {
            BigInteger bigFrom = BigInteger.valueOf(from).subtract(BigInteger.valueOf(right.to));
            BigInteger bigTo = BigInteger.valueOf(to).subtract(BigInteger.valueOf(right.from));
            return bigRangeToLongRange(bigFrom, bigTo);
        }
    }

    /**
     * Returns the smallest range that includes all possible values resulting from multiplying an
     * arbitrary value in the specified range by an arbitrary value in this range. We call this the
     * multiplication of two ranges.
     *
     * @param right the specified range to be multiplied by this range
     * @return the range resulting from multiplying the specified range by this range
     */
    public Range times(Range right) {
        if (this.isNothing() || right.isNothing()) {
            return NOTHING;
        }

        // These bounds are adequate:  Integer.MAX_VALUE^2 is still a bit less than Long.MAX_VALUE.
        if (this.isWithinInteger() && right.isWithinInteger()) {
            List<Long> possibleValues =
                    Arrays.asList(
                            from * right.from, from * right.to, to * right.from, to * right.to);
            return new Range(possibleValues);
        } else {
            final BigInteger bigLeftFrom = BigInteger.valueOf(from);
            final BigInteger bigRightFrom = BigInteger.valueOf(right.from);
            final BigInteger bigRightTo = BigInteger.valueOf(right.to);
            final BigInteger bigLeftTo = BigInteger.valueOf(to);
            List<BigInteger> bigPossibleValues =
                    Arrays.asList(
                            bigLeftFrom.multiply(bigRightFrom),
                            bigLeftFrom.multiply(bigRightTo),
                            bigLeftTo.multiply(bigRightFrom),
                            bigLeftTo.multiply(bigRightTo));
            return bigRangeToLongRange(
                    Collections.min(bigPossibleValues), Collections.max(bigPossibleValues));
        }
    }

    /**
     * Returns the smallest range that includes all possible values resulting from dividing (integer
     * division) an arbitrary value in this range by an arbitrary value in the specified range. We
     * call this the division of two ranges.
     *
     * @param right the specified range by which this range is divided
     * @return the range resulting from dividing this range by the specified range
     */
    public Range divide(Range right) {
        if (this.isNothing() || right.isNothing()) {
            return NOTHING;
        }
        if (right.from == 0 && right.to == 0) {
            return NOTHING;
        }
        // Special cases that involve overflow.
        // The only overflow in integer division is Long.MIN_VALUE / -1 == Long.MIN_VALUE.
        if (from == Long.MIN_VALUE && right.contains(-1)) {
            // The values in the right range are all negative because right does not contain 0 but
            // does contain 1.
            if (from != to) {
                // Special case 1:
                // This range contains Long.MIN_VALUE and Long.MIN_VALUE + 1, which makes the
                // result range EVERYTHING.
                return EVERYTHING;
            } else if (right.from != right.to) {
                // Special case 2:
                // This range contains only Long.MIN_VALUE, and the right range contains at least -1
                // and -2. The result range is from Long.MIN_VALUE to Long.MIN_VALUE / -2.
                return new Range(Long.MIN_VALUE, Long.MIN_VALUE / -2);
            } else {
                // Special case 3:
                // This range contains only Long.MIN_VALUE, and right contains only -1.
                return new Range(Long.MIN_VALUE, Long.MIN_VALUE);
            }
        }
        // We needn't worry about the overflow issue starting from here.

        // There are 9 different cases:
        // (note: pos=positive, neg=negative, unk=unknown sign, np=non-positive, nn=non-negative)
        long resultFrom;
        long resultTo;
        if (from > 0) { // this range is positive
            if (right.from >= 0) {
                // 1. right: nn
                resultFrom = from / Math.max(right.to, 1);
                resultTo = to / Math.max(right.from, 1);
            } else if (right.to <= 0) {
                // 2. right: np
                resultFrom = to / Math.min(right.to, -1);
                resultTo = from / Math.min(right.from, -1);
            } else {
                // 3. right: unk; values include -1 and 1
                resultFrom = -to;
                resultTo = to;
            }
        } else if (to < 0) { // this range is negative
            if (right.from >= 0) {
                // 4. right: nn
                resultFrom = from / Math.max(right.from, 1);
                resultTo = to / Math.max(right.to, 1);
            } else if (right.to <= 0) {
                // 5. right: np
                resultFrom = to / Math.min(right.from, -1);
                resultTo = from / Math.min(right.to, -1);
            } else {
                // 6. right: unk; values include -1 and 1
                resultFrom = from;
                resultTo = -from;
            }
        } else { // this range spans both signs
            if (right.from >= 0) {
                // 7. right: nn
                resultFrom = from / Math.max(right.from, 1);
                resultTo = to / Math.max(right.from, 1);
            } else if (right.to <= 0) {
                // 8. right: np
                resultFrom = to / Math.min(right.to, -1);
                resultTo = from / Math.min(right.to, -1);
            } else {
                // 9. right: unk; values include -1 and 1
                resultFrom = Math.min(from, -to);
                resultTo = Math.max(-from, to);
            }
        }
        return new Range(resultFrom, resultTo);
    }

    /**
     * Returns a range that includes all possible values of the remainder of dividing an arbitrary
     * value in this range by an arbitrary value in the specified range.
     *
     * <p>In the current implementation, the result might not be the smallest range that includes
     * all the possible values.
     *
     * @param right the specified range by which this range is divided
     * @return the range of the remainder of dividing this range by the specified range
     */
    public Range remainder(Range right) {
        if (this.isNothing() || right.isNothing()) {
            return NOTHING;
        }
        if (right.from == 0 && right.to == 0) {
            return NOTHING;
        }
        // Special cases that would cause overflow if we use the general method below
        if (right.from == Long.MIN_VALUE) {
            Range range;
            // The value Long.MIN_VALUE as a divisor needs special handling as follows:
            if (from == Long.MIN_VALUE) {
                if (to == Long.MIN_VALUE) {
                    // This range only contains Long.MIN_VALUE, so the result range is {0}.
                    range = new Range(0, 0);
                } else { // (to > Long.MIN_VALUE)
                    // When this range contains Long.MIN_VALUE, which would have a remainder of 0 if
                    // divided by Long.MIN_VALUE, the result range is {0} unioned with [from + 1,
                    // to]
                    range = new Range(from + 1, to).union(new Range(0, 0));
                }
            } else { // (from > Long.MIN_VALUE)
                // When this range doesn't contain Long.MIN_VALUE, the remainder of each value
                // in this range divided by Long.MIN_VALUE is this value itself. Therefore the
                // result range is this range itself.
                range = this;
            }
            // If right.to > Long.MIN_VALUE, union the previous result with the result of range
            // [right.from + 1, right.to] divided by this range, which can be calculated using
            // the general method (see below)
            if (right.to > Long.MIN_VALUE) {
                Range rangeAdditional = this.remainder(new Range(right.from + 1, right.to));
                range = range.union(rangeAdditional);
            }
            return range;
        }
        // General method:
        // Calculate range1: the result range of this range divided by EVERYTHING. For example,
        // if this range is [3, 5], then the result range would be [0, 5]. If this range is [-3, 4],
        // then the result range would be [-3, 4]. In general, the result range is {0} union with
        // this range excluding the value Long.MIN_VALUE.
        Range range1 =
                new Range(Math.max(Long.MIN_VALUE + 1, from), Math.max(Long.MIN_VALUE + 1, to))
                        .union(new Range(0, 0));
        // Calculate range2: the result range of range EVERYTHING divided by the right range. For
        // example, if the right range is [-5, 3], then the result range would be [-4, 4]. If the
        // right range is [3, 6], then the result range would be [-5, 5]. In general, the result
        // range is calculated as following:
        long maxAbsolute = Math.max(Math.abs(right.from), Math.abs(right.to));
        Range range2 = new Range(-maxAbsolute + 1, maxAbsolute - 1);
        // Since range1 and range2 are both super sets of the minimal result range, we return the
        // intersection of range1 and range2, which is correct (super set) and precise enough.
        return range1.intersect(range2);
    }

    /**
     * Returns a range that includes all possible values resulting from left shifting an arbitrary
     * value in this range by an arbitrary number of bits in the specified range. We call this the
     * left shift of a range.
     *
     * @param right the range of bits by which this range is left shifted
     * @return the range resulting from left shifting this range by the specified range
     */
    public Range shiftLeft(Range right) {
        if (this.isNothing() || right.isNothing()) {
            return NOTHING;
        }

        // Shifting operations in Java are depending on the type of the left-hand operand:
        // If the left-hand operand is int  type, only the 5 lowest-order bits of the right-hand
        // operand are used.
        // If the left-hand operand is long type, only the 6 lowest-order bits of the right-hand
        // operand are used.
        // For example, while 1 << -1== 1 << 31, 1L << -1 == 1L << 63.
        // For ths reason, we restrict the shift-bits to analyze in [0. 31] and give up the analysis
        // when out of this range.
        //
        // Other possible solutions:
        // 1. create different methods for int type and long type and use them accordingly
        // 2. add an additional boolean parameter to indicate the type of the left-hand operand
        //
        // see https://docs.oracle.com/javase/specs/jls/se11/html/jls-15.html#jls-15.19 for more
        // detail.
        if (right.isWithin(0, 31)) {
            if (this.isWithinInteger()) {
                // This bound is adequate to guarantee no overflow when using long to evaluate
                long resultFrom = from << (from >= 0 ? right.from : right.to);
                long resultTo = to << (to >= 0 ? right.to : right.from);
                return new Range(resultFrom, resultTo);
            } else {
                BigInteger bigFrom =
                        BigInteger.valueOf(from)
                                .shiftLeft(from >= 0 ? (int) right.from : (int) right.to);
                BigInteger bigTo =
                        BigInteger.valueOf(to)
                                .shiftLeft(to >= 0 ? (int) right.to : (int) right.from);
                return bigRangeToLongRange(bigFrom, bigTo);
            }
        } else {
            // In other cases, we give up on the calculation and return EVERYTHING (rare in
            // practice).
            return EVERYTHING;
        }
    }

    /**
     * Returns a range that includes all possible values resulting from signed right shifting an
     * arbitrary value in this range by an arbitrary number of bits in the specified range. We call
     * this the signed right shift operation of a range.
     *
     * @param right the range of bits by which this range is signed right shifted
     * @return the range resulting from signed right shifting this range by the specified range
     */
    public Range signedShiftRight(Range right) {
        if (this.isNothing() || right.isNothing()) {
            return NOTHING;
        }

        if (this.isWithinInteger() && right.isWithin(0, 31)) {
            // This bound is adequate to guarantee no overflow when using long to evaluate
            long resultFrom = from >> (from >= 0 ? right.to : right.from);
            long resultTo = to >> (to >= 0 ? right.from : right.to);
            return new Range(resultFrom, resultTo);
        } else {
            // Signed shift right operation for long type cannot be simulated with BigInteger.
            // Give up on the calculation and return EVERYTHING instead.
            return EVERYTHING;
        }
    }

    /**
     * When this range only contains non-negative values, the refined result should be the same as
     * {@link #signedShiftRight(Range)}. We give up the analysis when this range contains negative
     * value(s).
     */
    public Range unsignedShiftRight(Range right) {
        if (this.from >= 0) {
            return signedShiftRight(right);
        }

        if (this.isNothing() || right.isNothing()) {
            return NOTHING;
        }

        return EVERYTHING;
    }

    /**
     * Returns a range that includes all possible values resulting from performing the bitwise and
     * operation on a value in this range by a mask in the specified range. We call this the bitwise
     * and operation of a range.
     *
     * <p>The current implementation is conservative: it only refines the cases where the range of
     * mask represents a constant. In other cases, it gives up on the refinement and returns {@code
     * EVERYTHING} instead.
     *
     * @param right the range of mask of the bitwise and operation
     * @return the range resulting from the bitwise and operation of this range and the specified
     *     range of mask
     */
    public Range bitwiseAnd(Range right) {
        if (this.isNothing() || right.isNothing()) {
            return NOTHING;
        }

        // We only refine the cases where the range of mask represent a constant.
        // Recall these two's-complement facts:
        //   11111111  represents  -1
        //   10000000  represents  MIN_VALUE

        Range constant = null;
        Range variable = null;
        if (right.isConstant()) {
            constant = right;
            variable = this;
        } else if (this.isConstant()) {
            constant = this;
            variable = right;
        }

        if (constant != null) {
            long mask = constant.from;
            if (mask >= 0) {
                // Sign bit of mask is 0.  The elements in the result range must be positive, and
                // the result range is upper-bounded by the mask.
                if (variable.from >= 0) {
                    // Case 1.1: The result range is upper-bounded by the upper bound of this range.
                    return new Range(0, Math.min(mask, variable.to));
                } else if (variable.to < 0) {
                    // Case 1.2: The result range is upper-bounded by the upper bound of this range
                    // after ignoring the sign bit. The upper bound of this range has the most bits
                    // (of the highest place values) set to 1.
                    return new Range(0, Math.min(mask, noSignBit(variable.to)));
                } else {
                    // Case 1.3:  Since this range contains -1, the upper bound of this range after
                    // ignoring the sign bit is Long.MAX_VALUE and thus doesn't contribute to
                    // further refinement.
                    return new Range(0, mask);
                }
            } else {
                // Sign bit of mask is 1.
                if (variable.from >= 0) {
                    // Case 2.1: Similar to case 1.1 except that the sign bit of the mask can be
                    // ignored.
                    return new Range(0, Math.min(noSignBit(mask), variable.to));
                } else if (variable.to < 0) {
                    // Case 2.2: The sign bit of the elements in the result range must be 1.
                    // Therefore the lower bound of the result range is Long.MIN_VALUE (when all
                    // 1-bits are mismatched between the mask and the element in this range). The
                    // result range is also upper-bounded by this mask itself and the upper bound of
                    // this range.  (Because more set bits means a larger number -- still negative,
                    // but closer to 0.)
                    return new Range(Long.MIN_VALUE, Math.min(mask, variable.to));
                } else {
                    // Case 2.3: Similar to case 2.2 except that the elements in this range could
                    // be positive, and thus the result range is upper-bounded by the upper bound
                    // of this range and the mask after ignoring the sign bit.
                    return new Range(Long.MIN_VALUE, Math.min(noSignBit(mask), variable.to));
                }
            }
        }

        return EVERYTHING;
    }

    /** Return the argument, with its sign bit zeroed out. */
    private long noSignBit(Long mask) {
        return mask & (-1L >>> 1);
    }

    /** We give up the analysis for bitwise OR operation. */
    public Range bitwiseOr(Range right) {
        if (this.isNothing() || right.isNothing()) {
            return NOTHING;
        }

        return EVERYTHING;
    }

    /** We give up the analysis for bitwise XOR operation. */
    public Range bitwiseXor(Range right) {
        if (this.isNothing() || right.isNothing()) {
            return NOTHING;
        }

        return EVERYTHING;
    }

    /**
     * Returns the range of a variable that falls within this range after applying the unary plus
     * operation (which is a no-op).
     *
     * @return this range
     */
    public Range unaryPlus() {
        return this;
    }

    /**
     * Returns the range of a variable that falls within this range after applying the unary minus
     * operation.
     *
     * @return the resulted range of applying unary minus on an arbitrary value in this range
     */
    public Range unaryMinus() {
        if (this.isNothing()) {
            return NOTHING;
        }

        if (from == Long.MIN_VALUE && from != to) {
            // the only case that needs special handling because of overflow
            return EVERYTHING;
        }

        return new Range(-to, -from);
    }

    /**
     * Returns the range of a variable that falls within this range after applying the bitwise
     * complement operation.
     *
     * @return the resulting range of applying bitwise complement on an arbitrary value in this
     *     range
     */
    public Range bitwiseComplement() {
        if (this.isNothing()) {
            return NOTHING;
        }

        return new Range(~to, ~from);
    }

    /**
     * Refines this range to reflect that some value in it can be less than a value in the given
     * range. This is used for calculating the control-flow-refined result of the &lt; operator. For
     * example:
     *
     * <pre>
     * <code>
     *    {@literal @}IntRange(from = 0, to = 10) int a;
     *    {@literal @}IntRange(from = 3, to = 7) int b;
     *     ...
     *     if (a &lt; b) {
     *         // range of <i>a</i> is now refined to [0, 6] because a value in range [7, 10]
     *         // cannot be smaller than variable <i>b</i> with range [3, 7].
     *         ...
     *     }
     * </code>
     * </pre>
     *
     * Use the {@link #refineGreaterThanEq(Range)} method if you are also interested in refining the
     * range of {@code b} in the code above.
     *
     * @param right the specified {@code Range} to compare with
     * @return the refined {@code Range}
     */
    public Range refineLessThan(Range right) {
        if (this.isNothing() || right.isNothing()) {
            return NOTHING;
        }

        if (right.to == Long.MIN_VALUE) {
            return NOTHING;
        }

        long resultTo = Math.min(to, right.to - 1);
        return createRangeOrNothing(from, resultTo);
    }

    /**
     * Refines this range to reflect that some value in it can be less than or equal to a value in
     * the given range. This is used for calculating the control-flow-refined result of the &lt;=
     * operator. For example:
     *
     * <pre>
     * <code>
     *    {@literal @}IntRange(from = 0, to = 10) int a;
     *    {@literal @}IntRange(from = 3, to = 7) int b;
     *     ...
     *     if (a &lt;= b) {
     *         // range of <i>a</i> is now refined to [0, 7] because a value in range [8, 10]
     *         // cannot be less than or equal to variable <i>b</i> with range [3, 7].
     *         ...
     *     }
     * </code>
     * </pre>
     *
     * Use the {@link #refineGreaterThan(Range)} method if you are also interested in refining the
     * range of {@code b} in the code above.
     *
     * @param right the specified {@code Range} to compare with
     * @return the refined {@code Range}
     */
    public Range refineLessThanEq(Range right) {
        if (this.isNothing() || right.isNothing()) {
            return NOTHING;
        }

        long resultTo = Math.min(to, right.to);
        return createRangeOrNothing(from, resultTo);
    }

    /**
     * Refines this range to reflect that some value in it can be greater than a value in the given
     * range. This is used for calculating the control-flow-refined result of the &gt; operator. For
     * example:
     *
     * <pre>
     * <code>
     *    {@literal @}IntRange(from = 0, to = 10) int a;
     *    {@literal @}IntRange(from = 3, to = 7) int b;
     *     ...
     *     if (a &gt; b) {
     *         // range of <i>a</i> is now refined to [4, 10] because a value in range [0, 3]
     *         // cannot be greater than variable <i>b</i> with range [3, 7].
     *         ...
     *     }
     * </code>
     * </pre>
     *
     * Use the {@link #refineLessThanEq(Range)} method if you are also interested in refining the
     * range of {@code b} in the code above.
     *
     * @param right the specified {@code Range} to compare with
     * @return the refined {@code Range}
     */
    public Range refineGreaterThan(Range right) {
        if (this.isNothing() || right.isNothing()) {
            return NOTHING;
        }

        if (right.from == Long.MAX_VALUE) {
            return NOTHING;
        }

        long resultFrom = Math.max(from, right.from + 1);
        return createRangeOrNothing(resultFrom, to);
    }

    /**
     * Refines this range to reflect that some value in it can be greater than or equal to a value
     * in the given range. This is used for calculating the control-flow-refined result of the &gt;=
     * operator. For example:
     *
     * <pre>
     * <code>
     *    {@literal @}IntRange(from = 0, to = 10) int a;
     *    {@literal @}IntRange(from = 3, to = 7) int b;
     *     ...
     *     if (a &gt;= b) {
     *         // range of <i>a</i> is now refined to [3, 10] because a value in range [0, 2]
     *         // cannot be greater than or equal to variable <i>b</i> with range [3, 7].
     *         ...
     *     }
     * </code>
     * </pre>
     *
     * Use the {@link #refineLessThan(Range)} method if you are also interested in refining the
     * range of {@code b} in the code above.
     *
     * @param right the specified {@code Range} to compare with
     * @return the refined {@code Range}
     */
    public Range refineGreaterThanEq(Range right) {
        if (this.isNothing() || right.isNothing()) {
            return NOTHING;
        }

        long resultFrom = Math.max(from, right.from);
        return createRangeOrNothing(resultFrom, to);
    }

    /**
     * Refines this range to reflect that some value in it can be equal to a value in the given
     * range. This is used for calculating the control-flow-refined result of the == operator. For
     * example:
     *
     * <pre>
     * <code>
     *    {@literal @}IntRange(from = 0, to = 10) int a;
     *    {@literal @}IntRange(from = 3, to = 15) int b;
     *     ...
     *     if (a == b) {
     *         // range of <i>a</i> is now refined to [3, 10] because a value in range [0, 2]
     *         // cannot be equal to variable <i>b</i> with range [3, 15].
     *         ...
     *     }
     * </code>
     * </pre>
     *
     * @param right the specified {@code Range} to compare with
     * @return the refined {@code Range}
     */
    public Range refineEqualTo(Range right) {
        return this.intersect(right);
    }

    /**
     * Refines this range to reflect that some value in it must not be equal to a value in the given
     * range. This only changes the range if the given range (right) contains exactly one integer,
     * and that integer is one of the bounds of this range. This is used for calculating the
     * control-flow-refined result of the != operator. For example:
     *
     * <pre>
     * <code>
     *    {@literal @}IntRange(from = 0, to = 10) int a;
     *    {@literal @}IntRange(from = 0, to = 0) int b;
     *     ...
     *     if (a != b) {
     *         // range of <i>a</i> is now refined to [1, 10] because it cannot
     *         // be zero.
     *         ...
     *     }
     * </code>
     * </pre>
     *
     * @param right the specified {@code Range} to compare with
     * @return the refined {@code Range}
     */
    public Range refineNotEqualTo(Range right) {
        if (right.isConstant()) {
            if (this.to == right.to) {
                return new Range(this.from, this.to - 1);
            } else if (this.from == right.from) {
                return new Range(this.from + 1, this.to);
            }
        }
        return this;
    }

    /**
     * Determines if the range is wider than a given value, i.e., if the number of possible values
     * enclosed by this range is more than the given value.
     *
     * @param value the value to compare with
     * @return true if wider than the given value
     */
    public boolean isWiderThan(long value) {
        if (this.isWithin((Long.MIN_VALUE >> 1) + 1, Long.MAX_VALUE >> 1)) {
            // This bound is adequate to guarantee no overflow when using long to evaluate.
            // Long.MIN_VALUE >> 1 + 1 = -4611686018427387903
            // Long.MAX_VALUE >> 1 = 4611686018427387903
            return width() > value;
        } else {
            return BigInteger.valueOf(to)
                            .subtract(BigInteger.valueOf(from))
                            .add(BigInteger.ONE)
                            .compareTo(BigInteger.valueOf(value))
                    > 0;
        }
    }

    /** Determines if this range represents a constant value. */
    public boolean isConstant() {
        return from == to;
    }

    /**
     * Determines if this range is completely contained in the range specified by the given lower
     * bound inclusive and upper bound inclusive.
     *
<<<<<<< HEAD
     * @param lb lower bound
     * @param ub upper bound
     * @return true or false
=======
     * @param lb lower bound for the range that might contain this one
     * @param ub upper bound for the range that might contain this one
     * @return true if this range is within the given bounds
>>>>>>> 8570d5d1
     */
    public boolean isWithin(long lb, long ub) {
        assert lb <= ub;
        return lb <= from && to <= ub;
    }

    /**
     * Determines if this range is contained inclusively between Long.MIN_VALUE/2 and
     * Long.MAX_VALUE/2. Note: Long.MIN_VALUE/2 != -Long.MAX_VALUE/2
     */
    private boolean isWithinHalfLong() {
        return isWithin(Long.MIN_VALUE >> 1, Long.MAX_VALUE >> 1);
    }

    /**
     * Determines if this range is completely contained in the scope of the Integer type.
     *
     * @return true if the range is contained within the Integer range inclusive
     */
    public boolean isWithinInteger() {
        return isWithin(Integer.MIN_VALUE, Integer.MAX_VALUE);
    }

    /** Long.MIN_VALUE, as a BigInteger. */
    private static final BigInteger BIG_LONG_MIN_VALUE = BigInteger.valueOf(Long.MIN_VALUE);
    /** Long.MAX_VALUE, as a BigInteger. */
    private static final BigInteger BIG_LONG_MAX_VALUE = BigInteger.valueOf(Long.MAX_VALUE);
    /** The number of Long values, as a BigInteger. */
    private static final BigInteger BIG_LONG_WIDTH =
            BIG_LONG_MAX_VALUE.subtract(BIG_LONG_MIN_VALUE).add(BigInteger.ONE);

    /**
     * Converts a range with BigInteger type bounds to a range with Long type bounds.
     *
     * <p>If the BigInteger range is wider than the full range of the Long class, return EVERYTHING.
     *
     * <p>If one of the BigInteger bounds is out of Long's range and {@link #ignoreOverflow} is
     * false, convert the bounds to Long type in accordance with Java twos-complement overflow
     * rules, e.g., Long.MAX_VALUE + 1 is converted to Long.MIN_VALUE.
     *
     * <p>If one of the BigInteger bounds is out of Long's range and {@link #ignoreOverflow} is
     * true, convert the bound that is outside Long's range to max/min value of a Long.
     *
     * @param bigFrom the lower bound of the BigInteger range
     * @param bigTo the upper bound of the BigInteger range
     * @return a range with Long type bounds converted from the BigInteger range
     */
    private static Range bigRangeToLongRange(BigInteger bigFrom, BigInteger bigTo) {
        if (ignoreOverflow) {
            bigFrom = bigFrom.max(BIG_LONG_MIN_VALUE);
            bigTo = bigTo.min(BIG_LONG_MAX_VALUE);
        } else {
            BigInteger bigWidth = bigTo.subtract(bigFrom).add(BigInteger.ONE);
            if (bigWidth.compareTo(BIG_LONG_WIDTH) > 0) {
                return EVERYTHING;
            }
        }
        long longFrom = bigFrom.longValue();
        long longTo = bigTo.longValue();
        return createRangeOrEverything(longFrom, longTo);
    }
}<|MERGE_RESOLUTION|>--- conflicted
+++ resolved
@@ -123,11 +123,7 @@
      *
      * @param from the lower bound (inclusive)
      * @param to the upper bound (inclusive)
-<<<<<<< HEAD
-     * @return newly created Range or EVERYTHING
-=======
      * @return newly-created Range or EVERYTHING
->>>>>>> 8570d5d1
      */
     private static Range createRangeOrEverything(long from, long to) {
         if (from <= to) {
@@ -353,28 +349,17 @@
      * Returns true if the element is contained in this range.
      *
      * @param element the value to seek
-<<<<<<< HEAD
-     * @return true or false
-=======
      * @return true if {@code element} is in this range
->>>>>>> 8570d5d1
      */
     public boolean contains(long element) {
         return from <= element && element <= to;
     }
 
     /**
-<<<<<<< HEAD
-     * Returns true if the element is contained in this range.
-     *
-     * @param other the range to seek
-     * @return true or false
-=======
      * Returns true if the other range is contained in this range.
      *
      * @param other the range that might be within this one
      * @return true if {@code other} is within this range
->>>>>>> 8570d5d1
      */
     public boolean contains(Range other) {
         return other.isWithin(from, to);
@@ -1135,15 +1120,9 @@
      * Determines if this range is completely contained in the range specified by the given lower
      * bound inclusive and upper bound inclusive.
      *
-<<<<<<< HEAD
-     * @param lb lower bound
-     * @param ub upper bound
-     * @return true or false
-=======
      * @param lb lower bound for the range that might contain this one
      * @param ub upper bound for the range that might contain this one
      * @return true if this range is within the given bounds
->>>>>>> 8570d5d1
      */
     public boolean isWithin(long lb, long ub) {
         assert lb <= ub;
