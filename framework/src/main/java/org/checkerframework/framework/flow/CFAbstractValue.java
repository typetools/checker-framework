--- conflicted
+++ resolved
@@ -102,7 +102,6 @@
   public static boolean validateSet(
       AnnotationMirrorSet annos, TypeMirror typeMirror, AnnotatedTypeFactory atypeFactory) {
 
-<<<<<<< HEAD
     boolean canBeMissing = canBeMissingAnnotations(typeMirror);
     GenericAnnotatedTypeFactory<?, ?, ?, ?> gatf = (GenericAnnotatedTypeFactory) atypeFactory;
     if (!gatf.isRelevant(typeMirror)) {
@@ -112,10 +111,6 @@
           : annos.equals(annosForIrrelevant))) {
         return false;
       }
-=======
-    if (canBeMissingAnnotations(typeMirror)) {
-      return true;
->>>>>>> bf4e32f2
     }
 
     QualifierHierarchy qualHierarchy = atypeFactory.getQualifierHierarchy();
