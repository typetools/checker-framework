--- conflicted
+++ resolved
@@ -225,11 +225,7 @@
    * @param underlyingType the unannotated type for the result annotated type
    * @return an abstract value containing the given {@code annotations} and {@code underlyingType}
    */
-<<<<<<< HEAD
-  public final @Nullable CFValue defaultCreateAbstractValue(
-=======
   public final @Nullable CFValue getCfValue(
->>>>>>> d08bd322
       CFAbstractAnalysis<CFValue, ?, ?> analysis,
       AnnotationMirrorSet annotations,
       TypeMirror underlyingType) {
