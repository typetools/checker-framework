package org.checkerframework.framework.flow;

import java.util.List;
import java.util.Set;
import javax.annotation.processing.ProcessingEnvironment;
import javax.lang.model.element.AnnotationMirror;
import javax.lang.model.element.VariableElement;
import javax.lang.model.type.TypeKind;
import javax.lang.model.type.TypeMirror;
import javax.lang.model.util.Types;
import org.checkerframework.checker.nullness.qual.Nullable;
import org.checkerframework.common.basetype.BaseTypeChecker;
import org.checkerframework.dataflow.analysis.ForwardAnalysisImpl;
import org.checkerframework.dataflow.cfg.ControlFlowGraph;
import org.checkerframework.framework.source.SourceChecker;
import org.checkerframework.framework.type.AnnotatedTypeFactory;
import org.checkerframework.framework.type.AnnotatedTypeMirror;
import org.checkerframework.framework.type.AnnotatedTypeMirror.AnnotatedTypeVariable;
import org.checkerframework.framework.type.AnnotatedTypeMirror.AnnotatedWildcardType;
import org.checkerframework.framework.type.GenericAnnotatedTypeFactory;
import org.checkerframework.framework.type.QualifierHierarchy;
import org.checkerframework.framework.type.TypeHierarchy;
import org.checkerframework.framework.util.dependenttypes.DependentTypesHelper;
import org.checkerframework.javacutil.AnnotationUtils;
import org.checkerframework.javacutil.Pair;
import org.checkerframework.javacutil.TypesUtils;

/**
 * {@link CFAbstractAnalysis} is an extensible org.checkerframework.dataflow analysis for the
 * Checker Framework that tracks the annotations using a flow-sensitive analysis. It uses an {@link
 * AnnotatedTypeFactory} to provide checker-specific logic how to combine types (e.g., what is the
 * type of a string concatenation, given the types of the two operands) and as an abstraction
 * function (e.g., determine the annotations on literals).
 *
 * <p>The purpose of this class is twofold: Firstly, it serves as factory for abstract values,
 * stores and the transfer function. Furthermore, it makes it easy for the transfer function and the
 * stores to access the {@link AnnotatedTypeFactory}, the qualifier hierarchy, etc.
 */
public abstract class CFAbstractAnalysis<
        V extends CFAbstractValue<V>,
        S extends CFAbstractStore<V, S>,
        T extends CFAbstractTransfer<V, S, T>>
    extends ForwardAnalysisImpl<V, S, T> {
  /** The qualifier hierarchy for which to track annotations. */
  protected final QualifierHierarchy qualifierHierarchy;

  /** The type hierarchy. */
  protected final TypeHierarchy typeHierarchy;

  /**
   * The dependent type helper used to standardize both annotations belonging to the type hierarchy,
   * and contract expressions.
   */
  protected final DependentTypesHelper dependentTypesHelper;

  /** A type factory that can provide static type annotations for AST Trees. */
  protected final GenericAnnotatedTypeFactory<V, S, T, ? extends CFAbstractAnalysis<V, S, T>>
      atypeFactory;

  /** A checker that contains command-line arguments and other information. */
  protected final SourceChecker checker;

  /** Initial abstract types for fields. */
  protected final List<Pair<VariableElement, V>> fieldValues;

  /** The associated processing environment. */
  protected final ProcessingEnvironment env;

  /** Instance of the types utility. */
  protected final Types types;

  /**
   * Create a CFAbstractAnalysis.
   *
   * @param checker a checker that contains command-line arguments and other information
   * @param factory an annotated type factory to introduce type and dataflow rules
   * @param fieldValues initial abstract types for fields
   * @param maxCountBeforeWidening number of times a block can be analyzed before widening
   */
  protected CFAbstractAnalysis(
      BaseTypeChecker checker,
      GenericAnnotatedTypeFactory<V, S, T, ? extends CFAbstractAnalysis<V, S, T>> factory,
      List<Pair<VariableElement, V>> fieldValues,
      int maxCountBeforeWidening) {
    super(maxCountBeforeWidening);
    env = checker.getProcessingEnvironment();
    types = env.getTypeUtils();
    qualifierHierarchy = factory.getQualifierHierarchy();
    typeHierarchy = factory.getTypeHierarchy();
    dependentTypesHelper = factory.getDependentTypesHelper();
    this.atypeFactory = factory;
    this.checker = checker;
    this.transferFunction = createTransferFunction();
    // TODO: remove parameter and set to empty list.
    this.fieldValues = fieldValues;
  }

  protected CFAbstractAnalysis(
      BaseTypeChecker checker,
      GenericAnnotatedTypeFactory<V, S, T, ? extends CFAbstractAnalysis<V, S, T>> factory,
      List<Pair<VariableElement, V>> fieldValues) {
    this(
        checker,
        factory,
        fieldValues,
        factory.getQualifierHierarchy().numberOfIterationsBeforeWidening());
  }

  public void performAnalysis(ControlFlowGraph cfg, List<Pair<VariableElement, V>> fieldValues) {
    this.fieldValues.clear();
    this.fieldValues.addAll(fieldValues);
    super.performAnalysis(cfg);
  }

  public List<Pair<VariableElement, V>> getFieldValues() {
    return fieldValues;
  }

  /**
   * Returns the transfer function to be used by the analysis.
   *
   * @return the transfer function to be used by the analysis
   */
  public T createTransferFunction() {
    return atypeFactory.createFlowTransferFunction(this);
  }

  /**
   * Returns an empty store of the appropriate type.
   *
   * @return an empty store of the appropriate type
   */
  public abstract S createEmptyStore(boolean sequentialSemantics);

  /**
   * Returns an identical copy of the store {@code s}.
   *
   * @return an identical copy of the store {@code s}
   */
  public abstract S createCopiedStore(S s);

  /**
   * Creates an abstract value from the annotated type mirror. The value contains the set of primary
   * annotations on the type; unless, the type is an AnnotatedWildcardType. In that case, the
   * annotations in the created value are the primary annotations on the extends bound. See {@link
   * CFAbstractValue} for an explanation.
   *
   * @param type the type to convert into an abstract value
   * @return an abstract value containing the given annotated {@code type}
   */
  public @Nullable V createAbstractValue(AnnotatedTypeMirror type) {
    Set<AnnotationMirror> annos;
    if (type.getKind() == TypeKind.WILDCARD) {
      annos = ((AnnotatedWildcardType) type).getExtendsBound().getAnnotations();
    } else {
      annos = type.getAnnotations();
    }
<<<<<<< HEAD

    protected CFAbstractAnalysis(
            BaseTypeChecker checker,
            GenericAnnotatedTypeFactory<V, S, T, ? extends CFAbstractAnalysis<V, S, T>> factory,
            List<Pair<VariableElement, V>> fieldValues) {
        this(
                checker,
                factory,
                fieldValues,
                factory.getQualifierHierarchy().numberOfIterationsBeforeWidening());
    }

    public void performAnalysis(ControlFlowGraph cfg, List<Pair<VariableElement, V>> fieldValues) {
        this.fieldValues.clear();
        this.fieldValues.addAll(fieldValues);
        super.performAnalysis(cfg);
    }

    public List<Pair<VariableElement, V>> getFieldValues() {
        return fieldValues;
    }

    /**
     * Returns the transfer function to be used by the analysis.
     *
     * @return the transfer function to be used by the analysis
     */
    public T createTransferFunction() {
        return atypeFactory.createFlowTransferFunction(this);
    }

    /**
     * Returns an empty store of the appropriate type.
     *
     * @return an empty store of the appropriate type
     */
    public abstract S createEmptyStore(boolean sequentialSemantics);

    /**
     * Returns an identical copy of the store {@code s}.
     *
     * @return an identical copy of the store {@code s}
     */
    public abstract S createCopiedStore(S s);

    /**
     * Creates an abstract value from the annotated type mirror. The value contains the set of
     * primary annotations on the type; unless, the type is an AnnotatedWildcardType. In that case,
     * the annotations in the created value are the primary annotations on the extends bound. See
     * {@link CFAbstractValue} for an explanation.
     *
     * @param type the type to convert into an abstract value
     * @return an abstract value containing the given annotated {@code type}
     */
    public @Nullable V createAbstractValue(AnnotatedTypeMirror type) {
        Set<AnnotationMirror> annos;
        if (type.getKind() == TypeKind.WILDCARD) {
            annos = ((AnnotatedWildcardType) type).getExtendsBound().getAnnotations();
        } else if (TypesUtils.isCaptured(type.getUnderlyingType())) {
            annos = ((AnnotatedTypeVariable) type).getUpperBound().getAnnotations();
        } else {
            annos = type.getAnnotations();
        }
        return createAbstractValue(annos, type.getUnderlyingType());
    }

    /**
     * Returns an abstract value containing the given {@code annotations} and {@code
     * underlyingType}. Returns null if the annotation set has missing annotations.
     *
     * @return an abstract value containing the given {@code annotations} and {@code underlyingType}
     */
    public abstract @Nullable V createAbstractValue(
            Set<AnnotationMirror> annotations, TypeMirror underlyingType);

    /** Default implementation for {@link #createAbstractValue(Set, TypeMirror)}. */
    public CFValue defaultCreateAbstractValue(
            CFAbstractAnalysis<CFValue, ?, ?> analysis,
            Set<AnnotationMirror> annotations,
            TypeMirror underlyingType) {
        if (!CFAbstractValue.validateSet(annotations, underlyingType, qualifierHierarchy)) {
            return null;
        }
        return new CFValue(analysis, annotations, underlyingType);
    }

    public TypeHierarchy getTypeHierarchy() {
        return typeHierarchy;
    }

    public GenericAnnotatedTypeFactory<V, S, T, ? extends CFAbstractAnalysis<V, S, T>>
            getTypeFactory() {
        return atypeFactory;
    }

    /**
     * Returns an abstract value containing an annotated type with the annotation {@code anno}, and
     * 'top' for all other hierarchies. The underlying type is {@code underlyingType}.
     */
    public V createSingleAnnotationValue(AnnotationMirror anno, TypeMirror underlyingType) {
        QualifierHierarchy hierarchy = getTypeFactory().getQualifierHierarchy();
        Set<AnnotationMirror> annos = AnnotationUtils.createAnnotationSet();
        annos.addAll(hierarchy.getTopAnnotations());
        AnnotationMirror f = hierarchy.findAnnotationInSameHierarchy(annos, anno);
        annos.remove(f);
        annos.add(anno);
        return createAbstractValue(annos, underlyingType);
    }

    /**
     * Get the types utility.
     *
     * @return {@link #types}
     */
    public Types getTypes() {
        return types;
    }

    /**
     * Get the processing environment.
     *
     * @return {@link #env}
     */
    public ProcessingEnvironment getEnv() {
        return env;
=======
    return createAbstractValue(annos, type.getUnderlyingType());
  }

  /**
   * Returns an abstract value containing the given {@code annotations} and {@code underlyingType}.
   * Returns null if the annotation set has missing annotations.
   *
   * @return an abstract value containing the given {@code annotations} and {@code underlyingType}
   */
  public abstract @Nullable V createAbstractValue(
      Set<AnnotationMirror> annotations, TypeMirror underlyingType);

  /** Default implementation for {@link #createAbstractValue(Set, TypeMirror)}. */
  public CFValue defaultCreateAbstractValue(
      CFAbstractAnalysis<CFValue, ?, ?> analysis,
      Set<AnnotationMirror> annotations,
      TypeMirror underlyingType) {
    if (!CFAbstractValue.validateSet(annotations, underlyingType, qualifierHierarchy)) {
      return null;
>>>>>>> b8373e6c
    }
    return new CFValue(analysis, annotations, underlyingType);
  }

  public TypeHierarchy getTypeHierarchy() {
    return typeHierarchy;
  }

  public GenericAnnotatedTypeFactory<V, S, T, ? extends CFAbstractAnalysis<V, S, T>>
      getTypeFactory() {
    return atypeFactory;
  }

  /**
   * Returns an abstract value containing an annotated type with the annotation {@code anno}, and
   * 'top' for all other hierarchies. The underlying type is {@code underlyingType}.
   */
  public V createSingleAnnotationValue(AnnotationMirror anno, TypeMirror underlyingType) {
    QualifierHierarchy hierarchy = getTypeFactory().getQualifierHierarchy();
    Set<AnnotationMirror> annos = AnnotationUtils.createAnnotationSet();
    annos.addAll(hierarchy.getTopAnnotations());
    AnnotationMirror f = hierarchy.findAnnotationInSameHierarchy(annos, anno);
    annos.remove(f);
    annos.add(anno);
    return createAbstractValue(annos, underlyingType);
  }

  /**
   * Get the types utility.
   *
   * @return {@link #types}
   */
  public Types getTypes() {
    return types;
  }

  /**
   * Get the processing environment.
   *
   * @return {@link #env}
   */
  public ProcessingEnvironment getEnv() {
    return env;
  }
}<|MERGE_RESOLUTION|>--- conflicted
+++ resolved
@@ -152,136 +152,11 @@
     Set<AnnotationMirror> annos;
     if (type.getKind() == TypeKind.WILDCARD) {
       annos = ((AnnotatedWildcardType) type).getExtendsBound().getAnnotations();
+    } else if (TypesUtils.isCaptured(type.getUnderlyingType())) {
+      annos = ((AnnotatedTypeVariable) type).getUpperBound().getAnnotations();
     } else {
       annos = type.getAnnotations();
     }
-<<<<<<< HEAD
-
-    protected CFAbstractAnalysis(
-            BaseTypeChecker checker,
-            GenericAnnotatedTypeFactory<V, S, T, ? extends CFAbstractAnalysis<V, S, T>> factory,
-            List<Pair<VariableElement, V>> fieldValues) {
-        this(
-                checker,
-                factory,
-                fieldValues,
-                factory.getQualifierHierarchy().numberOfIterationsBeforeWidening());
-    }
-
-    public void performAnalysis(ControlFlowGraph cfg, List<Pair<VariableElement, V>> fieldValues) {
-        this.fieldValues.clear();
-        this.fieldValues.addAll(fieldValues);
-        super.performAnalysis(cfg);
-    }
-
-    public List<Pair<VariableElement, V>> getFieldValues() {
-        return fieldValues;
-    }
-
-    /**
-     * Returns the transfer function to be used by the analysis.
-     *
-     * @return the transfer function to be used by the analysis
-     */
-    public T createTransferFunction() {
-        return atypeFactory.createFlowTransferFunction(this);
-    }
-
-    /**
-     * Returns an empty store of the appropriate type.
-     *
-     * @return an empty store of the appropriate type
-     */
-    public abstract S createEmptyStore(boolean sequentialSemantics);
-
-    /**
-     * Returns an identical copy of the store {@code s}.
-     *
-     * @return an identical copy of the store {@code s}
-     */
-    public abstract S createCopiedStore(S s);
-
-    /**
-     * Creates an abstract value from the annotated type mirror. The value contains the set of
-     * primary annotations on the type; unless, the type is an AnnotatedWildcardType. In that case,
-     * the annotations in the created value are the primary annotations on the extends bound. See
-     * {@link CFAbstractValue} for an explanation.
-     *
-     * @param type the type to convert into an abstract value
-     * @return an abstract value containing the given annotated {@code type}
-     */
-    public @Nullable V createAbstractValue(AnnotatedTypeMirror type) {
-        Set<AnnotationMirror> annos;
-        if (type.getKind() == TypeKind.WILDCARD) {
-            annos = ((AnnotatedWildcardType) type).getExtendsBound().getAnnotations();
-        } else if (TypesUtils.isCaptured(type.getUnderlyingType())) {
-            annos = ((AnnotatedTypeVariable) type).getUpperBound().getAnnotations();
-        } else {
-            annos = type.getAnnotations();
-        }
-        return createAbstractValue(annos, type.getUnderlyingType());
-    }
-
-    /**
-     * Returns an abstract value containing the given {@code annotations} and {@code
-     * underlyingType}. Returns null if the annotation set has missing annotations.
-     *
-     * @return an abstract value containing the given {@code annotations} and {@code underlyingType}
-     */
-    public abstract @Nullable V createAbstractValue(
-            Set<AnnotationMirror> annotations, TypeMirror underlyingType);
-
-    /** Default implementation for {@link #createAbstractValue(Set, TypeMirror)}. */
-    public CFValue defaultCreateAbstractValue(
-            CFAbstractAnalysis<CFValue, ?, ?> analysis,
-            Set<AnnotationMirror> annotations,
-            TypeMirror underlyingType) {
-        if (!CFAbstractValue.validateSet(annotations, underlyingType, qualifierHierarchy)) {
-            return null;
-        }
-        return new CFValue(analysis, annotations, underlyingType);
-    }
-
-    public TypeHierarchy getTypeHierarchy() {
-        return typeHierarchy;
-    }
-
-    public GenericAnnotatedTypeFactory<V, S, T, ? extends CFAbstractAnalysis<V, S, T>>
-            getTypeFactory() {
-        return atypeFactory;
-    }
-
-    /**
-     * Returns an abstract value containing an annotated type with the annotation {@code anno}, and
-     * 'top' for all other hierarchies. The underlying type is {@code underlyingType}.
-     */
-    public V createSingleAnnotationValue(AnnotationMirror anno, TypeMirror underlyingType) {
-        QualifierHierarchy hierarchy = getTypeFactory().getQualifierHierarchy();
-        Set<AnnotationMirror> annos = AnnotationUtils.createAnnotationSet();
-        annos.addAll(hierarchy.getTopAnnotations());
-        AnnotationMirror f = hierarchy.findAnnotationInSameHierarchy(annos, anno);
-        annos.remove(f);
-        annos.add(anno);
-        return createAbstractValue(annos, underlyingType);
-    }
-
-    /**
-     * Get the types utility.
-     *
-     * @return {@link #types}
-     */
-    public Types getTypes() {
-        return types;
-    }
-
-    /**
-     * Get the processing environment.
-     *
-     * @return {@link #env}
-     */
-    public ProcessingEnvironment getEnv() {
-        return env;
-=======
     return createAbstractValue(annos, type.getUnderlyingType());
   }
 
@@ -301,7 +176,6 @@
       TypeMirror underlyingType) {
     if (!CFAbstractValue.validateSet(annotations, underlyingType, qualifierHierarchy)) {
       return null;
->>>>>>> b8373e6c
     }
     return new CFValue(analysis, annotations, underlyingType);
   }
