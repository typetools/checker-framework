package org.checkerframework.framework.flow;

import com.sun.source.tree.AssertTree;
import com.sun.source.tree.ClassTree;
import com.sun.source.tree.CompilationUnitTree;
import com.sun.source.tree.ExpressionTree;
import com.sun.source.tree.MethodInvocationTree;
import com.sun.source.tree.MethodTree;
import com.sun.source.tree.Tree;
import com.sun.source.tree.VariableTree;
import com.sun.source.util.TreePath;
import java.util.Collection;
import javax.annotation.processing.ProcessingEnvironment;
import javax.lang.model.element.Element;
import javax.lang.model.element.VariableElement;
import javax.lang.model.type.ArrayType;
import javax.lang.model.type.TypeKind;
import javax.lang.model.type.TypeMirror;
import org.checkerframework.common.basetype.BaseTypeChecker;
import org.checkerframework.dataflow.cfg.ControlFlowGraph;
import org.checkerframework.dataflow.cfg.UnderlyingAST;
import org.checkerframework.dataflow.cfg.builder.CFGBuilder;
import org.checkerframework.dataflow.cfg.builder.CFGTranslationPhaseOne;
import org.checkerframework.dataflow.cfg.builder.CFGTranslationPhaseThree;
import org.checkerframework.dataflow.cfg.builder.CFGTranslationPhaseTwo;
import org.checkerframework.dataflow.cfg.builder.PhaseOneResult;
import org.checkerframework.framework.type.AnnotatedTypeFactory;
import org.checkerframework.framework.type.AnnotatedTypeMirror;
<<<<<<< HEAD
import org.checkerframework.framework.type.GenericAnnotatedTypeFactory;
=======
>>>>>>> 03542e53
import org.checkerframework.javacutil.ElementUtils;
import org.checkerframework.javacutil.TreePathUtil;
import org.checkerframework.javacutil.TreeUtils;
import org.checkerframework.javacutil.UserError;

/**
 * A control-flow graph builder (see {@link CFGBuilder}) that knows about the Checker Framework
 * annotations and their representation as {@link AnnotatedTypeMirror}s.
 */
public class CFCFGBuilder extends CFGBuilder {
    /** This class should never be instantiated. Protected to still allow subclasses. */
    protected CFCFGBuilder() {}

    /** Build the control flow graph of some code. */
    public static ControlFlowGraph build(
            CompilationUnitTree root,
            UnderlyingAST underlyingAST,
            BaseTypeChecker checker,
            AnnotatedTypeFactory factory,
            ProcessingEnvironment env) {
        boolean assumeAssertionsEnabled = checker.hasOption("assumeAssertionsAreEnabled");
        boolean assumeAssertionsDisabled = checker.hasOption("assumeAssertionsAreDisabled");
        if (assumeAssertionsEnabled && assumeAssertionsDisabled) {
            throw new UserError(
                    "Assertions cannot be assumed to be enabled and disabled at the same time.");
        }

        // Subcheckers with dataflow share control-flow graph structure to
        // allow a super-checker to query the stores of a subchecker.
        if (factory instanceof GenericAnnotatedTypeFactory) {
            GenericAnnotatedTypeFactory<?, ?, ?, ?> asGATF =
                    (GenericAnnotatedTypeFactory<?, ?, ?, ?>) factory;
            ControlFlowGraph sharedCFG = asGATF.getSharedCFGForTree(underlyingAST.getCode());
            if (sharedCFG != null) {
                return sharedCFG;
            }
        }

        CFTreeBuilder builder = new CFTreeBuilder(env);
        PhaseOneResult phase1result =
                new CFCFGTranslationPhaseOne(
                                builder,
                                checker,
                                factory,
                                assumeAssertionsEnabled,
                                assumeAssertionsDisabled,
                                env)
                        .process(root, underlyingAST);
        ControlFlowGraph phase2result = CFGTranslationPhaseTwo.process(phase1result);
        ControlFlowGraph phase3result = CFGTranslationPhaseThree.process(phase2result);
        if (factory instanceof GenericAnnotatedTypeFactory) {
            GenericAnnotatedTypeFactory<?, ?, ?, ?> asGATF =
                    (GenericAnnotatedTypeFactory<?, ?, ?, ?>) factory;
            asGATF.addSharedCFGForTree(underlyingAST.getCode(), phase3result);
        }
        return phase3result;
    }

    /**
     * Given a SourceChecker and an AssertTree, returns whether the AssertTree uses
     * an @AssumeAssertion string that is relevant to the SourceChecker.
     *
     * @param checker the checker
     * @param tree an assert tree
     * @return true if the assert tree contains an @AssumeAssertion(checker) message string for any
     *     subchecker of the given checker's ultimate parent checker
     */
    public static boolean assumeAssertionsActivatedForAssertTree(
            BaseTypeChecker checker, AssertTree tree) {
        ExpressionTree detail = tree.getDetail();
        if (detail != null) {
            String msg = detail.toString();
            BaseTypeChecker ultimateParent = checker.getUltimateParentChecker();
            Collection<String> prefixes = ultimateParent.getSuppressWarningsPrefixesOfSubcheckers();
            for (String prefix : prefixes) {
                String assumeAssert = "@AssumeAssertion(" + prefix + ")";
                if (msg.contains(assumeAssert)) {
                    return true;
                }
            }
        }

        return false;
    }

    /**
     * A specialized phase-one CFG builder that is aware of Checker Framework annotated types. It is
     * responsible for: 1) translating foreach loops in a way that is aware of CF annotated types,
     * 2) registering the containing elements of artificial trees with the relevant type factories,
     * and 3) generating appropriate assertion CFG structure in the presence of @AssumeAssertion
     * assertion strings which mention the checker or its supercheckers.
     */
    protected static class CFCFGTranslationPhaseOne extends CFGTranslationPhaseOne {
        /** The associated checker. */
        protected final BaseTypeChecker checker;

        /** Type factory to provide types used during CFG building. */
        protected final AnnotatedTypeFactory factory;

        public CFCFGTranslationPhaseOne(
                CFTreeBuilder builder,
                BaseTypeChecker checker,
                AnnotatedTypeFactory factory,
                boolean assumeAssertionsEnabled,
                boolean assumeAssertionsDisabled,
                ProcessingEnvironment env) {
            super(builder, factory, assumeAssertionsEnabled, assumeAssertionsDisabled, env);
            this.checker = checker;
            this.factory = factory;
        }

        @Override
        protected boolean assumeAssertionsEnabledFor(AssertTree tree) {
            if (assumeAssertionsActivatedForAssertTree(checker, tree)) {
                return true;
            }
            return super.assumeAssertionsEnabledFor(tree);
        }

        @Override
        public void handleArtificialTree(Tree tree) {
            BaseTypeChecker ultimateParent = checker.getUltimateParentChecker();
            for (BaseTypeChecker subchecker : ultimateParent.getSubcheckers()) {
                handleArtificialTreeImpl(subchecker.getTypeFactory(), tree, getCurrentPath());
            }
            handleArtificialTreeImpl(ultimateParent.getTypeFactory(), tree, getCurrentPath());
        }

        /**
         * Adds a mapping from the artificial tree to its enclosing element, for the given type
         * factory.
         *
         * @param factory the factory with which to register the tree
         * @param tree an artificial tree created on the current path
         * @param currentPath the current path
         */
        private static void handleArtificialTreeImpl(
                GenericAnnotatedTypeFactory<?, ?, ?, ?> factory, Tree tree, TreePath currentPath) {
            // Record the method or class that encloses the newly created tree.
            MethodTree enclosingMethod = TreePathUtil.enclosingMethod(currentPath);
            if (enclosingMethod != null) {
                Element methodElement = TreeUtils.elementFromDeclaration(enclosingMethod);
                factory.setEnclosingElementForArtificialTree(tree, methodElement);
            } else {
                ClassTree enclosingClass = TreePathUtil.enclosingClass(currentPath);
                if (enclosingClass != null) {
                    Element classElement = TreeUtils.elementFromDeclaration(enclosingClass);
                    factory.setEnclosingElementForArtificialTree(tree, classElement);
                }
            }
        }

        @Override
        protected VariableTree createEnhancedForLoopIteratorVariable(
                MethodInvocationTree iteratorCall, VariableElement variableElement) {
            Tree annotatedIteratorTypeTree =
                    ((CFTreeBuilder) treeBuilder)
                            .buildAnnotatedType(TreeUtils.typeOf(iteratorCall));
            handleArtificialTree(annotatedIteratorTypeTree);

            // Declare and initialize a new, unique iterator variable
            VariableTree iteratorVariable =
                    treeBuilder.buildVariableDecl(
                            annotatedIteratorTypeTree,
                            uniqueName("iter"),
                            variableElement.getEnclosingElement(),
                            iteratorCall);
            return iteratorVariable;
        }

        @Override
        protected VariableTree createEnhancedForLoopArrayVariable(
                ExpressionTree expression, VariableElement variableElement) {

            TypeMirror type = null;
            if (TreeUtils.isLocalVariable(expression)) {
                // It is necessary to get the elt because just getting the type of expression
                // directly (via TreeUtils.typeOf) doesn't include annotations on the declarations
                // of local variables, for some reason.
                Element elt = TreeUtils.elementFromTree(expression);
                if (elt != null) {
                    type = ElementUtils.getType(elt);
                }
            }

<<<<<<< HEAD
            // But if the declaration is a generic, such as in
            // framework/tests/all-systems/java8inference/Issue1775.java,
            // then the type from the element will also be a typevar. In those cases, instead
            // get the type of the expression, which is guaranteed to be an array. The generic
            // will only have primary annotations (it won't have a component type - since it
            // isn't an array), so it's sufficient to only copy the primary annotation.
            if (type == null || type.getKind() != TypeKind.ARRAY) {
                TypeMirror expressionType = TreeUtils.typeOf(expression);
                // TODO: copy the primary annotation first? Is that possible with TypeMirrors?
=======
            // In all other cases cases, instead get the type of the expression. This case is
            // also triggered when the type from the element is not an array, which can occur
            // if the declaration of the local is a generic, such as in
            // framework/tests/all-systems/java8inference/Issue1775.java.
            // Getting the type from the expression itself guarantees the result will be an array.
            if (type == null || type.getKind() != TypeKind.ARRAY) {
                TypeMirror expressionType = TreeUtils.typeOf(expression);
>>>>>>> 03542e53
                type = expressionType;
            }

            assert (type instanceof ArrayType) : "array types must be represented by ArrayType";

            Tree annotatedArrayTypeTree = ((CFTreeBuilder) treeBuilder).buildAnnotatedType(type);
            handleArtificialTree(annotatedArrayTypeTree);

            // Declare and initialize a temporary array variable
            VariableTree arrayVariable =
                    treeBuilder.buildVariableDecl(
                            annotatedArrayTypeTree,
                            uniqueName("array"),
                            variableElement.getEnclosingElement(),
                            expression);
            return arrayVariable;
        }
    }
}<|MERGE_RESOLUTION|>--- conflicted
+++ resolved
@@ -26,10 +26,7 @@
 import org.checkerframework.dataflow.cfg.builder.PhaseOneResult;
 import org.checkerframework.framework.type.AnnotatedTypeFactory;
 import org.checkerframework.framework.type.AnnotatedTypeMirror;
-<<<<<<< HEAD
 import org.checkerframework.framework.type.GenericAnnotatedTypeFactory;
-=======
->>>>>>> 03542e53
 import org.checkerframework.javacutil.ElementUtils;
 import org.checkerframework.javacutil.TreePathUtil;
 import org.checkerframework.javacutil.TreeUtils;
@@ -215,17 +212,6 @@
                 }
             }
 
-<<<<<<< HEAD
-            // But if the declaration is a generic, such as in
-            // framework/tests/all-systems/java8inference/Issue1775.java,
-            // then the type from the element will also be a typevar. In those cases, instead
-            // get the type of the expression, which is guaranteed to be an array. The generic
-            // will only have primary annotations (it won't have a component type - since it
-            // isn't an array), so it's sufficient to only copy the primary annotation.
-            if (type == null || type.getKind() != TypeKind.ARRAY) {
-                TypeMirror expressionType = TreeUtils.typeOf(expression);
-                // TODO: copy the primary annotation first? Is that possible with TypeMirrors?
-=======
             // In all other cases cases, instead get the type of the expression. This case is
             // also triggered when the type from the element is not an array, which can occur
             // if the declaration of the local is a generic, such as in
@@ -233,7 +219,6 @@
             // Getting the type from the expression itself guarantees the result will be an array.
             if (type == null || type.getKind() != TypeKind.ARRAY) {
                 TypeMirror expressionType = TreeUtils.typeOf(expression);
->>>>>>> 03542e53
                 type = expressionType;
             }
 
