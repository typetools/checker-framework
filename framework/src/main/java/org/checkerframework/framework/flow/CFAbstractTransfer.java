--- conflicted
+++ resolved
@@ -297,12 +297,7 @@
       ExecutableElement methodElem = TreeUtils.elementFromDeclaration(methodDeclTree);
       addInformationFromPreconditions(store, factory, method, methodDeclTree, methodElem);
 
-<<<<<<< HEAD
-      addInitialFieldValues(info, method.getClassTree(), methodDeclTree);
-=======
-      final ClassTree classTree = method.getClassTree();
-      addFieldValues(store, factory, classTree, methodDeclTree);
->>>>>>> 9e4f916d
+      addInitialFieldValues(store, method.getClassTree(), methodDeclTree);
 
       addFinalLocalValues(store, methodElem);
 
@@ -411,7 +406,6 @@
     return store;
   }
 
-<<<<<<< HEAD
   /**
    * Add field values to the initial store before {@code methodTree}.
    *
@@ -440,28 +434,6 @@
           && ElementUtils.isFinal(varEle)
           && analysis.atypeFactory.isImmutable(ElementUtils.getType(varEle))) {
         info.insertValue(fieldInitialValue.fieldDecl, fieldInitialValue.initializer);
-=======
-  private void addFieldValues(
-      S store, AnnotatedTypeFactory factory, ClassTree classTree, MethodTree methodTree) {
-
-    // Add knowledge about final fields, or values of non-final fields
-    // if we are inside a constructor (information about initializers)
-    TypeMirror classType = TreeUtils.typeOf(classTree);
-    List<Pair<VariableElement, V>> fieldValues = analysis.getFieldValues();
-    for (Pair<VariableElement, V> p : fieldValues) {
-      VariableElement element = p.first;
-      V value = p.second;
-      if (ElementUtils.isFinal(element) || TreeUtils.isConstructor(methodTree)) {
-        JavaExpression receiver;
-        if (ElementUtils.isStatic(element)) {
-          receiver = new ClassName(classType);
-        } else {
-          receiver = new ThisReference(classType);
-        }
-        TypeMirror fieldType = ElementUtils.getType(element);
-        JavaExpression field = new FieldAccess(receiver, fieldType, element);
-        store.insertValue(field, value);
->>>>>>> 9e4f916d
       }
 
       // Maybe insert the declared type:
@@ -479,11 +451,6 @@
             && varEle.getEnclosingElement().equals(classEle)) {
           info.insertValue(fieldInitialValue.fieldDecl, fieldInitialValue.declared);
         }
-<<<<<<< HEAD
-=======
-        JavaExpression field = new FieldAccess(receiver, fieldType, element);
-        store.insertValue(field, value);
->>>>>>> 9e4f916d
       }
     }
   }
