--- conflicted
+++ resolved
@@ -68,7 +68,6 @@
 import org.checkerframework.framework.type.AnnotatedTypeMirror.AnnotatedExecutableType;
 import org.checkerframework.framework.type.GenericAnnotatedTypeFactory;
 import org.checkerframework.framework.util.AnnotatedTypes;
-import org.checkerframework.framework.util.BaseContext;
 import org.checkerframework.framework.util.Contract;
 import org.checkerframework.framework.util.Contract.ConditionalPostcondition;
 import org.checkerframework.framework.util.Contract.Postcondition;
@@ -570,13 +569,7 @@
             if (methodUseContext == null) {
                 methodUseContext =
                         JavaExpressionContext.buildContextForMethodDeclaration(
-<<<<<<< HEAD
-                                methodDeclTree,
-                                methodAst.getClassTree(),
-                                analysis.checker.getContext());
-=======
                                 methodDeclTree, methodAst.getClassTree(), analysis.checker);
->>>>>>> 4505e7f2
             }
 
             TreePath localScope = analysis.atypeFactory.getPath(methodDeclTree);
@@ -1218,17 +1211,10 @@
 
             if (methodUseContext == null) {
                 // Set the lazily initialized variables.
-<<<<<<< HEAD
-                BaseContext baseContext = analysis.checker.getContext();
-
-                methodUseContext =
-                        JavaExpressionContext.buildContextForMethodUse(invocationNode, baseContext);
-=======
                 SourceChecker checker = analysis.checker;
 
                 methodUseContext =
                         JavaExpressionContext.buildContextForMethodUse(invocationNode, checker);
->>>>>>> 4505e7f2
             }
 
             // Standardize with respect to the method use (the call site).
