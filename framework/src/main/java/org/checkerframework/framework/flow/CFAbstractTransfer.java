package org.checkerframework.framework.flow;

import com.sun.source.tree.ClassTree;
import com.sun.source.tree.ExpressionTree;
import com.sun.source.tree.LambdaExpressionTree;
import com.sun.source.tree.MethodInvocationTree;
import com.sun.source.tree.MethodTree;
import com.sun.source.tree.NewClassTree;
import com.sun.source.tree.Tree;
import com.sun.source.util.TreePath;
import com.sun.tools.javac.code.Symbol.ClassSymbol;
import java.util.ArrayList;
import java.util.Collections;
import java.util.EnumSet;
import java.util.HashMap;
import java.util.List;
import java.util.Map;
import java.util.Set;
import javax.lang.model.element.AnnotationMirror;
import javax.lang.model.element.Element;
import javax.lang.model.element.ElementKind;
import javax.lang.model.element.ExecutableElement;
import javax.lang.model.element.Modifier;
import javax.lang.model.element.TypeElement;
import javax.lang.model.element.VariableElement;
import javax.lang.model.type.TypeMirror;
import org.checkerframework.checker.interning.qual.InternedDistinct;
import org.checkerframework.checker.nullness.qual.Nullable;
import org.checkerframework.checker.nullness.qual.PolyNull;
import org.checkerframework.common.aliasing.AliasingAnnotatedTypeFactory;
import org.checkerframework.common.aliasing.AliasingChecker;
import org.checkerframework.common.aliasing.qual.NonLeaked;
import org.checkerframework.dataflow.analysis.ConditionalTransferResult;
import org.checkerframework.dataflow.analysis.ForwardTransferFunction;
import org.checkerframework.dataflow.analysis.RegularTransferResult;
import org.checkerframework.dataflow.analysis.TransferInput;
import org.checkerframework.dataflow.analysis.TransferResult;
import org.checkerframework.dataflow.cfg.UnderlyingAST;
import org.checkerframework.dataflow.cfg.UnderlyingAST.CFGLambda;
import org.checkerframework.dataflow.cfg.UnderlyingAST.CFGMethod;
import org.checkerframework.dataflow.cfg.node.AbstractNodeVisitor;
import org.checkerframework.dataflow.cfg.node.ArrayAccessNode;
import org.checkerframework.dataflow.cfg.node.AssignmentNode;
import org.checkerframework.dataflow.cfg.node.CaseNode;
import org.checkerframework.dataflow.cfg.node.ClassNameNode;
import org.checkerframework.dataflow.cfg.node.ConditionalNotNode;
import org.checkerframework.dataflow.cfg.node.DeconstructorPatternNode;
import org.checkerframework.dataflow.cfg.node.EqualToNode;
import org.checkerframework.dataflow.cfg.node.ExpressionStatementNode;
import org.checkerframework.dataflow.cfg.node.FieldAccessNode;
import org.checkerframework.dataflow.cfg.node.InstanceOfNode;
import org.checkerframework.dataflow.cfg.node.LambdaResultExpressionNode;
import org.checkerframework.dataflow.cfg.node.LocalVariableNode;
import org.checkerframework.dataflow.cfg.node.MethodInvocationNode;
import org.checkerframework.dataflow.cfg.node.NarrowingConversionNode;
import org.checkerframework.dataflow.cfg.node.Node;
import org.checkerframework.dataflow.cfg.node.NotEqualNode;
import org.checkerframework.dataflow.cfg.node.ObjectCreationNode;
import org.checkerframework.dataflow.cfg.node.ReturnNode;
import org.checkerframework.dataflow.cfg.node.StringConversionNode;
import org.checkerframework.dataflow.cfg.node.SwitchExpressionNode;
import org.checkerframework.dataflow.cfg.node.TernaryExpressionNode;
import org.checkerframework.dataflow.cfg.node.ThisNode;
import org.checkerframework.dataflow.cfg.node.VariableDeclarationNode;
import org.checkerframework.dataflow.cfg.node.WideningConversionNode;
import org.checkerframework.dataflow.expression.FieldAccess;
import org.checkerframework.dataflow.expression.JavaExpression;
import org.checkerframework.dataflow.expression.LocalVariable;
import org.checkerframework.dataflow.expression.MethodCall;
import org.checkerframework.dataflow.qual.Pure;
import org.checkerframework.dataflow.qual.SideEffectFree;
import org.checkerframework.dataflow.util.NodeUtils;
import org.checkerframework.dataflow.util.PurityChecker;
import org.checkerframework.framework.flow.CFAbstractAnalysis.FieldInitialValue;
import org.checkerframework.framework.type.AnnotatedTypeFactory;
import org.checkerframework.framework.type.AnnotatedTypeMirror;
import org.checkerframework.framework.type.AnnotatedTypeMirror.AnnotatedDeclaredType;
import org.checkerframework.framework.type.AnnotatedTypeMirror.AnnotatedExecutableType;
import org.checkerframework.framework.type.GenericAnnotatedTypeFactory;
import org.checkerframework.framework.util.AnnotatedTypes;
import org.checkerframework.framework.util.Contract;
import org.checkerframework.framework.util.Contract.ConditionalPostcondition;
import org.checkerframework.framework.util.Contract.Postcondition;
import org.checkerframework.framework.util.Contract.Precondition;
import org.checkerframework.framework.util.ContractsFromMethod;
import org.checkerframework.framework.util.JavaExpressionParseUtil.JavaExpressionParseException;
import org.checkerframework.framework.util.StringToJavaExpression;
import org.checkerframework.javacutil.AnnotationMirrorSet;
import org.checkerframework.javacutil.BugInCF;
import org.checkerframework.javacutil.ElementUtils;
import org.checkerframework.javacutil.TreePathUtil;
import org.checkerframework.javacutil.TreeUtils;

/**
 * The default analysis transfer function for the Checker Framework. It propagates information
 * through assignments. It uses the {@link AnnotatedTypeFactory} to provide checker-specific logic
 * to combine types (e.g., what is the type of a string concatenation, given the types of the two
 * operands) and acts as an abstraction function (e.g., determine the annotations on literals).
 *
 * <p>Design note: CFAbstractTransfer and its subclasses are supposed to act as transfer functions.
 * But, since the AnnotatedTypeFactory already existed and performed checker-independent type
 * propagation, CFAbstractTransfer delegates work to it instead of duplicating some logic in
 * CFAbstractTransfer. The checker-specific subclasses of CFAbstractTransfer do implement transfer
 * function logic themselves.
 */
public abstract class CFAbstractTransfer<
        V extends CFAbstractValue<V>,
        S extends CFAbstractStore<V, S>,
        T extends CFAbstractTransfer<V, S, T>>
    extends AbstractNodeVisitor<TransferResult<V, S>, TransferInput<V, S>>
    implements ForwardTransferFunction<V, S> {

  /** The analysis used by this transfer function. */
  protected final CFAbstractAnalysis<V, S, T> analysis;

  /**
   * Should the analysis use sequential Java semantics (i.e., assume that only one thread is running
   * at all times)?
   */
  protected final boolean sequentialSemantics;

  /** Indicates that the whole-program inference is on. */
  private final boolean infer;

  /**
   * Create a CFAbstractTransfer.
   *
   * @param analysis the analysis used by this transfer function
   */
  protected CFAbstractTransfer(CFAbstractAnalysis<V, S, T> analysis) {
    this(analysis, false);
  }

  /**
   * Constructor that allows forcing concurrent semantics to be on for this instance of
   * CFAbstractTransfer.
   *
   * @param analysis the analysis used by this transfer function
   * @param forceConcurrentSemantics whether concurrent semantics should be forced to be on. If
   *     false, concurrent semantics are turned off by default, but the user can still turn them on
   *     via {@code -AconcurrentSemantics}. If true, the user cannot turn off concurrent semantics.
   */
  protected CFAbstractTransfer(
      CFAbstractAnalysis<V, S, T> analysis, boolean forceConcurrentSemantics) {
    this.analysis = analysis;
    this.sequentialSemantics =
        !(forceConcurrentSemantics || analysis.checker.hasOption("concurrentSemantics"));
    this.infer = analysis.checker.hasOption("infer");
  }

  /**
   * Returns true if the transfer function uses sequential semantics, false if it uses concurrent
   * semantics. Useful when creating an empty store, since a store makes different decisions
   * depending on whether sequential or concurrent semantics are used.
   *
   * @return true if the transfer function uses sequential semantics, false if it uses concurrent
   *     semantics
   */
  @Pure
  public boolean usesSequentialSemantics() {
    return sequentialSemantics;
  }

  /**
   * A hook for subclasses to modify the result of the transfer function. This method is called
   * before returning the abstract value {@code value} as the result of the transfer function.
   *
   * <p>If a subclass overrides this method, the subclass should also override {@link
   * #finishValue(CFAbstractValue,CFAbstractStore,CFAbstractStore)}.
   *
   * @param value a value to possibly modify
   * @param store the store
   * @return the possibly-modified value
   */
  @SideEffectFree
  protected @Nullable V finishValue(@Nullable V value, S store) {
    return value;
  }

  /**
   * A hook for subclasses to modify the result of the transfer function. This method is called
   * before returning the abstract value {@code value} as the result of the transfer function.
   *
   * <p>If a subclass overrides this method, the subclass should also override {@link
   * #finishValue(CFAbstractValue,CFAbstractStore)}.
   *
   * @param value the value to finish
   * @param thenStore the "then" store
   * @param elseStore the "else" store
   * @return the possibly-modified value
   */
  @SideEffectFree
  protected @Nullable V finishValue(@Nullable V value, S thenStore, S elseStore) {
    return value;
  }

  /**
   * Returns the abstract value of a non-leaf tree {@code tree}, as computed by the {@link
   * AnnotatedTypeFactory}.
   *
   * @return the abstract value of a non-leaf tree {@code tree}, as computed by the {@link
   *     AnnotatedTypeFactory}
   */
  protected V getValueFromFactory(Tree tree, Node node) {
    GenericAnnotatedTypeFactory<V, S, T, ? extends CFAbstractAnalysis<V, S, T>> factory =
        analysis.atypeFactory;
    Tree preTree = analysis.getCurrentTree();
    analysis.setCurrentTree(tree);
    AnnotatedTypeMirror at;
    try {
      if (node instanceof MethodInvocationNode
          && ((MethodInvocationNode) node).getIterableExpression() != null) {
        ExpressionTree iter = ((MethodInvocationNode) node).getIterableExpression();
        at = factory.getIterableElementType(iter);
      } else if (node instanceof ArrayAccessNode
          && ((ArrayAccessNode) node).getArrayExpression() != null) {
        ExpressionTree array = ((ArrayAccessNode) node).getArrayExpression();
        at = factory.getIterableElementType(array);
      } else {
        at = factory.getAnnotatedType(tree);
      }
    } catch (Throwable t) {
      throw BugInCF.addLocation(tree, t);
    } finally {
      analysis.setCurrentTree(preTree);
    }
    return analysis.createAbstractValue(at);
  }

  /** The fixed initial store. */
  private @Nullable S fixedInitialStore = null;

  /**
   * Set a fixed initial Store.
   *
   * @param s initial store; possible null
   */
  public void setFixedInitialStore(@Nullable S s) {
    fixedInitialStore = s;
  }

  /** The initial store maps method formal parameters to their currently most refined type. */
  @Override
  public S initialStore(UnderlyingAST underlyingAST, List<LocalVariableNode> parameters) {
    if (underlyingAST.getKind() != UnderlyingAST.Kind.LAMBDA
        && underlyingAST.getKind() != UnderlyingAST.Kind.METHOD) {
      if (fixedInitialStore != null) {
        return fixedInitialStore;
      } else {
        return analysis.createEmptyStore(sequentialSemantics);
      }
    }

    S store;

    AnnotatedTypeFactory atypeFactory = analysis.getTypeFactory();

    if (underlyingAST.getKind() == UnderlyingAST.Kind.METHOD) {

      if (fixedInitialStore != null) {
        // copy knowledge
        store = analysis.createCopiedStore(fixedInitialStore);
      } else {
        store = analysis.createEmptyStore(sequentialSemantics);
      }

      for (LocalVariableNode p : parameters) {
        AnnotatedTypeMirror anno = atypeFactory.getAnnotatedType(p.getElement());
        store.initializeMethodParameter(p, analysis.createAbstractValue(anno));
      }

      // add properties known through precondition
      CFGMethod method = (CFGMethod) underlyingAST;
      MethodTree methodDeclTree = method.getMethod();
      ExecutableElement methodElem = TreeUtils.elementFromDeclaration(methodDeclTree);
      addInformationFromPreconditions(store, atypeFactory, method, methodDeclTree, methodElem);

      addInitialFieldValues(store, method.getClassTree(), methodDeclTree);

      addFinalLocalValues(store, methodElem);

      if (shouldPerformWholeProgramInference(methodDeclTree, methodElem)) {
        Map<AnnotatedDeclaredType, ExecutableElement> overriddenMethods =
            AnnotatedTypes.overriddenMethods(
                atypeFactory.getElementUtils(), atypeFactory, methodElem);
        for (Map.Entry<AnnotatedDeclaredType, ExecutableElement> pair :
            overriddenMethods.entrySet()) {
          AnnotatedExecutableType overriddenMethod =
              AnnotatedTypes.asMemberOf(
                  atypeFactory.getProcessingEnv().getTypeUtils(),
                  atypeFactory,
                  pair.getKey(),
                  pair.getValue());

          // Infers parameter and receiver types of the method based
          // on the overridden method.
          atypeFactory
              .getWholeProgramInference()
              .updateFromOverride(methodDeclTree, methodElem, overriddenMethod);
        }
      }

    } else if (underlyingAST.getKind() == UnderlyingAST.Kind.LAMBDA) {
      CFGLambda lambda = (CFGLambda) underlyingAST;
      if (fixedInitialStore != null) {
        // Create a copy and keep only the field values (nothing else applies).
        store = analysis.createCopiedStore(fixedInitialStore);
        // Allow that local variables are retained; they are effectively final,
        // otherwise Java wouldn't allow access from within the lambda.
        // TODO: what about the other information? Can code further down be simplified?
        // store.localVariableValues.clear();
        store.classValues.clear();
        store.arrayValues.clear();
<<<<<<< HEAD
        // store.methodCallValues.clear();
=======
        // If the lambda is leaked or the lambda is impure, remove any information about modifiable
        // method values from the initial store.
        TreePath lambdaBody = atypeFactory.getPath(lambda.getLambdaTree().getBody());
        if (doesLambdaLeak(lambda, atypeFactory)
            || !isExpressionOrStatementPure(lambdaBody, atypeFactory)) {
          store.methodCallExpressions.keySet().removeIf(MethodCall::isModifiableByOtherCode);
        }
>>>>>>> c8453cb0
      } else {
        store = analysis.createEmptyStore(sequentialSemantics);
      }

      for (LocalVariableNode p : parameters) {
        AnnotatedTypeMirror anno = atypeFactory.getAnnotatedType(p.getElement());
        store.initializeMethodParameter(p, analysis.createAbstractValue(anno));
      }

      @SuppressWarnings("interning:assignment") // used in == tests
      @InternedDistinct Tree enclosingTree =
          TreePathUtil.enclosingOfKind(
              atypeFactory.getPath(lambda.getLambdaTree()), TreeUtils.classAndMethodTreeKinds());

      Element enclosingElement = null;
      if (enclosingTree.getKind() == Tree.Kind.METHOD) {
        // If it is in an initializer, we need to use locals from the initializer.
        enclosingElement = TreeUtils.elementFromDeclaration((MethodTree) enclosingTree);

      } else if (TreeUtils.isClassTree(enclosingTree)) {

        // Try to find an enclosing initializer block.
        // Would love to know if there was a better way.
        // Find any enclosing element of the lambda (using trees).
        // Then go up the elements to find an initializer element (which can't be found with
        // the tree).
        TreePath loopTree = atypeFactory.getPath(lambda.getLambdaTree()).getParentPath();
        Element anEnclosingElement = null;
        while (loopTree.getLeaf() != enclosingTree) {
          Element sym = TreeUtils.elementFromTree(loopTree.getLeaf());
          if (sym != null) {
            anEnclosingElement = sym;
            break;
          }
          loopTree = loopTree.getParentPath();
        }
        while (anEnclosingElement != null
            && !anEnclosingElement.equals(TreeUtils.elementFromTree(enclosingTree))) {
          if (anEnclosingElement.getKind() == ElementKind.INSTANCE_INIT
              || anEnclosingElement.getKind() == ElementKind.STATIC_INIT) {
            enclosingElement = anEnclosingElement;
            break;
          }
          anEnclosingElement = anEnclosingElement.getEnclosingElement();
        }
      }
      if (enclosingElement != null) {
        addFinalLocalValues(store, enclosingElement);
      }

      // We want the initialization stuff, but need to throw out any refinements.
      Map<FieldAccess, V> fieldValuesClone = new HashMap<>(store.fieldValues);
      for (Map.Entry<FieldAccess, V> fieldValue : fieldValuesClone.entrySet()) {
        AnnotatedTypeMirror declaredType =
            atypeFactory.getAnnotatedType(fieldValue.getKey().getField());
        V lubbedValue =
            analysis.createAbstractValue(declaredType).leastUpperBound(fieldValue.getValue());
        store.fieldValues.put(fieldValue.getKey(), lubbedValue);
      }
    } else {
      assert false : "Unexpected tree: " + underlyingAST;
      store = null;
    }

    return store;
  }

  /**
   * Determines whether a given lambda expression may be leaked outside the method in which it
   * appears.
   *
   * <p>Currently, a lambda is considered leaked unless it is an argument to a method whose
   * corresponding formal parameter is annotated as @{@link NonLeaked}. The @{@link NonLeaked}
   * annotation is trusted, not checked.
   *
   * <p>For example, given the following code:
   *
   * <pre><code>
   *   void operateOver(Container container) {
   *      container.forEach(item -&gt; {...});
   *   }
   *
   *   class Container {
   *     void forEach(@NonLeaked Consumer&lt;T&gt;)
   *   }
   * </code></pre>
   *
   * The lambda passed to {@code Container.forEach} is not leaked, as the parameter is annotated
   * with @{@link NonLeaked}.
   *
   * @param lambda the lambda
   * @param aTypeFactory an annotated type factory
   * @return true if the lambda may be leaked
   */
  private boolean doesLambdaLeak(CFGLambda lambda, AnnotatedTypeFactory aTypeFactory) {
    LambdaExpressionTree lambdaTree = lambda.getLambdaTree();
    Tree lambdaParent = aTypeFactory.getPath(lambdaTree).getParentPath().getLeaf();
    if (lambdaParent.getKind() == Tree.Kind.METHOD_INVOCATION) {
      MethodInvocationTree invok = (MethodInvocationTree) lambdaParent;
      ExecutableElement methodElt = TreeUtils.elementFromUse(invok);
      AliasingAnnotatedTypeFactory aliasingAtf =
          analysis
              .atypeFactory
              .getChecker()
              .getTypeFactoryOfSubcheckerOrNull(AliasingChecker.class);
      if (aliasingAtf != null) {
        int indexOfLambdaActual = invok.getArguments().indexOf(lambdaTree);
        VariableElement lambdaFormal = methodElt.getParameters().get(indexOfLambdaActual);
        return aliasingAtf.getAnnotatedType(lambdaFormal).getEffectiveAnnotation(NonLeaked.class)
            == null;
      }
    }
    return true;
  }

  /**
   * Returns true if the given expression or statement is pure.
   *
   * @param expressionOrStatement an expression or statement
   * @param aTypeFactory an annotated type factory
   * @return true if the given expression or statement is pure
   */
  private boolean isExpressionOrStatementPure(
      TreePath expressionOrStatement, AnnotatedTypeFactory aTypeFactory) {
    // TODO: almost certainly should not have to do this here. It is not enough to check for the
    // existence of the assume SideEffectFree/Deterministic flags at this point. The checker is
    // queried for these options, but the parsing of the assumePure flag into these flags are done
    // at the visitor-level. As a result, it's possible for only the assumePure flag to exist here,
    // which entails assumeSideEffectFree and assumeDeterministic
    boolean isAssumeSideEffectFreeEnabled =
        aTypeFactory.getChecker().hasOption("assumeSideEffectFree")
            || aTypeFactory.getChecker().hasOption("assumePure");
    boolean isAssumeDeterministicEnabled =
        aTypeFactory.getChecker().hasOption("assumeDeterministic")
            || aTypeFactory.getChecker().hasOption("assumePure");
    if (isAssumeSideEffectFreeEnabled && isAssumeDeterministicEnabled) {
      // Under the side effect free and deterministic assumptions, we can conclude
      // That the expression or statement is pure.
      return true;
    }
    PurityChecker.PurityResult result =
        PurityChecker.checkPurity(
            expressionOrStatement,
            aTypeFactory,
            isAssumeSideEffectFreeEnabled,
            isAssumeDeterministicEnabled,
            aTypeFactory.getChecker().hasOption("assumePureGetters"));
    return result.isPure(EnumSet.allOf(Pure.Kind.class));
  }

  /**
   * Add field values to the initial store before {@code methodTree}.
   *
   * <p>The initializer value is inserted into {@code store} if the field is private and final.
   *
   * <p>The declared value is inserted into {@code store} if:
   *
   * <ul>
   *   <li>{@code methodTree} is a constructor and the field has an initializer. (Use the
   *       declaration type rather than the initializer because an initialization block might have
   *       re-set it.)
   *   <li>{@code methodTree} is not a constructor and the receiver is fully initialized as
   *       determined by {@link #isNotFullyInitializedReceiver(MethodTree)}.
   * </ul>
   *
   * @param store initial store into which field values are inserted; it may not be empty
   * @param classTree the class that contains {@code methodTree}
   * @param methodTree the method or constructor tree
   */
  private void addInitialFieldValues(S store, ClassTree classTree, MethodTree methodTree) {
    boolean isConstructor = TreeUtils.isConstructor(methodTree);
    TypeElement classEle = TreeUtils.elementFromDeclaration(classTree);
    for (FieldInitialValue<V> fieldInitialValue : analysis.getFieldInitialValues()) {
      VariableElement varEle = fieldInitialValue.fieldDecl.getField();
      // Insert the value from the initializer of private final fields.
      if (fieldInitialValue.initializer != null
          && varEle.getModifiers().contains(Modifier.PRIVATE)
          && ElementUtils.isFinal(varEle)
          && analysis.atypeFactory.isImmutable(ElementUtils.getType(varEle))) {
        store.insertValue(fieldInitialValue.fieldDecl, fieldInitialValue.initializer);
      }

      // Maybe insert the declared type:
      if (!isConstructor) {
        // If it's not a constructor, use the declared type if the receiver of the method is
        // fully initialized.
        boolean isInitializedReceiver = !isNotFullyInitializedReceiver(methodTree);
        if (isInitializedReceiver && varEle.getEnclosingElement().equals(classEle)) {
          store.insertValue(fieldInitialValue.fieldDecl, fieldInitialValue.declared);
        }
      } else {
        // If it is a constructor, then only use the declared type if the field has been
        // initialized.
        if (fieldInitialValue.initializer != null
            && varEle.getEnclosingElement().equals(classEle)) {
          store.insertValue(fieldInitialValue.fieldDecl, fieldInitialValue.declared);
        }
      }
    }
  }

  /**
   * Adds information about effectively final variables (from outer scopes)
   *
   * @param store the store to add to
   * @param enclosingElement the enclosing element of the code we are analyzing
   */
  private void addFinalLocalValues(S store, Element enclosingElement) {
    // add information about effectively final variables (from outer scopes)
    for (Map.Entry<VariableElement, V> e : analysis.atypeFactory.getFinalLocalValues().entrySet()) {

      VariableElement elem = e.getKey();

      // TODO: There is a design flaw where the values of final local values leaks
      // into other methods of the same class. For example, in
      // class a { void b() {...} void c() {...} }
      // local values from b() would be visible in the store for c(),
      // even though they should only be visible in b() and in classes
      // defined inside the method body of b().
      // This is partly because GenericAnnotatedTypeFactory.performFlowAnalysis does not call
      // itself recursively to analyze inner classes, but instead pops classes off of a queue,
      // and the information about known final local values is stored by
      // GenericAnnotatedTypeFactory.analyze in GenericAnnotatedTypeFactory.flowResult, which
      // is visible to all classes in the queue regardless of their level of recursion.

      // We work around this here by ensuring that we only add a final local value to a
      // method's store if that method is enclosed by the method where the local variables
      // were declared.

      // Find the enclosing method of the element
      Element enclosingMethodOfVariableDeclaration = elem.getEnclosingElement();

      if (enclosingMethodOfVariableDeclaration != null) {

        // Now find all the enclosing methods of the code we are analyzing. If any one of
        // them matches the above, then the final local variable value applies.
        Element enclosingMethodOfCurrentMethod = enclosingElement;

        while (enclosingMethodOfCurrentMethod != null) {
          if (enclosingMethodOfVariableDeclaration.equals(enclosingMethodOfCurrentMethod)) {
            LocalVariable l = new LocalVariable(elem);
            store.insertValue(l, e.getValue());
            break;
          }

          enclosingMethodOfCurrentMethod = enclosingMethodOfCurrentMethod.getEnclosingElement();
        }
      }
    }
  }

  /**
   * Returns true if the receiver of a method or constructor might not yet be fully initialized.
   *
   * @param methodDeclTree the declaration of the method or constructor
   * @return true if the receiver of a method or constructor might not yet be fully initialized
   */
  @Pure
  protected boolean isNotFullyInitializedReceiver(MethodTree methodDeclTree) {
    return TreeUtils.isConstructor(methodDeclTree);
  }

  /**
   * Add the information from all the preconditions of a method to the initial store in the method
   * body.
   *
   * @param initialStore the initial store for the method body
   * @param factory the type factory
   * @param methodAst the AST for a method declaration
   * @param methodDeclTree the declaration of the method; is a field of {@code methodAst}
   * @param methodElement the element for the method
   */
  protected void addInformationFromPreconditions(
      S initialStore,
      AnnotatedTypeFactory factory,
      CFGMethod methodAst,
      MethodTree methodDeclTree,
      ExecutableElement methodElement) {
    ContractsFromMethod contractsUtils = analysis.atypeFactory.getContractsFromMethod();
    Set<Precondition> preconditions = contractsUtils.getPreconditions(methodElement);
    StringToJavaExpression stringToJavaExpr =
        stringExpr ->
            StringToJavaExpression.atMethodBody(stringExpr, methodDeclTree, analysis.checker);
    for (Precondition p : preconditions) {
      String stringExpr = p.expressionString;
      AnnotationMirror annotation =
          p.viewpointAdaptDependentTypeAnnotation(
              analysis.atypeFactory, stringToJavaExpr, /* errorTree= */ null);
      JavaExpression exprJe;
      try {
        // TODO: currently, these expressions are parsed at the declaration (i.e. here) and
        // for every use. this could be optimized to store the result the first time.
        // (same for other annotations)
        exprJe = StringToJavaExpression.atMethodBody(stringExpr, methodDeclTree, analysis.checker);
      } catch (JavaExpressionParseException e) {
        // Errors are reported by BaseTypeVisitor.checkContractsAtMethodDeclaration().
        continue;
      }
      initialStore.insertValuePermitNondeterministic(exprJe, annotation);
    }
  }

  /**
   * The default visitor returns the input information unchanged, or in the case of conditional
   * input information, merged.
   */
  @Override
  public TransferResult<V, S> visitNode(Node n, TransferInput<V, S> in) {
    V value = null;

    // TODO: handle implicit/explicit this and go to correct factory method
    Tree tree = n.getTree();
    if (tree != null) {
      if (TreeUtils.canHaveTypeAnnotation(tree)) {
        value = getValueFromFactory(tree, n);
      }
    }

    return createTransferResult(value, in);
  }

  /**
   * Creates a TransferResult.
   *
   * <p>This default implementation returns the input information unchanged, or in the case of
   * conditional input information, merged.
   *
   * @param value the value; possibly null
   * @param in the transfer input
   * @return the input information, as a TransferResult
   */
  @SideEffectFree
  protected TransferResult<V, S> createTransferResult(@Nullable V value, TransferInput<V, S> in) {
    if (in.containsTwoStores()) {
      S thenStore = in.getThenStore();
      S elseStore = in.getElseStore();
      return new ConditionalTransferResult<>(
          finishValue(value, thenStore, elseStore), thenStore, elseStore);
    } else {
      S store = in.getRegularStore();
      return new RegularTransferResult<>(finishValue(value, store), store);
    }
  }

  /**
   * Creates a TransferResult just like the given one, but with the given annotation as its value.
   *
   * <p>This default implementation returns the input information unchanged, or in the case of
   * conditional input information, merged.
   *
   * @param anno the annotation for the result value
   * @param tm the type for the result value
   * @param in the transfer input
   * @return the input information, as a TransferResult
   * @see #createTransferResult(CFAbstractValue value, TransferInput in) {
   */
  @SideEffectFree
  protected TransferResult<V, S> createTransferResult(
      AnnotationMirror anno, TypeMirror tm, TransferInput<V, S> in) {
    return createTransferResult(analysis.createSingleAnnotationValue(anno, tm), in);
  }

  /**
   * Creates a TransferResult just like the given one, but with the given value.
   *
   * <p>This default implementation returns the input information unchanged.
   *
   * @param value the value; possibly null
   * @param in the TransferResult to copy
   * @return the copied and modified TransferResult
   */
  @SideEffectFree
  protected TransferResult<V, S> recreateTransferResult(
      @Nullable V value, TransferResult<V, S> in) {
    if (in.containsTwoStores()) {
      S thenStore = in.getThenStore();
      S elseStore = in.getElseStore();
      return new ConditionalTransferResult<>(
          finishValue(value, thenStore, elseStore), thenStore, elseStore);
    } else {
      S store = in.getRegularStore();
      return new RegularTransferResult<>(finishValue(value, store), store);
    }
  }

  /**
   * Creates a TransferResult just like the given one, but with the given annotation as its value.
   *
   * <p>This default implementation returns the input information unchanged.
   *
   * @param anno the annotation
   * @param in the TransferResult to copy
   * @return the copied and modified TransferResult
   */
  @SideEffectFree
  protected TransferResult<V, S> recreateTransferResult(
      AnnotationMirror anno, TransferResult<V, S> in) {
    return recreateTransferResult(
        analysis.createSingleAnnotationValue(anno, in.getResultValue().getUnderlyingType()), in);
  }

  @Override
  public TransferResult<V, S> visitClassName(ClassNameNode n, TransferInput<V, S> in) {
    // The tree underlying a class name is a type tree.
    V value = null;

    Tree tree = n.getTree();
    if (tree != null) {
      if (TreeUtils.canHaveTypeAnnotation(tree)) {
        GenericAnnotatedTypeFactory<V, S, T, ? extends CFAbstractAnalysis<V, S, T>> factory =
            analysis.atypeFactory;
        analysis.setCurrentTree(tree);
        AnnotatedTypeMirror at = factory.getAnnotatedTypeFromTypeTree(tree);
        analysis.setCurrentTree(null);
        value = analysis.createAbstractValue(at);
      }
    }

    return createTransferResult(value, in);
  }

  @Override
  public TransferResult<V, S> visitFieldAccess(FieldAccessNode n, TransferInput<V, S> p) {
    S store = p.getRegularStore();
    V storeValue = store.getValue(n);
    // look up value in factory, and take the more specific one
    // TODO: handle cases, where this is not allowed (e.g. constructors in non-null type
    // systems)
    V factoryValue = getValueFromFactory(n.getTree(), n);
    V value = moreSpecificValue(factoryValue, storeValue);
    return new RegularTransferResult<>(finishValue(value, store), store);
  }

  @Override
  public TransferResult<V, S> visitArrayAccess(ArrayAccessNode n, TransferInput<V, S> p) {
    S store = p.getRegularStore();
    V storeValue = store.getValue(n);
    // look up value in factory, and take the more specific one
    V factoryValue = getValueFromFactory(n.getTree(), n);
    V value = moreSpecificValue(factoryValue, storeValue);
    return new RegularTransferResult<>(finishValue(value, store), store);
  }

  /** Use the most specific type information available according to the store. */
  @Override
  public TransferResult<V, S> visitLocalVariable(LocalVariableNode n, TransferInput<V, S> in) {
    S store = in.getRegularStore();
    V valueFromStore = store.getValue(n);
    V valueFromFactory = getValueFromFactory(n.getTree(), n);
    V value = moreSpecificValue(valueFromFactory, valueFromStore);
    return new RegularTransferResult<>(finishValue(value, store), store);
  }

  @Override
  public TransferResult<V, S> visitThis(ThisNode n, TransferInput<V, S> in) {
    S store = in.getRegularStore();
    V valueFromStore = store.getValue(n);

    V valueFromFactory = null;
    V value = null;
    Tree tree = n.getTree();
    if (tree != null && TreeUtils.canHaveTypeAnnotation(tree)) {
      valueFromFactory = getValueFromFactory(tree, n);
    }

    if (valueFromFactory == null) {
      value = valueFromStore;
    } else {
      value = moreSpecificValue(valueFromFactory, valueFromStore);
    }

    return new RegularTransferResult<>(finishValue(value, store), store);
  }

  @Override
  public TransferResult<V, S> visitTernaryExpression(
      TernaryExpressionNode n, TransferInput<V, S> p) {
    TransferResult<V, S> result = super.visitTernaryExpression(n, p);
    S thenStore = result.getThenStore();
    S elseStore = result.getElseStore();

    V thenValue = p.getValueOfSubNode(n.getThenOperand());
    V elseValue = p.getValueOfSubNode(n.getElseOperand());
    V resultValue = null;
    if (thenValue != null && elseValue != null) {
      // If a conditional expression is a poly expression, then its Java type is the type of
      // its context. (For example, the type of the conditional expression in `Object o = b
      // ? "" :  "";` is `Object`, not `String`.)  So, use the Java type of the conditional
      // expression and the annotations for each branch.
      TypeMirror conditionalType = TreeUtils.typeOf(n.getTree());
      // The resulting abstract value is the merge of the 'then' and 'else' branch.
      resultValue = thenValue.leastUpperBound(elseValue, conditionalType);
    }
    V finishedValue = finishValue(resultValue, thenStore, elseStore);
    return new ConditionalTransferResult<>(finishedValue, thenStore, elseStore);
  }

  @Override
  public TransferResult<V, S> visitSwitchExpressionNode(
      SwitchExpressionNode n, TransferInput<V, S> vsTransferInput) {
    return visitLocalVariable(n.getSwitchExpressionVar(), vsTransferInput);
  }

  /** Reverse the role of the 'thenStore' and 'elseStore'. */
  @Override
  public TransferResult<V, S> visitConditionalNot(ConditionalNotNode n, TransferInput<V, S> p) {
    TransferResult<V, S> result = super.visitConditionalNot(n, p);
    S thenStore = result.getThenStore();
    S elseStore = result.getElseStore();
    return new ConditionalTransferResult<>(result.getResultValue(), elseStore, thenStore);
  }

  @Override
  public TransferResult<V, S> visitEqualTo(EqualToNode n, TransferInput<V, S> p) {
    TransferResult<V, S> res = super.visitEqualTo(n, p);

    Node leftN = n.getLeftOperand();
    Node rightN = n.getRightOperand();
    V leftV = p.getValueOfSubNode(leftN);
    V rightV = p.getValueOfSubNode(rightN);

    if (res.containsTwoStores()
        && (NodeUtils.isConstantBoolean(leftN, false)
            || NodeUtils.isConstantBoolean(rightN, false))) {
      S thenStore = res.getElseStore();
      S elseStore = res.getThenStore();
      res = new ConditionalTransferResult<>(res.getResultValue(), thenStore, elseStore);
    }

    // if annotations differ, use the one that is more precise for both
    // sides (and add it to the store if possible)
    res = strengthenAnnotationOfEqualTo(res, leftN, rightN, leftV, rightV, false);
    res = strengthenAnnotationOfEqualTo(res, rightN, leftN, rightV, leftV, false);
    return res;
  }

  @Override
  public TransferResult<V, S> visitNotEqual(NotEqualNode n, TransferInput<V, S> p) {
    TransferResult<V, S> res = super.visitNotEqual(n, p);

    Node leftN = n.getLeftOperand();
    Node rightN = n.getRightOperand();
    V leftV = p.getValueOfSubNode(leftN);
    V rightV = p.getValueOfSubNode(rightN);

    if (res.containsTwoStores()
        && (NodeUtils.isConstantBoolean(leftN, true)
            || NodeUtils.isConstantBoolean(rightN, true))) {
      S thenStore = res.getElseStore();
      S elseStore = res.getThenStore();
      res = new ConditionalTransferResult<>(res.getResultValue(), thenStore, elseStore);
    }

    // if annotations differ, use the one that is more precise for both
    // sides (and add it to the store if possible)
    res = strengthenAnnotationOfEqualTo(res, leftN, rightN, leftV, rightV, true);
    res = strengthenAnnotationOfEqualTo(res, rightN, leftN, rightV, leftV, true);

    return res;
  }

  /**
   * Refine the annotation of {@code secondNode} if the annotation {@code secondValue} is less
   * precise than {@code firstValue}. This is possible, if {@code secondNode} is an expression that
   * is tracked by the store (e.g., a local variable or a field). Clients usually call this twice
   * with {@code firstNode} and {@code secondNode} reversed, to refine each of them.
   *
   * <p>Note that when overriding this method, when a new type is inserted into the store, {@link
   * #splitAssignments} should be called, and the new type should be inserted into the store for
   * each of the resulting nodes.
   *
   * @param firstNode the node that might be more precise
   * @param secondNode the node whose type to possibly refine
   * @param firstValue the abstract value that might be more precise
   * @param secondValue the abstract value that might be less precise
   * @param res the previous result
   * @param notEqualTo if true, indicates that the logic is flipped (i.e., the information is added
   *     to the {@code elseStore} instead of the {@code thenStore}) for a not-equal comparison.
   * @return the conditional transfer result (if information has been added), or {@code res}
   */
  protected TransferResult<V, S> strengthenAnnotationOfEqualTo(
      TransferResult<V, S> res,
      Node firstNode,
      Node secondNode,
      V firstValue,
      V secondValue,
      boolean notEqualTo) {
    if (firstValue != null) {
      // Only need to insert if the second value is actually different.
      if (!firstValue.equals(secondValue)) {
        List<Node> secondParts = splitAssignments(secondNode);
        for (Node secondPart : secondParts) {
          JavaExpression secondInternal = JavaExpression.fromNode(secondPart);
          if (!secondInternal.isDeterministic(analysis.atypeFactory)) {
            continue;
          }
          if (CFAbstractStore.canInsertJavaExpression(secondInternal)) {
            S thenStore = res.getThenStore();
            S elseStore = res.getElseStore();
            if (notEqualTo) {
              elseStore.insertValue(secondInternal, firstValue);
            } else {
              thenStore.insertValue(secondInternal, firstValue);
            }
            // To handle `(a = b = c) == x`, repeat for all insertable receivers of
            // splitted assignments instead of returning.
            res = new ConditionalTransferResult<>(res.getResultValue(), thenStore, elseStore);
          }
        }
      }
    }
    return res;
  }

  /**
   * Takes a node, and either returns the node itself again (as a singleton list), or if the node is
   * an assignment node, returns the lhs and rhs (where splitAssignments is applied recursively to
   * the rhs -- that is, it is possible that the rhs does not appear in the result, but rather its
   * lhs and rhs do).
   *
   * @param node possibly an assignment node
   * @return a list containing all the right- and left-hand sides in the given assignment node; it
   *     contains just the node itself if it is not an assignment)
   */
  @SideEffectFree
  protected List<Node> splitAssignments(Node node) {
    if (node instanceof AssignmentNode) {
      List<Node> result = new ArrayList<>(2);
      AssignmentNode a = (AssignmentNode) node;
      result.add(a.getTarget());
      result.addAll(splitAssignments(a.getExpression()));
      return result;
    } else {
      return Collections.singletonList(node);
    }
  }

  @Override
  public TransferResult<V, S> visitAssignment(AssignmentNode n, TransferInput<V, S> in) {
    Node lhs = n.getTarget();
    Node rhs = n.getExpression();

    V rhsValue = in.getValueOfSubNode(rhs);

    if (shouldPerformWholeProgramInference(n.getTree(), lhs.getTree())) {
      // Fields defined in interfaces are LocalVariableNodes with ElementKind of FIELD.
      if (lhs instanceof FieldAccessNode
          || (lhs instanceof LocalVariableNode
              && ((LocalVariableNode) lhs).getElement().getKind() == ElementKind.FIELD)) {
        // Updates inferred field type
        analysis.atypeFactory.getWholeProgramInference().updateFromFieldAssignment(lhs, rhs);
      } else if (lhs instanceof LocalVariableNode
          && ((LocalVariableNode) lhs).getElement().getKind() == ElementKind.PARAMETER) {
        // lhs is a formal parameter of some method
        VariableElement param = ((LocalVariableNode) lhs).getElement();
        analysis
            .atypeFactory
            .getWholeProgramInference()
            .updateFromFormalParameterAssignment((LocalVariableNode) lhs, rhs, param);
      }
    }

    if (n.isSynthetic() && in.containsTwoStores()) {
      // This is a synthetic assignment node created for a ternary expression. In this case
      // the `then` and `else` store are not merged.
      S thenStore = in.getThenStore();
      S elseStore = in.getElseStore();
      processCommonAssignment(in, lhs, rhs, thenStore, rhsValue);
      processCommonAssignment(in, lhs, rhs, elseStore, rhsValue);
      return new ConditionalTransferResult<>(
          finishValue(rhsValue, thenStore, elseStore), thenStore, elseStore);
    } else {
      S store = in.getRegularStore();
      processCommonAssignment(in, lhs, rhs, store, rhsValue);
      return new RegularTransferResult<>(finishValue(rhsValue, store), store);
    }
  }

  @Override
  public TransferResult<V, S> visitReturn(ReturnNode n, TransferInput<V, S> p) {
    TransferResult<V, S> result = super.visitReturn(n, p);

    if (shouldPerformWholeProgramInference(n.getTree())) {
      // Retrieves class containing the method
      ClassTree classTree = analysis.getEnclosingClass(n.getTree());
      // classTree is null e.g. if this is a return statement in a lambda.
      if (classTree == null) {
        return result;
      }
      ClassSymbol classSymbol = (ClassSymbol) TreeUtils.elementFromDeclaration(classTree);

      ExecutableElement methodElem =
          TreeUtils.elementFromDeclaration(analysis.getEnclosingMethod(n.getTree()));

      Map<AnnotatedDeclaredType, ExecutableElement> overriddenMethods =
          AnnotatedTypes.overriddenMethods(
              analysis.atypeFactory.getElementUtils(), analysis.atypeFactory, methodElem);

      // Updates the inferred return type of the method
      analysis
          .atypeFactory
          .getWholeProgramInference()
          .updateFromReturn(
              n, classSymbol, analysis.getEnclosingMethod(n.getTree()), overriddenMethods);
    }

    return result;
  }

  @Override
  public TransferResult<V, S> visitLambdaResultExpression(
      LambdaResultExpressionNode n, TransferInput<V, S> in) {
    return n.getResult().accept(this, in);
  }

  /**
   * Determine abstract value of right-hand side and update the store accordingly.
   *
   * @param in the store(s) before the assignment
   * @param lhs the left-hand side of the assignment
   * @param rhs the right-hand side of the assignment
   * @param store the regular input store (from {@code in})
   * @param rhsValue the value of the right-hand side of the assignment
   */
  protected void processCommonAssignment(
      TransferInput<V, S> in, Node lhs, Node rhs, S store, V rhsValue) {

    // update information in the store
    store.updateForAssignment(lhs, rhsValue);
  }

  @Override
  public TransferResult<V, S> visitObjectCreation(ObjectCreationNode n, TransferInput<V, S> p) {
    NewClassTree newClassTree = n.getTree();
    if (shouldPerformWholeProgramInference(n.getTree())) {
      // Can't infer annotations on an anonymous constructor, so use the super constructor.
      ExecutableElement constructorElt = TreeUtils.getSuperConstructor(newClassTree);
      if (newClassTree.getClassBody() == null || !TreeUtils.hasSyntheticArgument(newClassTree)) {
        // TODO: WPI could be changed to handle the synthetic argument, but for now just
        // don't infer annotations for those new class trees.
        analysis
            .atypeFactory
            .getWholeProgramInference()
            .updateFromObjectCreation(n, constructorElt, p.getRegularStore());
      }
    }
    ExecutableElement constructorElt = TreeUtils.getSuperConstructor(newClassTree);
    S store = p.getRegularStore();
    // add new information based on postcondition
    processPostconditions(n, store, constructorElt, newClassTree);
    return super.visitObjectCreation(n, p);
  }

  @Override
  public TransferResult<V, S> visitMethodInvocation(
      MethodInvocationNode n, TransferInput<V, S> in) {

    S store = in.getRegularStore();

    ExecutableElement method = n.getTarget().getMethod();

    // Perform WPI before the store has been side-effected.
    if (shouldPerformWholeProgramInference(n.getTree(), method)) {
      // Updates the inferred parameter types of the invoked method.
      analysis.atypeFactory.getWholeProgramInference().updateFromMethodInvocation(n, method, store);
    }

    ExpressionTree invocationTree = n.getTree();

    // Determine the abstract value for the method call.
    // look up the call's value from factory
    V factoryValue = (invocationTree == null) ? null : getValueFromFactory(invocationTree, n);
    // look up the call's value in the store (if possible)
    V storeValue = store.getValue(n);
    V resValue = moreSpecificValue(factoryValue, storeValue);

    store.updateForMethodCall(n, analysis.atypeFactory, resValue);

    // add new information based on postcondition
    processPostconditions(n, store, method, invocationTree);

    S thenStore = store;
    S elseStore = thenStore.copy();

    // add new information based on conditional postcondition
    processConditionalPostconditions(n, method, invocationTree, thenStore, elseStore);

    return new ConditionalTransferResult<>(
        finishValue(resValue, thenStore, elseStore), thenStore, elseStore);
  }

  @Override
  public TransferResult<V, S> visitDeconstructorPattern(
      DeconstructorPatternNode n, TransferInput<V, S> in) {
    // TODO: Implement getting the type of a DeconstructorPatternTree.
    V value = null;
    return createTransferResult(value, in);
  }

  @Override
  public TransferResult<V, S> visitInstanceOf(InstanceOfNode node, TransferInput<V, S> in) {
    TransferResult<V, S> result = super.visitInstanceOf(node, in);
    for (LocalVariableNode bindingVar : node.getBindingVariables()) {
      JavaExpression expr = JavaExpression.fromNode(bindingVar);
      AnnotatedTypeMirror expType =
          analysis.atypeFactory.getAnnotatedType(node.getTree().getExpression());
      for (AnnotationMirror anno : expType.getPrimaryAnnotations()) {
        in.getRegularStore().insertOrRefine(expr, anno);
      }
    }

    // The "reference type" is the type after "instanceof".
    Tree refTypeTree = node.getTree().getType();
    if (refTypeTree != null && refTypeTree.getKind() == Tree.Kind.ANNOTATED_TYPE) {
      AnnotatedTypeMirror refType = analysis.atypeFactory.getAnnotatedType(refTypeTree);
      AnnotatedTypeMirror expType =
          analysis.atypeFactory.getAnnotatedType(node.getTree().getExpression());
      if (analysis.atypeFactory.getTypeHierarchy().isSubtype(refType, expType)
          && !refType.getPrimaryAnnotations().equals(expType.getPrimaryAnnotations())
          && !expType.getPrimaryAnnotations().isEmpty()) {
        JavaExpression expr = JavaExpression.fromTree(node.getTree().getExpression());
        for (AnnotationMirror anno : refType.getPrimaryAnnotations()) {
          in.getRegularStore().insertOrRefine(expr, anno);
        }
        return new RegularTransferResult<>(result.getResultValue(), in.getRegularStore());
      }
    }
    return result;
  }

  /**
   * Returns true if whole-program inference should be performed. If the tree is in the scope of
   * a @SuppressWarnings, then this method returns false.
   *
   * @param tree a tree
   * @return whether to perform whole-program inference on the tree
   */
  protected boolean shouldPerformWholeProgramInference(Tree tree) {
    TreePath path = this.analysis.atypeFactory.getPath(tree);
    return infer && (tree == null || !analysis.checker.shouldSuppressWarnings(path, ""));
  }

  /**
   * Returns true if whole-program inference should be performed. If the expressionTree or lhsTree
   * is in the scope of a @SuppressWarnings, then this method returns false.
   *
   * @param expressionTree the right-hand side of an assignment
   * @param lhsTree the left-hand side of an assignment
   * @return whether to perform whole-program inference
   */
  protected boolean shouldPerformWholeProgramInference(Tree expressionTree, Tree lhsTree) {
    // Check that infer is true and the tree isn't in scope of a @SuppressWarnings
    // before calling InternalUtils.symbol(lhs).
    if (!shouldPerformWholeProgramInference(expressionTree)) {
      return false;
    }
    Element elt = TreeUtils.elementFromTree(lhsTree);
    return !analysis.checker.shouldSuppressWarnings(elt, "");
  }

  /**
   * Returns true if whole-program inference should be performed. If the tree or element is in the
   * scope of a @SuppressWarnings, then this method returns false.
   *
   * @param tree a tree
   * @param elt its element
   * @return whether to perform whole-program inference
   */
  private boolean shouldPerformWholeProgramInference(Tree tree, Element elt) {
    return shouldPerformWholeProgramInference(tree)
        && !analysis.checker.shouldSuppressWarnings(elt, "");
  }

  /**
   * Add information from the postconditions of a method to the store after an invocation.
   *
   * @param invocationNode a method call or an object creation
   * @param store a store; is side-effected by this method
   * @param executableElement the method or constructor being called
   * @param invocationTree the tree for the method call or the object creation
   */
  protected void processPostconditions(
      Node invocationNode,
      S store,
      ExecutableElement executableElement,
      ExpressionTree invocationTree) {
    ContractsFromMethod contractsUtils = analysis.atypeFactory.getContractsFromMethod();
    Set<Postcondition> postconditions = contractsUtils.getPostconditions(executableElement);
    processPostconditionsAndConditionalPostconditions(
        invocationNode, invocationTree, store, null, postconditions);
  }

  /**
   * Add information from the conditional postconditions of a method to the stores after an
   * invocation.
   *
   * @param invocationNode a method call
   * @param methodElement the method being called
   * @param invocationTree the tree for the method call
   * @param thenStore the "then" store; is side-effected by this method
   * @param elseStore the "else" store; is side-effected by this method
   */
  protected void processConditionalPostconditions(
      MethodInvocationNode invocationNode,
      ExecutableElement methodElement,
      ExpressionTree invocationTree,
      S thenStore,
      S elseStore) {
    ContractsFromMethod contractsUtils = analysis.atypeFactory.getContractsFromMethod();
    Set<ConditionalPostcondition> conditionalPostconditions =
        contractsUtils.getConditionalPostconditions(methodElement);
    processPostconditionsAndConditionalPostconditions(
        invocationNode, invocationTree, thenStore, elseStore, conditionalPostconditions);
  }

  /**
   * Add information from the postconditions and conditional postconditions of a method to the
   * stores after an invocation.
   *
   * @param invocationNode a method call node or an object creation node
   * @param invocationTree the tree for the method call or for the object creation
   * @param thenStore the "then" store; is side-effected by this method
   * @param elseStore the "else" store; is side-effected by this method
   * @param postconditions the postconditions
   */
  private void processPostconditionsAndConditionalPostconditions(
      Node invocationNode,
      ExpressionTree invocationTree,
      S thenStore,
      S elseStore,
      Set<? extends Contract> postconditions) {

    StringToJavaExpression stringToJavaExpr = null;
    if (invocationNode instanceof MethodInvocationNode) {
      stringToJavaExpr =
          stringExpr ->
              StringToJavaExpression.atMethodInvocation(
                  stringExpr, (MethodInvocationNode) invocationNode, analysis.checker);
    } else if (invocationNode instanceof ObjectCreationNode) {
      stringToJavaExpr =
          stringExpr ->
              StringToJavaExpression.atConstructorInvocation(
                  stringExpr, (NewClassTree) invocationTree, analysis.checker);
    } else {
      throw new BugInCF(
          "CFAbstractTransfer.processPostconditionsAndConditionalPostconditions received "
              + invocationNode.getClass().getSimpleName());
    }

    for (Contract p : postconditions) {
      // Viewpoint-adapt to the method use (the call site).
      AnnotationMirror anno =
          p.viewpointAdaptDependentTypeAnnotation(
              analysis.atypeFactory, stringToJavaExpr, /* errorTree= */ null);

      String expressionString = p.expressionString;
      try {
        JavaExpression je = stringToJavaExpr.toJavaExpression(expressionString);

        // "insertOrRefine" is called so that the postcondition information is added to any
        // existing information rather than replacing it.  If the called method is not
        // side-effect-free, then the values that might have been changed by the method call
        // are removed from the store before this method is called.
        if (p.kind == Contract.Kind.CONDITIONALPOSTCONDITION) {
          if (((ConditionalPostcondition) p).resultValue) {
            thenStore.insertOrRefinePermitNondeterministic(je, anno);
          } else {
            elseStore.insertOrRefinePermitNondeterministic(je, anno);
          }
        } else {
          thenStore.insertOrRefinePermitNondeterministic(je, anno);
        }
      } catch (JavaExpressionParseException e) {
        // report errors here
        if (e.isFlowParseError()) {
          Object[] args = new Object[e.args.length + 1];
          args[0] =
              ElementUtils.getSimpleSignature(
                  (ExecutableElement) TreeUtils.elementFromUse(invocationTree));
          System.arraycopy(e.args, 0, args, 1, e.args.length);
          analysis.checker.reportError(invocationTree, "flowexpr.parse.error.postcondition", args);
        } else {
          analysis.checker.report(invocationTree, e.getDiagMessage());
        }
      }
    }
  }

  /** A case produces no value, but it may imply some facts about switch selector expression. */
  @Override
  public TransferResult<V, S> visitCase(CaseNode n, TransferInput<V, S> in) {
    S store = in.getRegularStore();
    TransferResult<V, S> lubResult = null;
    // Case operands are the case constants. For example, A, B and C in case A, B, C:.
    // This method refines the type of the selector expression and the synthetic variable that
    // represents the selector expression to the type of the case constant if it is more
    // precise.
    // If there are multiple case constants then a new store is created for each case constant
    // and then they are lubbed. This method returns the lubbed result.
    for (Node caseOperand : n.getCaseOperands()) {
      TransferResult<V, S> result =
          new ConditionalTransferResult<>(
              finishValue(null, store), in.getThenStore().copy(), in.getElseStore().copy(), false);
      V caseValue = in.getValueOfSubNode(caseOperand);
      AssignmentNode assign = n.getSwitchOperand();
      V switchValue = store.getValue(JavaExpression.fromNode(assign.getTarget()));
      result =
          strengthenAnnotationOfEqualTo(
              result, caseOperand, assign.getExpression(), caseValue, switchValue, false);
      // Update value of switch temporary variable
      result =
          strengthenAnnotationOfEqualTo(
              result, caseOperand, assign.getTarget(), caseValue, switchValue, false);

      // Lub the result of one case label constant with the result of the others.
      if (lubResult == null) {
        lubResult = result;
      } else {
        S thenStore = lubResult.getThenStore().leastUpperBound(result.getThenStore());
        S elseStore = lubResult.getElseStore().leastUpperBound(result.getElseStore());
        lubResult =
            new ConditionalTransferResult<>(
                null, thenStore, elseStore, lubResult.storeChanged() || result.storeChanged());
      }
    }
    return lubResult;
  }

  /**
   * In a cast {@code (@A C) e} of some expression {@code e} to a new type {@code @A C}, we usually
   * take the annotation of the type {@code C} (here {@code @A}). However, if the inferred
   * annotation of {@code e} is more precise, we keep that one.
   */
  // @Override
  // public TransferResult<V, S> visitTypeCast(TypeCastNode n,
  // TransferInput<V, S> p) {
  // TransferResult<V, S> result = super.visitTypeCast(n, p);
  // V value = result.getResultValue();
  // V operandValue = p.getValueOfSubNode(n.getOperand());
  // // Normally we take the value of the type cast node. However, if the old
  // // flow-refined value was more precise, we keep that value.
  // V resultValue = moreSpecificValue(value, operandValue);
  // result.setResultValue(resultValue);
  // return result;
  // }

  /**
   * Returns the abstract value of {@code (value1, value2)} that is more specific. If the two are
   * incomparable, then {@code value1} is returned.
   *
   * @param value1 an abstract value
   * @param value2 another abstract value
   * @return the more specific value of the two parameters, or, if they are incomparable, {@code
   *     value1}
   */
  @Pure
  public V moreSpecificValue(V value1, V value2) {
    if (value1 == null) {
      return value2;
    }
    if (value2 == null) {
      return value1;
    }
    return value1.mostSpecific(value2, value1);
  }

  @Override
  public TransferResult<V, S> visitVariableDeclaration(
      VariableDeclarationNode n, TransferInput<V, S> p) {
    S store = p.getRegularStore();
    return new RegularTransferResult<>(finishValue(null, store), store);
  }

  @Override
  public TransferResult<V, S> visitWideningConversion(
      WideningConversionNode n, TransferInput<V, S> p) {
    TransferResult<V, S> result = super.visitWideningConversion(n, p);
    // Combine annotations from the operand with the wide type
    V operandValue = p.getValueOfSubNode(n.getOperand());
    V widenedValue = getWidenedValue(n.getType(), operandValue);
    result.setResultValue(widenedValue);
    return result;
  }

  /**
   * Returns an abstract value with the given {@code type} and the annotations from {@code
   * annotatedValue}, adapted for narrowing. This is only called at a narrowing conversion.
   *
   * @param type the type to narrow to
   * @param annotatedValue the type to narrow from
   * @return an abstract value with the given {@code type} and the annotations from {@code
   *     annotatedValue}; returns null if {@code annotatedValue} is null
   */
  @SideEffectFree
  protected @PolyNull V getNarrowedValue(TypeMirror type, @PolyNull V annotatedValue) {
    if (annotatedValue == null) {
      return null;
    }
    AnnotationMirrorSet narrowedAnnos =
        analysis.atypeFactory.getNarrowedAnnotations(
            annotatedValue.getAnnotations(),
            annotatedValue.getUnderlyingType().getKind(),
            type.getKind());

    return analysis.createAbstractValue(narrowedAnnos, type);
  }

  /**
   * Returns an abstract value with the given {@code type} and the annotations from {@code
   * annotatedValue}, adapted for widening. This is only called at a widening conversion.
   *
   * @param type the type to widen to
   * @param annotatedValue the type to widen from
   * @return an abstract value with the given {@code type} and the annotations from {@code
   *     annotatedValue}; returns null if {@code annotatedValue} is null
   */
  @SideEffectFree
  protected @PolyNull V getWidenedValue(TypeMirror type, @PolyNull V annotatedValue) {
    if (annotatedValue == null) {
      return null;
    }
    AnnotationMirrorSet widenedAnnos =
        analysis.atypeFactory.getWidenedAnnotations(
            annotatedValue.getAnnotations(),
            annotatedValue.getUnderlyingType().getKind(),
            type.getKind());

    return analysis.createAbstractValue(widenedAnnos, type);
  }

  @Override
  public TransferResult<V, S> visitNarrowingConversion(
      NarrowingConversionNode n, TransferInput<V, S> p) {
    TransferResult<V, S> result = super.visitNarrowingConversion(n, p);
    // Combine annotations from the operand with the narrow type
    V operandValue = p.getValueOfSubNode(n.getOperand());
    V narrowedValue = getNarrowedValue(n.getType(), operandValue);
    result.setResultValue(narrowedValue);
    return result;
  }

  @Override
  public TransferResult<V, S> visitStringConversion(StringConversionNode n, TransferInput<V, S> p) {
    TransferResult<V, S> result = super.visitStringConversion(n, p);
    result.setResultValue(p.getValueOfSubNode(n.getOperand()));
    return result;
  }

  @Override
  public TransferResult<V, S> visitExpressionStatement(
      ExpressionStatementNode n, TransferInput<V, S> vsTransferInput) {
    // Merge the input
    S info = vsTransferInput.getRegularStore();
    return new RegularTransferResult<>(finishValue(null, info), info);
  }

  /**
   * Inserts newAnno as the value into all stores (conditional or not) in the result for node. This
   * is a utility method for subclasses.
   *
   * @param result the TransferResult holding the stores to modify
   * @param target the receiver whose value should be modified
   * @param newAnno the new value
   */
  protected static void insertIntoStores(
      TransferResult<CFValue, CFStore> result, JavaExpression target, AnnotationMirror newAnno) {
    if (result.containsTwoStores()) {
      result.getThenStore().insertValue(target, newAnno);
      result.getElseStore().insertValue(target, newAnno);
    } else {
      result.getRegularStore().insertValue(target, newAnno);
    }
  }
}<|MERGE_RESOLUTION|>--- conflicted
+++ resolved
@@ -311,9 +311,6 @@
         // store.localVariableValues.clear();
         store.classValues.clear();
         store.arrayValues.clear();
-<<<<<<< HEAD
-        // store.methodCallValues.clear();
-=======
         // If the lambda is leaked or the lambda is impure, remove any information about modifiable
         // method values from the initial store.
         TreePath lambdaBody = atypeFactory.getPath(lambda.getLambdaTree().getBody());
@@ -321,7 +318,6 @@
             || !isExpressionOrStatementPure(lambdaBody, atypeFactory)) {
           store.methodCallExpressions.keySet().removeIf(MethodCall::isModifiableByOtherCode);
         }
->>>>>>> c8453cb0
       } else {
         store = analysis.createEmptyStore(sequentialSemantics);
       }
