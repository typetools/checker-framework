package org.checkerframework.framework.flow;

import com.sun.source.tree.ClassTree;
import com.sun.source.tree.MethodTree;
import com.sun.source.tree.Tree;
import com.sun.source.tree.VariableTree;
import com.sun.source.util.TreePath;
import com.sun.tools.javac.code.Symbol.ClassSymbol;
import java.util.ArrayList;
import java.util.Arrays;
import java.util.Collections;
import java.util.HashMap;
import java.util.HashSet;
import java.util.List;
import java.util.Map;
import java.util.Map.Entry;
import java.util.Set;
import javax.lang.model.element.AnnotationMirror;
import javax.lang.model.element.Element;
import javax.lang.model.element.ElementKind;
import javax.lang.model.element.ExecutableElement;
import javax.lang.model.element.VariableElement;
import javax.lang.model.type.TypeMirror;
import org.checkerframework.checker.nullness.qual.Nullable;
import org.checkerframework.dataflow.analysis.ConditionalTransferResult;
import org.checkerframework.dataflow.analysis.FlowExpressions;
import org.checkerframework.dataflow.analysis.FlowExpressions.ClassName;
import org.checkerframework.dataflow.analysis.FlowExpressions.FieldAccess;
import org.checkerframework.dataflow.analysis.FlowExpressions.LocalVariable;
import org.checkerframework.dataflow.analysis.FlowExpressions.Receiver;
import org.checkerframework.dataflow.analysis.FlowExpressions.ThisReference;
import org.checkerframework.dataflow.analysis.RegularTransferResult;
import org.checkerframework.dataflow.analysis.TransferFunction;
import org.checkerframework.dataflow.analysis.TransferInput;
import org.checkerframework.dataflow.analysis.TransferResult;
import org.checkerframework.dataflow.cfg.UnderlyingAST;
import org.checkerframework.dataflow.cfg.UnderlyingAST.CFGLambda;
import org.checkerframework.dataflow.cfg.UnderlyingAST.CFGMethod;
import org.checkerframework.dataflow.cfg.UnderlyingAST.Kind;
import org.checkerframework.dataflow.cfg.node.AbstractNodeVisitor;
import org.checkerframework.dataflow.cfg.node.ArrayAccessNode;
import org.checkerframework.dataflow.cfg.node.AssignmentNode;
import org.checkerframework.dataflow.cfg.node.CaseNode;
import org.checkerframework.dataflow.cfg.node.ClassNameNode;
import org.checkerframework.dataflow.cfg.node.ConditionalNotNode;
import org.checkerframework.dataflow.cfg.node.EqualToNode;
import org.checkerframework.dataflow.cfg.node.FieldAccessNode;
import org.checkerframework.dataflow.cfg.node.LambdaResultExpressionNode;
import org.checkerframework.dataflow.cfg.node.LocalVariableNode;
import org.checkerframework.dataflow.cfg.node.MethodInvocationNode;
import org.checkerframework.dataflow.cfg.node.NarrowingConversionNode;
import org.checkerframework.dataflow.cfg.node.Node;
import org.checkerframework.dataflow.cfg.node.NotEqualNode;
import org.checkerframework.dataflow.cfg.node.ObjectCreationNode;
import org.checkerframework.dataflow.cfg.node.ReturnNode;
import org.checkerframework.dataflow.cfg.node.StringConcatenateAssignmentNode;
import org.checkerframework.dataflow.cfg.node.StringConversionNode;
import org.checkerframework.dataflow.cfg.node.TernaryExpressionNode;
import org.checkerframework.dataflow.cfg.node.ThisLiteralNode;
import org.checkerframework.dataflow.cfg.node.VariableDeclarationNode;
import org.checkerframework.dataflow.cfg.node.WideningConversionNode;
import org.checkerframework.framework.source.Result;
import org.checkerframework.framework.stub.StubUtil;
import org.checkerframework.framework.type.AnnotatedTypeFactory;
import org.checkerframework.framework.type.AnnotatedTypeMirror;
import org.checkerframework.framework.type.AnnotatedTypeMirror.AnnotatedDeclaredType;
import org.checkerframework.framework.type.AnnotatedTypeMirror.AnnotatedExecutableType;
import org.checkerframework.framework.type.GenericAnnotatedTypeFactory;
import org.checkerframework.framework.util.AnnotatedTypes;
import org.checkerframework.framework.util.ContractsUtils;
import org.checkerframework.framework.util.ContractsUtils.ConditionalPostcondition;
import org.checkerframework.framework.util.ContractsUtils.Contract;
import org.checkerframework.framework.util.ContractsUtils.Postcondition;
import org.checkerframework.framework.util.ContractsUtils.Precondition;
import org.checkerframework.framework.util.FlowExpressionParseUtil;
import org.checkerframework.framework.util.FlowExpressionParseUtil.FlowExpressionContext;
import org.checkerframework.framework.util.FlowExpressionParseUtil.FlowExpressionParseException;
import org.checkerframework.javacutil.ElementUtils;
import org.checkerframework.javacutil.Pair;
import org.checkerframework.javacutil.TreeUtils;

/**
 * The default analysis transfer function for the Checker Framework propagates information through
 * assignments and uses the {@link AnnotatedTypeFactory} to provide checker-specific logic how to
 * combine types (e.g., what is the type of a string concatenation, given the types of the two
 * operands) and as an abstraction function (e.g., determine the annotations on literals).
 *
 * <p>Design note: CFAbstractTransfer and its subclasses are supposed to act as transfer functions.
 * But, since the AnnotatedTypeFactory already existed and performed checker-independent type
 * propagation, CFAbstractTransfer delegates work to it instead of duplicating some logic in
 * CFAbstractTransfer. The checker-specific subclasses of CFAbstractTransfer do implement transfer
 * function logic themselves.
 */
public abstract class CFAbstractTransfer<
                V extends CFAbstractValue<V>,
                S extends CFAbstractStore<V, S>,
                T extends CFAbstractTransfer<V, S, T>>
        extends AbstractNodeVisitor<TransferResult<V, S>, TransferInput<V, S>>
        implements TransferFunction<V, S> {

    /** The analysis class this store belongs to. */
    protected final CFAbstractAnalysis<V, S, T> analysis;

    /**
     * Should the analysis use sequential Java semantics (i.e., assume that only one thread is
     * running at all times)?
     */
    protected final boolean sequentialSemantics;

    /** Indicates that the whole-program inference is on. */
    private final boolean infer;

    public CFAbstractTransfer(CFAbstractAnalysis<V, S, T> analysis) {
        this.analysis = analysis;
        this.sequentialSemantics = !analysis.checker.hasOption("concurrentSemantics");
        this.infer = analysis.checker.hasOption("infer");
    }

    /**
     * Constructor that allows forcing concurrent semantics to be on for this instance of
     * CFAbstractTransfer.
     *
     * @param forceConcurrentSemantics whether concurrent semantics should be forced to be on. If
     *     false, concurrent semantics are turned off by default, but the user can still turn them
     *     on via {@code -AconcurrentSemantics}. If true, the user cannot turn off concurrent
     *     semantics.
     */
    public CFAbstractTransfer(
            CFAbstractAnalysis<V, S, T> analysis, boolean forceConcurrentSemantics) {
        this.analysis = analysis;
        this.sequentialSemantics =
                !(forceConcurrentSemantics || analysis.checker.hasOption("concurrentSemantics"));
        this.infer = analysis.checker.hasOption("infer");
    }

    /**
     * @return true if the transfer function uses sequential semantics, false if it uses concurrent
     *     semantics. Useful when creating an empty store, since a store makes different decisions
     *     depending on whether sequential or concurrent semantics are used.
     */
    public boolean usesSequentialSemantics() {
        return sequentialSemantics;
    }

    /**
     * This method is called before returning the abstract value {@code value} as the result of the
     * transfer function. By default, the value is not changed but subclasses might decide to
     * implement some functionality. The store at this position is also passed.
     */
    protected V finishValue(V value, S store) {
        return value;
    }

    /**
     * This method is called before returning the abstract value {@code value} as the result of the
     * transfer function. By default, the value is not changed but subclasses might decide to
     * implement some functionality. The store at this position is also passed (two stores, as the
     * result is a {@link ConditionalTransferResult}.
     */
    protected V finishValue(V value, S thenStore, S elseStore) {
        return value;
    }

    /**
     * @return the abstract value of a non-leaf tree {@code tree}, as computed by the {@link
     *     AnnotatedTypeFactory}.
     */
    protected V getValueFromFactory(Tree tree, Node node) {
        GenericAnnotatedTypeFactory<V, S, T, ? extends CFAbstractAnalysis<V, S, T>> factory =
                analysis.atypeFactory;
        Tree preTree = analysis.getCurrentTree();
        Pair<Tree, AnnotatedTypeMirror> preCtxt = factory.getVisitorState().getAssignmentContext();
        analysis.setCurrentTree(tree);
        // is there an assignment context node available?
        if (node != null && node.getAssignmentContext() != null) {
            // get the declared type of the assignment context by looking up the
            // assignment context tree's type in the factory while flow is
            // disabled.
            Tree contextTree = node.getAssignmentContext().getContextTree();
            AnnotatedTypeMirror assCtxt = null;
            if (contextTree != null) {
                assCtxt = factory.getAnnotatedTypeLhs(contextTree);
            } else {
                Element assCtxtElement = node.getAssignmentContext().getElementForType();
                if (assCtxtElement != null) {
                    // if contextTree is null, use the element to get the type
                    assCtxt = factory.getAnnotatedType(assCtxtElement);
                }
            }

            if (assCtxt != null) {
                if (assCtxt instanceof AnnotatedExecutableType) {
                    // For a MethodReturnContext, we get the full type of the
                    // method, but we only want the return type.
                    assCtxt = ((AnnotatedExecutableType) assCtxt).getReturnType();
                }
                factory.getVisitorState()
                        .setAssignmentContext(
                                Pair.of(node.getAssignmentContext().getContextTree(), assCtxt));
            }
        }
        AnnotatedTypeMirror at = factory.getAnnotatedType(tree);
        analysis.setCurrentTree(preTree);
        factory.getVisitorState().setAssignmentContext(preCtxt);
        return analysis.createAbstractValue(at);
    }

    /**
     * @return an abstract value with the given {@code type} and the annotations from {@code
     *     annotatedValue}.
     */
    protected V getValueWithSameAnnotations(TypeMirror type, V annotatedValue) {
        if (annotatedValue == null) {
            return null;
        }
        return analysis.createAbstractValue(annotatedValue.getAnnotations(), type);
    }

    private S fixedInitialStore = null;

    /** Set a fixed initial Store. */
    public void setFixedInitialStore(S s) {
        fixedInitialStore = s;
    }

    /** The initial store maps method formal parameters to their currently most refined type. */
    @Override
    public S initialStore(
            UnderlyingAST underlyingAST, @Nullable List<LocalVariableNode> parameters) {
        if (underlyingAST.getKind() != Kind.LAMBDA && underlyingAST.getKind() != Kind.METHOD) {
            if (fixedInitialStore != null) {
                return fixedInitialStore;
            } else {
                return analysis.createEmptyStore(sequentialSemantics);
            }
        }

        S info;

        if (underlyingAST.getKind() == Kind.METHOD) {

            if (fixedInitialStore != null) {
                // copy knowledge
                info = analysis.createCopiedStore(fixedInitialStore);
            } else {
                info = analysis.createEmptyStore(sequentialSemantics);
            }

            AnnotatedTypeFactory factory = analysis.getTypeFactory();
            for (LocalVariableNode p : parameters) {
                AnnotatedTypeMirror anno = factory.getAnnotatedType(p.getElement());
                info.initializeMethodParameter(p, analysis.createAbstractValue(anno));
            }

            // add properties known through precondition
            CFGMethod method = (CFGMethod) underlyingAST;
            MethodTree methodTree = method.getMethod();
            ExecutableElement methodElem = TreeUtils.elementFromDeclaration(methodTree);
            addInformationFromPreconditions(info, factory, method, methodTree, methodElem);

            final ClassTree classTree = method.getClassTree();
            addFieldValues(info, factory, classTree, methodTree);

            addFinalLocalValues(info, methodElem);

            if (shouldPerformWholeProgramInference(methodTree, methodElem)) {
                Map<AnnotatedDeclaredType, ExecutableElement> overriddenMethods =
                        AnnotatedTypes.overriddenMethods(
                                analysis.atypeFactory.getElementUtils(),
                                analysis.atypeFactory,
                                methodElem);
                for (Map.Entry<AnnotatedDeclaredType, ExecutableElement> pair :
                        overriddenMethods.entrySet()) {
                    AnnotatedExecutableType overriddenMethod =
                            AnnotatedTypes.asMemberOf(
                                    analysis.atypeFactory.getProcessingEnv().getTypeUtils(),
                                    analysis.atypeFactory,
                                    pair.getKey(),
                                    pair.getValue());

                    // Infers parameter and receiver types of the method based
                    // on the overridden method.
                    analysis.atypeFactory
                            .getWholeProgramInference()
                            .updateInferredMethodParameterTypes(
                                    methodTree,
                                    methodElem,
                                    overriddenMethod,
                                    analysis.getTypeFactory());
                    analysis.atypeFactory
                            .getWholeProgramInference()
                            .updateInferredMethodReceiverType(
                                    methodTree,
                                    methodElem,
                                    overriddenMethod,
                                    analysis.getTypeFactory());
                }
            }

        } else if (underlyingAST.getKind() == Kind.LAMBDA) {
            // Create a copy and keep only the field values (nothing else applies).
            info = analysis.createCopiedStore(fixedInitialStore);
            // Allow that local variables are retained; they are effectively final,
            // otherwise Java wouldn't allow access from within the lambda.
            // TODO: what about the other information? Can code further down be simplified?
            // info.localVariableValues.clear();
            info.classValues.clear();
            info.arrayValues.clear();
            info.methodValues.clear();

            AnnotatedTypeFactory factory = analysis.getTypeFactory();
            for (LocalVariableNode p : parameters) {
                AnnotatedTypeMirror anno = factory.getAnnotatedType(p.getElement());
                info.initializeMethodParameter(p, analysis.createAbstractValue(anno));
            }

            CFGLambda lambda = (CFGLambda) underlyingAST;
            Tree enclosingTree =
                    TreeUtils.enclosingOfKind(
                            factory.getPath(lambda.getLambdaTree()),
                            new HashSet<>(
                                    Arrays.asList(
                                            Tree.Kind.METHOD,
                                            // Tree.Kind for which TreeUtils.isClassTree is true
                                            Tree.Kind.CLASS,
                                            Tree.Kind.INTERFACE,
                                            Tree.Kind.ANNOTATION_TYPE,
                                            Tree.Kind.ENUM)));

            Element enclosingElement = null;
            if (enclosingTree.getKind() == Tree.Kind.METHOD) {
                // If it is in an initializer, we need to use locals from the initializer.
                enclosingElement = TreeUtils.elementFromTree(enclosingTree);

            } else if (TreeUtils.isClassTree(enclosingTree)) {

                // Try to find an enclosing initializer block
                // Would love to know if there was a better way
                // Find any enclosing element of the lambda (using trees)
                // Then go up the elements to find an initializer element (which can't be found with
                // the tree).
                TreePath loopTree = factory.getPath(lambda.getLambdaTree()).getParentPath();
                Element anEnclosingElement = null;
                while (loopTree.getLeaf() != enclosingTree) {
                    Element sym = TreeUtils.elementFromTree(loopTree.getLeaf());
                    if (sym != null) {
                        anEnclosingElement = sym;
                        break;
                    }
                    loopTree = loopTree.getParentPath();
                }
                while (anEnclosingElement != null
                        && !anEnclosingElement.equals(TreeUtils.elementFromTree(enclosingTree))) {
                    if (anEnclosingElement.getKind() == ElementKind.INSTANCE_INIT
                            || anEnclosingElement.getKind() == ElementKind.STATIC_INIT) {
                        enclosingElement = anEnclosingElement;
                        break;
                    }
                    anEnclosingElement = anEnclosingElement.getEnclosingElement();
                }
            }
            if (enclosingElement != null) {
                addFinalLocalValues(info, enclosingElement);
            }

            // We want the initialization stuff, but need to throw out any refinements.
            Map<FieldAccess, V> fieldValuesClone = new HashMap<>(info.fieldValues);
            for (Entry<FieldAccess, V> fieldValue : fieldValuesClone.entrySet()) {
                AnnotatedTypeMirror declaredType =
                        factory.getAnnotatedType(fieldValue.getKey().getField());
                V lubbedValue =
                        analysis.createAbstractValue(declaredType)
                                .leastUpperBound(fieldValue.getValue());
                info.fieldValues.put(fieldValue.getKey(), lubbedValue);
            }
        } else {
            assert false : "Unexpected tree: " + underlyingAST;
            info = null;
        }

        return info;
    }

    private void addFieldValues(
            S info, AnnotatedTypeFactory factory, ClassTree classTree, MethodTree methodTree) {

        // Add knowledge about final fields, or values of non-final fields
        // if we are inside a constructor (information about initializers)
        TypeMirror classType = TreeUtils.typeOf(classTree);
        List<Pair<VariableElement, V>> fieldValues = analysis.getFieldValues();
        for (Pair<VariableElement, V> p : fieldValues) {
            VariableElement element = p.first;
            V value = p.second;
            if (ElementUtils.isFinal(element) || TreeUtils.isConstructor(methodTree)) {
                Receiver receiver;
                if (ElementUtils.isStatic(element)) {
                    receiver = new ClassName(classType);
                } else {
                    receiver = new ThisReference(classType);
                }
                TypeMirror fieldType = ElementUtils.getType(element);
                Receiver field = new FieldAccess(receiver, fieldType, element);
                info.insertValue(field, value);
            }
        }

        // add properties about fields (static information from type)
        boolean isNotFullyInitializedReceiver = isNotFullyInitializedReceiver(methodTree);
        if (isNotFullyInitializedReceiver && !TreeUtils.isConstructor(methodTree)) {
            // cannot add information about fields if the receiver isn't initialized
            // and the method isn't a constructor
            return;
        }
        for (Tree member : classTree.getMembers()) {
            if (member instanceof VariableTree) {
                VariableTree vt = (VariableTree) member;
                final VariableElement element = TreeUtils.elementFromDeclaration(vt);
                AnnotatedTypeMirror type =
                        ((GenericAnnotatedTypeFactory<?, ?, ?, ?>) factory).getAnnotatedTypeLhs(vt);
                TypeMirror fieldType = ElementUtils.getType(element);
                Receiver receiver;
                if (ElementUtils.isStatic(element)) {
                    receiver = new ClassName(classType);
                } else {
                    receiver = new ThisReference(classType);
                }
                V value = analysis.createAbstractValue(type);
                if (value == null) {
                    continue;
                }
                if (TreeUtils.isConstructor(methodTree)) {
                    // if we are in a constructor,
                    // then we can still use the static type, but only
                    // if there is also an initializer that already does
                    // some initialization.
                    boolean found = false;
                    for (Pair<VariableElement, V> fieldValue : fieldValues) {
                        if (fieldValue.first.equals(element)) {
                            value = value.leastUpperBound(fieldValue.second);
                            found = true;
                            break;
                        }
                    }
                    if (!found) {
                        // no initializer found, cannot use static type
                        continue;
                    }
                }
                Receiver field = new FieldAccess(receiver, fieldType, element);
                info.insertValue(field, value);
            }
        }
    }

    private void addFinalLocalValues(S info, Element enclosingElement) {
        // add information about effectively final variables (from outer scopes)
        for (Entry<Element, V> e : analysis.atypeFactory.getFinalLocalValues().entrySet()) {

            Element elem = e.getKey();

            // TODO: There is a design flaw where the values of final local values leaks
            // into other methods of the same class. For example, in
            // class a { void b() {...} void c() {...} }
            // final local values from b() would be visible in the store for c(),
            // even though they should only be visible in b() and in classes
            // defined inside the method body of b().
            // This is partly because GenericAnnotatedTypeFactory.performFlowAnalysis
            // does not call itself recursively to analyze inner classes, but instead
            // pops classes off of a queue, and the information about known final local
            // values is stored by GenericAnnotatedTypeFactory.analyze in
            // GenericAnnotatedTypeFactory.flowResult, which is visible to all classes
            // in the queue regardless of their level of recursion.

            // We work around this here by ensuring that we only add a final
            // local value to a method's store if that method is enclosed by
            // the method where the local variables were declared.

            // Find the enclosing method of the element
            Element enclosingMethodOfVariableDeclaration = elem.getEnclosingElement();

            if (enclosingMethodOfVariableDeclaration != null) {

                // Now find all the enclosing methods of the code we are analyzing. If any one of
                // them matches the above, then the final local variable value applies.
                Element enclosingMethodOfCurrentMethod = enclosingElement;

                while (enclosingMethodOfCurrentMethod != null) {
                    if (enclosingMethodOfVariableDeclaration.equals(
                            enclosingMethodOfCurrentMethod)) {
                        LocalVariable l = new LocalVariable(elem);
                        info.insertValue(l, e.getValue());
                        break;
                    }

                    enclosingMethodOfCurrentMethod =
                            enclosingMethodOfCurrentMethod.getEnclosingElement();
                }
            }
        }
    }

    /** Returns true if the receiver of a method might not yet be fully initialized. */
    protected boolean isNotFullyInitializedReceiver(MethodTree methodTree) {
        return TreeUtils.isConstructor(methodTree);
    }

    /**
     * Add the information from all the preconditions of the method {@code method} with
     * corresponding tree {@code methodTree} to the store {@code info}.
     */
    protected void addInformationFromPreconditions(
            S info,
            AnnotatedTypeFactory factory,
            CFGMethod method,
            MethodTree methodTree,
            ExecutableElement methodElement) {
        ContractsUtils contracts = ContractsUtils.getInstance(analysis.atypeFactory);
        FlowExpressionContext flowExprContext = null;
        Set<Precondition> preconditions = contracts.getPreconditions(methodElement);

        for (Precondition p : preconditions) {
            String expression = p.expression;
            AnnotationMirror annotation = p.annotation;

            if (flowExprContext == null) {
                flowExprContext =
                        FlowExpressionContext.buildContextForMethodDeclaration(
                                methodTree, method.getClassTree(), analysis.checker.getContext());
            }

            TreePath localScope = analysis.atypeFactory.getPath(methodTree);

            annotation = standardizeAnnotationFromContract(annotation, flowExprContext, localScope);

            try {
                // TODO: currently, these expressions are parsed at the
                // declaration (i.e. here) and for every use. this could
                // be optimized to store the result the first time.
                // (same for other annotations)
                FlowExpressions.Receiver expr =
                        FlowExpressionParseUtil.parse(
                                expression, flowExprContext, localScope, false);
                info.insertValue(expr, annotation);
            } catch (FlowExpressionParseException e) {
                // Errors are reported by BaseTypeVisitor.checkContractsAtMethodDeclaration()
            }
        }
    }

    /** Standardize a type qualifier annotation obtained from a contract. */
    private AnnotationMirror standardizeAnnotationFromContract(
            AnnotationMirror annoFromContract,
            FlowExpressionContext flowExprContext,
            TreePath path) {
        // TODO: common implementation with BaseTypeVisitor.standardizeAnnotationFromContract
        if (analysis.dependentTypesHelper != null) {
            return analysis.dependentTypesHelper.standardizeAnnotation(
                    flowExprContext, path, annoFromContract, false);
            // BaseTypeVisitor checks the validity of the annotaiton. Errors are reported there
            // when called from BaseTypeVisitor.checkContractsAtMethodDeclaration().
        } else {
            return annoFromContract;
        }
    }

    /**
     * The default visitor returns the input information unchanged, or in the case of conditional
     * input information, merged.
     */
    @Override
    public TransferResult<V, S> visitNode(Node n, TransferInput<V, S> in) {
        V value = null;

        // TODO: handle implicit/explicit this and go to correct factory method
        Tree tree = n.getTree();
        if (tree != null) {
            if (TreeUtils.canHaveTypeAnnotation(tree)) {
                value = getValueFromFactory(tree, n);
            }
        }

        if (in.containsTwoStores()) {
            S thenStore = in.getThenStore();
            S elseStore = in.getElseStore();
            return new ConditionalTransferResult<>(
                    finishValue(value, thenStore, elseStore), thenStore, elseStore);
        } else {
            S info = in.getRegularStore();
            return new RegularTransferResult<>(finishValue(value, info), info);
        }
    }

    @Override
    public TransferResult<V, S> visitClassName(ClassNameNode n, TransferInput<V, S> in) {
        // The tree underlying a class name is a type tree.
        V value = null;

        Tree tree = n.getTree();
        if (tree != null) {
            if (TreeUtils.canHaveTypeAnnotation(tree)) {
                GenericAnnotatedTypeFactory<V, S, T, ? extends CFAbstractAnalysis<V, S, T>>
                        factory = analysis.atypeFactory;
                analysis.setCurrentTree(tree);
                AnnotatedTypeMirror at = factory.getAnnotatedTypeFromTypeTree(tree);
                analysis.setCurrentTree(null);
                value = analysis.createAbstractValue(at);
            }
        }

        if (in.containsTwoStores()) {
            S thenStore = in.getThenStore();
            S elseStore = in.getElseStore();
            return new ConditionalTransferResult<>(
                    finishValue(value, thenStore, elseStore), thenStore, elseStore);
        } else {
            S info = in.getRegularStore();
            return new RegularTransferResult<>(finishValue(value, info), info);
        }
    }

    @Override
    public TransferResult<V, S> visitFieldAccess(FieldAccessNode n, TransferInput<V, S> p) {
        S store = p.getRegularStore();
        V storeValue = store.getValue(n);
        // look up value in factory, and take the more specific one
        // TODO: handle cases, where this is not allowed (e.g. constructors in
        // non-null type systems)
        V factoryValue = getValueFromFactory(n.getTree(), n);
        V value = moreSpecificValue(factoryValue, storeValue);
        return new RegularTransferResult<>(finishValue(value, store), store);
    }

    @Override
    public TransferResult<V, S> visitArrayAccess(ArrayAccessNode n, TransferInput<V, S> p) {
        S store = p.getRegularStore();
        V storeValue = store.getValue(n);
        // look up value in factory, and take the more specific one
        V factoryValue = getValueFromFactory(n.getTree(), n);
        V value = moreSpecificValue(factoryValue, storeValue);
        return new RegularTransferResult<>(finishValue(value, store), store);
    }

    /** Use the most specific type information available according to the store. */
    @Override
    public TransferResult<V, S> visitLocalVariable(LocalVariableNode n, TransferInput<V, S> in) {
        S store = in.getRegularStore();
        V valueFromStore = store.getValue(n);
        V valueFromFactory = getValueFromFactory(n.getTree(), n);
        V value = moreSpecificValue(valueFromFactory, valueFromStore);
        return new RegularTransferResult<>(finishValue(value, store), store);
    }

    @Override
    public TransferResult<V, S> visitThisLiteral(ThisLiteralNode n, TransferInput<V, S> in) {
        S store = in.getRegularStore();
        V valueFromStore = store.getValue(n);

        V valueFromFactory = null;
        V value = null;
        Tree tree = n.getTree();
        if (tree != null && TreeUtils.canHaveTypeAnnotation(tree)) {
            valueFromFactory = getValueFromFactory(tree, n);
        }

        if (valueFromFactory == null) {
            value = valueFromStore;
        } else {
            value = moreSpecificValue(valueFromFactory, valueFromStore);
        }

        return new RegularTransferResult<>(finishValue(value, store), store);
    }

    /** The resulting abstract value is the merge of the 'then' and 'else' branch. */
    @Override
    public TransferResult<V, S> visitTernaryExpression(
            TernaryExpressionNode n, TransferInput<V, S> p) {
        TransferResult<V, S> result = super.visitTernaryExpression(n, p);
        S store = result.getRegularStore();
        V thenValue = p.getValueOfSubNode(n.getThenOperand());
        V elseValue = p.getValueOfSubNode(n.getElseOperand());
        V resultValue = null;
        if (thenValue != null && elseValue != null) {
            resultValue = thenValue.leastUpperBound(elseValue);
        }
        return new RegularTransferResult<>(finishValue(resultValue, store), store);
    }

    /** Reverse the role of the 'thenStore' and 'elseStore'. */
    @Override
    public TransferResult<V, S> visitConditionalNot(ConditionalNotNode n, TransferInput<V, S> p) {
        TransferResult<V, S> result = super.visitConditionalNot(n, p);
        S thenStore = result.getThenStore();
        S elseStore = result.getElseStore();
        return new ConditionalTransferResult<>(result.getResultValue(), elseStore, thenStore);
    }

    @Override
    public TransferResult<V, S> visitEqualTo(EqualToNode n, TransferInput<V, S> p) {
        TransferResult<V, S> res = super.visitEqualTo(n, p);

        Node leftN = n.getLeftOperand();
        Node rightN = n.getRightOperand();
        V leftV = p.getValueOfSubNode(leftN);
        V rightV = p.getValueOfSubNode(rightN);

        // if annotations differ, use the one that is more precise for both
        // sides (and add it to the store if possible)
        res = strengthenAnnotationOfEqualTo(res, leftN, rightN, leftV, rightV, false);
        res = strengthenAnnotationOfEqualTo(res, rightN, leftN, rightV, leftV, false);
        return res;
    }

    @Override
    public TransferResult<V, S> visitNotEqual(NotEqualNode n, TransferInput<V, S> p) {
        TransferResult<V, S> res = super.visitNotEqual(n, p);

        Node leftN = n.getLeftOperand();
        Node rightN = n.getRightOperand();
        V leftV = p.getValueOfSubNode(leftN);
        V rightV = p.getValueOfSubNode(rightN);

        // if annotations differ, use the one that is more precise for both
        // sides (and add it to the store if possible)
        res = strengthenAnnotationOfEqualTo(res, leftN, rightN, leftV, rightV, true);
        res = strengthenAnnotationOfEqualTo(res, rightN, leftN, rightV, leftV, true);

        return res;
    }

    /**
     * Refine the annotation of {@code secondNode} if the annotation {@code secondValue} is less
     * precise than {@code firstvalue}. This is possible, if {@code secondNode} is an expression
     * that is tracked by the store (e.g., a local variable or a field).
     *
     * <p>Note that when overriding this method, when a new type is inserted into the store,
     * splitAssignments should be called, and the new type should be inserted into the store for
     * each of the resulting nodes.
     *
     * @param res the previous result
     * @param notEqualTo if true, indicates that the logic is flipped (i.e., the information is
     *     added to the {@code elseStore} instead of the {@code thenStore}) for a not-equal
     *     comparison.
     * @return the conditional transfer result (if information has been added), or {@code null}.
     */
    protected TransferResult<V, S> strengthenAnnotationOfEqualTo(
            TransferResult<V, S> res,
            Node firstNode,
            Node secondNode,
            V firstValue,
            V secondValue,
            boolean notEqualTo) {
        if (firstValue != null) {
            // Only need to insert if the second value is actually different.
            if (!firstValue.equals(secondValue)) {
                List<Node> secondParts = splitAssignments(secondNode);
                for (Node secondPart : secondParts) {
                    Receiver secondInternal =
                            FlowExpressions.internalReprOf(analysis.getTypeFactory(), secondPart);
                    if (CFAbstractStore.canInsertReceiver(secondInternal)) {
                        S thenStore = res.getThenStore();
                        S elseStore = res.getElseStore();
                        if (notEqualTo) {
                            elseStore.insertValue(secondInternal, firstValue);
                        } else {
                            thenStore.insertValue(secondInternal, firstValue);
                        }
                        // To handle `(a = b = c) == x`, repeat for all insertable receivers of
                        // splitted assignments instead of returning.
                        res =
                                new ConditionalTransferResult<>(
                                        res.getResultValue(), thenStore, elseStore);
                    }
                }
            }
        }
        return res;
    }

    /**
     * Takes a node, and either returns the node itself again (as a singleton list), or if the node
     * is an assignment node, returns the lhs and rhs (where splitAssignments is applied recursively
     * to the rhs).
     */
    protected List<Node> splitAssignments(Node node) {
        if (node instanceof AssignmentNode) {
            List<Node> result = new ArrayList<>();
            AssignmentNode a = (AssignmentNode) node;
            result.add(a.getTarget());
            result.addAll(splitAssignments(a.getExpression()));
            return result;
        } else {
            return Collections.singletonList(node);
        }
    }

    @Override
    public TransferResult<V, S> visitAssignment(AssignmentNode n, TransferInput<V, S> in) {
        Node lhs = n.getTarget();
        Node rhs = n.getExpression();

        S info = in.getRegularStore();
        V rhsValue = in.getValueOfSubNode(rhs);
        if (shouldPerformWholeProgramInference(n.getTree(), lhs.getTree())) {
            if (lhs instanceof FieldAccessNode) {
                // Updates inferred field type
                analysis.atypeFactory
                        .getWholeProgramInference()
                        .updateInferredFieldType(
                                (FieldAccessNode) lhs,
                                rhs,
                                analysis.getContainingClass(n.getTree()),
                                analysis.getTypeFactory());
            } else if (lhs instanceof LocalVariableNode
                    && ((LocalVariableNode) lhs).getElement().getKind() == ElementKind.PARAMETER) {
                analysis.atypeFactory
                        .getWholeProgramInference()
                        .updateInferredParameterType(
                                (LocalVariableNode) lhs,
                                rhs,
                                analysis.getContainingClass(n.getTree()),
                                analysis.getContainingMethod(n.getTree()),
                                analysis.getTypeFactory());
            }
        }

        processCommonAssignment(in, lhs, rhs, info, rhsValue);

        return new RegularTransferResult<>(finishValue(rhsValue, info), info);
    }

    @Override
    public TransferResult<V, S> visitReturn(ReturnNode n, TransferInput<V, S> p) {
        if (shouldPerformWholeProgramInference(n.getTree())) {
            // Retrieves class containing the method
            ClassTree classTree = analysis.getContainingClass(n.getTree());
            ClassSymbol classSymbol = (ClassSymbol) TreeUtils.elementFromTree(classTree);
            // Updates the inferred return type of the method
            analysis.atypeFactory
                    .getWholeProgramInference()
                    .updateInferredMethodReturnType(
                            n,
                            classSymbol,
                            analysis.getContainingMethod(n.getTree()),
                            analysis.getTypeFactory());
        }
        return super.visitReturn(n, p);
    }

    @Override
    public TransferResult<V, S> visitLambdaResultExpression(
            LambdaResultExpressionNode n, TransferInput<V, S> in) {
        return n.getResult().accept(this, in);
    }

    @Override
    public TransferResult<V, S> visitStringConcatenateAssignment(
            StringConcatenateAssignmentNode n, TransferInput<V, S> in) {
        // This gets the type of LHS + RHS
        TransferResult<V, S> result = super.visitStringConcatenateAssignment(n, in);
        Node lhs = n.getLeftOperand();
        Node rhs = n.getRightOperand();

        // update the results store if the assignment target is something we can
        // process
        S info = result.getRegularStore();
        // ResultValue is the type of LHS + RHS
        V resultValue = result.getResultValue();

        if (lhs instanceof FieldAccessNode
                && shouldPerformWholeProgramInference(n.getTree(), lhs.getTree())) {
            // Updates inferred field type
            analysis.atypeFactory
                    .getWholeProgramInference()
                    .updateInferredFieldType(
                            (FieldAccessNode) lhs,
                            rhs,
                            analysis.getContainingClass(n.getTree()),
                            analysis.getTypeFactory());
        }

        processCommonAssignment(in, lhs, rhs, info, resultValue);

        return new RegularTransferResult<>(finishValue(resultValue, info), info);
    }

    /**
     * Determine abstract value of right-hand side and update the store accordingly to the
     * assignment.
     */
    protected void processCommonAssignment(
            TransferInput<V, S> in, Node lhs, Node rhs, S info, V rhsValue) {

        // update information in the store
        info.updateForAssignment(lhs, rhsValue);
    }

    @Override
    public TransferResult<V, S> visitObjectCreation(ObjectCreationNode n, TransferInput<V, S> p) {
        if (shouldPerformWholeProgramInference(n.getTree())) {
            ExecutableElement constructorElt =
                    analysis.getTypeFactory()
                            .constructorFromUse(n.getTree())
                            .methodType
                            .getElement();
            analysis.atypeFactory
                    .getWholeProgramInference()
                    .updateInferredConstructorParameterTypes(
                            n, constructorElt, analysis.getTypeFactory());
        }
        return super.visitObjectCreation(n, p);
    }

    @Override
    public TransferResult<V, S> visitMethodInvocation(
            MethodInvocationNode n, TransferInput<V, S> in) {

        S store = in.getRegularStore();
        ExecutableElement method = n.getTarget().getMethod();

        V factoryValue = null;

        Tree tree = n.getTree();
        if (tree != null) {
            // look up the value from factory
            factoryValue = getValueFromFactory(tree, n);
        }
        // look up the value in the store (if possible)
        V storeValue = store.getValue(n);
        V resValue = moreSpecificValue(factoryValue, storeValue);

        store.updateForMethodCall(n, analysis.atypeFactory, resValue);

        // add new information based on postcondition
        processPostconditions(n, store, method, tree);

        S thenStore = store;
        S elseStore = thenStore.copy();

        // add new information based on conditional postcondition
        processConditionalPostconditions(n, method, tree, thenStore, elseStore);

        if (shouldPerformWholeProgramInference(n.getTree(), method)) {
            // Finds the receiver's type
            Tree receiverTree = n.getTarget().getReceiver().getTree();
            if (receiverTree == null) {
                // If there is no receiver, then get the class being visited.
                // This happens when the receiver corresponds to "this".
                receiverTree = analysis.getContainingClass(n.getTree());
                // receiverTree could still be null after the call above. That
                // happens when the method is called from a static context.
            }
            // Updates the inferred parameter type of the invoked method
            analysis.atypeFactory
                    .getWholeProgramInference()
                    .updateInferredMethodParameterTypes(
                            n, receiverTree, method, analysis.getTypeFactory());
        }

        return new ConditionalTransferResult<>(
                finishValue(resValue, thenStore, elseStore), thenStore, elseStore);
    }

    /**
     * Returns true if whole-program inference should be performed. If the tree is in the scope of
     * a @SuppressWarning, then this method returns false.
     */
    private boolean shouldPerformWholeProgramInference(Tree tree) {
        return infer && (tree == null || !analysis.checker.shouldSuppressWarnings(tree, null));
    }

    /**
     * Returns true if whole-program inference should be performed. If the expressionTree or lhsTree
     * is in the scope of a @SuppressWarning, then this method returns false.
     */
    private boolean shouldPerformWholeProgramInference(Tree expressionTree, Tree lhsTree) {
        // Check that infer is true and the tree isn't in scope of a @SuppressWarning
        // before calling  InternalUtils.symbol(lhs)
        if (!shouldPerformWholeProgramInference(expressionTree)) {
            return false;
        }
        Element elt = TreeUtils.elementFromTree(lhsTree);
        return !analysis.checker.shouldSuppressWarnings(elt, null);
    }

    /**
     * Returns true if whole-program inference should be performed. If the tree or element is in the
     * scope of a @SuppressWarning, then this method returns false.
     */
    private boolean shouldPerformWholeProgramInference(Tree tree, Element elt) {
        return shouldPerformWholeProgramInference(tree)
                && !analysis.checker.shouldSuppressWarnings(elt, null);
    }

    /**
     * Add information based on all postconditions of method {@code n} with tree {@code tree} and
     * element {@code method} to the store {@code store}.
     */
    protected void processPostconditions(
            MethodInvocationNode n, S store, ExecutableElement methodElement, Tree tree) {
        ContractsUtils contracts = ContractsUtils.getInstance(analysis.atypeFactory);
        Set<Postcondition> postconditions = contracts.getPostconditions(methodElement);
        processPostconditionsAndConditionalPostconditions(n, tree, store, null, postconditions);
    }

    /**
     * Add information based on all conditional postconditions of method {@code n} with tree {@code
     * tree} and element {@code method} to the appropriate store.
     */
    protected void processConditionalPostconditions(
            MethodInvocationNode n,
            ExecutableElement methodElement,
            Tree tree,
            S thenStore,
            S elseStore) {
        ContractsUtils contracts = ContractsUtils.getInstance(analysis.atypeFactory);
        Set<ConditionalPostcondition> conditionalPostconditions =
                contracts.getConditionalPostconditions(methodElement);
        processPostconditionsAndConditionalPostconditions(
                n, tree, thenStore, elseStore, conditionalPostconditions);
    }

    private void processPostconditionsAndConditionalPostconditions(
            MethodInvocationNode n,
            Tree tree,
            S thenStore,
            S elseStore,
            Set<? extends Contract> postconditions) {
        FlowExpressionContext flowExprContext = null;

        for (Contract p : postconditions) {
            String expression = p.expression;
            AnnotationMirror anno = p.annotation;

            if (flowExprContext == null) {
                flowExprContext =
                        FlowExpressionContext.buildContextForMethodUse(
                                n, analysis.checker.getContext());
            }

            TreePath localScope = analysis.atypeFactory.getPath(tree);

            anno = standardizeAnnotationFromContract(anno, flowExprContext, localScope);

            try {
                FlowExpressions.Receiver r =
                        FlowExpressionParseUtil.parse(
                                expression, flowExprContext, localScope, false);
                if (p.kind == Contract.Kind.CONDITIONALPOSTCONDTION) {
                    if (((ConditionalPostcondition) p).annoResult) {
                        thenStore.insertValue(r, anno);
                    } else {
                        elseStore.insertValue(r, anno);
                    }
                } else {
                    thenStore.insertValue(r, anno);
                }
            } catch (FlowExpressionParseException e) {
                Result result;
                if (e.isFlowParseError()) {
                    Object[] args = new Object[e.args.length + 1];
<<<<<<< HEAD
                    args[0] = StubUtil.toString(TreeUtils.elementFromUse(n.getTree()));
=======
                    args[0] = ElementUtils.getSimpleName(TreeUtils.elementFromUse(n.getTree()));
>>>>>>> 2d527bc2
                    System.arraycopy(e.args, 0, args, 1, e.args.length);
                    result = Result.failure("flowexpr.parse.error.postcondition", args);
                } else {
                    result = e.getResult();
                }

                // report errors here
                analysis.checker.report(result, tree);
            }
        }
    }

    /**
     * A case produces no value, but it may imply some facts about the argument to the switch
     * statement.
     */
    @Override
    public TransferResult<V, S> visitCase(CaseNode n, TransferInput<V, S> in) {
        S store = in.getRegularStore();
        TransferResult<V, S> result =
                new ConditionalTransferResult<>(
                        finishValue(null, store), in.getThenStore(), in.getElseStore(), false);

        V caseValue = in.getValueOfSubNode(n.getCaseOperand());
        AssignmentNode assign = (AssignmentNode) n.getSwitchOperand();
        V switchValue =
                store.getValue(
                        FlowExpressions.internalReprOf(
                                analysis.getTypeFactory(), assign.getTarget()));
        result =
                strengthenAnnotationOfEqualTo(
                        result,
                        n.getCaseOperand(),
                        assign.getExpression(),
                        caseValue,
                        switchValue,
                        false);

        // Update value of switch temporary variable
        result =
                strengthenAnnotationOfEqualTo(
                        result,
                        n.getCaseOperand(),
                        assign.getTarget(),
                        caseValue,
                        switchValue,
                        false);
        return result;
    }

    /**
     * In a cast {@code (@A C) e} of some expression {@code e} to a new type {@code @A C}, we
     * usually take the annotation of the type {@code C} (here {@code @A}). However, if the inferred
     * annotation of {@code e} is more precise, we keep that one.
     */
    // @Override
    // public TransferResult<V, S> visitTypeCast(TypeCastNode n,
    // TransferInput<V, S> p) {
    // TransferResult<V, S> result = super.visitTypeCast(n, p);
    // V value = result.getResultValue();
    // V operandValue = p.getValueOfSubNode(n.getOperand());
    // // Normally we take the value of the type cast node. However, if the old
    // // flow-refined value was more precise, we keep that value.
    // V resultValue = moreSpecificValue(value, operandValue);
    // result.setResultValue(resultValue);
    // return result;
    // }

    /**
     * Returns the abstract value of {@code (value1, value2)} that is more specific. If the two are
     * incomparable, then {@code value1} is returned.
     */
    public V moreSpecificValue(V value1, V value2) {
        if (value1 == null) {
            return value2;
        }
        if (value2 == null) {
            return value1;
        }
        return value1.mostSpecific(value2, value1);
    }

    @Override
    public TransferResult<V, S> visitVariableDeclaration(
            VariableDeclarationNode n, TransferInput<V, S> p) {
        S store = p.getRegularStore();
        return new RegularTransferResult<>(finishValue(null, store), store);
    }

    @Override
    public TransferResult<V, S> visitNarrowingConversion(
            NarrowingConversionNode n, TransferInput<V, S> p) {
        TransferResult<V, S> result = super.visitNarrowingConversion(n, p);
        // Combine annotations from the operand with the narrow type
        V operandValue = p.getValueOfSubNode(n.getOperand());
        V narrowedValue = getValueWithSameAnnotations(n.getType(), operandValue);
        result.setResultValue(narrowedValue);
        return result;
    }

    @Override
    public TransferResult<V, S> visitWideningConversion(
            WideningConversionNode n, TransferInput<V, S> p) {
        TransferResult<V, S> result = super.visitWideningConversion(n, p);
        // Combine annotations from the operand with the wide type
        V operandValue = p.getValueOfSubNode(n.getOperand());
        V widenedValue = getValueWithSameAnnotations(n.getType(), operandValue);
        result.setResultValue(widenedValue);
        return result;
    }

    @Override
    public TransferResult<V, S> visitStringConversion(
            StringConversionNode n, TransferInput<V, S> p) {
        TransferResult<V, S> result = super.visitStringConversion(n, p);
        result.setResultValue(p.getValueOfSubNode(n.getOperand()));
        return result;
    }
}<|MERGE_RESOLUTION|>--- conflicted
+++ resolved
@@ -1059,11 +1059,7 @@
                 Result result;
                 if (e.isFlowParseError()) {
                     Object[] args = new Object[e.args.length + 1];
-<<<<<<< HEAD
-                    args[0] = StubUtil.toString(TreeUtils.elementFromUse(n.getTree()));
-=======
                     args[0] = ElementUtils.getSimpleName(TreeUtils.elementFromUse(n.getTree()));
->>>>>>> 2d527bc2
                     System.arraycopy(e.args, 0, args, 1, e.args.length);
                     result = Result.failure("flowexpr.parse.error.postcondition", args);
                 } else {
