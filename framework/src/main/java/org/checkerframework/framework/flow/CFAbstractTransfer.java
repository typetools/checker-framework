package org.checkerframework.framework.flow;

import com.sun.source.tree.ClassTree;
import com.sun.source.tree.ExpressionTree;
import com.sun.source.tree.MethodTree;
import com.sun.source.tree.NewClassTree;
import com.sun.source.tree.Tree;
import com.sun.source.util.TreePath;
import com.sun.tools.javac.code.Symbol.ClassSymbol;
import java.util.ArrayList;
import java.util.Arrays;
import java.util.Collections;
import java.util.HashMap;
import java.util.HashSet;
import java.util.List;
import java.util.Map;
import java.util.Set;
import javax.lang.model.element.AnnotationMirror;
import javax.lang.model.element.Element;
import javax.lang.model.element.ElementKind;
import javax.lang.model.element.ExecutableElement;
import javax.lang.model.element.Modifier;
import javax.lang.model.element.TypeElement;
import javax.lang.model.element.VariableElement;
import javax.lang.model.type.TypeMirror;
import org.checkerframework.checker.interning.qual.InternedDistinct;
import org.checkerframework.checker.nullness.qual.Nullable;
import org.checkerframework.dataflow.analysis.ConditionalTransferResult;
import org.checkerframework.dataflow.analysis.ForwardTransferFunction;
import org.checkerframework.dataflow.analysis.RegularTransferResult;
import org.checkerframework.dataflow.analysis.TransferInput;
import org.checkerframework.dataflow.analysis.TransferResult;
import org.checkerframework.dataflow.cfg.UnderlyingAST;
import org.checkerframework.dataflow.cfg.UnderlyingAST.CFGLambda;
import org.checkerframework.dataflow.cfg.UnderlyingAST.CFGMethod;
import org.checkerframework.dataflow.cfg.node.AbstractNodeVisitor;
import org.checkerframework.dataflow.cfg.node.ArrayAccessNode;
import org.checkerframework.dataflow.cfg.node.AssignmentNode;
import org.checkerframework.dataflow.cfg.node.CaseNode;
import org.checkerframework.dataflow.cfg.node.ClassNameNode;
import org.checkerframework.dataflow.cfg.node.ConditionalNotNode;
import org.checkerframework.dataflow.cfg.node.EqualToNode;
import org.checkerframework.dataflow.cfg.node.FieldAccessNode;
import org.checkerframework.dataflow.cfg.node.InstanceOfNode;
import org.checkerframework.dataflow.cfg.node.LambdaResultExpressionNode;
import org.checkerframework.dataflow.cfg.node.LocalVariableNode;
import org.checkerframework.dataflow.cfg.node.MethodInvocationNode;
import org.checkerframework.dataflow.cfg.node.NarrowingConversionNode;
import org.checkerframework.dataflow.cfg.node.Node;
import org.checkerframework.dataflow.cfg.node.NotEqualNode;
import org.checkerframework.dataflow.cfg.node.ObjectCreationNode;
import org.checkerframework.dataflow.cfg.node.ReturnNode;
import org.checkerframework.dataflow.cfg.node.StringConcatenateAssignmentNode;
import org.checkerframework.dataflow.cfg.node.StringConversionNode;
import org.checkerframework.dataflow.cfg.node.SwitchExpressionNode;
import org.checkerframework.dataflow.cfg.node.TernaryExpressionNode;
import org.checkerframework.dataflow.cfg.node.ThisNode;
import org.checkerframework.dataflow.cfg.node.VariableDeclarationNode;
import org.checkerframework.dataflow.cfg.node.WideningConversionNode;
import org.checkerframework.dataflow.expression.FieldAccess;
import org.checkerframework.dataflow.expression.JavaExpression;
import org.checkerframework.dataflow.expression.LocalVariable;
import org.checkerframework.dataflow.util.NodeUtils;
import org.checkerframework.framework.flow.CFAbstractAnalysis.FieldInitialValue;
import org.checkerframework.framework.type.AnnotatedTypeFactory;
import org.checkerframework.framework.type.AnnotatedTypeMirror;
import org.checkerframework.framework.type.AnnotatedTypeMirror.AnnotatedDeclaredType;
import org.checkerframework.framework.type.AnnotatedTypeMirror.AnnotatedExecutableType;
import org.checkerframework.framework.type.GenericAnnotatedTypeFactory;
import org.checkerframework.framework.util.AnnotatedTypes;
import org.checkerframework.framework.util.Contract;
import org.checkerframework.framework.util.Contract.ConditionalPostcondition;
import org.checkerframework.framework.util.Contract.Postcondition;
import org.checkerframework.framework.util.Contract.Precondition;
import org.checkerframework.framework.util.ContractsFromMethod;
import org.checkerframework.framework.util.JavaExpressionParseUtil.JavaExpressionParseException;
import org.checkerframework.framework.util.StringToJavaExpression;
import org.checkerframework.javacutil.ElementUtils;
import org.checkerframework.javacutil.TreePathUtil;
import org.checkerframework.javacutil.TreeUtils;

/**
 * The default analysis transfer function for the Checker Framework propagates information through
 * assignments and uses the {@link AnnotatedTypeFactory} to provide checker-specific logic how to
 * combine types (e.g., what is the type of a string concatenation, given the types of the two
 * operands) and as an abstraction function (e.g., determine the annotations on literals).
 *
 * <p>Design note: CFAbstractTransfer and its subclasses are supposed to act as transfer functions.
 * But, since the AnnotatedTypeFactory already existed and performed checker-independent type
 * propagation, CFAbstractTransfer delegates work to it instead of duplicating some logic in
 * CFAbstractTransfer. The checker-specific subclasses of CFAbstractTransfer do implement transfer
 * function logic themselves.
 */
public abstract class CFAbstractTransfer<
        V extends CFAbstractValue<V>,
        S extends CFAbstractStore<V, S>,
        T extends CFAbstractTransfer<V, S, T>>
    extends AbstractNodeVisitor<TransferResult<V, S>, TransferInput<V, S>>
    implements ForwardTransferFunction<V, S> {

  /** The analysis used by this transfer function. */
  protected final CFAbstractAnalysis<V, S, T> analysis;

  /**
   * Should the analysis use sequential Java semantics (i.e., assume that only one thread is running
   * at all times)?
   */
  protected final boolean sequentialSemantics;

  /** Indicates that the whole-program inference is on. */
  private final boolean infer;

  /**
   * Create a CFAbstractTransfer.
   *
   * @param analysis the analysis used by this transfer function
   */
  protected CFAbstractTransfer(CFAbstractAnalysis<V, S, T> analysis) {
    this(analysis, false);
  }

  /**
   * Constructor that allows forcing concurrent semantics to be on for this instance of
   * CFAbstractTransfer.
   *
   * @param analysis the analysis used by this transfer function
   * @param forceConcurrentSemantics whether concurrent semantics should be forced to be on. If
   *     false, concurrent semantics are turned off by default, but the user can still turn them on
   *     via {@code -AconcurrentSemantics}. If true, the user cannot turn off concurrent semantics.
   */
  protected CFAbstractTransfer(
      CFAbstractAnalysis<V, S, T> analysis, boolean forceConcurrentSemantics) {
    this.analysis = analysis;
    this.sequentialSemantics =
        !(forceConcurrentSemantics || analysis.checker.hasOption("concurrentSemantics"));
    this.infer = analysis.checker.hasOption("infer");
  }

  /**
   * Returns true if the transfer function uses sequential semantics, false if it uses concurrent
   * semantics. Useful when creating an empty store, since a store makes different decisions
   * depending on whether sequential or concurrent semantics are used.
   *
   * @return true if the transfer function uses sequential semantics, false if it uses concurrent
   *     semantics
   */
  public boolean usesSequentialSemantics() {
    return sequentialSemantics;
  }

  /**
   * A hook for subclasses to modify the result of the transfer function. This method is called
   * before returning the abstract value {@code value} as the result of the transfer function.
   *
   * <p>If a subclass overrides this method, the subclass should also override {@link
   * #finishValue(CFAbstractValue,CFAbstractStore,CFAbstractStore)}.
   *
   * @param value a value to possibly modify
   * @param store the store
   * @return the possibly-modified value
   */
  protected @Nullable V finishValue(@Nullable V value, S store) {
    return value;
  }

  /**
   * A hook for subclasses to modify the result of the transfer function. This method is called
   * before returning the abstract value {@code value} as the result of the transfer function.
   *
   * <p>If a subclass overrides this method, the subclass should also override {@link
   * #finishValue(CFAbstractValue,CFAbstractStore)}.
   *
   * @param value the value to finish
   * @param thenStore the "then" store
   * @param elseStore the "else" store
   * @return the possibly-modified value
   */
  protected @Nullable V finishValue(@Nullable V value, S thenStore, S elseStore) {
    return value;
  }

  /**
   * Returns the abstract value of a non-leaf tree {@code tree}, as computed by the {@link
   * AnnotatedTypeFactory}.
   *
   * @return the abstract value of a non-leaf tree {@code tree}, as computed by the {@link
   *     AnnotatedTypeFactory}
   */
  protected V getValueFromFactory(Tree tree, Node node) {
    GenericAnnotatedTypeFactory<V, S, T, ? extends CFAbstractAnalysis<V, S, T>> factory =
        analysis.atypeFactory;
    Tree preTree = analysis.getCurrentTree();
    analysis.setCurrentTree(tree);
    AnnotatedTypeMirror at;
    if (node instanceof MethodInvocationNode
        && ((MethodInvocationNode) node).getIterableExpression() != null) {
      ExpressionTree iter = ((MethodInvocationNode) node).getIterableExpression();
      at = factory.getIterableElementType(iter);
    } else if (node instanceof ArrayAccessNode
        && ((ArrayAccessNode) node).getArrayExpression() != null) {
      ExpressionTree array = ((ArrayAccessNode) node).getArrayExpression();
      at = factory.getIterableElementType(array);
    } else {
      at = factory.getAnnotatedType(tree);
    }
    analysis.setCurrentTree(preTree);
    return analysis.createAbstractValue(at);
  }

  /** The fixed initial store. */
  private S fixedInitialStore = null;

  /** Set a fixed initial Store. */
  public void setFixedInitialStore(S s) {
    fixedInitialStore = s;
  }

  /** The initial store maps method formal parameters to their currently most refined type. */
  @Override
  public S initialStore(UnderlyingAST underlyingAST, List<LocalVariableNode> parameters) {
    if (underlyingAST.getKind() != UnderlyingAST.Kind.LAMBDA
        && underlyingAST.getKind() != UnderlyingAST.Kind.METHOD) {
      if (fixedInitialStore != null) {
        return fixedInitialStore;
      } else {
        return analysis.createEmptyStore(sequentialSemantics);
      }
    }

    S store;

    if (underlyingAST.getKind() == UnderlyingAST.Kind.METHOD) {

      if (fixedInitialStore != null) {
        // copy knowledge
        store = analysis.createCopiedStore(fixedInitialStore);
      } else {
        store = analysis.createEmptyStore(sequentialSemantics);
      }

      AnnotatedTypeFactory factory = analysis.getTypeFactory();
      for (LocalVariableNode p : parameters) {
        AnnotatedTypeMirror anno = factory.getAnnotatedType(p.getElement());
        store.initializeMethodParameter(p, analysis.createAbstractValue(anno));
      }

      // add properties known through precondition
      CFGMethod method = (CFGMethod) underlyingAST;
      MethodTree methodDeclTree = method.getMethod();
      ExecutableElement methodElem = TreeUtils.elementFromDeclaration(methodDeclTree);
      addInformationFromPreconditions(store, factory, method, methodDeclTree, methodElem);

      addInitialFieldValues(store, method.getClassTree(), methodDeclTree);

      addFinalLocalValues(store, methodElem);

      if (shouldPerformWholeProgramInference(methodDeclTree, methodElem)) {
        Map<AnnotatedDeclaredType, ExecutableElement> overriddenMethods =
            AnnotatedTypes.overriddenMethods(
                analysis.atypeFactory.getElementUtils(), analysis.atypeFactory, methodElem);
        for (Map.Entry<AnnotatedDeclaredType, ExecutableElement> pair :
            overriddenMethods.entrySet()) {
          AnnotatedExecutableType overriddenMethod =
              AnnotatedTypes.asMemberOf(
                  analysis.atypeFactory.getProcessingEnv().getTypeUtils(),
                  analysis.atypeFactory,
                  pair.getKey(),
                  pair.getValue());

          // Infers parameter and receiver types of the method based
          // on the overridden method.
          analysis
              .atypeFactory
              .getWholeProgramInference()
              .updateFromOverride(methodDeclTree, methodElem, overriddenMethod);
        }
      }

    } else if (underlyingAST.getKind() == UnderlyingAST.Kind.LAMBDA) {
      // Create a copy and keep only the field values (nothing else applies).
      store = analysis.createCopiedStore(fixedInitialStore);
      // Allow that local variables are retained; they are effectively final,
      // otherwise Java wouldn't allow access from within the lambda.
      // TODO: what about the other information? Can code further down be simplified?
      // store.localVariableValues.clear();
      store.classValues.clear();
      store.arrayValues.clear();
      store.methodValues.clear();

      AnnotatedTypeFactory factory = analysis.getTypeFactory();
      for (LocalVariableNode p : parameters) {
        AnnotatedTypeMirror anno = factory.getAnnotatedType(p.getElement());
        store.initializeMethodParameter(p, analysis.createAbstractValue(anno));
      }

      CFGLambda lambda = (CFGLambda) underlyingAST;
      @SuppressWarnings("interning:assignment") // used in == tests
      @InternedDistinct Tree enclosingTree =
          TreePathUtil.enclosingOfKind(
              factory.getPath(lambda.getLambdaTree()),
              new HashSet<>(
                  Arrays.asList(
                      Tree.Kind.METHOD,
                      // Tree.Kind for which TreeUtils.isClassTree is true
                      Tree.Kind.CLASS,
                      Tree.Kind.INTERFACE,
                      Tree.Kind.ANNOTATION_TYPE,
                      Tree.Kind.ENUM)));

      Element enclosingElement = null;
      if (enclosingTree.getKind() == Tree.Kind.METHOD) {
        // If it is in an initializer, we need to use locals from the initializer.
        enclosingElement = TreeUtils.elementFromTree(enclosingTree);

      } else if (TreeUtils.isClassTree(enclosingTree)) {

        // Try to find an enclosing initializer block.
        // Would love to know if there was a better way.
        // Find any enclosing element of the lambda (using trees).
        // Then go up the elements to find an initializer element (which can't be found with the
        // tree).
        TreePath loopTree = factory.getPath(lambda.getLambdaTree()).getParentPath();
        Element anEnclosingElement = null;
        while (loopTree.getLeaf() != enclosingTree) {
          Element sym = TreeUtils.elementFromTree(loopTree.getLeaf());
          if (sym != null) {
            anEnclosingElement = sym;
            break;
          }
          loopTree = loopTree.getParentPath();
        }
        while (anEnclosingElement != null
            && !anEnclosingElement.equals(TreeUtils.elementFromTree(enclosingTree))) {
          if (anEnclosingElement.getKind() == ElementKind.INSTANCE_INIT
              || anEnclosingElement.getKind() == ElementKind.STATIC_INIT) {
            enclosingElement = anEnclosingElement;
            break;
          }
          anEnclosingElement = anEnclosingElement.getEnclosingElement();
        }
      }
      if (enclosingElement != null) {
        addFinalLocalValues(store, enclosingElement);
      }

      // We want the initialization stuff, but need to throw out any refinements.
      Map<FieldAccess, V> fieldValuesClone = new HashMap<>(store.fieldValues);
      for (Map.Entry<FieldAccess, V> fieldValue : fieldValuesClone.entrySet()) {
        AnnotatedTypeMirror declaredType = factory.getAnnotatedType(fieldValue.getKey().getField());
        V lubbedValue =
            analysis.createAbstractValue(declaredType).leastUpperBound(fieldValue.getValue());
        store.fieldValues.put(fieldValue.getKey(), lubbedValue);
      }
    } else {
      assert false : "Unexpected tree: " + underlyingAST;
      store = null;
    }

    return store;
  }

  /**
   * Add field values to the initial store before {@code methodTree}.
   *
   * <p>The initializer value is inserted into {@code store} if the field is private and final.
   *
   * <p>The declared value is inserted into {@code store} if:
   *
   * <ul>
   *   <li>{@code methodTree} is a constructor and the field has an initializer. (Use the
   *       declaration type rather than the initializer because an initialization block might have
   *       re-set it.)
   *   <li>{@code methodTree} is not a constructor and the receiver is fully initialized as
   *       determined by {@link #isNotFullyInitializedReceiver(MethodTree)}.
   * </ul>
   *
   * @param store initial store into which field values are inserted; it may not be empty
   * @param classTree the class that contains {@code methodTree}
   * @param methodTree the method or constructor tree
   */
  private void addInitialFieldValues(S store, ClassTree classTree, MethodTree methodTree) {
    boolean isConstructor = TreeUtils.isConstructor(methodTree);
    TypeElement classEle = TreeUtils.elementFromDeclaration(classTree);
    for (FieldInitialValue<V> fieldInitialValue : analysis.getFieldInitialValues()) {
      VariableElement varEle = fieldInitialValue.fieldDecl.getField();
      // Insert the value from the initializer of private final fields.
      if (fieldInitialValue.initializer != null
          && varEle.getModifiers().contains(Modifier.PRIVATE)
          && ElementUtils.isFinal(varEle)
          && analysis.atypeFactory.isImmutable(ElementUtils.getType(varEle))) {
        store.insertValue(fieldInitialValue.fieldDecl, fieldInitialValue.initializer);
      }

      // Maybe insert the declared type:
      if (!isConstructor) {
        // If it's not a constructor, use the declared type if the receiver of the method is fully
        // initialized.
        boolean isInitializedReceiver = !isNotFullyInitializedReceiver(methodTree);
        if (isInitializedReceiver && varEle.getEnclosingElement().equals(classEle)) {
          store.insertValue(fieldInitialValue.fieldDecl, fieldInitialValue.declared);
        }
      } else {
        // If it is a constructor, then only use the declared type if the field has been
        // initialized.
        if (fieldInitialValue.initializer != null
            && varEle.getEnclosingElement().equals(classEle)) {
          store.insertValue(fieldInitialValue.fieldDecl, fieldInitialValue.declared);
        }
      }
    }
  }

  /**
   * Adds information about effectively final variables (from outer scopes)
   *
   * @param store the store to add to
   * @param enclosingElement the enclosing element of the code we are analyzing
   */
  private void addFinalLocalValues(S store, Element enclosingElement) {
    // add information about effectively final variables (from outer scopes)
    for (Map.Entry<Element, V> e : analysis.atypeFactory.getFinalLocalValues().entrySet()) {

      Element elem = e.getKey();

      // TODO: There is a design flaw where the values of final local values leaks
      // into other methods of the same class. For example, in
      // class a { void b() {...} void c() {...} }
      // final local values from b() would be visible in the store for c(),
      // even though they should only be visible in b() and in classes
      // defined inside the method body of b().
      // This is partly because GenericAnnotatedTypeFactory.performFlowAnalysis does not call itself
      // recursively to analyze inner classes, but instead pops classes off of a queue, and the
      // information about known final local values is stored by GenericAnnotatedTypeFactory.analyze
      // in GenericAnnotatedTypeFactory.flowResult, which is visible to all classes in the queue
      // regardless of their level of recursion.

      // We work around this here by ensuring that we only add a final local value to a method's
      // store if that method is enclosed by the method where the local variables were declared.

      // Find the enclosing method of the element
      Element enclosingMethodOfVariableDeclaration = elem.getEnclosingElement();

      if (enclosingMethodOfVariableDeclaration != null) {

        // Now find all the enclosing methods of the code we are analyzing. If any one of
        // them matches the above, then the final local variable value applies.
        Element enclosingMethodOfCurrentMethod = enclosingElement;

        while (enclosingMethodOfCurrentMethod != null) {
          if (enclosingMethodOfVariableDeclaration.equals(enclosingMethodOfCurrentMethod)) {
            LocalVariable l = new LocalVariable(elem);
            store.insertValue(l, e.getValue());
            break;
          }

          enclosingMethodOfCurrentMethod = enclosingMethodOfCurrentMethod.getEnclosingElement();
        }
      }
    }
  }

  /**
   * Returns true if the receiver of a method or constructor might not yet be fully initialized.
   *
   * @param methodDeclTree the declaration of the method or constructor
   * @return true if the receiver of a method or constructor might not yet be fully initialized
   */
  protected boolean isNotFullyInitializedReceiver(MethodTree methodDeclTree) {
    return TreeUtils.isConstructor(methodDeclTree);
  }

  /**
   * Add the information from all the preconditions of a method to the initial store in the method
   * body.
   *
   * @param initialStore the initial store for the method body
   * @param factory the type factory
   * @param methodAst the AST for a method declaration
   * @param methodDeclTree the declaration of the method; is a field of {@code methodAst}
   * @param methodElement the element for the method
   */
  protected void addInformationFromPreconditions(
      S initialStore,
      AnnotatedTypeFactory factory,
      CFGMethod methodAst,
      MethodTree methodDeclTree,
      ExecutableElement methodElement) {
    ContractsFromMethod contractsUtils = analysis.atypeFactory.getContractsFromMethod();
    Set<Precondition> preconditions = contractsUtils.getPreconditions(methodElement);
    StringToJavaExpression stringToJavaExpr =
        stringExpr ->
            StringToJavaExpression.atMethodBody(stringExpr, methodDeclTree, analysis.checker);
    for (Precondition p : preconditions) {
      String stringExpr = p.expressionString;
      AnnotationMirror annotation =
          p.viewpointAdaptDependentTypeAnnotation(
              analysis.atypeFactory, stringToJavaExpr, /*errorTree=*/ null);
      JavaExpression exprJe;
      try {
        // TODO: currently, these expressions are parsed at the declaration (i.e. here) and for
        // every use. this could be optimized to store the result the first time.
        // (same for other annotations)
        exprJe = StringToJavaExpression.atMethodBody(stringExpr, methodDeclTree, analysis.checker);
      } catch (JavaExpressionParseException e) {
        // Errors are reported by BaseTypeVisitor.checkContractsAtMethodDeclaration().
        continue;
      }
      initialStore.insertValuePermitNondeterministic(exprJe, annotation);
    }
  }

  /**
   * The default visitor returns the input information unchanged, or in the case of conditional
   * input information, merged.
   */
  @Override
  public TransferResult<V, S> visitNode(Node n, TransferInput<V, S> in) {
    V value = null;

    // TODO: handle implicit/explicit this and go to correct factory method
    Tree tree = n.getTree();
    if (tree != null) {
      if (TreeUtils.canHaveTypeAnnotation(tree)) {
        value = getValueFromFactory(tree, n);
      }
    }

    return createTransferResult(value, in);
  }

  /**
   * Creates a TransferResult.
   *
   * <p>This default implementation returns the input information unchanged, or in the case of
   * conditional input information, merged.
   *
   * @param value the value; possibly null
   * @param in the transfer input
   * @return the input information, as a TransferResult
   */
  protected TransferResult<V, S> createTransferResult(@Nullable V value, TransferInput<V, S> in) {
    if (in.containsTwoStores()) {
      S thenStore = in.getThenStore();
      S elseStore = in.getElseStore();
      return new ConditionalTransferResult<>(
          finishValue(value, thenStore, elseStore), thenStore, elseStore);
    } else {
      S store = in.getRegularStore();
      return new RegularTransferResult<>(finishValue(value, store), store);
    }
  }

  /**
   * Creates a TransferResult just like the given one, but with the given value.
   *
   * <p>This default implementation returns the input information unchanged, or in the case of
   * conditional input information, merged.
   *
   * @param value the value; possibly null
   * @param in the TransferResult to copy
   * @return the input informatio
   */
  protected TransferResult<V, S> recreateTransferResult(
      @Nullable V value, TransferResult<V, S> in) {
    if (in.containsTwoStores()) {
      S thenStore = in.getThenStore();
      S elseStore = in.getElseStore();
      return new ConditionalTransferResult<>(
          finishValue(value, thenStore, elseStore), thenStore, elseStore);
    } else {
      S store = in.getRegularStore();
      return new RegularTransferResult<>(finishValue(value, store), store);
    }
  }

  @Override
  public TransferResult<V, S> visitClassName(ClassNameNode n, TransferInput<V, S> in) {
    // The tree underlying a class name is a type tree.
    V value = null;

    Tree tree = n.getTree();
    if (tree != null) {
      if (TreeUtils.canHaveTypeAnnotation(tree)) {
        GenericAnnotatedTypeFactory<V, S, T, ? extends CFAbstractAnalysis<V, S, T>> factory =
            analysis.atypeFactory;
        analysis.setCurrentTree(tree);
        AnnotatedTypeMirror at = factory.getAnnotatedTypeFromTypeTree(tree);
        analysis.setCurrentTree(null);
        value = analysis.createAbstractValue(at);
      }
    }

    return createTransferResult(value, in);
  }

  @Override
  public TransferResult<V, S> visitFieldAccess(FieldAccessNode n, TransferInput<V, S> p) {
    S store = p.getRegularStore();
    V storeValue = store.getValue(n);
    // look up value in factory, and take the more specific one
    // TODO: handle cases, where this is not allowed (e.g. constructors in non-null type systems)
    V factoryValue = getValueFromFactory(n.getTree(), n);
    V value = moreSpecificValue(factoryValue, storeValue);
    return new RegularTransferResult<>(finishValue(value, store), store);
  }

  @Override
  public TransferResult<V, S> visitArrayAccess(ArrayAccessNode n, TransferInput<V, S> p) {
    S store = p.getRegularStore();
    V storeValue = store.getValue(n);
    // look up value in factory, and take the more specific one
    V factoryValue = getValueFromFactory(n.getTree(), n);
    V value = moreSpecificValue(factoryValue, storeValue);
    return new RegularTransferResult<>(finishValue(value, store), store);
  }

  /** Use the most specific type information available according to the store. */
  @Override
  public TransferResult<V, S> visitLocalVariable(LocalVariableNode n, TransferInput<V, S> in) {
    S store = in.getRegularStore();
    V valueFromStore = store.getValue(n);
    V valueFromFactory = getValueFromFactory(n.getTree(), n);
    V value = moreSpecificValue(valueFromFactory, valueFromStore);
    return new RegularTransferResult<>(finishValue(value, store), store);
  }

  @Override
  public TransferResult<V, S> visitThis(ThisNode n, TransferInput<V, S> in) {
    S store = in.getRegularStore();
    V valueFromStore = store.getValue(n);

    V valueFromFactory = null;
    V value = null;
    Tree tree = n.getTree();
    if (tree != null && TreeUtils.canHaveTypeAnnotation(tree)) {
      valueFromFactory = getValueFromFactory(tree, n);
    }

    if (valueFromFactory == null) {
      value = valueFromStore;
    } else {
      value = moreSpecificValue(valueFromFactory, valueFromStore);
    }

    return new RegularTransferResult<>(finishValue(value, store), store);
  }

  @Override
  public TransferResult<V, S> visitTernaryExpression(
      TernaryExpressionNode n, TransferInput<V, S> p) {
    return visitLocalVariable(n.getTernaryExpressionVar(), p);
  }

  @Override
  public TransferResult<V, S> visitSwitchExpressionNode(
      SwitchExpressionNode n, TransferInput<V, S> vsTransferInput) {
    return visitLocalVariable(n.getSwitchExpressionVar(), vsTransferInput);
  }

  /** Reverse the role of the 'thenStore' and 'elseStore'. */
  @Override
  public TransferResult<V, S> visitConditionalNot(ConditionalNotNode n, TransferInput<V, S> p) {
    TransferResult<V, S> result = super.visitConditionalNot(n, p);
    S thenStore = result.getThenStore();
    S elseStore = result.getElseStore();
    return new ConditionalTransferResult<>(result.getResultValue(), elseStore, thenStore);
  }

  @Override
  public TransferResult<V, S> visitEqualTo(EqualToNode n, TransferInput<V, S> p) {
    TransferResult<V, S> res = super.visitEqualTo(n, p);

    Node leftN = n.getLeftOperand();
    Node rightN = n.getRightOperand();
    V leftV = p.getValueOfSubNode(leftN);
    V rightV = p.getValueOfSubNode(rightN);

    if (res.containsTwoStores()
        && (NodeUtils.isConstantBoolean(leftN, false)
            || NodeUtils.isConstantBoolean(rightN, false))) {
      S thenStore = res.getElseStore();
      S elseStore = res.getThenStore();
      res = new ConditionalTransferResult<>(res.getResultValue(), thenStore, elseStore);
    }

    // if annotations differ, use the one that is more precise for both
    // sides (and add it to the store if possible)
    res = strengthenAnnotationOfEqualTo(res, leftN, rightN, leftV, rightV, false);
    res = strengthenAnnotationOfEqualTo(res, rightN, leftN, rightV, leftV, false);
    return res;
  }

  @Override
  public TransferResult<V, S> visitNotEqual(NotEqualNode n, TransferInput<V, S> p) {
    TransferResult<V, S> res = super.visitNotEqual(n, p);

    Node leftN = n.getLeftOperand();
    Node rightN = n.getRightOperand();
    V leftV = p.getValueOfSubNode(leftN);
    V rightV = p.getValueOfSubNode(rightN);

    if (res.containsTwoStores()
        && (NodeUtils.isConstantBoolean(leftN, true)
            || NodeUtils.isConstantBoolean(rightN, true))) {
      S thenStore = res.getElseStore();
      S elseStore = res.getThenStore();
      res = new ConditionalTransferResult<>(res.getResultValue(), thenStore, elseStore);
    }

    // if annotations differ, use the one that is more precise for both
    // sides (and add it to the store if possible)
    res = strengthenAnnotationOfEqualTo(res, leftN, rightN, leftV, rightV, true);
    res = strengthenAnnotationOfEqualTo(res, rightN, leftN, rightV, leftV, true);

    return res;
  }

  /**
   * Refine the annotation of {@code secondNode} if the annotation {@code secondValue} is less
   * precise than {@code firstValue}. This is possible, if {@code secondNode} is an expression that
   * is tracked by the store (e.g., a local variable or a field). Clients usually call this twice
   * with {@code firstNode} and {@code secondNode} reversed, to refine each of them.
   *
   * <p>Note that when overriding this method, when a new type is inserted into the store, {@link
   * #splitAssignments} should be called, and the new type should be inserted into the store for
   * each of the resulting nodes.
   *
   * @param firstNode the node that might be more precise
   * @param secondNode the node whose type to possibly refine
   * @param firstValue the abstract value that might be more precise
   * @param secondValue the abstract value that might be less precise
   * @param res the previous result
   * @param notEqualTo if true, indicates that the logic is flipped (i.e., the information is added
   *     to the {@code elseStore} instead of the {@code thenStore}) for a not-equal comparison.
   * @return the conditional transfer result (if information has been added), or {@code null}
   */
  protected TransferResult<V, S> strengthenAnnotationOfEqualTo(
      TransferResult<V, S> res,
      Node firstNode,
      Node secondNode,
      V firstValue,
      V secondValue,
      boolean notEqualTo) {
    if (firstValue != null) {
      // Only need to insert if the second value is actually different.
      if (!firstValue.equals(secondValue)) {
        List<Node> secondParts = splitAssignments(secondNode);
        for (Node secondPart : secondParts) {
          JavaExpression secondInternal = JavaExpression.fromNode(secondPart);
          if (!secondInternal.isDeterministic(analysis.atypeFactory)) {
            continue;
          }
          if (CFAbstractStore.canInsertJavaExpression(secondInternal)) {
            S thenStore = res.getThenStore();
            S elseStore = res.getElseStore();
            if (notEqualTo) {
              elseStore.insertValue(secondInternal, firstValue);
            } else {
              thenStore.insertValue(secondInternal, firstValue);
            }
            // To handle `(a = b = c) == x`, repeat for all insertable receivers of
            // splitted assignments instead of returning.
            res = new ConditionalTransferResult<>(res.getResultValue(), thenStore, elseStore);
          }
        }
      }
    }
    return res;
  }

  /**
   * Takes a node, and either returns the node itself again (as a singleton list), or if the node is
   * an assignment node, returns the lhs and rhs (where splitAssignments is applied recursively to
   * the rhs -- that is, it is possible that the rhs does not appear in the result, but rather its
   * lhs and rhs do).
   *
   * @param node possibly an assignment node
   * @return a list containing all the right- and left-hand sides in the given assignment node; it
   *     contains just the node itself if it is not an assignment)
   */
  protected List<Node> splitAssignments(Node node) {
    if (node instanceof AssignmentNode) {
      List<Node> result = new ArrayList<>(2);
      AssignmentNode a = (AssignmentNode) node;
      result.add(a.getTarget());
      result.addAll(splitAssignments(a.getExpression()));
      return result;
    } else {
      return Collections.singletonList(node);
    }
  }

  @Override
  public TransferResult<V, S> visitAssignment(AssignmentNode n, TransferInput<V, S> in) {
    Node lhs = n.getTarget();
    Node rhs = n.getExpression();

    S store = in.getRegularStore();
    V rhsValue = in.getValueOfSubNode(rhs);

    if (shouldPerformWholeProgramInference(n.getTree(), lhs.getTree())) {
      // Fields defined in interfaces are LocalVariableNodes with ElementKind of FIELD.
      if (lhs instanceof FieldAccessNode
          || (lhs instanceof LocalVariableNode
              && ((LocalVariableNode) lhs).getElement().getKind() == ElementKind.FIELD)) {
        // Updates inferred field type
        analysis.atypeFactory.getWholeProgramInference().updateFromFieldAssignment(lhs, rhs);
      } else if (lhs instanceof LocalVariableNode
          && ((LocalVariableNode) lhs).getElement().getKind() == ElementKind.PARAMETER) {
        // lhs is a formal parameter of some method
        VariableElement param = (VariableElement) ((LocalVariableNode) lhs).getElement();
        analysis
            .atypeFactory
            .getWholeProgramInference()
            .updateFromFormalParameterAssignment((LocalVariableNode) lhs, rhs, param);
      }
    }

    processCommonAssignment(in, lhs, rhs, store, rhsValue);

    return new RegularTransferResult<>(finishValue(rhsValue, store), store);
  }

  @Override
  public TransferResult<V, S> visitReturn(ReturnNode n, TransferInput<V, S> p) {
    TransferResult<V, S> result = super.visitReturn(n, p);

    if (shouldPerformWholeProgramInference(n.getTree())) {
      // Retrieves class containing the method
      ClassTree classTree = analysis.getContainingClass(n.getTree());
      // classTree is null e.g. if this is a return statement in a lambda.
      if (classTree == null) {
        return result;
      }
      ClassSymbol classSymbol = (ClassSymbol) TreeUtils.elementFromTree(classTree);

      ExecutableElement methodElem =
          TreeUtils.elementFromDeclaration(analysis.getContainingMethod(n.getTree()));

      Map<AnnotatedDeclaredType, ExecutableElement> overriddenMethods =
          AnnotatedTypes.overriddenMethods(
              analysis.atypeFactory.getElementUtils(), analysis.atypeFactory, methodElem);

      // Updates the inferred return type of the method
      analysis
          .atypeFactory
          .getWholeProgramInference()
          .updateFromReturn(
              n, classSymbol, analysis.getContainingMethod(n.getTree()), overriddenMethods);
    }

    return result;
  }

  @Override
  public TransferResult<V, S> visitLambdaResultExpression(
      LambdaResultExpressionNode n, TransferInput<V, S> in) {
    return n.getResult().accept(this, in);
  }

  @Override
  public TransferResult<V, S> visitStringConcatenateAssignment(
      StringConcatenateAssignmentNode n, TransferInput<V, S> in) {
    // This gets the type of LHS + RHS
    TransferResult<V, S> result = super.visitStringConcatenateAssignment(n, in);
    Node lhs = n.getLeftOperand();
    Node rhs = n.getRightOperand();

    // update the results store if the assignment target is something we can process
    S store = result.getRegularStore();
    // ResultValue is the type of LHS + RHS
    V resultValue = result.getResultValue();

    if (lhs instanceof FieldAccessNode
        && shouldPerformWholeProgramInference(n.getTree(), lhs.getTree())) {
      // Updates inferred field type
      analysis
          .atypeFactory
          .getWholeProgramInference()
          .updateFromFieldAssignment((FieldAccessNode) lhs, rhs);
    }

    processCommonAssignment(in, lhs, rhs, store, resultValue);

    return new RegularTransferResult<>(finishValue(resultValue, store), store);
  }

  /**
   * Determine abstract value of right-hand side and update the store accordingly.
   *
   * @param in the store(s) before the assignment
   * @param lhs the left-hand side of the assignment
   * @param rhs the right-hand side of the assignment
   * @param store the regular input store (from {@code in})
   * @param rhsValue the value of the right-hand side of the assignment
   */
  protected void processCommonAssignment(
      TransferInput<V, S> in, Node lhs, Node rhs, S store, V rhsValue) {

    // update information in the store
    store.updateForAssignment(lhs, rhsValue);
  }

  @Override
  public TransferResult<V, S> visitObjectCreation(ObjectCreationNode n, TransferInput<V, S> p) {
    NewClassTree newClassTree = n.getTree();
    if (shouldPerformWholeProgramInference(n.getTree())) {
<<<<<<< HEAD
      // Can't infer annotations on an anonymous constructor, so us the super constructor.
=======
      // Can't infer annotations on an anonymous constructor, so use the super constructor.
>>>>>>> 039d70ef
      ExecutableElement constructorElt = TreeUtils.getSuperConstructor(newClassTree);
      if (newClassTree.getClassBody() == null || !TreeUtils.hasSyntheticArgument(newClassTree)) {
        // TODO: WPI could be changed to handle the synthetic argument, but for now just don't infer
        // annotations for those new class trees.
        analysis
            .atypeFactory
            .getWholeProgramInference()
            .updateFromObjectCreation(n, constructorElt, p.getRegularStore());
      }
    }
    return super.visitObjectCreation(n, p);
  }

  @Override
  public TransferResult<V, S> visitMethodInvocation(
      MethodInvocationNode n, TransferInput<V, S> in) {

    S store = in.getRegularStore();
    ExecutableElement method = n.getTarget().getMethod();

    // Perform WPI before the store has been side-effected.
    if (shouldPerformWholeProgramInference(n.getTree(), method)) {
      // Updates the inferred parameter types of the invoked method.
      analysis.atypeFactory.getWholeProgramInference().updateFromMethodInvocation(n, method, store);
    }

    Tree invocationTree = n.getTree();

    // Determine the abstract value for the method call.
    // look up the call's value from factory
    V factoryValue = (invocationTree == null) ? null : getValueFromFactory(invocationTree, n);
    // look up the call's value in the store (if possible)
    V storeValue = store.getValue(n);
    V resValue = moreSpecificValue(factoryValue, storeValue);

    store.updateForMethodCall(n, analysis.atypeFactory, resValue);

    // add new information based on postcondition
    processPostconditions(n, store, method, invocationTree);

    S thenStore = store;
    S elseStore = thenStore.copy();

    // add new information based on conditional postcondition
    processConditionalPostconditions(n, method, invocationTree, thenStore, elseStore);

    return new ConditionalTransferResult<>(
        finishValue(resValue, thenStore, elseStore), thenStore, elseStore);
  }

  @Override
  public TransferResult<V, S> visitInstanceOf(InstanceOfNode node, TransferInput<V, S> in) {
    TransferResult<V, S> result = super.visitInstanceOf(node, in);
    // The "reference type" is the type after "instanceof".
    Tree refTypeTree = node.getTree().getType();
    if (refTypeTree.getKind() == Tree.Kind.ANNOTATED_TYPE) {
      AnnotatedTypeMirror refType = analysis.atypeFactory.getAnnotatedType(refTypeTree);
      AnnotatedTypeMirror expType =
          analysis.atypeFactory.getAnnotatedType(node.getTree().getExpression());
      if (analysis.atypeFactory.getTypeHierarchy().isSubtype(refType, expType)
          && !refType.getAnnotations().equals(expType.getAnnotations())
          && !expType.getAnnotations().isEmpty()) {
        JavaExpression expr = JavaExpression.fromTree(node.getTree().getExpression());
        for (AnnotationMirror anno : refType.getAnnotations()) {
          in.getRegularStore().insertOrRefine(expr, anno);
        }
        return new RegularTransferResult<>(result.getResultValue(), in.getRegularStore());
      }
    }
    // TODO: Should this be an else if?
    if (node.getBindingVariable() != null) {
      JavaExpression expr = JavaExpression.fromNode(node.getBindingVariable());
      AnnotatedTypeMirror expType =
          analysis.atypeFactory.getAnnotatedType(node.getTree().getExpression());
      for (AnnotationMirror anno : expType.getAnnotations()) {
        in.getRegularStore().insertOrRefine(expr, anno);
      }
    }
    return result;
  }

  /**
   * Returns true if whole-program inference should be performed. If the tree is in the scope of
   * a @SuppressWarnings, then this method returns false.
   *
   * @param tree a tree
   * @return whether to perform whole-program inference on the tree
   */
  private boolean shouldPerformWholeProgramInference(Tree tree) {
    @Nullable TreePath path = this.analysis.atypeFactory.getPath(tree);
    return infer && (tree == null || !analysis.checker.shouldSuppressWarnings(path, ""));
  }

  /**
   * Returns true if whole-program inference should be performed. If the expressionTree or lhsTree
   * is in the scope of a @SuppressWarnings, then this method returns false.
   *
   * @param expressionTree the right-hand side of an assignment
   * @param lhsTree the left-hand side of an assignment
   * @return whether to perform whole-program inference
   */
  private boolean shouldPerformWholeProgramInference(Tree expressionTree, Tree lhsTree) {
    // Check that infer is true and the tree isn't in scope of a @SuppressWarnings
    // before calling InternalUtils.symbol(lhs).
    if (!shouldPerformWholeProgramInference(expressionTree)) {
      return false;
    }
    Element elt = TreeUtils.elementFromTree(lhsTree);
    return !analysis.checker.shouldSuppressWarnings(elt, "");
  }

  /**
   * Returns true if whole-program inference should be performed. If the tree or element is in the
   * scope of a @SuppressWarnings, then this method returns false.
   *
   * @param tree a tree
   * @param elt its element
   * @return whether to perform whole-program inference
   */
  private boolean shouldPerformWholeProgramInference(Tree tree, Element elt) {
    return shouldPerformWholeProgramInference(tree)
        && !analysis.checker.shouldSuppressWarnings(elt, "");
  }

  /**
   * Add information from the postconditions of a method to the store after an invocation.
   *
   * @param invocationNode a method call
   * @param store a store; is side-effected by this method
   * @param methodElement the method being called
   * @param invocationTree the tree for the method call
   */
  protected void processPostconditions(
      MethodInvocationNode invocationNode,
      S store,
      ExecutableElement methodElement,
      Tree invocationTree) {
    ContractsFromMethod contractsUtils = analysis.atypeFactory.getContractsFromMethod();
    Set<Postcondition> postconditions = contractsUtils.getPostconditions(methodElement);
    processPostconditionsAndConditionalPostconditions(
        invocationNode, invocationTree, store, null, postconditions);
  }

  /**
   * Add information from the conditional postconditions of a method to the stores after an
   * invocation.
   *
   * @param invocationNode a method call
   * @param methodElement the method being called
   * @param invocationTree the tree for the method call
   * @param thenStore the "then" store; is side-effected by this method
   * @param elseStore the "else" store; is side-effected by this method
   */
  protected void processConditionalPostconditions(
      MethodInvocationNode invocationNode,
      ExecutableElement methodElement,
      Tree invocationTree,
      S thenStore,
      S elseStore) {
    ContractsFromMethod contractsUtils = analysis.atypeFactory.getContractsFromMethod();
    Set<ConditionalPostcondition> conditionalPostconditions =
        contractsUtils.getConditionalPostconditions(methodElement);
    processPostconditionsAndConditionalPostconditions(
        invocationNode, invocationTree, thenStore, elseStore, conditionalPostconditions);
  }

  /**
   * Add information from the postconditions and conditional postconditions of a method to the
   * stores after an invocation.
   *
   * @param invocationNode a method call
   * @param invocationTree the tree for the method call
   * @param thenStore the "then" store; is side-effected by this method
   * @param elseStore the "else" store; is side-effected by this method
   * @param postconditions the postconditions
   */
  private void processPostconditionsAndConditionalPostconditions(
      MethodInvocationNode invocationNode,
      Tree invocationTree,
      S thenStore,
      S elseStore,
      Set<? extends Contract> postconditions) {

    StringToJavaExpression stringToJavaExpr =
        stringExpr ->
            StringToJavaExpression.atMethodInvocation(stringExpr, invocationNode, analysis.checker);
    for (Contract p : postconditions) {
      // Viewpoint-adapt to the method use (the call site).
      AnnotationMirror anno =
          p.viewpointAdaptDependentTypeAnnotation(
              analysis.atypeFactory, stringToJavaExpr, /*errorTree=*/ null);

      String expressionString = p.expressionString;
      try {
        JavaExpression je = stringToJavaExpr.toJavaExpression(expressionString);

        // "insertOrRefine" is called so that the postcondition information is added to any
        // existing information rather than replacing it.  If the called method is not
        // side-effect-free, then the values that might have been changed by the method call
        // are removed from the store before this method is called.
        if (p.kind == Contract.Kind.CONDITIONALPOSTCONDITION) {
          if (((ConditionalPostcondition) p).resultValue) {
            thenStore.insertOrRefinePermitNondeterministic(je, anno);
          } else {
            elseStore.insertOrRefinePermitNondeterministic(je, anno);
          }
        } else {
          thenStore.insertOrRefinePermitNondeterministic(je, anno);
        }
      } catch (JavaExpressionParseException e) {
        // report errors here
        if (e.isFlowParseError()) {
          Object[] args = new Object[e.args.length + 1];
          args[0] =
              ElementUtils.getSimpleSignature(TreeUtils.elementFromUse(invocationNode.getTree()));
          System.arraycopy(e.args, 0, args, 1, e.args.length);
          analysis.checker.reportError(invocationTree, "flowexpr.parse.error.postcondition", args);
        } else {
          analysis.checker.report(invocationTree, e.getDiagMessage());
        }
      }
    }
  }

  /** A case produces no value, but it may imply some facts about switch selector expression. */
  @Override
  public TransferResult<V, S> visitCase(CaseNode n, TransferInput<V, S> in) {
    S store = in.getRegularStore();
    TransferResult<V, S> lubResult = null;
    // Case operands are the case constants. For example, A, B and C in case A, B, C:.
    // This method refines the type of the selector expression and the synthetic variable that
    // represents the selector expression to the type of the case constant if it is more precise.
    // If there are multiple case constants then a new store is created for each case constant and
    // then they are lubbed. This method returns the lubbed result.
    for (Node caseOperand : n.getCaseOperands()) {
      TransferResult<V, S> result =
          new ConditionalTransferResult<>(
              finishValue(null, store), in.getThenStore().copy(), in.getElseStore().copy(), false);
      V caseValue = in.getValueOfSubNode(caseOperand);
      AssignmentNode assign = n.getSwitchOperand();
      V switchValue = store.getValue(JavaExpression.fromNode(assign.getTarget()));
      result =
          strengthenAnnotationOfEqualTo(
              result, caseOperand, assign.getExpression(), caseValue, switchValue, false);
      // Update value of switch temporary variable
      result =
          strengthenAnnotationOfEqualTo(
              result, caseOperand, assign.getTarget(), caseValue, switchValue, false);

      // Lub the result of one case label constant with the result of the others.
      if (lubResult == null) {
        lubResult = result;
      } else {
        S thenStore = lubResult.getThenStore().leastUpperBound(result.getThenStore());
        S elseStore = lubResult.getElseStore().leastUpperBound(result.getElseStore());
        lubResult =
            new ConditionalTransferResult<>(
                null, thenStore, elseStore, lubResult.storeChanged() || result.storeChanged());
      }
    }
    return lubResult;
  }

  /**
   * In a cast {@code (@A C) e} of some expression {@code e} to a new type {@code @A C}, we usually
   * take the annotation of the type {@code C} (here {@code @A}). However, if the inferred
   * annotation of {@code e} is more precise, we keep that one.
   */
  // @Override
  // public TransferResult<V, S> visitTypeCast(TypeCastNode n,
  // TransferInput<V, S> p) {
  // TransferResult<V, S> result = super.visitTypeCast(n, p);
  // V value = result.getResultValue();
  // V operandValue = p.getValueOfSubNode(n.getOperand());
  // // Normally we take the value of the type cast node. However, if the old
  // // flow-refined value was more precise, we keep that value.
  // V resultValue = moreSpecificValue(value, operandValue);
  // result.setResultValue(resultValue);
  // return result;
  // }

  /**
   * Returns the abstract value of {@code (value1, value2)} that is more specific. If the two are
   * incomparable, then {@code value1} is returned.
   */
  public V moreSpecificValue(V value1, V value2) {
    if (value1 == null) {
      return value2;
    }
    if (value2 == null) {
      return value1;
    }
    return value1.mostSpecific(value2, value1);
  }

  @Override
  public TransferResult<V, S> visitVariableDeclaration(
      VariableDeclarationNode n, TransferInput<V, S> p) {
    S store = p.getRegularStore();
    return new RegularTransferResult<>(finishValue(null, store), store);
  }

  @Override
  public TransferResult<V, S> visitWideningConversion(
      WideningConversionNode n, TransferInput<V, S> p) {
    TransferResult<V, S> result = super.visitWideningConversion(n, p);
    // Combine annotations from the operand with the wide type
    V operandValue = p.getValueOfSubNode(n.getOperand());
    V widenedValue = getWidenedValue(n.getType(), operandValue);
    result.setResultValue(widenedValue);
    return result;
  }

  /**
   * Returns an abstract value with the given {@code type} and the annotations from {@code
   * annotatedValue}, adapted for narrowing. This is only called at a narrowing conversion.
   *
   * @param type the type to narrow to
   * @param annotatedValue the type to narrow from
   * @return an abstract value with the given {@code type} and the annotations from {@code
   *     annotatedValue}; returns null if {@code annotatedValue} is null
   */
  protected V getNarrowedValue(TypeMirror type, V annotatedValue) {
    if (annotatedValue == null) {
      return null;
    }
    Set<AnnotationMirror> narrowedAnnos =
        analysis.atypeFactory.getNarrowedAnnotations(
            annotatedValue.getAnnotations(),
            annotatedValue.getUnderlyingType().getKind(),
            type.getKind());

    return analysis.createAbstractValue(narrowedAnnos, type);
  }

  /**
   * Returns an abstract value with the given {@code type} and the annotations from {@code
   * annotatedValue}, adapted for widening. This is only called at a widening conversion.
   *
   * @param type the type to widen to
   * @param annotatedValue the type to widen from
   * @return an abstract value with the given {@code type} and the annotations from {@code
   *     annotatedValue}; returns null if {@code annotatedValue} is null
   */
  protected V getWidenedValue(TypeMirror type, V annotatedValue) {
    if (annotatedValue == null) {
      return null;
    }
    Set<AnnotationMirror> widenedAnnos =
        analysis.atypeFactory.getWidenedAnnotations(
            annotatedValue.getAnnotations(),
            annotatedValue.getUnderlyingType().getKind(),
            type.getKind());

    return analysis.createAbstractValue(widenedAnnos, type);
  }

  @Override
  public TransferResult<V, S> visitNarrowingConversion(
      NarrowingConversionNode n, TransferInput<V, S> p) {
    TransferResult<V, S> result = super.visitNarrowingConversion(n, p);
    // Combine annotations from the operand with the narrow type
    V operandValue = p.getValueOfSubNode(n.getOperand());
    V narrowedValue = getNarrowedValue(n.getType(), operandValue);
    result.setResultValue(narrowedValue);
    return result;
  }

  @Override
  public TransferResult<V, S> visitStringConversion(StringConversionNode n, TransferInput<V, S> p) {
    TransferResult<V, S> result = super.visitStringConversion(n, p);
    result.setResultValue(p.getValueOfSubNode(n.getOperand()));
    return result;
  }

  /**
   * Inserts newAnno as the value into all stores (conditional or not) in the result for node. This
   * is a utility method for subclasses.
   *
   * @param result the TransferResult holding the stores to modify
   * @param target the receiver whose value should be modified
   * @param newAnno the new value
   */
  public static void insertIntoStores(
      TransferResult<CFValue, CFStore> result, JavaExpression target, AnnotationMirror newAnno) {
    if (result.containsTwoStores()) {
      result.getThenStore().insertValue(target, newAnno);
      result.getElseStore().insertValue(target, newAnno);
    } else {
      result.getRegularStore().insertValue(target, newAnno);
    }
  }
}<|MERGE_RESOLUTION|>--- conflicted
+++ resolved
@@ -905,11 +905,7 @@
   public TransferResult<V, S> visitObjectCreation(ObjectCreationNode n, TransferInput<V, S> p) {
     NewClassTree newClassTree = n.getTree();
     if (shouldPerformWholeProgramInference(n.getTree())) {
-<<<<<<< HEAD
-      // Can't infer annotations on an anonymous constructor, so us the super constructor.
-=======
       // Can't infer annotations on an anonymous constructor, so use the super constructor.
->>>>>>> 039d70ef
       ExecutableElement constructorElt = TreeUtils.getSuperConstructor(newClassTree);
       if (newClassTree.getClassBody() == null || !TreeUtils.hasSyntheticArgument(newClassTree)) {
         // TODO: WPI could be changed to handle the synthetic argument, but for now just don't infer
