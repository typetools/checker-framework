--- conflicted
+++ resolved
@@ -1006,13 +1006,8 @@
    * @param tree a tree
    * @return whether to perform whole-program inference on the tree
    */
-<<<<<<< HEAD
   protected boolean shouldPerformWholeProgramInference(Tree tree) {
-    @Nullable TreePath path = this.analysis.atypeFactory.getPath(tree);
-=======
-  private boolean shouldPerformWholeProgramInference(Tree tree) {
     TreePath path = this.analysis.atypeFactory.getPath(tree);
->>>>>>> a958009d
     return infer && (tree == null || !analysis.checker.shouldSuppressWarnings(path, ""));
   }
 
