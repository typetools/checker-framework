--- conflicted
+++ resolved
@@ -905,13 +905,6 @@
   public TransferResult<V, S> visitObjectCreation(ObjectCreationNode n, TransferInput<V, S> p) {
     NewClassTree newClassTree = n.getTree();
     if (shouldPerformWholeProgramInference(n.getTree())) {
-<<<<<<< HEAD
-      ExecutableElement constructorElt = TreeUtils.getSuperConstructor(newClassTree);
-      analysis
-          .atypeFactory
-          .getWholeProgramInference()
-          .updateFromObjectCreation(n, constructorElt, p.getRegularStore());
-=======
       // Can't infer annotations on an anonymous constructor, so us the super constructor.
       ExecutableElement constructorElt = TreeUtils.getSuperConstructor(newClassTree);
       if (newClassTree.getClassBody() == null || !TreeUtils.hasSyntheticArgument(newClassTree)) {
@@ -922,7 +915,6 @@
             .getWholeProgramInference()
             .updateFromObjectCreation(n, constructorElt, p.getRegularStore());
       }
->>>>>>> f9473ddc
     }
     return super.visitObjectCreation(n, p);
   }
