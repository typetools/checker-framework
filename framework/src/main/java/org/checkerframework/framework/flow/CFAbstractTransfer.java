package org.checkerframework.framework.flow;

import com.sun.source.tree.ClassTree;
import com.sun.source.tree.ExpressionTree;
import com.sun.source.tree.LambdaExpressionTree;
import com.sun.source.tree.MethodInvocationTree;
import com.sun.source.tree.MethodTree;
import com.sun.source.tree.NewClassTree;
import com.sun.source.tree.Tree;
import com.sun.source.util.TreePath;
import com.sun.tools.javac.code.Symbol.ClassSymbol;
import java.util.ArrayList;
import java.util.Collections;
import java.util.EnumSet;
import java.util.HashMap;
import java.util.List;
import java.util.Map;
import java.util.Set;
import javax.lang.model.element.AnnotationMirror;
import javax.lang.model.element.Element;
import javax.lang.model.element.ElementKind;
import javax.lang.model.element.ExecutableElement;
import javax.lang.model.element.TypeElement;
import javax.lang.model.element.VariableElement;
import javax.lang.model.type.TypeMirror;
import org.checkerframework.checker.interning.qual.InternedDistinct;
import org.checkerframework.checker.nullness.qual.Nullable;
import org.checkerframework.checker.nullness.qual.PolyNull;
import org.checkerframework.common.aliasing.AliasingAnnotatedTypeFactory;
import org.checkerframework.common.aliasing.AliasingChecker;
import org.checkerframework.common.aliasing.qual.NonLeaked;
import org.checkerframework.dataflow.analysis.ConditionalTransferResult;
import org.checkerframework.dataflow.analysis.ForwardTransferFunction;
import org.checkerframework.dataflow.analysis.RegularTransferResult;
import org.checkerframework.dataflow.analysis.TransferInput;
import org.checkerframework.dataflow.analysis.TransferResult;
import org.checkerframework.dataflow.cfg.UnderlyingAST;
import org.checkerframework.dataflow.cfg.UnderlyingAST.CFGLambda;
import org.checkerframework.dataflow.cfg.UnderlyingAST.CFGMethod;
import org.checkerframework.dataflow.cfg.node.AbstractNodeVisitor;
import org.checkerframework.dataflow.cfg.node.ArrayAccessNode;
import org.checkerframework.dataflow.cfg.node.AssignmentNode;
import org.checkerframework.dataflow.cfg.node.CaseNode;
import org.checkerframework.dataflow.cfg.node.ClassNameNode;
import org.checkerframework.dataflow.cfg.node.ConditionalNotNode;
import org.checkerframework.dataflow.cfg.node.DeconstructorPatternNode;
import org.checkerframework.dataflow.cfg.node.EqualToNode;
import org.checkerframework.dataflow.cfg.node.ExpressionStatementNode;
import org.checkerframework.dataflow.cfg.node.FieldAccessNode;
import org.checkerframework.dataflow.cfg.node.InstanceOfNode;
import org.checkerframework.dataflow.cfg.node.LambdaResultExpressionNode;
import org.checkerframework.dataflow.cfg.node.LocalVariableNode;
import org.checkerframework.dataflow.cfg.node.MethodInvocationNode;
import org.checkerframework.dataflow.cfg.node.NarrowingConversionNode;
import org.checkerframework.dataflow.cfg.node.Node;
import org.checkerframework.dataflow.cfg.node.NotEqualNode;
import org.checkerframework.dataflow.cfg.node.ObjectCreationNode;
import org.checkerframework.dataflow.cfg.node.ReturnNode;
import org.checkerframework.dataflow.cfg.node.StringConversionNode;
import org.checkerframework.dataflow.cfg.node.SwitchExpressionNode;
import org.checkerframework.dataflow.cfg.node.TernaryExpressionNode;
import org.checkerframework.dataflow.cfg.node.ThisNode;
import org.checkerframework.dataflow.cfg.node.VariableDeclarationNode;
import org.checkerframework.dataflow.cfg.node.WideningConversionNode;
import org.checkerframework.dataflow.expression.FieldAccess;
import org.checkerframework.dataflow.expression.JavaExpression;
import org.checkerframework.dataflow.expression.LocalVariable;
import org.checkerframework.dataflow.expression.MethodCall;
import org.checkerframework.dataflow.qual.Pure;
import org.checkerframework.dataflow.qual.SideEffectFree;
import org.checkerframework.dataflow.util.NodeUtils;
import org.checkerframework.dataflow.util.PurityChecker;
import org.checkerframework.framework.flow.CFAbstractAnalysis.FieldInitialValue;
import org.checkerframework.framework.type.AnnotatedTypeFactory;
import org.checkerframework.framework.type.AnnotatedTypeMirror;
import org.checkerframework.framework.type.AnnotatedTypeMirror.AnnotatedDeclaredType;
import org.checkerframework.framework.type.AnnotatedTypeMirror.AnnotatedExecutableType;
import org.checkerframework.framework.type.GenericAnnotatedTypeFactory;
import org.checkerframework.framework.util.AnnotatedTypes;
import org.checkerframework.framework.util.Contract;
import org.checkerframework.framework.util.Contract.ConditionalPostcondition;
import org.checkerframework.framework.util.Contract.Postcondition;
import org.checkerframework.framework.util.Contract.Precondition;
import org.checkerframework.framework.util.ContractsFromMethod;
import org.checkerframework.framework.util.JavaExpressionParseUtil.JavaExpressionParseException;
import org.checkerframework.framework.util.StringToJavaExpression;
import org.checkerframework.javacutil.AnnotationMirrorSet;
import org.checkerframework.javacutil.BugInCF;
import org.checkerframework.javacutil.ElementUtils;
import org.checkerframework.javacutil.TreePathUtil;
import org.checkerframework.javacutil.TreeUtils;
import org.checkerframework.javacutil.TypesUtils;

/**
 * The default analysis transfer function for the Checker Framework. It propagates information
 * through assignments. It uses the {@link AnnotatedTypeFactory} to provide checker-specific logic
 * to combine types (e.g., what is the type of a string concatenation, given the types of the two
 * operands) and acts as an abstraction function (e.g., determine the annotations on literals).
 *
 * <p>Design note: CFAbstractTransfer and its subclasses are supposed to act as transfer functions.
 * But, since the AnnotatedTypeFactory already existed and performed checker-independent type
 * propagation, CFAbstractTransfer delegates work to it instead of duplicating some logic in
 * CFAbstractTransfer. The checker-specific subclasses of CFAbstractTransfer do implement transfer
 * function logic themselves.
 */
public abstract class CFAbstractTransfer<
        V extends CFAbstractValue<V>,
        S extends CFAbstractStore<V, S>,
        T extends CFAbstractTransfer<V, S, T>>
    extends AbstractNodeVisitor<TransferResult<V, S>, TransferInput<V, S>>
    implements ForwardTransferFunction<V, S> {

  /** The analysis used by this transfer function. */
  protected final CFAbstractAnalysis<V, S, T> analysis;

  /**
   * Should the analysis use sequential Java semantics (i.e., assume that only one thread is running
   * at all times)?
   */
  protected final boolean sequentialSemantics;

  /** Indicates that the whole-program inference is on. */
  private final boolean infer;

  /**
   * Create a CFAbstractTransfer.
   *
   * @param analysis the analysis used by this transfer function
   */
  protected CFAbstractTransfer(CFAbstractAnalysis<V, S, T> analysis) {
    this(analysis, false);
  }

  /**
   * Constructor that allows forcing concurrent semantics to be on for this instance of
   * CFAbstractTransfer.
   *
   * @param analysis the analysis used by this transfer function
   * @param forceConcurrentSemantics whether concurrent semantics should be forced to be on. If
   *     false, concurrent semantics are turned off by default, but the user can still turn them on
   *     via {@code -AconcurrentSemantics}. If true, the user cannot turn off concurrent semantics.
   */
  protected CFAbstractTransfer(
      CFAbstractAnalysis<V, S, T> analysis, boolean forceConcurrentSemantics) {
    this.analysis = analysis;
    this.sequentialSemantics =
        !(forceConcurrentSemantics || analysis.checker.hasOption("concurrentSemantics"));
    this.infer = analysis.checker.hasOption("infer");
  }

  /**
   * Returns true if the transfer function uses sequential semantics, false if it uses concurrent
   * semantics. Useful when creating an empty store, since a store makes different decisions
   * depending on whether sequential or concurrent semantics are used.
   *
   * @return true if the transfer function uses sequential semantics, false if it uses concurrent
   *     semantics
   */
  @Pure
  public boolean usesSequentialSemantics() {
    return sequentialSemantics;
  }

  /**
   * A hook for subclasses to modify the result of the transfer function. This method is called
   * before returning the abstract value {@code value} as the result of the transfer function.
   *
   * <p>If a subclass overrides this method, the subclass should also override {@link
   * #finishValue(CFAbstractValue,CFAbstractStore,CFAbstractStore)}.
   *
   * @param value a value to possibly modify
   * @param store the store
   * @return the possibly-modified value
   */
  @SideEffectFree
  protected @Nullable V finishValue(@Nullable V value, S store) {
    return value;
  }

  /**
   * A hook for subclasses to modify the result of the transfer function. This method is called
   * before returning the abstract value {@code value} as the result of the transfer function.
   *
   * <p>If a subclass overrides this method, the subclass should also override {@link
   * #finishValue(CFAbstractValue,CFAbstractStore)}.
   *
   * @param value the value to finish
   * @param thenStore the "then" store
   * @param elseStore the "else" store
   * @return the possibly-modified value
   */
  @SideEffectFree
  protected @Nullable V finishValue(@Nullable V value, S thenStore, S elseStore) {
    return value;
  }

  /**
   * Returns the abstract value of a non-leaf tree {@code tree}, as computed by the {@link
   * AnnotatedTypeFactory}.
   *
   * @return the abstract value of a non-leaf tree {@code tree}, as computed by the {@link
   *     AnnotatedTypeFactory}
   */
  protected V getValueFromFactory(Tree tree, Node node) {
    GenericAnnotatedTypeFactory<V, S, T, ? extends CFAbstractAnalysis<V, S, T>> factory =
        analysis.atypeFactory;
    Tree preTree = analysis.getCurrentTree();
    analysis.setCurrentTree(tree);
    AnnotatedTypeMirror at;
    try {
      if (node instanceof MethodInvocationNode
          && ((MethodInvocationNode) node).getIterableExpression() != null) {
        ExpressionTree iter = ((MethodInvocationNode) node).getIterableExpression();
        at = factory.getIterableElementType(iter);
      } else if (node instanceof ArrayAccessNode
          && ((ArrayAccessNode) node).getArrayExpression() != null) {
        ExpressionTree array = ((ArrayAccessNode) node).getArrayExpression();
        at = factory.getIterableElementType(array);
      } else {
        at = factory.getAnnotatedType(tree);
      }
    } catch (Throwable t) {
      throw BugInCF.addLocation(tree, t);
    } finally {
      analysis.setCurrentTree(preTree);
    }
    return analysis.createAbstractValue(at);
  }

  /** The fixed initial store. */
  private @Nullable S fixedInitialStore = null;

  /**
   * Set a fixed initial Store.
   *
   * @param s initial store; possible null
   */
  public void setFixedInitialStore(@Nullable S s) {
    fixedInitialStore = s;
  }

  /** The initial store maps method formal parameters to their currently most refined type. */
  @Override
  public S initialStore(UnderlyingAST underlyingAST, List<LocalVariableNode> parameters) {
    if (underlyingAST.getKind() != UnderlyingAST.Kind.LAMBDA
        && underlyingAST.getKind() != UnderlyingAST.Kind.METHOD) {
      if (fixedInitialStore != null) {
        return fixedInitialStore;
      } else {
        return analysis.createEmptyStore(sequentialSemantics);
      }
    }

    S store;

    AnnotatedTypeFactory atypeFactory = analysis.getTypeFactory();

    if (underlyingAST.getKind() == UnderlyingAST.Kind.METHOD) {

      if (fixedInitialStore != null) {
        // copy knowledge
        store = analysis.createCopiedStore(fixedInitialStore);
      } else {
        store = analysis.createEmptyStore(sequentialSemantics);
      }

      for (LocalVariableNode p : parameters) {
        AnnotatedTypeMirror anno = atypeFactory.getAnnotatedType(p.getElement());
        store.initializeMethodParameter(p, analysis.createAbstractValue(anno));
      }

      // add properties known through precondition
      CFGMethod method = (CFGMethod) underlyingAST;
      MethodTree methodDeclTree = method.getMethod();
      ExecutableElement methodElem = TreeUtils.elementFromDeclaration(methodDeclTree);
      addInformationFromPreconditions(store, atypeFactory, method, methodDeclTree, methodElem);

      addInitialFieldValues(store, method.getClassTree(), methodDeclTree);

      addFinalLocalValues(store, methodElem);

      if (shouldPerformWholeProgramInference(methodDeclTree, methodElem)) {
        Map<AnnotatedDeclaredType, ExecutableElement> overriddenMethods =
            AnnotatedTypes.overriddenMethods(
                atypeFactory.getElementUtils(), atypeFactory, methodElem);
        for (Map.Entry<AnnotatedDeclaredType, ExecutableElement> pair :
            overriddenMethods.entrySet()) {
          AnnotatedExecutableType overriddenMethod =
              AnnotatedTypes.asMemberOf(
                  atypeFactory.getProcessingEnv().getTypeUtils(),
                  atypeFactory,
                  pair.getKey(),
                  pair.getValue());

          // Infers parameter and receiver types of the method based
          // on the overridden method.
          atypeFactory
              .getWholeProgramInference()
              .updateFromOverride(methodDeclTree, methodElem, overriddenMethod);
        }
      }

    } else if (underlyingAST.getKind() == UnderlyingAST.Kind.LAMBDA) {
      CFGLambda lambda = (CFGLambda) underlyingAST;
      if (fixedInitialStore != null) {
        // Create a copy and keep only the field values (nothing else applies).
        store = analysis.createCopiedStore(fixedInitialStore);
        // Allow that local variables are retained; they are effectively final,
        // otherwise Java wouldn't allow access from within the lambda.
        // TODO: what about the other information? Can code further down be simplified?
        // store.localVariableValues.clear();
        store.classValues.clear();
        store.arrayValues.clear();
        // If the lambda is leaked or the lambda is impure, remove any information about
        // modifiable method values from the initial store.
        TreePath lambdaBody = atypeFactory.getPath(lambda.getLambdaTree().getBody());
        if (doesLambdaLeak(lambda, atypeFactory)
            || !isExpressionOrStatementPure(lambdaBody, atypeFactory)) {
          store.methodCallExpressions.keySet().removeIf(MethodCall::isModifiableByOtherCode);
        }
      } else {
        store = analysis.createEmptyStore(sequentialSemantics);
      }

      for (LocalVariableNode p : parameters) {
        AnnotatedTypeMirror anno = atypeFactory.getAnnotatedType(p.getElement());
        store.initializeMethodParameter(p, analysis.createAbstractValue(anno));
      }

      @SuppressWarnings("interning:assignment") // used in == tests
      @InternedDistinct Tree enclosingTree =
          TreePathUtil.enclosingOfKind(
              atypeFactory.getPath(lambda.getLambdaTree()), TreeUtils.classAndMethodTreeKinds());

      Element enclosingElement = null;
      if (enclosingTree.getKind() == Tree.Kind.METHOD) {
        // If it is in an initializer, we need to use locals from the initializer.
        enclosingElement = TreeUtils.elementFromDeclaration((MethodTree) enclosingTree);

      } else if (TreeUtils.isClassTree(enclosingTree)) {

        // Try to find an enclosing initializer block.
        // Would love to know if there was a better way.
        // Find any enclosing element of the lambda (using trees).
        // Then go up the elements to find an initializer element (which can't be found with
        // the tree).
        TreePath loopTree = atypeFactory.getPath(lambda.getLambdaTree()).getParentPath();
        Element anEnclosingElement = null;
        while (loopTree.getLeaf() != enclosingTree) {
          Element sym = TreeUtils.elementFromTree(loopTree.getLeaf());
          if (sym != null) {
            anEnclosingElement = sym;
            break;
          }
          loopTree = loopTree.getParentPath();
        }
        while (anEnclosingElement != null
            && !anEnclosingElement.equals(TreeUtils.elementFromTree(enclosingTree))) {
          if (anEnclosingElement.getKind() == ElementKind.INSTANCE_INIT
              || anEnclosingElement.getKind() == ElementKind.STATIC_INIT) {
            enclosingElement = anEnclosingElement;
            break;
          }
          anEnclosingElement = anEnclosingElement.getEnclosingElement();
        }
      }
      if (enclosingElement != null) {
        addFinalLocalValues(store, enclosingElement);
      }

      // We want the initialization stuff, but need to throw out any refinements.
      Map<FieldAccess, V> fieldValuesClone = new HashMap<>(store.fieldValues);
      for (Map.Entry<FieldAccess, V> fieldValue : fieldValuesClone.entrySet()) {
        AnnotatedTypeMirror declaredType =
            atypeFactory.getAnnotatedType(fieldValue.getKey().getField());
        V lubbedValue =
            analysis.createAbstractValue(declaredType).leastUpperBound(fieldValue.getValue());
        store.fieldValues.put(fieldValue.getKey(), lubbedValue);
      }
    } else {
      assert false : "Unexpected tree: " + underlyingAST;
      store = null;
    }

    return store;
  }

  /**
   * Determines whether a given lambda expression may be leaked outside the method in which it
   * appears.
   *
   * <p>Currently, a lambda is considered leaked unless it is an argument to a method whose
   * corresponding formal parameter is annotated as @{@link NonLeaked}. The @{@link NonLeaked}
   * annotation is trusted, not checked.
   *
   * <p>For example, given the following code:
   *
   * <pre><code>
   *   void operateOver(Container container) {
   *      container.forEach(item -&gt; {...});
   *   }
   *
   *   class Container {
   *     void forEach(@NonLeaked Consumer&lt;T&gt;)
   *   }
   * </code></pre>
   *
   * The lambda passed to {@code Container.forEach} is not leaked, as the parameter is annotated
   * with @{@link NonLeaked}.
   *
   * @param lambda the lambda
   * @param aTypeFactory an annotated type factory
   * @return true if the lambda may be leaked
   */
  private boolean doesLambdaLeak(CFGLambda lambda, AnnotatedTypeFactory aTypeFactory) {
    LambdaExpressionTree lambdaTree = lambda.getLambdaTree();
    Tree lambdaParent = aTypeFactory.getPath(lambdaTree).getParentPath().getLeaf();
    if (lambdaParent.getKind() == Tree.Kind.METHOD_INVOCATION) {
      MethodInvocationTree invok = (MethodInvocationTree) lambdaParent;
      ExecutableElement methodElt = TreeUtils.elementFromUse(invok);
      AliasingAnnotatedTypeFactory aliasingAtf =
          analysis
              .atypeFactory
              .getChecker()
              .getTypeFactoryOfSubcheckerOrNull(AliasingChecker.class);
      if (aliasingAtf != null) {
        int indexOfLambdaActual = invok.getArguments().indexOf(lambdaTree);
        VariableElement lambdaFormal = methodElt.getParameters().get(indexOfLambdaActual);
        return aliasingAtf.getAnnotatedType(lambdaFormal).getEffectiveAnnotation(NonLeaked.class)
            == null;
      }
    }
    return true;
  }

  /**
   * Returns true if the given expression or statement is pure.
   *
   * @param expressionOrStatement an expression or statement
   * @param aTypeFactory an annotated type factory
   * @return true if the given expression or statement is pure
   */
  private boolean isExpressionOrStatementPure(
      TreePath expressionOrStatement, AnnotatedTypeFactory aTypeFactory) {
    // TODO: almost certainly should not have to do this here. It is not enough to check for the
    // existence of the assume SideEffectFree/Deterministic flags at this point. The checker is
    // queried for these options, but the parsing of the assumePure flag into these flags are
    // done at the visitor-level. As a result, it's possible for only the assumePure flag to
    // exist here, which entails assumeSideEffectFree and assumeDeterministic
    boolean isAssumeSideEffectFreeEnabled =
        aTypeFactory.getChecker().hasOption("assumeSideEffectFree")
            || aTypeFactory.getChecker().hasOption("assumePure");
    boolean isAssumeDeterministicEnabled =
        aTypeFactory.getChecker().hasOption("assumeDeterministic")
            || aTypeFactory.getChecker().hasOption("assumePure");
    if (isAssumeSideEffectFreeEnabled && isAssumeDeterministicEnabled) {
      // Under the side effect free and deterministic assumptions, we can conclude
      // That the expression or statement is pure.
      return true;
    }
    PurityChecker.PurityResult result =
        PurityChecker.checkPurity(
            expressionOrStatement,
            aTypeFactory,
            isAssumeSideEffectFreeEnabled,
            isAssumeDeterministicEnabled,
            aTypeFactory.getChecker().hasOption("assumePureGetters"));
    return result.isPure(EnumSet.allOf(Pure.Kind.class));
  }

  /**
   * Add field values to the initial store before {@code methodTree}.
   *
   * <p>The initializer value is inserted into {@code store} if the field is final and the field
   * type is immutable, as defined by {@link AnnotatedTypeFactory#isImmutable(TypeMirror)}.
   *
   * <p>The declared value is inserted into {@code store} if:
   *
   * <ul>
   *   <li>{@code methodTree} is a constructor and the field has an initializer. (Use the
   *       declaration type rather than the initializer because an initialization block might have
   *       re-set it.)
   *   <li>{@code methodTree} is not a constructor and the receiver is fully initialized as
   *       determined by {@link #isNotFullyInitializedReceiver(MethodTree)}.
   * </ul>
   *
   * @param store initial store into which field values are inserted; it may not be empty
   * @param classTree the class that contains {@code methodTree}
   * @param methodTree the method or constructor tree
   */
  private void addInitialFieldValues(S store, ClassTree classTree, MethodTree methodTree) {
    boolean isConstructor = TreeUtils.isConstructor(methodTree);
    TypeElement classEle = TreeUtils.elementFromDeclaration(classTree);
    for (FieldInitialValue<V> fieldInitialValue : analysis.getFieldInitialValues()) {
      VariableElement varEle = fieldInitialValue.fieldDecl.getField();
      // TODO: should field visibility matter? An access from outside the class might observe
      // the declared type instead of a refined type. Issue a warning to alert users?
      if (fieldInitialValue.initializer != null
          && ElementUtils.isFinal(varEle)
          && analysis.atypeFactory.isImmutable(ElementUtils.getType(varEle))) {
        store.insertValue(fieldInitialValue.fieldDecl, fieldInitialValue.initializer);
      }

      // Maybe insert the declared type:
      if (!isConstructor) {
        // If it's not a constructor, use the declared type if the receiver of the method is
        // fully initialized.
        boolean isInitializedReceiver = !isNotFullyInitializedReceiver(methodTree);
        if (isInitializedReceiver && varEle.getEnclosingElement().equals(classEle)) {
          store.insertValue(fieldInitialValue.fieldDecl, fieldInitialValue.declared);
        }
      } else {
        // If it is a constructor, then only use the declared type if the field has been
        // initialized.
        if (fieldInitialValue.initializer != null
            && varEle.getEnclosingElement().equals(classEle)) {
          store.insertValue(fieldInitialValue.fieldDecl, fieldInitialValue.declared);
        }
      }
    }
  }

  /**
   * Adds information about effectively final variables (from outer scopes)
   *
   * @param store the store to add to
   * @param enclosingElement the enclosing element of the code we are analyzing
   */
  private void addFinalLocalValues(S store, Element enclosingElement) {
    // add information about effectively final variables (from outer scopes)
    for (Map.Entry<VariableElement, V> e : analysis.atypeFactory.getFinalLocalValues().entrySet()) {

      VariableElement elem = e.getKey();

      // TODO: There is a design flaw where the values of final local values leaks
      // into other methods of the same class. For example, in
      // class a { void b() {...} void c() {...} }
      // local values from b() would be visible in the store for c(),
      // even though they should only be visible in b() and in classes
      // defined inside the method body of b().
      // This is partly because GenericAnnotatedTypeFactory.performFlowAnalysis does not call
      // itself recursively to analyze inner classes, but instead pops classes off of a queue,
      // and the information about known final local values is stored by
      // GenericAnnotatedTypeFactory.analyze in GenericAnnotatedTypeFactory.flowResult, which
      // is visible to all classes in the queue regardless of their level of recursion.

      // We work around this here by ensuring that we only add a final local value to a
      // method's store if that method is enclosed by the method where the local variables
      // were declared.

      // Find the enclosing method of the element
      Element enclosingMethodOfVariableDeclaration = elem.getEnclosingElement();

      if (enclosingMethodOfVariableDeclaration != null) {

        // Now find all the enclosing methods of the code we are analyzing. If any one of
        // them matches the above, then the final local variable value applies.
        Element enclosingMethodOfCurrentMethod = enclosingElement;

        while (enclosingMethodOfCurrentMethod != null) {
          if (enclosingMethodOfVariableDeclaration.equals(enclosingMethodOfCurrentMethod)) {
            LocalVariable l = new LocalVariable(elem);
            store.insertValue(l, e.getValue());
            break;
          }

          enclosingMethodOfCurrentMethod = enclosingMethodOfCurrentMethod.getEnclosingElement();
        }
      }
    }
  }

  /**
   * Returns true if the receiver of a method or constructor might not yet be fully initialized.
   *
   * @param methodDeclTree the declaration of the method or constructor
   * @return true if the receiver of a method or constructor might not yet be fully initialized
   */
  @Pure
  protected boolean isNotFullyInitializedReceiver(MethodTree methodDeclTree) {
    return TreeUtils.isConstructor(methodDeclTree);
  }

  /**
   * Add the information from all the preconditions of a method to the initial store in the method
   * body.
   *
   * @param initialStore the initial store for the method body
   * @param factory the type factory
   * @param methodAst the AST for a method declaration
   * @param methodDeclTree the declaration of the method; is a field of {@code methodAst}
   * @param methodElement the element for the method
   */
  protected void addInformationFromPreconditions(
      S initialStore,
      AnnotatedTypeFactory factory,
      CFGMethod methodAst,
      MethodTree methodDeclTree,
      ExecutableElement methodElement) {
    ContractsFromMethod contractsUtils = analysis.atypeFactory.getContractsFromMethod();
    Set<Precondition> preconditions = contractsUtils.getPreconditions(methodElement);
    StringToJavaExpression stringToJavaExpr =
        stringExpr ->
            StringToJavaExpression.atMethodBody(stringExpr, methodDeclTree, analysis.checker);
    for (Precondition p : preconditions) {
      String stringExpr = p.expressionString;
      AnnotationMirror annotation =
          p.viewpointAdaptDependentTypeAnnotation(
              analysis.atypeFactory, stringToJavaExpr, /* errorTree= */ null);
      JavaExpression exprJe;
      try {
        // TODO: currently, these expressions are parsed at the declaration (i.e. here) and
        // for every use. this could be optimized to store the result the first time.
        // (same for other annotations)
        exprJe = StringToJavaExpression.atMethodBody(stringExpr, methodDeclTree, analysis.checker);
      } catch (JavaExpressionParseException e) {
        // Errors are reported by BaseTypeVisitor.checkContractsAtMethodDeclaration().
        continue;
      }
      initialStore.insertValuePermitNondeterministic(exprJe, annotation);
    }
  }

  /**
   * The default visitor returns the input information unchanged, or in the case of conditional
   * input information, merged.
   */
  @Override
  public TransferResult<V, S> visitNode(Node n, TransferInput<V, S> in) {
    V value = null;

    // TODO: handle implicit/explicit this and go to correct factory method
    Tree tree = n.getTree();
    if (tree != null) {
      if (TreeUtils.canHaveTypeAnnotation(tree)) {
        value = getValueFromFactory(tree, n);
      }
    }

    return createTransferResult(value, in);
  }

  /**
   * Creates a TransferResult.
   *
   * <p>This default implementation returns the input information unchanged, or in the case of
   * conditional input information, merged.
   *
   * @param value the value; possibly null
   * @param in the transfer input
   * @return the input information, as a TransferResult
   */
  @SideEffectFree
  protected TransferResult<V, S> createTransferResult(@Nullable V value, TransferInput<V, S> in) {
    if (in.containsTwoStores()) {
      S thenStore = in.getThenStore();
      S elseStore = in.getElseStore();
      return new ConditionalTransferResult<>(
          finishValue(value, thenStore, elseStore), thenStore, elseStore);
    } else {
      S store = in.getRegularStore();
      return new RegularTransferResult<>(finishValue(value, store), store);
    }
  }

  /**
   * Creates a TransferResult just like the given one, but with the given annotation as its value.
   *
   * <p>This default implementation returns the input information unchanged, or in the case of
   * conditional input information, merged.
   *
   * @param anno the annotation for the result value
   * @param tm the type for the result value
   * @param in the transfer input
   * @return the input information, as a TransferResult
   * @see #createTransferResult(CFAbstractValue value, TransferInput in) {
   */
  @SideEffectFree
  protected TransferResult<V, S> createTransferResult(
      AnnotationMirror anno, TypeMirror tm, TransferInput<V, S> in) {
    return createTransferResult(analysis.createSingleAnnotationValue(anno, tm), in);
  }

  /**
   * Creates a TransferResult just like the given one, but with the given value.
   *
   * <p>This default implementation returns the input information unchanged.
   *
   * @param value the value; possibly null
   * @param in the TransferResult to copy
   * @return the copied and modified TransferResult
   */
  @SideEffectFree
  protected TransferResult<V, S> recreateTransferResult(
      @Nullable V value, TransferResult<V, S> in) {
    if (in.containsTwoStores()) {
      S thenStore = in.getThenStore();
      S elseStore = in.getElseStore();
      return new ConditionalTransferResult<>(
          finishValue(value, thenStore, elseStore), thenStore, elseStore);
    } else {
      S store = in.getRegularStore();
      return new RegularTransferResult<>(finishValue(value, store), store);
    }
  }

  /**
   * Creates a TransferResult just like the given one, but with the given annotation as its value.
   *
   * <p>This default implementation returns the input information unchanged.
   *
   * @param anno the annotation
   * @param in the TransferResult to copy
   * @return the copied and modified TransferResult
   */
  @SideEffectFree
  protected TransferResult<V, S> recreateTransferResult(
      AnnotationMirror anno, TransferResult<V, S> in) {
    return recreateTransferResult(
        analysis.createSingleAnnotationValue(anno, in.getResultValue().getUnderlyingType()), in);
  }

  @Override
  public TransferResult<V, S> visitClassName(ClassNameNode n, TransferInput<V, S> in) {
    // The tree underlying a class name is a type tree.
    V value = null;

    Tree tree = n.getTree();
    if (tree != null) {
      if (TreeUtils.canHaveTypeAnnotation(tree)) {
        GenericAnnotatedTypeFactory<V, S, T, ? extends CFAbstractAnalysis<V, S, T>> factory =
            analysis.atypeFactory;
        analysis.setCurrentTree(tree);
        AnnotatedTypeMirror at = factory.getAnnotatedTypeFromTypeTree(tree);
        analysis.setCurrentTree(null);
        value = analysis.createAbstractValue(at);
      }
    }

    return createTransferResult(value, in);
  }

  @Override
  public TransferResult<V, S> visitFieldAccess(FieldAccessNode n, TransferInput<V, S> p) {
    S store = p.getRegularStore();
    V storeValue = store.getValue(n);
    // look up value in factory, and take the more specific one
    // TODO: handle cases, where this is not allowed (e.g. constructors in non-null type
    // systems)
    V factoryValue = getValueFromFactory(n.getTree(), n);
    V value = moreSpecificValue(factoryValue, storeValue);
    return new RegularTransferResult<>(finishValue(value, store), store);
  }

  @Override
  public TransferResult<V, S> visitArrayAccess(ArrayAccessNode n, TransferInput<V, S> p) {
    S store = p.getRegularStore();
    V storeValue = store.getValue(n);
    // look up value in factory, and take the more specific one
    V factoryValue = getValueFromFactory(n.getTree(), n);
    V value = moreSpecificValue(factoryValue, storeValue);
    return new RegularTransferResult<>(finishValue(value, store), store);
  }

  /** Use the most specific type information available according to the store. */
  @Override
  public TransferResult<V, S> visitLocalVariable(LocalVariableNode n, TransferInput<V, S> in) {
    S store = in.getRegularStore();
    V valueFromStore = store.getValue(n);
    V valueFromFactory = getValueFromFactory(n.getTree(), n);
    V value = moreSpecificValue(valueFromFactory, valueFromStore);
    if (valueFromStore != null && valueFromStore.getThenStore() != null) {
      @SuppressWarnings(
          "mustcall:type.arguments.not.inferred") // https://github.com/typetools/checker-framework/issues/6663
      S thenStore = in.getThenStore().merge(valueFromStore.getThenStore());
      @SuppressWarnings(
          "mustcall:type.arguments.not.inferred") // https://github.com/typetools/checker-framework/issues/6663
      S elseStore = in.getElseStore().merge(valueFromStore.getElseStore());
      return new ConditionalTransferResult<>(finishValue(value, store), thenStore, elseStore);
    }
    return new RegularTransferResult<>(finishValue(value, store), store);
  }

  @Override
  public TransferResult<V, S> visitThis(ThisNode n, TransferInput<V, S> in) {
    S store = in.getRegularStore();
    V valueFromStore = store.getValue(n);

    V valueFromFactory = null;
    V value = null;
    Tree tree = n.getTree();
    if (tree != null && TreeUtils.canHaveTypeAnnotation(tree)) {
      valueFromFactory = getValueFromFactory(tree, n);
    }

    if (valueFromFactory == null) {
      value = valueFromStore;
    } else {
      value = moreSpecificValue(valueFromFactory, valueFromStore);
    }

    return new RegularTransferResult<>(finishValue(value, store), store);
  }

  @Override
  public TransferResult<V, S> visitTernaryExpression(
      TernaryExpressionNode n, TransferInput<V, S> p) {
    TransferResult<V, S> result = super.visitTernaryExpression(n, p);
    S thenStore = result.getThenStore();
    S elseStore = result.getElseStore();

    V thenValue = p.getValueOfSubNode(n.getThenOperand());
    V elseValue = p.getValueOfSubNode(n.getElseOperand());
    V resultValue = null;
    if (thenValue != null && elseValue != null) {
      // If a conditional expression is a poly expression, then its Java type is the type of
      // its context. (For example, the type of the conditional expression in `Object o = b
      // ? "" :  "";` is `Object`, not `String`.)  So, use the Java type of the conditional
      // expression and the annotations for each branch.
      TypeMirror conditionalType = TreeUtils.typeOf(n.getTree());
      // The resulting abstract value is the merge of the 'then' and 'else' branch.
      resultValue = thenValue.leastUpperBound(elseValue, conditionalType);
    }
    V finishedValue = finishValue(resultValue, thenStore, elseStore);
    return new ConditionalTransferResult<>(finishedValue, thenStore, elseStore);
  }

  @Override
  public TransferResult<V, S> visitSwitchExpressionNode(
      SwitchExpressionNode n, TransferInput<V, S> vsTransferInput) {
    return visitLocalVariable(n.getSwitchExpressionVar(), vsTransferInput);
  }

  /** Reverse the role of the 'thenStore' and 'elseStore'. */
  @Override
  public TransferResult<V, S> visitConditionalNot(ConditionalNotNode n, TransferInput<V, S> p) {
    TransferResult<V, S> result = super.visitConditionalNot(n, p);
    S thenStore = result.getThenStore();
    S elseStore = result.getElseStore();
    return new ConditionalTransferResult<>(result.getResultValue(), elseStore, thenStore);
  }

  @Override
  public TransferResult<V, S> visitEqualTo(EqualToNode n, TransferInput<V, S> p) {
    TransferResult<V, S> res = super.visitEqualTo(n, p);

    Node leftN = n.getLeftOperand();
    Node rightN = n.getRightOperand();
    V leftV = p.getValueOfSubNode(leftN);
    V rightV = p.getValueOfSubNode(rightN);

    if (res.containsTwoStores()
        && (NodeUtils.isConstantBoolean(leftN, false)
            || NodeUtils.isConstantBoolean(rightN, false))) {
      S thenStore = res.getElseStore();
      S elseStore = res.getThenStore();
      res = new ConditionalTransferResult<>(res.getResultValue(), thenStore, elseStore);
    }

    // if annotations differ, use the one that is more precise for both
    // sides (and add it to the store if possible)
    res = strengthenAnnotationOfEqualTo(res, leftN, rightN, leftV, rightV, false);
    res = strengthenAnnotationOfEqualTo(res, rightN, leftN, rightV, leftV, false);
    return res;
  }

  @Override
  public TransferResult<V, S> visitNotEqual(NotEqualNode n, TransferInput<V, S> p) {
    TransferResult<V, S> res = super.visitNotEqual(n, p);

    Node leftN = n.getLeftOperand();
    Node rightN = n.getRightOperand();
    V leftV = p.getValueOfSubNode(leftN);
    V rightV = p.getValueOfSubNode(rightN);

    if (res.containsTwoStores()
        && (NodeUtils.isConstantBoolean(leftN, true)
            || NodeUtils.isConstantBoolean(rightN, true))) {
      S thenStore = res.getElseStore();
      S elseStore = res.getThenStore();
      res = new ConditionalTransferResult<>(res.getResultValue(), thenStore, elseStore);
    }

    // if annotations differ, use the one that is more precise for both
    // sides (and add it to the store if possible)
    res = strengthenAnnotationOfEqualTo(res, leftN, rightN, leftV, rightV, true);
    res = strengthenAnnotationOfEqualTo(res, rightN, leftN, rightV, leftV, true);

    return res;
  }

  /**
   * Refine the annotation of {@code secondNode} if the annotation {@code secondValue} is less
   * precise than {@code firstValue}. This is possible, if {@code secondNode} is an expression that
   * is tracked by the store (e.g., a local variable or a field). Clients usually call this twice
   * with {@code firstNode} and {@code secondNode} reversed, to refine each of them.
   *
   * <p>Note that when overriding this method, when a new type is inserted into the store, {@link
   * #splitAssignments} should be called, and the new type should be inserted into the store for
   * each of the resulting nodes.
   *
   * @param firstNode the node that might be more precise
   * @param secondNode the node whose type to possibly refine
   * @param firstValue the abstract value that might be more precise
   * @param secondValue the abstract value that might be less precise
   * @param res the previous result
   * @param notEqualTo if true, indicates that the logic is flipped (i.e., the information is added
   *     to the {@code elseStore} instead of the {@code thenStore}) for a not-equal comparison.
   * @return the conditional transfer result (if information has been added), or {@code res}
   */
  protected TransferResult<V, S> strengthenAnnotationOfEqualTo(
      TransferResult<V, S> res,
      Node firstNode,
      Node secondNode,
      V firstValue,
      V secondValue,
      boolean notEqualTo) {
    if (firstValue != null) {
      // Only need to insert if the second value is actually different.
      if (!firstValue.equals(secondValue)) {
        List<Node> secondParts = splitAssignments(secondNode);
        for (Node secondPart : secondParts) {
          JavaExpression secondInternal = JavaExpression.fromNode(secondPart);
          if (!secondInternal.isDeterministic(analysis.atypeFactory)) {
            continue;
          }
          if (CFAbstractStore.canInsertJavaExpression(secondInternal)) {
            S thenStore = res.getThenStore();
            S elseStore = res.getElseStore();
            if (notEqualTo) {
              elseStore.insertValue(secondInternal, firstValue);
            } else {
              thenStore.insertValue(secondInternal, firstValue);
            }
            // To handle `(a = b = c) == x`, repeat for all insertable receivers of
            // splitted assignments instead of returning.
            res = new ConditionalTransferResult<>(res.getResultValue(), thenStore, elseStore);
          }
        }
      }
    }
    return res;
  }

  /**
   * Takes a node, and either returns the node itself again (as a singleton list), or if the node is
   * an assignment node, returns the lhs and rhs (where splitAssignments is applied recursively to
   * the rhs -- that is, it is possible that the rhs does not appear in the result, but rather its
   * lhs and rhs do).
   *
   * @param node possibly an assignment node
   * @return a list containing all the right- and left-hand sides in the given assignment node; it
   *     contains just the node itself if it is not an assignment)
   */
  @SideEffectFree
  protected List<Node> splitAssignments(Node node) {
    if (node instanceof AssignmentNode) {
      List<Node> result = new ArrayList<>(2);
      AssignmentNode a = (AssignmentNode) node;
      result.add(a.getTarget());
      result.addAll(splitAssignments(a.getExpression()));
      return result;
    } else {
      return Collections.singletonList(node);
    }
  }

  @Override
  public TransferResult<V, S> visitAssignment(AssignmentNode n, TransferInput<V, S> in) {
    Node lhs = n.getTarget();
    Node rhs = n.getExpression();

    V rhsValue = in.getValueOfSubNode(rhs);

    if (shouldPerformWholeProgramInference(n.getTree(), lhs.getTree())) {
      // Fields defined in interfaces are LocalVariableNodes with ElementKind of FIELD.
      if (lhs instanceof FieldAccessNode
          || (lhs instanceof LocalVariableNode
              && ((LocalVariableNode) lhs).getElement().getKind() == ElementKind.FIELD)) {
        // Updates inferred field type
        analysis.atypeFactory.getWholeProgramInference().updateFromFieldAssignment(lhs, rhs);
      } else if (lhs instanceof LocalVariableNode
          && ((LocalVariableNode) lhs).getElement().getKind() == ElementKind.PARAMETER) {
        // lhs is a formal parameter of some method
        VariableElement param = ((LocalVariableNode) lhs).getElement();
        analysis
            .atypeFactory
            .getWholeProgramInference()
            .updateFromFormalParameterAssignment((LocalVariableNode) lhs, rhs, param);
      }
    }

    if (lhs instanceof LocalVariableNode
        && TypesUtils.isBooleanType(lhs.getType())
        && in.containsTwoStores()) {
      if (ElementUtils.isEffectivelyFinal(TreeUtils.elementFromTree(lhs.getTree()))) {
        S thenStore = in.getThenStore().copy();
        S elseStore = in.getElseStore().copy();
<<<<<<< HEAD
        rhsValue.addStores(thenStore, elseStore);
=======
        rhsValue.setStores(thenStore, elseStore);
>>>>>>> 0b2575fd
      }
    }

    if (n.isSynthetic() && in.containsTwoStores()) {
      // This is a synthetic assignment node created for a ternary expression. In this case
      // the `then` and `else` store are not merged.
      S thenStore = in.getThenStore();
      S elseStore = in.getElseStore();
      processCommonAssignment(in, lhs, rhs, thenStore, rhsValue);
      processCommonAssignment(in, lhs, rhs, elseStore, rhsValue);
      return new ConditionalTransferResult<>(
          finishValue(rhsValue, thenStore, elseStore), thenStore, elseStore);
    } else {
      S store = in.getRegularStore();
      processCommonAssignment(in, lhs, rhs, store, rhsValue);
      return new RegularTransferResult<>(finishValue(rhsValue, store), store);
    }
  }

  @Override
  public TransferResult<V, S> visitReturn(ReturnNode n, TransferInput<V, S> p) {
    TransferResult<V, S> result = super.visitReturn(n, p);

    if (shouldPerformWholeProgramInference(n.getTree())) {
      // Retrieves class containing the method
      ClassTree classTree = analysis.getEnclosingClass(n.getTree());
      // classTree is null e.g. if this is a return statement in a lambda.
      if (classTree == null) {
        return result;
      }
      ClassSymbol classSymbol = (ClassSymbol) TreeUtils.elementFromDeclaration(classTree);

      ExecutableElement methodElem =
          TreeUtils.elementFromDeclaration(analysis.getEnclosingMethod(n.getTree()));

      Map<AnnotatedDeclaredType, ExecutableElement> overriddenMethods =
          AnnotatedTypes.overriddenMethods(
              analysis.atypeFactory.getElementUtils(), analysis.atypeFactory, methodElem);

      // Updates the inferred return type of the method
      analysis
          .atypeFactory
          .getWholeProgramInference()
          .updateFromReturn(
              n, classSymbol, analysis.getEnclosingMethod(n.getTree()), overriddenMethods);
    }

    return result;
  }

  @Override
  public TransferResult<V, S> visitLambdaResultExpression(
      LambdaResultExpressionNode n, TransferInput<V, S> in) {
    return n.getResult().accept(this, in);
  }

  /**
   * Determine abstract value of right-hand side and update the store accordingly.
   *
   * @param in the store(s) before the assignment
   * @param lhs the left-hand side of the assignment
   * @param rhs the right-hand side of the assignment
   * @param store the regular input store (from {@code in})
   * @param rhsValue the value of the right-hand side of the assignment
   */
  protected void processCommonAssignment(
      TransferInput<V, S> in, Node lhs, Node rhs, S store, V rhsValue) {

    // update information in the store
    store.updateForAssignment(lhs, rhsValue);
  }

  @Override
  public TransferResult<V, S> visitObjectCreation(ObjectCreationNode n, TransferInput<V, S> p) {
    NewClassTree newClassTree = n.getTree();
    if (shouldPerformWholeProgramInference(n.getTree())) {
      // Can't infer annotations on an anonymous constructor, so use the super constructor.
      ExecutableElement constructorElt = TreeUtils.getSuperConstructor(newClassTree);
      if (newClassTree.getClassBody() == null || !TreeUtils.hasSyntheticArgument(newClassTree)) {
        // TODO: WPI could be changed to handle the synthetic argument, but for now just
        // don't infer annotations for those new class trees.
        analysis
            .atypeFactory
            .getWholeProgramInference()
            .updateFromObjectCreation(n, constructorElt, p.getRegularStore());
      }
    }
    ExecutableElement constructorElt = TreeUtils.getSuperConstructor(newClassTree);
    S store = p.getRegularStore();
    // add new information based on postcondition
    processPostconditions(n, store, constructorElt, newClassTree);
    return super.visitObjectCreation(n, p);
  }

  @Override
  public TransferResult<V, S> visitMethodInvocation(
      MethodInvocationNode n, TransferInput<V, S> in) {

    S store = in.getRegularStore();

    ExecutableElement method = n.getTarget().getMethod();

    // Perform WPI before the store has been side-effected.
    if (shouldPerformWholeProgramInference(n.getTree(), method)) {
      // Updates the inferred parameter types of the invoked method.
      analysis.atypeFactory.getWholeProgramInference().updateFromMethodInvocation(n, method, store);
    }

    ExpressionTree invocationTree = n.getTree();

    // Determine the abstract value for the method call.
    // look up the call's value from factory
    V factoryValue = (invocationTree == null) ? null : getValueFromFactory(invocationTree, n);
    // look up the call's value in the store (if possible)
    V storeValue = store.getValue(n);
    V resValue = moreSpecificValue(factoryValue, storeValue);

    store.updateForMethodCall(n, analysis.atypeFactory, resValue);

    // add new information based on postcondition
    processPostconditions(n, store, method, invocationTree);

    S thenStore = store;
    S elseStore = thenStore.copy();

    // add new information based on conditional postcondition
    processConditionalPostconditions(n, method, invocationTree, thenStore, elseStore);

    return new ConditionalTransferResult<>(
        finishValue(resValue, thenStore, elseStore), thenStore, elseStore);
  }

  @Override
  public TransferResult<V, S> visitDeconstructorPattern(
      DeconstructorPatternNode n, TransferInput<V, S> in) {
    // TODO: Implement getting the type of a DeconstructorPatternTree.
    V value = null;
    return createTransferResult(value, in);
  }

  @Override
  public TransferResult<V, S> visitInstanceOf(InstanceOfNode node, TransferInput<V, S> in) {
    TransferResult<V, S> result = super.visitInstanceOf(node, in);
    for (LocalVariableNode bindingVar : node.getBindingVariables()) {
      JavaExpression expr = JavaExpression.fromNode(bindingVar);
      AnnotatedTypeMirror expType =
          analysis.atypeFactory.getAnnotatedType(node.getTree().getExpression());
      for (AnnotationMirror anno : expType.getPrimaryAnnotations()) {
        in.getRegularStore().insertOrRefine(expr, anno);
      }
    }

    // The "reference type" is the type after "instanceof".
    Tree refTypeTree = node.getTree().getType();
    if (refTypeTree != null && refTypeTree.getKind() == Tree.Kind.ANNOTATED_TYPE) {
      AnnotatedTypeMirror refType = analysis.atypeFactory.getAnnotatedType(refTypeTree);
      AnnotatedTypeMirror expType =
          analysis.atypeFactory.getAnnotatedType(node.getTree().getExpression());
      if (analysis.atypeFactory.getTypeHierarchy().isSubtype(refType, expType)
          && !refType.getPrimaryAnnotations().equals(expType.getPrimaryAnnotations())
          && !expType.getPrimaryAnnotations().isEmpty()) {
        JavaExpression expr = JavaExpression.fromTree(node.getTree().getExpression());
        for (AnnotationMirror anno : refType.getPrimaryAnnotations()) {
          in.getRegularStore().insertOrRefine(expr, anno);
        }
        return new RegularTransferResult<>(result.getResultValue(), in.getRegularStore());
      }
    }
    return result;
  }

  /**
   * Returns true if whole-program inference should be performed. If the tree is in the scope of
   * a @SuppressWarnings, then this method returns false.
   *
   * @param tree a tree
   * @return whether to perform whole-program inference on the tree
   */
  protected boolean shouldPerformWholeProgramInference(Tree tree) {
    TreePath path = this.analysis.atypeFactory.getPath(tree);
    return infer && (tree == null || !analysis.checker.shouldSuppressWarnings(path, ""));
  }

  /**
   * Returns true if whole-program inference should be performed. If the expressionTree or lhsTree
   * is in the scope of a @SuppressWarnings, then this method returns false.
   *
   * @param expressionTree the right-hand side of an assignment
   * @param lhsTree the left-hand side of an assignment
   * @return whether to perform whole-program inference
   */
  protected boolean shouldPerformWholeProgramInference(Tree expressionTree, Tree lhsTree) {
    // Check that infer is true and the tree isn't in scope of a @SuppressWarnings
    // before calling InternalUtils.symbol(lhs).
    if (!shouldPerformWholeProgramInference(expressionTree)) {
      return false;
    }
    Element elt = TreeUtils.elementFromTree(lhsTree);
    return !analysis.checker.shouldSuppressWarnings(elt, "");
  }

  /**
   * Returns true if whole-program inference should be performed. If the tree or element is in the
   * scope of a @SuppressWarnings, then this method returns false.
   *
   * @param tree a tree
   * @param elt its element
   * @return whether to perform whole-program inference
   */
  private boolean shouldPerformWholeProgramInference(Tree tree, Element elt) {
    return shouldPerformWholeProgramInference(tree)
        && !analysis.checker.shouldSuppressWarnings(elt, "");
  }

  /**
   * Add information from the postconditions of a method to the store after an invocation.
   *
   * @param invocationNode a method call or an object creation
   * @param store a store; is side-effected by this method
   * @param executableElement the method or constructor being called
   * @param invocationTree the tree for the method call or the object creation
   */
  protected void processPostconditions(
      Node invocationNode,
      S store,
      ExecutableElement executableElement,
      ExpressionTree invocationTree) {
    ContractsFromMethod contractsUtils = analysis.atypeFactory.getContractsFromMethod();
    Set<Postcondition> postconditions = contractsUtils.getPostconditions(executableElement);
    processPostconditionsAndConditionalPostconditions(
        invocationNode, invocationTree, store, null, postconditions);
  }

  /**
   * Add information from the conditional postconditions of a method to the stores after an
   * invocation.
   *
   * @param invocationNode a method call
   * @param methodElement the method being called
   * @param invocationTree the tree for the method call
   * @param thenStore the "then" store; is side-effected by this method
   * @param elseStore the "else" store; is side-effected by this method
   */
  protected void processConditionalPostconditions(
      MethodInvocationNode invocationNode,
      ExecutableElement methodElement,
      ExpressionTree invocationTree,
      S thenStore,
      S elseStore) {
    ContractsFromMethod contractsUtils = analysis.atypeFactory.getContractsFromMethod();
    Set<ConditionalPostcondition> conditionalPostconditions =
        contractsUtils.getConditionalPostconditions(methodElement);
    processPostconditionsAndConditionalPostconditions(
        invocationNode, invocationTree, thenStore, elseStore, conditionalPostconditions);
  }

  /**
   * Add information from the postconditions and conditional postconditions of a method to the
   * stores after an invocation.
   *
   * @param invocationNode a method call node or an object creation node
   * @param invocationTree the tree for the method call or for the object creation
   * @param thenStore the "then" store; is side-effected by this method
   * @param elseStore the "else" store; is side-effected by this method
   * @param postconditions the postconditions
   */
  private void processPostconditionsAndConditionalPostconditions(
      Node invocationNode,
      ExpressionTree invocationTree,
      S thenStore,
      S elseStore,
      Set<? extends Contract> postconditions) {

    StringToJavaExpression stringToJavaExpr = null;
    if (invocationNode instanceof MethodInvocationNode) {
      stringToJavaExpr =
          stringExpr ->
              StringToJavaExpression.atMethodInvocation(
                  stringExpr, (MethodInvocationNode) invocationNode, analysis.checker);
    } else if (invocationNode instanceof ObjectCreationNode) {
      stringToJavaExpr =
          stringExpr ->
              StringToJavaExpression.atConstructorInvocation(
                  stringExpr, (NewClassTree) invocationTree, analysis.checker);
    } else {
      throw new BugInCF(
          "CFAbstractTransfer.processPostconditionsAndConditionalPostconditions received "
              + invocationNode.getClass().getSimpleName());
    }

    for (Contract p : postconditions) {
      // Viewpoint-adapt to the method use (the call site).
      AnnotationMirror anno =
          p.viewpointAdaptDependentTypeAnnotation(
              analysis.atypeFactory, stringToJavaExpr, /* errorTree= */ null);

      String expressionString = p.expressionString;
      try {
        JavaExpression je = stringToJavaExpr.toJavaExpression(expressionString);

        // "insertOrRefine" is called so that the postcondition information is added to any
        // existing information rather than replacing it.  If the called method is not
        // side-effect-free, then the values that might have been changed by the method call
        // are removed from the store before this method is called.
        if (p.kind == Contract.Kind.CONDITIONALPOSTCONDITION) {
          if (((ConditionalPostcondition) p).resultValue) {
            thenStore.insertOrRefinePermitNondeterministic(je, anno);
          } else {
            elseStore.insertOrRefinePermitNondeterministic(je, anno);
          }
        } else {
          thenStore.insertOrRefinePermitNondeterministic(je, anno);
        }
      } catch (JavaExpressionParseException e) {
        // report errors here
        if (e.isFlowParseError()) {
          Object[] args = new Object[e.args.length + 1];
          args[0] =
              ElementUtils.getSimpleSignature(
                  (ExecutableElement) TreeUtils.elementFromUse(invocationTree));
          System.arraycopy(e.args, 0, args, 1, e.args.length);
          analysis.checker.reportError(invocationTree, "flowexpr.parse.error.postcondition", args);
        } else {
          analysis.checker.report(invocationTree, e.getDiagMessage());
        }
      }
    }
  }

  /** A case produces no value, but it may imply some facts about switch selector expression. */
  @Override
  public TransferResult<V, S> visitCase(CaseNode n, TransferInput<V, S> in) {
    S store = in.getRegularStore();
    TransferResult<V, S> lubResult = null;
    // Case operands are the case constants. For example, A, B and C in case A, B, C:.
    // This method refines the type of the selector expression and the synthetic variable that
    // represents the selector expression to the type of the case constant if it is more
    // precise.
    // If there are multiple case constants then a new store is created for each case constant
    // and then they are lubbed. This method returns the lubbed result.
    for (Node caseOperand : n.getCaseOperands()) {
      TransferResult<V, S> result =
          new ConditionalTransferResult<>(
              finishValue(null, store), in.getThenStore().copy(), in.getElseStore().copy(), false);
      V caseValue = in.getValueOfSubNode(caseOperand);
      AssignmentNode assign = n.getSwitchOperand();
      V switchValue = store.getValue(JavaExpression.fromNode(assign.getTarget()));
      result =
          strengthenAnnotationOfEqualTo(
              result, caseOperand, assign.getExpression(), caseValue, switchValue, false);
      // Update value of switch temporary variable
      result =
          strengthenAnnotationOfEqualTo(
              result, caseOperand, assign.getTarget(), caseValue, switchValue, false);

      // Lub the result of one case label constant with the result of the others.
      if (lubResult == null) {
        lubResult = result;
      } else {
        S thenStore = lubResult.getThenStore().leastUpperBound(result.getThenStore());
        S elseStore = lubResult.getElseStore().leastUpperBound(result.getElseStore());
        lubResult =
            new ConditionalTransferResult<>(
                null, thenStore, elseStore, lubResult.storeChanged() || result.storeChanged());
      }
    }
    return lubResult;
  }

  /**
   * In a cast {@code (@A C) e} of some expression {@code e} to a new type {@code @A C}, we usually
   * take the annotation of the type {@code C} (here {@code @A}). However, if the inferred
   * annotation of {@code e} is more precise, we keep that one.
   */
  // @Override
  // public TransferResult<V, S> visitTypeCast(TypeCastNode n,
  // TransferInput<V, S> p) {
  // TransferResult<V, S> result = super.visitTypeCast(n, p);
  // V value = result.getResultValue();
  // V operandValue = p.getValueOfSubNode(n.getOperand());
  // // Normally we take the value of the type cast node. However, if the old
  // // flow-refined value was more precise, we keep that value.
  // V resultValue = moreSpecificValue(value, operandValue);
  // result.setResultValue(resultValue);
  // return result;
  // }

  /**
   * Returns the abstract value of {@code (value1, value2)} that is more specific. If the two are
   * incomparable, then {@code value1} is returned.
   *
   * @param value1 an abstract value
   * @param value2 another abstract value
   * @return the more specific value of the two parameters, or, if they are incomparable, {@code
   *     value1}
   */
  @Pure
  public V moreSpecificValue(V value1, V value2) {
    if (value1 == null) {
      return value2;
    }
    if (value2 == null) {
      return value1;
    }
    return value1.mostSpecific(value2, value1);
  }

  @Override
  public TransferResult<V, S> visitVariableDeclaration(
      VariableDeclarationNode n, TransferInput<V, S> p) {
    S store = p.getRegularStore();
    return new RegularTransferResult<>(finishValue(null, store), store);
  }

  @Override
  public TransferResult<V, S> visitWideningConversion(
      WideningConversionNode n, TransferInput<V, S> p) {
    TransferResult<V, S> result = super.visitWideningConversion(n, p);
    // Combine annotations from the operand with the wide type
    V operandValue = p.getValueOfSubNode(n.getOperand());
    V widenedValue = getWidenedValue(n.getType(), operandValue);
    result.setResultValue(widenedValue);
    return result;
  }

  /**
   * Returns an abstract value with the given {@code type} and the annotations from {@code
   * annotatedValue}, adapted for narrowing. This is only called at a narrowing conversion.
   *
   * @param type the type to narrow to
   * @param annotatedValue the type to narrow from
   * @return an abstract value with the given {@code type} and the annotations from {@code
   *     annotatedValue}; returns null if {@code annotatedValue} is null
   */
  @SideEffectFree
  protected @PolyNull V getNarrowedValue(TypeMirror type, @PolyNull V annotatedValue) {
    if (annotatedValue == null) {
      return null;
    }
    AnnotationMirrorSet narrowedAnnos =
        analysis.atypeFactory.getNarrowedAnnotations(
            annotatedValue.getAnnotations(),
            annotatedValue.getUnderlyingType().getKind(),
            type.getKind());

    return analysis.createAbstractValue(narrowedAnnos, type);
  }

  /**
   * Returns an abstract value with the given {@code type} and the annotations from {@code
   * annotatedValue}, adapted for widening. This is only called at a widening conversion.
   *
   * @param type the type to widen to
   * @param annotatedValue the type to widen from
   * @return an abstract value with the given {@code type} and the annotations from {@code
   *     annotatedValue}; returns null if {@code annotatedValue} is null
   */
  @SideEffectFree
  protected @PolyNull V getWidenedValue(TypeMirror type, @PolyNull V annotatedValue) {
    if (annotatedValue == null) {
      return null;
    }
    AnnotationMirrorSet widenedAnnos =
        analysis.atypeFactory.getWidenedAnnotations(
            annotatedValue.getAnnotations(),
            annotatedValue.getUnderlyingType().getKind(),
            type.getKind());

    return analysis.createAbstractValue(widenedAnnos, type);
  }

  @Override
  public TransferResult<V, S> visitNarrowingConversion(
      NarrowingConversionNode n, TransferInput<V, S> p) {
    TransferResult<V, S> result = super.visitNarrowingConversion(n, p);
    // Combine annotations from the operand with the narrow type
    V operandValue = p.getValueOfSubNode(n.getOperand());
    V narrowedValue = getNarrowedValue(n.getType(), operandValue);
    result.setResultValue(narrowedValue);
    return result;
  }

  @Override
  public TransferResult<V, S> visitStringConversion(StringConversionNode n, TransferInput<V, S> p) {
    TransferResult<V, S> result = super.visitStringConversion(n, p);
    result.setResultValue(p.getValueOfSubNode(n.getOperand()));
    return result;
  }

  @Override
  public TransferResult<V, S> visitExpressionStatement(
      ExpressionStatementNode n, TransferInput<V, S> vsTransferInput) {
    // Merge the input
    S info = vsTransferInput.getRegularStore();
    return new RegularTransferResult<>(finishValue(null, info), info);
  }

  /**
   * Inserts newAnno as the value into all stores (conditional or not) in the result for node. This
   * is a utility method for subclasses.
   *
   * @param result the TransferResult holding the stores to modify
   * @param target the receiver whose value should be modified
   * @param newAnno the new value
   */
  protected static void insertIntoStores(
      TransferResult<CFValue, CFStore> result, JavaExpression target, AnnotationMirror newAnno) {
    if (result.containsTwoStores()) {
      result.getThenStore().insertValue(target, newAnno);
      result.getElseStore().insertValue(target, newAnno);
    } else {
      result.getRegularStore().insertValue(target, newAnno);
    }
  }
}<|MERGE_RESOLUTION|>--- conflicted
+++ resolved
@@ -996,11 +996,7 @@
       if (ElementUtils.isEffectivelyFinal(TreeUtils.elementFromTree(lhs.getTree()))) {
         S thenStore = in.getThenStore().copy();
         S elseStore = in.getElseStore().copy();
-<<<<<<< HEAD
-        rhsValue.addStores(thenStore, elseStore);
-=======
         rhsValue.setStores(thenStore, elseStore);
->>>>>>> 0b2575fd
       }
     }
 
