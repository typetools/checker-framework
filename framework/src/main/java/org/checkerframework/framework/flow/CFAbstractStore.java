package org.checkerframework.framework.flow;

import java.util.HashMap;
import java.util.Iterator;
import java.util.List;
import java.util.Map;
import java.util.StringJoiner;
import java.util.concurrent.atomic.AtomicLong;
import javax.lang.model.element.AnnotationMirror;
import javax.lang.model.element.Element;
import javax.lang.model.element.ExecutableElement;
import javax.lang.model.element.Name;
import javax.lang.model.type.TypeMirror;
import javax.lang.model.util.Types;
import org.checkerframework.checker.nullness.qual.Nullable;
import org.checkerframework.dataflow.analysis.Store;
import org.checkerframework.dataflow.cfg.node.ArrayAccessNode;
import org.checkerframework.dataflow.cfg.node.FieldAccessNode;
import org.checkerframework.dataflow.cfg.node.LocalVariableNode;
import org.checkerframework.dataflow.cfg.node.MethodInvocationNode;
import org.checkerframework.dataflow.cfg.node.Node;
import org.checkerframework.dataflow.cfg.node.ThisLiteralNode;
import org.checkerframework.dataflow.cfg.visualize.CFGVisualizer;
import org.checkerframework.dataflow.cfg.visualize.StringCFGVisualizer;
import org.checkerframework.dataflow.expression.ArrayAccess;
import org.checkerframework.dataflow.expression.ClassName;
import org.checkerframework.dataflow.expression.FieldAccess;
import org.checkerframework.dataflow.expression.FlowExpressions;
import org.checkerframework.dataflow.expression.LocalVariable;
import org.checkerframework.dataflow.expression.MethodCall;
import org.checkerframework.dataflow.expression.Receiver;
import org.checkerframework.dataflow.expression.ThisReference;
import org.checkerframework.dataflow.qual.SideEffectFree;
import org.checkerframework.dataflow.util.PurityUtils;
import org.checkerframework.framework.qual.MonotonicQualifier;
import org.checkerframework.framework.type.AnnotatedTypeFactory;
import org.checkerframework.framework.type.GenericAnnotatedTypeFactory;
import org.checkerframework.framework.type.QualifierHierarchy;
import org.checkerframework.javacutil.AnnotationBuilder;
import org.checkerframework.javacutil.AnnotationUtils;
import org.checkerframework.javacutil.BugInCF;
import org.checkerframework.javacutil.Pair;
import org.plumelib.util.UniqueId;

/**
 * A store for the checker framework analysis tracks the annotations of memory locations such as
 * local variables and fields.
 *
 * <p>When adding a new field to track values for a code construct (similar to {@code
 * localVariableValues} and {@code thisValue}), it is important to review all constructors and
 * methods in this class for locations where the new field must be handled (such as the copy
 * constructor and {@code clearValue}), as well as all constructors/methods in subclasses of {code
 * CFAbstractStore}. Note that this includes not only overridden methods in the subclasses, but new
 * methods in the subclasses as well. Also check if
 * BaseTypeVisitor#getFlowExpressionContextFromNode(Node) needs to be updated. Failing to do so may
 * result in silent failures that are time consuming to debug.
 */
// TODO: this class should be split into parts that are reusable generally, and
// parts specific to the checker framework
public abstract class CFAbstractStore<V extends CFAbstractValue<V>, S extends CFAbstractStore<V, S>>
        implements Store<S>, UniqueId {

    /** The analysis class this store belongs to. */
    protected final CFAbstractAnalysis<V, S, ?> analysis;

    /** Information collected about local variables (including method arguments). */
    protected final Map<LocalVariable, V> localVariableValues;

    /** Information collected about the current object. */
    protected V thisValue;

    /**
     * Information collected about fields, using the internal representation {@link FieldAccess}.
     */
    protected Map<FieldAccess, V> fieldValues;

    /**
     * Information collected about arrays, using the internal representation {@link ArrayAccess}.
     */
    protected Map<ArrayAccess, V> arrayValues;

    /**
     * Information collected about method calls, using the internal representation {@link
     * MethodCall}.
     */
    protected Map<MethodCall, V> methodValues;

    /**
     * Information collected about <i>classname</i>.class values, using the internal representation
     * {@link ClassName}.
     */
    protected Map<ClassName, V> classValues;

    /**
     * Should the analysis use sequential Java semantics (i.e., assume that only one thread is
     * running at all times)?
     */
    protected final boolean sequentialSemantics;

    /** The unique ID for the next-created object. */
    static final AtomicLong nextUid = new AtomicLong(0);
    /** The unique ID of this object. */
    final transient long uid = nextUid.getAndIncrement();

    @Override
    public long getUid() {
        return uid;
    }

    /* --------------------------------------------------------- */
    /* Initialization */
    /* --------------------------------------------------------- */

    protected CFAbstractStore(CFAbstractAnalysis<V, S, ?> analysis, boolean sequentialSemantics) {
        this.analysis = analysis;
        localVariableValues = new HashMap<>();
        thisValue = null;
        fieldValues = new HashMap<>();
        methodValues = new HashMap<>();
        arrayValues = new HashMap<>();
        classValues = new HashMap<>();
        this.sequentialSemantics = sequentialSemantics;
    }

    /** Copy constructor. */
    protected CFAbstractStore(CFAbstractStore<V, S> other) {
        this.analysis = other.analysis;
        localVariableValues = new HashMap<>(other.localVariableValues);
        thisValue = other.thisValue;
        fieldValues = new HashMap<>(other.fieldValues);
        methodValues = new HashMap<>(other.methodValues);
        arrayValues = new HashMap<>(other.arrayValues);
        classValues = new HashMap<>(other.classValues);
        sequentialSemantics = other.sequentialSemantics;
    }

    /**
     * Set the abstract value of a method parameter (only adds the information to the store, does
     * not remove any other knowledge). Any previous information is erased; this method should only
     * be used to initialize the abstract value.
     */
    public void initializeMethodParameter(LocalVariableNode p, @Nullable V value) {
        if (value != null) {
            localVariableValues.put(new LocalVariable(p.getElement()), value);
        }
    }

    /**
     * Set the value of the current object. Any previous information is erased; this method should
     * only be used to initialize the value.
     */
    public void initializeThisValue(AnnotationMirror a, TypeMirror underlyingType) {
        if (a != null) {
            thisValue = analysis.createSingleAnnotationValue(a, underlyingType);
        }
    }

    /**
     * Indicates whether the given method is side-effect-free as far as the current store is
     * concerned. In some cases, a store for a checker allows for other mechanisms to specify
     * whether a method is side-effect-free. For example, unannotated methods may be considered
     * side-effect-free by default.
     *
     * @param atypeFactory the type factory used to retrieve annotations on the method element
     * @param method the method element
     * @return whether the method is side-effect-free
     */
    protected boolean isSideEffectFree(
            AnnotatedTypeFactory atypeFactory, ExecutableElement method) {
        return PurityUtils.isSideEffectFree(atypeFactory, method);
    }

    /* --------------------------------------------------------- */
    /* Handling of fields */
    /* --------------------------------------------------------- */

    /**
     * Remove any information that might not be valid any more after a method call, and add
     * information guaranteed by the method.
     *
     * <ol>
     *   <li>If the method is side-effect-free (as indicated by {@link
     *       org.checkerframework.dataflow.qual.SideEffectFree} or {@link
     *       org.checkerframework.dataflow.qual.Pure}), then no information needs to be removed.
     *   <li>Otherwise, all information about field accesses {@code a.f} needs to be removed, except
     *       if the method {@code n} cannot modify {@code a.f} (e.g., if {@code a} is a local
     *       variable or {@code this}, and {@code f} is final).
     *   <li>Furthermore, if the field has a monotonic annotation, then its information can also be
     *       kept.
     * </ol>
     *
     * Furthermore, if the method is deterministic, we store its result {@code val} in the store.
     */
    public void updateForMethodCall(
            MethodInvocationNode n, AnnotatedTypeFactory atypeFactory, V val) {
        ExecutableElement method = n.getTarget().getMethod();

        // case 1: remove information if necessary
        if (!(analysis.checker.hasOption("assumeSideEffectFree")
                || analysis.checker.hasOption("assumePure")
                || isSideEffectFree(atypeFactory, method))) {

<<<<<<< HEAD
            // update local variables
            if (analysis.checker.sideEffectsUnrefineAliases) {
                localVariableValues
                        .entrySet()
                        .removeIf(e -> !e.getKey().isUnmodifiableByOtherCode());
            }

            // update this value
            if (analysis.checker.sideEffectsUnrefineAliases) {
                thisValue = null;
            }

            // update field values
            if (analysis.checker.sideEffectsUnrefineAliases) {
                fieldValues.entrySet().removeIf(e -> !e.getKey().isUnmodifiableByOtherCode());
            } else {
                Map<FieldAccess, V> newFieldValues = new HashMap<>();
                for (Map.Entry<FieldAccess, V> e : fieldValues.entrySet()) {
                    FieldAccess fieldAccess = e.getKey();
                    V otherVal = e.getValue();

                    // case 3: the field has a monotonic annotation
                    if (!((GenericAnnotatedTypeFactory<?, ?, ?, ?>) atypeFactory)
                            .getSupportedMonotonicTypeQualifiers()
                            .isEmpty()) {
                        List<Pair<AnnotationMirror, AnnotationMirror>> fieldAnnotations =
                                atypeFactory.getAnnotationWithMetaAnnotation(
                                        fieldAccess.getField(), MonotonicQualifier.class);
                        V newOtherVal = null;
                        for (Pair<AnnotationMirror, AnnotationMirror> fieldAnnotation :
                                fieldAnnotations) {
                            AnnotationMirror monotonicAnnotation = fieldAnnotation.second;
                            Name annotation =
                                    AnnotationUtils.getElementValueClassName(
                                            monotonicAnnotation, "value", false);
                            AnnotationMirror target =
                                    AnnotationBuilder.fromName(
                                            atypeFactory.getElementUtils(), annotation);
                            // Make sure the 'target' annotation is present.
                            if (AnnotationUtils.containsSame(otherVal.getAnnotations(), target)) {
                                newOtherVal =
                                        analysis.createSingleAnnotationValue(
                                                        target, otherVal.getUnderlyingType())
                                                .mostSpecific(newOtherVal, null);
                            }
                        }
                        if (newOtherVal != null) {
                            // keep information for all hierarchies where we had a
                            // monotone annotation.
                            newFieldValues.put(fieldAccess, newOtherVal);
                            continue;
=======
                // case 3: the field has a monotonic annotation
                if (!((GenericAnnotatedTypeFactory<?, ?, ?, ?>) atypeFactory)
                        .getSupportedMonotonicTypeQualifiers()
                        .isEmpty()) {
                    List<Pair<AnnotationMirror, AnnotationMirror>> fieldAnnotations =
                            atypeFactory.getAnnotationWithMetaAnnotation(
                                    fieldAccess.getField(), MonotonicQualifier.class);
                    V newOtherVal = null;
                    for (Pair<AnnotationMirror, AnnotationMirror> fieldAnnotation :
                            fieldAnnotations) {
                        AnnotationMirror monotonicAnnotation = fieldAnnotation.second;
                        Name annotation =
                                AnnotationUtils.getElementValueClassName(
                                        monotonicAnnotation, "value", false);
                        AnnotationMirror target =
                                AnnotationBuilder.fromName(
                                        atypeFactory.getElementUtils(), annotation);
                        // Make sure the 'target' annotation is present.
                        if (AnnotationUtils.containsSame(otherVal.getAnnotations(), target)) {
                            newOtherVal =
                                    analysis.createSingleAnnotationValue(
                                                    target, otherVal.getUnderlyingType())
                                            .mostSpecific(newOtherVal, null);
>>>>>>> 0740add2
                        }
                    }

                    // case 2:
                    if (!fieldAccess.isUnassignableByOtherCode()) {
                        continue; // remove information completely
                    }

                    // keep information
                    newFieldValues.put(fieldAccess, otherVal);
                }
                fieldValues = newFieldValues;
            }

            arrayValues.clear();

            arrayValues.clear();

            // update method values
            methodValues.entrySet().removeIf(e -> !e.getKey().isUnmodifiableByOtherCode());
        }

        // store information about method call if possible
        Receiver methodCall = FlowExpressions.internalReprOf(analysis.getTypeFactory(), n);
        replaceValue(methodCall, val);
    }

    /**
     * Add the annotation {@code a} for the expression {@code r} (correctly deciding where to store
     * the information depending on the type of the expression {@code r}).
     *
     * <p>This method does not take care of removing other information that might be influenced by
     * changes to certain parts of the state.
     *
     * <p>If there is already a value {@code v} present for {@code r}, then the stronger of the new
     * and old value are taken (according to the lattice). Note that this happens per hierarchy, and
     * if the store already contains information about a hierarchy other than {@code a}s hierarchy,
     * that information is preserved.
     */
    public void insertValue(Receiver r, AnnotationMirror a) {
        insertValue(r, analysis.createSingleAnnotationValue(a, r.getType()));
    }

    /**
     * Add the annotation {@code newAnno} for the expression {@code r} (correctly deciding where to
     * store the information depending on the type of the expression {@code r}).
     *
     * <p>This method does not take care of removing other information that might be influenced by
     * changes to certain parts of the state.
     *
     * <p>If there is already a value {@code v} present for {@code r}, then the greatest lower bound
     * of the new and old value is inserted into the store unless it's bottom. Some checkers do not
     * override {@link QualifierHierarchy#greatestLowerBound(AnnotationMirror, AnnotationMirror)}
     * and the default implementation will return the bottom qualifier incorrectly. So this method
     * conservatively does not insert the glb if it is bottom.
     *
     * <p>Note that this happens per hierarchy, and if the store already contains information about
     * a hierarchy other than {@code newAnno}'s hierarchy, that information is preserved.
     */
    public void insertOrRefine(Receiver r, AnnotationMirror newAnno) {
        if (!canInsertReceiver(r)) {
            return;
        }
        V oldValue = getValue(r);
        if (oldValue == null) {
            insertValue(r, analysis.createSingleAnnotationValue(newAnno, r.getType()));
            return;
        }
        QualifierHierarchy qualifierHierarchy = analysis.getTypeFactory().getQualifierHierarchy();
        AnnotationMirror top = qualifierHierarchy.getTopAnnotation(newAnno);
        AnnotationMirror oldAnno =
                qualifierHierarchy.findAnnotationInHierarchy(oldValue.annotations, top);
        if (oldAnno == null) {
            insertValue(r, analysis.createSingleAnnotationValue(newAnno, r.getType()));
            return;
        }

        AnnotationMirror glb = qualifierHierarchy.greatestLowerBound(newAnno, oldAnno);
        if (AnnotationUtils.areSame(qualifierHierarchy.getBottomAnnotation(top), glb)) {
            glb = newAnno;
        }

        insertValue(r, analysis.createSingleAnnotationValue(glb, r.getType()));
    }

    /** Returns true if the receiver {@code r} can be stored in this store. */
    public static boolean canInsertReceiver(Receiver r) {
        if (r instanceof FieldAccess
                || r instanceof ThisReference
                || r instanceof LocalVariable
                || r instanceof MethodCall
                || r instanceof ArrayAccess
                || r instanceof ClassName) {
            return !r.containsUnknown();
        }
        return false;
    }

    /**
     * Add the abstract value {@code value} for the expression {@code r} (correctly deciding where
     * to store the information depending on the type of the expression {@code r}).
     *
     * <p>This method does not take care of removing other information that might be influenced by
     * changes to certain parts of the state.
     *
     * <p>If there is already a value {@code v} present for {@code r}, then the stronger of the new
     * and old value are taken (according to the lattice). Note that this happens per hierarchy, and
     * if the store already contains information about a hierarchy for which {@code value} does not
     * contain information, then that information is preserved.
     */
    public void insertValue(Receiver r, @Nullable V value) {
        if (value == null) {
            // No need to insert a null abstract value because it represents
            // top and top is also the default value.
            return;
        }
        if (r.containsUnknown()) {
            // Expressions containing unknown expressions are not stored.
            return;
        }
        if (r instanceof LocalVariable) {
            LocalVariable localVar = (LocalVariable) r;
            V oldValue = localVariableValues.get(localVar);
            V newValue = value.mostSpecific(oldValue, null);
            if (newValue != null) {
                localVariableValues.put(localVar, newValue);
            }
        } else if (r instanceof FieldAccess) {
            FieldAccess fieldAcc = (FieldAccess) r;
            // Only store information about final fields (where the receiver is
            // also fixed) if concurrent semantics are enabled.
            boolean isMonotonic = isMonotonicUpdate(fieldAcc, value);
            if (sequentialSemantics || isMonotonic || fieldAcc.isUnassignableByOtherCode()) {
                V oldValue = fieldValues.get(fieldAcc);
                V newValue = value.mostSpecific(oldValue, null);
                if (newValue != null) {
                    fieldValues.put(fieldAcc, newValue);
                }
            }
        } else if (r instanceof MethodCall) {
            MethodCall method = (MethodCall) r;
            // Don't store any information if concurrent semantics are enabled.
            if (sequentialSemantics) {
                V oldValue = methodValues.get(method);
                V newValue = value.mostSpecific(oldValue, null);
                if (newValue != null) {
                    methodValues.put(method, newValue);
                }
            }
        } else if (r instanceof ArrayAccess) {
            ArrayAccess arrayAccess = (ArrayAccess) r;
            if (sequentialSemantics) {
                V oldValue = arrayValues.get(arrayAccess);
                V newValue = value.mostSpecific(oldValue, null);
                if (newValue != null) {
                    arrayValues.put(arrayAccess, newValue);
                }
            }
        } else if (r instanceof ThisReference) {
            ThisReference thisRef = (ThisReference) r;
            if (sequentialSemantics || thisRef.isUnassignableByOtherCode()) {
                V oldValue = thisValue;
                V newValue = value.mostSpecific(oldValue, null);
                if (newValue != null) {
                    thisValue = newValue;
                }
            }
        } else if (r instanceof ClassName) {
            ClassName className = (ClassName) r;
            if (sequentialSemantics || className.isUnassignableByOtherCode()) {
                V oldValue = classValues.get(className);
                V newValue = value.mostSpecific(oldValue, null);
                if (newValue != null) {
                    classValues.put(className, newValue);
                }
            }
        } else {
            // No other types of expressions need to be stored.
        }
    }

    /**
     * Return true if fieldAcc is an update of a monotonic qualifier to its target qualifier.
     * (e.g. @MonotonicNonNull to @NonNull). Always returns false if {@code sequentialSemantics} is
     * true.
     *
     * @return true if fieldAcc is an update of a monotonic qualifier to its target qualifier.
     *     (e.g. @MonotonicNonNull to @NonNull)
     */
    protected boolean isMonotonicUpdate(FieldAccess fieldAcc, V value) {
        if (analysis.atypeFactory.getSupportedMonotonicTypeQualifiers().isEmpty()) {
            return false;
        }
        boolean isMonotonic = false;
        // TODO: This check for !sequentialSemantics is an optimization that breaks the contract of
        // the method, since the method name and documentation say nothing about sequential
        // semantics.  This check should be performed by callers of this method when needed.
        // TODO: Update the javadoc of this method when the above to-do item is addressed.
        if (!sequentialSemantics) { // only compute if necessary
            AnnotatedTypeFactory atypeFactory = this.analysis.atypeFactory;
            List<Pair<AnnotationMirror, AnnotationMirror>> fieldAnnotations =
                    atypeFactory.getAnnotationWithMetaAnnotation(
                            fieldAcc.getField(), MonotonicQualifier.class);
            for (Pair<AnnotationMirror, AnnotationMirror> fieldAnnotation : fieldAnnotations) {
                AnnotationMirror monotonicAnnotation = fieldAnnotation.second;
                Name annotation =
                        AnnotationUtils.getElementValueClassName(
                                monotonicAnnotation, "value", false);
                AnnotationMirror target =
                        AnnotationBuilder.fromName(atypeFactory.getElementUtils(), annotation);
                // Make sure the 'target' annotation is present.
                if (AnnotationUtils.containsSame(value.getAnnotations(), target)) {
                    isMonotonic = true;
                    break;
                }
            }
        }
        return isMonotonic;
    }

    public void insertThisValue(AnnotationMirror a, TypeMirror underlyingType) {
        if (a == null) {
            return;
        }

        V value = analysis.createSingleAnnotationValue(a, underlyingType);

        V oldValue = thisValue;
        V newValue = value.mostSpecific(oldValue, null);
        if (newValue != null) {
            thisValue = newValue;
        }
    }

    /**
     * Completely replaces the abstract value {@code value} for the expression {@code r} (correctly
     * deciding where to store the information depending on the type of the expression {@code r}).
     * Any previous information is discarded.
     *
     * <p>This method does not take care of removing other information that might be influenced by
     * changes to certain parts of the state.
     */
    public void replaceValue(Receiver r, @Nullable V value) {
        clearValue(r);
        insertValue(r, value);
    }

    /**
     * Remove any knowledge about the expression {@code r} (correctly deciding where to remove the
     * information depending on the type of the expression {@code r}).
     */
    public void clearValue(Receiver r) {
        if (r.containsUnknown()) {
            // Expressions containing unknown expressions are not stored.
            return;
        }
        if (r instanceof LocalVariable) {
            LocalVariable localVar = (LocalVariable) r;
            localVariableValues.remove(localVar);
        } else if (r instanceof FieldAccess) {
            FieldAccess fieldAcc = (FieldAccess) r;
            fieldValues.remove(fieldAcc);
        } else if (r instanceof MethodCall) {
            MethodCall method = (MethodCall) r;
            methodValues.remove(method);
        } else if (r instanceof ArrayAccess) {
            ArrayAccess a = (ArrayAccess) r;
            arrayValues.remove(a);
        } else if (r instanceof ClassName) {
            ClassName c = (ClassName) r;
            classValues.remove(c);
        } else { // thisValue ...
            // No other types of expressions are stored.
        }
    }

    /**
     * Returns current abstract value of a flow expression, or {@code null} if no information is
     * available.
     *
     * @return current abstract value of a flow expression, or {@code null} if no information is
     *     available
     */
    public @Nullable V getValue(Receiver expr) {
        if (expr instanceof LocalVariable) {
            LocalVariable localVar = (LocalVariable) expr;
            return localVariableValues.get(localVar);
        } else if (expr instanceof ThisReference) {
            return thisValue;
        } else if (expr instanceof FieldAccess) {
            FieldAccess fieldAcc = (FieldAccess) expr;
            return fieldValues.get(fieldAcc);
        } else if (expr instanceof MethodCall) {
            MethodCall method = (MethodCall) expr;
            return methodValues.get(method);
        } else if (expr instanceof ArrayAccess) {
            ArrayAccess a = (ArrayAccess) expr;
            return arrayValues.get(a);
        } else if (expr instanceof ClassName) {
            ClassName c = (ClassName) expr;
            return classValues.get(c);
        } else {
            throw new BugInCF("Unexpected FlowExpression: " + expr + " (" + expr.getClass() + ")");
        }
    }

    /**
     * Returns current abstract value of a field access, or {@code null} if no information is
     * available.
     *
     * @return current abstract value of a field access, or {@code null} if no information is
     *     available
     */
    public @Nullable V getValue(FieldAccessNode n) {
        FieldAccess fieldAccess =
                FlowExpressions.internalReprOfFieldAccess(analysis.getTypeFactory(), n);
        return fieldValues.get(fieldAccess);
    }

    /**
     * Returns current abstract value of a method call, or {@code null} if no information is
     * available.
     *
     * @return current abstract value of a method call, or {@code null} if no information is
     *     available
     */
    public @Nullable V getValue(MethodInvocationNode n) {
        Receiver method = FlowExpressions.internalReprOf(analysis.getTypeFactory(), n, true);
        if (method == null) {
            return null;
        }
        return methodValues.get(method);
    }

    /**
     * Returns current abstract value of a field access, or {@code null} if no information is
     * available.
     *
     * @return current abstract value of a field access, or {@code null} if no information is
     *     available
     */
    public @Nullable V getValue(ArrayAccessNode n) {
        ArrayAccess arrayAccess =
                FlowExpressions.internalReprOfArrayAccess(analysis.getTypeFactory(), n);
        return arrayValues.get(arrayAccess);
    }

    /** Update the information in the store by considering an assignment with target {@code n}. */
    public void updateForAssignment(Node n, @Nullable V val) {
        Receiver receiver = FlowExpressions.internalReprOf(analysis.getTypeFactory(), n);
        if (receiver instanceof ArrayAccess) {
            updateForArrayAssignment((ArrayAccess) receiver, val);
        } else if (receiver instanceof FieldAccess) {
            updateForFieldAccessAssignment((FieldAccess) receiver, val);
        } else if (receiver instanceof LocalVariable) {
            updateForLocalVariableAssignment((LocalVariable) receiver, val);
        } else {
            throw new BugInCF("Unexpected receiver of class " + receiver.getClass());
        }
    }

    /**
     * Update the information in the store by considering a field assignment with target {@code n},
     * where the right hand side has the abstract value {@code val}.
     *
     * @param val the abstract value of the value assigned to {@code n} (or {@code null} if the
     *     abstract value is not known).
     */
    protected void updateForFieldAccessAssignment(FieldAccess fieldAccess, @Nullable V val) {
        removeConflicting(fieldAccess, val);
        if (!fieldAccess.containsUnknown() && val != null) {
            // Only store information about final fields (where the receiver is
            // also fixed) if concurrent semantics are enabled.
            boolean isMonotonic = isMonotonicUpdate(fieldAccess, val);
            if (sequentialSemantics || isMonotonic || fieldAccess.isUnassignableByOtherCode()) {
                fieldValues.put(fieldAccess, val);
            }
        }
    }

    /**
     * Update the information in the store by considering an assignment with target {@code n}, where
     * the target is an array access.
     *
     * <p>See {@link #removeConflicting(ArrayAccess,CFAbstractValue)}, as it is called first by this
     * method.
     */
    protected void updateForArrayAssignment(ArrayAccess arrayAccess, @Nullable V val) {
        removeConflicting(arrayAccess, val);
        if (!arrayAccess.containsUnknown() && val != null) {
            // Only store information about final fields (where the receiver is
            // also fixed) if concurrent semantics are enabled.
            if (sequentialSemantics) {
                arrayValues.put(arrayAccess, val);
            }
        }
    }

    /**
     * Set the abstract value of a local variable in the store. Overwrites any value that might have
     * been available previously.
     *
     * @param val the abstract value of the value assigned to {@code n} (or {@code null} if the
     *     abstract value is not known).
     */
    protected void updateForLocalVariableAssignment(LocalVariable receiver, @Nullable V val) {
        removeConflicting(receiver);
        if (val != null) {
            localVariableValues.put(receiver, val);
        }
    }

    /**
     * Remove any information in this store that might not be true any more after {@code
     * fieldAccess} has been assigned a new value (with the abstract value {@code val}). This
     * includes the following steps (assume that {@code fieldAccess} is of the form <em>a.f</em> for
     * some <em>a</em>.
     *
     * <ol>
     *   <li value="1">Update the abstract value of other field accesses <em>b.g</em> where the
     *       field is equal (that is, <em>f=g</em>), and the receiver <em>b</em> might alias the
     *       receiver of {@code fieldAccess}, <em>a</em>. This update will raise the abstract value
     *       for such field accesses to at least {@code val} (or the old value, if that was less
     *       precise). However, this is only necessary if the field <em>g</em> is not final.
     *   <li value="2">Remove any abstract values for field accesses <em>b.g</em> where {@code
     *       fieldAccess} might alias any expression in the receiver <em>b</em>.
     *   <li value="3">Remove any information about method calls.
     *   <li value="4">Remove any abstract values an array access <em>b[i]</em> where {@code
     *       fieldAccess} might alias any expression in the receiver <em>a</em> or index <em>i</em>.
     * </ol>
     *
     * @param val the abstract value of the value assigned to {@code n} (or {@code null} if the
     *     abstract value is not known).
     */
    protected void removeConflicting(FieldAccess fieldAccess, @Nullable V val) {
        final Iterator<Map.Entry<FieldAccess, V>> fieldValuesIterator =
                fieldValues.entrySet().iterator();
        while (fieldValuesIterator.hasNext()) {
            Map.Entry<FieldAccess, V> entry = fieldValuesIterator.next();
            FieldAccess otherFieldAccess = entry.getKey();
            V otherVal = entry.getValue();
            // case 2:
            if (otherFieldAccess.getReceiver().containsModifiableAliasOf(this, fieldAccess)) {
                fieldValuesIterator.remove(); // remove information completely
            }
            // case 1:
            else if (fieldAccess.getField().equals(otherFieldAccess.getField())) {
                if (canAlias(fieldAccess.getReceiver(), otherFieldAccess.getReceiver())) {
                    if (!otherFieldAccess.isFinal()) {
                        if (val != null) {
                            V newVal = val.leastUpperBound(otherVal);
                            entry.setValue(newVal);
                        } else {
                            // remove information completely
                            fieldValuesIterator.remove();
                        }
                    }
                }
            }
        }

        final Iterator<Map.Entry<ArrayAccess, V>> arrayValuesIterator =
                arrayValues.entrySet().iterator();
        while (arrayValuesIterator.hasNext()) {
            Map.Entry<ArrayAccess, V> entry = arrayValuesIterator.next();
            ArrayAccess otherArrayAccess = entry.getKey();
            if (otherArrayAccess.containsModifiableAliasOf(this, fieldAccess)) {
                // remove information completely
                arrayValuesIterator.remove();
            }
        }

        // case 3:
        methodValues.clear();
    }

    /**
     * Remove any information in the store that might not be true any more after {@code arrayAccess}
     * has been assigned a new value (with the abstract value {@code val}). This includes the
     * following steps (assume that {@code arrayAccess} is of the form <em>a[i]</em> for some
     * <em>a</em>.
     *
     * <ol>
     *   <li value="1">Remove any abstract value for other array access <em>b[j]</em> where
     *       <em>a</em> and <em>b</em> can be aliases, or where either <em>b</em> or <em>j</em>
     *       contains a modifiable alias of <em>a[i]</em>.
     *   <li value="2">Remove any abstract values for field accesses <em>b.g</em> where
     *       <em>a[i]</em> might alias any expression in the receiver <em>b</em> and there is an
     *       array expression somewhere in the receiver.
     *   <li value="3">Remove any information about method calls.
     * </ol>
     *
     * @param val the abstract value of the value assigned to {@code n} (or {@code null} if the
     *     abstract value is not known).
     */
    protected void removeConflicting(ArrayAccess arrayAccess, @Nullable V val) {
        final Iterator<Map.Entry<ArrayAccess, V>> arrayValuesIterator =
                arrayValues.entrySet().iterator();
        while (arrayValuesIterator.hasNext()) {
            Map.Entry<ArrayAccess, V> entry = arrayValuesIterator.next();
            ArrayAccess otherArrayAccess = entry.getKey();
            // case 1:
            if (otherArrayAccess.containsModifiableAliasOf(this, arrayAccess)) {
                arrayValuesIterator.remove(); // remove information completely
            } else if (canAlias(arrayAccess.getReceiver(), otherArrayAccess.getReceiver())) {
                // TODO: one could be less strict here, and only raise the abstract
                // value for all array expressions with potentially aliasing receivers.
                arrayValuesIterator.remove(); // remove information completely
            }
        }

        // case 2:
        final Iterator<Map.Entry<FieldAccess, V>> fieldValuesIterator =
                fieldValues.entrySet().iterator();
        while (fieldValuesIterator.hasNext()) {
            Map.Entry<FieldAccess, V> entry = fieldValuesIterator.next();
            FieldAccess otherFieldAccess = entry.getKey();
            Receiver receiver = otherFieldAccess.getReceiver();
            if (receiver.containsModifiableAliasOf(this, arrayAccess)
                    && receiver.containsOfClass(ArrayAccess.class)) {
                // remove information completely
                fieldValuesIterator.remove();
            }
        }

        // case 3:
        methodValues.clear();
    }

    /**
     * Remove any information in this store that might not be true any more after {@code localVar}
     * has been assigned a new value. This includes the following steps:
     *
     * <ol>
     *   <li value="1">Remove any abstract values for field accesses <em>b.g</em> where {@code
     *       localVar} might alias any expression in the receiver <em>b</em>.
     *   <li value="2">Remove any abstract values for array accesses <em>a[i]</em> where {@code
     *       localVar} might alias the receiver <em>a</em>.
     *   <li value="3">Remove any information about method calls where the receiver or any of the
     *       parameters contains {@code localVar}.
     * </ol>
     */
    protected void removeConflicting(LocalVariable var) {
        final Iterator<Map.Entry<FieldAccess, V>> fieldValuesIterator =
                fieldValues.entrySet().iterator();
        while (fieldValuesIterator.hasNext()) {
            Map.Entry<FieldAccess, V> entry = fieldValuesIterator.next();
            FieldAccess otherFieldAccess = entry.getKey();
            // case 1:
            if (otherFieldAccess.containsSyntacticEqualReceiver(var)) {
                fieldValuesIterator.remove();
            }
        }

        final Iterator<Map.Entry<ArrayAccess, V>> arrayValuesIterator =
                arrayValues.entrySet().iterator();
        while (arrayValuesIterator.hasNext()) {
            Map.Entry<ArrayAccess, V> entry = arrayValuesIterator.next();
            ArrayAccess otherArrayAccess = entry.getKey();
            // case 2:
            if (otherArrayAccess.containsSyntacticEqualReceiver(var)) {
                arrayValuesIterator.remove();
            }
        }

        final Iterator<Map.Entry<MethodCall, V>> methodValuesIterator =
                methodValues.entrySet().iterator();
        while (methodValuesIterator.hasNext()) {
            Map.Entry<MethodCall, V> entry = methodValuesIterator.next();
            MethodCall otherMethodAccess = entry.getKey();
            // case 3:
            if (otherMethodAccess.containsSyntacticEqualReceiver(var)
                    || otherMethodAccess.containsSyntacticEqualParameter(var)) {
                methodValuesIterator.remove();
            }
        }
    }

    /**
     * Can the objects {@code a} and {@code b} be aliases? Returns a conservative answer (i.e.,
     * returns {@code true} if not enough information is available to determine aliasing).
     */
    @Override
    public boolean canAlias(Receiver a, Receiver b) {
        TypeMirror tb = b.getType();
        TypeMirror ta = a.getType();
        Types types = analysis.getTypes();
        return types.isSubtype(ta, tb) || types.isSubtype(tb, ta);
    }

    /* --------------------------------------------------------- */
    /* Handling of local variables */
    /* --------------------------------------------------------- */

    /**
     * Returns current abstract value of a local variable, or {@code null} if no information is
     * available.
     *
     * @return current abstract value of a local variable, or {@code null} if no information is
     *     available
     */
    public @Nullable V getValue(LocalVariableNode n) {
        Element el = n.getElement();
        return localVariableValues.get(new LocalVariable(el));
    }

    /* --------------------------------------------------------- */
    /* Handling of the current object */
    /* --------------------------------------------------------- */

    /**
     * Returns current abstract value of the current object, or {@code null} if no information is
     * available.
     *
     * @return current abstract value of the current object, or {@code null} if no information is
     *     available
     */
    public @Nullable V getValue(ThisLiteralNode n) {
        return thisValue;
    }

    /* --------------------------------------------------------- */
    /* Helper and miscellaneous methods */
    /* --------------------------------------------------------- */

    @SuppressWarnings("unchecked")
    @Override
    public S copy() {
        return analysis.createCopiedStore((S) this);
    }

    @Override
    public S leastUpperBound(S other) {
        return upperBound(other, false);
    }

    @Override
    public S widenedUpperBound(S previous) {
        return upperBound(previous, true);
    }

    private S upperBound(S other, boolean shouldWiden) {
        S newStore = analysis.createEmptyStore(sequentialSemantics);

        for (Map.Entry<LocalVariable, V> e : other.localVariableValues.entrySet()) {
            // local variables that are only part of one store, but not the
            // other are discarded, as one of store implicitly contains 'top'
            // for that variable.
            LocalVariable localVar = e.getKey();
            V thisVal = localVariableValues.get(localVar);
            if (thisVal != null) {
                V otherVal = e.getValue();
                V mergedVal = upperBoundOfValues(otherVal, thisVal, shouldWiden);

                if (mergedVal != null) {
                    newStore.localVariableValues.put(localVar, mergedVal);
                }
            }
        }

        // information about the current object
        {
            V otherVal = other.thisValue;
            V myVal = thisValue;
            V mergedVal = myVal == null ? null : upperBoundOfValues(otherVal, myVal, shouldWiden);
            if (mergedVal != null) {
                newStore.thisValue = mergedVal;
            }
        }

        for (Map.Entry<FieldAccess, V> e : other.fieldValues.entrySet()) {
            // information about fields that are only part of one store, but not
            // the other are discarded, as one store implicitly contains 'top'
            // for that field.
            FieldAccess el = e.getKey();
            V thisVal = fieldValues.get(el);
            if (thisVal != null) {
                V otherVal = e.getValue();
                V mergedVal = upperBoundOfValues(otherVal, thisVal, shouldWiden);
                if (mergedVal != null) {
                    newStore.fieldValues.put(el, mergedVal);
                }
            }
        }
        for (Map.Entry<ArrayAccess, V> e : other.arrayValues.entrySet()) {
            // information about arrays that are only part of one store, but not
            // the other are discarded, as one store implicitly contains 'top'
            // for that array access.
            ArrayAccess el = e.getKey();
            V thisVal = arrayValues.get(el);
            if (thisVal != null) {
                V otherVal = e.getValue();
                V mergedVal = upperBoundOfValues(otherVal, thisVal, shouldWiden);
                if (mergedVal != null) {
                    newStore.arrayValues.put(el, mergedVal);
                }
            }
        }
        for (Map.Entry<MethodCall, V> e : other.methodValues.entrySet()) {
            // information about methods that are only part of one store, but
            // not the other are discarded, as one store implicitly contains
            // 'top' for that field.
            MethodCall el = e.getKey();
            V thisVal = methodValues.get(el);
            if (thisVal != null) {
                V otherVal = e.getValue();
                V mergedVal = upperBoundOfValues(otherVal, thisVal, shouldWiden);
                if (mergedVal != null) {
                    newStore.methodValues.put(el, mergedVal);
                }
            }
        }
        for (Map.Entry<ClassName, V> e : other.classValues.entrySet()) {
            ClassName el = e.getKey();
            V thisVal = classValues.get(el);
            if (thisVal != null) {
                V otherVal = e.getValue();
                V mergedVal = upperBoundOfValues(otherVal, thisVal, shouldWiden);
                if (mergedVal != null) {
                    newStore.classValues.put(el, mergedVal);
                }
            }
        }
        return newStore;
    }

    private V upperBoundOfValues(V otherVal, V thisVal, boolean shouldWiden) {
        return shouldWiden ? thisVal.widenUpperBound(otherVal) : thisVal.leastUpperBound(otherVal);
    }

    /**
     * Returns true iff this {@link CFAbstractStore} contains a superset of the map entries of the
     * argument {@link CFAbstractStore}. Note that we test the entry keys and values by Java
     * equality, not by any subtype relationship. This method is used primarily to simplify the
     * equals predicate.
     */
    protected boolean supersetOf(CFAbstractStore<V, S> other) {
        for (Map.Entry<LocalVariable, V> e : other.localVariableValues.entrySet()) {
            LocalVariable key = e.getKey();
            V value = localVariableValues.get(key);
            if (value == null || !value.equals(e.getValue())) {
                return false;
            }
        }
        for (Map.Entry<FieldAccess, V> e : other.fieldValues.entrySet()) {
            FieldAccess key = e.getKey();
            V value = fieldValues.get(key);
            if (value == null || !value.equals(e.getValue())) {
                return false;
            }
        }
        for (Map.Entry<ArrayAccess, V> e : other.arrayValues.entrySet()) {
            ArrayAccess key = e.getKey();
            V value = arrayValues.get(key);
            if (value == null || !value.equals(e.getValue())) {
                return false;
            }
        }
        for (Map.Entry<MethodCall, V> e : other.methodValues.entrySet()) {
            MethodCall key = e.getKey();
            V value = methodValues.get(key);
            if (value == null || !value.equals(e.getValue())) {
                return false;
            }
        }
        for (Map.Entry<ClassName, V> e : other.classValues.entrySet()) {
            ClassName key = e.getKey();
            V value = classValues.get(key);
            if (value == null || !value.equals(e.getValue())) {
                return false;
            }
        }
        return true;
    }

    @Override
    public boolean equals(@Nullable Object o) {
        if (o instanceof CFAbstractStore) {
            @SuppressWarnings("unchecked")
            CFAbstractStore<V, S> other = (CFAbstractStore<V, S>) o;
            return this.supersetOf(other) && other.supersetOf(this);
        } else {
            return false;
        }
    }

    @Override
    public int hashCode() {
        // What is a good hash code to use?
        return 22;
    }

    @SideEffectFree
    @Override
    public String toString() {
        return visualize(new StringCFGVisualizer<>());
    }

    @Override
    public String visualize(CFGVisualizer<?, S, ?> viz) {
        /* This cast is guaranteed to be safe, as long as the CFGVisualizer is created by
         * CFGVisualizer<Value, Store, TransferFunction> createCFGVisualizer() of GenericAnnotatedTypeFactory */
        @SuppressWarnings("unchecked")
        CFGVisualizer<V, S, ?> castedViz = (CFGVisualizer<V, S, ?>) viz;
        String internal = internalVisualize(castedViz);
        if (internal.trim().isEmpty()) {
            return this.getClassAndUid() + "()";
        } else {
            return this.getClassAndUid() + "(" + viz.getSeparator() + internal + ")";
        }
    }

    /**
     * Adds a representation of the internal information of this Store to visualizer {@code viz}.
     *
     * @param viz the visualizer
     * @return a representation of the internal information of this {@link Store}
     */
    protected String internalVisualize(CFGVisualizer<V, S, ?> viz) {
        StringJoiner res = new StringJoiner(viz.getSeparator());
        for (Map.Entry<LocalVariable, V> entry : localVariableValues.entrySet()) {
            res.add(viz.visualizeStoreLocalVar(entry.getKey(), entry.getValue()));
        }
        if (thisValue != null) {
            res.add(viz.visualizeStoreThisVal(thisValue));
        }
        for (Map.Entry<FieldAccess, V> entry : fieldValues.entrySet()) {
            res.add(viz.visualizeStoreFieldVal(entry.getKey(), entry.getValue()));
        }
        for (Map.Entry<ArrayAccess, V> entry : arrayValues.entrySet()) {
            res.add(viz.visualizeStoreArrayVal(entry.getKey(), entry.getValue()));
        }
        for (Map.Entry<MethodCall, V> entry : methodValues.entrySet()) {
            res.add(viz.visualizeStoreMethodVals(entry.getKey(), entry.getValue()));
        }
        for (Map.Entry<ClassName, V> entry : classValues.entrySet()) {
            res.add(viz.visualizeStoreClassVals(entry.getKey(), entry.getValue()));
        }
        return res.toString();
    }
}<|MERGE_RESOLUTION|>--- conflicted
+++ resolved
@@ -200,7 +200,6 @@
                 || analysis.checker.hasOption("assumePure")
                 || isSideEffectFree(atypeFactory, method))) {
 
-<<<<<<< HEAD
             // update local variables
             if (analysis.checker.sideEffectsUnrefineAliases) {
                 localVariableValues
@@ -252,31 +251,6 @@
                             // monotone annotation.
                             newFieldValues.put(fieldAccess, newOtherVal);
                             continue;
-=======
-                // case 3: the field has a monotonic annotation
-                if (!((GenericAnnotatedTypeFactory<?, ?, ?, ?>) atypeFactory)
-                        .getSupportedMonotonicTypeQualifiers()
-                        .isEmpty()) {
-                    List<Pair<AnnotationMirror, AnnotationMirror>> fieldAnnotations =
-                            atypeFactory.getAnnotationWithMetaAnnotation(
-                                    fieldAccess.getField(), MonotonicQualifier.class);
-                    V newOtherVal = null;
-                    for (Pair<AnnotationMirror, AnnotationMirror> fieldAnnotation :
-                            fieldAnnotations) {
-                        AnnotationMirror monotonicAnnotation = fieldAnnotation.second;
-                        Name annotation =
-                                AnnotationUtils.getElementValueClassName(
-                                        monotonicAnnotation, "value", false);
-                        AnnotationMirror target =
-                                AnnotationBuilder.fromName(
-                                        atypeFactory.getElementUtils(), annotation);
-                        // Make sure the 'target' annotation is present.
-                        if (AnnotationUtils.containsSame(otherVal.getAnnotations(), target)) {
-                            newOtherVal =
-                                    analysis.createSingleAnnotationValue(
-                                                    target, otherVal.getUnderlyingType())
-                                            .mostSpecific(newOtherVal, null);
->>>>>>> 0740add2
                         }
                     }
 
@@ -290,8 +264,6 @@
                 }
                 fieldValues = newFieldValues;
             }
-
-            arrayValues.clear();
 
             arrayValues.clear();
 
