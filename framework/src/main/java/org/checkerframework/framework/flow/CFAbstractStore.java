package org.checkerframework.framework.flow;

import java.util.HashMap;
import java.util.Iterator;
import java.util.List;
import java.util.Map;
import java.util.StringJoiner;
import java.util.concurrent.atomic.AtomicLong;
import javax.lang.model.element.AnnotationMirror;
import javax.lang.model.element.Element;
import javax.lang.model.element.ExecutableElement;
import javax.lang.model.element.Name;
import javax.lang.model.type.TypeMirror;
import javax.lang.model.util.Types;
import org.checkerframework.checker.nullness.qual.Nullable;
import org.checkerframework.dataflow.analysis.Store;
import org.checkerframework.dataflow.cfg.node.ArrayAccessNode;
import org.checkerframework.dataflow.cfg.node.FieldAccessNode;
import org.checkerframework.dataflow.cfg.node.LocalVariableNode;
import org.checkerframework.dataflow.cfg.node.MethodInvocationNode;
import org.checkerframework.dataflow.cfg.node.Node;
import org.checkerframework.dataflow.cfg.node.ThisNode;
import org.checkerframework.dataflow.cfg.visualize.CFGVisualizer;
import org.checkerframework.dataflow.cfg.visualize.StringCFGVisualizer;
import org.checkerframework.dataflow.expression.ArrayAccess;
import org.checkerframework.dataflow.expression.ClassName;
import org.checkerframework.dataflow.expression.FieldAccess;
import org.checkerframework.dataflow.expression.JavaExpression;
import org.checkerframework.dataflow.expression.LocalVariable;
import org.checkerframework.dataflow.expression.MethodCall;
import org.checkerframework.dataflow.expression.ThisReference;
import org.checkerframework.dataflow.qual.SideEffectFree;
import org.checkerframework.dataflow.util.PurityUtils;
import org.checkerframework.framework.qual.MonotonicQualifier;
import org.checkerframework.framework.type.AnnotatedTypeFactory;
import org.checkerframework.framework.type.GenericAnnotatedTypeFactory;
import org.checkerframework.framework.type.QualifierHierarchy;
import org.checkerframework.javacutil.AnnotationBuilder;
import org.checkerframework.javacutil.AnnotationUtils;
import org.checkerframework.javacutil.BugInCF;
import org.checkerframework.javacutil.Pair;
import org.plumelib.util.ToStringComparator;
import org.plumelib.util.UniqueId;

/**
 * A store for the Checker Framework analysis. It tracks the annotations of memory locations such as
 * local variables and fields.
 *
 * <p>When adding a new field to track values for a code construct (similar to {@code
 * localVariableValues} and {@code thisValue}), it is important to review all constructors and
 * methods in this class for locations where the new field must be handled (such as the copy
 * constructor and {@code clearValue}), as well as all constructors/methods in subclasses of {code
 * CFAbstractStore}. Note that this includes not only overridden methods in the subclasses, but new
 * methods in the subclasses as well. Also check if
 * BaseTypeVisitor#getJavaExpressionContextFromNode(Node) needs to be updated. Failing to do so may
 * result in silent failures that are time consuming to debug.
 */
// TODO: Split this class into two parts: one that is reusable generally and
// one that is specific to the Checker Framework.
public abstract class CFAbstractStore<V extends CFAbstractValue<V>, S extends CFAbstractStore<V, S>>
        implements Store<S>, UniqueId {

    /** The analysis class this store belongs to. */
    protected final CFAbstractAnalysis<V, S, ?> analysis;

    /** Information collected about local variables (including method arguments). */
    protected final Map<LocalVariable, V> localVariableValues;

    /** Information collected about the current object. */
    protected V thisValue;

    /**
     * Information collected about fields, using the internal representation {@link FieldAccess}.
     */
    protected Map<FieldAccess, V> fieldValues;

    /**
     * Returns information about fields. Clients should not side-effect the returned value, which is
     * aliased to internal state.
     *
     * @return information about fields
     */
    public Map<FieldAccess, V> getFieldValues() {
        return fieldValues;
    }

    /**
     * Information collected about arrays, using the internal representation {@link ArrayAccess}.
     */
    protected Map<ArrayAccess, V> arrayValues;

    /**
     * Information collected about method calls, using the internal representation {@link
     * MethodCall}.
     */
    protected Map<MethodCall, V> methodValues;

    /**
     * Information collected about <i>classname</i>.class values, using the internal representation
     * {@link ClassName}.
     */
    protected Map<ClassName, V> classValues;

    /**
     * Should the analysis use sequential Java semantics (i.e., assume that only one thread is
     * running at all times)?
     */
    protected final boolean sequentialSemantics;

    /** The unique ID for the next-created object. */
    static final AtomicLong nextUid = new AtomicLong(0);
    /** The unique ID of this object. */
    final transient long uid = nextUid.getAndIncrement();

    @Override
    public long getUid() {
        return uid;
    }

    /* --------------------------------------------------------- */
    /* Initialization */
    /* --------------------------------------------------------- */

    protected CFAbstractStore(CFAbstractAnalysis<V, S, ?> analysis, boolean sequentialSemantics) {
        this.analysis = analysis;
        localVariableValues = new HashMap<>();
        thisValue = null;
        fieldValues = new HashMap<>();
        methodValues = new HashMap<>();
        arrayValues = new HashMap<>();
        classValues = new HashMap<>();
        this.sequentialSemantics = sequentialSemantics;
    }

    /** Copy constructor. */
    protected CFAbstractStore(CFAbstractStore<V, S> other) {
        this.analysis = other.analysis;
        localVariableValues = new HashMap<>(other.localVariableValues);
        thisValue = other.thisValue;
        fieldValues = new HashMap<>(other.fieldValues);
        methodValues = new HashMap<>(other.methodValues);
        arrayValues = new HashMap<>(other.arrayValues);
        classValues = new HashMap<>(other.classValues);
        sequentialSemantics = other.sequentialSemantics;
    }

    /**
     * Set the abstract value of a method parameter (only adds the information to the store, does
     * not remove any other knowledge). Any previous information is erased; this method should only
     * be used to initialize the abstract value.
     */
    public void initializeMethodParameter(LocalVariableNode p, @Nullable V value) {
        if (value != null) {
            localVariableValues.put(new LocalVariable(p.getElement()), value);
        }
    }

    /**
     * Set the value of the current object. Any previous information is erased; this method should
     * only be used to initialize the value.
     */
    public void initializeThisValue(AnnotationMirror a, TypeMirror underlyingType) {
        if (a != null) {
            thisValue = analysis.createSingleAnnotationValue(a, underlyingType);
        }
    }

    /**
     * Indicates whether the given method is side-effect-free as far as the current store is
     * concerned. In some cases, a store for a checker allows for other mechanisms to specify
     * whether a method is side-effect-free. For example, unannotated methods may be considered
     * side-effect-free by default.
     *
     * @param atypeFactory the type factory used to retrieve annotations on the method element
     * @param method the method element
     * @return whether the method is side-effect-free
     */
    protected boolean isSideEffectFree(
            AnnotatedTypeFactory atypeFactory, ExecutableElement method) {
        return PurityUtils.isSideEffectFree(atypeFactory, method);
    }

    /* --------------------------------------------------------- */
    /* Handling of fields */
    /* --------------------------------------------------------- */

    /**
     * Remove any information that might not be valid any more after a method call, and add
     * information guaranteed by the method.
     *
     * <ol>
     *   <li>If the method is side-effect-free (as indicated by {@link
     *       org.checkerframework.dataflow.qual.SideEffectFree} or {@link
     *       org.checkerframework.dataflow.qual.Pure}), then no information needs to be removed.
     *   <li>Otherwise, all information about field accesses {@code a.f} needs to be removed, except
     *       if the method {@code n} cannot modify {@code a.f} (e.g., if {@code a} is a local
     *       variable or {@code this}, and {@code f} is final).
     *   <li>Furthermore, if the field has a monotonic annotation, then its information can also be
     *       kept.
     * </ol>
     *
     * Furthermore, if the method is deterministic, we store its result {@code val} in the store.
     */
    public void updateForMethodCall(
            MethodInvocationNode n, AnnotatedTypeFactory atypeFactory, V val) {
        ExecutableElement method = n.getTarget().getMethod();

        // case 1: remove information if necessary
        if (!(analysis.checker.hasOption("assumeSideEffectFree")
                || analysis.checker.hasOption("assumePure")
                || isSideEffectFree(atypeFactory, method))) {

            boolean sideEffectsUnrefineAliases =
                    ((GenericAnnotatedTypeFactory) atypeFactory).sideEffectsUnrefineAliases;

            // update local variables
            // TODO: Also remove if any element/argument to the annotation is not
            // isUnmodifiableByOtherCode.  Example: @KeyFor("valueThatCanBeMutated").
            if (sideEffectsUnrefineAliases) {
                localVariableValues
                        .entrySet()
                        .removeIf(e -> !e.getKey().isUnmodifiableByOtherCode());
            }

            // update this value
            if (sideEffectsUnrefineAliases) {
                thisValue = null;
            }

            // update field values
            if (sideEffectsUnrefineAliases) {
                fieldValues.entrySet().removeIf(e -> !e.getKey().isUnmodifiableByOtherCode());
            } else {
                Map<FieldAccess, V> newFieldValues = new HashMap<>();
                for (Map.Entry<FieldAccess, V> e : fieldValues.entrySet()) {
                    FieldAccess fieldAccess = e.getKey();
                    V otherVal = e.getValue();

                    // case 3: the field has a monotonic annotation
                    if (!((GenericAnnotatedTypeFactory<?, ?, ?, ?>) atypeFactory)
                            .getSupportedMonotonicTypeQualifiers()
                            .isEmpty()) {
                        List<Pair<AnnotationMirror, AnnotationMirror>> fieldAnnotations =
                                atypeFactory.getAnnotationWithMetaAnnotation(
                                        fieldAccess.getField(), MonotonicQualifier.class);
                        V newOtherVal = null;
                        for (Pair<AnnotationMirror, AnnotationMirror> fieldAnnotation :
                                fieldAnnotations) {
                            AnnotationMirror monotonicAnnotation = fieldAnnotation.second;
                            Name annotation =
                                    AnnotationUtils.getElementValueClassName(
                                            monotonicAnnotation, "value", false);
                            AnnotationMirror target =
                                    AnnotationBuilder.fromName(
                                            atypeFactory.getElementUtils(), annotation);
                            // Make sure the 'target' annotation is present.
                            if (AnnotationUtils.containsSame(otherVal.getAnnotations(), target)) {
                                newOtherVal =
                                        analysis.createSingleAnnotationValue(
                                                        target, otherVal.getUnderlyingType())
                                                .mostSpecific(newOtherVal, null);
                            }
                        }
                        if (newOtherVal != null) {
                            // keep information for all hierarchies where we had a
                            // monotone annotation.
                            newFieldValues.put(fieldAccess, newOtherVal);
                            continue;
                        }
                    }

                    // case 2:
                    if (!fieldAccess.isUnassignableByOtherCode()) {
                        continue; // remove information completely
                    }

                    // keep information
                    newFieldValues.put(fieldAccess, otherVal);
                }
                fieldValues = newFieldValues;
            }

            // update array values
            arrayValues.clear();

            // update method values
            methodValues.entrySet().removeIf(e -> !e.getKey().isUnmodifiableByOtherCode());
        }

        // store information about method call if possible
        JavaExpression methodCall = JavaExpression.fromNode(n);
        replaceValue(methodCall, val);
    }

    /**
     * Add the annotation {@code a} for the expression {@code expr} (correctly deciding where to
     * store the information depending on the type of the expression {@code expr}).
     *
     * <p>This method does not take care of removing other information that might be influenced by
     * changes to certain parts of the state.
     *
     * <p>If there is already a value {@code v} present for {@code expr}, then the stronger of the
     * new and old value are taken (according to the lattice). Note that this happens per hierarchy,
     * and if the store already contains information about a hierarchy other than {@code a}s
     * hierarchy, that information is preserved.
     *
<<<<<<< HEAD
     * <p>If {@code expr} is nondeterministic, this method does not insert {@code value} into the
     * store.
     *
=======
>>>>>>> b3237be6
     * @param expr an expression
     * @param a an annotation for the expression
     */
    public void insertValue(JavaExpression expr, AnnotationMirror a) {
        insertValue(expr, analysis.createSingleAnnotationValue(a, expr.getType()));
    }

    /**
     * Like {@link #insertValue(JavaExpression, AnnotationMirror)}, but permits nondeterministic
     * expressions to be stored.
     *
     * <p>For an explanation of when to permit nondeterministic expressions, see {@link
     * #insertValuePermitNondeterministic(JavaExpression, CFAbstractValue)}.
     *
     * @param expr an expression
     * @param a an annotation for the expression
     */
    public void insertValuePermitNondeterministic(JavaExpression expr, AnnotationMirror a) {
        insertValuePermitNondeterministic(
                expr, analysis.createSingleAnnotationValue(a, expr.getType()));
    }

    /**
     * Add the annotation {@code newAnno} for the expression {@code expr} (correctly deciding where
     * to store the information depending on the type of the expression {@code expr}).
     *
     * <p>This method does not take care of removing other information that might be influenced by
     * changes to certain parts of the state.
     *
     * <p>If there is already a value {@code v} present for {@code expr}, then the greatest lower
     * bound of the new and old value is inserted into the store unless it's bottom. Some checkers
     * do not override {@link QualifierHierarchy#greatestLowerBound(AnnotationMirror,
     * AnnotationMirror)} and the default implementation will return the bottom qualifier
     * incorrectly. So this method conservatively does not insert the glb if it is bottom.
     *
     * <p>Note that this happens per hierarchy, and if the store already contains information about
     * a hierarchy other than {@code newAnno}'s hierarchy, that information is preserved.
     *
<<<<<<< HEAD
     * <p>If {@code expr} is nondeterministic, this method does not insert {@code value} into the
     * store.
     *
     * @param expr an expression
     * @param newAnno the expression's annotation
     */
    public final void insertOrRefine(JavaExpression expr, AnnotationMirror newAnno) {
        insertOrRefine(expr, newAnno, false);
    }

    /**
     * Like {@link #insertOrRefine(JavaExpression, AnnotationMirror)}, but permits nondeterministic
     * expressions to be inserted.
     *
     * <p>For an explanation of when to permit nondeterministic expressions, see {@link
     * #insertValuePermitNondeterministic(JavaExpression, CFAbstractValue)}.
     *
     * @param expr an expression
     * @param newAnno the expression's annotation
     */
    public final void insertOrRefinePermitNondeterministic(
            JavaExpression expr, AnnotationMirror newAnno) {
        insertOrRefine(expr, newAnno, true);
    }

    /**
     * Helper function for {@link #insertOrRefine(JavaExpression, AnnotationMirror)} and {@link
     * #insertOrRefinePermitNondeterministic}.
     *
     * @param expr an expression
     * @param newAnno the expression's annotation
     * @param permitNondeterministic whether nondeterministic expressions may be inserted into the
     *     store
     */
=======
     * @param expr an expression
     * @param newAnno the expression's annotation
     */
    public final void insertOrRefine(JavaExpression expr, AnnotationMirror newAnno) {
        insertOrRefine(expr, newAnno, false);
    }

    /**
     * Like {@link #insertOrRefine(JavaExpression, AnnotationMirror)}, but permits nondeterministic
     * expressions to be inserted.
     *
     * <p>For an explanation of when to permit nondeterministic expressions, see {@link
     * #insertValuePermitNondeterministic(JavaExpression, CFAbstractValue)}.
     *
     * @param expr an expression
     * @param newAnno the expression's annotation
     */
    public final void insertOrRefinePermitNondeterministic(
            JavaExpression expr, AnnotationMirror newAnno) {
        insertOrRefine(expr, newAnno, true);
    }

    /**
     * Helper function for {@link #insertOrRefine(JavaExpression, AnnotationMirror)} and {@link
     * #insertOrRefinePermitNondeterministic}.
     *
     * @param expr an expression
     * @param newAnno the expression's annotation
     * @param permitNondeterministic whether nondeterministic expressions may be inserted into the
     *     store
     */
>>>>>>> b3237be6
    public void insertOrRefine(
            JavaExpression expr, AnnotationMirror newAnno, boolean permitNondeterministic) {
        if (!canInsertJavaExpression(expr)) {
            return;
        }
        if (!(permitNondeterministic || expr.isDeterministic(analysis.getTypeFactory()))) {
            return;
        }

        V oldValue = getValue(expr);
        if (oldValue == null) {
            insertValue(
                    expr,
                    analysis.createSingleAnnotationValue(newAnno, expr.getType()),
                    permitNondeterministic);
            return;
        }
        QualifierHierarchy qualifierHierarchy = analysis.getTypeFactory().getQualifierHierarchy();
        AnnotationMirror top = qualifierHierarchy.getTopAnnotation(newAnno);
        AnnotationMirror oldAnno =
                qualifierHierarchy.findAnnotationInHierarchy(oldValue.annotations, top);
        if (oldAnno == null) {
            insertValue(
                    expr,
                    analysis.createSingleAnnotationValue(newAnno, expr.getType()),
                    permitNondeterministic);
            return;
        }

        AnnotationMirror glb = qualifierHierarchy.greatestLowerBound(newAnno, oldAnno);
        if (AnnotationUtils.areSame(qualifierHierarchy.getBottomAnnotation(top), glb)) {
            glb = newAnno;
        }

        insertValue(
                expr,
                analysis.createSingleAnnotationValue(glb, expr.getType()),
                permitNondeterministic);
    }

    /** Returns true if {@code expr} can be stored in this store. */
    public static boolean canInsertJavaExpression(JavaExpression expr) {
        if (expr instanceof FieldAccess
                || expr instanceof ThisReference
                || expr instanceof LocalVariable
                || expr instanceof MethodCall
                || expr instanceof ArrayAccess
                || expr instanceof ClassName) {
            return !expr.containsUnknown();
        }
        return false;
    }

    /**
     * Add the abstract value {@code value} for the expression {@code expr} (correctly deciding
     * where to store the information depending on the type of the expression {@code expr}).
     *
     * <p>This method does not take care of removing other information that might be influenced by
     * changes to certain parts of the state.
     *
     * <p>If there is already a value {@code v} present for {@code expr}, then the stronger of the
     * new and old value are taken (according to the lattice). Note that this happens per hierarchy,
     * and if the store already contains information about a hierarchy for which {@code value} does
     * not contain information, then that information is preserved.
     *
<<<<<<< HEAD
     * <p>If {@code expr} is nondeterministic, this method does not insert {@code value} into the
     * store.
=======
     * <p>This method does nothing if {@code expr} cannot be inserted into the store.
>>>>>>> b3237be6
     *
     * @param expr the expression to insert in the store
     * @param value the value of the expression
     */
    public final void insertValue(JavaExpression expr, @Nullable V value) {
        insertValue(expr, value, false);
    }
    /**
     * Like {@link #insertValue(JavaExpression, CFAbstractValue)}, but updates the store even if
     * {@code expr} is nondeterministic.
     *
     * <p>Usually, nondeterministic JavaExpressions should not be stored in a Store. For example, in
     * the body of {@code if (nondet() == 3) {...}}, the store should not record that the value of
     * {@code nondet()} is 3, because it might not be 3 the next time {@code nondet()} is executed.
     *
     * <p>However, contracts can mention a nondeterministic JavaExpression. For example, a contract
     * might have a postcondition that{@code nondet()} is odd. This means that the next call
     * to{@code nondet()} will return odd. Such a postcondition may be evicted from the store by
     * calling a side-effecting method.
     *
     * @param expr the expression to insert in the store
     * @param value the value of the expression
<<<<<<< HEAD
     */
    public final void insertValuePermitNondeterministic(JavaExpression expr, @Nullable V value) {
        insertValue(expr, value, true);
    }

    /**
     * Helper method for {@link #insertValue(JavaExpression, CFAbstractValue)} and {@link
     * insertValuePermitNondeterministic}. Calls {@link #insertValueImpl} if the expression can be
     * inserted into the store.
     *
     * @param expr the expression to insert in the store
     * @param value the value of the expression
     * @param permitNondeterministic if false, does nothing if {@code expr} is nondeterministic; if
     *     true, permit nondeterministic expressions to be placed in the store
     */
=======
     */
    public final void insertValuePermitNondeterministic(JavaExpression expr, @Nullable V value) {
        insertValue(expr, value, true);
    }

    /**
     * Helper method for {@link #insertValue(JavaExpression, CFAbstractValue)} and {@link
     * #insertValuePermitNondeterministic(JavaExpression, CFAbstractValue)}. Calls {@link
     * #insertValueImpl} if the expression can be inserted into the store.
     *
     * @param expr the expression to insert in the store
     * @param value the value of the expression
     * @param permitNondeterministic if false, does nothing if {@code expr} is nondeterministic; if
     *     true, permit nondeterministic expressions to be placed in the store
     */
>>>>>>> b3237be6
    private final void insertValue(
            JavaExpression expr, @Nullable V value, boolean permitNondeterministic) {
        if (value == null) {
            // No need to insert a null abstract value because it represents
            // top and top is also the default value.
            return;
        }
        if (expr.containsUnknown()) {
            // Expressions containing unknown expressions are not stored.
            return;
        }
        if (!(permitNondeterministic || expr.isDeterministic(analysis.getTypeFactory()))) {
            // Nondeterministic expressions may not be stored.
            // (They are likely to be quickly evicted, as soon as a side-effecting method is
            // called.)
            return;
        }
        insertValueImpl(expr, value);
    }

    /**
     * Helper method for {@link #insertValue(JavaExpression, CFAbstractValue)} and {@link
<<<<<<< HEAD
     * insertValuePermitNondeterministic}. This implementation does the real work; its callees
     * contain boilerplate such as exiting early if the expression contains unknown or is
     * nondeterministic.
=======
     * insertValuePermitNondeterministic}. This implementation does the real work. The expression
     * will definitely be inserted.
>>>>>>> b3237be6
     *
     * @param expr the expression to insert in the store
     * @param value the value of the expression
     */
    protected void insertValueImpl(JavaExpression expr, @Nullable V value) {
        if (expr instanceof LocalVariable) {
            LocalVariable localVar = (LocalVariable) expr;
            V oldValue = localVariableValues.get(localVar);
            V newValue = value.mostSpecific(oldValue, null);
            if (newValue != null) {
                localVariableValues.put(localVar, newValue);
            }
        } else if (expr instanceof FieldAccess) {
            FieldAccess fieldAcc = (FieldAccess) expr;
            // Only store information about final fields (where the receiver is
            // also fixed) if concurrent semantics are enabled.
            boolean isMonotonic = isMonotonicUpdate(fieldAcc, value);
            if (sequentialSemantics || isMonotonic || fieldAcc.isUnassignableByOtherCode()) {
                V oldValue = fieldValues.get(fieldAcc);
                V newValue = value.mostSpecific(oldValue, null);
                if (newValue != null) {
                    fieldValues.put(fieldAcc, newValue);
                }
            }
        } else if (expr instanceof MethodCall) {
            MethodCall method = (MethodCall) expr;
            // Don't store any information if concurrent semantics are enabled.
            if (sequentialSemantics) {
                V oldValue = methodValues.get(method);
                V newValue = value.mostSpecific(oldValue, null);
                if (newValue != null) {
                    methodValues.put(method, newValue);
                }
            }
        } else if (expr instanceof ArrayAccess) {
            ArrayAccess arrayAccess = (ArrayAccess) expr;
            if (sequentialSemantics) {
                V oldValue = arrayValues.get(arrayAccess);
                V newValue = value.mostSpecific(oldValue, null);
                if (newValue != null) {
                    arrayValues.put(arrayAccess, newValue);
                }
            }
        } else if (expr instanceof ThisReference) {
            ThisReference thisRef = (ThisReference) expr;
            if (sequentialSemantics || thisRef.isUnassignableByOtherCode()) {
                V oldValue = thisValue;
                V newValue = value.mostSpecific(oldValue, null);
                if (newValue != null) {
                    thisValue = newValue;
                }
            }
        } else if (expr instanceof ClassName) {
            ClassName className = (ClassName) expr;
            if (sequentialSemantics || className.isUnassignableByOtherCode()) {
                V oldValue = classValues.get(className);
                V newValue = value.mostSpecific(oldValue, null);
                if (newValue != null) {
                    classValues.put(className, newValue);
                }
            }
        } else {
            // No other types of expressions need to be stored.
        }
    }

    /**
     * Return true if fieldAcc is an update of a monotonic qualifier to its target qualifier.
     * (e.g. @MonotonicNonNull to @NonNull). Always returns false if {@code sequentialSemantics} is
     * true.
     *
     * @return true if fieldAcc is an update of a monotonic qualifier to its target qualifier
     *     (e.g. @MonotonicNonNull to @NonNull)
     */
    protected boolean isMonotonicUpdate(FieldAccess fieldAcc, V value) {
        if (analysis.atypeFactory.getSupportedMonotonicTypeQualifiers().isEmpty()) {
            return false;
        }
        boolean isMonotonic = false;
        // TODO: This check for !sequentialSemantics is an optimization that breaks the contract of
        // the method, since the method name and documentation say nothing about sequential
        // semantics.  This check should be performed by callers of this method when needed.
        // TODO: Update the javadoc of this method when the above to-do item is addressed.
        if (!sequentialSemantics) { // only compute if necessary
            AnnotatedTypeFactory atypeFactory = this.analysis.atypeFactory;
            List<Pair<AnnotationMirror, AnnotationMirror>> fieldAnnotations =
                    atypeFactory.getAnnotationWithMetaAnnotation(
                            fieldAcc.getField(), MonotonicQualifier.class);
            for (Pair<AnnotationMirror, AnnotationMirror> fieldAnnotation : fieldAnnotations) {
                AnnotationMirror monotonicAnnotation = fieldAnnotation.second;
                Name annotation =
                        AnnotationUtils.getElementValueClassName(
                                monotonicAnnotation, "value", false);
                AnnotationMirror target =
                        AnnotationBuilder.fromName(atypeFactory.getElementUtils(), annotation);
                // Make sure the 'target' annotation is present.
                if (AnnotationUtils.containsSame(value.getAnnotations(), target)) {
                    isMonotonic = true;
                    break;
                }
            }
        }
        return isMonotonic;
    }

    public void insertThisValue(AnnotationMirror a, TypeMirror underlyingType) {
        if (a == null) {
            return;
        }

        V value = analysis.createSingleAnnotationValue(a, underlyingType);

        V oldValue = thisValue;
        V newValue = value.mostSpecific(oldValue, null);
        if (newValue != null) {
            thisValue = newValue;
        }
    }

    /**
     * Completely replaces the abstract value {@code value} for the expression {@code expr}
     * (correctly deciding where to store the information depending on the type of the expression
     * {@code expr}). Any previous information is discarded.
     *
     * <p>This method does not take care of removing other information that might be influenced by
     * changes to certain parts of the state.
     */
    public void replaceValue(JavaExpression expr, @Nullable V value) {
        clearValue(expr);
        insertValue(expr, value);
    }

    /**
     * Remove any knowledge about the expression {@code expr} (correctly deciding where to remove
     * the information depending on the type of the expression {@code expr}).
     */
    public void clearValue(JavaExpression expr) {
        if (expr.containsUnknown()) {
            // Expressions containing unknown expressions are not stored.
            return;
        }
        if (expr instanceof LocalVariable) {
            LocalVariable localVar = (LocalVariable) expr;
            localVariableValues.remove(localVar);
        } else if (expr instanceof FieldAccess) {
            FieldAccess fieldAcc = (FieldAccess) expr;
            fieldValues.remove(fieldAcc);
        } else if (expr instanceof MethodCall) {
            MethodCall method = (MethodCall) expr;
            methodValues.remove(method);
        } else if (expr instanceof ArrayAccess) {
            ArrayAccess a = (ArrayAccess) expr;
            arrayValues.remove(a);
        } else if (expr instanceof ClassName) {
            ClassName c = (ClassName) expr;
            classValues.remove(c);
        } else { // thisValue ...
            // No other types of expressions are stored.
        }
    }

    /**
     * Returns the current abstract value of a Java expression, or {@code null} if no information is
     * available.
     *
     * @return the current abstract value of a Java expression, or {@code null} if no information is
     *     available
     */
    public @Nullable V getValue(JavaExpression expr) {
        if (expr instanceof LocalVariable) {
            LocalVariable localVar = (LocalVariable) expr;
            return localVariableValues.get(localVar);
        } else if (expr instanceof ThisReference) {
            return thisValue;
        } else if (expr instanceof FieldAccess) {
            FieldAccess fieldAcc = (FieldAccess) expr;
            return fieldValues.get(fieldAcc);
        } else if (expr instanceof MethodCall) {
            MethodCall method = (MethodCall) expr;
            return methodValues.get(method);
        } else if (expr instanceof ArrayAccess) {
            ArrayAccess a = (ArrayAccess) expr;
            return arrayValues.get(a);
        } else if (expr instanceof ClassName) {
            ClassName c = (ClassName) expr;
            return classValues.get(c);
        } else {
            throw new BugInCF("Unexpected JavaExpression: " + expr + " (" + expr.getClass() + ")");
        }
    }

    /**
     * Returns the current abstract value of a field access, or {@code null} if no information is
     * available.
     *
     * @param n the node whose abstract value to return
     * @return the current abstract value of a field access, or {@code null} if no information is
     *     available
     */
    public @Nullable V getValue(FieldAccessNode n) {
        FieldAccess fieldAccess = JavaExpression.fromNodeFieldAccess(n);
        return fieldValues.get(fieldAccess);
    }

    /**
     * Returns the current abstract value of a field access, or {@code null} if no information is
     * available.
     *
     * @param fieldAccess the field access to look up in this store
     * @return current abstract value of a field access, or {@code null} if no information is
     *     available
     */
    public @Nullable V getFieldValue(FieldAccess fieldAccess) {
        return fieldValues.get(fieldAccess);
    }

    /**
     * Returns the current abstract value of a method call, or {@code null} if no information is
     * available.
     *
     * @param n a method call
     * @return the current abstract value of a method call, or {@code null} if no information is
     *     available
     */
    public @Nullable V getValue(MethodInvocationNode n) {
        JavaExpression method = JavaExpression.fromNode(n);
        if (method == null) {
            return null;
        }
        return methodValues.get(method);
    }

    /**
     * Returns the current abstract value of a field access, or {@code null} if no information is
     * available.
     *
     * @param n the node whose abstract value to return
     * @return the current abstract value of a field access, or {@code null} if no information is
     *     available
     */
    public @Nullable V getValue(ArrayAccessNode n) {
        ArrayAccess arrayAccess = JavaExpression.fromArrayAccess(n);
        return arrayValues.get(arrayAccess);
    }

    /**
     * Update the information in the store by considering an assignment with target {@code n}.
     *
     * @param n the left-hand side of an assignment
     * @param val the right-hand value of an assignment
     */
    public void updateForAssignment(Node n, @Nullable V val) {
        JavaExpression je = JavaExpression.fromNode(n);
        if (je instanceof ArrayAccess) {
            updateForArrayAssignment((ArrayAccess) je, val);
        } else if (je instanceof FieldAccess) {
            updateForFieldAccessAssignment((FieldAccess) je, val);
        } else if (je instanceof LocalVariable) {
            updateForLocalVariableAssignment((LocalVariable) je, val);
        } else {
            throw new BugInCF("Unexpected je of class " + je.getClass());
        }
    }

    /**
     * Update the information in the store by considering a field assignment with target {@code n},
     * where the right hand side has the abstract value {@code val}.
     *
     * @param val the abstract value of the value assigned to {@code n} (or {@code null} if the
     *     abstract value is not known).
     */
    protected void updateForFieldAccessAssignment(FieldAccess fieldAccess, @Nullable V val) {
        removeConflicting(fieldAccess, val);
        if (!fieldAccess.containsUnknown() && val != null) {
            // Only store information about final fields (where the receiver is
            // also fixed) if concurrent semantics are enabled.
            if (sequentialSemantics
                    || isMonotonicUpdate(fieldAccess, val)
                    || fieldAccess.isUnassignableByOtherCode()) {
                fieldValues.put(fieldAccess, val);
            }
        }
    }

    /**
     * Update the information in the store by considering an assignment with target {@code n}, where
     * the target is an array access.
     *
     * <p>See {@link #removeConflicting(ArrayAccess,CFAbstractValue)}, as it is called first by this
     * method.
     */
    protected void updateForArrayAssignment(ArrayAccess arrayAccess, @Nullable V val) {
        removeConflicting(arrayAccess, val);
        if (!arrayAccess.containsUnknown() && val != null) {
            // Only store information about final fields (where the receiver is
            // also fixed) if concurrent semantics are enabled.
            if (sequentialSemantics) {
                arrayValues.put(arrayAccess, val);
            }
        }
    }

    /**
     * Set the abstract value of a local variable in the store. Overwrites any value that might have
     * been available previously.
     *
     * @param val the abstract value of the value assigned to {@code n} (or {@code null} if the
     *     abstract value is not known).
     */
    protected void updateForLocalVariableAssignment(LocalVariable receiver, @Nullable V val) {
        removeConflicting(receiver);
        if (val != null) {
            localVariableValues.put(receiver, val);
        }
    }

    /**
     * Remove any information in this store that might not be true any more after {@code
     * fieldAccess} has been assigned a new value (with the abstract value {@code val}). This
     * includes the following steps (assume that {@code fieldAccess} is of the form <em>a.f</em> for
     * some <em>a</em>.
     *
     * <ol>
     *   <li value="1">Update the abstract value of other field accesses <em>b.g</em> where the
     *       field is equal (that is, <em>f=g</em>), and the receiver <em>b</em> might alias the
     *       receiver of {@code fieldAccess}, <em>a</em>. This update will raise the abstract value
     *       for such field accesses to at least {@code val} (or the old value, if that was less
     *       precise). However, this is only necessary if the field <em>g</em> is not final.
     *   <li value="2">Remove any abstract values for field accesses <em>b.g</em> where {@code
     *       fieldAccess} might alias any expression in the receiver <em>b</em>.
     *   <li value="3">Remove any information about method calls.
     *   <li value="4">Remove any abstract values an array access <em>b[i]</em> where {@code
     *       fieldAccess} might alias any expression in the receiver <em>a</em> or index <em>i</em>.
     * </ol>
     *
     * @param val the abstract value of the value assigned to {@code n} (or {@code null} if the
     *     abstract value is not known).
     */
    protected void removeConflicting(FieldAccess fieldAccess, @Nullable V val) {
        final Iterator<Map.Entry<FieldAccess, V>> fieldValuesIterator =
                fieldValues.entrySet().iterator();
        while (fieldValuesIterator.hasNext()) {
            Map.Entry<FieldAccess, V> entry = fieldValuesIterator.next();
            FieldAccess otherFieldAccess = entry.getKey();
            V otherVal = entry.getValue();
            // case 2:
            if (otherFieldAccess.getReceiver().containsModifiableAliasOf(this, fieldAccess)) {
                fieldValuesIterator.remove(); // remove information completely
            }
            // case 1:
            else if (fieldAccess.getField().equals(otherFieldAccess.getField())) {
                if (canAlias(fieldAccess.getReceiver(), otherFieldAccess.getReceiver())) {
                    if (!otherFieldAccess.isFinal()) {
                        if (val != null) {
                            V newVal = val.leastUpperBound(otherVal);
                            entry.setValue(newVal);
                        } else {
                            // remove information completely
                            fieldValuesIterator.remove();
                        }
                    }
                }
            }
        }

        final Iterator<Map.Entry<ArrayAccess, V>> arrayValuesIterator =
                arrayValues.entrySet().iterator();
        while (arrayValuesIterator.hasNext()) {
            Map.Entry<ArrayAccess, V> entry = arrayValuesIterator.next();
            ArrayAccess otherArrayAccess = entry.getKey();
            if (otherArrayAccess.containsModifiableAliasOf(this, fieldAccess)) {
                // remove information completely
                arrayValuesIterator.remove();
            }
        }

        // case 3:
        methodValues.clear();
    }

    /**
     * Remove any information in the store that might not be true any more after {@code arrayAccess}
     * has been assigned a new value (with the abstract value {@code val}). This includes the
     * following steps (assume that {@code arrayAccess} is of the form <em>a[i]</em> for some
     * <em>a</em>.
     *
     * <ol>
     *   <li value="1">Remove any abstract value for other array access <em>b[j]</em> where
     *       <em>a</em> and <em>b</em> can be aliases, or where either <em>b</em> or <em>j</em>
     *       contains a modifiable alias of <em>a[i]</em>.
     *   <li value="2">Remove any abstract values for field accesses <em>b.g</em> where
     *       <em>a[i]</em> might alias any expression in the receiver <em>b</em> and there is an
     *       array expression somewhere in the receiver.
     *   <li value="3">Remove any information about method calls.
     * </ol>
     *
     * @param val the abstract value of the value assigned to {@code n} (or {@code null} if the
     *     abstract value is not known).
     */
    protected void removeConflicting(ArrayAccess arrayAccess, @Nullable V val) {
        final Iterator<Map.Entry<ArrayAccess, V>> arrayValuesIterator =
                arrayValues.entrySet().iterator();
        while (arrayValuesIterator.hasNext()) {
            Map.Entry<ArrayAccess, V> entry = arrayValuesIterator.next();
            ArrayAccess otherArrayAccess = entry.getKey();
            // case 1:
            if (otherArrayAccess.containsModifiableAliasOf(this, arrayAccess)) {
                arrayValuesIterator.remove(); // remove information completely
            } else if (canAlias(arrayAccess.getArray(), otherArrayAccess.getArray())) {
                // TODO: one could be less strict here, and only raise the abstract
                // value for all array expressions with potentially aliasing receivers.
                arrayValuesIterator.remove(); // remove information completely
            }
        }

        // case 2:
        final Iterator<Map.Entry<FieldAccess, V>> fieldValuesIterator =
                fieldValues.entrySet().iterator();
        while (fieldValuesIterator.hasNext()) {
            Map.Entry<FieldAccess, V> entry = fieldValuesIterator.next();
            FieldAccess otherFieldAccess = entry.getKey();
            JavaExpression otherReceiver = otherFieldAccess.getReceiver();
            if (otherReceiver.containsModifiableAliasOf(this, arrayAccess)
                    && otherReceiver.containsOfClass(ArrayAccess.class)) {
                // remove information completely
                fieldValuesIterator.remove();
            }
        }

        // case 3:
        methodValues.clear();
    }

    /**
     * Remove any information in this store that might not be true any more after {@code localVar}
     * has been assigned a new value. This includes the following steps:
     *
     * <ol>
     *   <li value="1">Remove any abstract values for field accesses <em>b.g</em> where {@code
     *       localVar} might alias any expression in the receiver <em>b</em>.
     *   <li value="2">Remove any abstract values for array accesses <em>a[i]</em> where {@code
     *       localVar} might alias the receiver <em>a</em>.
     *   <li value="3">Remove any information about method calls where the receiver or any of the
     *       parameters contains {@code localVar}.
     * </ol>
     */
    protected void removeConflicting(LocalVariable var) {
        final Iterator<Map.Entry<FieldAccess, V>> fieldValuesIterator =
                fieldValues.entrySet().iterator();
        while (fieldValuesIterator.hasNext()) {
            Map.Entry<FieldAccess, V> entry = fieldValuesIterator.next();
            FieldAccess otherFieldAccess = entry.getKey();
            // case 1:
            if (otherFieldAccess.containsSyntacticEqualJavaExpression(var)) {
                fieldValuesIterator.remove();
            }
        }

        final Iterator<Map.Entry<ArrayAccess, V>> arrayValuesIterator =
                arrayValues.entrySet().iterator();
        while (arrayValuesIterator.hasNext()) {
            Map.Entry<ArrayAccess, V> entry = arrayValuesIterator.next();
            ArrayAccess otherArrayAccess = entry.getKey();
            // case 2:
            if (otherArrayAccess.containsSyntacticEqualJavaExpression(var)) {
                arrayValuesIterator.remove();
            }
        }

        final Iterator<Map.Entry<MethodCall, V>> methodValuesIterator =
                methodValues.entrySet().iterator();
        while (methodValuesIterator.hasNext()) {
            Map.Entry<MethodCall, V> entry = methodValuesIterator.next();
            MethodCall otherMethodAccess = entry.getKey();
            // case 3:
            if (otherMethodAccess.containsSyntacticEqualJavaExpression(var)) {
                methodValuesIterator.remove();
            }
        }
    }

    /**
     * Can the objects {@code a} and {@code b} be aliases? Returns a conservative answer (i.e.,
     * returns {@code true} if not enough information is available to determine aliasing).
     */
    @Override
    public boolean canAlias(JavaExpression a, JavaExpression b) {
        TypeMirror tb = b.getType();
        TypeMirror ta = a.getType();
        Types types = analysis.getTypes();
        return types.isSubtype(ta, tb) || types.isSubtype(tb, ta);
    }

    /* --------------------------------------------------------- */
    /* Handling of local variables */
    /* --------------------------------------------------------- */

    /**
     * Returns the current abstract value of a local variable, or {@code null} if no information is
     * available.
     *
     * @return the current abstract value of a local variable, or {@code null} if no information is
     *     available
     */
    public @Nullable V getValue(LocalVariableNode n) {
        Element el = n.getElement();
        return localVariableValues.get(new LocalVariable(el));
    }

    /* --------------------------------------------------------- */
    /* Handling of the current object */
    /* --------------------------------------------------------- */

    /**
     * Returns the current abstract value of the current object, or {@code null} if no information
     * is available.
     *
     * @param n a reference to "this"
     * @return the current abstract value of the current object, or {@code null} if no information
     *     is available
     */
    public @Nullable V getValue(ThisNode n) {
        return thisValue;
    }

    /* --------------------------------------------------------- */
    /* Helper and miscellaneous methods */
    /* --------------------------------------------------------- */

    @SuppressWarnings("unchecked")
    @Override
    public S copy() {
        return analysis.createCopiedStore((S) this);
    }

    @Override
    public S leastUpperBound(S other) {
        return upperBound(other, false);
    }

    @Override
    public S widenedUpperBound(S previous) {
        return upperBound(previous, true);
    }

    private S upperBound(S other, boolean shouldWiden) {
        S newStore = analysis.createEmptyStore(sequentialSemantics);

        for (Map.Entry<LocalVariable, V> e : other.localVariableValues.entrySet()) {
            // local variables that are only part of one store, but not the
            // other are discarded, as one of store implicitly contains 'top'
            // for that variable.
            LocalVariable localVar = e.getKey();
            V thisVal = localVariableValues.get(localVar);
            if (thisVal != null) {
                V otherVal = e.getValue();
                V mergedVal = upperBoundOfValues(otherVal, thisVal, shouldWiden);

                if (mergedVal != null) {
                    newStore.localVariableValues.put(localVar, mergedVal);
                }
            }
        }

        // information about the current object
        {
            V otherVal = other.thisValue;
            V myVal = thisValue;
            V mergedVal = myVal == null ? null : upperBoundOfValues(otherVal, myVal, shouldWiden);
            if (mergedVal != null) {
                newStore.thisValue = mergedVal;
            }
        }

        for (Map.Entry<FieldAccess, V> e : other.fieldValues.entrySet()) {
            // information about fields that are only part of one store, but not
            // the other are discarded, as one store implicitly contains 'top'
            // for that field.
            FieldAccess el = e.getKey();
            V thisVal = fieldValues.get(el);
            if (thisVal != null) {
                V otherVal = e.getValue();
                V mergedVal = upperBoundOfValues(otherVal, thisVal, shouldWiden);
                if (mergedVal != null) {
                    newStore.fieldValues.put(el, mergedVal);
                }
            }
        }
        for (Map.Entry<ArrayAccess, V> e : other.arrayValues.entrySet()) {
            // information about arrays that are only part of one store, but not
            // the other are discarded, as one store implicitly contains 'top'
            // for that array access.
            ArrayAccess el = e.getKey();
            V thisVal = arrayValues.get(el);
            if (thisVal != null) {
                V otherVal = e.getValue();
                V mergedVal = upperBoundOfValues(otherVal, thisVal, shouldWiden);
                if (mergedVal != null) {
                    newStore.arrayValues.put(el, mergedVal);
                }
            }
        }
        for (Map.Entry<MethodCall, V> e : other.methodValues.entrySet()) {
            // information about methods that are only part of one store, but
            // not the other are discarded, as one store implicitly contains
            // 'top' for that field.
            MethodCall el = e.getKey();
            V thisVal = methodValues.get(el);
            if (thisVal != null) {
                V otherVal = e.getValue();
                V mergedVal = upperBoundOfValues(otherVal, thisVal, shouldWiden);
                if (mergedVal != null) {
                    newStore.methodValues.put(el, mergedVal);
                }
            }
        }
        for (Map.Entry<ClassName, V> e : other.classValues.entrySet()) {
            ClassName el = e.getKey();
            V thisVal = classValues.get(el);
            if (thisVal != null) {
                V otherVal = e.getValue();
                V mergedVal = upperBoundOfValues(otherVal, thisVal, shouldWiden);
                if (mergedVal != null) {
                    newStore.classValues.put(el, mergedVal);
                }
            }
        }
        return newStore;
    }

    private V upperBoundOfValues(V otherVal, V thisVal, boolean shouldWiden) {
        return shouldWiden ? thisVal.widenUpperBound(otherVal) : thisVal.leastUpperBound(otherVal);
    }

    /**
     * Returns true iff this {@link CFAbstractStore} contains a superset of the map entries of the
     * argument {@link CFAbstractStore}. Note that we test the entry keys and values by Java
     * equality, not by any subtype relationship. This method is used primarily to simplify the
     * equals predicate.
     */
    protected boolean supersetOf(CFAbstractStore<V, S> other) {
        for (Map.Entry<LocalVariable, V> e : other.localVariableValues.entrySet()) {
            LocalVariable key = e.getKey();
            V value = localVariableValues.get(key);
            if (value == null || !value.equals(e.getValue())) {
                return false;
            }
        }
        for (Map.Entry<FieldAccess, V> e : other.fieldValues.entrySet()) {
            FieldAccess key = e.getKey();
            V value = fieldValues.get(key);
            if (value == null || !value.equals(e.getValue())) {
                return false;
            }
        }
        for (Map.Entry<ArrayAccess, V> e : other.arrayValues.entrySet()) {
            ArrayAccess key = e.getKey();
            V value = arrayValues.get(key);
            if (value == null || !value.equals(e.getValue())) {
                return false;
            }
        }
        for (Map.Entry<MethodCall, V> e : other.methodValues.entrySet()) {
            MethodCall key = e.getKey();
            V value = methodValues.get(key);
            if (value == null || !value.equals(e.getValue())) {
                return false;
            }
        }
        for (Map.Entry<ClassName, V> e : other.classValues.entrySet()) {
            ClassName key = e.getKey();
            V value = classValues.get(key);
            if (value == null || !value.equals(e.getValue())) {
                return false;
            }
        }
        return true;
    }

    @Override
    public boolean equals(@Nullable Object o) {
        if (o instanceof CFAbstractStore) {
            @SuppressWarnings("unchecked")
            CFAbstractStore<V, S> other = (CFAbstractStore<V, S>) o;
            return this.supersetOf(other) && other.supersetOf(this);
        } else {
            return false;
        }
    }

    @Override
    public int hashCode() {
        // What is a good hash code to use?
        return 22;
    }

    @SideEffectFree
    @Override
    public String toString() {
        return visualize(new StringCFGVisualizer<>());
    }

    @Override
    public String visualize(CFGVisualizer<?, S, ?> viz) {
        /* This cast is guaranteed to be safe, as long as the CFGVisualizer is created by
         * CFGVisualizer<Value, Store, TransferFunction> createCFGVisualizer() of GenericAnnotatedTypeFactory */
        @SuppressWarnings("unchecked")
        CFGVisualizer<V, S, ?> castedViz = (CFGVisualizer<V, S, ?>) viz;
        String internal = internalVisualize(castedViz);
        if (internal.trim().isEmpty()) {
            return this.getClassAndUid() + "()";
        } else {
            return this.getClassAndUid() + "(" + viz.getSeparator() + internal + ")";
        }
    }

    /**
     * Adds a representation of the internal information of this Store to visualizer {@code viz}.
     *
     * @param viz the visualizer
     * @return a representation of the internal information of this {@link Store}
     */
    protected String internalVisualize(CFGVisualizer<V, S, ?> viz) {
        StringJoiner res = new StringJoiner(viz.getSeparator());
        for (Map.Entry<LocalVariable, V> entry : localVariableValues.entrySet()) {
            res.add(viz.visualizeStoreLocalVar(entry.getKey(), entry.getValue()));
        }
        if (thisValue != null) {
            res.add(viz.visualizeStoreThisVal(thisValue));
        }
        for (FieldAccess fa : ToStringComparator.sorted(fieldValues.keySet())) {
            res.add(viz.visualizeStoreFieldVal(fa, fieldValues.get(fa)));
        }
        for (ArrayAccess fa : ToStringComparator.sorted(arrayValues.keySet())) {
            res.add(viz.visualizeStoreArrayVal(fa, arrayValues.get(fa)));
        }
        for (MethodCall fa : ToStringComparator.sorted(methodValues.keySet())) {
            res.add(viz.visualizeStoreMethodVals(fa, methodValues.get(fa)));
        }
        for (ClassName fa : ToStringComparator.sorted(classValues.keySet())) {
            res.add(viz.visualizeStoreClassVals(fa, classValues.get(fa)));
        }
        return res.toString();
    }
}<|MERGE_RESOLUTION|>--- conflicted
+++ resolved
@@ -304,12 +304,9 @@
      * and if the store already contains information about a hierarchy other than {@code a}s
      * hierarchy, that information is preserved.
      *
-<<<<<<< HEAD
      * <p>If {@code expr} is nondeterministic, this method does not insert {@code value} into the
      * store.
      *
-=======
->>>>>>> b3237be6
      * @param expr an expression
      * @param a an annotation for the expression
      */
@@ -348,7 +345,6 @@
      * <p>Note that this happens per hierarchy, and if the store already contains information about
      * a hierarchy other than {@code newAnno}'s hierarchy, that information is preserved.
      *
-<<<<<<< HEAD
      * <p>If {@code expr} is nondeterministic, this method does not insert {@code value} into the
      * store.
      *
@@ -383,39 +379,6 @@
      * @param permitNondeterministic whether nondeterministic expressions may be inserted into the
      *     store
      */
-=======
-     * @param expr an expression
-     * @param newAnno the expression's annotation
-     */
-    public final void insertOrRefine(JavaExpression expr, AnnotationMirror newAnno) {
-        insertOrRefine(expr, newAnno, false);
-    }
-
-    /**
-     * Like {@link #insertOrRefine(JavaExpression, AnnotationMirror)}, but permits nondeterministic
-     * expressions to be inserted.
-     *
-     * <p>For an explanation of when to permit nondeterministic expressions, see {@link
-     * #insertValuePermitNondeterministic(JavaExpression, CFAbstractValue)}.
-     *
-     * @param expr an expression
-     * @param newAnno the expression's annotation
-     */
-    public final void insertOrRefinePermitNondeterministic(
-            JavaExpression expr, AnnotationMirror newAnno) {
-        insertOrRefine(expr, newAnno, true);
-    }
-
-    /**
-     * Helper function for {@link #insertOrRefine(JavaExpression, AnnotationMirror)} and {@link
-     * #insertOrRefinePermitNondeterministic}.
-     *
-     * @param expr an expression
-     * @param newAnno the expression's annotation
-     * @param permitNondeterministic whether nondeterministic expressions may be inserted into the
-     *     store
-     */
->>>>>>> b3237be6
     public void insertOrRefine(
             JavaExpression expr, AnnotationMirror newAnno, boolean permitNondeterministic) {
         if (!canInsertJavaExpression(expr)) {
@@ -481,12 +444,8 @@
      * and if the store already contains information about a hierarchy for which {@code value} does
      * not contain information, then that information is preserved.
      *
-<<<<<<< HEAD
      * <p>If {@code expr} is nondeterministic, this method does not insert {@code value} into the
      * store.
-=======
-     * <p>This method does nothing if {@code expr} cannot be inserted into the store.
->>>>>>> b3237be6
      *
      * @param expr the expression to insert in the store
      * @param value the value of the expression
@@ -509,7 +468,6 @@
      *
      * @param expr the expression to insert in the store
      * @param value the value of the expression
-<<<<<<< HEAD
      */
     public final void insertValuePermitNondeterministic(JavaExpression expr, @Nullable V value) {
         insertValue(expr, value, true);
@@ -517,31 +475,14 @@
 
     /**
      * Helper method for {@link #insertValue(JavaExpression, CFAbstractValue)} and {@link
-     * insertValuePermitNondeterministic}. Calls {@link #insertValueImpl} if the expression can be
-     * inserted into the store.
+     * #insertValuePermitNondeterministic(JavaExpression, CFAbstractValue)}. Calls {@link
+     * #insertValueImpl} if the expression can be inserted into the store.
      *
      * @param expr the expression to insert in the store
      * @param value the value of the expression
      * @param permitNondeterministic if false, does nothing if {@code expr} is nondeterministic; if
      *     true, permit nondeterministic expressions to be placed in the store
      */
-=======
-     */
-    public final void insertValuePermitNondeterministic(JavaExpression expr, @Nullable V value) {
-        insertValue(expr, value, true);
-    }
-
-    /**
-     * Helper method for {@link #insertValue(JavaExpression, CFAbstractValue)} and {@link
-     * #insertValuePermitNondeterministic(JavaExpression, CFAbstractValue)}. Calls {@link
-     * #insertValueImpl} if the expression can be inserted into the store.
-     *
-     * @param expr the expression to insert in the store
-     * @param value the value of the expression
-     * @param permitNondeterministic if false, does nothing if {@code expr} is nondeterministic; if
-     *     true, permit nondeterministic expressions to be placed in the store
-     */
->>>>>>> b3237be6
     private final void insertValue(
             JavaExpression expr, @Nullable V value, boolean permitNondeterministic) {
         if (value == null) {
@@ -564,14 +505,9 @@
 
     /**
      * Helper method for {@link #insertValue(JavaExpression, CFAbstractValue)} and {@link
-<<<<<<< HEAD
      * insertValuePermitNondeterministic}. This implementation does the real work; its callees
      * contain boilerplate such as exiting early if the expression contains unknown or is
      * nondeterministic.
-=======
-     * insertValuePermitNondeterministic}. This implementation does the real work. The expression
-     * will definitely be inserted.
->>>>>>> b3237be6
      *
      * @param expr the expression to insert in the store
      * @param value the value of the expression
