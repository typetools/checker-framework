package org.checkerframework.framework.flow;

import java.util.ArrayList;
import java.util.HashMap;
import java.util.Iterator;
import java.util.List;
import java.util.Map;
import java.util.Objects;
import java.util.StringJoiner;
import java.util.concurrent.atomic.AtomicLong;
import java.util.function.BinaryOperator;
import javax.lang.model.element.AnnotationMirror;
import javax.lang.model.element.ExecutableElement;
import javax.lang.model.element.Name;
import javax.lang.model.element.VariableElement;
import javax.lang.model.type.TypeMirror;
import javax.lang.model.util.Types;
import org.checkerframework.checker.nullness.qual.EnsuresNonNullIf;
import org.checkerframework.checker.nullness.qual.Nullable;
import org.checkerframework.dataflow.analysis.Store;
import org.checkerframework.dataflow.cfg.node.ArrayAccessNode;
import org.checkerframework.dataflow.cfg.node.FieldAccessNode;
import org.checkerframework.dataflow.cfg.node.LocalVariableNode;
import org.checkerframework.dataflow.cfg.node.MethodInvocationNode;
import org.checkerframework.dataflow.cfg.node.Node;
import org.checkerframework.dataflow.cfg.node.ThisNode;
import org.checkerframework.dataflow.cfg.visualize.CFGVisualizer;
import org.checkerframework.dataflow.cfg.visualize.StringCFGVisualizer;
import org.checkerframework.dataflow.expression.ArrayAccess;
import org.checkerframework.dataflow.expression.ClassName;
import org.checkerframework.dataflow.expression.FieldAccess;
import org.checkerframework.dataflow.expression.JavaExpression;
import org.checkerframework.dataflow.expression.LocalVariable;
import org.checkerframework.dataflow.expression.MethodCall;
import org.checkerframework.dataflow.expression.ThisReference;
import org.checkerframework.dataflow.qual.SideEffectFree;
import org.checkerframework.dataflow.qual.SideEffectsOnly;
import org.checkerframework.framework.qual.MonotonicQualifier;
import org.checkerframework.framework.source.SourceChecker;
import org.checkerframework.framework.type.AnnotatedTypeFactory;
import org.checkerframework.framework.type.GenericAnnotatedTypeFactory;
import org.checkerframework.framework.util.JavaExpressionParseUtil;
import org.checkerframework.framework.util.StringToJavaExpression;
import org.checkerframework.javacutil.AnnotationBuilder;
import org.checkerframework.javacutil.AnnotationUtils;
import org.checkerframework.javacutil.BugInCF;
import org.checkerframework.javacutil.Pair;
import org.checkerframework.javacutil.TreeUtils;
import org.plumelib.util.CollectionsPlume;
import org.plumelib.util.ToStringComparator;
import org.plumelib.util.UniqueId;

/**
 * A store for the Checker Framework analysis. It tracks the annotations of memory locations such as
 * local variables and fields.
 *
 * <p>When adding a new field to track values for a code construct (similar to {@code
 * localVariableValues} and {@code thisValue}), it is important to review all constructors and
 * methods in this class for locations where the new field must be handled (such as the copy
 * constructor and {@code clearValue}), as well as all constructors/methods in subclasses of {code
 * CFAbstractStore}. Note that this includes not only overridden methods in the subclasses, but new
 * methods in the subclasses as well. Also check if
 * BaseTypeVisitor#getJavaExpressionContextFromNode(Node) needs to be updated. Failing to do so may
 * result in silent failures that are time consuming to debug.
 */
// TODO: Split this class into two parts: one that is reusable generally and
// one that is specific to the Checker Framework.
public abstract class CFAbstractStore<V extends CFAbstractValue<V>, S extends CFAbstractStore<V, S>>
    implements Store<S>, UniqueId {

  /** The analysis class this store belongs to. */
  protected final CFAbstractAnalysis<V, S, ?> analysis;

  /** Information collected about local variables (including method parameters). */
  protected final Map<LocalVariable, V> localVariableValues;

  /** Information collected about the current object. */
  protected V thisValue;

  /** Information collected about fields, using the internal representation {@link FieldAccess}. */
  protected Map<FieldAccess, V> fieldValues;

  /** The SideEffectsOnly.value argument/element. */
  public ExecutableElement sideEffectsOnlyValueElement;

  /**
   * Returns information about fields. Clients should not side-effect the returned value, which is
   * aliased to internal state.
   *
   * @return information about fields
   */
  public Map<FieldAccess, V> getFieldValues() {
    return fieldValues;
  }

  /**
   * Information collected about array elements, using the internal representation {@link
   * ArrayAccess}.
   */
  protected final Map<ArrayAccess, V> arrayValues;

  /**
   * Information collected about method calls, using the internal representation {@link MethodCall}.
   */
  protected final Map<MethodCall, V> methodValues;

  /**
   * Information collected about <i>classname</i>.class values, using the internal representation
   * {@link ClassName}.
   */
  protected final Map<ClassName, V> classValues;

  /**
   * Should the analysis use sequential Java semantics (i.e., assume that only one thread is running
   * at all times)?
   */
  protected final boolean sequentialSemantics;

  /** True if -AassumeSideEffectFree or -AassumePure was passed on the command line. */
  private final boolean assumeSideEffectFree;

  /** The unique ID for the next-created object. */
  static final AtomicLong nextUid = new AtomicLong(0);
  /** The unique ID of this object. */
  final transient long uid = nextUid.getAndIncrement();

  @Override
  public long getUid() {
    return uid;
  }

  /* --------------------------------------------------------- */
  /* Initialization */
  /* --------------------------------------------------------- */

  /**
   * Creates a new CFAbstractStore.
   *
   * @param analysis the analysis class this store belongs to
   * @param sequentialSemantics should the analysis use sequential Java semantics?
   */
  protected CFAbstractStore(CFAbstractAnalysis<V, S, ?> analysis, boolean sequentialSemantics) {
    this.analysis = analysis;
    localVariableValues = new HashMap<>();
    thisValue = null;
    fieldValues = new HashMap<>();
    methodValues = new HashMap<>();
    arrayValues = new HashMap<>();
    classValues = new HashMap<>();
    this.sequentialSemantics = sequentialSemantics;
<<<<<<< HEAD
    sideEffectsOnlyValueElement =
        TreeUtils.getMethod(SideEffectsOnly.class, "value", 0, analysis.env);
=======
    assumeSideEffectFree =
        analysis.checker.hasOption("assumeSideEffectFree")
            || analysis.checker.hasOption("assumePure");
>>>>>>> 3286a3dc
  }
  /**
   * Copy constructor.
   *
   * @param other a CFAbstractStore to copy into this
   */
  protected CFAbstractStore(CFAbstractStore<V, S> other) {
    this.analysis = other.analysis;
    localVariableValues = new HashMap<>(other.localVariableValues);
    thisValue = other.thisValue;
    fieldValues = new HashMap<>(other.fieldValues);
    methodValues = new HashMap<>(other.methodValues);
    arrayValues = new HashMap<>(other.arrayValues);
    classValues = new HashMap<>(other.classValues);
    sequentialSemantics = other.sequentialSemantics;
<<<<<<< HEAD
    sideEffectsOnlyValueElement = other.sideEffectsOnlyValueElement;
=======
    assumeSideEffectFree = other.assumeSideEffectFree;
>>>>>>> 3286a3dc
  }

  /**
   * Set the abstract value of a method parameter (only adds the information to the store, does not
   * remove any other knowledge). Any previous information is erased; this method should only be
   * used to initialize the abstract value.
   */
  public void initializeMethodParameter(LocalVariableNode p, @Nullable V value) {
    if (value != null) {
      localVariableValues.put(new LocalVariable(p.getElement()), value);
    }
  }

  /**
   * Set the value of the current object. Any previous information is erased; this method should
   * only be used to initialize the value.
   */
  public void initializeThisValue(AnnotationMirror a, TypeMirror underlyingType) {
    if (a != null) {
      thisValue = analysis.createSingleAnnotationValue(a, underlyingType);
    }
  }

  /**
   * Indicates whether the given method is side-effect-free as far as the current store is
   * concerned. In some cases, a store for a checker allows for other mechanisms to specify whether
   * a method is side-effect-free. For example, unannotated methods may be considered
   * side-effect-free by default.
   *
   * @param atypeFactory the type factory used to retrieve annotations on the method element
   * @param method the method element
   * @return whether the method is side-effect-free
   * @deprecated use {@link org.checkerframework.javacutil.AnnotationProvider#isSideEffectFree}
   */
  @Deprecated // 2022-09-27
  protected boolean isSideEffectFree(AnnotatedTypeFactory atypeFactory, ExecutableElement method) {
    return atypeFactory.isSideEffectFree(method);
  }

  /* --------------------------------------------------------- */
  /* Handling of fields */
  /* --------------------------------------------------------- */

  /**
   * Remove any information that might not be valid any more after a method call, and add
   * information guaranteed by the method.
   *
   * <ol>
   *   <li>If the method is side-effect-free (as indicated by {@link
   *       org.checkerframework.dataflow.qual.SideEffectFree} or {@link
   *       org.checkerframework.dataflow.qual.Pure}), then no information needs to be removed.
   *   <li>Otherwise, all information about field accesses {@code a.f} needs to be removed, except
   *       if the method {@code n} cannot modify {@code a.f} (e.g., if {@code a} is a local variable
   *       or {@code this}, and {@code f} is final).
   *   <li>Furthermore, if the field has a monotonic annotation, then its information can also be
   *       kept.
   * </ol>
   *
   * Furthermore, if the method is deterministic, we store its result {@code val} in the store.
   *
   * @param methodInvocationNode method whose information is being updated
   * @param atypeFactory AnnotatedTypeFactory of the associated checker
   * @param val abstract value of the method call
   */
  public void updateForMethodCall(
      MethodInvocationNode methodInvocationNode, AnnotatedTypeFactory atypeFactory, V val) {
    ExecutableElement method = methodInvocationNode.getTarget().getMethod();

    // List of expressions that this method side-effects (specified as arguments/elements of
    // @SideEffectsOnly). If the list is empty, then either there is no @SideEffectsOnly annotation
    // or the @SideEffectsOnly is written without any annotation argument.
    List<JavaExpression> sideEffectsOnlyExpressions = new ArrayList<>();
    AnnotationMirror sefOnlyAnnotation =
        atypeFactory.getDeclAnnotation(method, SideEffectsOnly.class);
    if (sefOnlyAnnotation != null) {
      SourceChecker checker = analysis.checker;

      List<String> sideEffectsOnlyExpressionStrings =
          AnnotationUtils.getElementValueArray(
              sefOnlyAnnotation, sideEffectsOnlyValueElement, String.class);

      for (String st : sideEffectsOnlyExpressionStrings) {
        try {
          JavaExpression exprJe =
              StringToJavaExpression.atMethodInvocation(st, methodInvocationNode, checker);
          sideEffectsOnlyExpressions.add(exprJe);
        } catch (JavaExpressionParseUtil.JavaExpressionParseException ex) {
          checker.report(st, ex.getDiagMessage());
          return;
        }
      }
    }

    // case 1: remove information if necessary
    if (!(assumeSideEffectFree || atypeFactory.isSideEffectFree(method))) {

      boolean sideEffectsUnrefineAliases =
          ((GenericAnnotatedTypeFactory) atypeFactory).sideEffectsUnrefineAliases;

      // TODO: Also remove if any element/argument to the annotation is not
      // isUnmodifiableByOtherCode.  Example: @KeyFor("valueThatCanBeMutated").
      if (sideEffectsUnrefineAliases) {
        // TODO: Why is this code within the sideEffectsUnrefineAliases branch??
        if (!sideEffectsOnlyExpressions.isEmpty()) {
          for (JavaExpression e : sideEffectsOnlyExpressions) {
            if (!e.isUnmodifiableByOtherCode()) {
              // Remove any computed information about the expression.
              localVariableValues.keySet().remove(e);
              fieldValues.keySet().remove(e);
            }
          }
        } else {
          localVariableValues.keySet().removeIf(e -> !e.isUnmodifiableByOtherCode());
          thisValue = null;
          fieldValues.keySet().removeIf(e -> !e.isUnmodifiableByOtherCode());
        }
      } else {
        Map<FieldAccess, V> newFieldValues =
            new HashMap<>(CollectionsPlume.mapCapacity(fieldValues));
        for (Map.Entry<FieldAccess, V> e : fieldValues.entrySet()) {
          FieldAccess fieldAccess = e.getKey();
          V otherVal = e.getValue();

          // case 3: the field has a monotonic annotation
          if (!((GenericAnnotatedTypeFactory<?, ?, ?, ?>) atypeFactory)
              .getSupportedMonotonicTypeQualifiers()
              .isEmpty()) {
            List<Pair<AnnotationMirror, AnnotationMirror>> fieldAnnotations =
                atypeFactory.getAnnotationWithMetaAnnotation(
                    fieldAccess.getField(), MonotonicQualifier.class);
            V newOtherVal = null;
            for (Pair<AnnotationMirror, AnnotationMirror> fieldAnnotation : fieldAnnotations) {
              AnnotationMirror monotonicAnnotation = fieldAnnotation.second;
              @SuppressWarnings("deprecation") // permitted for use in the framework
              Name annotation =
                  AnnotationUtils.getElementValueClassName(monotonicAnnotation, "value", false);
              AnnotationMirror target =
                  AnnotationBuilder.fromName(atypeFactory.getElementUtils(), annotation);
              // Make sure the 'target' annotation is present.
              if (AnnotationUtils.containsSame(otherVal.getAnnotations(), target)) {
                newOtherVal =
                    analysis
                        .createSingleAnnotationValue(target, otherVal.getUnderlyingType())
                        .mostSpecific(newOtherVal, null);
              }
            }
            if (newOtherVal != null) {
              // keep information for all hierarchies where we had a
              // monotone annotation.
              newFieldValues.put(fieldAccess, newOtherVal);
              continue;
            }
          }

          // case 2:
          if (!fieldAccess.isUnassignableByOtherCode()) {
            continue; // remove information completely
          }

          // keep information
          newFieldValues.put(fieldAccess, otherVal);
        }
        fieldValues = newFieldValues;
      }

      // update array values
      arrayValues.clear();

      // update method values
      methodValues.keySet().removeIf(e -> !e.isUnmodifiableByOtherCode());
    }

    // store information about method call if possible
    JavaExpression methodCall = JavaExpression.fromNode(methodInvocationNode);
    replaceValue(methodCall, val);
  }

  /**
   * Add the annotation {@code a} for the expression {@code expr} (correctly deciding where to store
   * the information depending on the type of the expression {@code expr}).
   *
   * <p>This method does not take care of removing other information that might be influenced by
   * changes to certain parts of the state.
   *
   * <p>If there is already a value {@code v} present for {@code expr}, then the stronger of the new
   * and old value are taken (according to the lattice). Note that this happens per hierarchy, and
   * if the store already contains information about a hierarchy other than {@code a}s hierarchy,
   * that information is preserved.
   *
   * <p>If {@code expr} is nondeterministic, this method does not insert {@code value} into the
   * store.
   *
   * @param expr an expression
   * @param a an annotation for the expression
   */
  public void insertValue(JavaExpression expr, AnnotationMirror a) {
    insertValue(expr, analysis.createSingleAnnotationValue(a, expr.getType()));
  }

  /**
   * Like {@link #insertValue(JavaExpression, AnnotationMirror)}, but permits nondeterministic
   * expressions to be stored.
   *
   * <p>For an explanation of when to permit nondeterministic expressions, see {@link
   * #insertValuePermitNondeterministic(JavaExpression, CFAbstractValue)}.
   *
   * @param expr an expression
   * @param a an annotation for the expression
   */
  public void insertValuePermitNondeterministic(JavaExpression expr, AnnotationMirror a) {
    insertValuePermitNondeterministic(
        expr, analysis.createSingleAnnotationValue(a, expr.getType()));
  }

  /**
   * Add the annotation {@code newAnno} for the expression {@code expr} (correctly deciding where to
   * store the information depending on the type of the expression {@code expr}).
   *
   * <p>This method does not take care of removing other information that might be influenced by
   * changes to certain parts of the state.
   *
   * <p>If there is already a value {@code v} present for {@code expr}, then the greatest lower
   * bound of the new and old value is inserted into the store.
   *
   * <p>Note that this happens per hierarchy, and if the store already contains information about a
   * hierarchy other than {@code newAnno}'s hierarchy, that information is preserved.
   *
   * <p>If {@code expr} is nondeterministic, this method does not insert {@code value} into the
   * store.
   *
   * @param expr an expression
   * @param newAnno the expression's annotation
   */
  public final void insertOrRefine(JavaExpression expr, AnnotationMirror newAnno) {
    insertOrRefine(expr, newAnno, false);
  }

  /**
   * Like {@link #insertOrRefine(JavaExpression, AnnotationMirror)}, but permits nondeterministic
   * expressions to be inserted.
   *
   * <p>For an explanation of when to permit nondeterministic expressions, see {@link
   * #insertValuePermitNondeterministic(JavaExpression, CFAbstractValue)}.
   *
   * @param expr an expression
   * @param newAnno the expression's annotation
   */
  public final void insertOrRefinePermitNondeterministic(
      JavaExpression expr, AnnotationMirror newAnno) {
    insertOrRefine(expr, newAnno, true);
  }

  /**
   * Helper function for {@link #insertOrRefine(JavaExpression, AnnotationMirror)} and {@link
   * #insertOrRefinePermitNondeterministic}.
   *
   * @param expr an expression
   * @param newAnno the expression's annotation
   * @param permitNondeterministic whether nondeterministic expressions may be inserted into the
   *     store
   */
  protected void insertOrRefine(
      JavaExpression expr, AnnotationMirror newAnno, boolean permitNondeterministic) {
    if (!canInsertJavaExpression(expr)) {
      return;
    }
    if (!(permitNondeterministic || expr.isDeterministic(analysis.getTypeFactory()))) {
      return;
    }

    V newValue = analysis.createSingleAnnotationValue(newAnno, expr.getType());
    V oldValue = getValue(expr);
    if (oldValue == null) {
      insertValue(
          expr,
          analysis.createSingleAnnotationValue(newAnno, expr.getType()),
          permitNondeterministic);
      return;
    }
    computeNewValueAndInsert(
        expr, newValue, CFAbstractValue<V>::greatestLowerBound, permitNondeterministic);
  }

  /** Returns true if {@code expr} can be stored in this store. */
  public static boolean canInsertJavaExpression(JavaExpression expr) {
    if (expr instanceof FieldAccess
        || expr instanceof ThisReference
        || expr instanceof LocalVariable
        || expr instanceof MethodCall
        || expr instanceof ArrayAccess
        || expr instanceof ClassName) {
      return !expr.containsUnknown();
    }
    return false;
  }

  /**
   * Add the abstract value {@code value} for the expression {@code expr} (correctly deciding where
   * to store the information depending on the type of the expression {@code expr}).
   *
   * <p>This method does not take care of removing other information that might be influenced by
   * changes to certain parts of the state.
   *
   * <p>If there is already a value {@code v} present for {@code expr}, then the stronger of the new
   * and old value are taken (according to the lattice). Note that this happens per hierarchy, and
   * if the store already contains information about a hierarchy for which {@code value} does not
   * contain information, then that information is preserved.
   *
   * <p>If {@code expr} is nondeterministic, this method does not insert {@code value} into the
   * store.
   *
   * @param expr the expression to insert in the store
   * @param value the value of the expression
   */
  public final void insertValue(JavaExpression expr, @Nullable V value) {
    insertValue(expr, value, false);
  }
  /**
   * Like {@link #insertValue(JavaExpression, CFAbstractValue)}, but updates the store even if
   * {@code expr} is nondeterministic.
   *
   * <p>Usually, nondeterministic JavaExpressions should not be stored in a Store. For example, in
   * the body of {@code if (nondet() == 3) {...}}, the store should not record that the value of
   * {@code nondet()} is 3, because it might not be 3 the next time {@code nondet()} is executed.
   *
   * <p>However, contracts can mention a nondeterministic JavaExpression. For example, a contract
   * might have a postcondition that{@code nondet()} is odd. This means that the next call to{@code
   * nondet()} will return odd. Such a postcondition may be evicted from the store by calling a
   * side-effecting method.
   *
   * @param expr the expression to insert in the store
   * @param value the value of the expression
   */
  public final void insertValuePermitNondeterministic(JavaExpression expr, @Nullable V value) {
    insertValue(expr, value, true);
  }

  /**
   * Returns true if the given (expression, value) pair can be inserted in the store, namely if the
   * value is non-null and the expression does not contain unknown or a nondeterministic expression.
   *
   * <p>This method returning true does not guarantee that the value will be inserted; the
   * implementation of {@link #insertValue( JavaExpression, CFAbstractValue, boolean)} might still
   * not insert it.
   *
   * @param expr the expression to insert in the store
   * @param value the value of the expression
   * @param permitNondeterministic if false, returns false if {@code expr} is nondeterministic; if
   *     true, permits nondeterministic expressions to be placed in the store
   * @return true if the given (expression, value) pair can be inserted in the store
   */
  @EnsuresNonNullIf(expression = "#2", result = true)
  protected boolean shouldInsert(
      JavaExpression expr, @Nullable V value, boolean permitNondeterministic) {
    if (value == null) {
      // No need to insert a null abstract value because it represents
      // top and top is also the default value.
      return false;
    }
    if (expr.containsUnknown()) {
      // Expressions containing unknown expressions are not stored.
      return false;
    }
    if (!(permitNondeterministic || expr.isDeterministic(analysis.getTypeFactory()))) {
      // Nondeterministic expressions may not be stored.
      // (They are likely to be quickly evicted, as soon as a side-effecting method is
      // called.)
      return false;
    }
    return true;
  }

  /**
   * Helper method for {@link #insertValue(JavaExpression, CFAbstractValue)} and {@link
   * #insertValuePermitNondeterministic}.
   *
   * <p>Every overriding implementation should start with
   *
   * <pre>{@code
   * if (!shouldInsert) {
   *   return;
   * }
   * }</pre>
   *
   * @param expr the expression to insert in the store
   * @param value the value of the expression
   * @param permitNondeterministic if false, does nothing if {@code expr} is nondeterministic; if
   *     true, permits nondeterministic expressions to be placed in the store
   */
  protected void insertValue(
      JavaExpression expr, @Nullable V value, boolean permitNondeterministic) {
    computeNewValueAndInsert(
        expr, value, (old, newValue) -> newValue.mostSpecific(old, null), permitNondeterministic);
  }

  /**
   * Inserts the result of applying {@code merger} to {@code value} and the previous value for
   * {@code expr}.
   *
   * @param expr the JavaExpression
   * @param value the value of the JavaExpression
   * @param merger the function used to merge {@code value} and the previous value of {@code expr}
   * @param permitNondeterministic if false, does nothing if {@code expr} is nondeterministic; if
   *     true, permits nondeterministic expressions to be placed in the store
   */
  protected void computeNewValueAndInsert(
      JavaExpression expr,
      @Nullable V value,
      BinaryOperator<V> merger,
      boolean permitNondeterministic) {
    if (!shouldInsert(expr, value, permitNondeterministic)) {
      return;
    }

    if (expr instanceof LocalVariable) {
      LocalVariable localVar = (LocalVariable) expr;
      V oldValue = localVariableValues.get(localVar);
      V newValue = merger.apply(oldValue, value);
      if (newValue != null) {
        localVariableValues.put(localVar, newValue);
      }
    } else if (expr instanceof FieldAccess) {
      FieldAccess fieldAcc = (FieldAccess) expr;
      // Only store information about final fields (where the receiver is
      // also fixed) if concurrent semantics are enabled.
      boolean isMonotonic = isMonotonicUpdate(fieldAcc, value);
      if (sequentialSemantics || isMonotonic || fieldAcc.isUnassignableByOtherCode()) {
        V oldValue = fieldValues.get(fieldAcc);
        V newValue = merger.apply(oldValue, value);
        if (newValue != null) {
          fieldValues.put(fieldAcc, newValue);
        }
      }
    } else if (expr instanceof MethodCall) {
      MethodCall method = (MethodCall) expr;
      // Don't store any information if concurrent semantics are enabled.
      if (sequentialSemantics) {
        V oldValue = methodValues.get(method);
        V newValue = merger.apply(oldValue, value);
        if (newValue != null) {
          methodValues.put(method, newValue);
        }
      }
    } else if (expr instanceof ArrayAccess) {
      ArrayAccess arrayAccess = (ArrayAccess) expr;
      if (sequentialSemantics) {
        V oldValue = arrayValues.get(arrayAccess);
        V newValue = merger.apply(oldValue, value);
        if (newValue != null) {
          arrayValues.put(arrayAccess, newValue);
        }
      }
    } else if (expr instanceof ThisReference) {
      ThisReference thisRef = (ThisReference) expr;
      if (sequentialSemantics || thisRef.isUnassignableByOtherCode()) {
        V oldValue = thisValue;
        V newValue = merger.apply(oldValue, value);
        if (newValue != null) {
          thisValue = newValue;
        }
      }
    } else if (expr instanceof ClassName) {
      ClassName className = (ClassName) expr;
      if (sequentialSemantics || className.isUnassignableByOtherCode()) {
        V oldValue = classValues.get(className);
        V newValue = merger.apply(oldValue, value);
        if (newValue != null) {
          classValues.put(className, newValue);
        }
      }
    } else {
      // No other types of expressions need to be stored.
    }
  }

  /**
   * Return true if fieldAcc is an update of a monotonic qualifier to its target qualifier.
   * (e.g. @MonotonicNonNull to @NonNull). Always returns false if {@code sequentialSemantics} is
   * true.
   *
   * @return true if fieldAcc is an update of a monotonic qualifier to its target qualifier
   *     (e.g. @MonotonicNonNull to @NonNull)
   */
  protected boolean isMonotonicUpdate(FieldAccess fieldAcc, V value) {
    if (analysis.atypeFactory.getSupportedMonotonicTypeQualifiers().isEmpty()) {
      return false;
    }
    boolean isMonotonic = false;
    // TODO: This check for !sequentialSemantics is an optimization that breaks the contract of
    // the method, since the method name and documentation say nothing about sequential
    // semantics.  This check should be performed by callers of this method when needed.
    // TODO: Update the javadoc of this method when the above to-do item is addressed.
    if (!sequentialSemantics) { // only compute if necessary
      AnnotatedTypeFactory atypeFactory = this.analysis.atypeFactory;
      List<Pair<AnnotationMirror, AnnotationMirror>> fieldAnnotations =
          atypeFactory.getAnnotationWithMetaAnnotation(
              fieldAcc.getField(), MonotonicQualifier.class);
      for (Pair<AnnotationMirror, AnnotationMirror> fieldAnnotation : fieldAnnotations) {
        AnnotationMirror monotonicAnnotation = fieldAnnotation.second;
        @SuppressWarnings("deprecation") // permitted for use in the framework
        Name annotation =
            AnnotationUtils.getElementValueClassName(monotonicAnnotation, "value", false);
        AnnotationMirror target =
            AnnotationBuilder.fromName(atypeFactory.getElementUtils(), annotation);
        // Make sure the 'target' annotation is present.
        if (AnnotationUtils.containsSame(value.getAnnotations(), target)) {
          isMonotonic = true;
          break;
        }
      }
    }
    return isMonotonic;
  }

  public void insertThisValue(AnnotationMirror a, TypeMirror underlyingType) {
    if (a == null) {
      return;
    }

    V value = analysis.createSingleAnnotationValue(a, underlyingType);

    V oldValue = thisValue;
    V newValue = value.mostSpecific(oldValue, null);
    if (newValue != null) {
      thisValue = newValue;
    }
  }

  /**
   * Completely replaces the abstract value {@code value} for the expression {@code expr} (correctly
   * deciding where to store the information depending on the type of the expression {@code expr}).
   * Any previous information is discarded.
   *
   * <p>This method does not take care of removing other information that might be influenced by
   * changes to certain parts of the state.
   */
  public void replaceValue(JavaExpression expr, @Nullable V value) {
    clearValue(expr);
    insertValue(expr, value);
  }

  /**
   * Remove any knowledge about the expression {@code expr} (correctly deciding where to remove the
   * information depending on the type of the expression {@code expr}).
   */
  public void clearValue(JavaExpression expr) {
    if (expr.containsUnknown()) {
      // Expressions containing unknown expressions are not stored.
      return;
    }
    if (expr instanceof LocalVariable) {
      LocalVariable localVar = (LocalVariable) expr;
      localVariableValues.remove(localVar);
    } else if (expr instanceof FieldAccess) {
      FieldAccess fieldAcc = (FieldAccess) expr;
      fieldValues.remove(fieldAcc);
    } else if (expr instanceof MethodCall) {
      MethodCall method = (MethodCall) expr;
      methodValues.remove(method);
    } else if (expr instanceof ArrayAccess) {
      ArrayAccess a = (ArrayAccess) expr;
      arrayValues.remove(a);
    } else if (expr instanceof ClassName) {
      ClassName c = (ClassName) expr;
      classValues.remove(c);
    } else { // thisValue ...
      // No other types of expressions are stored.
    }
  }

  /**
   * Returns the current abstract value of a Java expression, or {@code null} if no information is
   * available.
   *
   * @return the current abstract value of a Java expression, or {@code null} if no information is
   *     available
   */
  public @Nullable V getValue(JavaExpression expr) {
    if (expr instanceof LocalVariable) {
      LocalVariable localVar = (LocalVariable) expr;
      return localVariableValues.get(localVar);
    } else if (expr instanceof ThisReference) {
      return thisValue;
    } else if (expr instanceof FieldAccess) {
      FieldAccess fieldAcc = (FieldAccess) expr;
      return fieldValues.get(fieldAcc);
    } else if (expr instanceof MethodCall) {
      MethodCall method = (MethodCall) expr;
      return methodValues.get(method);
    } else if (expr instanceof ArrayAccess) {
      ArrayAccess a = (ArrayAccess) expr;
      return arrayValues.get(a);
    } else if (expr instanceof ClassName) {
      ClassName c = (ClassName) expr;
      return classValues.get(c);
    } else {
      throw new BugInCF("Unexpected JavaExpression: " + expr + " (" + expr.getClass() + ")");
    }
  }

  /**
   * Returns the current abstract value of a field access, or {@code null} if no information is
   * available.
   *
   * @param n the node whose abstract value to return
   * @return the current abstract value of a field access, or {@code null} if no information is
   *     available
   */
  public @Nullable V getValue(FieldAccessNode n) {
    JavaExpression je = JavaExpression.fromNodeFieldAccess(n);
    if (je instanceof FieldAccess) {
      return fieldValues.get((FieldAccess) je);
    } else if (je instanceof ClassName) {
      return classValues.get((ClassName) je);
    } else if (je instanceof ThisReference) {
      // "return thisValue" is wrong, because the node refers to an outer this.
      // So, return null for now.  TODO: improve.
      return null;
    } else {
      throw new BugInCF(
          "Unexpected JavaExpression %s %s for FieldAccessNode %s",
          je.getClass().getSimpleName(), je, n);
    }
  }

  /**
   * Returns the current abstract value of a field access, or {@code null} if no information is
   * available.
   *
   * @param fieldAccess the field access to look up in this store
   * @return current abstract value of a field access, or {@code null} if no information is
   *     available
   */
  public @Nullable V getFieldValue(FieldAccess fieldAccess) {
    return fieldValues.get(fieldAccess);
  }

  /**
   * Returns the current abstract value of a method call, or {@code null} if no information is
   * available.
   *
   * @param n a method call
   * @return the current abstract value of a method call, or {@code null} if no information is
   *     available
   */
  public @Nullable V getValue(MethodInvocationNode n) {
    JavaExpression method = JavaExpression.fromNode(n);
    if (method == null) {
      return null;
    }
    return methodValues.get(method);
  }

  /**
   * Returns the current abstract value of a field access, or {@code null} if no information is
   * available.
   *
   * @param n the node whose abstract value to return
   * @return the current abstract value of a field access, or {@code null} if no information is
   *     available
   */
  public @Nullable V getValue(ArrayAccessNode n) {
    ArrayAccess arrayAccess = JavaExpression.fromArrayAccess(n);
    return arrayValues.get(arrayAccess);
  }

  /**
   * Update the information in the store by considering an assignment with target {@code n}.
   *
   * @param n the left-hand side of an assignment
   * @param val the right-hand value of an assignment
   */
  public void updateForAssignment(Node n, @Nullable V val) {
    JavaExpression je = JavaExpression.fromNode(n);
    if (je instanceof ArrayAccess) {
      updateForArrayAssignment((ArrayAccess) je, val);
    } else if (je instanceof FieldAccess) {
      updateForFieldAccessAssignment((FieldAccess) je, val);
    } else if (je instanceof LocalVariable) {
      updateForLocalVariableAssignment((LocalVariable) je, val);
    } else {
      throw new BugInCF("Unexpected je of class " + je.getClass());
    }
  }

  /**
   * Update the information in the store by considering a field assignment with target {@code n},
   * where the right hand side has the abstract value {@code val}.
   *
   * @param val the abstract value of the value assigned to {@code n} (or {@code null} if the
   *     abstract value is not known).
   */
  protected void updateForFieldAccessAssignment(FieldAccess fieldAccess, @Nullable V val) {
    removeConflicting(fieldAccess, val);
    if (!fieldAccess.containsUnknown() && val != null) {
      // Only store information about final fields (where the receiver is
      // also fixed) if concurrent semantics are enabled.
      if (sequentialSemantics
          || isMonotonicUpdate(fieldAccess, val)
          || fieldAccess.isUnassignableByOtherCode()) {
        fieldValues.put(fieldAccess, val);
      }
    }
  }

  /**
   * Update the information in the store by considering an assignment with target {@code n}, where
   * the target is an array access.
   *
   * <p>See {@link #removeConflicting(ArrayAccess,CFAbstractValue)}, as it is called first by this
   * method.
   */
  protected void updateForArrayAssignment(ArrayAccess arrayAccess, @Nullable V val) {
    removeConflicting(arrayAccess, val);
    if (!arrayAccess.containsUnknown() && val != null) {
      // Only store information about final fields (where the receiver is
      // also fixed) if concurrent semantics are enabled.
      if (sequentialSemantics) {
        arrayValues.put(arrayAccess, val);
      }
    }
  }

  /**
   * Set the abstract value of a local variable in the store. Overwrites any value that might have
   * been available previously.
   *
   * @param val the abstract value of the value assigned to {@code n} (or {@code null} if the
   *     abstract value is not known).
   */
  protected void updateForLocalVariableAssignment(LocalVariable receiver, @Nullable V val) {
    removeConflicting(receiver);
    if (val != null) {
      localVariableValues.put(receiver, val);
    }
  }

  /**
   * Remove any information in this store that might not be true any more after {@code fieldAccess}
   * has been assigned a new value (with the abstract value {@code val}). This includes the
   * following steps (assume that {@code fieldAccess} is of the form <em>a.f</em> for some
   * <em>a</em>.
   *
   * <ol>
   *   <li value="1">Update the abstract value of other field accesses <em>b.g</em> where the field
   *       is equal (that is, <em>f=g</em>), and the receiver <em>b</em> might alias the receiver of
   *       {@code fieldAccess}, <em>a</em>. This update will raise the abstract value for such field
   *       accesses to at least {@code val} (or the old value, if that was less precise). However,
   *       this is only necessary if the field <em>g</em> is not final.
   *   <li value="2">Remove any abstract values for field accesses <em>b.g</em> where {@code
   *       fieldAccess} might alias any expression in the receiver <em>b</em>.
   *   <li value="3">Remove any information about method calls.
   *   <li value="4">Remove any abstract values an array access <em>b[i]</em> where {@code
   *       fieldAccess} might alias any expression in the receiver <em>a</em> or index <em>i</em>.
   * </ol>
   *
   * @param val the abstract value of the value assigned to {@code n} (or {@code null} if the
   *     abstract value is not known).
   */
  protected void removeConflicting(FieldAccess fieldAccess, @Nullable V val) {
    final Iterator<Map.Entry<FieldAccess, V>> fieldValuesIterator =
        fieldValues.entrySet().iterator();
    while (fieldValuesIterator.hasNext()) {
      Map.Entry<FieldAccess, V> entry = fieldValuesIterator.next();
      FieldAccess otherFieldAccess = entry.getKey();
      V otherVal = entry.getValue();
      // case 2:
      if (otherFieldAccess.getReceiver().containsModifiableAliasOf(this, fieldAccess)) {
        fieldValuesIterator.remove(); // remove information completely
      }
      // case 1:
      else if (fieldAccess.getField().equals(otherFieldAccess.getField())) {
        if (canAlias(fieldAccess.getReceiver(), otherFieldAccess.getReceiver())) {
          if (!otherFieldAccess.isFinal()) {
            if (val != null) {
              V newVal = val.leastUpperBound(otherVal);
              entry.setValue(newVal);
            } else {
              // remove information completely
              fieldValuesIterator.remove();
            }
          }
        }
      }
    }

    final Iterator<Map.Entry<ArrayAccess, V>> arrayValuesIterator =
        arrayValues.entrySet().iterator();
    while (arrayValuesIterator.hasNext()) {
      Map.Entry<ArrayAccess, V> entry = arrayValuesIterator.next();
      ArrayAccess otherArrayAccess = entry.getKey();
      if (otherArrayAccess.containsModifiableAliasOf(this, fieldAccess)) {
        // remove information completely
        arrayValuesIterator.remove();
      }
    }

    // case 3:
    methodValues.clear();
  }

  /**
   * Remove any information in the store that might not be true any more after {@code arrayAccess}
   * has been assigned a new value (with the abstract value {@code val}). This includes the
   * following steps (assume that {@code arrayAccess} is of the form <em>a[i]</em> for some
   * <em>a</em>.
   *
   * <ol>
   *   <li value="1">Remove any abstract value for other array access <em>b[j]</em> where <em>a</em>
   *       and <em>b</em> can be aliases, or where either <em>b</em> or <em>j</em> contains a
   *       modifiable alias of <em>a[i]</em>.
   *   <li value="2">Remove any abstract values for field accesses <em>b.g</em> where <em>a[i]</em>
   *       might alias any expression in the receiver <em>b</em> and there is an array expression
   *       somewhere in the receiver.
   *   <li value="3">Remove any information about method calls.
   * </ol>
   *
   * @param val the abstract value of the value assigned to {@code n} (or {@code null} if the
   *     abstract value is not known).
   */
  protected void removeConflicting(ArrayAccess arrayAccess, @Nullable V val) {
    final Iterator<Map.Entry<ArrayAccess, V>> arrayValuesIterator =
        arrayValues.entrySet().iterator();
    while (arrayValuesIterator.hasNext()) {
      Map.Entry<ArrayAccess, V> entry = arrayValuesIterator.next();
      ArrayAccess otherArrayAccess = entry.getKey();
      // case 1:
      if (otherArrayAccess.containsModifiableAliasOf(this, arrayAccess)) {
        arrayValuesIterator.remove(); // remove information completely
      } else if (canAlias(arrayAccess.getArray(), otherArrayAccess.getArray())) {
        // TODO: one could be less strict here, and only raise the abstract
        // value for all array expressions with potentially aliasing receivers.
        arrayValuesIterator.remove(); // remove information completely
      }
    }

    // case 2:
    final Iterator<Map.Entry<FieldAccess, V>> fieldValuesIterator =
        fieldValues.entrySet().iterator();
    while (fieldValuesIterator.hasNext()) {
      Map.Entry<FieldAccess, V> entry = fieldValuesIterator.next();
      FieldAccess otherFieldAccess = entry.getKey();
      JavaExpression otherReceiver = otherFieldAccess.getReceiver();
      if (otherReceiver.containsModifiableAliasOf(this, arrayAccess)
          && otherReceiver.containsOfClass(ArrayAccess.class)) {
        // remove information completely
        fieldValuesIterator.remove();
      }
    }

    // case 3:
    methodValues.clear();
  }

  /**
   * Remove any information in this store that might not be true any more after {@code localVar} has
   * been assigned a new value. This includes the following steps:
   *
   * <ol>
   *   <li value="1">Remove any abstract values for field accesses <em>b.g</em> where {@code
   *       localVar} might alias any expression in the receiver <em>b</em>.
   *   <li value="2">Remove any abstract values for array accesses <em>a[i]</em> where {@code
   *       localVar} might alias the receiver <em>a</em>.
   *   <li value="3">Remove any information about method calls where the receiver or any of the
   *       parameters contains {@code localVar}.
   * </ol>
   */
  protected void removeConflicting(LocalVariable var) {
    final Iterator<Map.Entry<FieldAccess, V>> fieldValuesIterator =
        fieldValues.entrySet().iterator();
    while (fieldValuesIterator.hasNext()) {
      Map.Entry<FieldAccess, V> entry = fieldValuesIterator.next();
      FieldAccess otherFieldAccess = entry.getKey();
      // case 1:
      if (otherFieldAccess.containsSyntacticEqualJavaExpression(var)) {
        fieldValuesIterator.remove();
      }
    }

    final Iterator<Map.Entry<ArrayAccess, V>> arrayValuesIterator =
        arrayValues.entrySet().iterator();
    while (arrayValuesIterator.hasNext()) {
      Map.Entry<ArrayAccess, V> entry = arrayValuesIterator.next();
      ArrayAccess otherArrayAccess = entry.getKey();
      // case 2:
      if (otherArrayAccess.containsSyntacticEqualJavaExpression(var)) {
        arrayValuesIterator.remove();
      }
    }

    final Iterator<Map.Entry<MethodCall, V>> methodValuesIterator =
        methodValues.entrySet().iterator();
    while (methodValuesIterator.hasNext()) {
      Map.Entry<MethodCall, V> entry = methodValuesIterator.next();
      MethodCall otherMethodAccess = entry.getKey();
      // case 3:
      if (otherMethodAccess.containsSyntacticEqualJavaExpression(var)) {
        methodValuesIterator.remove();
      }
    }
  }

  /**
   * Can the objects {@code a} and {@code b} be aliases? Returns a conservative answer (i.e.,
   * returns {@code true} if not enough information is available to determine aliasing).
   */
  @Override
  public boolean canAlias(JavaExpression a, JavaExpression b) {
    TypeMirror tb = b.getType();
    TypeMirror ta = a.getType();
    Types types = analysis.getTypes();
    return types.isSubtype(ta, tb) || types.isSubtype(tb, ta);
  }

  /* --------------------------------------------------------- */
  /* Handling of local variables */
  /* --------------------------------------------------------- */

  /**
   * Returns the current abstract value of a local variable, or {@code null} if no information is
   * available.
   *
   * @param n the local variable
   * @return the current abstract value of a local variable, or {@code null} if no information is
   *     available
   */
  public @Nullable V getValue(LocalVariableNode n) {
    VariableElement el = n.getElement();
    return localVariableValues.get(new LocalVariable(el));
  }

  /* --------------------------------------------------------- */
  /* Handling of the current object */
  /* --------------------------------------------------------- */

  /**
   * Returns the current abstract value of the current object, or {@code null} if no information is
   * available.
   *
   * @param n a reference to "this"
   * @return the current abstract value of the current object, or {@code null} if no information is
   *     available
   */
  public @Nullable V getValue(ThisNode n) {
    return thisValue;
  }

  /* --------------------------------------------------------- */
  /* Helper and miscellaneous methods */
  /* --------------------------------------------------------- */

  @SuppressWarnings("unchecked")
  @Override
  public S copy() {
    return analysis.createCopiedStore((S) this);
  }

  @Override
  public S leastUpperBound(S other) {
    return upperBound(other, false);
  }

  @Override
  public S widenedUpperBound(S previous) {
    return upperBound(previous, true);
  }

  private S upperBound(S other, boolean shouldWiden) {
    S newStore = analysis.createEmptyStore(sequentialSemantics);

    for (Map.Entry<LocalVariable, V> e : other.localVariableValues.entrySet()) {
      // local variables that are only part of one store, but not the other are discarded, as
      // one of store implicitly contains 'top' for that variable.
      LocalVariable localVar = e.getKey();
      V thisVal = localVariableValues.get(localVar);
      if (thisVal != null) {
        V otherVal = e.getValue();
        V mergedVal = upperBoundOfValues(otherVal, thisVal, shouldWiden);

        if (mergedVal != null) {
          newStore.localVariableValues.put(localVar, mergedVal);
        }
      }
    }

    // information about the current object
    {
      V otherVal = other.thisValue;
      V myVal = thisValue;
      V mergedVal = myVal == null ? null : upperBoundOfValues(otherVal, myVal, shouldWiden);
      if (mergedVal != null) {
        newStore.thisValue = mergedVal;
      }
    }

    for (Map.Entry<FieldAccess, V> e : other.fieldValues.entrySet()) {
      // information about fields that are only part of one store, but not the other are
      // discarded, as one store implicitly contains 'top' for that field.
      FieldAccess el = e.getKey();
      V thisVal = fieldValues.get(el);
      if (thisVal != null) {
        V otherVal = e.getValue();
        V mergedVal = upperBoundOfValues(otherVal, thisVal, shouldWiden);
        if (mergedVal != null) {
          newStore.fieldValues.put(el, mergedVal);
        }
      }
    }
    for (Map.Entry<ArrayAccess, V> e : other.arrayValues.entrySet()) {
      // information about arrays that are only part of one store, but not the other are
      // discarded, as one store implicitly contains 'top' for that array access.
      ArrayAccess el = e.getKey();
      V thisVal = arrayValues.get(el);
      if (thisVal != null) {
        V otherVal = e.getValue();
        V mergedVal = upperBoundOfValues(otherVal, thisVal, shouldWiden);
        if (mergedVal != null) {
          newStore.arrayValues.put(el, mergedVal);
        }
      }
    }
    for (Map.Entry<MethodCall, V> e : other.methodValues.entrySet()) {
      // information about methods that are only part of one store, but not the other are
      // discarded, as one store implicitly contains 'top' for that field.
      MethodCall el = e.getKey();
      V thisVal = methodValues.get(el);
      if (thisVal != null) {
        V otherVal = e.getValue();
        V mergedVal = upperBoundOfValues(otherVal, thisVal, shouldWiden);
        if (mergedVal != null) {
          newStore.methodValues.put(el, mergedVal);
        }
      }
    }
    for (Map.Entry<ClassName, V> e : other.classValues.entrySet()) {
      ClassName el = e.getKey();
      V thisVal = classValues.get(el);
      if (thisVal != null) {
        V otherVal = e.getValue();
        V mergedVal = upperBoundOfValues(otherVal, thisVal, shouldWiden);
        if (mergedVal != null) {
          newStore.classValues.put(el, mergedVal);
        }
      }
    }
    return newStore;
  }

  private V upperBoundOfValues(V otherVal, V thisVal, boolean shouldWiden) {
    return shouldWiden ? thisVal.widenUpperBound(otherVal) : thisVal.leastUpperBound(otherVal);
  }

  /**
   * Returns true iff this {@link CFAbstractStore} contains a superset of the map entries of the
   * argument {@link CFAbstractStore}. Note that we test the entry keys and values by Java equality,
   * not by any subtype relationship. This method is used primarily to simplify the equals
   * predicate.
   */
  protected boolean supersetOf(CFAbstractStore<V, S> other) {
    for (Map.Entry<LocalVariable, V> e : other.localVariableValues.entrySet()) {
      LocalVariable key = e.getKey();
      V value = localVariableValues.get(key);
      if (value == null || !value.equals(e.getValue())) {
        return false;
      }
    }
    if (!Objects.equals(thisValue, other.thisValue)) {
      return false;
    }
    for (Map.Entry<FieldAccess, V> e : other.fieldValues.entrySet()) {
      FieldAccess key = e.getKey();
      V value = fieldValues.get(key);
      if (value == null || !value.equals(e.getValue())) {
        return false;
      }
    }
    for (Map.Entry<ArrayAccess, V> e : other.arrayValues.entrySet()) {
      ArrayAccess key = e.getKey();
      V value = arrayValues.get(key);
      if (value == null || !value.equals(e.getValue())) {
        return false;
      }
    }
    for (Map.Entry<MethodCall, V> e : other.methodValues.entrySet()) {
      MethodCall key = e.getKey();
      V value = methodValues.get(key);
      if (value == null || !value.equals(e.getValue())) {
        return false;
      }
    }
    for (Map.Entry<ClassName, V> e : other.classValues.entrySet()) {
      ClassName key = e.getKey();
      V value = classValues.get(key);
      if (value == null || !value.equals(e.getValue())) {
        return false;
      }
    }
    return true;
  }

  @Override
  public boolean equals(@Nullable Object o) {
    if (o instanceof CFAbstractStore) {
      @SuppressWarnings("unchecked")
      CFAbstractStore<V, S> other = (CFAbstractStore<V, S>) o;
      return this.supersetOf(other) && other.supersetOf(this);
    } else {
      return false;
    }
  }

  @Override
  public int hashCode() {
    // What is a good hash code to use?
    return 22;
  }

  @SideEffectFree
  @Override
  public String toString() {
    return visualize(new StringCFGVisualizer<>());
  }

  @Override
  public String visualize(CFGVisualizer<?, S, ?> viz) {
    /* This cast is guaranteed to be safe, as long as the CFGVisualizer is created by
     * CFGVisualizer<Value, Store, TransferFunction> createCFGVisualizer() of GenericAnnotatedTypeFactory */
    @SuppressWarnings("unchecked")
    CFGVisualizer<V, S, ?> castedViz = (CFGVisualizer<V, S, ?>) viz;
    String internal = internalVisualize(castedViz);
    if (internal.trim().isEmpty()) {
      return this.getClassAndUid() + "()";
    } else {
      return this.getClassAndUid() + "(" + viz.getSeparator() + internal + ")";
    }
  }

  /**
   * Adds a representation of the internal information of this Store to visualizer {@code viz}.
   *
   * @param viz the visualizer
   * @return a representation of the internal information of this {@link Store}
   */
  protected String internalVisualize(CFGVisualizer<V, S, ?> viz) {
    StringJoiner res = new StringJoiner(viz.getSeparator());
    for (LocalVariable lv : ToStringComparator.sorted(localVariableValues.keySet())) {
      res.add(viz.visualizeStoreLocalVar(lv, localVariableValues.get(lv)));
    }
    if (thisValue != null) {
      res.add(viz.visualizeStoreThisVal(thisValue));
    }
    for (FieldAccess fa : ToStringComparator.sorted(fieldValues.keySet())) {
      res.add(viz.visualizeStoreFieldVal(fa, fieldValues.get(fa)));
    }
    for (ArrayAccess fa : ToStringComparator.sorted(arrayValues.keySet())) {
      res.add(viz.visualizeStoreArrayVal(fa, arrayValues.get(fa)));
    }
    for (MethodCall fa : ToStringComparator.sorted(methodValues.keySet())) {
      res.add(viz.visualizeStoreMethodVals(fa, methodValues.get(fa)));
    }
    for (ClassName fa : ToStringComparator.sorted(classValues.keySet())) {
      res.add(viz.visualizeStoreClassVals(fa, classValues.get(fa)));
    }
    return res.toString();
  }
}<|MERGE_RESOLUTION|>--- conflicted
+++ resolved
@@ -148,14 +148,11 @@
     arrayValues = new HashMap<>();
     classValues = new HashMap<>();
     this.sequentialSemantics = sequentialSemantics;
-<<<<<<< HEAD
     sideEffectsOnlyValueElement =
         TreeUtils.getMethod(SideEffectsOnly.class, "value", 0, analysis.env);
-=======
     assumeSideEffectFree =
         analysis.checker.hasOption("assumeSideEffectFree")
             || analysis.checker.hasOption("assumePure");
->>>>>>> 3286a3dc
   }
   /**
    * Copy constructor.
@@ -171,11 +168,8 @@
     arrayValues = new HashMap<>(other.arrayValues);
     classValues = new HashMap<>(other.classValues);
     sequentialSemantics = other.sequentialSemantics;
-<<<<<<< HEAD
     sideEffectsOnlyValueElement = other.sideEffectsOnlyValueElement;
-=======
     assumeSideEffectFree = other.assumeSideEffectFree;
->>>>>>> 3286a3dc
   }
 
   /**
