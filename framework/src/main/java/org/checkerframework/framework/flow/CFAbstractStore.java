--- conflicted
+++ resolved
@@ -609,11 +609,7 @@
      *     available
      */
     public @Nullable V getValue(MethodInvocationNode n) {
-<<<<<<< HEAD
-        JavaExpression method = JavaExpression.fromNode(analysis.getTypeFactory(), n);
-=======
-        JavaExpression method = JavaExpression.fromNode(n, true);
->>>>>>> 270b4cde
+        JavaExpression method = JavaExpression.fromNode(n);
         if (method == null) {
             return null;
         }
