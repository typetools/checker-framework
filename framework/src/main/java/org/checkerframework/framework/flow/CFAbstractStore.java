package org.checkerframework.framework.flow;

import java.util.HashMap;
import java.util.List;
import java.util.Map;
import java.util.Map.Entry;
import javax.lang.model.element.AnnotationMirror;
import javax.lang.model.element.Element;
import javax.lang.model.element.ExecutableElement;
import javax.lang.model.element.Name;
import javax.lang.model.type.TypeMirror;
import javax.lang.model.util.Types;
import org.checkerframework.checker.nullness.qual.Nullable;
import org.checkerframework.dataflow.analysis.FlowExpressions;
import org.checkerframework.dataflow.analysis.FlowExpressions.ArrayAccess;
import org.checkerframework.dataflow.analysis.FlowExpressions.ClassName;
import org.checkerframework.dataflow.analysis.FlowExpressions.FieldAccess;
import org.checkerframework.dataflow.analysis.FlowExpressions.LocalVariable;
import org.checkerframework.dataflow.analysis.FlowExpressions.MethodCall;
import org.checkerframework.dataflow.analysis.FlowExpressions.Receiver;
import org.checkerframework.dataflow.analysis.Store;
import org.checkerframework.dataflow.cfg.CFGVisualizer;
import org.checkerframework.dataflow.cfg.StringCFGVisualizer;
import org.checkerframework.dataflow.cfg.node.ArrayAccessNode;
import org.checkerframework.dataflow.cfg.node.FieldAccessNode;
import org.checkerframework.dataflow.cfg.node.LocalVariableNode;
import org.checkerframework.dataflow.cfg.node.MethodInvocationNode;
import org.checkerframework.dataflow.cfg.node.Node;
import org.checkerframework.dataflow.cfg.node.ThisLiteralNode;
import org.checkerframework.dataflow.qual.SideEffectFree;
import org.checkerframework.dataflow.util.PurityUtils;
import org.checkerframework.framework.qual.MonotonicQualifier;
import org.checkerframework.framework.type.AnnotatedTypeFactory;
import org.checkerframework.javacutil.AnnotationBuilder;
import org.checkerframework.javacutil.AnnotationUtils;
import org.checkerframework.javacutil.BugInCF;
import org.checkerframework.javacutil.Pair;

/**
 * A store for the checker framework analysis tracks the annotations of memory locations such as
 * local variables and fields.
 *
 * <p>When adding a new field to track values for a code construct (similar to {@code
 * localVariableValues} and {@code thisValue}), it is important to review all constructors and
 * methods in this class for locations where the new field must be handled (such as the copy
 * constructor and {@code clearValue}), as well as all constructors/methods in subclasses of {code
 * CFAbstractStore}. Note that this includes not only overridden methods in the subclasses, but new
 * methods in the subclasses as well. Also check if
 * BaseTypeVisitor#getFlowExpressionContextFromNode(Node) needs to be updated. Failing to do so may
 * result in silent failures that are time consuming to debug.
 */
// TODO: this class should be split into parts that are reusable generally, and
// parts specific to the checker framework
public abstract class CFAbstractStore<V extends CFAbstractValue<V>, S extends CFAbstractStore<V, S>>
        implements Store<S> {

    /** The analysis class this store belongs to. */
    protected final CFAbstractAnalysis<V, S, ?> analysis;

    /** Information collected about local variables (including method arguments). */
    protected final Map<FlowExpressions.LocalVariable, V> localVariableValues;

    /** Information collected about the current object. */
    protected V thisValue;

    /**
     * Information collected about fields, using the internal representation {@link FieldAccess}.
     */
    protected Map<FlowExpressions.FieldAccess, V> fieldValues;

    /**
     * Information collected about arrays, using the internal representation {@link ArrayAccess}.
     */
    protected Map<FlowExpressions.ArrayAccess, V> arrayValues;

    /**
     * Information collected about method calls, using the internal representation {@link
     * MethodCall}.
     */
    protected Map<FlowExpressions.MethodCall, V> methodValues;

    /**
     * Information collected about <i>classname</i>.class values, using the internal representation
     * {@link ClassName}.
     */
    protected Map<FlowExpressions.ClassName, V> classValues;

    /**
     * Should the analysis use sequential Java semantics (i.e., assume that only one thread is
     * running at all times)?
     */
    protected final boolean sequentialSemantics;

    /* --------------------------------------------------------- */
    /* Initialization */
    /* --------------------------------------------------------- */

    public CFAbstractStore(CFAbstractAnalysis<V, S, ?> analysis, boolean sequentialSemantics) {
        this.analysis = analysis;
        localVariableValues = new HashMap<>();
        thisValue = null;
        fieldValues = new HashMap<>();
        methodValues = new HashMap<>();
        arrayValues = new HashMap<>();
        classValues = new HashMap<>();
        this.sequentialSemantics = sequentialSemantics;
    }

    /** Copy constructor. */
    protected CFAbstractStore(CFAbstractStore<V, S> other) {
        this.analysis = other.analysis;
        localVariableValues = new HashMap<>(other.localVariableValues);
        thisValue = other.thisValue;
        fieldValues = new HashMap<>(other.fieldValues);
        methodValues = new HashMap<>(other.methodValues);
        arrayValues = new HashMap<>(other.arrayValues);
        classValues = new HashMap<>(other.classValues);
        sequentialSemantics = other.sequentialSemantics;
    }

    /**
     * Set the abstract value of a method parameter (only adds the information to the store, does
     * not remove any other knowledge). Any previous information is erased; this method should only
     * be used to initialize the abstract value.
     */
    public void initializeMethodParameter(LocalVariableNode p, @Nullable V value) {
        if (value != null) {
            localVariableValues.put(new FlowExpressions.LocalVariable(p.getElement()), value);
        }
    }

    /**
     * Set the value of the current object. Any previous information is erased; this method should
     * only be used to initialize the value.
     */
    public void initializeThisValue(AnnotationMirror a, TypeMirror underlyingType) {
        if (a != null) {
            thisValue = analysis.createSingleAnnotationValue(a, underlyingType);
        }
    }

    /*
     * Indicates whether the given method is side-effect-free as far as the
     * current store is concerned.
     * In some cases, a store for a checker allows for other mechanisms to specify
     * whether a method is side-effect-free. For example, unannotated methods may
     * be considered side-effect-free by default.
     *
     * @param atypeFactory     the type factory used to retrieve annotations on the method element
     * @param method           the method element
     *
     * @return whether the method is side-effect-free
     */
    protected boolean isSideEffectFree(
            AnnotatedTypeFactory atypeFactory, ExecutableElement method) {
        return PurityUtils.isSideEffectFree(atypeFactory, method);
    }

    /* --------------------------------------------------------- */
    /* Handling of fields */
    /* --------------------------------------------------------- */

    /**
     * Remove any information that might not be valid any more after a method call, and add
     * information guaranteed by the method.
     *
     * <ol>
     *   <li>If the method is side-effect-free (as indicated by {@link
     *       org.checkerframework.dataflow.qual.SideEffectFree} or {@link
     *       org.checkerframework.dataflow.qual.Pure}), then no information needs to be removed.
     *   <li>Otherwise, all information about field accesses {@code a.f} needs to be removed, except
     *       if the method {@code n} cannot modify {@code a.f} (e.g., if {@code a} is a local
     *       variable or {@code this}, and {@code f} is final).
     *   <li>Furthermore, if the field has a monotonic annotation, then its information can also be
     *       kept.
     * </ol>
     *
     * Furthermore, if the method is deterministic, we store its result {@code val} in the store.
     */
    public void updateForMethodCall(
            MethodInvocationNode n, AnnotatedTypeFactory atypeFactory, V val) {
        ExecutableElement method = n.getTarget().getMethod();

        // case 1: remove information if necessary
        if (!(analysis.checker.hasOption("assumeSideEffectFree")
                || isSideEffectFree(atypeFactory, method))) {
            // update field values
            Map<FlowExpressions.FieldAccess, V> newFieldValues = new HashMap<>();
            for (Entry<FlowExpressions.FieldAccess, V> e : fieldValues.entrySet()) {
                FlowExpressions.FieldAccess fieldAccess = e.getKey();
                V otherVal = e.getValue();

                // case 3:
                List<Pair<AnnotationMirror, AnnotationMirror>> fieldAnnotations =
                        atypeFactory.getAnnotationWithMetaAnnotation(
                                fieldAccess.getField(), MonotonicQualifier.class);
                V newOtherVal = null;
                for (Pair<AnnotationMirror, AnnotationMirror> fieldAnnotation : fieldAnnotations) {
                    AnnotationMirror monotonicAnnotation = fieldAnnotation.second;
                    Name annotation =
                            AnnotationUtils.getElementValueClassName(
                                    monotonicAnnotation, "value", false);
                    AnnotationMirror target =
                            AnnotationBuilder.fromName(atypeFactory.getElementUtils(), annotation);
                    // Make sure the 'target' annotation is present.
                    if (AnnotationUtils.containsSame(otherVal.getAnnotations(), target)) {
                        newOtherVal =
                                analysis.createSingleAnnotationValue(
                                                target, otherVal.getUnderlyingType())
                                        .mostSpecific(newOtherVal, null);
                    }
                }
                if (newOtherVal != null) {
                    // keep information for all hierarchies where we had a
                    // monotone annotation.
                    newFieldValues.put(fieldAccess, newOtherVal);
                    continue;
                }

                // case 2:
                if (!fieldAccess.isUnassignableByOtherCode()) {
                    continue; // remove information completely
                }

                // keep information
                newFieldValues.put(fieldAccess, otherVal);
            }
            fieldValues = newFieldValues;

            // update method values
            methodValues.entrySet().removeIf(e -> !e.getKey().isUnmodifiableByOtherCode());

            arrayValues.clear();
        }

        // store information about method call if possible
        Receiver methodCall = FlowExpressions.internalReprOf(analysis.getTypeFactory(), n);
        replaceValue(methodCall, val);
    }

    /**
     * Add the annotation {@code a} for the expression {@code r} (correctly deciding where to store
     * the information depending on the type of the expression {@code r}).
     *
     * <p>This method does not take care of removing other information that might be influenced by
     * changes to certain parts of the state.
     *
     * <p>If there is already a value {@code v} present for {@code r}, then the stronger of the new
     * and old value are taken (according to the lattice). Note that this happens per hierarchy, and
     * if the store already contains information about a hierarchy other than {@code a}s hierarchy,
     * that information is preserved.
     */
    public void insertValue(FlowExpressions.Receiver r, AnnotationMirror a) {
        insertValue(r, analysis.createSingleAnnotationValue(a, r.getType()));
    }

    /** Returns true if the receiver {@code r} can be stored in this store. */
    public static boolean canInsertReceiver(Receiver r) {
        if (r instanceof FlowExpressions.FieldAccess
                || r instanceof FlowExpressions.ThisReference
                || r instanceof FlowExpressions.LocalVariable
                || r instanceof FlowExpressions.MethodCall
                || r instanceof FlowExpressions.ArrayAccess
                || r instanceof FlowExpressions.ClassName) {
            return !r.containsUnknown();
        }
        return false;
    }

    /**
     * Add the abstract value {@code value} for the expression {@code r} (correctly deciding where
     * to store the information depending on the type of the expression {@code r}).
     *
     * <p>This method does not take care of removing other information that might be influenced by
     * changes to certain parts of the state.
     *
     * <p>If there is already a value {@code v} present for {@code r}, then the stronger of the new
     * and old value are taken (according to the lattice). Note that this happens per hierarchy, and
     * if the store already contains information about a hierarchy for which {@code value} does not
     * contain information, then that information is preserved.
     */
    public void insertValue(FlowExpressions.Receiver r, @Nullable V value) {
        if (value == null) {
            // No need to insert a null abstract value because it represents
            // top and top is also the default value.
            return;
        }
        if (r.containsUnknown()) {
            // Expressions containing unknown expressions are not stored.
            return;
        }
        if (r instanceof FlowExpressions.LocalVariable) {
            FlowExpressions.LocalVariable localVar = (FlowExpressions.LocalVariable) r;
            V oldValue = localVariableValues.get(localVar);
            V newValue = value.mostSpecific(oldValue, null);
            if (newValue != null) {
                localVariableValues.put(localVar, newValue);
            }
        } else if (r instanceof FlowExpressions.FieldAccess) {
            FlowExpressions.FieldAccess fieldAcc = (FlowExpressions.FieldAccess) r;
            // Only store information about final fields (where the receiver is
            // also fixed) if concurrent semantics are enabled.
            boolean isMonotonic = isMonotonicUpdate(fieldAcc, value);
            if (sequentialSemantics || isMonotonic || fieldAcc.isUnassignableByOtherCode()) {
                V oldValue = fieldValues.get(fieldAcc);
                V newValue = value.mostSpecific(oldValue, null);
                if (newValue != null) {
                    fieldValues.put(fieldAcc, newValue);
                }
            }
        } else if (r instanceof FlowExpressions.MethodCall) {
            FlowExpressions.MethodCall method = (FlowExpressions.MethodCall) r;
            // Don't store any information if concurrent semantics are enabled.
            if (sequentialSemantics) {
                V oldValue = methodValues.get(method);
                V newValue = value.mostSpecific(oldValue, null);
                if (newValue != null) {
                    methodValues.put(method, newValue);
                }
            }
        } else if (r instanceof FlowExpressions.ArrayAccess) {
            FlowExpressions.ArrayAccess arrayAccess = (ArrayAccess) r;
            if (sequentialSemantics) {
                V oldValue = arrayValues.get(arrayAccess);
                V newValue = value.mostSpecific(oldValue, null);
                if (newValue != null) {
                    arrayValues.put(arrayAccess, newValue);
                }
            }
        } else if (r instanceof FlowExpressions.ThisReference) {
            FlowExpressions.ThisReference thisRef = (FlowExpressions.ThisReference) r;
            if (sequentialSemantics || thisRef.isUnassignableByOtherCode()) {
                V oldValue = thisValue;
                V newValue = value.mostSpecific(oldValue, null);
                if (newValue != null) {
                    thisValue = newValue;
                }
            }
        } else if (r instanceof FlowExpressions.ClassName) {
            FlowExpressions.ClassName className = (FlowExpressions.ClassName) r;
            if (sequentialSemantics || className.isUnassignableByOtherCode()) {
                V oldValue = classValues.get(className);
                V newValue = value.mostSpecific(oldValue, null);
                if (newValue != null) {
                    classValues.put(className, newValue);
                }
            }
        } else {
            // No other types of expressions need to be stored.
        }
    }

    /**
     * @return true if fieldAcc is an update of a monotonic qualifier to its target qualifier.
     *     (e.g. @MonotonicNonNull to @NonNull). Always returns false if sequentialSemantics is
     *     true.
     */
    protected boolean isMonotonicUpdate(FieldAccess fieldAcc, V value) {
        boolean isMonotonic = false;
        // TODO: This check for !sequentialSemantics is an optimization that breaks the contract of
        // the method, since the method name and documentation say nothing about sequential
        // semantics.  This check should be performed by callers of this method when needed.
        // TODO: Update the javadoc of this method when the above to-do item is addressed.
        if (!sequentialSemantics) { // only compute if necessary
            AnnotatedTypeFactory atypeFactory = this.analysis.atypeFactory;
            List<Pair<AnnotationMirror, AnnotationMirror>> fieldAnnotations =
                    atypeFactory.getAnnotationWithMetaAnnotation(
                            fieldAcc.getField(), MonotonicQualifier.class);
            for (Pair<AnnotationMirror, AnnotationMirror> fieldAnnotation : fieldAnnotations) {
                AnnotationMirror monotonicAnnotation = fieldAnnotation.second;
                Name annotation =
                        AnnotationUtils.getElementValueClassName(
                                monotonicAnnotation, "value", false);
                AnnotationMirror target =
                        AnnotationBuilder.fromName(atypeFactory.getElementUtils(), annotation);
                // Make sure the 'target' annotation is present.
                if (AnnotationUtils.containsSame(value.getAnnotations(), target)) {
                    isMonotonic = true;
                    break;
                }
            }
        }
        return isMonotonic;
    }

    public void insertThisValue(AnnotationMirror a, TypeMirror underlyingType) {
        if (a == null) {
            return;
        }

        V value = analysis.createSingleAnnotationValue(a, underlyingType);

        V oldValue = thisValue;
        V newValue = value.mostSpecific(oldValue, null);
        if (newValue != null) {
            thisValue = newValue;
        }
    }

    /**
     * Completely replaces the abstract value {@code value} for the expression {@code r} (correctly
     * deciding where to store the information depending on the type of the expression {@code r}).
     * Any previous information is discarded.
     *
     * <p>This method does not take care of removing other information that might be influenced by
     * changes to certain parts of the state.
     */
    public void replaceValue(FlowExpressions.Receiver r, @Nullable V value) {
        clearValue(r);
        insertValue(r, value);
    }

    /**
     * Remove any knowledge about the expression {@code r} (correctly deciding where to remove the
     * information depending on the type of the expression {@code r}).
     */
    public void clearValue(FlowExpressions.Receiver r) {
        if (r.containsUnknown()) {
            // Expressions containing unknown expressions are not stored.
            return;
        }
        if (r instanceof FlowExpressions.LocalVariable) {
            FlowExpressions.LocalVariable localVar = (FlowExpressions.LocalVariable) r;
            localVariableValues.remove(localVar);
        } else if (r instanceof FlowExpressions.FieldAccess) {
            FlowExpressions.FieldAccess fieldAcc = (FlowExpressions.FieldAccess) r;
            fieldValues.remove(fieldAcc);
        } else if (r instanceof FlowExpressions.MethodCall) {
            MethodCall method = (MethodCall) r;
            methodValues.remove(method);
        } else if (r instanceof FlowExpressions.ArrayAccess) {
            ArrayAccess a = (ArrayAccess) r;
            arrayValues.remove(a);
        } else if (r instanceof FlowExpressions.ClassName) {
            FlowExpressions.ClassName c = (FlowExpressions.ClassName) r;
            classValues.remove(c);
        } else { // thisValue ...
            // No other types of expressions are stored.
        }
    }

    /**
     * @return current abstract value of a flow expression, or {@code null} if no information is
     *     available.
     */
    public @Nullable V getValue(FlowExpressions.Receiver expr) {
        if (expr instanceof FlowExpressions.LocalVariable) {
            FlowExpressions.LocalVariable localVar = (FlowExpressions.LocalVariable) expr;
            return localVariableValues.get(localVar);
        } else if (expr instanceof FlowExpressions.ThisReference) {
            return thisValue;
        } else if (expr instanceof FlowExpressions.FieldAccess) {
            FlowExpressions.FieldAccess fieldAcc = (FlowExpressions.FieldAccess) expr;
            return fieldValues.get(fieldAcc);
        } else if (expr instanceof FlowExpressions.MethodCall) {
            FlowExpressions.MethodCall method = (FlowExpressions.MethodCall) expr;
            return methodValues.get(method);
        } else if (expr instanceof FlowExpressions.ArrayAccess) {
            FlowExpressions.ArrayAccess a = (FlowExpressions.ArrayAccess) expr;
            return arrayValues.get(a);
        } else if (expr instanceof FlowExpressions.ClassName) {
            FlowExpressions.ClassName c = (FlowExpressions.ClassName) expr;
            return classValues.get(c);
        } else {
            throw new BugInCF("Unexpected FlowExpression: " + expr + " (" + expr.getClass() + ")");
        }
    }

    /**
     * @return current abstract value of a field access, or {@code null} if no information is
     *     available.
     */
    public @Nullable V getValue(FieldAccessNode n) {
        FlowExpressions.FieldAccess fieldAccess =
                FlowExpressions.internalReprOfFieldAccess(analysis.getTypeFactory(), n);
        return fieldValues.get(fieldAccess);
    }

    /**
     * @return current abstract value of a method call, or {@code null} if no information is
     *     available.
     */
    public @Nullable V getValue(MethodInvocationNode n) {
        Receiver method = FlowExpressions.internalReprOf(analysis.getTypeFactory(), n, true);
        if (method == null) {
            return null;
        }
        return methodValues.get(method);
    }

    /**
     * @return current abstract value of a field access, or {@code null} if no information is
     *     available.
     */
    public @Nullable V getValue(ArrayAccessNode n) {
        FlowExpressions.ArrayAccess arrayAccess =
                FlowExpressions.internalReprOfArrayAccess(analysis.getTypeFactory(), n);
        return arrayValues.get(arrayAccess);
    }

    /** Update the information in the store by considering an assignment with target {@code n}. */
    public void updateForAssignment(Node n, @Nullable V val) {
        Receiver receiver = FlowExpressions.internalReprOf(analysis.getTypeFactory(), n);
        if (receiver instanceof ArrayAccess) {
            updateForArrayAssignment((ArrayAccess) receiver, val);
        } else if (receiver instanceof FieldAccess) {
            updateForFieldAccessAssignment((FieldAccess) receiver, val);
        } else if (receiver instanceof LocalVariable) {
            updateForLocalVariableAssignment((LocalVariable) receiver, val);
        } else {
            throw new BugInCF("Unexpected receiver of class " + receiver.getClass());
        }
    }

    /**
     * Update the information in the store by considering a field assignment with target {@code n},
     * where the right hand side has the abstract value {@code val}.
     *
     * @param val the abstract value of the value assigned to {@code n} (or {@code null} if the
     *     abstract value is not known).
     */
    protected void updateForFieldAccessAssignment(FieldAccess fieldAccess, @Nullable V val) {
        removeConflicting(fieldAccess, val);
        if (!fieldAccess.containsUnknown() && val != null) {
            // Only store information about final fields (where the receiver is
            // also fixed) if concurrent semantics are enabled.
            boolean isMonotonic = isMonotonicUpdate(fieldAccess, val);
            if (sequentialSemantics || isMonotonic || fieldAccess.isUnassignableByOtherCode()) {
                fieldValues.put(fieldAccess, val);
            }
        }
    }

    /**
     * Update the information in the store by considering an assignment with target {@code n}, where
     * the target is an array access.
     *
     * <p>See {@link #removeConflicting(FlowExpressions.ArrayAccess,CFAbstractValue)}, as it is
     * called first by this method.
     */
    protected void updateForArrayAssignment(ArrayAccess arrayAccess, @Nullable V val) {
        removeConflicting(arrayAccess, val);
        if (!arrayAccess.containsUnknown() && val != null) {
            // Only store information about final fields (where the receiver is
            // also fixed) if concurrent semantics are enabled.
            if (sequentialSemantics) {
                arrayValues.put(arrayAccess, val);
            }
        }
    }

    /**
     * Set the abstract value of a local variable in the store. Overwrites any value that might have
     * been available previously.
     *
     * @param val the abstract value of the value assigned to {@code n} (or {@code null} if the
     *     abstract value is not known).
     */
    protected void updateForLocalVariableAssignment(LocalVariable receiver, @Nullable V val) {
        removeConflicting(receiver);
        if (val != null) {
            localVariableValues.put(receiver, val);
        }
    }

    /**
     * Remove any information in this store that might not be true any more after {@code
     * fieldAccess} has been assigned a new value (with the abstract value {@code val}). This
     * includes the following steps (assume that {@code fieldAccess} is of the form <em>a.f</em> for
     * some <em>a</em>.
     *
     * <ol>
     *   <li value="1">Update the abstract value of other field accesses <em>b.g</em> where the
     *       field is equal (that is, <em>f=g</em>), and the receiver <em>b</em> might alias the
     *       receiver of {@code fieldAccess}, <em>a</em>. This update will raise the abstract value
     *       for such field accesses to at least {@code val} (or the old value, if that was less
     *       precise). However, this is only necessary if the field <em>g</em> is not final.
     *   <li value="2">Remove any abstract values for field accesses <em>b.g</em> where {@code
     *       fieldAccess} might alias any expression in the receiver <em>b</em>.
     *   <li value="3">Remove any information about method calls.
     *   <li value="4">Remove any abstract values an array access <em>b[i]</em> where {@code
     *       fieldAccess} might alias any expression in the receiver <em>a</em> or index <em>i</em>.
     * </ol>
     *
     * @param val the abstract value of the value assigned to {@code n} (or {@code null} if the
     *     abstract value is not known).
     */
    protected void removeConflicting(FlowExpressions.FieldAccess fieldAccess, @Nullable V val) {
        Map<FlowExpressions.FieldAccess, V> newFieldValues = new HashMap<>();
        for (Entry<FlowExpressions.FieldAccess, V> e : fieldValues.entrySet()) {
            FlowExpressions.FieldAccess otherFieldAccess = e.getKey();
            V otherVal = e.getValue();
            // case 2:
            if (otherFieldAccess.getReceiver().containsModifiableAliasOf(this, fieldAccess)) {
                continue; // remove information completely
            }
            // case 1:
            if (fieldAccess.getField().equals(otherFieldAccess.getField())) {
                if (canAlias(fieldAccess.getReceiver(), otherFieldAccess.getReceiver())) {
                    if (!otherFieldAccess.isFinal()) {
                        if (val != null) {
                            V newVal = val.leastUpperBound(otherVal);
                            newFieldValues.put(otherFieldAccess, newVal);
                        } else {
                            // remove information completely
                        }
                        continue;
                    }
                }
            }
            // information is save to be carried over
            newFieldValues.put(otherFieldAccess, otherVal);
        }
        fieldValues = newFieldValues;

        Map<FlowExpressions.ArrayAccess, V> newArrayValues = new HashMap<>();
        for (Entry<ArrayAccess, V> e : arrayValues.entrySet()) {
            FlowExpressions.ArrayAccess otherArrayAccess = e.getKey();
            V otherVal = e.getValue();
            if (otherArrayAccess.containsModifiableAliasOf(this, fieldAccess)) {
                // remove information completely
                continue;
            }
            newArrayValues.put(otherArrayAccess, otherVal);
        }
        arrayValues = newArrayValues;

        // case 3:
        methodValues = new HashMap<>();
    }

    /**
     * Remove any information in the store that might not be true any more after {@code arrayAccess}
     * has been assigned a new value (with the abstract value {@code val}). This includes the
     * following steps (assume that {@code arrayAccess} is of the form <em>a[i]</em> for some
     * <em>a</em>.
     *
     * <ol>
     *   <li value="1">Remove any abstract value for other array access <em>b[j]</em> where
     *       <em>a</em> and <em>b</em> can be aliases, or where either <em>b</em> or <em>j</em>
     *       contains a modifiable alias of <em>a[i]</em>.
     *   <li value="2">Remove any abstract values for field accesses <em>b.g</em> where
     *       <em>a[i]</em> might alias any expression in the receiver <em>b</em> and there is an
     *       array expression somewhere in the receiver.
     *   <li value="3">Remove any information about method calls.
     * </ol>
     *
     * @param val the abstract value of the value assigned to {@code n} (or {@code null} if the
     *     abstract value is not known).
     */
    protected void removeConflicting(FlowExpressions.ArrayAccess arrayAccess, @Nullable V val) {
        Map<FlowExpressions.ArrayAccess, V> newArrayValues = new HashMap<>();
        for (Entry<FlowExpressions.ArrayAccess, V> e : arrayValues.entrySet()) {
            FlowExpressions.ArrayAccess otherArrayAccess = e.getKey();
            V otherVal = e.getValue();
            // case 1:
            if (otherArrayAccess.containsModifiableAliasOf(this, arrayAccess)) {
                continue; // remove information completely
            }
            if (canAlias(arrayAccess.getReceiver(), otherArrayAccess.getReceiver())) {
                // TODO: one could be less strict here, and only raise the abstract
                // value for all array expressions with potentially aliasing receivers.
                continue; // remove information completely
            }
            // information is save to be carried over
            newArrayValues.put(otherArrayAccess, otherVal);
        }
        arrayValues = newArrayValues;

        // case 2:
        Map<FlowExpressions.FieldAccess, V> newFieldValues = new HashMap<>();
        for (Entry<FieldAccess, V> e : fieldValues.entrySet()) {
            FlowExpressions.FieldAccess otherFieldAccess = e.getKey();
            V otherVal = e.getValue();
            Receiver receiver = otherFieldAccess.getReceiver();
            if (receiver.containsModifiableAliasOf(this, arrayAccess)
                    && receiver.containsOfClass(ArrayAccess.class)) {
                // remove information completely
                continue;
            }
            newFieldValues.put(otherFieldAccess, otherVal);
        }
        fieldValues = newFieldValues;

        // case 3:
        methodValues = new HashMap<>();
    }

    /**
     * Remove any information in this store that might not be true any more after {@code localVar}
     * has been assigned a new value. This includes the following steps:
     *
     * <ol>
     *   <li value="1">Remove any abstract values for field accesses <em>b.g</em> where {@code
     *       localVar} might alias any expression in the receiver <em>b</em>.
     *   <li value="2">Remove any abstract values for array accesses <em>a[i]</em> where {@code
     *       localVar} might alias the receiver <em>a</em>.
     *   <li value="3">Remove any information about method calls where the receiver or any of the
     *       parameters contains {@code localVar}.
     * </ol>
     */
    protected void removeConflicting(LocalVariable var) {
        Map<FlowExpressions.FieldAccess, V> newFieldValues = new HashMap<>();
        for (Entry<FlowExpressions.FieldAccess, V> e : fieldValues.entrySet()) {
            FlowExpressions.FieldAccess otherFieldAccess = e.getKey();
            // case 1:
            if (otherFieldAccess.containsSyntacticEqualReceiver(var)) {
                continue;
            }
            newFieldValues.put(otherFieldAccess, e.getValue());
        }
        fieldValues = newFieldValues;

        Map<FlowExpressions.ArrayAccess, V> newArrayValues = new HashMap<>();
        for (Entry<FlowExpressions.ArrayAccess, V> e : arrayValues.entrySet()) {
            FlowExpressions.ArrayAccess otherArrayAccess = e.getKey();
            // case 2:
            if (otherArrayAccess.containsSyntacticEqualReceiver(var)) {
                continue;
            }
            newArrayValues.put(otherArrayAccess, e.getValue());
        }
        arrayValues = newArrayValues;

        Map<FlowExpressions.MethodCall, V> newMethodValues = new HashMap<>();
        for (Entry<FlowExpressions.MethodCall, V> e : methodValues.entrySet()) {
            FlowExpressions.MethodCall otherMethodAccess = e.getKey();
            // case 3:
            if (otherMethodAccess.containsSyntacticEqualReceiver(var)
                    || otherMethodAccess.containsSyntacticEqualParameter(var)) {
                continue;
            }
            newMethodValues.put(otherMethodAccess, e.getValue());
        }
        methodValues = newMethodValues;
    }

    /**
     * Can the objects {@code a} and {@code b} be aliases? Returns a conservative answer (i.e.,
     * returns {@code true} if not enough information is available to determine aliasing).
     */
    @Override
    public boolean canAlias(FlowExpressions.Receiver a, FlowExpressions.Receiver b) {
        TypeMirror tb = b.getType();
        TypeMirror ta = a.getType();
        Types types = analysis.getTypes();
        return types.isSubtype(ta, tb) || types.isSubtype(tb, ta);
    }

    /* --------------------------------------------------------- */
    /* Handling of local variables */
    /* --------------------------------------------------------- */

    /**
     * @return current abstract value of a local variable, or {@code null} if no information is
     *     available.
     */
    public @Nullable V getValue(LocalVariableNode n) {
        Element el = n.getElement();
        return localVariableValues.get(new FlowExpressions.LocalVariable(el));
    }

    /* --------------------------------------------------------- */
    /* Handling of the current object */
    /* --------------------------------------------------------- */

    /**
     * @return current abstract value of the current object, or {@code null} if no information is
     *     available.
     */
    public @Nullable V getValue(ThisLiteralNode n) {
        return thisValue;
    }

    /* --------------------------------------------------------- */
    /* Helper and miscellaneous methods */
    /* --------------------------------------------------------- */

    @SuppressWarnings("unchecked")
    @Override
    public S copy() {
        return analysis.createCopiedStore((S) this);
    }

    @Override
    public S leastUpperBound(S other) {
        return upperBound(other, false);
    }

    @Override
    public S widenedUpperBound(S previous) {
        return upperBound(previous, true);
    }

    private S upperBound(S other, boolean shouldWiden) {
        S newStore = analysis.createEmptyStore(sequentialSemantics);

        for (Entry<FlowExpressions.LocalVariable, V> e : other.localVariableValues.entrySet()) {
            // local variables that are only part of one store, but not the
            // other are discarded, as one of store implicitly contains 'top'
            // for that variable.
            FlowExpressions.LocalVariable localVar = e.getKey();
            if (localVariableValues.containsKey(localVar)) {
                V otherVal = e.getValue();
                V thisVal = localVariableValues.get(localVar);
                V mergedVal = upperBoundOfValues(otherVal, thisVal, shouldWiden);

                if (mergedVal != null) {
                    newStore.localVariableValues.put(localVar, mergedVal);
                }
            }
        }

        // information about the current object
        {
            V otherVal = other.thisValue;
            V myVal = thisValue;
            V mergedVal = myVal == null ? null : upperBoundOfValues(otherVal, myVal, shouldWiden);
            if (mergedVal != null) {
                newStore.thisValue = mergedVal;
            }
        }

        for (Entry<FlowExpressions.FieldAccess, V> e : other.fieldValues.entrySet()) {
            // information about fields that are only part of one store, but not
            // the other are discarded, as one store implicitly contains 'top'
            // for that field.
            FlowExpressions.FieldAccess el = e.getKey();
            if (fieldValues.containsKey(el)) {
                V otherVal = e.getValue();
                V thisVal = fieldValues.get(el);
                V mergedVal = upperBoundOfValues(otherVal, thisVal, shouldWiden);
                if (mergedVal != null) {
                    newStore.fieldValues.put(el, mergedVal);
                }
            }
        }
        for (Entry<FlowExpressions.ArrayAccess, V> e : other.arrayValues.entrySet()) {
            // information about arrays that are only part of one store, but not
            // the other are discarded, as one store implicitly contains 'top'
            // for that array access.
            FlowExpressions.ArrayAccess el = e.getKey();
            if (arrayValues.containsKey(el)) {
                V otherVal = e.getValue();
                V thisVal = arrayValues.get(el);
                V mergedVal = upperBoundOfValues(otherVal, thisVal, shouldWiden);
                if (mergedVal != null) {
                    newStore.arrayValues.put(el, mergedVal);
                }
            }
        }
        for (Entry<MethodCall, V> e : other.methodValues.entrySet()) {
            // information about methods that are only part of one store, but
            // not the other are discarded, as one store implicitly contains
            // 'top' for that field.
            FlowExpressions.MethodCall el = e.getKey();
            if (methodValues.containsKey(el)) {
                V otherVal = e.getValue();
                V thisVal = methodValues.get(el);
                V mergedVal = upperBoundOfValues(otherVal, thisVal, shouldWiden);
                if (mergedVal != null) {
                    newStore.methodValues.put(el, mergedVal);
                }
            }
        }
        for (Entry<FlowExpressions.ClassName, V> e : other.classValues.entrySet()) {
            FlowExpressions.ClassName el = e.getKey();
            if (classValues.containsKey(el)) {
                V otherVal = e.getValue();
                V thisVal = classValues.get(el);
                V mergedVal = upperBoundOfValues(otherVal, thisVal, shouldWiden);
                if (mergedVal != null) {
                    newStore.classValues.put(el, mergedVal);
                }
            }
        }
        return newStore;
    }

    private V upperBoundOfValues(V otherVal, V thisVal, boolean shouldWiden) {
        return shouldWiden ? thisVal.widenUpperBound(otherVal) : thisVal.leastUpperBound(otherVal);
    }

    /**
     * Returns true iff this {@link CFAbstractStore} contains a superset of the map entries of the
     * argument {@link CFAbstractStore}. Note that we test the entry keys and values by Java
     * equality, not by any subtype relationship. This method is used primarily to simplify the
     * equals predicate.
     */
    protected boolean supersetOf(CFAbstractStore<V, S> other) {
        for (Entry<FlowExpressions.LocalVariable, V> e : other.localVariableValues.entrySet()) {
            FlowExpressions.LocalVariable key = e.getKey();
            if (!localVariableValues.containsKey(key)
                    || !localVariableValues.get(key).equals(e.getValue())) {
                return false;
            }
        }
        for (Entry<FlowExpressions.FieldAccess, V> e : other.fieldValues.entrySet()) {
            FlowExpressions.FieldAccess key = e.getKey();
            if (!fieldValues.containsKey(key) || !fieldValues.get(key).equals(e.getValue())) {
                return false;
            }
        }
        for (Entry<FlowExpressions.ArrayAccess, V> e : other.arrayValues.entrySet()) {
            FlowExpressions.ArrayAccess key = e.getKey();
            if (!arrayValues.containsKey(key) || !arrayValues.get(key).equals(e.getValue())) {
                return false;
            }
        }
        for (Entry<MethodCall, V> e : other.methodValues.entrySet()) {
            FlowExpressions.MethodCall key = e.getKey();
            if (!methodValues.containsKey(key) || !methodValues.get(key).equals(e.getValue())) {
                return false;
            }
        }
        for (Entry<FlowExpressions.ClassName, V> e : other.classValues.entrySet()) {
            FlowExpressions.ClassName key = e.getKey();
            if (!classValues.containsKey(key) || !classValues.get(key).equals(e.getValue())) {
                return false;
            }
        }
        return true;
    }

    @Override
    public boolean equals(Object o) {
        if (o instanceof CFAbstractStore) {
            @SuppressWarnings("unchecked")
            CFAbstractStore<V, S> other = (CFAbstractStore<V, S>) o;
            return this.supersetOf(other) && other.supersetOf(this);
        } else {
            return false;
        }
    }

    @Override
    public int hashCode() {
        // What is a good hash code to use?
        return System.identityHashCode(this);
    }

    @SideEffectFree
    @Override
    public String toString() {
        return visualize(new StringCFGVisualizer<>());
    }

    @Override
    public String visualize(CFGVisualizer<?, S, ?> viz) {
        /* This cast is guaranteed to be safe, as long as the CFGVisualizer is created by
         * CFGVisualizer<Value, Store, TransferFunction> createCFGVisualizer() of GenericAnnotatedTypeFactory */
        @SuppressWarnings("unchecked")
        CFGVisualizer<V, S, ?> castedViz = (CFGVisualizer<V, S, ?>) viz;
        StringBuilder sbVisualize = new StringBuilder();
        sbVisualize.append(castedViz.visualizeStoreHeader(this.getClass().getCanonicalName()));
        sbVisualize.append(internalVisualize(castedViz));
        sbVisualize.append(castedViz.visualizeStoreFooter());
        return sbVisualize.toString();
    }

    /**
     * Adds a representation of the internal information of this Store to visualizer {@code viz}.
     *
<<<<<<< HEAD
     * @return a String of the internal information of this {@link Store}
=======
     * @return a representation of the internal information of this {@link Store}
>>>>>>> 681679b4
     */
    protected String internalVisualize(CFGVisualizer<V, S, ?> viz) {
        StringBuilder res = new StringBuilder();
        for (Entry<FlowExpressions.LocalVariable, V> entry : localVariableValues.entrySet()) {
            res.append(viz.visualizeStoreLocalVar(entry.getKey(), entry.getValue()));
        }
        if (thisValue != null) {
            res.append(viz.visualizeStoreThisVal(thisValue));
        }
        for (Entry<FlowExpressions.FieldAccess, V> entry : fieldValues.entrySet()) {
            res.append(viz.visualizeStoreFieldVals(entry.getKey(), entry.getValue()));
        }
        for (Entry<FlowExpressions.ArrayAccess, V> entry : arrayValues.entrySet()) {
            res.append(viz.visualizeStoreArrayVal(entry.getKey(), entry.getValue()));
        }
        for (Entry<MethodCall, V> entry : methodValues.entrySet()) {
            res.append(viz.visualizeStoreMethodVals(entry.getKey(), entry.getValue()));
        }
        for (Entry<FlowExpressions.ClassName, V> entry : classValues.entrySet()) {
            res.append(viz.visualizeStoreClassVals(entry.getKey(), entry.getValue()));
        }
        return res.toString();
    }
}<|MERGE_RESOLUTION|>--- conflicted
+++ resolved
@@ -961,11 +961,7 @@
     /**
      * Adds a representation of the internal information of this Store to visualizer {@code viz}.
      *
-<<<<<<< HEAD
-     * @return a String of the internal information of this {@link Store}
-=======
      * @return a representation of the internal information of this {@link Store}
->>>>>>> 681679b4
      */
     protected String internalVisualize(CFGVisualizer<V, S, ?> viz) {
         StringBuilder res = new StringBuilder();
