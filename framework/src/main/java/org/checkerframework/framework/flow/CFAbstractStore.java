--- conflicted
+++ resolved
@@ -301,12 +301,6 @@
     replaceValue(methodCall, val);
   }
 
-<<<<<<< HEAD
-  /** Update information about method calls. */
-  private void updateMethodCallValues() {
-    methodCallExpressions.keySet().removeIf(MethodCall::isModifiableByOtherCode);
-  }
-
   /**
    * Update information about method calls given the list of side-effected expressions.
    *
@@ -321,17 +315,9 @@
           .removeIf(
               methodCallValue ->
                   hasMethodCallInformationChanged(methodCallValue, sideEffectsOnlyExpressions));
-=======
-      // Update array values.
-      arrayValues.clear();
-
-      // Update information about method calls.
-      updateMethodCallValues();
->>>>>>> f78f559c
-    }
-  }
-
-<<<<<<< HEAD
+    }
+  }
+
   /**
    * Returns true if information about a method call might have changed.
    *
@@ -353,16 +339,6 @@
     return methodCallValue.isModifiableByOtherCode()
         && sideEffectsOnlyExpressions.stream()
             .anyMatch(methodCallValue::containsSyntacticEqualJavaExpression);
-=======
-    // Store information about method calls if possible.
-    JavaExpression methodCall = JavaExpression.fromNode(methodInvocationNode);
-    replaceValue(methodCall, val);
->>>>>>> f78f559c
-  }
-
-  /** Update information about method calls. */
-  private void updateMethodCallValues() {
-    methodCallExpressions.keySet().removeIf(MethodCall::isModifiableByOtherCode);
   }
 
   /**
@@ -462,7 +438,6 @@
       FieldAccess fieldAccess = e.getKey();
       V previousValue = e.getValue();
 
-<<<<<<< HEAD
       if (!sideEffectsOnlyExpressions.isEmpty()
           && !sideEffectsOnlyExpressions.contains(fieldAccess)) {
         // If the field hasn't been side-effected, there is no need to compute a new value for it.
@@ -473,12 +448,6 @@
           // Keep information for all hierarchies where we had a monotonic annotation.
           newFieldValues.put(fieldAccess, newValue);
         }
-=======
-      V newValue = newFieldValueAfterMethodCall(fieldAccess, atypeFactory, previousValue);
-      if (newValue != null) {
-        // Keep information for all hierarchies where we had a monotonic annotation.
-        newFieldValues.put(fieldAccess, newValue);
->>>>>>> f78f559c
       }
     }
     fieldValues = newFieldValues;
