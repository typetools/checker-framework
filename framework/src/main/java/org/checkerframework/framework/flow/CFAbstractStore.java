package org.checkerframework.framework.flow;

import java.util.ArrayList;
import java.util.HashMap;
import java.util.Iterator;
import java.util.List;
import java.util.Map;
import java.util.StringJoiner;
import java.util.concurrent.atomic.AtomicLong;
import javax.lang.model.element.AnnotationMirror;
import javax.lang.model.element.Element;
import javax.lang.model.element.ExecutableElement;
import javax.lang.model.element.Name;
import javax.lang.model.type.TypeMirror;
import javax.lang.model.util.Types;
import org.checkerframework.checker.nullness.qual.Nullable;
import org.checkerframework.dataflow.analysis.Store;
import org.checkerframework.dataflow.cfg.node.ArrayAccessNode;
import org.checkerframework.dataflow.cfg.node.FieldAccessNode;
import org.checkerframework.dataflow.cfg.node.LocalVariableNode;
import org.checkerframework.dataflow.cfg.node.MethodInvocationNode;
import org.checkerframework.dataflow.cfg.node.Node;
import org.checkerframework.dataflow.cfg.node.ThisNode;
import org.checkerframework.dataflow.cfg.visualize.CFGVisualizer;
import org.checkerframework.dataflow.cfg.visualize.StringCFGVisualizer;
import org.checkerframework.dataflow.expression.ArrayAccess;
import org.checkerframework.dataflow.expression.ClassName;
import org.checkerframework.dataflow.expression.FieldAccess;
import org.checkerframework.dataflow.expression.JavaExpression;
import org.checkerframework.dataflow.expression.LocalVariable;
import org.checkerframework.dataflow.expression.MethodCall;
import org.checkerframework.dataflow.expression.ThisReference;
import org.checkerframework.dataflow.qual.SideEffectFree;
import org.checkerframework.dataflow.qual.SideEffectsOnly;
import org.checkerframework.dataflow.util.PurityUtils;
import org.checkerframework.framework.qual.MonotonicQualifier;
import org.checkerframework.framework.source.SourceChecker;
import org.checkerframework.framework.type.AnnotatedTypeFactory;
import org.checkerframework.framework.type.GenericAnnotatedTypeFactory;
import org.checkerframework.framework.type.QualifierHierarchy;
import org.checkerframework.framework.util.JavaExpressionParseUtil;
import org.checkerframework.javacutil.AnnotationBuilder;
import org.checkerframework.javacutil.AnnotationUtils;
import org.checkerframework.javacutil.BugInCF;
import org.checkerframework.javacutil.Pair;
import org.plumelib.util.ToStringComparator;
import org.plumelib.util.UniqueId;

/**
 * A store for the Checker Framework analysis. It tracks the annotations of memory locations such as
 * local variables and fields.
 *
 * <p>When adding a new field to track values for a code construct (similar to {@code
 * localVariableValues} and {@code thisValue}), it is important to review all constructors and
 * methods in this class for locations where the new field must be handled (such as the copy
 * constructor and {@code clearValue}), as well as all constructors/methods in subclasses of {code
 * CFAbstractStore}. Note that this includes not only overridden methods in the subclasses, but new
 * methods in the subclasses as well. Also check if
 * BaseTypeVisitor#getJavaExpressionContextFromNode(Node) needs to be updated. Failing to do so may
 * result in silent failures that are time consuming to debug.
 */
// TODO: Split this class into two parts: one that is reusable generally and
// one that is specific to the Checker Framework.
public abstract class CFAbstractStore<V extends CFAbstractValue<V>, S extends CFAbstractStore<V, S>>
    implements Store<S>, UniqueId {

  /** The analysis class this store belongs to. */
  protected final CFAbstractAnalysis<V, S, ?> analysis;

  /** Information collected about local variables (including method arguments). */
  protected final Map<LocalVariable, V> localVariableValues;

  /** Information collected about the current object. */
  protected V thisValue;

  /** Information collected about fields, using the internal representation {@link FieldAccess}. */
  protected Map<FieldAccess, V> fieldValues;

  /**
   * Returns information about fields. Clients should not side-effect the returned value, which is
   * aliased to internal state.
   *
   * @return information about fields
   */
  public Map<FieldAccess, V> getFieldValues() {
    return fieldValues;
  }

  /** Information collected about arrays, using the internal representation {@link ArrayAccess}. */
  protected Map<ArrayAccess, V> arrayValues;

  /**
   * Information collected about method calls, using the internal representation {@link MethodCall}.
   */
  protected Map<MethodCall, V> methodValues;

  /**
   * Information collected about <i>classname</i>.class values, using the internal representation
   * {@link ClassName}.
   */
  protected Map<ClassName, V> classValues;

  /**
   * Should the analysis use sequential Java semantics (i.e., assume that only one thread is running
   * at all times)?
   */
  protected final boolean sequentialSemantics;

  /** The unique ID for the next-created object. */
  static final AtomicLong nextUid = new AtomicLong(0);
  /** The unique ID of this object. */
  final transient long uid = nextUid.getAndIncrement();

  @Override
  public long getUid() {
    return uid;
  }

  /* --------------------------------------------------------- */
  /* Initialization */
  /* --------------------------------------------------------- */

  protected CFAbstractStore(CFAbstractAnalysis<V, S, ?> analysis, boolean sequentialSemantics) {
    this.analysis = analysis;
    localVariableValues = new HashMap<>();
    thisValue = null;
    fieldValues = new HashMap<>();
    methodValues = new HashMap<>();
    arrayValues = new HashMap<>();
    classValues = new HashMap<>();
    this.sequentialSemantics = sequentialSemantics;
  }

  /** Copy constructor. */
  protected CFAbstractStore(CFAbstractStore<V, S> other) {
    this.analysis = other.analysis;
    localVariableValues = new HashMap<>(other.localVariableValues);
    thisValue = other.thisValue;
    fieldValues = new HashMap<>(other.fieldValues);
    methodValues = new HashMap<>(other.methodValues);
    arrayValues = new HashMap<>(other.arrayValues);
    classValues = new HashMap<>(other.classValues);
    sequentialSemantics = other.sequentialSemantics;
  }

  /**
   * Set the abstract value of a method parameter (only adds the information to the store, does not
   * remove any other knowledge). Any previous information is erased; this method should only be
   * used to initialize the abstract value.
   */
  public void initializeMethodParameter(LocalVariableNode p, @Nullable V value) {
    if (value != null) {
      localVariableValues.put(new LocalVariable(p.getElement()), value);
    }
  }

  /**
   * Set the value of the current object. Any previous information is erased; this method should
   * only be used to initialize the value.
   */
  public void initializeThisValue(AnnotationMirror a, TypeMirror underlyingType) {
    if (a != null) {
      thisValue = analysis.createSingleAnnotationValue(a, underlyingType);
    }
  }

  /**
   * Indicates whether the given method is side-effect-free as far as the current store is
   * concerned. In some cases, a store for a checker allows for other mechanisms to specify whether
   * a method is side-effect-free. For example, unannotated methods may be considered
   * side-effect-free by default.
   *
   * @param atypeFactory the type factory used to retrieve annotations on the method element
   * @param method the method element
   * @return whether the method is side-effect-free
   */
  protected boolean isSideEffectFree(AnnotatedTypeFactory atypeFactory, ExecutableElement method) {
    return PurityUtils.isSideEffectFree(atypeFactory, method);
  }

  /* --------------------------------------------------------- */
  /* Handling of fields */
  /* --------------------------------------------------------- */

  /**
   * Remove any information that might not be valid any more after a method call, and add
   * information guaranteed by the method.
   *
   * <ol>
   *   <li>If the method is side-effect-free (as indicated by {@link
   *       org.checkerframework.dataflow.qual.SideEffectFree} or {@link
   *       org.checkerframework.dataflow.qual.Pure}), then no information needs to be removed.
   *   <li>Otherwise, all information about field accesses {@code a.f} needs to be removed, except
   *       if the method {@code n} cannot modify {@code a.f} (e.g., if {@code a} is a local variable
   *       or {@code this}, and {@code f} is final).
   *   <li>Furthermore, if the field has a monotonic annotation, then its information can also be
   *       kept.
   * </ol>
   *
   * Furthermore, if the method is deterministic, we store its result {@code val} in the store.
   */
  public void updateForMethodCall(
      MethodInvocationNode n, AnnotatedTypeFactory atypeFactory, V val) {
    ExecutableElement method = n.getTarget().getMethod();

    // case 1: remove information if necessary
    if (!(analysis.checker.hasOption("assumeSideEffectFree")
        || analysis.checker.hasOption("assumePure")
        || isSideEffectFree(atypeFactory, method))) {

      boolean sideEffectsUnrefineAliases =
          ((GenericAnnotatedTypeFactory) atypeFactory).sideEffectsUnrefineAliases;

      // update local variables
      // TODO: Also remove if any element/argument to the annotation is not
      // isUnmodifiableByOtherCode.  Example: @KeyFor("valueThatCanBeMutated").
      if (sideEffectsUnrefineAliases) {
        localVariableValues.entrySet().removeIf(e -> !e.getKey().isUnmodifiableByOtherCode());
      }

      // update this value
      if (sideEffectsUnrefineAliases) {
        thisValue = null;
<<<<<<< HEAD
        fieldValues = new HashMap<>();
        methodValues = new HashMap<>();
        arrayValues = new HashMap<>();
        classValues = new HashMap<>();
        this.sequentialSemantics = sequentialSemantics;
    }

    /** Copy constructor. */
    protected CFAbstractStore(CFAbstractStore<V, S> other) {
        this.analysis = other.analysis;
        localVariableValues = new HashMap<>(other.localVariableValues);
        thisValue = other.thisValue;
        fieldValues = new HashMap<>(other.fieldValues);
        methodValues = new HashMap<>(other.methodValues);
        arrayValues = new HashMap<>(other.arrayValues);
        classValues = new HashMap<>(other.classValues);
        sequentialSemantics = other.sequentialSemantics;
    }

    /**
     * Set the abstract value of a method parameter (only adds the information to the store, does
     * not remove any other knowledge). Any previous information is erased; this method should only
     * be used to initialize the abstract value.
     */
    public void initializeMethodParameter(LocalVariableNode p, @Nullable V value) {
        if (value != null) {
            localVariableValues.put(new LocalVariable(p.getElement()), value);
        }
    }

    /**
     * Set the value of the current object. Any previous information is erased; this method should
     * only be used to initialize the value.
     */
    public void initializeThisValue(AnnotationMirror a, TypeMirror underlyingType) {
        if (a != null) {
            thisValue = analysis.createSingleAnnotationValue(a, underlyingType);
        }
    }

    /**
     * Indicates whether the given method is side-effect-free as far as the current store is
     * concerned. In some cases, a store for a checker allows for other mechanisms to specify
     * whether a method is side-effect-free. For example, unannotated methods may be considered
     * side-effect-free by default.
     *
     * @param atypeFactory the type factory used to retrieve annotations on the method element
     * @param method the method element
     * @return whether the method is side-effect-free
     */
    protected boolean isSideEffectFree(
            AnnotatedTypeFactory atypeFactory, ExecutableElement method) {
        return PurityUtils.isSideEffectFree(atypeFactory, method);
    }

    /* --------------------------------------------------------- */
    /* Handling of fields */
    /* --------------------------------------------------------- */

    /**
     * Remove any information that might not be valid any more after a method call, and add
     * information guaranteed by the method.
     *
     * <ol>
     *   <li>If the method is side-effect-free (as indicated by {@link
     *       org.checkerframework.dataflow.qual.SideEffectFree} or {@link
     *       org.checkerframework.dataflow.qual.Pure}), then no information needs to be removed.
     *   <li>If the method side-effects at most a limited set of expressions (specified by
     *       {@code @SideEffectsOnly}), then information about those expressions is removed.
     *   <li>Otherwise, all information about field accesses {@code a.f} needs to be removed, except
     *       if the method {@code n} cannot modify {@code a.f} (e.g., if {@code a} is a local
     *       variable or {@code this}, and {@code f} is final).
     *   <li>Furthermore, if the field has a monotonic annotation, then its information can also be
     *       kept.
     * </ol>
     *
     * Furthermore, if the method is deterministic, we store its result {@code val} in the store.
     */
    public void updateForMethodCall(
            MethodInvocationNode methodInvocationNode, AnnotatedTypeFactory atypeFactory, V val) {
        ExecutableElement method = methodInvocationNode.getTarget().getMethod();

        // List of expressions that this method side-effects (specified as arguments/elements of
        // @SideEffectsOnly). If the list is empty, then there is no @SideEffectsOnly annotation.
        List<JavaExpression> sideEffectsOnlyExpressions = new ArrayList<>();
        AnnotationMirror sefOnlyAnnotation =
                atypeFactory.getDeclAnnotation(method, SideEffectsOnly.class);
        if (sefOnlyAnnotation != null) {
            SourceChecker checker = analysis.checker;
            JavaExpressionParseUtil.JavaExpressionContext methodUseContext =
                    JavaExpressionParseUtil.JavaExpressionContext.buildContextForMethodUse(
                            methodInvocationNode, checker);

            List<String> sideEffectsOnlyExpressionStrings =
                    AnnotationUtils.getElementValueArray(
                            sefOnlyAnnotation, "value", String.class, true);

            for (String st : sideEffectsOnlyExpressionStrings) {
                try {
                    JavaExpression exprJe = JavaExpressionParseUtil.parse(st, methodUseContext);
                    sideEffectsOnlyExpressions.add(exprJe);
                } catch (JavaExpressionParseUtil.JavaExpressionParseException ex) {
                    checker.report(st, ex.getDiagMessage());
                    return;
                }
            }
        }

        // case 1: remove information if necessary
        if (!(analysis.checker.hasOption("assumeSideEffectFree")
                || analysis.checker.hasOption("assumePure")
                || isSideEffectFree(atypeFactory, method))) {

            boolean sideEffectsUnrefineAliases =
                    ((GenericAnnotatedTypeFactory) atypeFactory).sideEffectsUnrefineAliases;

            // TODO: Also remove if any element/argument to the annotation is not
            // isUnmodifiableByOtherCode.  Example: @KeyFor("valueThatCanBeMutated").
            if (sideEffectsUnrefineAliases) {
                if (!sideEffectsOnlyExpressions.isEmpty()) {
                    for (JavaExpression e : sideEffectsOnlyExpressions) {
                        if (!e.isUnmodifiableByOtherCode()) {
                            // update local variables
                            localVariableValues.keySet().remove(e);
                            // update field values
                            fieldValues.keySet().remove(e);
                        }
                    }
                } else {
                    localVariableValues.keySet().removeIf(e -> !e.isUnmodifiableByOtherCode());
                    thisValue = null;
                    fieldValues.keySet().removeIf(e -> !e.isUnmodifiableByOtherCode());
                }
            } else {
                Map<FieldAccess, V> newFieldValues = new HashMap<>();
                for (Map.Entry<FieldAccess, V> e : fieldValues.entrySet()) {
                    FieldAccess fieldAccess = e.getKey();
                    V otherVal = e.getValue();

                    // case 3: the field has a monotonic annotation
                    if (!((GenericAnnotatedTypeFactory<?, ?, ?, ?>) atypeFactory)
                            .getSupportedMonotonicTypeQualifiers()
                            .isEmpty()) {
                        List<Pair<AnnotationMirror, AnnotationMirror>> fieldAnnotations =
                                atypeFactory.getAnnotationWithMetaAnnotation(
                                        fieldAccess.getField(), MonotonicQualifier.class);
                        V newOtherVal = null;
                        for (Pair<AnnotationMirror, AnnotationMirror> fieldAnnotation :
                                fieldAnnotations) {
                            AnnotationMirror monotonicAnnotation = fieldAnnotation.second;
                            Name annotation =
                                    AnnotationUtils.getElementValueClassName(
                                            monotonicAnnotation, "value", false);
                            AnnotationMirror target =
                                    AnnotationBuilder.fromName(
                                            atypeFactory.getElementUtils(), annotation);
                            // Make sure the 'target' annotation is present.
                            if (AnnotationUtils.containsSame(otherVal.getAnnotations(), target)) {
                                newOtherVal =
                                        analysis.createSingleAnnotationValue(
                                                        target, otherVal.getUnderlyingType())
                                                .mostSpecific(newOtherVal, null);
                            }
                        }
                        if (newOtherVal != null) {
                            // keep information for all hierarchies where we had a
                            // monotone annotation.
                            newFieldValues.put(fieldAccess, newOtherVal);
                            continue;
                        }
                    }

                    // case 2:
                    if (!fieldAccess.isUnassignableByOtherCode()) {
                        continue; // remove information completely
                    }

                    // keep information
                    newFieldValues.put(fieldAccess, otherVal);
                }
                fieldValues = newFieldValues;
=======
      }

      // update field values
      if (sideEffectsUnrefineAliases) {
        fieldValues.entrySet().removeIf(e -> !e.getKey().isUnmodifiableByOtherCode());
      } else {
        Map<FieldAccess, V> newFieldValues = new HashMap<>();
        for (Map.Entry<FieldAccess, V> e : fieldValues.entrySet()) {
          FieldAccess fieldAccess = e.getKey();
          V otherVal = e.getValue();

          // case 3: the field has a monotonic annotation
          if (!((GenericAnnotatedTypeFactory<?, ?, ?, ?>) atypeFactory)
              .getSupportedMonotonicTypeQualifiers()
              .isEmpty()) {
            List<Pair<AnnotationMirror, AnnotationMirror>> fieldAnnotations =
                atypeFactory.getAnnotationWithMetaAnnotation(
                    fieldAccess.getField(), MonotonicQualifier.class);
            V newOtherVal = null;
            for (Pair<AnnotationMirror, AnnotationMirror> fieldAnnotation : fieldAnnotations) {
              AnnotationMirror monotonicAnnotation = fieldAnnotation.second;
              Name annotation =
                  AnnotationUtils.getElementValueClassName(monotonicAnnotation, "value", false);
              AnnotationMirror target =
                  AnnotationBuilder.fromName(atypeFactory.getElementUtils(), annotation);
              // Make sure the 'target' annotation is present.
              if (AnnotationUtils.containsSame(otherVal.getAnnotations(), target)) {
                newOtherVal =
                    analysis
                        .createSingleAnnotationValue(target, otherVal.getUnderlyingType())
                        .mostSpecific(newOtherVal, null);
              }
            }
            if (newOtherVal != null) {
              // keep information for all hierarchies where we had a
              // monotone annotation.
              newFieldValues.put(fieldAccess, newOtherVal);
              continue;
>>>>>>> 0cd370ea
            }
          }

          // case 2:
          if (!fieldAccess.isUnassignableByOtherCode()) {
            continue; // remove information completely
          }

          // keep information
          newFieldValues.put(fieldAccess, otherVal);
        }
        fieldValues = newFieldValues;
      }

<<<<<<< HEAD
        // store information about method call if possible
        JavaExpression methodCall = JavaExpression.fromNode(methodInvocationNode);
        replaceValue(methodCall, val);
    }
=======
      // update array values
      arrayValues.clear();
>>>>>>> 0cd370ea

      // update method values
      methodValues.keySet().removeIf(e -> !e.isUnmodifiableByOtherCode());
    }

    // store information about method call if possible
    JavaExpression methodCall = JavaExpression.fromNode(n);
    replaceValue(methodCall, val);
  }

  /**
   * Add the annotation {@code a} for the expression {@code expr} (correctly deciding where to store
   * the information depending on the type of the expression {@code expr}).
   *
   * <p>This method does not take care of removing other information that might be influenced by
   * changes to certain parts of the state.
   *
   * <p>If there is already a value {@code v} present for {@code expr}, then the stronger of the new
   * and old value are taken (according to the lattice). Note that this happens per hierarchy, and
   * if the store already contains information about a hierarchy other than {@code a}s hierarchy,
   * that information is preserved.
   *
   * <p>If {@code expr} is nondeterministic, this method does not insert {@code value} into the
   * store.
   *
   * @param expr an expression
   * @param a an annotation for the expression
   */
  public void insertValue(JavaExpression expr, AnnotationMirror a) {
    insertValue(expr, analysis.createSingleAnnotationValue(a, expr.getType()));
  }

  /**
   * Like {@link #insertValue(JavaExpression, AnnotationMirror)}, but permits nondeterministic
   * expressions to be stored.
   *
   * <p>For an explanation of when to permit nondeterministic expressions, see {@link
   * #insertValuePermitNondeterministic(JavaExpression, CFAbstractValue)}.
   *
   * @param expr an expression
   * @param a an annotation for the expression
   */
  public void insertValuePermitNondeterministic(JavaExpression expr, AnnotationMirror a) {
    insertValuePermitNondeterministic(
        expr, analysis.createSingleAnnotationValue(a, expr.getType()));
  }

  /**
   * Add the annotation {@code newAnno} for the expression {@code expr} (correctly deciding where to
   * store the information depending on the type of the expression {@code expr}).
   *
   * <p>This method does not take care of removing other information that might be influenced by
   * changes to certain parts of the state.
   *
   * <p>If there is already a value {@code v} present for {@code expr}, then the greatest lower
   * bound of the new and old value is inserted into the store unless it's bottom. Some checkers do
   * not override {@link QualifierHierarchy#greatestLowerBound(AnnotationMirror, AnnotationMirror)}
   * and the default implementation will return the bottom qualifier incorrectly. So this method
   * conservatively does not insert the glb if it is bottom.
   *
   * <p>Note that this happens per hierarchy, and if the store already contains information about a
   * hierarchy other than {@code newAnno}'s hierarchy, that information is preserved.
   *
   * <p>If {@code expr} is nondeterministic, this method does not insert {@code value} into the
   * store.
   *
   * @param expr an expression
   * @param newAnno the expression's annotation
   */
  public final void insertOrRefine(JavaExpression expr, AnnotationMirror newAnno) {
    insertOrRefine(expr, newAnno, false);
  }

  /**
   * Like {@link #insertOrRefine(JavaExpression, AnnotationMirror)}, but permits nondeterministic
   * expressions to be inserted.
   *
   * <p>For an explanation of when to permit nondeterministic expressions, see {@link
   * #insertValuePermitNondeterministic(JavaExpression, CFAbstractValue)}.
   *
   * @param expr an expression
   * @param newAnno the expression's annotation
   */
  public final void insertOrRefinePermitNondeterministic(
      JavaExpression expr, AnnotationMirror newAnno) {
    insertOrRefine(expr, newAnno, true);
  }

  /**
   * Helper function for {@link #insertOrRefine(JavaExpression, AnnotationMirror)} and {@link
   * #insertOrRefinePermitNondeterministic}.
   *
   * @param expr an expression
   * @param newAnno the expression's annotation
   * @param permitNondeterministic whether nondeterministic expressions may be inserted into the
   *     store
   */
  protected void insertOrRefine(
      JavaExpression expr, AnnotationMirror newAnno, boolean permitNondeterministic) {
    if (!canInsertJavaExpression(expr)) {
      return;
    }
    if (!(permitNondeterministic || expr.isDeterministic(analysis.getTypeFactory()))) {
      return;
    }

    V oldValue = getValue(expr);
    if (oldValue == null) {
      insertValue(
          expr,
          analysis.createSingleAnnotationValue(newAnno, expr.getType()),
          permitNondeterministic);
      return;
    }
    QualifierHierarchy qualifierHierarchy = analysis.getTypeFactory().getQualifierHierarchy();
    AnnotationMirror top = qualifierHierarchy.getTopAnnotation(newAnno);
    AnnotationMirror oldAnno =
        qualifierHierarchy.findAnnotationInHierarchy(oldValue.annotations, top);
    if (oldAnno == null) {
      insertValue(
          expr,
          analysis.createSingleAnnotationValue(newAnno, expr.getType()),
          permitNondeterministic);
      return;
    }

    AnnotationMirror glb = qualifierHierarchy.greatestLowerBound(newAnno, oldAnno);
    if (AnnotationUtils.areSame(qualifierHierarchy.getBottomAnnotation(top), glb)) {
      glb = newAnno;
    }

    insertValue(
        expr, analysis.createSingleAnnotationValue(glb, expr.getType()), permitNondeterministic);
  }

  /** Returns true if {@code expr} can be stored in this store. */
  public static boolean canInsertJavaExpression(JavaExpression expr) {
    if (expr instanceof FieldAccess
        || expr instanceof ThisReference
        || expr instanceof LocalVariable
        || expr instanceof MethodCall
        || expr instanceof ArrayAccess
        || expr instanceof ClassName) {
      return !expr.containsUnknown();
    }
    return false;
  }

  /**
   * Add the abstract value {@code value} for the expression {@code expr} (correctly deciding where
   * to store the information depending on the type of the expression {@code expr}).
   *
   * <p>This method does not take care of removing other information that might be influenced by
   * changes to certain parts of the state.
   *
   * <p>If there is already a value {@code v} present for {@code expr}, then the stronger of the new
   * and old value are taken (according to the lattice). Note that this happens per hierarchy, and
   * if the store already contains information about a hierarchy for which {@code value} does not
   * contain information, then that information is preserved.
   *
   * <p>If {@code expr} is nondeterministic, this method does not insert {@code value} into the
   * store.
   *
   * @param expr the expression to insert in the store
   * @param value the value of the expression
   */
  public final void insertValue(JavaExpression expr, @Nullable V value) {
    insertValue(expr, value, false);
  }
  /**
   * Like {@link #insertValue(JavaExpression, CFAbstractValue)}, but updates the store even if
   * {@code expr} is nondeterministic.
   *
   * <p>Usually, nondeterministic JavaExpressions should not be stored in a Store. For example, in
   * the body of {@code if (nondet() == 3) {...}}, the store should not record that the value of
   * {@code nondet()} is 3, because it might not be 3 the next time {@code nondet()} is executed.
   *
   * <p>However, contracts can mention a nondeterministic JavaExpression. For example, a contract
   * might have a postcondition that{@code nondet()} is odd. This means that the next call to{@code
   * nondet()} will return odd. Such a postcondition may be evicted from the store by calling a
   * side-effecting method.
   *
   * @param expr the expression to insert in the store
   * @param value the value of the expression
   */
  public final void insertValuePermitNondeterministic(JavaExpression expr, @Nullable V value) {
    insertValue(expr, value, true);
  }

  /**
   * Returns true if the given (expression, value) pair can be inserted in the store, namely if the
   * value is non-null and the expression does not contain unknown or a nondeterministic expression.
   *
   * <p>This method returning true does not guarantee that the value will be inserted; the
   * implementation of {@link #insertValue( JavaExpression, CFAbstractValue, boolean)} might still
   * not insert it.
   *
   * @param expr the expression to insert in the store
   * @param value the value of the expression
   * @param permitNondeterministic if false, returns false if {@code expr} is nondeterministic; if
   *     true, permits nondeterministic expressions to be placed in the store
   * @return true if the given (expression, value) pair can be inserted in the store
   */
  protected boolean shouldInsert(
      JavaExpression expr, @Nullable V value, boolean permitNondeterministic) {
    if (value == null) {
      // No need to insert a null abstract value because it represents
      // top and top is also the default value.
      return false;
    }
    if (expr.containsUnknown()) {
      // Expressions containing unknown expressions are not stored.
      return false;
    }
    if (!(permitNondeterministic || expr.isDeterministic(analysis.getTypeFactory()))) {
      // Nondeterministic expressions may not be stored.
      // (They are likely to be quickly evicted, as soon as a side-effecting method is
      // called.)
      return false;
    }
    return true;
  }

  /**
   * Helper method for {@link #insertValue(JavaExpression, CFAbstractValue)} and {@link
   * #insertValuePermitNondeterministic}.
   *
   * <p>Every overriding implementation should start with
   *
   * <pre>{@code
   * if (!shouldInsert) {
   *   return;
   * }
   * }</pre>
   *
   * @param expr the expression to insert in the store
   * @param value the value of the expression
   * @param permitNondeterministic if false, does nothing if {@code expr} is nondeterministic; if
   *     true, permits nondeterministic expressions to be placed in the store
   */
  protected void insertValue(
      JavaExpression expr, @Nullable V value, boolean permitNondeterministic) {
    if (!shouldInsert(expr, value, permitNondeterministic)) {
      return;
    }

    if (expr instanceof LocalVariable) {
      LocalVariable localVar = (LocalVariable) expr;
      V oldValue = localVariableValues.get(localVar);
      V newValue = value.mostSpecific(oldValue, null);
      if (newValue != null) {
        localVariableValues.put(localVar, newValue);
      }
    } else if (expr instanceof FieldAccess) {
      FieldAccess fieldAcc = (FieldAccess) expr;
      // Only store information about final fields (where the receiver is
      // also fixed) if concurrent semantics are enabled.
      boolean isMonotonic = isMonotonicUpdate(fieldAcc, value);
      if (sequentialSemantics || isMonotonic || fieldAcc.isUnassignableByOtherCode()) {
        V oldValue = fieldValues.get(fieldAcc);
        V newValue = value.mostSpecific(oldValue, null);
        if (newValue != null) {
          fieldValues.put(fieldAcc, newValue);
        }
      }
    } else if (expr instanceof MethodCall) {
      MethodCall method = (MethodCall) expr;
      // Don't store any information if concurrent semantics are enabled.
      if (sequentialSemantics) {
        V oldValue = methodValues.get(method);
        V newValue = value.mostSpecific(oldValue, null);
        if (newValue != null) {
          methodValues.put(method, newValue);
        }
      }
    } else if (expr instanceof ArrayAccess) {
      ArrayAccess arrayAccess = (ArrayAccess) expr;
      if (sequentialSemantics) {
        V oldValue = arrayValues.get(arrayAccess);
        V newValue = value.mostSpecific(oldValue, null);
        if (newValue != null) {
          arrayValues.put(arrayAccess, newValue);
        }
      }
    } else if (expr instanceof ThisReference) {
      ThisReference thisRef = (ThisReference) expr;
      if (sequentialSemantics || thisRef.isUnassignableByOtherCode()) {
        V oldValue = thisValue;
        V newValue = value.mostSpecific(oldValue, null);
        if (newValue != null) {
          thisValue = newValue;
        }
      }
    } else if (expr instanceof ClassName) {
      ClassName className = (ClassName) expr;
      if (sequentialSemantics || className.isUnassignableByOtherCode()) {
        V oldValue = classValues.get(className);
        V newValue = value.mostSpecific(oldValue, null);
        if (newValue != null) {
          classValues.put(className, newValue);
        }
      }
    } else {
      // No other types of expressions need to be stored.
    }
  }

  /**
   * Return true if fieldAcc is an update of a monotonic qualifier to its target qualifier.
   * (e.g. @MonotonicNonNull to @NonNull). Always returns false if {@code sequentialSemantics} is
   * true.
   *
   * @return true if fieldAcc is an update of a monotonic qualifier to its target qualifier
   *     (e.g. @MonotonicNonNull to @NonNull)
   */
  protected boolean isMonotonicUpdate(FieldAccess fieldAcc, V value) {
    if (analysis.atypeFactory.getSupportedMonotonicTypeQualifiers().isEmpty()) {
      return false;
    }
    boolean isMonotonic = false;
    // TODO: This check for !sequentialSemantics is an optimization that breaks the contract of
    // the method, since the method name and documentation say nothing about sequential
    // semantics.  This check should be performed by callers of this method when needed.
    // TODO: Update the javadoc of this method when the above to-do item is addressed.
    if (!sequentialSemantics) { // only compute if necessary
      AnnotatedTypeFactory atypeFactory = this.analysis.atypeFactory;
      List<Pair<AnnotationMirror, AnnotationMirror>> fieldAnnotations =
          atypeFactory.getAnnotationWithMetaAnnotation(
              fieldAcc.getField(), MonotonicQualifier.class);
      for (Pair<AnnotationMirror, AnnotationMirror> fieldAnnotation : fieldAnnotations) {
        AnnotationMirror monotonicAnnotation = fieldAnnotation.second;
        Name annotation =
            AnnotationUtils.getElementValueClassName(monotonicAnnotation, "value", false);
        AnnotationMirror target =
            AnnotationBuilder.fromName(atypeFactory.getElementUtils(), annotation);
        // Make sure the 'target' annotation is present.
        if (AnnotationUtils.containsSame(value.getAnnotations(), target)) {
          isMonotonic = true;
          break;
        }
      }
    }
    return isMonotonic;
  }

  public void insertThisValue(AnnotationMirror a, TypeMirror underlyingType) {
    if (a == null) {
      return;
    }

    V value = analysis.createSingleAnnotationValue(a, underlyingType);

    V oldValue = thisValue;
    V newValue = value.mostSpecific(oldValue, null);
    if (newValue != null) {
      thisValue = newValue;
    }
  }

  /**
   * Completely replaces the abstract value {@code value} for the expression {@code expr} (correctly
   * deciding where to store the information depending on the type of the expression {@code expr}).
   * Any previous information is discarded.
   *
   * <p>This method does not take care of removing other information that might be influenced by
   * changes to certain parts of the state.
   */
  public void replaceValue(JavaExpression expr, @Nullable V value) {
    clearValue(expr);
    insertValue(expr, value);
  }

  /**
   * Remove any knowledge about the expression {@code expr} (correctly deciding where to remove the
   * information depending on the type of the expression {@code expr}).
   */
  public void clearValue(JavaExpression expr) {
    if (expr.containsUnknown()) {
      // Expressions containing unknown expressions are not stored.
      return;
    }
    if (expr instanceof LocalVariable) {
      LocalVariable localVar = (LocalVariable) expr;
      localVariableValues.remove(localVar);
    } else if (expr instanceof FieldAccess) {
      FieldAccess fieldAcc = (FieldAccess) expr;
      fieldValues.remove(fieldAcc);
    } else if (expr instanceof MethodCall) {
      MethodCall method = (MethodCall) expr;
      methodValues.remove(method);
    } else if (expr instanceof ArrayAccess) {
      ArrayAccess a = (ArrayAccess) expr;
      arrayValues.remove(a);
    } else if (expr instanceof ClassName) {
      ClassName c = (ClassName) expr;
      classValues.remove(c);
    } else { // thisValue ...
      // No other types of expressions are stored.
    }
  }

  /**
   * Returns the current abstract value of a Java expression, or {@code null} if no information is
   * available.
   *
   * @return the current abstract value of a Java expression, or {@code null} if no information is
   *     available
   */
  public @Nullable V getValue(JavaExpression expr) {
    if (expr instanceof LocalVariable) {
      LocalVariable localVar = (LocalVariable) expr;
      return localVariableValues.get(localVar);
    } else if (expr instanceof ThisReference) {
      return thisValue;
    } else if (expr instanceof FieldAccess) {
      FieldAccess fieldAcc = (FieldAccess) expr;
      return fieldValues.get(fieldAcc);
    } else if (expr instanceof MethodCall) {
      MethodCall method = (MethodCall) expr;
      return methodValues.get(method);
    } else if (expr instanceof ArrayAccess) {
      ArrayAccess a = (ArrayAccess) expr;
      return arrayValues.get(a);
    } else if (expr instanceof ClassName) {
      ClassName c = (ClassName) expr;
      return classValues.get(c);
    } else {
      throw new BugInCF("Unexpected JavaExpression: " + expr + " (" + expr.getClass() + ")");
    }
  }

  /**
   * Returns the current abstract value of a field access, or {@code null} if no information is
   * available.
   *
   * @param n the node whose abstract value to return
   * @return the current abstract value of a field access, or {@code null} if no information is
   *     available
   */
  public @Nullable V getValue(FieldAccessNode n) {
    FieldAccess fieldAccess = JavaExpression.fromNodeFieldAccess(n);
    return fieldValues.get(fieldAccess);
  }

  /**
   * Returns the current abstract value of a field access, or {@code null} if no information is
   * available.
   *
   * @param fieldAccess the field access to look up in this store
   * @return current abstract value of a field access, or {@code null} if no information is
   *     available
   */
  public @Nullable V getFieldValue(FieldAccess fieldAccess) {
    return fieldValues.get(fieldAccess);
  }

  /**
   * Returns the current abstract value of a method call, or {@code null} if no information is
   * available.
   *
   * @param n a method call
   * @return the current abstract value of a method call, or {@code null} if no information is
   *     available
   */
  public @Nullable V getValue(MethodInvocationNode n) {
    JavaExpression method = JavaExpression.fromNode(n);
    if (method == null) {
      return null;
    }
    return methodValues.get(method);
  }

  /**
   * Returns the current abstract value of a field access, or {@code null} if no information is
   * available.
   *
   * @param n the node whose abstract value to return
   * @return the current abstract value of a field access, or {@code null} if no information is
   *     available
   */
  public @Nullable V getValue(ArrayAccessNode n) {
    ArrayAccess arrayAccess = JavaExpression.fromArrayAccess(n);
    return arrayValues.get(arrayAccess);
  }

  /**
   * Update the information in the store by considering an assignment with target {@code n}.
   *
   * @param n the left-hand side of an assignment
   * @param val the right-hand value of an assignment
   */
  public void updateForAssignment(Node n, @Nullable V val) {
    JavaExpression je = JavaExpression.fromNode(n);
    if (je instanceof ArrayAccess) {
      updateForArrayAssignment((ArrayAccess) je, val);
    } else if (je instanceof FieldAccess) {
      updateForFieldAccessAssignment((FieldAccess) je, val);
    } else if (je instanceof LocalVariable) {
      updateForLocalVariableAssignment((LocalVariable) je, val);
    } else {
      throw new BugInCF("Unexpected je of class " + je.getClass());
    }
  }

  /**
   * Update the information in the store by considering a field assignment with target {@code n},
   * where the right hand side has the abstract value {@code val}.
   *
   * @param val the abstract value of the value assigned to {@code n} (or {@code null} if the
   *     abstract value is not known).
   */
  protected void updateForFieldAccessAssignment(FieldAccess fieldAccess, @Nullable V val) {
    removeConflicting(fieldAccess, val);
    if (!fieldAccess.containsUnknown() && val != null) {
      // Only store information about final fields (where the receiver is
      // also fixed) if concurrent semantics are enabled.
      if (sequentialSemantics
          || isMonotonicUpdate(fieldAccess, val)
          || fieldAccess.isUnassignableByOtherCode()) {
        fieldValues.put(fieldAccess, val);
      }
    }
  }

  /**
   * Update the information in the store by considering an assignment with target {@code n}, where
   * the target is an array access.
   *
   * <p>See {@link #removeConflicting(ArrayAccess,CFAbstractValue)}, as it is called first by this
   * method.
   */
  protected void updateForArrayAssignment(ArrayAccess arrayAccess, @Nullable V val) {
    removeConflicting(arrayAccess, val);
    if (!arrayAccess.containsUnknown() && val != null) {
      // Only store information about final fields (where the receiver is
      // also fixed) if concurrent semantics are enabled.
      if (sequentialSemantics) {
        arrayValues.put(arrayAccess, val);
      }
    }
  }

  /**
   * Set the abstract value of a local variable in the store. Overwrites any value that might have
   * been available previously.
   *
   * @param val the abstract value of the value assigned to {@code n} (or {@code null} if the
   *     abstract value is not known).
   */
  protected void updateForLocalVariableAssignment(LocalVariable receiver, @Nullable V val) {
    removeConflicting(receiver);
    if (val != null) {
      localVariableValues.put(receiver, val);
    }
  }

  /**
   * Remove any information in this store that might not be true any more after {@code fieldAccess}
   * has been assigned a new value (with the abstract value {@code val}). This includes the
   * following steps (assume that {@code fieldAccess} is of the form <em>a.f</em> for some
   * <em>a</em>.
   *
   * <ol>
   *   <li value="1">Update the abstract value of other field accesses <em>b.g</em> where the field
   *       is equal (that is, <em>f=g</em>), and the receiver <em>b</em> might alias the receiver of
   *       {@code fieldAccess}, <em>a</em>. This update will raise the abstract value for such field
   *       accesses to at least {@code val} (or the old value, if that was less precise). However,
   *       this is only necessary if the field <em>g</em> is not final.
   *   <li value="2">Remove any abstract values for field accesses <em>b.g</em> where {@code
   *       fieldAccess} might alias any expression in the receiver <em>b</em>.
   *   <li value="3">Remove any information about method calls.
   *   <li value="4">Remove any abstract values an array access <em>b[i]</em> where {@code
   *       fieldAccess} might alias any expression in the receiver <em>a</em> or index <em>i</em>.
   * </ol>
   *
   * @param val the abstract value of the value assigned to {@code n} (or {@code null} if the
   *     abstract value is not known).
   */
  protected void removeConflicting(FieldAccess fieldAccess, @Nullable V val) {
    final Iterator<Map.Entry<FieldAccess, V>> fieldValuesIterator =
        fieldValues.entrySet().iterator();
    while (fieldValuesIterator.hasNext()) {
      Map.Entry<FieldAccess, V> entry = fieldValuesIterator.next();
      FieldAccess otherFieldAccess = entry.getKey();
      V otherVal = entry.getValue();
      // case 2:
      if (otherFieldAccess.getReceiver().containsModifiableAliasOf(this, fieldAccess)) {
        fieldValuesIterator.remove(); // remove information completely
      }
      // case 1:
      else if (fieldAccess.getField().equals(otherFieldAccess.getField())) {
        if (canAlias(fieldAccess.getReceiver(), otherFieldAccess.getReceiver())) {
          if (!otherFieldAccess.isFinal()) {
            if (val != null) {
              V newVal = val.leastUpperBound(otherVal);
              entry.setValue(newVal);
            } else {
              // remove information completely
              fieldValuesIterator.remove();
            }
          }
        }
      }
    }

    final Iterator<Map.Entry<ArrayAccess, V>> arrayValuesIterator =
        arrayValues.entrySet().iterator();
    while (arrayValuesIterator.hasNext()) {
      Map.Entry<ArrayAccess, V> entry = arrayValuesIterator.next();
      ArrayAccess otherArrayAccess = entry.getKey();
      if (otherArrayAccess.containsModifiableAliasOf(this, fieldAccess)) {
        // remove information completely
        arrayValuesIterator.remove();
      }
    }

    // case 3:
    methodValues.clear();
  }

  /**
   * Remove any information in the store that might not be true any more after {@code arrayAccess}
   * has been assigned a new value (with the abstract value {@code val}). This includes the
   * following steps (assume that {@code arrayAccess} is of the form <em>a[i]</em> for some
   * <em>a</em>.
   *
   * <ol>
   *   <li value="1">Remove any abstract value for other array access <em>b[j]</em> where <em>a</em>
   *       and <em>b</em> can be aliases, or where either <em>b</em> or <em>j</em> contains a
   *       modifiable alias of <em>a[i]</em>.
   *   <li value="2">Remove any abstract values for field accesses <em>b.g</em> where <em>a[i]</em>
   *       might alias any expression in the receiver <em>b</em> and there is an array expression
   *       somewhere in the receiver.
   *   <li value="3">Remove any information about method calls.
   * </ol>
   *
   * @param val the abstract value of the value assigned to {@code n} (or {@code null} if the
   *     abstract value is not known).
   */
  protected void removeConflicting(ArrayAccess arrayAccess, @Nullable V val) {
    final Iterator<Map.Entry<ArrayAccess, V>> arrayValuesIterator =
        arrayValues.entrySet().iterator();
    while (arrayValuesIterator.hasNext()) {
      Map.Entry<ArrayAccess, V> entry = arrayValuesIterator.next();
      ArrayAccess otherArrayAccess = entry.getKey();
      // case 1:
      if (otherArrayAccess.containsModifiableAliasOf(this, arrayAccess)) {
        arrayValuesIterator.remove(); // remove information completely
      } else if (canAlias(arrayAccess.getArray(), otherArrayAccess.getArray())) {
        // TODO: one could be less strict here, and only raise the abstract
        // value for all array expressions with potentially aliasing receivers.
        arrayValuesIterator.remove(); // remove information completely
      }
    }

    // case 2:
    final Iterator<Map.Entry<FieldAccess, V>> fieldValuesIterator =
        fieldValues.entrySet().iterator();
    while (fieldValuesIterator.hasNext()) {
      Map.Entry<FieldAccess, V> entry = fieldValuesIterator.next();
      FieldAccess otherFieldAccess = entry.getKey();
      JavaExpression otherReceiver = otherFieldAccess.getReceiver();
      if (otherReceiver.containsModifiableAliasOf(this, arrayAccess)
          && otherReceiver.containsOfClass(ArrayAccess.class)) {
        // remove information completely
        fieldValuesIterator.remove();
      }
    }

    // case 3:
    methodValues.clear();
  }

  /**
   * Remove any information in this store that might not be true any more after {@code localVar} has
   * been assigned a new value. This includes the following steps:
   *
   * <ol>
   *   <li value="1">Remove any abstract values for field accesses <em>b.g</em> where {@code
   *       localVar} might alias any expression in the receiver <em>b</em>.
   *   <li value="2">Remove any abstract values for array accesses <em>a[i]</em> where {@code
   *       localVar} might alias the receiver <em>a</em>.
   *   <li value="3">Remove any information about method calls where the receiver or any of the
   *       parameters contains {@code localVar}.
   * </ol>
   */
  protected void removeConflicting(LocalVariable var) {
    final Iterator<Map.Entry<FieldAccess, V>> fieldValuesIterator =
        fieldValues.entrySet().iterator();
    while (fieldValuesIterator.hasNext()) {
      Map.Entry<FieldAccess, V> entry = fieldValuesIterator.next();
      FieldAccess otherFieldAccess = entry.getKey();
      // case 1:
      if (otherFieldAccess.containsSyntacticEqualJavaExpression(var)) {
        fieldValuesIterator.remove();
      }
    }

    final Iterator<Map.Entry<ArrayAccess, V>> arrayValuesIterator =
        arrayValues.entrySet().iterator();
    while (arrayValuesIterator.hasNext()) {
      Map.Entry<ArrayAccess, V> entry = arrayValuesIterator.next();
      ArrayAccess otherArrayAccess = entry.getKey();
      // case 2:
      if (otherArrayAccess.containsSyntacticEqualJavaExpression(var)) {
        arrayValuesIterator.remove();
      }
    }

    final Iterator<Map.Entry<MethodCall, V>> methodValuesIterator =
        methodValues.entrySet().iterator();
    while (methodValuesIterator.hasNext()) {
      Map.Entry<MethodCall, V> entry = methodValuesIterator.next();
      MethodCall otherMethodAccess = entry.getKey();
      // case 3:
      if (otherMethodAccess.containsSyntacticEqualJavaExpression(var)) {
        methodValuesIterator.remove();
      }
    }
  }

  /**
   * Can the objects {@code a} and {@code b} be aliases? Returns a conservative answer (i.e.,
   * returns {@code true} if not enough information is available to determine aliasing).
   */
  @Override
  public boolean canAlias(JavaExpression a, JavaExpression b) {
    TypeMirror tb = b.getType();
    TypeMirror ta = a.getType();
    Types types = analysis.getTypes();
    return types.isSubtype(ta, tb) || types.isSubtype(tb, ta);
  }

  /* --------------------------------------------------------- */
  /* Handling of local variables */
  /* --------------------------------------------------------- */

  /**
   * Returns the current abstract value of a local variable, or {@code null} if no information is
   * available.
   *
   * @return the current abstract value of a local variable, or {@code null} if no information is
   *     available
   */
  public @Nullable V getValue(LocalVariableNode n) {
    Element el = n.getElement();
    return localVariableValues.get(new LocalVariable(el));
  }

  /* --------------------------------------------------------- */
  /* Handling of the current object */
  /* --------------------------------------------------------- */

  /**
   * Returns the current abstract value of the current object, or {@code null} if no information is
   * available.
   *
   * @param n a reference to "this"
   * @return the current abstract value of the current object, or {@code null} if no information is
   *     available
   */
  public @Nullable V getValue(ThisNode n) {
    return thisValue;
  }

  /* --------------------------------------------------------- */
  /* Helper and miscellaneous methods */
  /* --------------------------------------------------------- */

  @SuppressWarnings("unchecked")
  @Override
  public S copy() {
    return analysis.createCopiedStore((S) this);
  }

  @Override
  public S leastUpperBound(S other) {
    return upperBound(other, false);
  }

  @Override
  public S widenedUpperBound(S previous) {
    return upperBound(previous, true);
  }

  private S upperBound(S other, boolean shouldWiden) {
    S newStore = analysis.createEmptyStore(sequentialSemantics);

    for (Map.Entry<LocalVariable, V> e : other.localVariableValues.entrySet()) {
      // local variables that are only part of one store, but not the
      // other are discarded, as one of store implicitly contains 'top'
      // for that variable.
      LocalVariable localVar = e.getKey();
      V thisVal = localVariableValues.get(localVar);
      if (thisVal != null) {
        V otherVal = e.getValue();
        V mergedVal = upperBoundOfValues(otherVal, thisVal, shouldWiden);

        if (mergedVal != null) {
          newStore.localVariableValues.put(localVar, mergedVal);
        }
      }
    }

    // information about the current object
    {
      V otherVal = other.thisValue;
      V myVal = thisValue;
      V mergedVal = myVal == null ? null : upperBoundOfValues(otherVal, myVal, shouldWiden);
      if (mergedVal != null) {
        newStore.thisValue = mergedVal;
      }
    }

    for (Map.Entry<FieldAccess, V> e : other.fieldValues.entrySet()) {
      // information about fields that are only part of one store, but not
      // the other are discarded, as one store implicitly contains 'top'
      // for that field.
      FieldAccess el = e.getKey();
      V thisVal = fieldValues.get(el);
      if (thisVal != null) {
        V otherVal = e.getValue();
        V mergedVal = upperBoundOfValues(otherVal, thisVal, shouldWiden);
        if (mergedVal != null) {
          newStore.fieldValues.put(el, mergedVal);
        }
      }
    }
    for (Map.Entry<ArrayAccess, V> e : other.arrayValues.entrySet()) {
      // information about arrays that are only part of one store, but not
      // the other are discarded, as one store implicitly contains 'top'
      // for that array access.
      ArrayAccess el = e.getKey();
      V thisVal = arrayValues.get(el);
      if (thisVal != null) {
        V otherVal = e.getValue();
        V mergedVal = upperBoundOfValues(otherVal, thisVal, shouldWiden);
        if (mergedVal != null) {
          newStore.arrayValues.put(el, mergedVal);
        }
      }
    }
    for (Map.Entry<MethodCall, V> e : other.methodValues.entrySet()) {
      // information about methods that are only part of one store, but
      // not the other are discarded, as one store implicitly contains
      // 'top' for that field.
      MethodCall el = e.getKey();
      V thisVal = methodValues.get(el);
      if (thisVal != null) {
        V otherVal = e.getValue();
        V mergedVal = upperBoundOfValues(otherVal, thisVal, shouldWiden);
        if (mergedVal != null) {
          newStore.methodValues.put(el, mergedVal);
        }
      }
    }
    for (Map.Entry<ClassName, V> e : other.classValues.entrySet()) {
      ClassName el = e.getKey();
      V thisVal = classValues.get(el);
      if (thisVal != null) {
        V otherVal = e.getValue();
        V mergedVal = upperBoundOfValues(otherVal, thisVal, shouldWiden);
        if (mergedVal != null) {
          newStore.classValues.put(el, mergedVal);
        }
      }
    }
    return newStore;
  }

  private V upperBoundOfValues(V otherVal, V thisVal, boolean shouldWiden) {
    return shouldWiden ? thisVal.widenUpperBound(otherVal) : thisVal.leastUpperBound(otherVal);
  }

  /**
   * Returns true iff this {@link CFAbstractStore} contains a superset of the map entries of the
   * argument {@link CFAbstractStore}. Note that we test the entry keys and values by Java equality,
   * not by any subtype relationship. This method is used primarily to simplify the equals
   * predicate.
   */
  protected boolean supersetOf(CFAbstractStore<V, S> other) {
    for (Map.Entry<LocalVariable, V> e : other.localVariableValues.entrySet()) {
      LocalVariable key = e.getKey();
      V value = localVariableValues.get(key);
      if (value == null || !value.equals(e.getValue())) {
        return false;
      }
    }
    for (Map.Entry<FieldAccess, V> e : other.fieldValues.entrySet()) {
      FieldAccess key = e.getKey();
      V value = fieldValues.get(key);
      if (value == null || !value.equals(e.getValue())) {
        return false;
      }
    }
    for (Map.Entry<ArrayAccess, V> e : other.arrayValues.entrySet()) {
      ArrayAccess key = e.getKey();
      V value = arrayValues.get(key);
      if (value == null || !value.equals(e.getValue())) {
        return false;
      }
    }
    for (Map.Entry<MethodCall, V> e : other.methodValues.entrySet()) {
      MethodCall key = e.getKey();
      V value = methodValues.get(key);
      if (value == null || !value.equals(e.getValue())) {
        return false;
      }
    }
    for (Map.Entry<ClassName, V> e : other.classValues.entrySet()) {
      ClassName key = e.getKey();
      V value = classValues.get(key);
      if (value == null || !value.equals(e.getValue())) {
        return false;
      }
    }
    return true;
  }

  @Override
  public boolean equals(@Nullable Object o) {
    if (o instanceof CFAbstractStore) {
      @SuppressWarnings("unchecked")
      CFAbstractStore<V, S> other = (CFAbstractStore<V, S>) o;
      return this.supersetOf(other) && other.supersetOf(this);
    } else {
      return false;
    }
  }

  @Override
  public int hashCode() {
    // What is a good hash code to use?
    return 22;
  }

  @SideEffectFree
  @Override
  public String toString() {
    return visualize(new StringCFGVisualizer<>());
  }

  @Override
  public String visualize(CFGVisualizer<?, S, ?> viz) {
    /* This cast is guaranteed to be safe, as long as the CFGVisualizer is created by
     * CFGVisualizer<Value, Store, TransferFunction> createCFGVisualizer() of GenericAnnotatedTypeFactory */
    @SuppressWarnings("unchecked")
    CFGVisualizer<V, S, ?> castedViz = (CFGVisualizer<V, S, ?>) viz;
    String internal = internalVisualize(castedViz);
    if (internal.trim().isEmpty()) {
      return this.getClassAndUid() + "()";
    } else {
      return this.getClassAndUid() + "(" + viz.getSeparator() + internal + ")";
    }
  }

  /**
   * Adds a representation of the internal information of this Store to visualizer {@code viz}.
   *
   * @param viz the visualizer
   * @return a representation of the internal information of this {@link Store}
   */
  protected String internalVisualize(CFGVisualizer<V, S, ?> viz) {
    StringJoiner res = new StringJoiner(viz.getSeparator());
    for (Map.Entry<LocalVariable, V> entry : localVariableValues.entrySet()) {
      res.add(viz.visualizeStoreLocalVar(entry.getKey(), entry.getValue()));
    }
    if (thisValue != null) {
      res.add(viz.visualizeStoreThisVal(thisValue));
    }
    for (FieldAccess fa : ToStringComparator.sorted(fieldValues.keySet())) {
      res.add(viz.visualizeStoreFieldVal(fa, fieldValues.get(fa)));
    }
    for (ArrayAccess fa : ToStringComparator.sorted(arrayValues.keySet())) {
      res.add(viz.visualizeStoreArrayVal(fa, arrayValues.get(fa)));
    }
    for (MethodCall fa : ToStringComparator.sorted(methodValues.keySet())) {
      res.add(viz.visualizeStoreMethodVals(fa, methodValues.get(fa)));
    }
    for (ClassName fa : ToStringComparator.sorted(classValues.keySet())) {
      res.add(viz.visualizeStoreClassVals(fa, classValues.get(fa)));
    }
    return res.toString();
  }
}<|MERGE_RESOLUTION|>--- conflicted
+++ resolved
@@ -39,6 +39,7 @@
 import org.checkerframework.framework.type.GenericAnnotatedTypeFactory;
 import org.checkerframework.framework.type.QualifierHierarchy;
 import org.checkerframework.framework.util.JavaExpressionParseUtil;
+import org.checkerframework.framework.util.StringToJavaExpression;
 import org.checkerframework.javacutil.AnnotationBuilder;
 import org.checkerframework.javacutil.AnnotationUtils;
 import org.checkerframework.javacutil.BugInCF;
@@ -190,6 +191,8 @@
    *   <li>If the method is side-effect-free (as indicated by {@link
    *       org.checkerframework.dataflow.qual.SideEffectFree} or {@link
    *       org.checkerframework.dataflow.qual.Pure}), then no information needs to be removed.
+   *   <li>If the method side-effects at most a limited set of expressions (specified by
+   *       {@code @SideEffectsOnly}), then information about those expressions is removed.
    *   <li>Otherwise, all information about field accesses {@code a.f} needs to be removed, except
    *       if the method {@code n} cannot modify {@code a.f} (e.g., if {@code a} is a local variable
    *       or {@code this}, and {@code f} is final).
@@ -200,8 +203,31 @@
    * Furthermore, if the method is deterministic, we store its result {@code val} in the store.
    */
   public void updateForMethodCall(
-      MethodInvocationNode n, AnnotatedTypeFactory atypeFactory, V val) {
-    ExecutableElement method = n.getTarget().getMethod();
+      MethodInvocationNode methodInvocationNode, AnnotatedTypeFactory atypeFactory, V val) {
+    ExecutableElement method = methodInvocationNode.getTarget().getMethod();
+
+    // List of expressions that this method side-effects (specified as arguments/elements of
+    // @SideEffectsOnly). If the list is empty, then there is no @SideEffectsOnly annotation.
+    List<JavaExpression> sideEffectsOnlyExpressions = new ArrayList<>();
+    AnnotationMirror sefOnlyAnnotation =
+        atypeFactory.getDeclAnnotation(method, SideEffectsOnly.class);
+    if (sefOnlyAnnotation != null) {
+      SourceChecker checker = analysis.checker;
+
+      List<String> sideEffectsOnlyExpressionStrings =
+          AnnotationUtils.getElementValueArray(sefOnlyAnnotation, "value", String.class, true);
+
+      for (String st : sideEffectsOnlyExpressionStrings) {
+        try {
+          JavaExpression exprJe =
+              StringToJavaExpression.atMethodInvocation(st, methodInvocationNode, checker);
+          sideEffectsOnlyExpressions.add(exprJe);
+        } catch (JavaExpressionParseUtil.JavaExpressionParseException ex) {
+          checker.report(st, ex.getDiagMessage());
+          return;
+        }
+      }
+    }
 
     // case 1: remove information if necessary
     if (!(analysis.checker.hasOption("assumeSideEffectFree")
@@ -211,204 +237,23 @@
       boolean sideEffectsUnrefineAliases =
           ((GenericAnnotatedTypeFactory) atypeFactory).sideEffectsUnrefineAliases;
 
-      // update local variables
       // TODO: Also remove if any element/argument to the annotation is not
       // isUnmodifiableByOtherCode.  Example: @KeyFor("valueThatCanBeMutated").
       if (sideEffectsUnrefineAliases) {
-        localVariableValues.entrySet().removeIf(e -> !e.getKey().isUnmodifiableByOtherCode());
-      }
-
-      // update this value
-      if (sideEffectsUnrefineAliases) {
-        thisValue = null;
-<<<<<<< HEAD
-        fieldValues = new HashMap<>();
-        methodValues = new HashMap<>();
-        arrayValues = new HashMap<>();
-        classValues = new HashMap<>();
-        this.sequentialSemantics = sequentialSemantics;
-    }
-
-    /** Copy constructor. */
-    protected CFAbstractStore(CFAbstractStore<V, S> other) {
-        this.analysis = other.analysis;
-        localVariableValues = new HashMap<>(other.localVariableValues);
-        thisValue = other.thisValue;
-        fieldValues = new HashMap<>(other.fieldValues);
-        methodValues = new HashMap<>(other.methodValues);
-        arrayValues = new HashMap<>(other.arrayValues);
-        classValues = new HashMap<>(other.classValues);
-        sequentialSemantics = other.sequentialSemantics;
-    }
-
-    /**
-     * Set the abstract value of a method parameter (only adds the information to the store, does
-     * not remove any other knowledge). Any previous information is erased; this method should only
-     * be used to initialize the abstract value.
-     */
-    public void initializeMethodParameter(LocalVariableNode p, @Nullable V value) {
-        if (value != null) {
-            localVariableValues.put(new LocalVariable(p.getElement()), value);
-        }
-    }
-
-    /**
-     * Set the value of the current object. Any previous information is erased; this method should
-     * only be used to initialize the value.
-     */
-    public void initializeThisValue(AnnotationMirror a, TypeMirror underlyingType) {
-        if (a != null) {
-            thisValue = analysis.createSingleAnnotationValue(a, underlyingType);
-        }
-    }
-
-    /**
-     * Indicates whether the given method is side-effect-free as far as the current store is
-     * concerned. In some cases, a store for a checker allows for other mechanisms to specify
-     * whether a method is side-effect-free. For example, unannotated methods may be considered
-     * side-effect-free by default.
-     *
-     * @param atypeFactory the type factory used to retrieve annotations on the method element
-     * @param method the method element
-     * @return whether the method is side-effect-free
-     */
-    protected boolean isSideEffectFree(
-            AnnotatedTypeFactory atypeFactory, ExecutableElement method) {
-        return PurityUtils.isSideEffectFree(atypeFactory, method);
-    }
-
-    /* --------------------------------------------------------- */
-    /* Handling of fields */
-    /* --------------------------------------------------------- */
-
-    /**
-     * Remove any information that might not be valid any more after a method call, and add
-     * information guaranteed by the method.
-     *
-     * <ol>
-     *   <li>If the method is side-effect-free (as indicated by {@link
-     *       org.checkerframework.dataflow.qual.SideEffectFree} or {@link
-     *       org.checkerframework.dataflow.qual.Pure}), then no information needs to be removed.
-     *   <li>If the method side-effects at most a limited set of expressions (specified by
-     *       {@code @SideEffectsOnly}), then information about those expressions is removed.
-     *   <li>Otherwise, all information about field accesses {@code a.f} needs to be removed, except
-     *       if the method {@code n} cannot modify {@code a.f} (e.g., if {@code a} is a local
-     *       variable or {@code this}, and {@code f} is final).
-     *   <li>Furthermore, if the field has a monotonic annotation, then its information can also be
-     *       kept.
-     * </ol>
-     *
-     * Furthermore, if the method is deterministic, we store its result {@code val} in the store.
-     */
-    public void updateForMethodCall(
-            MethodInvocationNode methodInvocationNode, AnnotatedTypeFactory atypeFactory, V val) {
-        ExecutableElement method = methodInvocationNode.getTarget().getMethod();
-
-        // List of expressions that this method side-effects (specified as arguments/elements of
-        // @SideEffectsOnly). If the list is empty, then there is no @SideEffectsOnly annotation.
-        List<JavaExpression> sideEffectsOnlyExpressions = new ArrayList<>();
-        AnnotationMirror sefOnlyAnnotation =
-                atypeFactory.getDeclAnnotation(method, SideEffectsOnly.class);
-        if (sefOnlyAnnotation != null) {
-            SourceChecker checker = analysis.checker;
-            JavaExpressionParseUtil.JavaExpressionContext methodUseContext =
-                    JavaExpressionParseUtil.JavaExpressionContext.buildContextForMethodUse(
-                            methodInvocationNode, checker);
-
-            List<String> sideEffectsOnlyExpressionStrings =
-                    AnnotationUtils.getElementValueArray(
-                            sefOnlyAnnotation, "value", String.class, true);
-
-            for (String st : sideEffectsOnlyExpressionStrings) {
-                try {
-                    JavaExpression exprJe = JavaExpressionParseUtil.parse(st, methodUseContext);
-                    sideEffectsOnlyExpressions.add(exprJe);
-                } catch (JavaExpressionParseUtil.JavaExpressionParseException ex) {
-                    checker.report(st, ex.getDiagMessage());
-                    return;
-                }
+        if (!sideEffectsOnlyExpressions.isEmpty()) {
+          for (JavaExpression e : sideEffectsOnlyExpressions) {
+            if (!e.isUnmodifiableByOtherCode()) {
+              // update local variables
+              localVariableValues.keySet().remove(e);
+              // update field values
+              fieldValues.keySet().remove(e);
             }
-        }
-
-        // case 1: remove information if necessary
-        if (!(analysis.checker.hasOption("assumeSideEffectFree")
-                || analysis.checker.hasOption("assumePure")
-                || isSideEffectFree(atypeFactory, method))) {
-
-            boolean sideEffectsUnrefineAliases =
-                    ((GenericAnnotatedTypeFactory) atypeFactory).sideEffectsUnrefineAliases;
-
-            // TODO: Also remove if any element/argument to the annotation is not
-            // isUnmodifiableByOtherCode.  Example: @KeyFor("valueThatCanBeMutated").
-            if (sideEffectsUnrefineAliases) {
-                if (!sideEffectsOnlyExpressions.isEmpty()) {
-                    for (JavaExpression e : sideEffectsOnlyExpressions) {
-                        if (!e.isUnmodifiableByOtherCode()) {
-                            // update local variables
-                            localVariableValues.keySet().remove(e);
-                            // update field values
-                            fieldValues.keySet().remove(e);
-                        }
-                    }
-                } else {
-                    localVariableValues.keySet().removeIf(e -> !e.isUnmodifiableByOtherCode());
-                    thisValue = null;
-                    fieldValues.keySet().removeIf(e -> !e.isUnmodifiableByOtherCode());
-                }
-            } else {
-                Map<FieldAccess, V> newFieldValues = new HashMap<>();
-                for (Map.Entry<FieldAccess, V> e : fieldValues.entrySet()) {
-                    FieldAccess fieldAccess = e.getKey();
-                    V otherVal = e.getValue();
-
-                    // case 3: the field has a monotonic annotation
-                    if (!((GenericAnnotatedTypeFactory<?, ?, ?, ?>) atypeFactory)
-                            .getSupportedMonotonicTypeQualifiers()
-                            .isEmpty()) {
-                        List<Pair<AnnotationMirror, AnnotationMirror>> fieldAnnotations =
-                                atypeFactory.getAnnotationWithMetaAnnotation(
-                                        fieldAccess.getField(), MonotonicQualifier.class);
-                        V newOtherVal = null;
-                        for (Pair<AnnotationMirror, AnnotationMirror> fieldAnnotation :
-                                fieldAnnotations) {
-                            AnnotationMirror monotonicAnnotation = fieldAnnotation.second;
-                            Name annotation =
-                                    AnnotationUtils.getElementValueClassName(
-                                            monotonicAnnotation, "value", false);
-                            AnnotationMirror target =
-                                    AnnotationBuilder.fromName(
-                                            atypeFactory.getElementUtils(), annotation);
-                            // Make sure the 'target' annotation is present.
-                            if (AnnotationUtils.containsSame(otherVal.getAnnotations(), target)) {
-                                newOtherVal =
-                                        analysis.createSingleAnnotationValue(
-                                                        target, otherVal.getUnderlyingType())
-                                                .mostSpecific(newOtherVal, null);
-                            }
-                        }
-                        if (newOtherVal != null) {
-                            // keep information for all hierarchies where we had a
-                            // monotone annotation.
-                            newFieldValues.put(fieldAccess, newOtherVal);
-                            continue;
-                        }
-                    }
-
-                    // case 2:
-                    if (!fieldAccess.isUnassignableByOtherCode()) {
-                        continue; // remove information completely
-                    }
-
-                    // keep information
-                    newFieldValues.put(fieldAccess, otherVal);
-                }
-                fieldValues = newFieldValues;
-=======
-      }
-
-      // update field values
-      if (sideEffectsUnrefineAliases) {
-        fieldValues.entrySet().removeIf(e -> !e.getKey().isUnmodifiableByOtherCode());
+          }
+        } else {
+          localVariableValues.keySet().removeIf(e -> !e.isUnmodifiableByOtherCode());
+          thisValue = null;
+          fieldValues.keySet().removeIf(e -> !e.isUnmodifiableByOtherCode());
+        }
       } else {
         Map<FieldAccess, V> newFieldValues = new HashMap<>();
         for (Map.Entry<FieldAccess, V> e : fieldValues.entrySet()) {
@@ -442,7 +287,6 @@
               // monotone annotation.
               newFieldValues.put(fieldAccess, newOtherVal);
               continue;
->>>>>>> 0cd370ea
             }
           }
 
@@ -456,24 +300,15 @@
         }
         fieldValues = newFieldValues;
       }
-
-<<<<<<< HEAD
-        // store information about method call if possible
-        JavaExpression methodCall = JavaExpression.fromNode(methodInvocationNode);
-        replaceValue(methodCall, val);
-    }
-=======
-      // update array values
-      arrayValues.clear();
->>>>>>> 0cd370ea
-
-      // update method values
-      methodValues.keySet().removeIf(e -> !e.isUnmodifiableByOtherCode());
-    }
-
-    // store information about method call if possible
-    JavaExpression methodCall = JavaExpression.fromNode(n);
-    replaceValue(methodCall, val);
+      // store information about method call if possible
+      JavaExpression methodCall = JavaExpression.fromNode(methodInvocationNode);
+      replaceValue(methodCall, val);
+    }
+    // update array values
+    arrayValues.clear();
+
+    // update method values
+    methodValues.keySet().removeIf(e -> !e.isUnmodifiableByOtherCode());
   }
 
   /**
