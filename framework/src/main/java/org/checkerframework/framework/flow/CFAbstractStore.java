package org.checkerframework.framework.flow;

import java.util.ArrayList;
<<<<<<< HEAD
=======
import java.util.Collection;
>>>>>>> c1bbf2ff
import java.util.HashMap;
import java.util.Iterator;
import java.util.List;
import java.util.Map;
import java.util.Objects;
import java.util.StringJoiner;
import java.util.concurrent.atomic.AtomicLong;
import java.util.function.BinaryOperator;
import javax.lang.model.element.AnnotationMirror;
import javax.lang.model.element.ExecutableElement;
import javax.lang.model.element.Name;
import javax.lang.model.element.VariableElement;
import javax.lang.model.type.TypeMirror;
import javax.lang.model.util.Types;
import org.checkerframework.checker.nullness.qual.EnsuresNonNullIf;
import org.checkerframework.checker.nullness.qual.Nullable;
import org.checkerframework.dataflow.analysis.Store;
import org.checkerframework.dataflow.cfg.node.ArrayAccessNode;
import org.checkerframework.dataflow.cfg.node.FieldAccessNode;
import org.checkerframework.dataflow.cfg.node.LocalVariableNode;
import org.checkerframework.dataflow.cfg.node.MethodInvocationNode;
import org.checkerframework.dataflow.cfg.node.Node;
import org.checkerframework.dataflow.cfg.node.ThisNode;
import org.checkerframework.dataflow.cfg.visualize.CFGVisualizer;
import org.checkerframework.dataflow.cfg.visualize.StringCFGVisualizer;
import org.checkerframework.dataflow.expression.ArrayAccess;
import org.checkerframework.dataflow.expression.ClassName;
import org.checkerframework.dataflow.expression.FieldAccess;
import org.checkerframework.dataflow.expression.JavaExpression;
import org.checkerframework.dataflow.expression.LocalVariable;
import org.checkerframework.dataflow.expression.MethodCall;
import org.checkerframework.dataflow.expression.ThisReference;
import org.checkerframework.dataflow.qual.SideEffectFree;
import org.checkerframework.dataflow.qual.SideEffectsOnly;
import org.checkerframework.framework.qual.MonotonicQualifier;
import org.checkerframework.framework.source.SourceChecker;
import org.checkerframework.framework.type.AnnotatedTypeFactory;
import org.checkerframework.framework.type.GenericAnnotatedTypeFactory;
import org.checkerframework.framework.util.JavaExpressionParseUtil;
import org.checkerframework.framework.util.StringToJavaExpression;
import org.checkerframework.javacutil.AnnotationBuilder;
import org.checkerframework.javacutil.AnnotationUtils;
import org.checkerframework.javacutil.BugInCF;
<<<<<<< HEAD
import org.checkerframework.javacutil.Pair;
import org.checkerframework.javacutil.TreeUtils;
=======
import org.checkerframework.javacutil.ElementUtils;
>>>>>>> c1bbf2ff
import org.plumelib.util.CollectionsPlume;
import org.plumelib.util.IPair;
import org.plumelib.util.ToStringComparator;
import org.plumelib.util.UniqueId;

/**
 * A store for the Checker Framework analysis. It tracks the annotations of memory locations such as
 * local variables and fields.
 *
 * <p>When adding a new field to track values for a code construct (similar to {@code
 * localVariableValues} and {@code thisValue}), it is important to review all constructors and
 * methods in this class for locations where the new field must be handled (such as the copy
 * constructor and {@code clearValue}), as well as all constructors/methods in subclasses of {code
 * CFAbstractStore}. Note that this includes not only overridden methods in the subclasses, but new
 * methods in the subclasses as well. Also check if
 * BaseTypeVisitor#getJavaExpressionContextFromNode(Node) needs to be updated. Failing to do so may
 * result in silent failures that are time consuming to debug.
 */
// TODO: Split this class into two parts: one that is reusable generally and
// one that is specific to the Checker Framework.
public abstract class CFAbstractStore<V extends CFAbstractValue<V>, S extends CFAbstractStore<V, S>>
    implements Store<S>, UniqueId {

  /** The analysis class this store belongs to. */
  protected final CFAbstractAnalysis<V, S, ?> analysis;

  /** Information collected about local variables (including method parameters). */
  protected final Map<LocalVariable, V> localVariableValues;

  /** Information collected about the current object. */
  protected V thisValue;

  /** Information collected about fields, using the internal representation {@link FieldAccess}. */
  protected Map<FieldAccess, V> fieldValues;

  /** The SideEffectsOnly.value argument/element. */
  public ExecutableElement sideEffectsOnlyValueElement;

  /**
   * Returns information about fields. Clients should not side-effect the returned value, which is
   * aliased to internal state.
   *
   * @return information about fields
   */
  public Map<FieldAccess, V> getFieldValues() {
    return fieldValues;
  }

  /**
   * Information collected about array elements, using the internal representation {@link
   * ArrayAccess}.
   */
  protected final Map<ArrayAccess, V> arrayValues;

  /**
   * Information collected about method calls, using the internal representation {@link MethodCall}.
   */
  protected final Map<MethodCall, V> methodValues;

  /**
   * Information collected about <i>classname</i>.class values, using the internal representation
   * {@link ClassName}.
   */
  protected final Map<ClassName, V> classValues;

  /**
   * Should the analysis use sequential Java semantics (i.e., assume that only one thread is running
   * at all times)?
   */
  protected final boolean sequentialSemantics;

  /** True if -AassumeSideEffectFree or -AassumePure was passed on the command line. */
  private final boolean assumeSideEffectFree;

  /** True if -AassumePureGetters was passed on the command line. */
  private final boolean assumePureGetters;

  /** The unique ID for the next-created object. */
  private static final AtomicLong nextUid = new AtomicLong(0);

  /** The unique ID of this object. */
  private final transient long uid = nextUid.getAndIncrement();

  @Override
  public long getUid() {
    return uid;
  }

  /* --------------------------------------------------------- */
  /* Initialization */
  /* --------------------------------------------------------- */

  /**
   * Creates a new CFAbstractStore.
   *
   * @param analysis the analysis class this store belongs to
   * @param sequentialSemantics should the analysis use sequential Java semantics?
   */
  protected CFAbstractStore(CFAbstractAnalysis<V, S, ?> analysis, boolean sequentialSemantics) {
    this.analysis = analysis;
    localVariableValues = new HashMap<>();
    thisValue = null;
    fieldValues = new HashMap<>();
    methodValues = new HashMap<>();
    arrayValues = new HashMap<>();
    classValues = new HashMap<>();
    this.sequentialSemantics = sequentialSemantics;
    sideEffectsOnlyValueElement =
        TreeUtils.getMethod(SideEffectsOnly.class, "value", 0, analysis.env);
    assumeSideEffectFree =
        analysis.checker.hasOption("assumeSideEffectFree")
            || analysis.checker.hasOption("assumePure");
    assumePureGetters = analysis.checker.hasOption("assumePureGetters");
  }

  /**
   * Copy constructor.
   *
   * @param other a CFAbstractStore to copy into this
   */
  protected CFAbstractStore(CFAbstractStore<V, S> other) {
    this.analysis = other.analysis;
    localVariableValues = new HashMap<>(other.localVariableValues);
    thisValue = other.thisValue;
    fieldValues = new HashMap<>(other.fieldValues);
    methodValues = new HashMap<>(other.methodValues);
    arrayValues = new HashMap<>(other.arrayValues);
    classValues = new HashMap<>(other.classValues);
    sequentialSemantics = other.sequentialSemantics;
    sideEffectsOnlyValueElement = other.sideEffectsOnlyValueElement;
    assumeSideEffectFree = other.assumeSideEffectFree;
    assumePureGetters = other.assumePureGetters;
  }

  /**
   * Set the abstract value of a method parameter (only adds the information to the store, does not
   * remove any other knowledge). Any previous information is erased; this method should only be
   * used to initialize the abstract value.
   */
  public void initializeMethodParameter(LocalVariableNode p, @Nullable V value) {
    if (value != null) {
      localVariableValues.put(new LocalVariable(p.getElement()), value);
    }
  }

  /**
   * Set the value of the current object. Any previous information is erased; this method should
   * only be used to initialize the value.
   */
  public void initializeThisValue(AnnotationMirror a, TypeMirror underlyingType) {
    if (a != null) {
      thisValue = analysis.createSingleAnnotationValue(a, underlyingType);
    }
  }

  /**
   * Indicates whether the given method is side-effect-free as far as the current store is
   * concerned. In some cases, a store for a checker allows for other mechanisms to specify whether
   * a method is side-effect-free. For example, unannotated methods may be considered
   * side-effect-free by default.
   *
   * @param atypeFactory the type factory used to retrieve annotations on the method element
   * @param method the method element
   * @return whether the method is side-effect-free
   * @deprecated use {@link org.checkerframework.javacutil.AnnotationProvider#isSideEffectFree}
   */
  @Deprecated // 2022-09-27
  protected boolean isSideEffectFree(AnnotatedTypeFactory atypeFactory, ExecutableElement method) {
    return atypeFactory.isSideEffectFree(method);
  }

  /* --------------------------------------------------------- */
  /* Handling of fields */
  /* --------------------------------------------------------- */

  /**
   * Remove any information that might not be valid any more after a method call, and add
   * information guaranteed by the method.
   *
   * <ol>
   *   <li>If the method is side-effect-free (as indicated by {@link
   *       org.checkerframework.dataflow.qual.SideEffectFree} or {@link
   *       org.checkerframework.dataflow.qual.Pure}), then no information needs to be removed.
   *   <li>Otherwise, all information about field accesses {@code a.f} needs to be removed, except
   *       if the method {@code n} cannot modify {@code a.f}. This unmodifiability property holds if
   *       {@code a} is a local variable or {@code this}, and {@code f} is final, or if {@code a.f}
   *       has a {@link MonotonicQualifier} in the current store. Subclasses can change this
   *       behavior by overriding {@link #newFieldValueAfterMethodCall(FieldAccess,
   *       GenericAnnotatedTypeFactory, CFAbstractValue)}.
   *   <li>Furthermore, if the field has a monotonic annotation, then its information can also be
   *       kept.
   * </ol>
   *
   * Furthermore, if the method is deterministic, we store its result {@code val} in the store.
   *
   * @param methodInvocationNode method whose information is being updated
   * @param atypeFactory the type factory of the associated checker
   * @param val abstract value of the method call
   */
  public void updateForMethodCall(
      MethodInvocationNode methodInvocationNode, AnnotatedTypeFactory atypeFactory, V val) {
    ExecutableElement method = methodInvocationNode.getTarget().getMethod();
    @SuppressWarnings("unchecked")
    GenericAnnotatedTypeFactory<V, S, ?, ?> gatypeFactory =
        (GenericAnnotatedTypeFactory<V, S, ?, ?>) atypeFactory;

<<<<<<< HEAD
    // List of expressions that this method side-effects (specified as arguments/elements of
    // @SideEffectsOnly). If the list is empty, then either there is no @SideEffectsOnly annotation
    // or the @SideEffectsOnly is written without any annotation argument.
    List<JavaExpression> sideEffectsOnlyExpressions = new ArrayList<>();
    AnnotationMirror sefOnlyAnnotation =
        atypeFactory.getDeclAnnotation(method, SideEffectsOnly.class);
    if (sefOnlyAnnotation != null) {
      SourceChecker checker = analysis.checker;

      List<String> sideEffectsOnlyExpressionStrings =
          AnnotationUtils.getElementValueArray(
              sefOnlyAnnotation, sideEffectsOnlyValueElement, String.class);

      for (String st : sideEffectsOnlyExpressionStrings) {
        try {
          JavaExpression exprJe =
              StringToJavaExpression.atMethodInvocation(st, methodInvocationNode, checker);
          sideEffectsOnlyExpressions.add(exprJe);
        } catch (JavaExpressionParseUtil.JavaExpressionParseException ex) {
          checker.report(st, ex.getDiagMessage());
          return;
        }
      }
    }

    // case 1: remove information if necessary
    if (!(assumeSideEffectFree || atypeFactory.isSideEffectFree(method))) {
=======
    // Case 1: The method is side-effect-free.
    boolean hasSideEffect =
        !(assumeSideEffectFree
            || (assumePureGetters && ElementUtils.isGetter(method))
            || atypeFactory.isSideEffectFree(method));
    if (hasSideEffect) {
>>>>>>> c1bbf2ff

      boolean sideEffectsUnrefineAliases = gatypeFactory.sideEffectsUnrefineAliases;

      // TODO: Also remove if any element/argument to the annotation is not
      // isUnmodifiableByOtherCode.  Example: @KeyFor("valueThatCanBeMutated").
      if (sideEffectsUnrefineAliases) {
        // TODO: Why is this code within the sideEffectsUnrefineAliases branch??
        if (!sideEffectsOnlyExpressions.isEmpty()) {
          for (JavaExpression e : sideEffectsOnlyExpressions) {
            if (!e.isUnmodifiableByOtherCode()) {
              // Remove any computed information about the expression.
              localVariableValues.keySet().remove(e);
              fieldValues.keySet().remove(e);
            }
          }
        } else {
          localVariableValues.keySet().removeIf(e -> !e.isUnmodifiableByOtherCode());
          thisValue = null;
          fieldValues.keySet().removeIf(e -> !e.isUnmodifiableByOtherCode());
        }
      } else {
        // Case 2 (unassignable fields) and case 3 (monotonic fields)
        updateFieldValuesForMethodCall(gatypeFactory);
      }

      // update array values
      arrayValues.clear();

      // update method values
      methodValues.keySet().removeIf(e -> !e.isUnmodifiableByOtherCode());
    }

    // store information about method call if possible
    JavaExpression methodCall = JavaExpression.fromNode(methodInvocationNode);
    replaceValue(methodCall, val);
  }

  /**
   * Returns the new value of a field after a method call, or {@code null} if the field should be
   * removed from the store.
   *
   * <p>In this default implementation, the field's value is preserved if it is either unassignable
   * (see {@link FieldAccess#isUnassignableByOtherCode()}) or has a monotonic qualifier (see {@link
   * #newMonotonicFieldValueAfterMethodCall(FieldAccess, GenericAnnotatedTypeFactory,
   * CFAbstractValue)}). Otherwise, it is removed from the store.
   *
   * @param fieldAccess the field whose value to update
   * @param atypeFactory AnnotatedTypeFactory of the associated checker
   * @param value the field's value before the method call
   * @return the field's value after the method call, or {@code null} if the field should be removed
   *     from the store
   */
  protected V newFieldValueAfterMethodCall(
      FieldAccess fieldAccess, GenericAnnotatedTypeFactory<V, S, ?, ?> atypeFactory, V value) {
    // Handle unassignable fields.
    if (fieldAccess.isUnassignableByOtherCode()) {
      return value;
    }

    // Handle fields with monotonic annotations.
    return newMonotonicFieldValueAfterMethodCall(fieldAccess, atypeFactory, value);
  }

  /**
   * Computes the value of a field whose declaration has a monotonic annotation, or returns {@code
   * null} if the field has no monotonic annotation.
   *
   * <p>Used by {@link #newFieldValueAfterMethodCall(FieldAccess, GenericAnnotatedTypeFactory,
   * CFAbstractValue)} to handle fields with monotonic annotations.
   *
   * @param fieldAccess the field whose value to compute
   * @param atypeFactory AnnotatedTypeFactory of the associated checker
   * @param value the field's value before the method call
   * @return the field's value after the method call, or {@code null} if the field has no monotonic
   *     annotation
   */
  protected V newMonotonicFieldValueAfterMethodCall(
      FieldAccess fieldAccess, GenericAnnotatedTypeFactory<V, S, ?, ?> atypeFactory, V value) {

    // case 3: the field has a monotonic annotation
    if (atypeFactory.getSupportedMonotonicTypeQualifiers().isEmpty()) {
      return null;
    }

    List<IPair<AnnotationMirror, AnnotationMirror>> fieldAnnotationPairs =
        atypeFactory.getAnnotationWithMetaAnnotation(
            fieldAccess.getField(), MonotonicQualifier.class);
    List<AnnotationMirror> metaAnnotations =
        CollectionsPlume.withoutDuplicates(
            CollectionsPlume.mapList(pair -> pair.second, fieldAnnotationPairs));
    List<AnnotationMirror> monotonicAnnotations = new ArrayList<>(metaAnnotations.size());
    for (AnnotationMirror metaAnnotation : metaAnnotations) {
      @SuppressWarnings("deprecation") // permitted for use in the framework
      Name annoName = AnnotationUtils.getElementValueClassName(metaAnnotation, "value", false);
      monotonicAnnotations.add(
          AnnotationBuilder.fromName(atypeFactory.getElementUtils(), annoName));
    }
    Collection<AnnotationMirror> valueAnnos = value.getAnnotations();
    V newValue = null;
    for (AnnotationMirror monotonicAnnotation : monotonicAnnotations) {
      // Make sure the target annotation is present.
      if (AnnotationUtils.containsSame(valueAnnos, monotonicAnnotation)) {
        newValue =
            analysis
                .createSingleAnnotationValue(monotonicAnnotation, value.getUnderlyingType())
                .mostSpecific(newValue, null);
      }
    }
    return newValue;
  }

  /**
   * Helper for {@link #updateForMethodCall(MethodInvocationNode, AnnotatedTypeFactory,
   * CFAbstractValue)}. Remove any information about field values that might not be valid any more
   * after a method call, and add information guaranteed by the method.
   *
   * <p>More specifically, remove all information about fields except for unassignable fields and
   * fields that have a monotonic annotation.
   *
   * @param atypeFactory AnnotatedTypeFactory of the associated checker
   */
  private void updateFieldValuesForMethodCall(
      GenericAnnotatedTypeFactory<V, S, ?, ?> atypeFactory) {
    Map<FieldAccess, V> newFieldValues = new HashMap<>(CollectionsPlume.mapCapacity(fieldValues));
    for (Map.Entry<FieldAccess, V> e : fieldValues.entrySet()) {
      FieldAccess fieldAccess = e.getKey();
      V value = e.getValue();

      V newValue = newFieldValueAfterMethodCall(fieldAccess, atypeFactory, value);
      if (newValue != null) {
        // Keep information for all hierarchies where we had a monotonic annotation.
        newFieldValues.put(fieldAccess, newValue);
      }
    }
    fieldValues = newFieldValues;
  }

  /**
   * Add the annotation {@code a} for the expression {@code expr} (correctly deciding where to store
   * the information depending on the type of the expression {@code expr}).
   *
   * <p>This method does not take care of removing other information that might be influenced by
   * changes to certain parts of the state.
   *
   * <p>If there is already a value {@code v} present for {@code expr}, then the stronger of the new
   * and old value are taken (according to the lattice). Note that this happens per hierarchy, and
   * if the store already contains information about a hierarchy other than {@code a}s hierarchy,
   * that information is preserved.
   *
   * <p>If {@code expr} is nondeterministic, this method does not insert {@code value} into the
   * store.
   *
   * @param expr an expression
   * @param a an annotation for the expression
   */
  public void insertValue(JavaExpression expr, AnnotationMirror a) {
    insertValue(expr, analysis.createSingleAnnotationValue(a, expr.getType()));
  }

  /**
   * Like {@link #insertValue(JavaExpression, AnnotationMirror)}, but permits nondeterministic
   * expressions to be stored.
   *
   * <p>For an explanation of when to permit nondeterministic expressions, see {@link
   * #insertValuePermitNondeterministic(JavaExpression, CFAbstractValue)}.
   *
   * @param expr an expression
   * @param a an annotation for the expression
   */
  public void insertValuePermitNondeterministic(JavaExpression expr, AnnotationMirror a) {
    insertValuePermitNondeterministic(
        expr, analysis.createSingleAnnotationValue(a, expr.getType()));
  }

  /**
   * Add the annotation {@code newAnno} for the expression {@code expr} (correctly deciding where to
   * store the information depending on the type of the expression {@code expr}).
   *
   * <p>This method does not take care of removing other information that might be influenced by
   * changes to certain parts of the state.
   *
   * <p>If there is already a value {@code v} present for {@code expr}, then the greatest lower
   * bound of the new and old value is inserted into the store.
   *
   * <p>Note that this happens per hierarchy, and if the store already contains information about a
   * hierarchy other than {@code newAnno}'s hierarchy, that information is preserved.
   *
   * <p>If {@code expr} is nondeterministic, this method does not insert {@code value} into the
   * store.
   *
   * @param expr an expression
   * @param newAnno the expression's annotation
   */
  public final void insertOrRefine(JavaExpression expr, AnnotationMirror newAnno) {
    insertOrRefine(expr, newAnno, false);
  }

  /**
   * Like {@link #insertOrRefine(JavaExpression, AnnotationMirror)}, but permits nondeterministic
   * expressions to be inserted.
   *
   * <p>For an explanation of when to permit nondeterministic expressions, see {@link
   * #insertValuePermitNondeterministic(JavaExpression, CFAbstractValue)}.
   *
   * @param expr an expression
   * @param newAnno the expression's annotation
   */
  public final void insertOrRefinePermitNondeterministic(
      JavaExpression expr, AnnotationMirror newAnno) {
    insertOrRefine(expr, newAnno, true);
  }

  /**
   * Helper function for {@link #insertOrRefine(JavaExpression, AnnotationMirror)} and {@link
   * #insertOrRefinePermitNondeterministic}.
   *
   * @param expr an expression
   * @param newAnno the expression's annotation
   * @param permitNondeterministic whether nondeterministic expressions may be inserted into the
   *     store
   */
  protected void insertOrRefine(
      JavaExpression expr, AnnotationMirror newAnno, boolean permitNondeterministic) {
    if (!canInsertJavaExpression(expr)) {
      return;
    }
    if (!(permitNondeterministic || expr.isDeterministic(analysis.getTypeFactory()))) {
      return;
    }

    V newValue = analysis.createSingleAnnotationValue(newAnno, expr.getType());
    V oldValue = getValue(expr);
    if (oldValue == null) {
      insertValue(
          expr,
          analysis.createSingleAnnotationValue(newAnno, expr.getType()),
          permitNondeterministic);
      return;
    }
    computeNewValueAndInsert(
        expr, newValue, CFAbstractValue<V>::greatestLowerBound, permitNondeterministic);
  }

  /** Returns true if {@code expr} can be stored in this store. */
  public static boolean canInsertJavaExpression(JavaExpression expr) {
    if (expr instanceof FieldAccess
        || expr instanceof ThisReference
        || expr instanceof LocalVariable
        || expr instanceof MethodCall
        || expr instanceof ArrayAccess
        || expr instanceof ClassName) {
      return !expr.containsUnknown();
    }
    return false;
  }

  /**
   * Add the abstract value {@code value} for the expression {@code expr} (correctly deciding where
   * to store the information depending on the type of the expression {@code expr}).
   *
   * <p>This method does not take care of removing other information that might be influenced by
   * changes to certain parts of the state.
   *
   * <p>If there is already a value {@code v} present for {@code expr}, then the stronger of the new
   * and old value are taken (according to the lattice). Note that this happens per hierarchy, and
   * if the store already contains information about a hierarchy for which {@code value} does not
   * contain information, then that information is preserved.
   *
   * <p>If {@code expr} is nondeterministic, this method does not insert {@code value} into the
   * store.
   *
   * @param expr the expression to insert in the store
   * @param value the value of the expression
   */
  public final void insertValue(JavaExpression expr, @Nullable V value) {
    insertValue(expr, value, false);
  }

  /**
   * Like {@link #insertValue(JavaExpression, CFAbstractValue)}, but updates the store even if
   * {@code expr} is nondeterministic.
   *
   * <p>Usually, nondeterministic JavaExpressions should not be stored in a Store. For example, in
   * the body of {@code if (nondet() == 3) {...}}, the store should not record that the value of
   * {@code nondet()} is 3, because it might not be 3 the next time {@code nondet()} is executed.
   *
   * <p>However, contracts can mention a nondeterministic JavaExpression. For example, a contract
   * might have a postcondition that {@code nondet()} is odd. This means that the next call to
   * {@code nondet()} will return odd. Such a postcondition may be evicted from the store by calling
   * a side-effecting method.
   *
   * @param expr the expression to insert in the store
   * @param value the value of the expression
   */
  public final void insertValuePermitNondeterministic(JavaExpression expr, @Nullable V value) {
    insertValue(expr, value, true);
  }

  /**
   * Returns true if the given (expression, value) pair can be inserted in the store, namely if the
   * value is non-null and the expression does not contain unknown or a nondeterministic expression.
   *
   * <p>This method returning true does not guarantee that the value will be inserted; the
   * implementation of {@link #insertValue( JavaExpression, CFAbstractValue, boolean)} might still
   * not insert it.
   *
   * @param expr the expression to insert in the store
   * @param value the value of the expression
   * @param permitNondeterministic if false, returns false if {@code expr} is nondeterministic; if
   *     true, permits nondeterministic expressions to be placed in the store
   * @return true if the given (expression, value) pair can be inserted in the store
   */
  @EnsuresNonNullIf(expression = "#2", result = true)
  protected boolean shouldInsert(
      JavaExpression expr, @Nullable V value, boolean permitNondeterministic) {
    if (value == null) {
      // No need to insert a null abstract value because it represents
      // top and top is also the default value.
      return false;
    }
    if (expr.containsUnknown()) {
      // Expressions containing unknown expressions are not stored.
      return false;
    }
    if (!(permitNondeterministic || expr.isDeterministic(analysis.getTypeFactory()))) {
      // Nondeterministic expressions may not be stored.
      // (They are likely to be quickly evicted, as soon as a side-effecting method is
      // called.)
      return false;
    }
    return true;
  }

  /**
   * Helper method for {@link #insertValue(JavaExpression, CFAbstractValue)} and {@link
   * #insertValuePermitNondeterministic}.
   *
   * <p>Every overriding implementation should start with
   *
   * <pre>{@code
   * if (!shouldInsert) {
   *   return;
   * }
   * }</pre>
   *
   * @param expr the expression to insert in the store
   * @param value the value of the expression
   * @param permitNondeterministic if false, does nothing if {@code expr} is nondeterministic; if
   *     true, permits nondeterministic expressions to be placed in the store
   */
  protected void insertValue(
      JavaExpression expr, @Nullable V value, boolean permitNondeterministic) {
    computeNewValueAndInsert(
        expr, value, (old, newValue) -> newValue.mostSpecific(old, null), permitNondeterministic);
  }

  /**
   * Inserts the result of applying {@code merger} to {@code value} and the previous value for
   * {@code expr}.
   *
   * @param expr the JavaExpression
   * @param value the value of the JavaExpression
   * @param merger the function used to merge {@code value} and the previous value of {@code expr}
   * @param permitNondeterministic if false, does nothing if {@code expr} is nondeterministic; if
   *     true, permits nondeterministic expressions to be placed in the store
   */
  protected void computeNewValueAndInsert(
      JavaExpression expr,
      @Nullable V value,
      BinaryOperator<V> merger,
      boolean permitNondeterministic) {
    if (!shouldInsert(expr, value, permitNondeterministic)) {
      return;
    }

    if (expr instanceof LocalVariable) {
      LocalVariable localVar = (LocalVariable) expr;
      V oldValue = localVariableValues.get(localVar);
      V newValue = merger.apply(oldValue, value);
      if (newValue != null) {
        localVariableValues.put(localVar, newValue);
      }
    } else if (expr instanceof FieldAccess) {
      FieldAccess fieldAcc = (FieldAccess) expr;
      // Only store information about final fields (where the receiver is
      // also fixed) if concurrent semantics are enabled.
      boolean isMonotonic = isMonotonicUpdate(fieldAcc, value);
      if (sequentialSemantics || isMonotonic || fieldAcc.isUnassignableByOtherCode()) {
        V oldValue = fieldValues.get(fieldAcc);
        V newValue = merger.apply(oldValue, value);
        if (newValue != null) {
          fieldValues.put(fieldAcc, newValue);
        }
      }
    } else if (expr instanceof MethodCall) {
      MethodCall method = (MethodCall) expr;
      // Don't store any information if concurrent semantics are enabled.
      if (sequentialSemantics) {
        V oldValue = methodValues.get(method);
        V newValue = merger.apply(oldValue, value);
        if (newValue != null) {
          methodValues.put(method, newValue);
        }
      }
    } else if (expr instanceof ArrayAccess) {
      ArrayAccess arrayAccess = (ArrayAccess) expr;
      if (sequentialSemantics) {
        V oldValue = arrayValues.get(arrayAccess);
        V newValue = merger.apply(oldValue, value);
        if (newValue != null) {
          arrayValues.put(arrayAccess, newValue);
        }
      }
    } else if (expr instanceof ThisReference) {
      ThisReference thisRef = (ThisReference) expr;
      if (sequentialSemantics || thisRef.isUnassignableByOtherCode()) {
        V oldValue = thisValue;
        V newValue = merger.apply(oldValue, value);
        if (newValue != null) {
          thisValue = newValue;
        }
      }
    } else if (expr instanceof ClassName) {
      ClassName className = (ClassName) expr;
      if (sequentialSemantics || className.isUnassignableByOtherCode()) {
        V oldValue = classValues.get(className);
        V newValue = merger.apply(oldValue, value);
        if (newValue != null) {
          classValues.put(className, newValue);
        }
      }
    } else {
      // No other types of expressions need to be stored.
    }
  }

  /**
   * Return true if fieldAcc is an update of a monotonic qualifier to its target qualifier.
   * (e.g. @MonotonicNonNull to @NonNull). Always returns false if {@code sequentialSemantics} is
   * true.
   *
   * @return true if fieldAcc is an update of a monotonic qualifier to its target qualifier
   *     (e.g. @MonotonicNonNull to @NonNull)
   */
  protected boolean isMonotonicUpdate(FieldAccess fieldAcc, V value) {
    if (analysis.atypeFactory.getSupportedMonotonicTypeQualifiers().isEmpty()) {
      return false;
    }
    boolean isMonotonic = false;
    // TODO: This check for !sequentialSemantics is an optimization that breaks the contract of
    // the method, since the method name and documentation say nothing about sequential
    // semantics.  This check should be performed by callers of this method when needed.
    // TODO: Update the javadoc of this method when the above to-do item is addressed.
    if (!sequentialSemantics) { // only compute if necessary
      AnnotatedTypeFactory atypeFactory = this.analysis.atypeFactory;
      List<IPair<AnnotationMirror, AnnotationMirror>> fieldAnnotations =
          atypeFactory.getAnnotationWithMetaAnnotation(
              fieldAcc.getField(), MonotonicQualifier.class);
      for (IPair<AnnotationMirror, AnnotationMirror> fieldAnnotation : fieldAnnotations) {
        AnnotationMirror metaAnnotation = fieldAnnotation.second;
        @SuppressWarnings("deprecation") // permitted for use in the framework
        Name annoName = AnnotationUtils.getElementValueClassName(metaAnnotation, "value", false);
        AnnotationMirror monotonicAnnotation =
            AnnotationBuilder.fromName(atypeFactory.getElementUtils(), annoName);
        // Make sure the 'target' annotation is present.
        if (AnnotationUtils.containsSame(value.getAnnotations(), monotonicAnnotation)) {
          isMonotonic = true;
          break;
        }
      }
    }
    return isMonotonic;
  }

  public void insertThisValue(AnnotationMirror a, TypeMirror underlyingType) {
    if (a == null) {
      return;
    }

    V value = analysis.createSingleAnnotationValue(a, underlyingType);

    V oldValue = thisValue;
    V newValue = value.mostSpecific(oldValue, null);
    if (newValue != null) {
      thisValue = newValue;
    }
  }

  /**
   * Completely replaces the abstract value {@code value} for the expression {@code expr} (correctly
   * deciding where to store the information depending on the type of the expression {@code expr}).
   * Any previous information is discarded.
   *
   * <p>This method does not take care of removing other information that might be influenced by
   * changes to certain parts of the state.
   */
  public void replaceValue(JavaExpression expr, @Nullable V value) {
    clearValue(expr);
    insertValue(expr, value);
  }

  /**
   * Remove any knowledge about the expression {@code expr} (correctly deciding where to remove the
   * information depending on the type of the expression {@code expr}).
   */
  public void clearValue(JavaExpression expr) {
    if (expr.containsUnknown()) {
      // Expressions containing unknown expressions are not stored.
      return;
    }
    if (expr instanceof LocalVariable) {
      LocalVariable localVar = (LocalVariable) expr;
      localVariableValues.remove(localVar);
    } else if (expr instanceof FieldAccess) {
      FieldAccess fieldAcc = (FieldAccess) expr;
      fieldValues.remove(fieldAcc);
    } else if (expr instanceof MethodCall) {
      MethodCall method = (MethodCall) expr;
      methodValues.remove(method);
    } else if (expr instanceof ArrayAccess) {
      ArrayAccess a = (ArrayAccess) expr;
      arrayValues.remove(a);
    } else if (expr instanceof ClassName) {
      ClassName c = (ClassName) expr;
      classValues.remove(c);
    } else { // thisValue ...
      // No other types of expressions are stored.
    }
  }

  /**
   * Returns the current abstract value of a Java expression, or {@code null} if no information is
   * available.
   *
   * @return the current abstract value of a Java expression, or {@code null} if no information is
   *     available
   */
  public @Nullable V getValue(JavaExpression expr) {
    if (expr instanceof LocalVariable) {
      LocalVariable localVar = (LocalVariable) expr;
      return localVariableValues.get(localVar);
    } else if (expr instanceof ThisReference) {
      return thisValue;
    } else if (expr instanceof FieldAccess) {
      FieldAccess fieldAcc = (FieldAccess) expr;
      return fieldValues.get(fieldAcc);
    } else if (expr instanceof MethodCall) {
      MethodCall method = (MethodCall) expr;
      return methodValues.get(method);
    } else if (expr instanceof ArrayAccess) {
      ArrayAccess a = (ArrayAccess) expr;
      return arrayValues.get(a);
    } else if (expr instanceof ClassName) {
      ClassName c = (ClassName) expr;
      return classValues.get(c);
    } else {
      throw new BugInCF("Unexpected JavaExpression: " + expr + " (" + expr.getClass() + ")");
    }
  }

  /**
   * Returns the current abstract value of a field access, or {@code null} if no information is
   * available.
   *
   * @param n the node whose abstract value to return
   * @return the current abstract value of a field access, or {@code null} if no information is
   *     available
   */
  public @Nullable V getValue(FieldAccessNode n) {
    JavaExpression je = JavaExpression.fromNodeFieldAccess(n);
    if (je instanceof FieldAccess) {
      return fieldValues.get((FieldAccess) je);
    } else if (je instanceof ClassName) {
      return classValues.get((ClassName) je);
    } else if (je instanceof ThisReference) {
      // "return thisValue" is wrong, because the node refers to an outer this.
      // So, return null for now.  TODO: improve.
      return null;
    } else {
      throw new BugInCF(
          "Unexpected JavaExpression %s %s for FieldAccessNode %s",
          je.getClass().getSimpleName(), je, n);
    }
  }

  /**
   * Returns the current abstract value of a field access, or {@code null} if no information is
   * available.
   *
   * @param fieldAccess the field access to look up in this store
   * @return current abstract value of a field access, or {@code null} if no information is
   *     available
   */
  public @Nullable V getFieldValue(FieldAccess fieldAccess) {
    return fieldValues.get(fieldAccess);
  }

  /**
   * Returns the current abstract value of a method call, or {@code null} if no information is
   * available.
   *
   * @param n a method call
   * @return the current abstract value of a method call, or {@code null} if no information is
   *     available
   */
  public @Nullable V getValue(MethodInvocationNode n) {
    JavaExpression method = JavaExpression.fromNode(n);
    if (method == null) {
      return null;
    }
    return methodValues.get(method);
  }

  /**
   * Returns the current abstract value of a field access, or {@code null} if no information is
   * available.
   *
   * @param n the node whose abstract value to return
   * @return the current abstract value of a field access, or {@code null} if no information is
   *     available
   */
  public @Nullable V getValue(ArrayAccessNode n) {
    ArrayAccess arrayAccess = JavaExpression.fromArrayAccess(n);
    return arrayValues.get(arrayAccess);
  }

  /**
   * Update the information in the store by considering an assignment with target {@code n}.
   *
   * @param n the left-hand side of an assignment
   * @param val the right-hand value of an assignment
   */
  public void updateForAssignment(Node n, @Nullable V val) {
    JavaExpression je = JavaExpression.fromNode(n);
    if (je instanceof ArrayAccess) {
      updateForArrayAssignment((ArrayAccess) je, val);
    } else if (je instanceof FieldAccess) {
      updateForFieldAccessAssignment((FieldAccess) je, val);
    } else if (je instanceof LocalVariable) {
      updateForLocalVariableAssignment((LocalVariable) je, val);
    } else {
      throw new BugInCF("Unexpected je of class " + je.getClass());
    }
  }

  /**
   * Update the information in the store by considering a field assignment with target {@code n},
   * where the right hand side has the abstract value {@code val}.
   *
   * @param val the abstract value of the value assigned to {@code n} (or {@code null} if the
   *     abstract value is not known).
   */
  protected void updateForFieldAccessAssignment(FieldAccess fieldAccess, @Nullable V val) {
    removeConflicting(fieldAccess, val);
    if (!fieldAccess.containsUnknown() && val != null) {
      // Only store information about final fields (where the receiver is
      // also fixed) if concurrent semantics are enabled.
      if (sequentialSemantics
          || isMonotonicUpdate(fieldAccess, val)
          || fieldAccess.isUnassignableByOtherCode()) {
        fieldValues.put(fieldAccess, val);
      }
    }
  }

  /**
   * Update the information in the store by considering an assignment with target {@code n}, where
   * the target is an array access.
   *
   * <p>See {@link #removeConflicting(ArrayAccess,CFAbstractValue)}, as it is called first by this
   * method.
   */
  protected void updateForArrayAssignment(ArrayAccess arrayAccess, @Nullable V val) {
    removeConflicting(arrayAccess, val);
    if (!arrayAccess.containsUnknown() && val != null) {
      // Only store information about final fields (where the receiver is
      // also fixed) if concurrent semantics are enabled.
      if (sequentialSemantics) {
        arrayValues.put(arrayAccess, val);
      }
    }
  }

  /**
   * Set the abstract value of a local variable in the store. Overwrites any value that might have
   * been available previously.
   *
   * @param val the abstract value of the value assigned to {@code n} (or {@code null} if the
   *     abstract value is not known).
   */
  protected void updateForLocalVariableAssignment(LocalVariable receiver, @Nullable V val) {
    removeConflicting(receiver);
    if (val != null) {
      localVariableValues.put(receiver, val);
    }
  }

  /**
   * Remove any information in this store that might not be true any more after {@code fieldAccess}
   * has been assigned a new value (with the abstract value {@code val}). This includes the
   * following steps (assume that {@code fieldAccess} is of the form <em>a.f</em> for some
   * <em>a</em>.
   *
   * <ol>
   *   <li value="1">Update the abstract value of other field accesses <em>b.g</em> where the field
   *       is equal (that is, <em>f=g</em>), and the receiver <em>b</em> might alias the receiver of
   *       {@code fieldAccess}, <em>a</em>. This update will raise the abstract value for such field
   *       accesses to at least {@code val} (or the old value, if that was less precise). However,
   *       this is only necessary if the field <em>g</em> is not final.
   *   <li value="2">Remove any abstract values for field accesses <em>b.g</em> where {@code
   *       fieldAccess} might alias any expression in the receiver <em>b</em>.
   *   <li value="3">Remove any information about method calls.
   *   <li value="4">Remove any abstract values an array access <em>b[i]</em> where {@code
   *       fieldAccess} might alias any expression in the receiver <em>a</em> or index <em>i</em>.
   * </ol>
   *
   * @param val the abstract value of the value assigned to {@code n} (or {@code null} if the
   *     abstract value is not known).
   */
  protected void removeConflicting(FieldAccess fieldAccess, @Nullable V val) {
    Iterator<Map.Entry<FieldAccess, V>> fieldValuesIterator = fieldValues.entrySet().iterator();
    while (fieldValuesIterator.hasNext()) {
      Map.Entry<FieldAccess, V> entry = fieldValuesIterator.next();
      FieldAccess otherFieldAccess = entry.getKey();
      V otherVal = entry.getValue();
      // case 2:
      if (otherFieldAccess.getReceiver().containsModifiableAliasOf(this, fieldAccess)) {
        fieldValuesIterator.remove(); // remove information completely
      }
      // case 1:
      else if (fieldAccess.getField().equals(otherFieldAccess.getField())) {
        if (canAlias(fieldAccess.getReceiver(), otherFieldAccess.getReceiver())) {
          if (!otherFieldAccess.isFinal()) {
            if (val != null) {
              V newVal = val.leastUpperBound(otherVal);
              entry.setValue(newVal);
            } else {
              // remove information completely
              fieldValuesIterator.remove();
            }
          }
        }
      }
    }

    Iterator<Map.Entry<ArrayAccess, V>> arrayValuesIterator = arrayValues.entrySet().iterator();
    while (arrayValuesIterator.hasNext()) {
      Map.Entry<ArrayAccess, V> entry = arrayValuesIterator.next();
      ArrayAccess otherArrayAccess = entry.getKey();
      if (otherArrayAccess.containsModifiableAliasOf(this, fieldAccess)) {
        // remove information completely
        arrayValuesIterator.remove();
      }
    }

    // case 3:
    methodValues.clear();
  }

  /**
   * Remove any information in the store that might not be true any more after {@code arrayAccess}
   * has been assigned a new value (with the abstract value {@code val}). This includes the
   * following steps (assume that {@code arrayAccess} is of the form <em>a[i]</em> for some
   * <em>a</em>.
   *
   * <ol>
   *   <li value="1">Remove any abstract value for other array access <em>b[j]</em> where <em>a</em>
   *       and <em>b</em> can be aliases, or where either <em>b</em> or <em>j</em> contains a
   *       modifiable alias of <em>a[i]</em>.
   *   <li value="2">Remove any abstract values for field accesses <em>b.g</em> where <em>a[i]</em>
   *       might alias any expression in the receiver <em>b</em> and there is an array expression
   *       somewhere in the receiver.
   *   <li value="3">Remove any information about method calls.
   * </ol>
   *
   * @param val the abstract value of the value assigned to {@code n} (or {@code null} if the
   *     abstract value is not known).
   */
  protected void removeConflicting(ArrayAccess arrayAccess, @Nullable V val) {
    Iterator<Map.Entry<ArrayAccess, V>> arrayValuesIterator = arrayValues.entrySet().iterator();
    while (arrayValuesIterator.hasNext()) {
      Map.Entry<ArrayAccess, V> entry = arrayValuesIterator.next();
      ArrayAccess otherArrayAccess = entry.getKey();
      // case 1:
      if (otherArrayAccess.containsModifiableAliasOf(this, arrayAccess)) {
        arrayValuesIterator.remove(); // remove information completely
      } else if (canAlias(arrayAccess.getArray(), otherArrayAccess.getArray())) {
        // TODO: one could be less strict here, and only raise the abstract
        // value for all array expressions with potentially aliasing receivers.
        arrayValuesIterator.remove(); // remove information completely
      }
    }

    // case 2:
    Iterator<Map.Entry<FieldAccess, V>> fieldValuesIterator = fieldValues.entrySet().iterator();
    while (fieldValuesIterator.hasNext()) {
      Map.Entry<FieldAccess, V> entry = fieldValuesIterator.next();
      FieldAccess otherFieldAccess = entry.getKey();
      JavaExpression otherReceiver = otherFieldAccess.getReceiver();
      if (otherReceiver.containsModifiableAliasOf(this, arrayAccess)
          && otherReceiver.containsOfClass(ArrayAccess.class)) {
        // remove information completely
        fieldValuesIterator.remove();
      }
    }

    // case 3:
    methodValues.clear();
  }

  /**
   * Remove any information in this store that might not be true any more after {@code localVar} has
   * been assigned a new value. This includes the following steps:
   *
   * <ol>
   *   <li value="1">Remove any abstract values for field accesses <em>b.g</em> where {@code
   *       localVar} might alias any expression in the receiver <em>b</em>.
   *   <li value="2">Remove any abstract values for array accesses <em>a[i]</em> where {@code
   *       localVar} might alias the receiver <em>a</em>.
   *   <li value="3">Remove any information about method calls where the receiver or any of the
   *       parameters contains {@code localVar}.
   * </ol>
   */
  protected void removeConflicting(LocalVariable var) {
    Iterator<Map.Entry<FieldAccess, V>> fieldValuesIterator = fieldValues.entrySet().iterator();
    while (fieldValuesIterator.hasNext()) {
      Map.Entry<FieldAccess, V> entry = fieldValuesIterator.next();
      FieldAccess otherFieldAccess = entry.getKey();
      // case 1:
      if (otherFieldAccess.containsSyntacticEqualJavaExpression(var)) {
        fieldValuesIterator.remove();
      }
    }

    Iterator<Map.Entry<ArrayAccess, V>> arrayValuesIterator = arrayValues.entrySet().iterator();
    while (arrayValuesIterator.hasNext()) {
      Map.Entry<ArrayAccess, V> entry = arrayValuesIterator.next();
      ArrayAccess otherArrayAccess = entry.getKey();
      // case 2:
      if (otherArrayAccess.containsSyntacticEqualJavaExpression(var)) {
        arrayValuesIterator.remove();
      }
    }

    Iterator<Map.Entry<MethodCall, V>> methodValuesIterator = methodValues.entrySet().iterator();
    while (methodValuesIterator.hasNext()) {
      Map.Entry<MethodCall, V> entry = methodValuesIterator.next();
      MethodCall otherMethodAccess = entry.getKey();
      // case 3:
      if (otherMethodAccess.containsSyntacticEqualJavaExpression(var)) {
        methodValuesIterator.remove();
      }
    }
  }

  /**
   * Can the objects {@code a} and {@code b} be aliases? Returns a conservative answer (i.e.,
   * returns {@code true} if not enough information is available to determine aliasing).
   */
  @Override
  public boolean canAlias(JavaExpression a, JavaExpression b) {
    TypeMirror tb = b.getType();
    TypeMirror ta = a.getType();
    Types types = analysis.getTypes();
    return types.isSubtype(ta, tb) || types.isSubtype(tb, ta);
  }

  /* --------------------------------------------------------- */
  /* Handling of local variables */
  /* --------------------------------------------------------- */

  /**
   * Returns the current abstract value of a local variable, or {@code null} if no information is
   * available.
   *
   * @param n the local variable
   * @return the current abstract value of a local variable, or {@code null} if no information is
   *     available
   */
  public @Nullable V getValue(LocalVariableNode n) {
    VariableElement el = n.getElement();
    return localVariableValues.get(new LocalVariable(el));
  }

  /* --------------------------------------------------------- */
  /* Handling of the current object */
  /* --------------------------------------------------------- */

  /**
   * Returns the current abstract value of the current object, or {@code null} if no information is
   * available.
   *
   * @param n a reference to "this"
   * @return the current abstract value of the current object, or {@code null} if no information is
   *     available
   */
  public @Nullable V getValue(ThisNode n) {
    return thisValue;
  }

  /* --------------------------------------------------------- */
  /* Helper and miscellaneous methods */
  /* --------------------------------------------------------- */

  @SuppressWarnings("unchecked")
  @Override
  public S copy() {
    return analysis.createCopiedStore((S) this);
  }

  @Override
  public S leastUpperBound(S other) {
    return upperBound(other, false);
  }

  @Override
  public S widenedUpperBound(S previous) {
    return upperBound(previous, true);
  }

  private S upperBound(S other, boolean shouldWiden) {
    S newStore = analysis.createEmptyStore(sequentialSemantics);

    for (Map.Entry<LocalVariable, V> e : other.localVariableValues.entrySet()) {
      // local variables that are only part of one store, but not the other are discarded, as
      // one of store implicitly contains 'top' for that variable.
      LocalVariable localVar = e.getKey();
      V thisVal = localVariableValues.get(localVar);
      if (thisVal != null) {
        V otherVal = e.getValue();
        V mergedVal = upperBoundOfValues(otherVal, thisVal, shouldWiden);

        if (mergedVal != null) {
          newStore.localVariableValues.put(localVar, mergedVal);
        }
      }
    }

    // information about the current object
    {
      V otherVal = other.thisValue;
      V myVal = thisValue;
      V mergedVal = myVal == null ? null : upperBoundOfValues(otherVal, myVal, shouldWiden);
      if (mergedVal != null) {
        newStore.thisValue = mergedVal;
      }
    }

    for (Map.Entry<FieldAccess, V> e : other.fieldValues.entrySet()) {
      // information about fields that are only part of one store, but not the other are
      // discarded, as one store implicitly contains 'top' for that field.
      FieldAccess el = e.getKey();
      V thisVal = fieldValues.get(el);
      if (thisVal != null) {
        V otherVal = e.getValue();
        V mergedVal = upperBoundOfValues(otherVal, thisVal, shouldWiden);
        if (mergedVal != null) {
          newStore.fieldValues.put(el, mergedVal);
        }
      }
    }
    for (Map.Entry<ArrayAccess, V> e : other.arrayValues.entrySet()) {
      // information about arrays that are only part of one store, but not the other are
      // discarded, as one store implicitly contains 'top' for that array access.
      ArrayAccess el = e.getKey();
      V thisVal = arrayValues.get(el);
      if (thisVal != null) {
        V otherVal = e.getValue();
        V mergedVal = upperBoundOfValues(otherVal, thisVal, shouldWiden);
        if (mergedVal != null) {
          newStore.arrayValues.put(el, mergedVal);
        }
      }
    }
    for (Map.Entry<MethodCall, V> e : other.methodValues.entrySet()) {
      // information about methods that are only part of one store, but not the other are
      // discarded, as one store implicitly contains 'top' for that field.
      MethodCall el = e.getKey();
      V thisVal = methodValues.get(el);
      if (thisVal != null) {
        V otherVal = e.getValue();
        V mergedVal = upperBoundOfValues(otherVal, thisVal, shouldWiden);
        if (mergedVal != null) {
          newStore.methodValues.put(el, mergedVal);
        }
      }
    }
    for (Map.Entry<ClassName, V> e : other.classValues.entrySet()) {
      ClassName el = e.getKey();
      V thisVal = classValues.get(el);
      if (thisVal != null) {
        V otherVal = e.getValue();
        V mergedVal = upperBoundOfValues(otherVal, thisVal, shouldWiden);
        if (mergedVal != null) {
          newStore.classValues.put(el, mergedVal);
        }
      }
    }
    return newStore;
  }

  private V upperBoundOfValues(V otherVal, V thisVal, boolean shouldWiden) {
    return shouldWiden ? thisVal.widenUpperBound(otherVal) : thisVal.leastUpperBound(otherVal);
  }

  /**
   * Returns true iff this {@link CFAbstractStore} contains a superset of the map entries of the
   * argument {@link CFAbstractStore}. Note that we test the entry keys and values by Java equality,
   * not by any subtype relationship. This method is used primarily to simplify the equals
   * predicate.
   */
  protected boolean supersetOf(CFAbstractStore<V, S> other) {
    for (Map.Entry<LocalVariable, V> e : other.localVariableValues.entrySet()) {
      LocalVariable key = e.getKey();
      V value = localVariableValues.get(key);
      if (value == null || !value.equals(e.getValue())) {
        return false;
      }
    }
    if (!Objects.equals(thisValue, other.thisValue)) {
      return false;
    }
    for (Map.Entry<FieldAccess, V> e : other.fieldValues.entrySet()) {
      FieldAccess key = e.getKey();
      V value = fieldValues.get(key);
      if (value == null || !value.equals(e.getValue())) {
        return false;
      }
    }
    for (Map.Entry<ArrayAccess, V> e : other.arrayValues.entrySet()) {
      ArrayAccess key = e.getKey();
      V value = arrayValues.get(key);
      if (value == null || !value.equals(e.getValue())) {
        return false;
      }
    }
    for (Map.Entry<MethodCall, V> e : other.methodValues.entrySet()) {
      MethodCall key = e.getKey();
      V value = methodValues.get(key);
      if (value == null || !value.equals(e.getValue())) {
        return false;
      }
    }
    for (Map.Entry<ClassName, V> e : other.classValues.entrySet()) {
      ClassName key = e.getKey();
      V value = classValues.get(key);
      if (value == null || !value.equals(e.getValue())) {
        return false;
      }
    }
    return true;
  }

  @Override
  public boolean equals(@Nullable Object o) {
    if (o instanceof CFAbstractStore) {
      @SuppressWarnings("unchecked")
      CFAbstractStore<V, S> other = (CFAbstractStore<V, S>) o;
      return this.supersetOf(other) && other.supersetOf(this);
    } else {
      return false;
    }
  }

  @Override
  public int hashCode() {
    // What is a good hash code to use?
    return 22;
  }

  @SideEffectFree
  @Override
  public String toString() {
    return visualize(new StringCFGVisualizer<>());
  }

  @Override
  public String visualize(CFGVisualizer<?, S, ?> viz) {
    /* This cast is guaranteed to be safe, as long as the CFGVisualizer is created by
     * CFGVisualizer<Value, Store, TransferFunction> createCFGVisualizer() of GenericAnnotatedTypeFactory */
    @SuppressWarnings("unchecked")
    CFGVisualizer<V, S, ?> castedViz = (CFGVisualizer<V, S, ?>) viz;
    String internal = internalVisualize(castedViz);
    if (internal.trim().isEmpty()) {
      return this.getClassAndUid() + "()";
    } else {
      return this.getClassAndUid() + "(" + viz.getSeparator() + internal + ")";
    }
  }

  /**
   * Adds a representation of the internal information of this Store to visualizer {@code viz}.
   *
   * @param viz the visualizer
   * @return a representation of the internal information of this {@link Store}
   */
  protected String internalVisualize(CFGVisualizer<V, S, ?> viz) {
    StringJoiner res = new StringJoiner(viz.getSeparator());
    for (LocalVariable lv : ToStringComparator.sorted(localVariableValues.keySet())) {
      res.add(viz.visualizeStoreLocalVar(lv, localVariableValues.get(lv)));
    }
    if (thisValue != null) {
      res.add(viz.visualizeStoreThisVal(thisValue));
    }
    for (FieldAccess fa : ToStringComparator.sorted(fieldValues.keySet())) {
      res.add(viz.visualizeStoreFieldVal(fa, fieldValues.get(fa)));
    }
    for (ArrayAccess fa : ToStringComparator.sorted(arrayValues.keySet())) {
      res.add(viz.visualizeStoreArrayVal(fa, arrayValues.get(fa)));
    }
    for (MethodCall fa : ToStringComparator.sorted(methodValues.keySet())) {
      res.add(viz.visualizeStoreMethodVals(fa, methodValues.get(fa)));
    }
    for (ClassName fa : ToStringComparator.sorted(classValues.keySet())) {
      res.add(viz.visualizeStoreClassVals(fa, classValues.get(fa)));
    }
    return res.toString();
  }
}<|MERGE_RESOLUTION|>--- conflicted
+++ resolved
@@ -1,10 +1,7 @@
 package org.checkerframework.framework.flow;
 
 import java.util.ArrayList;
-<<<<<<< HEAD
-=======
 import java.util.Collection;
->>>>>>> c1bbf2ff
 import java.util.HashMap;
 import java.util.Iterator;
 import java.util.List;
@@ -48,12 +45,8 @@
 import org.checkerframework.javacutil.AnnotationBuilder;
 import org.checkerframework.javacutil.AnnotationUtils;
 import org.checkerframework.javacutil.BugInCF;
-<<<<<<< HEAD
-import org.checkerframework.javacutil.Pair;
+import org.checkerframework.javacutil.ElementUtils;
 import org.checkerframework.javacutil.TreeUtils;
-=======
-import org.checkerframework.javacutil.ElementUtils;
->>>>>>> c1bbf2ff
 import org.plumelib.util.CollectionsPlume;
 import org.plumelib.util.IPair;
 import org.plumelib.util.ToStringComparator;
@@ -260,7 +253,6 @@
     GenericAnnotatedTypeFactory<V, S, ?, ?> gatypeFactory =
         (GenericAnnotatedTypeFactory<V, S, ?, ?>) atypeFactory;
 
-<<<<<<< HEAD
     // List of expressions that this method side-effects (specified as arguments/elements of
     // @SideEffectsOnly). If the list is empty, then either there is no @SideEffectsOnly annotation
     // or the @SideEffectsOnly is written without any annotation argument.
@@ -286,16 +278,12 @@
       }
     }
 
-    // case 1: remove information if necessary
-    if (!(assumeSideEffectFree || atypeFactory.isSideEffectFree(method))) {
-=======
     // Case 1: The method is side-effect-free.
     boolean hasSideEffect =
         !(assumeSideEffectFree
             || (assumePureGetters && ElementUtils.isGetter(method))
             || atypeFactory.isSideEffectFree(method));
     if (hasSideEffect) {
->>>>>>> c1bbf2ff
 
       boolean sideEffectsUnrefineAliases = gatypeFactory.sideEffectsUnrefineAliases;
 
