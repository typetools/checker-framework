package org.checkerframework.framework.flow;

import java.util.ArrayList;
import java.util.Collection;
import java.util.HashMap;
import java.util.Iterator;
import java.util.List;
import java.util.Map;
import java.util.Objects;
import java.util.StringJoiner;
import java.util.concurrent.atomic.AtomicLong;
import java.util.function.BinaryOperator;
import javax.lang.model.element.AnnotationMirror;
import javax.lang.model.element.ExecutableElement;
import javax.lang.model.element.Name;
import javax.lang.model.element.VariableElement;
import javax.lang.model.type.TypeMirror;
import javax.lang.model.util.Types;
import org.checkerframework.checker.nullness.qual.EnsuresNonNullIf;
import org.checkerframework.checker.nullness.qual.Nullable;
import org.checkerframework.dataflow.analysis.Store;
import org.checkerframework.dataflow.cfg.node.ArrayAccessNode;
import org.checkerframework.dataflow.cfg.node.FieldAccessNode;
import org.checkerframework.dataflow.cfg.node.LocalVariableNode;
import org.checkerframework.dataflow.cfg.node.MethodInvocationNode;
import org.checkerframework.dataflow.cfg.node.Node;
import org.checkerframework.dataflow.cfg.node.ThisNode;
import org.checkerframework.dataflow.cfg.visualize.CFGVisualizer;
import org.checkerframework.dataflow.cfg.visualize.StringCFGVisualizer;
import org.checkerframework.dataflow.expression.ArrayAccess;
import org.checkerframework.dataflow.expression.ClassName;
import org.checkerframework.dataflow.expression.FieldAccess;
import org.checkerframework.dataflow.expression.JavaExpression;
import org.checkerframework.dataflow.expression.LocalVariable;
import org.checkerframework.dataflow.expression.MethodCall;
import org.checkerframework.dataflow.expression.SuperReference;
import org.checkerframework.dataflow.expression.ThisReference;
import org.checkerframework.dataflow.qual.SideEffectFree;
import org.checkerframework.dataflow.qual.SideEffectsOnly;
import org.checkerframework.framework.qual.MonotonicQualifier;
import org.checkerframework.framework.source.SourceChecker;
import org.checkerframework.framework.type.AnnotatedTypeFactory;
import org.checkerframework.framework.type.GenericAnnotatedTypeFactory;
import org.checkerframework.framework.util.JavaExpressionParseUtil;
import org.checkerframework.framework.util.StringToJavaExpression;
import org.checkerframework.javacutil.AnnotationBuilder;
import org.checkerframework.javacutil.AnnotationUtils;
import org.checkerframework.javacutil.BugInCF;
import org.checkerframework.javacutil.ElementUtils;
import org.checkerframework.javacutil.TreeUtils;
import org.plumelib.util.CollectionsPlume;
import org.plumelib.util.IPair;
import org.plumelib.util.ToStringComparator;
import org.plumelib.util.UniqueId;

/**
 * A store for the Checker Framework analysis. It tracks the annotations of memory locations such as
 * local variables and fields.
 *
 * <p>When adding a new field to track values for a code construct (similar to {@code
 * localVariableValues} and {@code thisValue}), it is important to review all constructors and
 * methods in this class for locations where the new field must be handled (such as the copy
 * constructor and {@code clearValue}), as well as all constructors/methods in subclasses of {code
 * CFAbstractStore}. Note that this includes not only overridden methods in the subclasses, but new
 * methods in the subclasses as well. Also check if
 * BaseTypeVisitor#getJavaExpressionContextFromNode(Node) needs to be updated. Failing to do so may
 * result in silent failures that are time consuming to debug.
 */
// TODO: Split this class into two parts: one that is reusable generally and
// one that is specific to the Checker Framework.
public abstract class CFAbstractStore<V extends CFAbstractValue<V>, S extends CFAbstractStore<V, S>>
    implements Store<S>, UniqueId {

  /** The analysis class this store belongs to. */
  protected final CFAbstractAnalysis<V, S, ?> analysis;

  /** Information collected about local variables (including method parameters). */
  protected final Map<LocalVariable, V> localVariableValues;

  /** Information collected about the current object. */
  protected V thisValue;

  /** Information collected about fields, using the internal representation {@link FieldAccess}. */
  protected Map<FieldAccess, V> fieldValues;

  /** The SideEffectsOnly.value argument/element. */
  public ExecutableElement sideEffectsOnlyValueElement;

  /**
   * Returns information about fields. Clients should not side-effect the returned value, which is
   * aliased to internal state.
   *
   * @return information about fields
   */
  public Map<FieldAccess, V> getFieldValues() {
    return fieldValues;
  }

  /**
   * Information collected about array elements, using the internal representation {@link
   * ArrayAccess}.
   */
  protected final Map<ArrayAccess, V> arrayValues;

  /**
   * Information collected about the expressions to which method calls evaluate, using the internal
   * representation {@link MethodCall}.
   */
  protected final Map<MethodCall, V> methodCallExpressions;

  /**
   * Information collected about <i>classname</i>.class values, using the internal representation
   * {@link ClassName}.
   */
  protected final Map<ClassName, V> classValues;

  /**
   * Should the analysis use sequential Java semantics (i.e., assume that only one thread is running
   * at all times)?
   */
  protected final boolean sequentialSemantics;

  /** True if -AassumeSideEffectFree or -AassumePure was passed on the command line. */
  private final boolean assumeSideEffectFree;

  /** True if -AassumePureGetters was passed on the command line. */
  private final boolean assumePureGetters;

  /** The unique ID for the next-created object. */
  private static final AtomicLong nextUid = new AtomicLong(0);

  /** The unique ID of this object. */
  private final transient long uid = nextUid.getAndIncrement();

  @Override
  public long getUid() {
    return uid;
  }

  /* --------------------------------------------------------- */
  /* Initialization */
  /* --------------------------------------------------------- */

  /**
   * Creates a new CFAbstractStore.
   *
   * @param analysis the analysis class this store belongs to
   * @param sequentialSemantics should the analysis use sequential Java semantics?
   */
  protected CFAbstractStore(CFAbstractAnalysis<V, S, ?> analysis, boolean sequentialSemantics) {
    this.analysis = analysis;
    this.localVariableValues = new HashMap<>();
    this.thisValue = null;
    this.fieldValues = new HashMap<>();
    this.methodCallExpressions = new HashMap<>();
    this.arrayValues = new HashMap<>();
    this.classValues = new HashMap<>();
    this.sequentialSemantics = sequentialSemantics;
<<<<<<< HEAD
    sideEffectsOnlyValueElement =
        TreeUtils.getMethod(SideEffectsOnly.class, "value", 0, analysis.env);
    assumeSideEffectFree =
=======
    this.assumeSideEffectFree =
>>>>>>> ec702b25
        analysis.checker.hasOption("assumeSideEffectFree")
            || analysis.checker.hasOption("assumePure");
    this.assumePureGetters = analysis.checker.hasOption("assumePureGetters");
  }

  /**
   * Copy constructor.
   *
   * @param other a CFAbstractStore to copy into this
   */
  protected CFAbstractStore(CFAbstractStore<V, S> other) {
    this.analysis = other.analysis;
<<<<<<< HEAD
    localVariableValues = new HashMap<>(other.localVariableValues);
    thisValue = other.thisValue;
    fieldValues = new HashMap<>(other.fieldValues);
    methodCallExpressions = new HashMap<>(other.methodCallExpressions);
    arrayValues = new HashMap<>(other.arrayValues);
    classValues = new HashMap<>(other.classValues);
    sequentialSemantics = other.sequentialSemantics;
    sideEffectsOnlyValueElement = other.sideEffectsOnlyValueElement;
    assumeSideEffectFree = other.assumeSideEffectFree;
    assumePureGetters = other.assumePureGetters;
=======
    this.localVariableValues = new HashMap<>(other.localVariableValues);
    this.thisValue = other.thisValue;
    this.fieldValues = new HashMap<>(other.fieldValues);
    this.methodCallExpressions = new HashMap<>(other.methodCallExpressions);
    this.arrayValues = new HashMap<>(other.arrayValues);
    this.classValues = new HashMap<>(other.classValues);
    this.sequentialSemantics = other.sequentialSemantics;
    this.assumeSideEffectFree = other.assumeSideEffectFree;
    this.assumePureGetters = other.assumePureGetters;
>>>>>>> ec702b25
  }

  /**
   * Set the abstract value of a method parameter (only adds the information to the store, does not
   * remove any other knowledge). Any previous information is erased; this method should only be
   * used to initialize the abstract value.
   */
  public void initializeMethodParameter(LocalVariableNode p, @Nullable V value) {
    if (value != null) {
      localVariableValues.put(new LocalVariable(p.getElement()), value);
    }
  }

  /**
   * Set the value of the current object. Any previous information is erased; this method should
   * only be used to initialize the value.
   */
  public void initializeThisValue(AnnotationMirror a, TypeMirror underlyingType) {
    if (a != null) {
      thisValue = analysis.createSingleAnnotationValue(a, underlyingType);
    }
  }

  /**
   * Indicates whether the given method is side-effect-free as far as the current store is
   * concerned. In some cases, a store for a checker allows for other mechanisms to specify whether
   * a method is side-effect-free. For example, unannotated methods may be considered
   * side-effect-free by default.
   *
   * @param atypeFactory the type factory used to retrieve annotations on the method element
   * @param method the method element
   * @return whether the method is side-effect-free
   * @deprecated use {@link org.checkerframework.javacutil.AnnotationProvider#isSideEffectFree}
   */
  @Deprecated // 2022-09-27
  protected boolean isSideEffectFree(AnnotatedTypeFactory atypeFactory, ExecutableElement method) {
    return atypeFactory.isSideEffectFree(method);
  }

  /* --------------------------------------------------------- */
  /* Handling of fields */
  /* --------------------------------------------------------- */

  /**
   * Remove any information that might not be valid any more after a method call, and add
   * information guaranteed by the method.
   *
   * <ol>
   *   <li>If the method is side-effect-free (as indicated by {@link
   *       org.checkerframework.dataflow.qual.SideEffectFree} or {@link
   *       org.checkerframework.dataflow.qual.Pure}), then no information needs to be removed.
   *   <li>Otherwise, all information about field accesses {@code a.f} needs to be removed, except
   *       if the method {@code n} cannot modify {@code a.f}. This unmodifiability property holds if
   *       {@code a} is a local variable or {@code this}, and {@code f} is final, or if {@code a.f}
   *       has a {@link MonotonicQualifier} in the current store. Subclasses can change this
   *       behavior by overriding {@link #newFieldValueAfterMethodCall(FieldAccess,
   *       GenericAnnotatedTypeFactory, CFAbstractValue)}.
   *   <li>Furthermore, if the field has a monotonic annotation, then its information can also be
   *       kept.
   * </ol>
   *
   * Furthermore, if the method is deterministic, we store its result {@code val} in the store.
   *
   * @param methodInvocationNode method whose information is being updated
   * @param atypeFactory the type factory of the associated checker
   * @param val abstract value of the method call
   */
  public void updateForMethodCall(
      MethodInvocationNode methodInvocationNode, AnnotatedTypeFactory atypeFactory, V val) {
    ExecutableElement method = methodInvocationNode.getTarget().getMethod();
    @SuppressWarnings("unchecked")
    GenericAnnotatedTypeFactory<V, S, ?, ?> gatypeFactory =
        (GenericAnnotatedTypeFactory<V, S, ?, ?>) atypeFactory;

    // List of expressions that this method side-effects (specified as arguments/elements of
    // @SideEffectsOnly). If the list is empty, then either there is no @SideEffectsOnly annotation
    // or the @SideEffectsOnly is written without any annotation argument.
    List<JavaExpression> sideEffectsOnlyExpressions = new ArrayList<>();
    AnnotationMirror sefOnlyAnnotation =
        atypeFactory.getDeclAnnotation(method, SideEffectsOnly.class);
    if (sefOnlyAnnotation != null) {
      SourceChecker checker = analysis.checker;

      List<String> sideEffectsOnlyExpressionStrings =
          AnnotationUtils.getElementValueArray(
              sefOnlyAnnotation, sideEffectsOnlyValueElement, String.class);

      for (String st : sideEffectsOnlyExpressionStrings) {
        try {
          JavaExpression exprJe =
              StringToJavaExpression.atMethodInvocation(st, methodInvocationNode, checker);
          sideEffectsOnlyExpressions.add(exprJe);
        } catch (JavaExpressionParseUtil.JavaExpressionParseException ex) {
          checker.report(st, ex.getDiagMessage());
          return;
        }
      }
    }

    // Case 1: The method is side-effect-free.
    boolean hasSideEffect =
        !(assumeSideEffectFree
            || (assumePureGetters && ElementUtils.isGetter(method))
            || atypeFactory.isSideEffectFree(method));
    if (hasSideEffect) {

      updateFieldValuesForMethodCall(gatypeFactory, sideEffectsOnlyExpressions);

      // Update array values
      arrayValues.clear();

      // Update information about method calls
      updateMethodCallValues(sideEffectsOnlyExpressions);
    }

    // store information about method calls if possible
    JavaExpression methodCall = JavaExpression.fromNode(methodInvocationNode);
    replaceValue(methodCall, val);
  }

  /**
   * Update information about method calls given the list of side-effected expressions.
   *
   * @param sideEffectsOnlyExpressions the list of side-effected expressions
   */
  private void updateMethodCallValues(List<JavaExpression> sideEffectsOnlyExpressions) {
    if (sideEffectsOnlyExpressions.isEmpty()) {
      methodCallExpressions
          .keySet()
          .removeIf(methodCallValue -> methodCallValue.isModifiableByOtherCode());
    } else {
      methodCallExpressions
          .keySet()
          .removeIf(
              methodCallValue ->
                  hasMethodCallInformationChanged(methodCallValue, sideEffectsOnlyExpressions));
    }
  }

  /**
   * Returns true if information about a method call might have changed.
   *
   * <p>Information about a method call might have changed if:
   *
   * <ul>
   *   <li>It is modifiable by other code
   *   <li>It contains expressions that appear in the list of expressions that are provided to a
   *       {@code @SideEffectsOnly} annotation
   * </ul>
   *
   * @param methodCallValue the method call value
   * @param sideEffectsOnlyExpressions the list of expressions provided to a
   *     {@code @SideEffectsOnly} annotation
   * @return true if information about a method call might have changed
   */
  private boolean hasMethodCallInformationChanged(
      JavaExpression methodCallValue, List<JavaExpression> sideEffectsOnlyExpressions) {
    return methodCallValue.isModifiableByOtherCode()
        && sideEffectsOnlyExpressions.stream()
            .anyMatch(methodCallValue::containsSyntacticEqualJavaExpression);
  }

  /**
   * Returns the new value of a field after a method call, or {@code null} if the field should be
   * removed from the store.
   *
   * <p>In this default implementation, the field's value is preserved if it is either unassignable
   * (see {@link FieldAccess#isUnassignableByOtherCode()}) or has a monotonic qualifier (see {@link
   * #newMonotonicFieldValueAfterMethodCall(FieldAccess, GenericAnnotatedTypeFactory,
   * CFAbstractValue)}). Otherwise, it is removed from the store.
   *
   * @param fieldAccess the field whose value to update
   * @param atypeFactory AnnotatedTypeFactory of the associated checker
   * @param value the field's value before the method call
   * @return the field's value after the method call, or {@code null} if the field should be removed
   *     from the store
   */
  protected V newFieldValueAfterMethodCall(
      FieldAccess fieldAccess, GenericAnnotatedTypeFactory<V, S, ?, ?> atypeFactory, V value) {
    // Handle unassignable fields.
    if (!fieldAccess.isAssignableByOtherCode()) {
      return value;
    }

    // Handle fields with monotonic annotations.
    return newMonotonicFieldValueAfterMethodCall(fieldAccess, atypeFactory, value);
  }

  /**
   * Computes the value of a field whose declaration has a monotonic annotation, or returns {@code
   * null} if the field has no monotonic annotation.
   *
   * <p>Used by {@link #newFieldValueAfterMethodCall(FieldAccess, GenericAnnotatedTypeFactory,
   * CFAbstractValue)} to handle fields with monotonic annotations.
   *
   * @param fieldAccess the field whose value to compute
   * @param atypeFactory AnnotatedTypeFactory of the associated checker
   * @param value the field's value before the method call
   * @return the field's value after the method call, or {@code null} if the field has no monotonic
   *     annotation
   */
  protected V newMonotonicFieldValueAfterMethodCall(
      FieldAccess fieldAccess, GenericAnnotatedTypeFactory<V, S, ?, ?> atypeFactory, V value) {

    // case 3: the field has a monotonic annotation
    if (atypeFactory.getSupportedMonotonicTypeQualifiers().isEmpty()) {
      return null;
    }

    List<IPair<AnnotationMirror, AnnotationMirror>> fieldAnnotationPairs =
        atypeFactory.getAnnotationWithMetaAnnotation(
            fieldAccess.getField(), MonotonicQualifier.class);
    List<AnnotationMirror> metaAnnotations =
        CollectionsPlume.withoutDuplicates(
            CollectionsPlume.mapList(pair -> pair.second, fieldAnnotationPairs));
    List<AnnotationMirror> monotonicAnnotations = new ArrayList<>(metaAnnotations.size());
    for (AnnotationMirror metaAnnotation : metaAnnotations) {
      @SuppressWarnings("deprecation") // permitted for use in the framework
      Name annoName = AnnotationUtils.getElementValueClassName(metaAnnotation, "value", false);
      monotonicAnnotations.add(
          AnnotationBuilder.fromName(atypeFactory.getElementUtils(), annoName));
    }
    Collection<AnnotationMirror> valueAnnos = value.getAnnotations();
    V newValue = null;
    for (AnnotationMirror monotonicAnnotation : monotonicAnnotations) {
      // Make sure the target annotation is present.
      if (AnnotationUtils.containsSame(valueAnnos, monotonicAnnotation)) {
        newValue =
            analysis
                .createSingleAnnotationValue(monotonicAnnotation, value.getUnderlyingType())
                .mostSpecific(newValue, null);
      }
    }
    return newValue;
  }

  /**
   * Helper for {@link #updateForMethodCall(MethodInvocationNode, AnnotatedTypeFactory,
   * CFAbstractValue)}. Remove any information about field values that might not be valid any more
   * after a method call, and add information guaranteed by the method.
   *
   * <p>More specifically, remove all information about fields except for unassignable fields and
   * fields that have a monotonic annotation.
   *
   * <p>A non-empty {@code sideEffectsOnlyExpressions} is indicative that the invoked method has
   * side effects. In this case, remove information for fields that actually appear in the list of
   * side-effected expressions.
   *
   * @param atypeFactory AnnotatedTypeFactory of the associated checker
   * @param sideEffectsOnlyExpressions the expressions that are side-effected by a method call
   */
  private void updateFieldValuesForMethodCall(
      GenericAnnotatedTypeFactory<V, S, ?, ?> atypeFactory,
      List<JavaExpression> sideEffectsOnlyExpressions) {
    Map<FieldAccess, V> newFieldValues = new HashMap<>(CollectionsPlume.mapCapacity(fieldValues));
    for (Map.Entry<FieldAccess, V> e : fieldValues.entrySet()) {
      FieldAccess fieldAccess = e.getKey();
      V previousValue = e.getValue();

      if (!sideEffectsOnlyExpressions.isEmpty()
          && !sideEffectsOnlyExpressions.contains(fieldAccess)) {
        // If the field hasn't been side-effected, there is no need to compute a new value for it
        newFieldValues.put(fieldAccess, previousValue);
      } else {
        V newValue = newFieldValueAfterMethodCall(fieldAccess, atypeFactory, previousValue);
        if (newValue != null) {
          // Keep information for all hierarchies where we had a monotonic annotation.
          newFieldValues.put(fieldAccess, newValue);
        }
      }
    }
    fieldValues = newFieldValues;
  }

  /**
   * Add the annotation {@code a} for the expression {@code expr} (correctly deciding where to store
   * the information depending on the type of the expression {@code expr}).
   *
   * <p>This method does not take care of removing other information that might be influenced by
   * changes to certain parts of the state.
   *
   * <p>If there is already a value {@code v} present for {@code expr}, then the stronger of the new
   * and old value are taken (according to the lattice). Note that this happens per hierarchy, and
   * if the store already contains information about a hierarchy other than {@code a}s hierarchy,
   * that information is preserved.
   *
   * <p>If {@code expr} is nondeterministic, this method does not insert {@code value} into the
   * store.
   *
   * @param expr an expression
   * @param a an annotation for the expression
   */
  public void insertValue(JavaExpression expr, AnnotationMirror a) {
    insertValue(expr, analysis.createSingleAnnotationValue(a, expr.getType()));
  }

  /**
   * Like {@link #insertValue(JavaExpression, AnnotationMirror)}, but permits nondeterministic
   * expressions to be stored.
   *
   * <p>For an explanation of when to permit nondeterministic expressions, see {@link
   * #insertValuePermitNondeterministic(JavaExpression, CFAbstractValue)}.
   *
   * @param expr an expression
   * @param a an annotation for the expression
   */
  public void insertValuePermitNondeterministic(JavaExpression expr, AnnotationMirror a) {
    insertValuePermitNondeterministic(
        expr, analysis.createSingleAnnotationValue(a, expr.getType()));
  }

  /**
   * Add the annotation {@code newAnno} for the expression {@code expr} (correctly deciding where to
   * store the information depending on the type of the expression {@code expr}).
   *
   * <p>This method does not take care of removing other information that might be influenced by
   * changes to certain parts of the state.
   *
   * <p>If there is already a value {@code v} present for {@code expr}, then the greatest lower
   * bound of the new and old value is inserted into the store.
   *
   * <p>Note that this happens per hierarchy, and if the store already contains information about a
   * hierarchy other than {@code newAnno}'s hierarchy, that information is preserved.
   *
   * <p>If {@code expr} is nondeterministic, this method does not insert {@code value} into the
   * store.
   *
   * @param expr an expression
   * @param newAnno the expression's annotation
   */
  public final void insertOrRefine(JavaExpression expr, AnnotationMirror newAnno) {
    insertOrRefine(expr, newAnno, false);
  }

  /**
   * Like {@link #insertOrRefine(JavaExpression, AnnotationMirror)}, but permits nondeterministic
   * expressions to be inserted.
   *
   * <p>For an explanation of when to permit nondeterministic expressions, see {@link
   * #insertValuePermitNondeterministic(JavaExpression, CFAbstractValue)}.
   *
   * @param expr an expression
   * @param newAnno the expression's annotation
   */
  public final void insertOrRefinePermitNondeterministic(
      JavaExpression expr, AnnotationMirror newAnno) {
    insertOrRefine(expr, newAnno, true);
  }

  /**
   * Helper function for {@link #insertOrRefine(JavaExpression, AnnotationMirror)} and {@link
   * #insertOrRefinePermitNondeterministic}.
   *
   * @param expr an expression
   * @param newAnno the expression's annotation
   * @param permitNondeterministic whether nondeterministic expressions may be inserted into the
   *     store
   */
  protected void insertOrRefine(
      JavaExpression expr, AnnotationMirror newAnno, boolean permitNondeterministic) {
    if (!canInsertJavaExpression(expr)) {
      return;
    }
    if (!(permitNondeterministic || expr.isDeterministic(analysis.getTypeFactory()))) {
      return;
    }

    V newValue = analysis.createSingleAnnotationValue(newAnno, expr.getType());
    V oldValue = getValue(expr);
    if (oldValue == null) {
      insertValue(
          expr,
          analysis.createSingleAnnotationValue(newAnno, expr.getType()),
          permitNondeterministic);
      return;
    }
    computeNewValueAndInsert(
        expr, newValue, CFAbstractValue<V>::greatestLowerBound, permitNondeterministic);
  }

  /** Returns true if {@code expr} can be stored in this store. */
  public static boolean canInsertJavaExpression(JavaExpression expr) {
    if (expr instanceof FieldAccess
        || expr instanceof ThisReference
        || expr instanceof SuperReference
        || expr instanceof LocalVariable
        || expr instanceof MethodCall
        || expr instanceof ArrayAccess
        || expr instanceof ClassName) {
      return !expr.containsUnknown();
    }
    return false;
  }

  /**
   * Add the abstract value {@code value} for the expression {@code expr} (correctly deciding where
   * to store the information depending on the type of the expression {@code expr}).
   *
   * <p>This method does not take care of removing other information that might be influenced by
   * changes to certain parts of the state.
   *
   * <p>If there is already a value {@code v} present for {@code expr}, then the stronger of the new
   * and old value are taken (according to the lattice). Note that this happens per hierarchy, and
   * if the store already contains information about a hierarchy for which {@code value} does not
   * contain information, then that information is preserved.
   *
   * <p>If {@code expr} is nondeterministic, this method does not insert {@code value} into the
   * store.
   *
   * @param expr the expression to insert in the store
   * @param value the value of the expression
   */
  public final void insertValue(JavaExpression expr, @Nullable V value) {
    insertValue(expr, value, false);
  }

  /**
   * Like {@link #insertValue(JavaExpression, CFAbstractValue)}, but updates the store even if
   * {@code expr} is nondeterministic.
   *
   * <p>Usually, nondeterministic JavaExpressions should not be stored in a Store. For example, in
   * the body of {@code if (nondet() == 3) {...}}, the store should not record that the value of
   * {@code nondet()} is 3, because it might not be 3 the next time {@code nondet()} is executed.
   *
   * <p>However, contracts can mention a nondeterministic JavaExpression. For example, a contract
   * might have a postcondition that {@code nondet()} is odd. This means that the next call to
   * {@code nondet()} will return odd. Such a postcondition may be evicted from the store by calling
   * a side-effecting method.
   *
   * @param expr the expression to insert in the store
   * @param value the value of the expression
   */
  public final void insertValuePermitNondeterministic(JavaExpression expr, @Nullable V value) {
    insertValue(expr, value, true);
  }

  /**
   * Returns true if the given (expression, value) pair can be inserted in the store, namely if the
   * value is non-null and the expression does not contain unknown or a nondeterministic expression.
   *
   * <p>This method returning true does not guarantee that the value will be inserted; the
   * implementation of {@link #insertValue( JavaExpression, CFAbstractValue, boolean)} might still
   * not insert it.
   *
   * @param expr the expression to insert in the store
   * @param value the value of the expression
   * @param permitNondeterministic if false, returns false if {@code expr} is nondeterministic; if
   *     true, permits nondeterministic expressions to be placed in the store
   * @return true if the given (expression, value) pair can be inserted in the store
   */
  @EnsuresNonNullIf(expression = "#2", result = true)
  protected boolean shouldInsert(
      JavaExpression expr, @Nullable V value, boolean permitNondeterministic) {
    if (value == null) {
      // No need to insert a null abstract value because it represents
      // top and top is also the default value.
      return false;
    }
    if (expr.containsUnknown()) {
      // Expressions containing unknown expressions are not stored.
      return false;
    }
    if (!(permitNondeterministic || expr.isDeterministic(analysis.getTypeFactory()))) {
      // Nondeterministic expressions may not be stored.
      // (They are likely to be quickly evicted, as soon as a side-effecting method is
      // called.)
      return false;
    }
    return true;
  }

  /**
   * Helper method for {@link #insertValue(JavaExpression, CFAbstractValue)} and {@link
   * #insertValuePermitNondeterministic}.
   *
   * <p>Every overriding implementation should start with
   *
   * <pre>{@code
   * if (!shouldInsert) {
   *   return;
   * }
   * }</pre>
   *
   * @param expr the expression to insert in the store
   * @param value the value of the expression
   * @param permitNondeterministic if false, does nothing if {@code expr} is nondeterministic; if
   *     true, permits nondeterministic expressions to be placed in the store
   */
  protected void insertValue(
      JavaExpression expr, @Nullable V value, boolean permitNondeterministic) {
    computeNewValueAndInsert(
        expr, value, (old, newValue) -> newValue.mostSpecific(old, null), permitNondeterministic);
  }

  /**
   * Inserts the result of applying {@code merger} to {@code value} and the previous value for
   * {@code expr}.
   *
   * @param expr the JavaExpression
   * @param value the value of the JavaExpression
   * @param merger the function used to merge {@code value} and the previous value of {@code expr}
   * @param permitNondeterministic if false, does nothing if {@code expr} is nondeterministic; if
   *     true, permits nondeterministic expressions to be placed in the store
   */
  protected void computeNewValueAndInsert(
      JavaExpression expr,
      @Nullable V value,
      BinaryOperator<V> merger,
      boolean permitNondeterministic) {
    if (!shouldInsert(expr, value, permitNondeterministic)) {
      return;
    }

    if (expr instanceof LocalVariable) {
      LocalVariable localVar = (LocalVariable) expr;
      V oldValue = localVariableValues.get(localVar);
      V newValue = merger.apply(oldValue, value);
      if (newValue != null) {
        localVariableValues.put(localVar, newValue);
      }
    } else if (expr instanceof FieldAccess) {
      FieldAccess fieldAcc = (FieldAccess) expr;
      // Only store information about final fields (where the receiver is
      // also fixed) if concurrent semantics are enabled.
      boolean isMonotonic = isMonotonicUpdate(fieldAcc, value);
      if (sequentialSemantics || isMonotonic || !fieldAcc.isAssignableByOtherCode()) {
        V oldValue = fieldValues.get(fieldAcc);
        V newValue = merger.apply(oldValue, value);
        if (newValue != null) {
          fieldValues.put(fieldAcc, newValue);
        }
      }
    } else if (expr instanceof MethodCall) {
      MethodCall method = (MethodCall) expr;
      // Don't store any information if concurrent semantics are enabled.
      if (sequentialSemantics) {
        V oldValue = methodCallExpressions.get(method);
        V newValue = merger.apply(oldValue, value);
        if (newValue != null) {
          methodCallExpressions.put(method, newValue);
        }
      }
    } else if (expr instanceof ArrayAccess) {
      ArrayAccess arrayAccess = (ArrayAccess) expr;
      if (sequentialSemantics) {
        V oldValue = arrayValues.get(arrayAccess);
        V newValue = merger.apply(oldValue, value);
        if (newValue != null) {
          arrayValues.put(arrayAccess, newValue);
        }
      }
    } else if (expr instanceof ThisReference || expr instanceof SuperReference) {
      if (sequentialSemantics || !expr.isAssignableByOtherCode()) {
        V oldValue = thisValue;
        V newValue = merger.apply(oldValue, value);
        if (newValue != null) {
          thisValue = newValue;
        }
      }
    } else if (expr instanceof ClassName) {
      ClassName className = (ClassName) expr;
      if (sequentialSemantics || !className.isAssignableByOtherCode()) {
        V oldValue = classValues.get(className);
        V newValue = merger.apply(oldValue, value);
        if (newValue != null) {
          classValues.put(className, newValue);
        }
      }
    } else {
      // No other types of expressions need to be stored.
    }
  }

  /**
   * Return true if fieldAcc is an update of a monotonic qualifier to its target qualifier.
   * (e.g. @MonotonicNonNull to @NonNull). Always returns false if {@code sequentialSemantics} is
   * true.
   *
   * @return true if fieldAcc is an update of a monotonic qualifier to its target qualifier
   *     (e.g. @MonotonicNonNull to @NonNull)
   */
  protected boolean isMonotonicUpdate(FieldAccess fieldAcc, V value) {
    if (analysis.atypeFactory.getSupportedMonotonicTypeQualifiers().isEmpty()) {
      return false;
    }
    boolean isMonotonic = false;
    // TODO: This check for !sequentialSemantics is an optimization that breaks the contract of
    // the method, since the method name and documentation say nothing about sequential
    // semantics.  This check should be performed by callers of this method when needed.
    // TODO: Update the javadoc of this method when the above to-do item is addressed.
    if (!sequentialSemantics) { // only compute if necessary
      AnnotatedTypeFactory atypeFactory = this.analysis.atypeFactory;
      List<IPair<AnnotationMirror, AnnotationMirror>> fieldAnnotations =
          atypeFactory.getAnnotationWithMetaAnnotation(
              fieldAcc.getField(), MonotonicQualifier.class);
      for (IPair<AnnotationMirror, AnnotationMirror> fieldAnnotation : fieldAnnotations) {
        AnnotationMirror metaAnnotation = fieldAnnotation.second;
        @SuppressWarnings("deprecation") // permitted for use in the framework
        Name annoName = AnnotationUtils.getElementValueClassName(metaAnnotation, "value", false);
        AnnotationMirror monotonicAnnotation =
            AnnotationBuilder.fromName(atypeFactory.getElementUtils(), annoName);
        // Make sure the 'target' annotation is present.
        if (AnnotationUtils.containsSame(value.getAnnotations(), monotonicAnnotation)) {
          isMonotonic = true;
          break;
        }
      }
    }
    return isMonotonic;
  }

  public void insertThisValue(AnnotationMirror a, TypeMirror underlyingType) {
    if (a == null) {
      return;
    }

    V value = analysis.createSingleAnnotationValue(a, underlyingType);

    V oldValue = thisValue;
    V newValue = value.mostSpecific(oldValue, null);
    if (newValue != null) {
      thisValue = newValue;
    }
  }

  /**
   * Completely replaces the abstract value {@code value} for the expression {@code expr} (correctly
   * deciding where to store the information depending on the type of the expression {@code expr}).
   * Any previous information is discarded.
   *
   * <p>This method does not take care of removing other information that might be influenced by
   * changes to certain parts of the state.
   */
  public void replaceValue(JavaExpression expr, @Nullable V value) {
    clearValue(expr);
    insertValue(expr, value);
  }

  /**
   * Remove any knowledge about the expression {@code expr} (correctly deciding where to remove the
   * information depending on the type of the expression {@code expr}).
   */
  public void clearValue(JavaExpression expr) {
    if (expr.containsUnknown()) {
      // Expressions containing unknown expressions are not stored.
      return;
    }
    if (expr instanceof LocalVariable) {
      LocalVariable localVar = (LocalVariable) expr;
      localVariableValues.remove(localVar);
    } else if (expr instanceof FieldAccess) {
      FieldAccess fieldAcc = (FieldAccess) expr;
      fieldValues.remove(fieldAcc);
    } else if (expr instanceof MethodCall) {
      MethodCall method = (MethodCall) expr;
      methodCallExpressions.remove(method);
    } else if (expr instanceof ArrayAccess) {
      ArrayAccess a = (ArrayAccess) expr;
      arrayValues.remove(a);
    } else if (expr instanceof ClassName) {
      ClassName c = (ClassName) expr;
      classValues.remove(c);
    } else if (expr instanceof ThisReference) {
      thisValue = null;
    } else {
      // No other types of expressions are stored.
    }
  }

  /**
   * Returns the current abstract value of a Java expression, or {@code null} if no information is
   * available.
   *
   * @return the current abstract value of a Java expression, or {@code null} if no information is
   *     available
   */
  public @Nullable V getValue(JavaExpression expr) {
    if (expr instanceof LocalVariable) {
      LocalVariable localVar = (LocalVariable) expr;
      return localVariableValues.get(localVar);
    } else if (expr instanceof ThisReference || expr instanceof SuperReference) {
      return thisValue;
    } else if (expr instanceof FieldAccess) {
      FieldAccess fieldAcc = (FieldAccess) expr;
      return fieldValues.get(fieldAcc);
    } else if (expr instanceof MethodCall) {
      MethodCall method = (MethodCall) expr;
      return methodCallExpressions.get(method);
    } else if (expr instanceof ArrayAccess) {
      ArrayAccess a = (ArrayAccess) expr;
      return arrayValues.get(a);
    } else if (expr instanceof ClassName) {
      ClassName c = (ClassName) expr;
      return classValues.get(c);
    } else {
      throw new BugInCF("Unexpected JavaExpression: " + expr + " (" + expr.getClass() + ")");
    }
  }

  /**
   * Returns the current abstract value of a field access, or {@code null} if no information is
   * available.
   *
   * @param n the node whose abstract value to return
   * @return the current abstract value of a field access, or {@code null} if no information is
   *     available
   */
  public @Nullable V getValue(FieldAccessNode n) {
    JavaExpression je = JavaExpression.fromNodeFieldAccess(n);
    if (je instanceof FieldAccess) {
      return fieldValues.get((FieldAccess) je);
    } else if (je instanceof ClassName) {
      return classValues.get((ClassName) je);
    } else if (je instanceof ThisReference || je instanceof SuperReference) {
      // "return thisValue" is wrong, because the node refers to an outer this.
      // So, return null for now.  TODO: improve.
      return null;
    } else {
      throw new BugInCF(
          "Unexpected JavaExpression %s %s for FieldAccessNode %s",
          je.getClass().getSimpleName(), je, n);
    }
  }

  /**
   * Returns the current abstract value of a field access, or {@code null} if no information is
   * available.
   *
   * @param fieldAccess the field access to look up in this store
   * @return current abstract value of a field access, or {@code null} if no information is
   *     available
   */
  public @Nullable V getFieldValue(FieldAccess fieldAccess) {
    return fieldValues.get(fieldAccess);
  }

  /**
   * Returns the current abstract value of a method call, or {@code null} if no information is
   * available.
   *
   * @param n a method call
   * @return the current abstract value of a method call, or {@code null} if no information is
   *     available
   */
  public @Nullable V getValue(MethodInvocationNode n) {
    JavaExpression method = JavaExpression.fromNode(n);
    if (method == null) {
      return null;
    }
    return methodCallExpressions.get(method);
  }

  /**
   * Returns the current abstract value of a field access, or {@code null} if no information is
   * available.
   *
   * @param n the node whose abstract value to return
   * @return the current abstract value of a field access, or {@code null} if no information is
   *     available
   */
  public @Nullable V getValue(ArrayAccessNode n) {
    ArrayAccess arrayAccess = JavaExpression.fromArrayAccess(n);
    return arrayValues.get(arrayAccess);
  }

  /**
   * Update the information in the store by considering an assignment with target {@code n}.
   *
   * @param n the left-hand side of an assignment
   * @param val the right-hand value of an assignment
   */
  public void updateForAssignment(Node n, @Nullable V val) {
    JavaExpression je = JavaExpression.fromNode(n);
    if (je instanceof ArrayAccess) {
      updateForArrayAssignment((ArrayAccess) je, val);
    } else if (je instanceof FieldAccess) {
      updateForFieldAccessAssignment((FieldAccess) je, val);
    } else if (je instanceof LocalVariable) {
      updateForLocalVariableAssignment((LocalVariable) je, val);
    } else {
      throw new BugInCF("Unexpected je of class " + je.getClass());
    }
  }

  /**
   * Update the information in the store by considering a field assignment with target {@code n},
   * where the right hand side has the abstract value {@code val}.
   *
   * @param val the abstract value of the value assigned to {@code n} (or {@code null} if the
   *     abstract value is not known).
   */
  protected void updateForFieldAccessAssignment(FieldAccess fieldAccess, @Nullable V val) {
    removeConflicting(fieldAccess, val);
    if (!fieldAccess.containsUnknown() && val != null) {
      // Only store information about final fields (where the receiver is
      // also fixed) if concurrent semantics are enabled.
      if (sequentialSemantics
          || isMonotonicUpdate(fieldAccess, val)
          || !fieldAccess.isAssignableByOtherCode()) {
        fieldValues.put(fieldAccess, val);
      }
    }
  }

  /**
   * Update the information in the store by considering an assignment with target {@code n}, where
   * the target is an array access.
   *
   * <p>See {@link #removeConflicting(ArrayAccess,CFAbstractValue)}, as it is called first by this
   * method.
   */
  protected void updateForArrayAssignment(ArrayAccess arrayAccess, @Nullable V val) {
    removeConflicting(arrayAccess, val);
    if (!arrayAccess.containsUnknown() && val != null) {
      // Only store information about final fields (where the receiver is
      // also fixed) if concurrent semantics are enabled.
      if (sequentialSemantics) {
        arrayValues.put(arrayAccess, val);
      }
    }
  }

  /**
   * Set the abstract value of a local variable in the store. Overwrites any value that might have
   * been available previously.
   *
   * @param val the abstract value of the value assigned to {@code n} (or {@code null} if the
   *     abstract value is not known).
   */
  protected void updateForLocalVariableAssignment(LocalVariable receiver, @Nullable V val) {
    removeConflicting(receiver);
    if (val != null) {
      localVariableValues.put(receiver, val);
    }
  }

  /**
   * Remove any information in this store that might not be true any more after {@code fieldAccess}
   * has been assigned a new value (with the abstract value {@code val}). This includes the
   * following steps (assume that {@code fieldAccess} is of the form <em>a.f</em> for some
   * <em>a</em>.
   *
   * <ol>
   *   <li value="1">Update the abstract value of other field accesses <em>b.g</em> where the field
   *       is equal (that is, <em>f=g</em>), and the receiver <em>b</em> might alias the receiver of
   *       {@code fieldAccess}, <em>a</em>. This update will raise the abstract value for such field
   *       accesses to at least {@code val} (or the old value, if that was less precise). However,
   *       this is only necessary if the field <em>g</em> is not final.
   *   <li value="2">Remove any abstract values for field accesses <em>b.g</em> where {@code
   *       fieldAccess} might alias any expression in the receiver <em>b</em>.
   *   <li value="3">Remove any information about method calls.
   *   <li value="4">Remove any abstract values an array access <em>b[i]</em> where {@code
   *       fieldAccess} might alias any expression in the receiver <em>a</em> or index <em>i</em>.
   * </ol>
   *
   * @param val the abstract value of the value assigned to {@code n} (or {@code null} if the
   *     abstract value is not known).
   */
  protected void removeConflicting(FieldAccess fieldAccess, @Nullable V val) {
    Iterator<Map.Entry<FieldAccess, V>> fieldValuesIterator = fieldValues.entrySet().iterator();
    while (fieldValuesIterator.hasNext()) {
      Map.Entry<FieldAccess, V> entry = fieldValuesIterator.next();
      FieldAccess otherFieldAccess = entry.getKey();
      V otherVal = entry.getValue();
      // case 2:
      if (otherFieldAccess.getReceiver().containsModifiableAliasOf(this, fieldAccess)) {
        fieldValuesIterator.remove(); // remove information completely
      }
      // case 1:
      else if (fieldAccess.getField().equals(otherFieldAccess.getField())) {
        if (canAlias(fieldAccess.getReceiver(), otherFieldAccess.getReceiver())) {
          if (!otherFieldAccess.isFinal()) {
            if (val != null) {
              V newVal = val.leastUpperBound(otherVal);
              entry.setValue(newVal);
            } else {
              // remove information completely
              fieldValuesIterator.remove();
            }
          }
        }
      }
    }

    Iterator<Map.Entry<ArrayAccess, V>> arrayValuesIterator = arrayValues.entrySet().iterator();
    while (arrayValuesIterator.hasNext()) {
      Map.Entry<ArrayAccess, V> entry = arrayValuesIterator.next();
      ArrayAccess otherArrayAccess = entry.getKey();
      if (otherArrayAccess.containsModifiableAliasOf(this, fieldAccess)) {
        // remove information completely
        arrayValuesIterator.remove();
      }
    }

    // case 3:
    methodCallExpressions.clear();
  }

  /**
   * Remove any information in the store that might not be true any more after {@code arrayAccess}
   * has been assigned a new value (with the abstract value {@code val}). This includes the
   * following steps (assume that {@code arrayAccess} is of the form <em>a[i]</em> for some
   * <em>a</em>.
   *
   * <ol>
   *   <li value="1">Remove any abstract value for other array access <em>b[j]</em> where <em>a</em>
   *       and <em>b</em> can be aliases, or where either <em>b</em> or <em>j</em> contains a
   *       modifiable alias of <em>a[i]</em>.
   *   <li value="2">Remove any abstract values for field accesses <em>b.g</em> where <em>a[i]</em>
   *       might alias any expression in the receiver <em>b</em> and there is an array expression
   *       somewhere in the receiver.
   *   <li value="3">Remove any information about method calls.
   * </ol>
   *
   * @param val the abstract value of the value assigned to {@code n} (or {@code null} if the
   *     abstract value is not known).
   */
  protected void removeConflicting(ArrayAccess arrayAccess, @Nullable V val) {
    Iterator<Map.Entry<ArrayAccess, V>> arrayValuesIterator = arrayValues.entrySet().iterator();
    while (arrayValuesIterator.hasNext()) {
      Map.Entry<ArrayAccess, V> entry = arrayValuesIterator.next();
      ArrayAccess otherArrayAccess = entry.getKey();
      // case 1:
      if (otherArrayAccess.containsModifiableAliasOf(this, arrayAccess)) {
        arrayValuesIterator.remove(); // remove information completely
      } else if (canAlias(arrayAccess.getArray(), otherArrayAccess.getArray())) {
        // TODO: one could be less strict here, and only raise the abstract
        // value for all array expressions with potentially aliasing receivers.
        arrayValuesIterator.remove(); // remove information completely
      }
    }

    // case 2:
    Iterator<Map.Entry<FieldAccess, V>> fieldValuesIterator = fieldValues.entrySet().iterator();
    while (fieldValuesIterator.hasNext()) {
      Map.Entry<FieldAccess, V> entry = fieldValuesIterator.next();
      FieldAccess otherFieldAccess = entry.getKey();
      JavaExpression otherReceiver = otherFieldAccess.getReceiver();
      if (otherReceiver.containsModifiableAliasOf(this, arrayAccess)
          && otherReceiver.containsOfClass(ArrayAccess.class)) {
        // remove information completely
        fieldValuesIterator.remove();
      }
    }

    // case 3:
    methodCallExpressions.clear();
  }

  /**
   * Remove any information in this store that might not be true any more after {@code localVar} has
   * been assigned a new value. This includes the following steps:
   *
   * <ol>
   *   <li value="1">Remove any abstract values for field accesses <em>b.g</em> where {@code
   *       localVar} might alias any expression in the receiver <em>b</em>.
   *   <li value="2">Remove any abstract values for array accesses <em>a[i]</em> where {@code
   *       localVar} might alias the receiver <em>a</em>.
   *   <li value="3">Remove any information about method calls where the receiver or any of the
   *       parameters contains {@code localVar}.
   * </ol>
   */
  protected void removeConflicting(LocalVariable var) {
    Iterator<Map.Entry<FieldAccess, V>> fieldValuesIterator = fieldValues.entrySet().iterator();
    while (fieldValuesIterator.hasNext()) {
      Map.Entry<FieldAccess, V> entry = fieldValuesIterator.next();
      FieldAccess otherFieldAccess = entry.getKey();
      // case 1:
      if (otherFieldAccess.containsSyntacticEqualJavaExpression(var)) {
        fieldValuesIterator.remove();
      }
    }

    Iterator<Map.Entry<ArrayAccess, V>> arrayValuesIterator = arrayValues.entrySet().iterator();
    while (arrayValuesIterator.hasNext()) {
      Map.Entry<ArrayAccess, V> entry = arrayValuesIterator.next();
      ArrayAccess otherArrayAccess = entry.getKey();
      // case 2:
      if (otherArrayAccess.containsSyntacticEqualJavaExpression(var)) {
        arrayValuesIterator.remove();
      }
    }

    Iterator<Map.Entry<MethodCall, V>> methodCallExpressionsIterator =
        methodCallExpressions.entrySet().iterator();
    while (methodCallExpressionsIterator.hasNext()) {
      Map.Entry<MethodCall, V> entry = methodCallExpressionsIterator.next();
      MethodCall otherMethodAccess = entry.getKey();
      // case 3:
      if (otherMethodAccess.containsSyntacticEqualJavaExpression(var)) {
        methodCallExpressionsIterator.remove();
      }
    }
  }

  /**
   * Can the objects {@code a} and {@code b} be aliases? Returns a conservative answer (i.e.,
   * returns {@code true} if not enough information is available to determine aliasing).
   */
  @Override
  public boolean canAlias(JavaExpression a, JavaExpression b) {
    TypeMirror tb = b.getType();
    TypeMirror ta = a.getType();
    Types types = analysis.getTypes();
    return types.isSubtype(ta, tb) || types.isSubtype(tb, ta);
  }

  /* --------------------------------------------------------- */
  /* Handling of local variables */
  /* --------------------------------------------------------- */

  /**
   * Returns the current abstract value of a local variable, or {@code null} if no information is
   * available.
   *
   * @param n the local variable
   * @return the current abstract value of a local variable, or {@code null} if no information is
   *     available
   */
  public @Nullable V getValue(LocalVariableNode n) {
    VariableElement el = n.getElement();
    return localVariableValues.get(new LocalVariable(el));
  }

  /* --------------------------------------------------------- */
  /* Handling of the current object */
  /* --------------------------------------------------------- */

  /**
   * Returns the current abstract value of the current object, or {@code null} if no information is
   * available.
   *
   * @param n a reference to "this"
   * @return the current abstract value of the current object, or {@code null} if no information is
   *     available
   */
  public @Nullable V getValue(ThisNode n) {
    return thisValue;
  }

  /* --------------------------------------------------------- */
  /* Helper and miscellaneous methods */
  /* --------------------------------------------------------- */

  @SuppressWarnings("unchecked")
  @Override
  public S copy() {
    return analysis.createCopiedStore((S) this);
  }

  @Override
  public S leastUpperBound(S other) {
    return upperBound(other, false);
  }

  @Override
  public S widenedUpperBound(S previous) {
    return upperBound(previous, true);
  }

  private S upperBound(S other, boolean shouldWiden) {
    S newStore = analysis.createEmptyStore(sequentialSemantics);

    for (Map.Entry<LocalVariable, V> e : other.localVariableValues.entrySet()) {
      // local variables that are only part of one store, but not the other are discarded, as
      // one of store implicitly contains 'top' for that variable.
      LocalVariable localVar = e.getKey();
      V thisVal = localVariableValues.get(localVar);
      if (thisVal != null) {
        V otherVal = e.getValue();
        V mergedVal = upperBoundOfValues(otherVal, thisVal, shouldWiden);

        if (mergedVal != null) {
          newStore.localVariableValues.put(localVar, mergedVal);
        }
      }
    }

    // information about the current object
    {
      V otherVal = other.thisValue;
      V myVal = thisValue;
      if (myVal == null || otherVal == null) {
        newStore.thisValue = null;
      } else {
        newStore.thisValue = upperBoundOfValues(otherVal, myVal, shouldWiden);
      }
    }

    for (Map.Entry<FieldAccess, V> e : other.fieldValues.entrySet()) {
      // information about fields that are only part of one store, but not the other are
      // discarded, as one store implicitly contains 'top' for that field.
      FieldAccess el = e.getKey();
      V thisVal = fieldValues.get(el);
      if (thisVal != null) {
        V otherVal = e.getValue();
        V mergedVal = upperBoundOfValues(otherVal, thisVal, shouldWiden);
        if (mergedVal != null) {
          newStore.fieldValues.put(el, mergedVal);
        }
      }
    }
    for (Map.Entry<ArrayAccess, V> e : other.arrayValues.entrySet()) {
      // information about arrays that are only part of one store, but not the other are
      // discarded, as one store implicitly contains 'top' for that array access.
      ArrayAccess el = e.getKey();
      V thisVal = arrayValues.get(el);
      if (thisVal != null) {
        V otherVal = e.getValue();
        V mergedVal = upperBoundOfValues(otherVal, thisVal, shouldWiden);
        if (mergedVal != null) {
          newStore.arrayValues.put(el, mergedVal);
        }
      }
    }
    for (Map.Entry<MethodCall, V> e : other.methodCallExpressions.entrySet()) {
      // information about methods that are only part of one store, but not the other are
      // discarded, as one store implicitly contains 'top' for that field.
      MethodCall el = e.getKey();
      V thisVal = methodCallExpressions.get(el);
      if (thisVal != null) {
        V otherVal = e.getValue();
        V mergedVal = upperBoundOfValues(otherVal, thisVal, shouldWiden);
        if (mergedVal != null) {
          newStore.methodCallExpressions.put(el, mergedVal);
        }
      }
    }
    for (Map.Entry<ClassName, V> e : other.classValues.entrySet()) {
      ClassName el = e.getKey();
      V thisVal = classValues.get(el);
      if (thisVal != null) {
        V otherVal = e.getValue();
        V mergedVal = upperBoundOfValues(otherVal, thisVal, shouldWiden);
        if (mergedVal != null) {
          newStore.classValues.put(el, mergedVal);
        }
      }
    }
    return newStore;
  }

  private V upperBoundOfValues(V otherVal, V thisVal, boolean shouldWiden) {
    return shouldWiden ? thisVal.widenUpperBound(otherVal) : thisVal.leastUpperBound(otherVal);
  }

  /**
   * Returns true iff this {@link CFAbstractStore} contains a superset of the map entries of the
   * argument {@link CFAbstractStore}. Note that we test the entry keys and values by Java equality,
   * not by any subtype relationship. This method is used primarily to simplify the equals
   * predicate.
   */
  protected boolean supersetOf(CFAbstractStore<V, S> other) {
    for (Map.Entry<LocalVariable, V> e : other.localVariableValues.entrySet()) {
      LocalVariable key = e.getKey();
      V value = localVariableValues.get(key);
      if (value == null || !value.equals(e.getValue())) {
        return false;
      }
    }
    if (!Objects.equals(thisValue, other.thisValue)) {
      return false;
    }
    for (Map.Entry<FieldAccess, V> e : other.fieldValues.entrySet()) {
      FieldAccess key = e.getKey();
      V value = fieldValues.get(key);
      if (value == null || !value.equals(e.getValue())) {
        return false;
      }
    }
    for (Map.Entry<ArrayAccess, V> e : other.arrayValues.entrySet()) {
      ArrayAccess key = e.getKey();
      V value = arrayValues.get(key);
      if (value == null || !value.equals(e.getValue())) {
        return false;
      }
    }
    for (Map.Entry<MethodCall, V> e : other.methodCallExpressions.entrySet()) {
      MethodCall key = e.getKey();
      V value = methodCallExpressions.get(key);
      if (value == null || !value.equals(e.getValue())) {
        return false;
      }
    }
    for (Map.Entry<ClassName, V> e : other.classValues.entrySet()) {
      ClassName key = e.getKey();
      V value = classValues.get(key);
      if (value == null || !value.equals(e.getValue())) {
        return false;
      }
    }
    return true;
  }

  @Override
  public boolean equals(@Nullable Object o) {
    if (o instanceof CFAbstractStore) {
      @SuppressWarnings("unchecked")
      CFAbstractStore<V, S> other = (CFAbstractStore<V, S>) o;
      return this.supersetOf(other) && other.supersetOf(this);
    } else {
      return false;
    }
  }

  @Override
  public int hashCode() {
    // What is a good hash code to use?
    return 22;
  }

  @SideEffectFree
  @Override
  public String toString() {
    return visualize(new StringCFGVisualizer<>());
  }

  @Override
  public String visualize(CFGVisualizer<?, S, ?> viz) {
    // This cast is guaranteed to be safe, as long as the CFGVisualizer is created by
    // CFGVisualizer<Value, Store, TransferFunction> createCFGVisualizer() of
    // GenericAnnotatedTypeFactory.
    @SuppressWarnings("unchecked")
    CFGVisualizer<V, S, ?> castedViz = (CFGVisualizer<V, S, ?>) viz;
    String internal = internalVisualize(castedViz);
    if (internal.trim().isEmpty()) {
      return this.getClassAndUid() + "()";
    } else {
      return this.getClassAndUid() + "(" + viz.getSeparator() + internal + ")";
    }
  }

  /**
   * Adds a representation of the internal information of this Store to visualizer {@code viz}.
   *
   * @param viz the visualizer
   * @return a representation of the internal information of this {@link Store}
   */
  protected String internalVisualize(CFGVisualizer<V, S, ?> viz) {
    StringJoiner res = new StringJoiner(viz.getSeparator());
    for (LocalVariable lv : ToStringComparator.sorted(localVariableValues.keySet())) {
      res.add(viz.visualizeStoreLocalVar(lv, localVariableValues.get(lv)));
    }
    if (thisValue != null) {
      res.add(viz.visualizeStoreThisVal(thisValue));
    }
    for (FieldAccess fa : ToStringComparator.sorted(fieldValues.keySet())) {
      res.add(viz.visualizeStoreFieldVal(fa, fieldValues.get(fa)));
    }
    for (ArrayAccess fa : ToStringComparator.sorted(arrayValues.keySet())) {
      res.add(viz.visualizeStoreArrayVal(fa, arrayValues.get(fa)));
    }
    for (MethodCall fa : ToStringComparator.sorted(methodCallExpressions.keySet())) {
      res.add(viz.visualizeStoreMethodVals(fa, methodCallExpressions.get(fa)));
    }
    for (ClassName fa : ToStringComparator.sorted(classValues.keySet())) {
      res.add(viz.visualizeStoreClassVals(fa, classValues.get(fa)));
    }
    return res.toString();
  }
}<|MERGE_RESOLUTION|>--- conflicted
+++ resolved
@@ -156,13 +156,9 @@
     this.arrayValues = new HashMap<>();
     this.classValues = new HashMap<>();
     this.sequentialSemantics = sequentialSemantics;
-<<<<<<< HEAD
     sideEffectsOnlyValueElement =
         TreeUtils.getMethod(SideEffectsOnly.class, "value", 0, analysis.env);
-    assumeSideEffectFree =
-=======
     this.assumeSideEffectFree =
->>>>>>> ec702b25
         analysis.checker.hasOption("assumeSideEffectFree")
             || analysis.checker.hasOption("assumePure");
     this.assumePureGetters = analysis.checker.hasOption("assumePureGetters");
@@ -175,18 +171,6 @@
    */
   protected CFAbstractStore(CFAbstractStore<V, S> other) {
     this.analysis = other.analysis;
-<<<<<<< HEAD
-    localVariableValues = new HashMap<>(other.localVariableValues);
-    thisValue = other.thisValue;
-    fieldValues = new HashMap<>(other.fieldValues);
-    methodCallExpressions = new HashMap<>(other.methodCallExpressions);
-    arrayValues = new HashMap<>(other.arrayValues);
-    classValues = new HashMap<>(other.classValues);
-    sequentialSemantics = other.sequentialSemantics;
-    sideEffectsOnlyValueElement = other.sideEffectsOnlyValueElement;
-    assumeSideEffectFree = other.assumeSideEffectFree;
-    assumePureGetters = other.assumePureGetters;
-=======
     this.localVariableValues = new HashMap<>(other.localVariableValues);
     this.thisValue = other.thisValue;
     this.fieldValues = new HashMap<>(other.fieldValues);
@@ -194,9 +178,9 @@
     this.arrayValues = new HashMap<>(other.arrayValues);
     this.classValues = new HashMap<>(other.classValues);
     this.sequentialSemantics = other.sequentialSemantics;
+    this.sideEffectsOnlyValueElement = other.sideEffectsOnlyValueElement;
     this.assumeSideEffectFree = other.assumeSideEffectFree;
     this.assumePureGetters = other.assumePureGetters;
->>>>>>> ec702b25
   }
 
   /**
