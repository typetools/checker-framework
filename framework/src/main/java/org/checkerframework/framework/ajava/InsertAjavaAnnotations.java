package org.checkerframework.framework.ajava;

import com.github.javaparser.Position;
import com.github.javaparser.ast.CompilationUnit;
import com.github.javaparser.ast.ImportDeclaration;
import com.github.javaparser.ast.Node;
import com.github.javaparser.ast.NodeList;
import com.github.javaparser.ast.body.FieldDeclaration;
import com.github.javaparser.ast.body.MethodDeclaration;
import com.github.javaparser.ast.body.TypeDeclaration;
import com.github.javaparser.ast.expr.AnnotationExpr;
import com.github.javaparser.ast.nodeTypes.NodeWithAnnotations;
import com.github.javaparser.ast.type.ArrayType;
import com.github.javaparser.ast.type.ClassOrInterfaceType;
import com.github.javaparser.ast.type.Type;
import com.github.javaparser.printer.DefaultPrettyPrinter;
import com.github.javaparser.utils.Pair;
import com.sun.source.util.JavacTask;
import java.io.File;
import java.io.FileInputStream;
import java.io.IOException;
import java.io.InputStream;
import java.nio.file.FileVisitResult;
import java.nio.file.FileVisitor;
import java.nio.file.Files;
import java.nio.file.Path;
import java.nio.file.Paths;
import java.nio.file.SimpleFileVisitor;
import java.nio.file.attribute.BasicFileAttributes;
import java.util.ArrayList;
import java.util.Arrays;
import java.util.Collections;
import java.util.HashMap;
import java.util.HashSet;
import java.util.LinkedHashSet;
import java.util.List;
import java.util.Map;
import java.util.Set;
import java.util.StringJoiner;
import javax.lang.model.element.ElementKind;
import javax.lang.model.element.PackageElement;
import javax.lang.model.element.TypeElement;
import javax.lang.model.util.Elements;
import javax.tools.DiagnosticCollector;
import javax.tools.JavaCompiler;
import javax.tools.JavaCompiler.CompilationTask;
import javax.tools.JavaFileManager;
import javax.tools.JavaFileObject;
import javax.tools.ToolProvider;
import org.checkerframework.checker.nullness.qual.MonotonicNonNull;
import org.checkerframework.checker.signature.qual.DotSeparatedIdentifiers;
import org.checkerframework.checker.signature.qual.FullyQualifiedName;
import org.checkerframework.framework.stub.AnnotationFileParser;
import org.checkerframework.framework.util.JavaParserUtil;
import org.plumelib.util.CollectionsPlume;
import org.plumelib.util.FilesPlume;

/** This program inserts annotations from an ajava file into a Java file. See {@link #main}. */
public class InsertAjavaAnnotations {
  /** Element utilities. */
  private final Elements elements;

  /**
   * Constructs an {@code InsertAjavaAnnotations} using the given {@code Elements} instance.
   *
   * @param elements an instance of {@code Elements}
   */
  public InsertAjavaAnnotations(Elements elements) {
    this.elements = elements;
  }

  /**
   * Gets an instance of {@code Elements} from the current Java compiler.
   *
   * @return the Element utilities
   */
  private static Elements createElements() {
    JavaCompiler compiler = ToolProvider.getSystemJavaCompiler();
    if (compiler == null) {
      System.err.println("Could not get compiler instance");
      System.exit(1);
    }

    DiagnosticCollector<JavaFileObject> diagnostics = new DiagnosticCollector<JavaFileObject>();
    try (JavaFileManager fileManager = compiler.getStandardFileManager(diagnostics, null, null)) {
      if (fileManager == null) {
        System.err.println("Could not get file manager");
        System.exit(1);
      }

      CompilationTask cTask =
          compiler.getTask(
              null,
              fileManager,
              diagnostics,
              Collections.emptyList(),
              null,
              Collections.emptyList());
      if (!(cTask instanceof JavacTask)) {
        System.err.println("Could not get a valid JavacTask: " + cTask.getClass());
        System.exit(1);
      }

      return ((JavacTask) cTask).getElements();
    } catch (IOException e) {
      throw new Error(e);
    }
  }

  /** Represents some text to be inserted at a file and its location. */
  private static class Insertion {
    /** Offset of the insertion in the file, measured in characters from the beginning. */
    public final int position;
    /** The contents of the insertion. */
    public final String contents;
    /** Whether the insertion should be on its own separate line. */
    public final boolean ownLine;

    /**
     * Constructs an insertion with the given position and contents.
     *
     * @param position offset of the insertion in the file
     * @param contents contents of the insertion
     */
    public Insertion(int position, String contents) {
      this(position, contents, false);
    }

    /**
     * Constructs an insertion with the given position and contents.
     *
     * @param position offset of the insertion in the file
     * @param contents contents of the insertion
     * @param ownLine true if this insertion should appear on its own separate line (doesn't affect
     *     the contents of the insertion)
     */
    public Insertion(int position, String contents, boolean ownLine) {
      this.position = position;
      this.contents = contents;
      this.ownLine = ownLine;
    }

    @Override
    public String toString() {
      return "Insertion [contents=" + contents + ", position=" + position + "]";
    }
  }

  /**
   * Given two JavaParser ASTs representing the same Java file but with differing annotations,
   * stores a list of {@link Insertion}s. The {@link Insertion}s represent how to textually modify
   * the file of the second AST to insert all annotations in the first AST into the second AST, but
   * this class doesn't modify the second AST itself. To use this class, call {@link
   * #visit(CompilationUnit, Node)} on a pair of ASTs and then use the contents of {@link
   * #insertions}.
   */
  private class BuildInsertionsVisitor extends DoubleJavaParserVisitor {
    /**
     * The set of annotations found in the file. Keys are both fully-qualified and simple names.
     * Contains an entry for the fully qualified name of each annotation and, if it was imported,
     * its simple name.
     *
     * <p>The map is populated from import statements and also when parsing a file that uses the
     * fully qualified name of an annotation it doesn't import.
     */
    private @MonotonicNonNull Map<String, TypeElement> allAnnotations = null;

    /** The annotation insertions seen so far. */
<<<<<<< HEAD
    public List<Insertion> insertions = new ArrayList<>();
    /** A printer for annotations. */
    private DefaultPrettyPrinter printer = new DefaultPrettyPrinter();
=======
    public final List<Insertion> insertions = new ArrayList<>();
    /** A printer for annotations. */
    private final DefaultPrettyPrinter printer = new DefaultPrettyPrinter();
>>>>>>> 3f8d79a6
    /** The lines of the String representation of the second AST. */
    private final List<String> lines;
    /** The line separator used in the text the second AST was parsed from */
    private final String lineSeparator;
    /**
     * Stores the offsets of the lines in the string representation of the second AST. At index i,
     * stores the number of characters from the start of the file to the beginning of the ith line.
     */
    private final List<Integer> cumulativeLineSizes;

    /**
     * Constructs a {@code BuildInsertionsVisitor} where {@code destFileContents} is the String
     * representation of the AST to insert annotation into, that uses the given line separator. When
     * visiting a node pair, the second node must always be from an AST generated from this String.
     *
     * @param destFileContents the String the second vistide AST was parsed from
     * @param lineSeparator the line separator that {@code destFileContents} uses
     */
    public BuildInsertionsVisitor(String destFileContents, String lineSeparator) {
<<<<<<< HEAD
      this.lineSeparator = lineSeparator;
=======
      allAnnotations = null;
>>>>>>> 3f8d79a6
      String[] lines = destFileContents.split(lineSeparator);
      this.lines = Arrays.asList(lines);
      cumulativeLineSizes = new ArrayList<>(lines.length);
      cumulativeLineSizes.add(0);
      for (int i = 1; i < lines.length; i++) {
        int lastSize = cumulativeLineSizes.get(i - 1);
        int lastLineLength = lines[i - 1].length() + lineSeparator.length();
        cumulativeLineSizes.add(lastSize + lastLineLength);
      }
    }

    @Override
    public void defaultAction(Node src, Node dest) {
      if (!(src instanceof NodeWithAnnotations<?>)) {
        return;
      }
      NodeWithAnnotations<?> srcWithAnnos = (NodeWithAnnotations<?>) src;

      // If `src` is a declaration, its annotations are declaration annotations.
      if (src instanceof MethodDeclaration) {
        addAnnotationOnOwnLine(dest.getBegin().get(), srcWithAnnos.getAnnotations());
        return;
      } else if (src instanceof FieldDeclaration) {
        addAnnotationOnOwnLine(dest.getBegin().get(), srcWithAnnos.getAnnotations());
        return;
      }

      // `src`'s annotations are type annotations.
      Position position;
      if (dest instanceof ClassOrInterfaceType) {
        // In a multi-part name like my.package.MyClass, type annotations go directly in front of
        // MyClass instead of the full name.
        position = ((ClassOrInterfaceType) dest).getName().getBegin().get();
      } else {
        position = dest.getBegin().get();
      }
      addAnnotations(position, srcWithAnnos.getAnnotations(), 0, false);
    }

    @Override
    public void visit(ArrayType src, Node other) {
      ArrayType dest = (ArrayType) other;
      // The second component of this pair contains a list of ArrayBracketPairs from left to
      // right. For example, if src contains String[][], then the list will contain the
      // types String[] and String[][]. To insert array annotations in the correct location,
      // we insert them directly to the right of the end of the previous element.
      Pair<Type, List<ArrayType.ArrayBracketPair>> srcArrayTypes = ArrayType.unwrapArrayTypes(src);
      Pair<Type, List<ArrayType.ArrayBracketPair>> destArrayTypes =
          ArrayType.unwrapArrayTypes(dest);
      // The first annotations go directly after the element type.
      Position firstPosition = destArrayTypes.a.getEnd().get();
      addAnnotations(firstPosition, srcArrayTypes.b.get(0).getAnnotations(), 1, false);
      for (int i = 1; i < srcArrayTypes.b.size(); i++) {
        Position position = destArrayTypes.b.get(i - 1).getTokenRange().get().toRange().get().end;
        addAnnotations(position, srcArrayTypes.b.get(i).getAnnotations(), 1, true);
      }

      // Visit the component type.
      srcArrayTypes.a.accept(this, destArrayTypes.a);
    }

    @Override
    public void visit(CompilationUnit src, Node other) {
      CompilationUnit dest = (CompilationUnit) other;
      defaultAction(src, dest);

      // Gather annotations used in the ajava file.
      allAnnotations = getImportedAnnotations(src);

      // Move any annotations that JavaParser puts in the declaration position but belong only in
      // the type position.
      src.accept(new TypeAnnotationMover(allAnnotations, elements), null);

      // Transfer import statements from the ajava file to the Java file.

      List<String> newImports;
      { // set `newImports`
        NodeList<ImportDeclaration> destImports = dest.getImports();
        Set<String> existingImports =
            new HashSet<>(CollectionsPlume.mapCapacity(destImports.size()));
        for (ImportDeclaration importDecl : destImports) {
          existingImports.add(printer.print(importDecl));
        }

        NodeList<ImportDeclaration> srcImports = src.getImports();
        newImports = new ArrayList<>();
        for (ImportDeclaration importDecl : srcImports) {
          String importString = printer.print(importDecl);
          if (!existingImports.contains(importString)) {
            newImports.add(importString);
          }
        }
      }

      if (!newImports.isEmpty()) {
        int position;
        int lineBreaksBeforeFirstImport;
        if (!dest.getImports().isEmpty()) {
          Position lastImportPosition =
              dest.getImports().get(dest.getImports().size() - 1).getEnd().get();
          position = getFilePosition(lastImportPosition) + 1;
          lineBreaksBeforeFirstImport = 1;
        } else if (dest.getPackageDeclaration().isPresent()) {
          Position packagePosition = dest.getPackageDeclaration().get().getEnd().get();
          position = getFilePosition(packagePosition) + 1;
          lineBreaksBeforeFirstImport = 2;
        } else {
          position = 0;
          lineBreaksBeforeFirstImport = 0;
        }

        String insertionContent = "";
        // In Java 11, use String::repeat.
        for (int i = 0; i < lineBreaksBeforeFirstImport; i++) {
          insertionContent += lineSeparator;
        }
        insertionContent += String.join("", newImports);

        insertions.add(new Insertion(position, insertionContent));
      }

      src.getModule().ifPresent(l -> l.accept(this, dest.getModule().get()));
      src.getPackageDeclaration()
          .ifPresent(l -> l.accept(this, dest.getPackageDeclaration().get()));
      for (int i = 0; i < src.getTypes().size(); i++) {
        src.getTypes().get(i).accept(this, dest.getTypes().get(i));
      }
    }

    /**
     * Creates an insertion for a collection of annotations and adds it to {@link #insertions}. The
     * annotations will appear on their own line (unless any non-whitespace characters precede the
     * insertion position on its own line).
     *
     * @param position the position of the insertion
     * @param annotations list of annotations to insert
     */
    private void addAnnotationOnOwnLine(Position position, List<AnnotationExpr> annotations) {
      String line = lines.get(position.line - 1);
      int insertionColumn = position.column - 1;
      boolean ownLine = true;
      for (int i = 0; i < insertionColumn; i++) {
        if (line.charAt(i) != ' ' && line.charAt(i) != '\t') {
          ownLine = false;
          break;
        }
      }

      if (ownLine) {
        StringJoiner insertionContent = new StringJoiner(" ");
        for (AnnotationExpr annotation : annotations) {
          insertionContent.add(printer.print(annotation));
        }

        if (insertionContent.length() == 0) {
          return;
        }

        String leadingWhitespace = line.substring(0, insertionColumn);
        int filePosition = getFilePosition(position);
        insertions.add(
            new Insertion(
                filePosition,
                insertionContent.toString() + lineSeparator + leadingWhitespace,
                true));
      } else {
        addAnnotations(position, annotations, 0, false);
      }
    }

    /**
     * Creates an insertion for a collection of annotations at {@code position} + {@code offset} and
     * adds it to {@link #insertions}.
     *
     * @param position the position of the insertion
     * @param annotations list of annotations to insert
     * @param offset additional offset of the insertion after {@code position}
     * @param addSpaceBefore if true, the insertion content will start with a space
     */
    private void addAnnotations(
        Position position,
        Iterable<AnnotationExpr> annotations,
        int offset,
        boolean addSpaceBefore) {
      StringBuilder insertionContent = new StringBuilder();
      for (AnnotationExpr annotation : annotations) {
        insertionContent.append(printer.print(annotation));
        insertionContent.append(" ");
      }

      // Can't test `annotations.isEmpty()` earlier because `annotations` has type `Iterable`.
      if (insertionContent.length() == 0) {
        return;
      }

      if (addSpaceBefore) {
        insertionContent.insert(0, " ");
      }

      int filePosition = getFilePosition(position) + offset;
      insertions.add(new Insertion(filePosition, insertionContent.toString()));
    }

    /**
     * Converts a Position (which contains a line and column) to an offset from the start of the
     * file, in characters.
     *
     * @param position a Position
     * @return the total offset of the position from the start of the file
     */
    private int getFilePosition(Position position) {
      return cumulativeLineSizes.get(position.line - 1) + (position.column - 1);
    }
  }

  /**
   * Returns all annotations imported by the annotation file as a mapping from simple and qualified
   * names to TypeElements.
   *
   * @param cu compilation unit to extract imports from
   * @return a map from names to TypeElement, for all annotations imported by the annotation file.
   *     Two entries for each annotation: one for the simple name and another for the
   *     fully-qualified name, with the same value.
   */
  private Map<String, TypeElement> getImportedAnnotations(CompilationUnit cu) {
    if (cu.getImports() == null) {
      return Collections.emptyMap();
    }

    Map<String, TypeElement> result = new HashMap<>();
    for (ImportDeclaration importDecl : cu.getImports()) {
      if (importDecl.isAsterisk()) {
        @SuppressWarnings("signature" // https://tinyurl.com/cfissue/3094:
        // com.github.javaparser.ast.expr.Name inherits toString,
        // so there can be no annotation for it
        )
        @DotSeparatedIdentifiers String imported = importDecl.getName().toString();
        if (importDecl.isStatic()) {
          // Wildcard import of members of a type (class or interface)
          TypeElement element = elements.getTypeElement(imported);
          if (element != null) {
            // Find nested annotations
            result.putAll(AnnotationFileParser.annosInType(element));
          }

        } else {
          // Wildcard import of members of a package
          PackageElement element = elements.getPackageElement(imported);
          if (element != null) {
            result.putAll(AnnotationFileParser.annosInPackage(element));
          }
        }
      } else {
        @SuppressWarnings("signature" // importDecl is non-wildcard, so its name is
        // @FullyQualifiedName
        )
        @FullyQualifiedName String imported = importDecl.getNameAsString();
        TypeElement importType = elements.getTypeElement(imported);
        if (importType != null && importType.getKind() == ElementKind.ANNOTATION_TYPE) {
          TypeElement annoElt = elements.getTypeElement(imported);
          if (annoElt != null) {
            result.put(annoElt.getSimpleName().toString(), annoElt);
          }
        }
      }
    }
    return result;
  }

  /**
   * Inserts all annotations from the ajava file read from {@code annotationFile} into a Java file
   * with contents {@code javaFileContents} that uses the given line separator and returns the
   * resulting String.
   *
   * @param annotationFile input stream for an ajava file for {@code javaFileContents}
   * @param javaFileContents contents of a Java file to insert annotations into
   * @param lineSeparator the line separator {@code javaFileContents} uses
   * @return a modified {@code javaFileContents} with annotations from {@code annotationFile}
   *     inserted
   */
  public String insertAnnotations(
      InputStream annotationFile, String javaFileContents, String lineSeparator) {
    CompilationUnit annotationCu = JavaParserUtil.parseCompilationUnit(annotationFile);
    CompilationUnit javaCu = JavaParserUtil.parseCompilationUnit(javaFileContents);
    BuildInsertionsVisitor insertionVisitor =
        new BuildInsertionsVisitor(javaFileContents, lineSeparator);
    annotationCu.accept(insertionVisitor, javaCu);
    List<Insertion> insertions = insertionVisitor.insertions;
    insertions.sort(InsertAjavaAnnotations::compareInsertions);

    StringBuilder result = new StringBuilder(javaFileContents);
    for (Insertion insertion : insertions) {
      result.insert(insertion.position, insertion.contents);
    }
    return result.toString();
  }

  /**
   * Compares two insertions in the reverse order of where their content should appear in the file.
   * Making an insertion changes the offset values of all content after the insertion, so performing
   * the insertions in reverse order of appearance removes the need to recalculate the positions of
   * other insertions.
   *
   * <p>The order in which insertions should appear is determined first by their absolute position
   * in the file, and second by whether they have their own line. In a method like
   * {@code @Pure @Tainting String myMethod()} both annotations should be inserted at the same
   * location (right before "String"), but {@code @Pure} should always come first because it belongs
   * on its own line.
   *
   * @param insertion1 the first insertion
   * @param insertion2 the second insertion
   * @return a negative integer, zero, or a positive integer if {@code insertion1} belongs before,
   *     at the same position, or after {@code insertion2} respectively in the above ordering
   */
  private static int compareInsertions(Insertion insertion1, Insertion insertion2) {
    int cmp = Integer.compare(insertion1.position, insertion2.position);
    if (cmp == 0 && (insertion1.ownLine != insertion2.ownLine)) {
      if (insertion1.ownLine) {
        cmp = -1;
      } else {
        cmp = 1;
      }
    }

    return -cmp;
  }

  /**
   * Inserts all annotations from the ajava file at {@code annotationFilePath} into {@code
   * javaFilePath}.
   *
   * @param annotationFilePath path to an ajava file
   * @param javaFilePath path to a Java file to insert annotation into
   */
  public void insertAnnotations(String annotationFilePath, String javaFilePath) {
    try {
      File javaFile = new File(javaFilePath);
      String fileContents = FilesPlume.readFile(javaFile);
      String lineSeparator = FilesPlume.inferLineSeparator(annotationFilePath);
      try (FileInputStream annotationInputStream = new FileInputStream(annotationFilePath)) {
        String result = insertAnnotations(annotationInputStream, fileContents, lineSeparator);
        FilesPlume.writeFile(javaFile, result);
      }
    } catch (IOException e) {
      System.err.println(
          "Failed to insert annotations from file "
              + annotationFilePath
              + " into file "
              + javaFilePath);
      System.exit(1);
    }
  }

  /**
   * Inserts annotations from ajava files into Java files in place.
   *
   * <p>The first argument is an ajava file or a directory containing ajava files.
   *
   * <p>The second argument is a Java file or a directory containing Java files to insert
   * annotations into.
   *
   * <p>For each Java file, checks if any ajava files from the first argument match it. For each
   * such ajava file, inserts all its annotations into the Java file.
   *
   * @param args command line arguments: the first element should be a path to ajava files and the
   *     second should be the directory containing Java files to insert into
   */
  public static void main(String[] args) {
    if (args.length != 2) {
      System.out.println(
          "Usage: java InsertAjavaAnnotations <ajava-file-or-directory> <java-file-or-directory");
      System.exit(1);
    }

    String ajavaDir = args[0];
    String javaSourceDir = args[1];
    AnnotationFileStore annotationFiles = new AnnotationFileStore();
    annotationFiles.addFileOrDirectory(new File(ajavaDir));
    InsertAjavaAnnotations inserter = new InsertAjavaAnnotations(createElements());
    // For each Java file, this visitor inserts annotations into it.
    FileVisitor<Path> insertionVisitor =
        new SimpleFileVisitor<Path>() {
          @Override
          public FileVisitResult visitFile(Path path, BasicFileAttributes attrs) {
            if (!path.getFileName().toString().endsWith(".java")) {
              return FileVisitResult.CONTINUE;
            }

            CompilationUnit root = null;
            try {
              root = JavaParserUtil.parseCompilationUnit(path.toFile());
            } catch (IOException e) {
              System.err.println("Failed to read file: " + path);
              System.exit(1);
            }

            List<TypeDeclaration<?>> rootTypes = root.getTypes();
            Set<String> annotationFilesForRoot =
                new LinkedHashSet<>(CollectionsPlume.mapCapacity(rootTypes.size()));
            for (TypeDeclaration<?> type : rootTypes) {
              String name = JavaParserUtil.getFullyQualifiedName(type, root);
              annotationFilesForRoot.addAll(annotationFiles.getAnnotationFileForType(name));
            }

            for (String annotationFile : annotationFilesForRoot) {
              inserter.insertAnnotations(annotationFile, path.toString());
            }

            return FileVisitResult.CONTINUE;
          }
        };

    try {
      Files.walkFileTree(Paths.get(javaSourceDir), insertionVisitor);
    } catch (IOException e) {
      System.out.println("Error while adding annotations to: " + javaSourceDir);
      e.printStackTrace();
      System.exit(1);
    }
  }
}<|MERGE_RESOLUTION|>--- conflicted
+++ resolved
@@ -166,15 +166,9 @@
     private @MonotonicNonNull Map<String, TypeElement> allAnnotations = null;
 
     /** The annotation insertions seen so far. */
-<<<<<<< HEAD
-    public List<Insertion> insertions = new ArrayList<>();
-    /** A printer for annotations. */
-    private DefaultPrettyPrinter printer = new DefaultPrettyPrinter();
-=======
     public final List<Insertion> insertions = new ArrayList<>();
     /** A printer for annotations. */
     private final DefaultPrettyPrinter printer = new DefaultPrettyPrinter();
->>>>>>> 3f8d79a6
     /** The lines of the String representation of the second AST. */
     private final List<String> lines;
     /** The line separator used in the text the second AST was parsed from */
@@ -194,13 +188,10 @@
      * @param lineSeparator the line separator that {@code destFileContents} uses
      */
     public BuildInsertionsVisitor(String destFileContents, String lineSeparator) {
-<<<<<<< HEAD
-      this.lineSeparator = lineSeparator;
-=======
       allAnnotations = null;
->>>>>>> 3f8d79a6
       String[] lines = destFileContents.split(lineSeparator);
       this.lines = Arrays.asList(lines);
+      this.lineSeparator = lineSeparator;
       cumulativeLineSizes = new ArrayList<>(lines.length);
       cumulativeLineSizes.add(0);
       for (int i = 1; i < lines.length; i++) {
