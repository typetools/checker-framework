--- conflicted
+++ resolved
@@ -764,13 +764,8 @@
           ((ExpressionStatementTree) javacInitializer).getExpression().accept(this, initializer);
         } else {
           // This is likely to lead to a crash, if it ever happens: javacInitializer is a
-<<<<<<< HEAD
-          // StatementTree of some kind, but initializer is a raw expression (not wrapped in
-          // a statement).
-=======
           // StatementTree of some kind, but initializer is a raw expression (not wrapped
           // in a statement).
->>>>>>> 9e6ba9a2
           javacInitializer.accept(this, initializer);
         }
       }
