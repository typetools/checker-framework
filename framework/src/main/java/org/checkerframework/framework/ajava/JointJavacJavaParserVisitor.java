--- conflicted
+++ resolved
@@ -801,18 +801,9 @@
                 javacInitializers.next().accept(this, initializer);
             }
         }
-<<<<<<< HEAD
-        assert !javacIter.hasNext();
+        assert !javacInitializers.hasNext();
 
         visitOptional(javacTree.getCondition(), node.getCompare());
-=======
-        assert !javacInitializers.hasNext();
-
-        assert (javacTree.getCondition() != null) == node.getCompare().isPresent();
-        if (javacTree.getCondition() != null) {
-            javacTree.getCondition().accept(this, node.getCompare().get());
-        }
->>>>>>> 4844ec65
 
         // Javac stores a list of expression statements and JavaParser stores a list of statements,
         // the javac statements must be unwrapped.
