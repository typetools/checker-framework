--- conflicted
+++ resolved
@@ -23,13 +23,8 @@
     /**
      * Indicates which type system this annotation refers to (optional, and usually unnecessary).
      * When multiple type hierarchies are supported by a single type system, then each polymorphic
-<<<<<<< HEAD
-     * qualifier needs to indicate which sub-hierarchy it belongs to. Do so by passing a qualifier
-     * from the given hierarchy, by convention the top qualifier.
-=======
      * qualifier needs to indicate which sub-hierarchy it belongs to. Do so by passing the top
      * qualifier from the given hierarchy.
->>>>>>> c353b4b5
      *
      * @return the top qualifier in the hierarchy of this qualifier
      */
