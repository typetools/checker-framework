package org.checkerframework.framework.qual;

import java.lang.annotation.Annotation;
import java.lang.annotation.ElementType;
import java.lang.annotation.Retention;
import java.lang.annotation.RetentionPolicy;
import java.lang.annotation.Target;

/**
 * A meta-annotation that indicates that an annotation E is a conditional postcondition annotation,
<<<<<<< HEAD
 * i.e., E is a type-specialized version of {@link EnsuresQualifierIf}. The {@code qualifier}
 * element is analogous to that of {@link EnsuresQualifierIf}.
=======
 * i.e., E is a type-specialized version of {@link EnsuresQualifierIf}.
>>>>>>> d674ba89
 *
 * <p>The annotation E that is meta-annotated as {@link ConditionalPostconditionAnnotation} must
 * have an element called {@code expression} that is an array of {@code String}s of the same format
 * and with the same meaning as the value {@code expression} in {@link EnsuresQualifierIf} or it
 * must have a list of conditional postcondition annotations in an array{@code value} and with the
 * same meaning as the {@code value} in {@link EnsuresQualifiersIf}. E must also have an element
 * {@code result} with the same meaning as the element {@code result} in {@link EnsuresQualifierIf}.
 *
 * <p>The established postcondition P has type specified by the {@code qualifier} field of this
 * annotation. If the annotation E has elements annotated by {@link QualifierArgument}, their values
 * are copied to the arguments (elements) of annotation P with the same names. Different element
 * names may be used in E and P, if a {@link QualifierArgument} in E gives the name of the
 * corresponding element in P.
 *
 * <p>For example, the following code declares a postcondition annotation for the {@link
 * org.checkerframework.common.value.qual.MinLen} qualifier:
 *
 * <pre><code>
 * {@literal @}ConditionalPostconditionAnnotation(qualifier = MinLen.class)
 * {@literal @}Target({ElementType.METHOD, ElementType.CONSTRUCTOR})
 * public {@literal @}interface EnsuresMinLen {
 *   String[] expression();
 *   boolean result();
 *   {@literal @}QualifierArgument("value")
 *   int targetValue() default 0;
 * </code></pre>
 *
 * The {@code expression} element holds the expressions to which the qualifier applies and {@code
 * targetValue} holds the value for the {@code value} argument of {@link
 * org.checkerframework.common.value.qual.MinLen}.
 *
 * <p>The following code then uses the annotation on a method that ensures {@code field} to be
 * {@code @MinLen(4)} upon returning {@code true}.
 *
 * <pre><code>
 * {@literal @}EnsuresMinLenIf(expression = "field", result = true, targetValue = 4")
 * public boolean isFieldBool() {
 *   return field == "true" || field == "false";
 * }
 * </code></pre>
 *
 * @see EnsuresQualifier
 * @see QualifierArgument
 */
@Target({ElementType.ANNOTATION_TYPE})
@Retention(RetentionPolicy.RUNTIME)
public @interface ConditionalPostconditionAnnotation {
    /**
     * The qualifier that will be established as a postcondition.
     *
     * <p>This element is analogous to {@link EnsuresQualifierIf#qualifier()}.
     */
    Class<? extends Annotation> qualifier();
}<|MERGE_RESOLUTION|>--- conflicted
+++ resolved
@@ -8,12 +8,7 @@
 
 /**
  * A meta-annotation that indicates that an annotation E is a conditional postcondition annotation,
-<<<<<<< HEAD
- * i.e., E is a type-specialized version of {@link EnsuresQualifierIf}. The {@code qualifier}
- * element is analogous to that of {@link EnsuresQualifierIf}.
-=======
  * i.e., E is a type-specialized version of {@link EnsuresQualifierIf}.
->>>>>>> d674ba89
  *
  * <p>The annotation E that is meta-annotated as {@link ConditionalPostconditionAnnotation} must
  * have an element called {@code expression} that is an array of {@code String}s of the same format
