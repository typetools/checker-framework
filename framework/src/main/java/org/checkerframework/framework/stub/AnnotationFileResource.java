package org.checkerframework.framework.stub;

import java.io.IOException;
import java.io.InputStream;

<<<<<<< HEAD
/** Interface for sources of stub or ajava data. */
=======
/** Interface for sources of stub data. */
>>>>>>> be0e8cae
public interface AnnotationFileResource {
    /**
     * Returns a user-friendly description of the resource (e.g. a filesystem path).
     *
     * @return a description of the resource
     */
    String getDescription();

    /** Returns a stream for reading the contents of the resource. */
    InputStream getInputStream() throws IOException;
}<|MERGE_RESOLUTION|>--- conflicted
+++ resolved
@@ -3,11 +3,7 @@
 import java.io.IOException;
 import java.io.InputStream;
 
-<<<<<<< HEAD
-/** Interface for sources of stub or ajava data. */
-=======
 /** Interface for sources of stub data. */
->>>>>>> be0e8cae
 public interface AnnotationFileResource {
     /**
      * Returns a user-friendly description of the resource (e.g. a filesystem path).
