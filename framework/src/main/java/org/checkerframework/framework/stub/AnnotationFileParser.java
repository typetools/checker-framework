--- conflicted
+++ resolved
@@ -2106,13 +2106,8 @@
             Object[] values = new Object[arrayExpressions.size()];
 
             for (int i = 0; i < arrayExpressions.size(); ++i) {
-<<<<<<< HEAD
                 Expression eltExpr = arrayExpressions.get(i);
-                values[i] = getValueOfExpressionInAnnotation(name, eltExpr, valueKind, astNode);
-=======
-                values[i] =
-                        getValueOfExpressionInAnnotation(name, arrayExpressions.get(i), valueKind);
->>>>>>> 2819f909
+                values[i] = getValueOfExpressionInAnnotation(name, eltExpr, valueKind);
                 if (values[i] == null) {
                     warn(
                             eltExpr,
@@ -2227,19 +2222,12 @@
             }
         }
 
-<<<<<<< HEAD
         if (res == null) {
             if (importFound) {
                 stubWarnNotFound(nexpr, nexpr.getName() + " was imported but not found");
             } else {
                 stubWarnNotFound(nexpr, "Static field " + nexpr.getName() + " is not imported");
             }
-=======
-        // Imported but invalid types or fields will have warnings from above,
-        // only warn on fields missing an import
-        if (res == null && !importFound) {
-            stubWarnNotFound(nexpr, "Static field " + nexpr.getName() + " is not imported");
->>>>>>> 2819f909
         }
 
         findVariableElementNameCache.put(nexpr, res);
