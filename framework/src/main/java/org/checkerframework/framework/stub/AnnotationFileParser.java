--- conflicted
+++ resolved
@@ -672,11 +672,7 @@
     }
 
     /**
-<<<<<<< HEAD
-     * Process the given package declaration.
-=======
      * Process the given package declaration: copy its annotations to {@code #annotationFileAnnos}.
->>>>>>> bc9fea39
      *
      * @param packDecl the package declaration to process
      */
@@ -980,13 +976,8 @@
     }
 
     /**
-<<<<<<< HEAD
-     * Adds type and declaration annotations from {@code decl}. Returns type variables for the
-     * method.
-=======
      * Process a method or constructor declaration: copy its annotations to {@code
      * #annotationFileAnnos}.
->>>>>>> bc9fea39
      *
      * @param decl a method or constructor declaration, as read from an annotation file
      * @param elt the method or constructor's element
@@ -1475,24 +1466,13 @@
     }
 
     /**
-<<<<<<< HEAD
-     * Adds the declaration annotation {@code @FromStubFile} to the given element, unless we are
-     * parsing an ajava file or parsing the JDK as a stub file.
-=======
      * Adds the declaration annotation {@code @FromStubFile} to {@link #annotationFileAnnos}, unless
      * we are parsing the JDK as a stub file.
->>>>>>> bc9fea39
      *
      * @param elt an element to be annotated as {@code @FromStubFile}
      */
-<<<<<<< HEAD
-    private void recordDeclAnnotationFromAnnotationFile(
-            Element elt, AnnotationFileAnnotations annotationFileAnnos) {
+    private void recordDeclAnnotationFromAnnotationFile(Element elt) {
         if (!isParsingStubFile || isJdkAsStub) {
-=======
-    private void recordDeclAnnotationFromAnnotationFile(Element elt) {
-        if (isJdkAsStub) {
->>>>>>> bc9fea39
             return;
         }
         putOrAddToMap(
