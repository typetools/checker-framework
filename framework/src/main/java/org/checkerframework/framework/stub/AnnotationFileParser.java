--- conflicted
+++ resolved
@@ -1859,19 +1859,11 @@
                 for (MemberValuePair mvp : pairs) {
                     String member = mvp.getNameAsString();
                     Expression exp = mvp.getValue();
-<<<<<<< HEAD
-                    String failure = builderAddElement(builder, member, exp, astNode);
+                    String failure = builderAddElement(builder, member, exp);
                     if (failure != null) {
                         warn(
-                                astNode,
+                                exp,
                                 "For annotation %s, could not add %s %s because %s",
-=======
-                    boolean success = builderAddElement(builder, member, exp);
-                    if (!success) {
-                        warn(
-                                exp,
-                                "getAnnotation(%s) => null because builderAddElement(%s, %s, %s) => false",
->>>>>>> 62072f72
                                 annotation,
                                 member,
                                 exp,
@@ -1884,27 +1876,15 @@
         } else if (annotation instanceof SingleMemberAnnotationExpr) {
             SingleMemberAnnotationExpr sglanno = (SingleMemberAnnotationExpr) annotation;
             AnnotationBuilder builder = new AnnotationBuilder(processingEnv, annoName);
-<<<<<<< HEAD
-            Expression valexpr = sglanno.getMemberValue();
-            String failure = builderAddElement(builder, "value", valexpr, astNode);
+            Expression valExpr = sglanno.getMemberValue();
+            String failure = builderAddElement(builder, "value", valExpr);
             if (failure != null) {
                 warn(
-                        astNode,
+                        valExpr,
                         "For annotation %s, could not add value %s because %s",
                         annotation,
-                        valexpr,
+                        valExpr,
                         failure);
-=======
-            Expression valExpr = sglanno.getMemberValue();
-            boolean success = builderAddElement(builder, "value", valExpr);
-            if (!success) {
-                warn(
-                        valExpr,
-                        "For annotation %s, could not add %s to builder",
-                        annotation,
-                        valExpr,
-                        builder);
->>>>>>> 62072f72
                 return null;
             }
             return builder.build();
@@ -2100,18 +2080,10 @@
      * @param builder the builder to side-effect
      * @param name the element name
      * @param expr the element value
-<<<<<<< HEAD
-     * @param astNode where to report errors
      * @return an error description, or null if the expression was parsed and added to {@code
      *     builder}
      */
-    private String builderAddElement(
-            AnnotationBuilder builder, String name, Expression expr, NodeWithRange<?> astNode) {
-=======
-     * @return true if the expression was parsed and added to {@code builder}, false otherwise
-     */
-    private boolean builderAddElement(AnnotationBuilder builder, String name, Expression expr) {
->>>>>>> 62072f72
+    private String builderAddElement(AnnotationBuilder builder, String name, Expression expr) {
         ExecutableElement var = builder.findElement(name);
         TypeMirror declaredType = var.getReturnType();
         TypeKind valueKind;
@@ -2122,33 +2094,18 @@
         }
         if (expr instanceof ArrayInitializerExpr) {
             if (declaredType.getKind() != TypeKind.ARRAY) {
-<<<<<<< HEAD
                 return "unhandled annotation attribute type: "
                         + expr
                         + " and declaredType: "
                         + declaredType;
-=======
-                warn(
-                        expr,
-                        "unhandled annotation attribute type: "
-                                + expr
-                                + " and declaredType: "
-                                + declaredType);
-                return false;
->>>>>>> 62072f72
             }
 
             List<Expression> arrayExpressions = ((ArrayInitializerExpr) expr).getValues();
             Object[] values = new Object[arrayExpressions.size()];
 
             for (int i = 0; i < arrayExpressions.size(); ++i) {
-<<<<<<< HEAD
                 expr = arrayExpressions.get(i);
-                values[i] = getValueOfExpressionInAnnotation(name, expr, valueKind, astNode);
-=======
-                values[i] =
-                        getValueOfExpressionInAnnotation(name, arrayExpressions.get(i), valueKind);
->>>>>>> 62072f72
+                values[i] = getValueOfExpressionInAnnotation(name, expr, valueKind);
                 if (values[i] == null) {
                     return String.format(
                             "null expression for name=%s expr=%s, valueKind=%s",
