package org.checkerframework.framework.stub;

import com.github.javaparser.ParseProblemException;
import com.github.javaparser.Position;
import com.github.javaparser.Problem;
import com.github.javaparser.StaticJavaParser;
import com.github.javaparser.ast.AccessSpecifier;
import com.github.javaparser.ast.CompilationUnit;
import com.github.javaparser.ast.ImportDeclaration;
import com.github.javaparser.ast.Modifier;
import com.github.javaparser.ast.NodeList;
import com.github.javaparser.ast.PackageDeclaration;
import com.github.javaparser.ast.StubUnit;
import com.github.javaparser.ast.body.AnnotationDeclaration;
import com.github.javaparser.ast.body.BodyDeclaration;
import com.github.javaparser.ast.body.CallableDeclaration;
import com.github.javaparser.ast.body.ClassOrInterfaceDeclaration;
import com.github.javaparser.ast.body.ConstructorDeclaration;
import com.github.javaparser.ast.body.EnumConstantDeclaration;
import com.github.javaparser.ast.body.EnumDeclaration;
import com.github.javaparser.ast.body.FieldDeclaration;
import com.github.javaparser.ast.body.MethodDeclaration;
import com.github.javaparser.ast.body.Parameter;
import com.github.javaparser.ast.body.ReceiverParameter;
import com.github.javaparser.ast.body.TypeDeclaration;
import com.github.javaparser.ast.body.VariableDeclarator;
import com.github.javaparser.ast.expr.AnnotationExpr;
import com.github.javaparser.ast.expr.ArrayInitializerExpr;
import com.github.javaparser.ast.expr.BooleanLiteralExpr;
import com.github.javaparser.ast.expr.CharLiteralExpr;
import com.github.javaparser.ast.expr.ClassExpr;
import com.github.javaparser.ast.expr.DoubleLiteralExpr;
import com.github.javaparser.ast.expr.Expression;
import com.github.javaparser.ast.expr.FieldAccessExpr;
import com.github.javaparser.ast.expr.IntegerLiteralExpr;
import com.github.javaparser.ast.expr.LongLiteralExpr;
import com.github.javaparser.ast.expr.MarkerAnnotationExpr;
import com.github.javaparser.ast.expr.MemberValuePair;
import com.github.javaparser.ast.expr.NameExpr;
import com.github.javaparser.ast.expr.NormalAnnotationExpr;
import com.github.javaparser.ast.expr.NullLiteralExpr;
import com.github.javaparser.ast.expr.SingleMemberAnnotationExpr;
import com.github.javaparser.ast.expr.StringLiteralExpr;
import com.github.javaparser.ast.expr.UnaryExpr;
import com.github.javaparser.ast.nodeTypes.NodeWithRange;
import com.github.javaparser.ast.type.ClassOrInterfaceType;
import com.github.javaparser.ast.type.ReferenceType;
import com.github.javaparser.ast.type.Type;
import com.github.javaparser.ast.type.TypeParameter;
import com.github.javaparser.ast.type.WildcardType;
import java.io.File;
import java.io.InputStream;
import java.lang.annotation.Target;
import java.util.ArrayList;
import java.util.Collections;
import java.util.HashMap;
import java.util.HashSet;
import java.util.LinkedHashMap;
import java.util.List;
import java.util.Map;
import java.util.Optional;
import java.util.Set;
import javax.annotation.processing.ProcessingEnvironment;
import javax.lang.model.element.AnnotationMirror;
import javax.lang.model.element.Element;
import javax.lang.model.element.ElementKind;
import javax.lang.model.element.ExecutableElement;
import javax.lang.model.element.PackageElement;
import javax.lang.model.element.TypeElement;
import javax.lang.model.element.VariableElement;
import javax.lang.model.type.ArrayType;
import javax.lang.model.type.TypeKind;
import javax.lang.model.type.TypeMirror;
import javax.lang.model.util.ElementFilter;
import javax.lang.model.util.Elements;
import javax.lang.model.util.Types;
import org.checkerframework.checker.formatter.qual.FormatMethod;
import org.checkerframework.checker.nullness.qual.Nullable;
import org.checkerframework.checker.signature.qual.CanonicalName;
import org.checkerframework.checker.signature.qual.DotSeparatedIdentifiers;
import org.checkerframework.checker.signature.qual.FullyQualifiedName;
import org.checkerframework.framework.qual.FromStubFile;
import org.checkerframework.framework.type.AnnotatedTypeFactory;
import org.checkerframework.framework.type.AnnotatedTypeMirror;
import org.checkerframework.framework.type.AnnotatedTypeMirror.AnnotatedArrayType;
import org.checkerframework.framework.type.AnnotatedTypeMirror.AnnotatedDeclaredType;
import org.checkerframework.framework.type.AnnotatedTypeMirror.AnnotatedExecutableType;
import org.checkerframework.framework.type.AnnotatedTypeMirror.AnnotatedTypeVariable;
import org.checkerframework.framework.type.AnnotatedTypeMirror.AnnotatedWildcardType;
import org.checkerframework.framework.type.AnnotatedTypeReplacer;
import org.checkerframework.javacutil.AnnotationBuilder;
import org.checkerframework.javacutil.AnnotationUtils;
import org.checkerframework.javacutil.BugInCF;
import org.checkerframework.javacutil.ElementUtils;
import org.checkerframework.javacutil.Pair;

// From an implementation perspective, this class represents a single annotation file (a stub file),
// notably its annotated types and its declaration annotations.  From a client perspective, it has
// static methods as described below in the Javadoc.
/**
 * This class has two static methods. Each method parses an annotation file and adds annotations to
 * two maps passed as arguments.
 *
 * <p>The main entry point is {@link AnnotationFileParser#parse(String, InputStream,
 * AnnotatedTypeFactory, ProcessingEnvironment, StubAnnotations)}, which side-effects its last two
 * arguments. It operates in two steps. First, it calls the Stub Parser to parse a stub file. Then,
 * it walks the Stub Parser's AST to create/collect types and declaration annotations.
 *
 * <p>The other entry point is {@link #parseJdkFileAsStub}.
 */
public class AnnotationFileParser {

    /**
     * Whether to print warnings about types/members that were not found. The warning states that a
     * class/field in the file is not found on the user's real classpath. Since the file may contain
     * packages that are not on the classpath, this can be OK, so default to false.
     */
    private final boolean warnIfNotFound;

    /**
     * Whether to ignore missing classes even when warnIfNotFound is set to true. This allows the
     * files to contain classes not in the classpath (even if another class in the classpath has the
     * same package), but still warn if members of the class (methods, fields) are missing. This
     * option does nothing unless warnIfNotFound is also set.
     */
    private final boolean warnIfNotFoundIgnoresClasses;

    /** Whether to print warnings about stub files that overwrite annotations from bytecode. */
    private final boolean warnIfStubOverwritesBytecode;

    /**
     * Whether to print warnings about stub files that are redundant with annotations from bytecode.
     */
    private final boolean warnIfStubRedundantWithBytecode;

    /** Whether to print verbose debugging messages. */
    private final boolean debugAnnotationFileParser;

    /** The name of the file being processed; used only for diagnostic messages. */
    private final String filename;

    /**
     * The AST of the parsed file that this class is processing. May be null if there was a problem
     * parsing the file. (TODO: Should the Checker Framework just halt in that case?)
     */
    // Not final in order to accommodate a default value.
    private StubUnit stubUnit;

    private final ProcessingEnvironment processingEnv;
    private final AnnotatedTypeFactory atypeFactory;
    private final Elements elements;

    /**
     * The set of annotations found in the file. Keys are both fully-qualified and simple names.
     * There are two entries for each annotation: the annotation's simple name and its
     * fully-qualified name.
     *
     * <p>The map is populated from import statements and also by {@link #getAnnotation(
     * AnnotationExpr, Map, NodeWithRange)} for annotations that are used fully-qualified.
     *
     * @see #getAllAnnotations
     */
    private Map<String, TypeElement> allAnnotations;

    /**
     * A list of the fully-qualified names of enum constants and static fields with constant values
     * that have been imported.
     */
    private final List<@FullyQualifiedName String> importedConstants = new ArrayList<>();

    /** A map of imported fully-qualified type names to type elements. */
    private final Map<String, TypeElement> importedTypes = new HashMap<>();

    /** The annotation {@code @FromStubFile}. */
    private final AnnotationMirror fromStubFileAnno;

    /**
     * List of AnnotatedTypeMirrors for class or method type parameters that are in scope of the
     * elements currently parsed.
     */
    private final List<AnnotatedTypeVariable> typeParameters = new ArrayList<>();

    /**
     * The annotations on the declared package of the complation unit being processed. Contains null
     * if not processing a compilation unit or if the file has no declared package.
     */
    @Nullable List<AnnotationExpr> packageAnnos;

    // The following variables are stored in the AnnotationFileParser because otherwise they would
    // need to be
    // passed through everywhere, which would be verbose.

    /**
     * The name of the type that is currently being parsed. After processing a package declaration
     * but before processing a type declaration, the type part of this may be null.
     *
     * <p>It is used both for resolving symbols and for error messages.
     */
    private FqName typeBeingParsed;

    /** The line separator. */
    private static final String LINE_SEPARATOR = System.lineSeparator().intern();

    /** Whether or not the file is a stub file that's part of the JDK. */
    private final boolean isJdkAsStub;

    /**
     * The result of calling AnnotationFileParser.parse: the annotated types and declaration
     * annotations from the file.
     */
    public static class StubAnnotations {

        /** Map from element to its type as declared in the stub file. */
        public final Map<Element, AnnotatedTypeMirror> atypes = new HashMap<>();

        /**
         * Map from a name (actually declaration element string) to the set of declaration
         * annotations on it, as written in the stub file.
         *
         * <p>Map keys cannot be Element, because a different Element appears in the stub files than
         * in the real files. So, map keys are the verbose element name, as returned by
         * ElementUtils.getQualifiedName.
         */
        public final Map<String, Set<AnnotationMirror>> declAnnos = new HashMap<>();
    }

    /**
     * Create a new AnnotationFileParser object, which will parse and extract annotations from the
     * given file.
     *
     * @param filename name of annotation file, used only for diagnostic messages
     * @param atypeFactory AnnotatedTypeFactory to use
     * @param processingEnv ProcessingEnvironment to use
     * @param isJdkAsStub whether or not this is a stub file that's part of the JDK
     */
    private AnnotationFileParser(
            String filename,
            AnnotatedTypeFactory atypeFactory,
            ProcessingEnvironment processingEnv,
            boolean isJdkAsStub) {
        this.filename = filename;
        this.atypeFactory = atypeFactory;
        this.processingEnv = processingEnv;
        this.elements = processingEnv.getElementUtils();

        // TODO: This should use SourceChecker.getOptions() to allow
        // setting these flags per checker.
        Map<String, String> options = processingEnv.getOptions();
        this.warnIfNotFound = options.containsKey("stubWarnIfNotFound");
        this.warnIfNotFoundIgnoresClasses = options.containsKey("stubWarnIfNotFoundIgnoresClasses");
        this.warnIfStubOverwritesBytecode = options.containsKey("stubWarnIfOverwritesBytecode");
        this.warnIfStubRedundantWithBytecode =
                options.containsKey("stubWarnIfRedundantWithBytecode")
                        && atypeFactory.shouldWarnIfStubRedundantWithBytecode();
        this.debugAnnotationFileParser = options.containsKey("stubDebug");

        this.fromStubFileAnno = AnnotationBuilder.fromClass(elements, FromStubFile.class);

        this.isJdkAsStub = isJdkAsStub;
    }

    /**
     * All annotations defined in the package (but not those nested within classes in the package).
     * Keys are both fully-qualified and simple names.
     *
     * @param packageElement a package
     * @return a map from annotation name to TypeElement
     */
    private Map<String, TypeElement> annosInPackage(PackageElement packageElement) {
        return createNameToAnnotationMap(
                ElementFilter.typesIn(packageElement.getEnclosedElements()));
    }

    /**
     * All annotations declared (directly) within a class. Keys are both fully-qualified and simple
     * names.
     *
     * @param typeElement a type
     * @return a map from annotation name to TypeElement
     */
    private Map<String, TypeElement> annosInType(TypeElement typeElement) {
        return createNameToAnnotationMap(ElementFilter.typesIn(typeElement.getEnclosedElements()));
    }

    /**
     * All annotations declared within any of the given elements.
     *
     * @param typeElements the elements whose annotations to retrieve
     * @return a map from annotation names (both fully-qualified and simple names) to TypeElement
     */
    private Map<String, TypeElement> createNameToAnnotationMap(List<TypeElement> typeElements) {
        Map<String, TypeElement> result = new HashMap<>();
        for (TypeElement typeElm : typeElements) {
            if (typeElm.getKind() == ElementKind.ANNOTATION_TYPE) {
                putIfAbsent(result, typeElm.getSimpleName().toString(), typeElm);
                putIfAbsent(result, typeElm.getQualifiedName().toString(), typeElm);
            }
        }
        return result;
    }

    /**
     * Get all members of a Type that are importable in an annotation file. Currently these are
     * values of enums, or compile time constants.
     *
     * @param typeElement the type whose members to return
     * @return a list of fully-qualified member names
     */
    private static List<@FullyQualifiedName String> getImportableMembers(TypeElement typeElement) {
        List<@FullyQualifiedName String> result = new ArrayList<>();
        List<VariableElement> memberElements =
                ElementFilter.fieldsIn(typeElement.getEnclosedElements());
        for (VariableElement varElement : memberElements) {
            if (varElement.getConstantValue() != null
                    || varElement.getKind() == ElementKind.ENUM_CONSTANT) {
                @SuppressWarnings("signature") // string concatenation
                @FullyQualifiedName String fqName =
                        typeElement.getQualifiedName().toString()
                                + "."
                                + varElement.getSimpleName().toString();
                result.add(fqName);
            }
        }
        return result;
    }

    /**
     * Returns all annotations imported by the annotation file, as a value for {@link
     * #allAnnotations}. Note that this also modifies {@link #importedConstants} and {@link
     * #importedTypes}.
     *
     * <p>This method misses annotations that are not imported. The {@link #getAnnotation} method
     * compensates for this deficiency by adding any fully-qualified annotation that it encounters.
     *
     * @return a map from names to TypeElement, for all annotations imported by the annotation file.
     *     Two entries for each annotation: one for the simple name and another for the
     *     fully-qualified name, with the same value.
     * @see #allAnnotations
     */
    private Map<String, TypeElement> getAllAnnotations() {
        Map<String, TypeElement> result = new HashMap<>();

        // TODO: The size can be greater than 1, but this ignores all but the first element.
        assert !stubUnit.getCompilationUnits().isEmpty();
        CompilationUnit cu = stubUnit.getCompilationUnits().get(0);

        if (cu.getImports() == null) {
            return result;
        }

        for (ImportDeclaration importDecl : cu.getImports()) {
            try {
                if (importDecl.isAsterisk()) {
                    @SuppressWarnings("signature" // https://tinyurl.com/cfissue/3094:
                    // com.github.javaparser.ast.expr.Name inherits toString,
                    // so there can be no annotation for it
                    )
                    @DotSeparatedIdentifiers String imported = importDecl.getName().toString();
                    if (importDecl.isStatic()) {
                        // Wildcard import of members of a type (class or interface)
                        TypeElement element =
                                getTypeElement(imported, "Imported type not found", importDecl);
                        if (element != null) {
                            // Find nested annotations
                            // Find compile time constant fields, or values of an enum
                            putAllNew(result, annosInType(element));
                            importedConstants.addAll(getImportableMembers(element));
                            addEnclosingTypesToImportedTypes(element);
                        }

                    } else {
                        // Wildcard import of members of a package
                        PackageElement element = findPackage(imported, importDecl);
                        if (element != null) {
                            putAllNew(result, annosInPackage(element));
                            addEnclosingTypesToImportedTypes(element);
                        }
                    }
                } else {
                    // A single (non-wildcard) import.
                    @SuppressWarnings("signature" // importDecl is non-wildcard, so its name is
                    // @FullyQualifiedName
                    )
                    @FullyQualifiedName String imported = importDecl.getNameAsString();

                    final TypeElement importType = elements.getTypeElement(imported);
                    if (importType == null && !importDecl.isStatic()) {
                        // Class or nested class (according to JSL), but we can't resolve

                        stubWarnNotFound(importDecl, "type not found: " + imported);
                    } else if (importType == null) {
                        // static import of field or method.

                        Pair<@FullyQualifiedName String, String> typeParts =
                                AnnotationFileUtil.partitionQualifiedName(imported);
                        String type = typeParts.first;
                        String fieldName = typeParts.second;
                        TypeElement enclType =
                                getTypeElement(
                                        type,
                                        String.format(
                                                "Enclosing type of static field %s not found",
                                                fieldName),
                                        importDecl);

                        if (enclType != null) {
                            // Don't use findFieldElement(enclType, fieldName), because we don't
                            // want a warning, imported might be a method.
                            for (VariableElement field :
                                    ElementUtils.getAllFieldsIn(enclType, elements)) {
                                // field.getSimpleName() is a CharSequence, not a String
                                if (fieldName.equals(field.getSimpleName().toString())) {
                                    importedConstants.add(imported);
                                }
                            }
                        }

                    } else if (importType.getKind() == ElementKind.ANNOTATION_TYPE) {
                        // Single annotation or nested annotation
                        TypeElement annoElt = elements.getTypeElement(imported);
                        if (annoElt != null) {
                            putIfAbsent(result, annoElt.getSimpleName().toString(), annoElt);
                            importedTypes.put(annoElt.getSimpleName().toString(), annoElt);
                        } else {
                            stubWarnNotFound(importDecl, "Could not load import: " + imported);
                        }
                    } else {
                        // Class or nested class
                        // TODO: Is this needed?
                        importedConstants.add(imported);
                        TypeElement element =
                                getTypeElement(imported, "Imported type not found", importDecl);
                        importedTypes.put(element.getSimpleName().toString(), element);
                    }
                }
            } catch (AssertionError error) {
                stubWarnNotFound(importDecl, error.toString());
            }
        }
        return result;
    }

    // If a member is imported, then consider every containing class to also be imported.
    private void addEnclosingTypesToImportedTypes(Element element) {
        for (Element enclosedEle : element.getEnclosedElements()) {
            if (enclosedEle.getKind().isClass()) {
                importedTypes.put(
                        enclosedEle.getSimpleName().toString(), (TypeElement) enclosedEle);
            }
        }
    }

    /**
     * The main entry point. Parse a stub file and side-effects the last argument.
     *
     * @param filename name of stub file, used only for diagnostic messages
     * @param inputStream of stub file to parse
     * @param atypeFactory AnnotatedTypeFactory to use
     * @param processingEnv ProcessingEnvironment to use
     * @param stubAnnos annotations from the stub file; side-effected by this method
     */
    public static void parse(
            String filename,
            InputStream inputStream,
            AnnotatedTypeFactory atypeFactory,
            ProcessingEnvironment processingEnv,
            StubAnnotations stubAnnos) {
        parse(filename, inputStream, atypeFactory, processingEnv, stubAnnos, false);
    }

    /**
     * Parse a stub file that is a part of the annotated JDK and side-effects the last two
     * arguments.
     *
     * @param filename name of stub file, used only for diagnostic messages
     * @param inputStream of stub file to parse
     * @param atypeFactory AnnotatedTypeFactory to use
     * @param processingEnv ProcessingEnvironment to use
     * @param stubAnnos annotations from the stub file; side-effected by this method
     */
    public static void parseJdkFileAsStub(
            String filename,
            InputStream inputStream,
            AnnotatedTypeFactory atypeFactory,
            ProcessingEnvironment processingEnv,
            StubAnnotations stubAnnos) {
        parse(filename, inputStream, atypeFactory, processingEnv, stubAnnos, true);
    }

    /**
     * Parse a stub file and adds annotations to {@code stubAnnos}.
     *
     * @param filename name of stub file, used only for diagnostic messages
     * @param inputStream of stub file to parse
     * @param atypeFactory AnnotatedTypeFactory to use
     * @param processingEnv ProcessingEnvironment to use
     * @param stubAnnos annotations from the stub file; side-effected by this method
     * @param isJdkAsStub whether or not the stub file is a part of the annotated JDK
     */
    private static void parse(
            String filename,
            InputStream inputStream,
            AnnotatedTypeFactory atypeFactory,
            ProcessingEnvironment processingEnv,
            StubAnnotations stubAnnos,
            boolean isJdkAsStub) {
        AnnotationFileParser afp =
                new AnnotationFileParser(filename, atypeFactory, processingEnv, isJdkAsStub);
        try {
            afp.parseStubUnit(inputStream);
            afp.process(stubAnnos);
        } catch (ParseProblemException e) {
            for (Problem p : e.getProblems()) {
                afp.warn(null, p.getVerboseMessage());
            }
        }
    }

    /**
     * Delegate to the Stub Parser to parse the annotation file to an AST, and save it in {@link
     * #stubUnit}. Also modifies other fields of this.
     *
     * <p>Subsequently, all work uses the AST.
     *
     * @param inputStream the stream from which to read an annotation file
     */
    private void parseStubUnit(InputStream inputStream) {
        if (debugAnnotationFileParser) {
            stubDebug(String.format("parsing stub file %s", filename));
        }
        stubUnit = StaticJavaParser.parseStubUnit(inputStream);

        // getAllAnnotations() also modifies importedConstants and importedTypes. This should
        // be refactored to be nicer.
        allAnnotations = getAllAnnotations();
        if (allAnnotations.isEmpty()) {
            // This issues a warning if the stub file contains no import statements.  That is
            // incorrect if the stub file contains fully-qualified annotations.
            stubWarnNotFound(
                    null,
                    String.format(
                            "No supported annotations found! Does stub file %s import them?",
                            filename));
        }
        // Annotations in java.lang might be used without an import statement, so add them in case.
        allAnnotations.putAll(annosInPackage(findPackage("java.lang", null)));
    }

    /**
     * Process {@link #stubUnit}, which is the AST produced by {@link #parseStubUnit}.
     *
     * @param stubAnnos annotations from the stub file; side-effected by this method
     */
    private void process(StubAnnotations stubAnnos) {
        processStubUnit(this.stubUnit, stubAnnos);
    }

    /**
     * Process the given StubUnit.
     *
     * @param su the StubUnit to process
     * @param stubAnnos annotations from the stub file; side-effected by this method
     */
    private void processStubUnit(StubUnit su, StubAnnotations stubAnnos) {
        for (CompilationUnit cu : su.getCompilationUnits()) {
            processCompilationUnit(cu, stubAnnos);
        }
    }

    /**
     * Process the given CompilationUnit.
     *
     * @param cu the CompilationUnit to process
     * @param stubAnnos annotations from the stub file; side-effected by this method
     */
    private void processCompilationUnit(CompilationUnit cu, StubAnnotations stubAnnos) {

        if (!cu.getPackageDeclaration().isPresent()) {
            packageAnnos = null;
            typeBeingParsed = new FqName(null, null);
        } else {
            PackageDeclaration pDecl = cu.getPackageDeclaration().get();
            packageAnnos = pDecl.getAnnotations();
            processPackage(pDecl, stubAnnos);
        }
        if (cu.getTypes() != null) {
            for (TypeDeclaration<?> typeDeclaration : cu.getTypes()) {
                processTypeDecl(typeDeclaration, null, stubAnnos);
            }
        }
    }

    /**
     * Process the given package declaration
     *
     * @param packDecl the package declaration to process
     * @param stubAnnos annotations from the stub file; side-effected by this method
     */
    private void processPackage(PackageDeclaration packDecl, StubAnnotations stubAnnos) {
        assert (packDecl != null);
        String packageName = packDecl.getNameAsString();
        typeBeingParsed = new FqName(packageName, null);
        Element elem = elements.getPackageElement(packageName);
        // If the element lookup fails, it's because we have an annotation for a
        // package that isn't on the classpath, which is fine.
        if (elem != null) {
            recordDeclAnnotation(elem, packDecl.getAnnotations(), stubAnnos, packDecl);
        }
        // TODO: Handle atypes???
    }

    /**
     * Process a type declaration.
     *
     * @param typeDecl the type declaration to process
     * @param outertypeName the name of the containing class, when processing a nested class;
     *     otherwise null
     * @param stubAnnos annotations from the stub file; side-effected by this method
     */
    private void processTypeDecl(
            TypeDeclaration<?> typeDecl, String outertypeName, StubAnnotations stubAnnos) {
        assert typeBeingParsed != null;
        if (isJdkAsStub && typeDecl.getModifiers().contains(Modifier.privateModifier())) {
            // Don't process private classes of the JDK.  They can't be referenced outside of the
            // JDK and might refer to types that are not accessible.
            return;
        }
        String innerName =
                (outertypeName == null ? "" : outertypeName + ".") + typeDecl.getNameAsString();
        typeBeingParsed = new FqName(typeBeingParsed.packageName, innerName);
        @SuppressWarnings(
                "signature") // FqName.toString : @FullyQualifiedName; and @CanonicalName because
        // this is its declaration
        @CanonicalName String fqTypeName = typeBeingParsed.toString();
        TypeElement typeElt = elements.getTypeElement(fqTypeName);
        if (typeElt == null) {
            if (debugAnnotationFileParser
                    || (!hasNoAnnotationFileParserWarning(typeDecl.getAnnotations())
                            && !hasNoAnnotationFileParserWarning(packageAnnos)
                            && !warnIfNotFoundIgnoresClasses)) {
                stubWarnNotFound(typeDecl, "Type not found: " + fqTypeName);
            }
            return;
        }

        List<AnnotatedTypeVariable> typeDeclTypeParameters = null;
        if (typeElt.getKind() == ElementKind.ENUM) {
            if (!(typeDecl instanceof EnumDeclaration)) {
                warn(
                        typeDecl,
                        innerName
                                + " is an enum, but stub file declared it as "
                                + typeDecl.toString().split("\\R", 2)[0]
                                + "...");
                return;
            }
            typeDeclTypeParameters = processEnum((EnumDeclaration) typeDecl, typeElt, stubAnnos);
            typeParameters.addAll(typeDeclTypeParameters);
        } else if (typeElt.getKind() == ElementKind.ANNOTATION_TYPE) {
            if (!(typeDecl instanceof AnnotationDeclaration)) {
                warn(
                        typeDecl,
                        innerName
                                + " is an annotation, but stub file declared it as "
                                + typeDecl.toString().split("\\R", 2)[0]
                                + "...");
                return;
            }
            stubWarnNotFound(typeDecl, "Skipping annotation type: " + fqTypeName);
        } else if (typeDecl instanceof ClassOrInterfaceDeclaration) {
            if (!(typeDecl instanceof ClassOrInterfaceDeclaration)) {
                warn(
                        typeDecl,
                        innerName
                                + " is a class or interface, but stub file declared it as "
                                + typeDecl.toString().split("\\R", 2)[0]
                                + "...");
                return;
            }
            typeDeclTypeParameters =
                    processType((ClassOrInterfaceDeclaration) typeDecl, typeElt, stubAnnos);
            typeParameters.addAll(typeDeclTypeParameters);
        } // else it's an EmptyTypeDeclaration.  TODO:  An EmptyTypeDeclaration can have
        // annotations, right?

        // `elementsToDecl` is for members of a single type.  It does not contain any stub
        // declaration that does not match some member of the element.
        Map<Element, BodyDeclaration<?>> elementsToDecl = getMembers(typeDecl, typeElt, typeDecl);
        // This loop converts each JavaParser declaration into an AnnotatedTypeMirror.
        for (Map.Entry<Element, BodyDeclaration<?>> entry : elementsToDecl.entrySet()) {
            final Element elt = entry.getKey();
            final BodyDeclaration<?> decl = entry.getValue();
            switch (elt.getKind()) {
                case FIELD:
                    processField((FieldDeclaration) decl, (VariableElement) elt, stubAnnos);
                    break;
                case ENUM_CONSTANT:
                    processEnumConstant(
                            (EnumConstantDeclaration) decl, (VariableElement) elt, stubAnnos);
                    break;
                case CONSTRUCTOR:
                case METHOD:
                    processCallableDeclaration(
                            (CallableDeclaration<?>) decl, (ExecutableElement) elt, stubAnnos);
                    break;
                case CLASS:
                case INTERFACE:
                    processTypeDecl((ClassOrInterfaceDeclaration) decl, innerName, stubAnnos);
                    break;
                case ENUM:
                    processTypeDecl((EnumDeclaration) decl, innerName, stubAnnos);
                    break;
                default:
                    /* do nothing */
                    stubWarnNotFound(decl, "AnnotationFileParser ignoring: " + elt);
                    break;
            }
        }
        if (typeDeclTypeParameters != null) {
            typeParameters.removeAll(typeDeclTypeParameters);
        }
    }

    /**
     * Returns true if the argument contains {@code @NoAnnotationFileParserWarning}.
     *
     * @param aexprs collection of annotation expressions
     * @return true if {@code aexprs} contains {@code @NoAnnotationFileParserWarning}
     */
    private boolean hasNoAnnotationFileParserWarning(Iterable<AnnotationExpr> aexprs) {
        if (aexprs == null) {
            return false;
        }
        for (AnnotationExpr anno : aexprs) {
            if (anno.getNameAsString().equals("NoAnnotationFileParserWarning")) {
                return true;
            }
        }
        return false;
    }

    /**
     * Processes the type's declaration but not any of its members. Returns the type's type
     * parameter declarations.
     *
     * @param decl a type declaration
     * @param elt the type's element
     * @param stubAnnos annotations from the stub file; side-effected by this method
     * @return the type's type parameter declarations
     */
    private List<AnnotatedTypeVariable> processType(
            ClassOrInterfaceDeclaration decl, TypeElement elt, StubAnnotations stubAnnos) {

        recordDeclAnnotation(elt, decl.getAnnotations(), stubAnnos, decl);
        AnnotatedDeclaredType type = atypeFactory.fromElement(elt);
        annotate(type, decl.getAnnotations(), decl);

        final List<? extends AnnotatedTypeMirror> typeArguments = type.getTypeArguments();
        final List<TypeParameter> typeParameters = decl.getTypeParameters();

        // It can be the case that args=[] and params=null, so don't crash in that case.
        // if ((typeParameters == null) != (typeArguments == null)) {
        //     throw new Error(String.format("parseType (%s, %s): inconsistent nullness for args and
        // params%n  args = %s%n  params = %s%n", decl, elt, typeArguments, typeParameters));
        // }

        if (debugAnnotationFileParser) {
            int numParams = (typeParameters == null ? 0 : typeParameters.size());
            int numArgs = (typeArguments == null ? 0 : typeArguments.size());
            if (numParams != numArgs) {
                stubDebug(
                        String.format(
                                "parseType:  mismatched sizes for typeParameters=%s (size %d) and typeArguments=%s (size %d); decl=%s; elt=%s (%s); type=%s (%s); typeBeingParsed=%s",
                                typeParameters,
                                numParams,
                                typeArguments,
                                numArgs,
                                decl.toString().replace(LINE_SEPARATOR, " "),
                                elt.toString().replace(LINE_SEPARATOR, " "),
                                elt.getClass(),
                                type,
                                type.getClass(),
                                typeBeingParsed));
                stubDebug("Proceeding despite mismatched sizes");
            }
        }

        annotateTypeParameters(decl, elt, stubAnnos, typeArguments, typeParameters);
        annotateSupertypes(decl, type);
        putMerge(stubAnnos.atypes, elt, type);
        List<AnnotatedTypeVariable> typeVariables = new ArrayList<>();
        for (AnnotatedTypeMirror typeV : type.getTypeArguments()) {
            if (typeV.getKind() != TypeKind.TYPEVAR) {
                warn(
                        decl,
                        "expected an AnnotatedTypeVariable but found type kind "
                                + typeV.getKind()
                                + ": "
                                + typeV);
            } else {
                typeVariables.add((AnnotatedTypeVariable) typeV);
            }
        }
        return typeVariables;
    }

    /**
     * Returns an enum's type parameter declarations.
     *
     * @param decl enum declaration
     * @param elt element representing enum
     * @param stubAnnos annotations from the stub file; side-effected by this method
     * @return the enum's type parameter declarations
     */
    private List<AnnotatedTypeVariable> processEnum(
            EnumDeclaration decl, TypeElement elt, StubAnnotations stubAnnos) {

        recordDeclAnnotation(elt, decl.getAnnotations(), stubAnnos, decl);
        AnnotatedDeclaredType type = atypeFactory.fromElement(elt);
        annotate(type, decl.getAnnotations(), decl);

        putMerge(stubAnnos.atypes, elt, type);
        List<AnnotatedTypeVariable> typeVariables = new ArrayList<>();
        for (AnnotatedTypeMirror typeV : type.getTypeArguments()) {
            if (typeV.getKind() != TypeKind.TYPEVAR) {
                warn(
                        decl,
                        "expected an AnnotatedTypeVariable but found type kind "
                                + typeV.getKind()
                                + ": "
                                + typeV);
            } else {
                typeVariables.add((AnnotatedTypeVariable) typeV);
            }
        }
        return typeVariables;
    }

    private void annotateSupertypes(
            ClassOrInterfaceDeclaration typeDecl, AnnotatedDeclaredType type) {
        if (typeDecl.getExtendedTypes() != null) {
            for (ClassOrInterfaceType supertype : typeDecl.getExtendedTypes()) {
                AnnotatedDeclaredType annotatedSupertype =
                        findAnnotatedType(supertype, type.directSuperTypes(), typeDecl);
                if (annotatedSupertype == null) {
                    warn(
                            typeDecl,
                            "stub file does not match bytecode: "
                                    + "could not find superclass "
                                    + supertype
                                    + " from type "
                                    + type);
                } else {
                    annotate(annotatedSupertype, supertype, null, typeDecl);
                }
            }
        }
        if (typeDecl.getImplementedTypes() != null) {
            for (ClassOrInterfaceType supertype : typeDecl.getImplementedTypes()) {
                AnnotatedDeclaredType annotatedSupertype =
                        findAnnotatedType(supertype, type.directSuperTypes(), typeDecl);
                if (annotatedSupertype == null) {
                    warn(
                            typeDecl,
                            "stub file does not match bytecode: "
                                    + "could not find superinterface "
                                    + supertype
                                    + " from type "
                                    + type);
                } else {
                    annotate(annotatedSupertype, supertype, null, typeDecl);
                }
            }
        }
    }

    /**
     * Adds type and declaration annotations from {@code decl}.
     *
     * @param decl a method or constructor declaration
     * @param elt the method or constructor's element
     * @param stubAnnos annotations from the stub file; side-effected by this method
     */
    private void processCallableDeclaration(
            CallableDeclaration<?> decl, ExecutableElement elt, StubAnnotations stubAnnos) {
        // Declaration annotations
        recordDeclAnnotation(elt, decl.getAnnotations(), stubAnnos, decl);
        if (decl.isMethodDeclaration()) {
            // AnnotationFileParser parses all annotations in type annotation position as type
            // annotations
            recordDeclAnnotation(
                    elt, ((MethodDeclaration) decl).getType().getAnnotations(), stubAnnos, decl);
        }
        recordDeclAnnotationFromAnnotationFile(elt, stubAnnos);

        AnnotatedExecutableType methodType = atypeFactory.fromElement(elt);
        AnnotatedExecutableType origMethodType =
                warnIfStubRedundantWithBytecode ? methodType.deepCopy() : null;

        // Type Parameters
        annotateTypeParameters(
                decl, elt, stubAnnos, methodType.getTypeVariables(), decl.getTypeParameters());
        typeParameters.addAll(methodType.getTypeVariables());

        // Return type, from declaration annotations on the method or constructor
        if (decl.isMethodDeclaration()) {
            annotate(
                    methodType.getReturnType(),
                    ((MethodDeclaration) decl).getType(),
                    decl.getAnnotations(),
                    decl);
        } else {
            assert decl.isConstructorDeclaration();
            annotate(methodType.getReturnType(), decl.getAnnotations(), decl);
        }

        // Parameters
        processParameters(decl, elt, methodType, stubAnnos);

        // Receiver
        if (decl.getReceiverParameter().isPresent()) {
            ReceiverParameter receiverParameter = decl.getReceiverParameter().get();
            if (methodType.getReceiverType() == null) {
                if (decl.isConstructorDeclaration()) {
                    warn(
                            receiverParameter,
                            "parseParameter: constructor %s of a top-level class cannot have receiver annotations %s",
                            methodType,
                            decl.getReceiverParameter().get().getAnnotations());
                } else {
                    warn(
                            receiverParameter,
                            "parseParameter: static method %s cannot have receiver annotations %s",
                            methodType,
                            decl.getReceiverParameter().get().getAnnotations());
                }
            } else {
                // Add declaration annotations.
                annotate(
                        methodType.getReceiverType(),
                        decl.getReceiverParameter().get().getAnnotations(),
                        receiverParameter);
                // Add type annotations.
                annotate(
                        methodType.getReceiverType(),
                        decl.getReceiverParameter().get().getType(),
                        decl.getReceiverParameter().get().getAnnotations(),
                        receiverParameter);
            }
        }

        if (warnIfStubRedundantWithBytecode
                && methodType.toString().equals(origMethodType.toString())
                && !isJdkAsStub) {
            warn(
                    decl,
                    String.format(
                            "redundant stub file specification for %s",
                            ElementUtils.getQualifiedName(elt)));
        }

        // Store the type.
        putMerge(stubAnnos.atypes, elt, methodType);
        typeParameters.removeAll(methodType.getTypeVariables());
    }

    /**
     * Adds declaration and type annotations to the parameters of {@code methodType}, which is
     * either a method or constructor.
     *
     * @param method a Method or Constructor declaration
     * @param elt ExecutableElement of {@code method}
     * @param methodType annotated type of {@code method}
     * @param stubAnnos annotations from the stub file; side-effected by this method
     */
    private void processParameters(
            CallableDeclaration<?> method,
            ExecutableElement elt,
            AnnotatedExecutableType methodType,
            StubAnnotations stubAnnos) {
        List<Parameter> params = method.getParameters();
        List<? extends VariableElement> paramElts = elt.getParameters();
        List<? extends AnnotatedTypeMirror> paramTypes = methodType.getParameterTypes();

        for (int i = 0; i < methodType.getParameterTypes().size(); ++i) {
            VariableElement paramElt = paramElts.get(i);
            AnnotatedTypeMirror paramType = paramTypes.get(i);
            Parameter param = params.get(i);

            recordDeclAnnotation(paramElt, param.getAnnotations(), stubAnnos, param);
            recordDeclAnnotation(paramElt, param.getType().getAnnotations(), stubAnnos, param);

            if (param.isVarArgs()) {
                assert paramType.getKind() == TypeKind.ARRAY;
                // The "type" of param is actually the component type of the vararg.
                // For example, in "Object..." the type would be "Object".
                annotate(
                        ((AnnotatedArrayType) paramType).getComponentType(),
                        param.getType(),
                        param.getAnnotations(),
                        param);
                // The "VarArgsAnnotations" are those just before "...".
                annotate(paramType, param.getVarArgsAnnotations(), param);
            } else {
                annotate(paramType, param.getType(), param.getAnnotations(), param);
                putMerge(stubAnnos.atypes, paramElt, paramType);
            }
        }
    }

    /**
     * Clear (remove) existing annotations on the type.
     *
     * <p>Stub files override annotations read from .class files. Using {@code replaceAnnotation}
     * usually achieves this; however, for annotations on type variables, it is sometimes necessary
     * to remove an existing annotation, leaving no annotation on the type variable. This method
     * does so.
     *
     * @param atype the type to modify
     * @param typeDef the type from the stub file, used only for diagnostic messages
     */
    @SuppressWarnings("unused") // for disabled warning message
    private void clearAnnotations(AnnotatedTypeMirror atype, Type typeDef) {
        Set<AnnotationMirror> annos = atype.getAnnotations();
        // TODO: This should check whether the annotation file is @AnnotatedFor the current type
        // system.
        // @AnnotatedFor isn't integrated in stub files yet.
        if (annos != null && !annos.isEmpty()) {
            // TODO: only produce output if the removed annotation isn't the top and default
            // annotation in the type hierarchy.  See https://tinyurl.com/cfissue/2759 .
            /*
            if (false) {
                stubWarnOverwritesBytecode(
                        String.format(
                                "in file %s at line %s removed existing annotations on type: %s",
                                filename.substring(filename.lastIndexOf('/') + 1),
                                typeDef.getBegin().get().line,
                                atype.toString(true)));
            }
            */
            // Clear existing annotations, which only makes a difference for
            // type variables, but doesn't hurt in other cases.
            atype.clearAnnotations();
        }
    }

    /**
     * Add the annotations from {@code type} to {@code atype}. Type annotations that parsed as
     * declaration annotations (i.e., type annotations in {@code declAnnos}) are applied to the
     * innermost component type.
     *
     * @param atype annotated type to which to add annotations
     * @param type parsed type
     * @param declAnnos annotations stored on the declaration of the variable with this type or null
     * @param astNode where to report errors
     */
    private void annotateAsArray(
            AnnotatedArrayType atype,
            ReferenceType type,
            @Nullable NodeList<AnnotationExpr> declAnnos,
            NodeWithRange<?> astNode) {
        annotateInnermostComponentType(atype, declAnnos, astNode);
        Type typeDef = type;
        AnnotatedTypeMirror currentAtype = atype;
        while (typeDef.isArrayType()) {
            if (currentAtype.getKind() != TypeKind.ARRAY) {
                warn(astNode, "Mismatched array lengths; atype: " + atype + "%n  type: " + type);
                return;
            }

            // handle generic type
            clearAnnotations(currentAtype, typeDef);

            List<AnnotationExpr> annotations = typeDef.getAnnotations();
            if (annotations != null) {
                annotate(currentAtype, annotations, astNode);
            }
            typeDef = ((com.github.javaparser.ast.type.ArrayType) typeDef).getComponentType();
            currentAtype = ((AnnotatedArrayType) currentAtype).getComponentType();
        }
        if (currentAtype.getKind() == TypeKind.ARRAY) {
            warn(astNode, "Mismatched array lengths; atype: " + atype + "%n  type: " + type);
        }
    }

    private ClassOrInterfaceType unwrapDeclaredType(Type type) {
        if (type instanceof ClassOrInterfaceType) {
            return (ClassOrInterfaceType) type;
        } else if (type instanceof ReferenceType && type.getArrayLevel() == 0) {
            return unwrapDeclaredType(type.getElementType());
        } else {
            return null;
        }
    }

    /**
     * Add to formal parameter {@code atype}:
     *
     * <ol>
     *   <li>the annotations from {@code typeDef}, and
     *   <li>any type annotations that parsed as declaration annotations (i.e., type annotations in
     *       {@code declAnnos}).
     * </ol>
     *
     * @param atype annotated type to which to add annotations
     * @param typeDef parsed type
     * @param declAnnos annotations stored on the declaration of the variable with this type, or
     *     null
     * @param astNode where to report errors
     */
    private void annotate(
            AnnotatedTypeMirror atype,
            Type typeDef,
            @Nullable NodeList<AnnotationExpr> declAnnos,
            NodeWithRange<?> astNode) {
        if (atype.getKind() == TypeKind.ARRAY) {
            if (typeDef instanceof ReferenceType) {
                annotateAsArray(
                        (AnnotatedArrayType) atype, (ReferenceType) typeDef, declAnnos, astNode);
            } else {
                warn(astNode, "expected ReferenceType but found: " + typeDef);
            }
            return;
        }

        clearAnnotations(atype, typeDef);

        // Primary annotations for the type of a variable declaration are not stored in typeDef, but
        // rather as declaration annotations (passed as declAnnos to this method).  But, if typeDef
        // is not the type of a variable, then the primary annotations are stored in typeDef.
        NodeList<AnnotationExpr> primaryAnnotations;
        if (typeDef.getAnnotations().isEmpty() && declAnnos != null) {
            primaryAnnotations = declAnnos;
        } else {
            primaryAnnotations = typeDef.getAnnotations();
        }

        if (atype.getKind() != TypeKind.WILDCARD) {
            // The primary annotation on a wildcard applies to the super or extends bound and
            // are added below.
            annotate(atype, primaryAnnotations, astNode);
        }
        switch (atype.getKind()) {
            case DECLARED:
                ClassOrInterfaceType declType = unwrapDeclaredType(typeDef);
                if (declType == null) {
                    break;
                }
                AnnotatedDeclaredType adeclType = (AnnotatedDeclaredType) atype;
                if (declType.getTypeArguments().isPresent()
                        && !declType.getTypeArguments().get().isEmpty()
                        && !adeclType.getTypeArguments().isEmpty()) {
                    if (declType.getTypeArguments().get().size()
                            != adeclType.getTypeArguments().size()) {
                        warn(
                                astNode,
                                String.format(
                                        "Mismatch in type argument size between %s (%d) and %s (%d)",
                                        declType,
                                        declType.getTypeArguments().get().size(),
                                        adeclType,
                                        adeclType.getTypeArguments().size()));
                        break;
                    }
                    for (int i = 0; i < declType.getTypeArguments().get().size(); ++i) {
                        annotate(
                                adeclType.getTypeArguments().get(i),
                                declType.getTypeArguments().get().get(i),
                                null,
                                astNode);
                    }
                }
                break;
            case WILDCARD:
                AnnotatedWildcardType wildcardType = (AnnotatedWildcardType) atype;
                // Ensure that the file also has a wildcard type, report an error otherwise
                if (!typeDef.isWildcardType()) {
                    // We throw an error here, as otherwise we are just getting a generic cast error
                    // on the very next line.
                    warn(
                            astNode,
                            "Wildcard type <"
                                    + atype
                                    + "> does not match type in stubs file"
                                    + filename
                                    + ": <"
                                    + typeDef
                                    + ">"
                                    + " while parsing "
                                    + typeBeingParsed);
                    return;
                }
                WildcardType wildcardDef = (WildcardType) typeDef;
                if (wildcardDef.getExtendedType().isPresent()) {
                    annotate(
                            wildcardType.getExtendsBound(),
                            wildcardDef.getExtendedType().get(),
                            null,
                            astNode);
                    annotate(wildcardType.getSuperBound(), primaryAnnotations, astNode);
                } else if (wildcardDef.getSuperType().isPresent()) {
                    annotate(
                            wildcardType.getSuperBound(),
                            wildcardDef.getSuperType().get(),
                            null,
                            astNode);
                    annotate(wildcardType.getExtendsBound(), primaryAnnotations, astNode);
                } else {
                    annotate(atype, primaryAnnotations, astNode);
                }
                break;
            case TYPEVAR:
                // Add annotations from the declaration of the TypeVariable
                AnnotatedTypeVariable typeVarUse = (AnnotatedTypeVariable) atype;
                Types typeUtils = processingEnv.getTypeUtils();
                for (AnnotatedTypeVariable typePar : typeParameters) {
                    if (typeUtils.isSameType(
                            typePar.getUnderlyingType(), atype.getUnderlyingType())) {
                        AnnotatedTypeReplacer.replace(
                                typePar.getUpperBound(), typeVarUse.getUpperBound());
                        AnnotatedTypeReplacer.replace(
                                typePar.getLowerBound(), typeVarUse.getLowerBound());
                    }
                }
                break;
            default:
                // No additional annotations to add.
        }
    }

    /**
     * Process the field declaration in decl, and attach any type qualifiers to the type of elt in
     * {@code stubAnnos}.
     *
     * @param decl the declaration in the annotation file
     * @param elt the element representing that same declaration
     * @param stubAnnos annotations from the stub file; side-effected by this method
     */
    private void processField(
            FieldDeclaration decl, VariableElement elt, StubAnnotations stubAnnos) {
        if (isJdkAsStub && decl.getModifiers().contains(Modifier.privateModifier())) {
            // Don't process private fields of the JDK.  They can't be referenced outside of the JDK
            // and might refer to types that are not accessible.
            return;
        }
        recordDeclAnnotationFromAnnotationFile(elt, stubAnnos);
        recordDeclAnnotation(elt, decl.getAnnotations(), stubAnnos, decl);
        // AnnotationFileParser parses all annotations in type annotation position as type
        // annotations
        recordDeclAnnotation(elt, decl.getElementType().getAnnotations(), stubAnnos, decl);
        AnnotatedTypeMirror fieldType = atypeFactory.fromElement(elt);

        VariableDeclarator fieldVarDecl = null;
        String eltName = elt.getSimpleName().toString();
        for (VariableDeclarator var : decl.getVariables()) {
            if (var.getName().toString().equals(eltName)) {
                fieldVarDecl = var;
                break;
            }
        }
        assert fieldVarDecl != null;
        annotate(fieldType, fieldVarDecl.getType(), decl.getAnnotations(), fieldVarDecl);
        putMerge(stubAnnos.atypes, elt, fieldType);
    }

    /**
     * Adds the annotations present on the declaration of an enum constant to the ATM of that
     * constant.
     *
     * @param decl the enum constant, in Javaparser AST form (the source of annotations)
     * @param elt the enum constant declaration, as an element (the destination for annotations)
     * @param stubAnnos annotations from the stub file; side-effected by this method
     */
    private void processEnumConstant(
            EnumConstantDeclaration decl, VariableElement elt, StubAnnotations stubAnnos) {
        recordDeclAnnotationFromAnnotationFile(elt, stubAnnos);
        recordDeclAnnotation(elt, decl.getAnnotations(), stubAnnos, decl);
        AnnotatedTypeMirror enumConstType = atypeFactory.fromElement(elt);
        annotate(enumConstType, decl.getAnnotations(), decl);
        putMerge(stubAnnos.atypes, elt, enumConstType);
    }

    /**
     * Returns the innermost component type of {@code type}.
     *
     * @param type array type
     * @return the innermost component type of {@code type}
     */
    private AnnotatedTypeMirror innermostComponentType(AnnotatedArrayType type) {
        AnnotatedTypeMirror componentType = type;
        while (componentType.getKind() == TypeKind.ARRAY) {
            componentType = ((AnnotatedArrayType) componentType).getComponentType();
        }
        return componentType;
    }

    /**
     * Adds {@code annotations} to the innermost component type of {@code type}.
     *
     * @param type array type
     * @param annotations annotations to add
     * @param astNode where to report errors
     */
    private void annotateInnermostComponentType(
            AnnotatedArrayType type, List<AnnotationExpr> annotations, NodeWithRange<?> astNode) {
        annotate(innermostComponentType(type), annotations, astNode);
    }

    /**
     * Annotate the type with the given type annotations, removing any existing annotations from the
     * same qualifier hierarchies.
     *
     * @param type the type to annotate
     * @param annotations the new annotations for the type
     * @param astNode where to report errors
     */
    private void annotate(
            AnnotatedTypeMirror type, List<AnnotationExpr> annotations, NodeWithRange<?> astNode) {
        if (annotations == null) {
            return;
        }
        for (AnnotationExpr annotation : annotations) {
            AnnotationMirror annoMirror = getAnnotation(annotation, allAnnotations, astNode);
            if (annoMirror != null) {
                type.replaceAnnotation(annoMirror);
            } else {
                stubWarnNotFound(astNode, "Unknown annotation " + annotation);
            }
        }
    }

    /**
     * Adds to {@code stubAnnos} all the annotations in {@code annotations} that are applicable to
     * {@code elt}'s location. For example, if an annotation is a type annotation but {@code elt} is
     * a field declaration, the type annotation will be ignored.
     *
     * @param elt the element to be annotated
     * @param annotations set of annotations that may be applicable to elt
     * @param stubAnnos annotations from the stub file; side-effected by this method
     * @param astNode where to report errors
     */
    private void recordDeclAnnotation(
            Element elt,
            List<AnnotationExpr> annotations,
            StubAnnotations stubAnnos,
            NodeWithRange<?> astNode) {
        if (annotations == null) {
            return;
        }
        Set<AnnotationMirror> annos = AnnotationUtils.createAnnotationSet();
        for (AnnotationExpr annotation : annotations) {
            AnnotationMirror annoMirror = getAnnotation(annotation, allAnnotations, astNode);
            if (annoMirror != null) {
                // The @Target annotation on `annotation`/`annoMirror`
                Target target =
                        annoMirror.getAnnotationType().asElement().getAnnotation(Target.class);
                // Only add the declaration annotation if the annotation applies to the element.
                if (AnnotationUtils.getElementKindsForTarget(target).contains(elt.getKind())) {
                    // `annoMirror` is applicable to `elt`
                    annos.add(annoMirror);
                }
            } else {
                stubWarnNotFound(astNode, String.format("Unknown annotation %s", annotation));
            }
        }
        String eltName = ElementUtils.getQualifiedName(elt);
        putOrAddToMap(stubAnnos.declAnnos, eltName, annos);
    }

    /**
     * Adds the declaration annotation {@code @FromStubFile} to the given element, unless we are
     * parsing the JDK as a stub file.
     *
     * @param elt an element to be annotated as {@code @FromStubFile}
     * @param stubAnnos annotations from the stub file; side-effected by this method
     */
    private void recordDeclAnnotationFromAnnotationFile(Element elt, StubAnnotations stubAnnos) {
        if (isJdkAsStub) {
            return;
        }
        putOrAddToMap(
                stubAnnos.declAnnos,
                ElementUtils.getQualifiedName(elt),
                Collections.singleton(fromStubFileAnno));
    }

    private void annotateTypeParameters(
            BodyDeclaration<?> decl, // for debugging
            Object elt, // for debugging; TypeElement or ExecutableElement
            StubAnnotations stubAnnos,
            List<? extends AnnotatedTypeMirror> typeArguments,
            List<TypeParameter> typeParameters) {
        if (typeParameters == null) {
            return;
        }

        if (typeParameters.size() != typeArguments.size()) {
            String msg =
                    String.format(
                            "annotateTypeParameters: mismatched sizes:  typeParameters (size %d)=%s;  typeArguments (size %d)=%s;  decl=%s;  elt=%s (%s).",
                            typeParameters.size(),
                            typeParameters,
                            typeArguments.size(),
                            typeArguments,
                            decl.toString().replace(LINE_SEPARATOR, " "),
                            elt.toString().replace(LINE_SEPARATOR, " "),
                            elt.getClass());
            if (!debugAnnotationFileParser) {
                msg = msg + "; for more details, run with -AstubDebug";
            }
            warn(decl, msg);
            return;
        }
        for (int i = 0; i < typeParameters.size(); ++i) {
            TypeParameter param = typeParameters.get(i);
            AnnotatedTypeVariable paramType = (AnnotatedTypeVariable) typeArguments.get(i);

            if (param.getTypeBound() == null || param.getTypeBound().isEmpty()) {
                // No bound so annotations are both lower and upper bounds
                annotate(paramType, param.getAnnotations(), param);
            } else if (param.getTypeBound() != null && !param.getTypeBound().isEmpty()) {
                annotate(paramType.getLowerBound(), param.getAnnotations(), param);
                annotate(paramType.getUpperBound(), param.getTypeBound().get(0), null, param);
                if (param.getTypeBound().size() > 1) {
                    // TODO: add support for intersection types
                    stubWarnNotFound(
                            param, "Annotations on intersection types are not yet supported");
                }
            }
            putMerge(stubAnnos.atypes, paramType.getUnderlyingType().asElement(), paramType);
        }
    }

    /**
     * For each member of the JavaParser type declaration {@code typeDecl}:
     *
     * <ul>
     *   <li>If {@code typeElt} contains a member element for it, returns a mapping from the member
     *       element to it.
     *   <li>Otherwise, does nothing.
     * </ul>
     *
     * @param typeDecl a JavaParser type declaration
     * @param typeElt the element for {@code typeDecl}
     * @return a mapping from elements to their declaration in a stub file
     * @param astNode where to report errors
     */
    private Map<Element, BodyDeclaration<?>> getMembers(
            TypeDeclaration<?> typeDecl, TypeElement typeElt, NodeWithRange<?> astNode) {
        assert (typeElt.getSimpleName().contentEquals(typeDecl.getNameAsString())
                        || typeDecl.getNameAsString().endsWith("$" + typeElt.getSimpleName()))
                : String.format("%s  %s", typeElt.getSimpleName(), typeDecl.getName());

        Map<Element, BodyDeclaration<?>> result = new LinkedHashMap<>();
        for (BodyDeclaration<?> member : typeDecl.getMembers()) {
            putNewElement(result, typeElt, member, typeDecl.getNameAsString(), astNode);
        }
        // For an enum type declaration, also add the enum constants
        if (typeDecl instanceof EnumDeclaration) {
            EnumDeclaration enumDecl = (EnumDeclaration) typeDecl;
            // getEntries() gives the list of enum constant declarations
            for (BodyDeclaration<?> member : enumDecl.getEntries()) {
                putNewElement(result, typeElt, member, typeDecl.getNameAsString(), astNode);
            }
        }
        return result;
    }

    // Used only by getMembers
    /**
     * If {@code typeElt} contains an element for {@code member}, adds to {@code elementsToDecl} a
     * mapping from member's element to member. Does nothing if a mapping already exists.
     *
     * <p>Does nothing if it cannot find member's element.
     *
     * @param elementsToDecl the mapping that is side-effected by this method
     * @param typeElt the class in which {@code member} is declared
     * @param member the stub file declaration of a method
     * @param typeDeclName used only for debugging
     */
    private void putNewElement(
            Map<Element, BodyDeclaration<?>> elementsToDecl,
            TypeElement typeElt,
            BodyDeclaration<?> member,
            String typeDeclName,
            NodeWithRange<?> astNode) {
        if (member instanceof MethodDeclaration) {
            Element elt = findElement(typeElt, (MethodDeclaration) member);
            if (elt != null) {
                putIfAbsent(elementsToDecl, elt, member);
            }
        } else if (member instanceof ConstructorDeclaration) {
            Element elt = findElement(typeElt, (ConstructorDeclaration) member);
            if (elt != null) {
                putIfAbsent(elementsToDecl, elt, member);
            }
        } else if (member instanceof FieldDeclaration) {
            FieldDeclaration fieldDecl = (FieldDeclaration) member;
            for (VariableDeclarator var : fieldDecl.getVariables()) {
                Element varelt = findElement(typeElt, var);
                if (varelt != null) {
                    putIfAbsent(elementsToDecl, varelt, fieldDecl);
                }
            }
        } else if (member instanceof EnumConstantDeclaration) {
            Element elt = findElement(typeElt, (EnumConstantDeclaration) member, astNode);
            if (elt != null) {
                putIfAbsent(elementsToDecl, elt, member);
            }
        } else if (member instanceof ClassOrInterfaceDeclaration) {
            Element elt = findElement(typeElt, (ClassOrInterfaceDeclaration) member);
            if (elt != null) {
                putIfAbsent(elementsToDecl, elt, member);
            }
        } else if (member instanceof EnumDeclaration) {
            Element elt = findElement(typeElt, (EnumDeclaration) member);
            if (elt != null) {
                putIfAbsent(elementsToDecl, elt, member);
            }
        } else {
            stubDebug(
                    String.format(
                            "Ignoring element of type %s in %s", member.getClass(), typeDeclName));
        }
    }

    /**
     * Return the annotated type corresponding to {@code type}, or null if none exists. More
     * specifically, returns the element of {@code types} whose name matches {@code type}.
     *
     * @param type the type to search for
     * @param types the list of AnnotatedDeclaredTypes to search in
     * @param astNode where to report errors
     * @return the annotated type in {@code types} corresponding to {@code type}, or null if none
     *     exists
     */
    private @Nullable AnnotatedDeclaredType findAnnotatedType(
            ClassOrInterfaceType type,
            List<AnnotatedDeclaredType> types,
            NodeWithRange<?> astNode) {
        String typeString = type.getNameAsString();
        for (AnnotatedDeclaredType supertype : types) {
            if (supertype
                    .getUnderlyingType()
                    .asElement()
                    .getSimpleName()
                    .contentEquals(typeString)) {
                return supertype;
            }
        }
        stubWarnNotFound(astNode, "Supertype " + typeString + " not found");
        if (debugAnnotationFileParser) {
            stubDebug("Supertypes that were searched:");
            for (AnnotatedDeclaredType supertype : types) {
                stubDebug(String.format("  %s", supertype));
            }
        }
        return null;
    }

    /**
     * Looks for the nested type element in the typeElt and returns it if the element has the same
     * name as provided class or interface declaration. In case nested element is not found it
     * returns null.
     *
     * @param typeElt an element where nested type element should be looked for
     * @param ciDecl class or interface declaration which name should be found among nested elements
     *     of the typeElt
     * @return nested in typeElt element with the name of the class or interface or null if nested
     *     element is not found
     */
    private @Nullable Element findElement(TypeElement typeElt, ClassOrInterfaceDeclaration ciDecl) {
        final String wantedClassOrInterfaceName = ciDecl.getNameAsString();
        for (TypeElement typeElement : ElementUtils.getAllTypeElementsIn(typeElt)) {
            if (wantedClassOrInterfaceName.equals(typeElement.getSimpleName().toString())) {
                return typeElement;
            }
        }

        stubWarnNotFound(
                ciDecl,
                "Class/interface " + wantedClassOrInterfaceName + " not found in type " + typeElt);
        if (debugAnnotationFileParser) {
            stubDebug(String.format("  Here are the type declarations of %s:", typeElt));
            for (TypeElement method : ElementFilter.typesIn(typeElt.getEnclosedElements())) {
                stubDebug(String.format("    %s", method));
            }
        }
        return null;
    }

    /**
     * Looks for the nested enum element in the typeElt and returns it if the element has the same
     * name as provided enum declaration. In case nested element is not found it returns null.
     *
     * @param typeElt an element where nested enum element should be looked for
     * @param enumDecl enum declaration which name should be found among nested elements of the
     *     typeElt
     * @return nested in typeElt enum element with the name of the provided enum or null if nested
     *     element is not found
     */
    private @Nullable Element findElement(TypeElement typeElt, EnumDeclaration enumDecl) {
        final String wantedEnumName = enumDecl.getNameAsString();
        for (TypeElement typeElement : ElementUtils.getAllTypeElementsIn(typeElt)) {
            if (wantedEnumName.equals(typeElement.getSimpleName().toString())) {
                return typeElement;
            }
        }

        stubWarnNotFound(enumDecl, "Enum " + wantedEnumName + " not found in type " + typeElt);
        if (debugAnnotationFileParser) {
            stubDebug(String.format("  Here are the type declarations of %s:", typeElt));
            for (TypeElement method : ElementFilter.typesIn(typeElt.getEnclosedElements())) {
                stubDebug(String.format("    %s", method));
            }
        }
        return null;
    }

    /**
     * Looks for an enum constant element in the typeElt and returns it if the element has the same
     * name as provided. In case enum constant element is not found it returns null.
     *
     * @param typeElt type element where enum constant element should be looked for
     * @param enumConstDecl the declaration of the enum constant
     * @param astNode where to report errors
     * @return enum constant element in typeElt with the provided name or null if enum constant
     *     element is not found
     */
    private @Nullable VariableElement findElement(
            TypeElement typeElt, EnumConstantDeclaration enumConstDecl, NodeWithRange<?> astNode) {
        final String enumConstName = enumConstDecl.getNameAsString();
        return findFieldElement(typeElt, enumConstName, astNode);
    }

    /**
     * Looks for method element in the typeElt and returns it if the element has the same signature
     * as provided method declaration. Returns null, and possibly issues a warning, if method
     * element is not found.
     *
     * @param typeElt type element where method element should be looked for
     * @param methodDecl method declaration with signature that should be found among methods in the
     *     typeElt
     * @return method element in typeElt with the same signature as the provided method declaration
     *     or null if method element is not found
     */
    private @Nullable ExecutableElement findElement(
            TypeElement typeElt, MethodDeclaration methodDecl) {
        if (isJdkAsStub && methodDecl.getModifiers().contains(Modifier.privateModifier())) {
            // Don't process private methods of the JDK.  They can't be referenced outside of the
            // JDK and might refer to types that are not accessible.
            return null;
        }
        final String wantedMethodName = methodDecl.getNameAsString();
        final int wantedMethodParams =
                (methodDecl.getParameters() == null) ? 0 : methodDecl.getParameters().size();
        final String wantedMethodString = AnnotationFileUtil.toString(methodDecl);
        for (ExecutableElement method : ElementFilter.methodsIn(typeElt.getEnclosedElements())) {
            if (wantedMethodParams == method.getParameters().size()
                    && wantedMethodName.contentEquals(method.getSimpleName().toString())
                    && ElementUtils.getSimpleSignature(method).equals(wantedMethodString)) {
                return method;
            }
        }
        if (methodDecl.getAccessSpecifier() == AccessSpecifier.PACKAGE_PRIVATE) {
            // This might be a false positive warning.  The stub parser permits a stub file to omit
            // the access specifier, but package-private methods aren't in the TypeElement.
            stubWarnNotFound(
                    methodDecl,
                    "Package-private method "
                            + wantedMethodString
                            + " not found in type "
                            + typeElt);
        } else {
            stubWarnNotFound(
                    methodDecl, "Method " + wantedMethodString + " not found in type " + typeElt);
            if (debugAnnotationFileParser) {
                stubDebug(String.format("  Here are the methods of %s:", typeElt));
                for (ExecutableElement method :
                        ElementFilter.methodsIn(typeElt.getEnclosedElements())) {
                    stubDebug(String.format("    %s", method));
                }
            }
        }
        return null;
    }

    /**
     * Looks for a constructor element in the typeElt and returns it if the element has the same
     * signature as provided constructor declaration. In case constructor element is not found it
     * returns null.
     *
     * @param typeElt type element where constructor element should be looked for
     * @param constructorDecl constructor declaration with signature that should be found among
     *     constructors in the typeElt
     * @return constructor element in typeElt with the same signature as the provided constructor
     *     declaration or null if constructor element is not found
     */
    private @Nullable ExecutableElement findElement(
            TypeElement typeElt, ConstructorDeclaration constructorDecl) {
        if (isJdkAsStub && constructorDecl.getModifiers().contains(Modifier.privateModifier())) {
            // Don't process private constructors of the JDK.  They can't be referenced outside of
            // the JDK and might refer to types that are not accessible.
            return null;
        }
        final int wantedMethodParams =
                (constructorDecl.getParameters() == null)
                        ? 0
                        : constructorDecl.getParameters().size();
        final String wantedMethodString = AnnotationFileUtil.toString(constructorDecl);
        for (ExecutableElement method :
                ElementFilter.constructorsIn(typeElt.getEnclosedElements())) {
            if (wantedMethodParams == method.getParameters().size()
                    && ElementUtils.getSimpleSignature(method).equals(wantedMethodString)) {
                return method;
            }
        }

        stubWarnNotFound(
                constructorDecl,
                "Constructor " + wantedMethodString + " not found in type " + typeElt);
        if (debugAnnotationFileParser) {
            for (ExecutableElement method :
                    ElementFilter.constructorsIn(typeElt.getEnclosedElements())) {
                stubDebug(String.format("  %s", method));
            }
        }
        return null;
    }

    /**
     * Returns the element for the given variable.
     *
     * @param typeElt the type in which the variable is contained
     * @param variable the variable whose element to return
     * @return the element for the given variable
     */
    private VariableElement findElement(TypeElement typeElt, VariableDeclarator variable) {
        final String fieldName = variable.getNameAsString();
        return findFieldElement(typeElt, fieldName, variable);
    }

    /**
     * Looks for a field element in the typeElt and returns it if the element has the same name as
     * provided. In case field element is not found it returns null.
     *
     * @param typeElt type element where field element should be looked for
     * @param fieldName field name that should be found
     * @param astNode where to report errors
     * @return field element in typeElt with the provided name or null if field element is not found
     */
    private @Nullable VariableElement findFieldElement(
            TypeElement typeElt, String fieldName, NodeWithRange<?> astNode) {
        for (VariableElement field : ElementUtils.getAllFieldsIn(typeElt, elements)) {
            // field.getSimpleName() is a CharSequence, not a String
            if (fieldName.equals(field.getSimpleName().toString())) {
                return field;
            }
        }

        stubWarnNotFound(astNode, "Field " + fieldName + " not found in type " + typeElt);
        if (debugAnnotationFileParser) {
            for (VariableElement field : ElementFilter.fieldsIn(typeElt.getEnclosedElements())) {
                stubDebug(String.format("  %s", field));
            }
        }
        return null;
    }

    /**
     * Given a fully-qualified type name, return a TypeElement for it, or null if none exists. Also
     * cache in importedTypes.
     *
     * @param name a fully-qualified type name
     * @return a TypeElement for the name, or null
     */
    private @Nullable TypeElement getTypeElementOrNull(@FullyQualifiedName String name) {
        TypeElement typeElement = elements.getTypeElement(name);
        if (typeElement != null) {
            importedTypes.put(name, typeElement);
        }
        // for debugging: warn("getTypeElementOrNull(%s) => %s", name, typeElement);
        return typeElement;
    }

    /**
     * Get the type element for the given fully-qualified type name. If none is found, issue a
     * warning and return null.
     *
     * @param typeName a type name
     * @param msg a warning message to issue if the type element for {@code typeName} cannot be
     *     found
     * @param astNode where to report errors
     * @return the type element for the given fully-qualified type name, or null
     */
    private TypeElement getTypeElement(
            @FullyQualifiedName String typeName, String msg, NodeWithRange<?> astNode) {
        TypeElement classElement = elements.getTypeElement(typeName);
        if (classElement == null) {
            stubWarnNotFound(astNode, msg + ": " + typeName);
        }
        return classElement;
    }

    /**
     * Returns the element for the given package.
     *
     * @param packageName the package's name
     * @param astNode where to report errors
     * @return the element for the given package
     */
    private PackageElement findPackage(String packageName, NodeWithRange<?> astNode) {
        PackageElement packageElement = elements.getPackageElement(packageName);
        if (packageElement == null) {
            stubWarnNotFound(astNode, "Imported package not found: " + packageName);
        }
        return packageElement;
    }

    /**
     * Convert {@code annotation} into an AnnotationMirror. Returns null if the annotation isn't
     * supported by the checker or if some error occurred while converting it.
     *
     * @param annotation syntax tree for an annotation
     * @param allAnnotations map from simple name to annotation definition; side-effected by this
     *     method
     * @param astNode where to report errors
     * @return the AnnotationMirror for the annotation
     */
    private AnnotationMirror getAnnotation(
            AnnotationExpr annotation,
            Map<String, TypeElement> allAnnotations,
            NodeWithRange<?> astNode) {

        @SuppressWarnings("signature") // https://tinyurl.com/cfissue/3094
        @FullyQualifiedName String annoNameFq = annotation.getNameAsString();
        TypeElement annoTypeElt = allAnnotations.get(annoNameFq);
        if (annoTypeElt == null) {
            // If the annotation was not imported, then #getallAnnotations did not add it to the
            // allAnnotations field. This code adds the annotation when it is encountered
            // (i.e. here).
            // Note that this goes not call AnnotationFileParser#getTypeElement to avoid a spurious
            // diagnostic if the annotation is actually unknown.
            annoTypeElt = elements.getTypeElement(annoNameFq);
            if (annoTypeElt == null) {
                // Not a supported annotation -> ignore
                return null;
            }
            putAllNew(
                    allAnnotations,
                    createNameToAnnotationMap(Collections.singletonList(annoTypeElt)));
        }
        @SuppressWarnings("signature") // not anonymous, so name is not empty
        @CanonicalName String annoName = annoTypeElt.getQualifiedName().toString();

        if (annotation instanceof MarkerAnnotationExpr) {
            return AnnotationBuilder.fromName(elements, annoName);
        } else if (annotation instanceof NormalAnnotationExpr) {
            NormalAnnotationExpr nrmanno = (NormalAnnotationExpr) annotation;
            AnnotationBuilder builder = new AnnotationBuilder(processingEnv, annoName);
            List<MemberValuePair> pairs = nrmanno.getPairs();
            if (pairs != null) {
                for (MemberValuePair mvp : pairs) {
                    String member = mvp.getNameAsString();
                    Expression exp = mvp.getValue();
                    boolean success = builderAddElement(builder, member, exp, astNode);
                    if (!success) {
                        warn(
                                astNode,
                                "getAnnotation(%s) => null because builderAddElement(%s, %s, %s) => false",
                                annotation,
                                builder,
                                member,
                                exp);
                        return null;
                    }
                }
            }
            return builder.build();
        } else if (annotation instanceof SingleMemberAnnotationExpr) {
            SingleMemberAnnotationExpr sglanno = (SingleMemberAnnotationExpr) annotation;
            AnnotationBuilder builder = new AnnotationBuilder(processingEnv, annoName);
            Expression valexpr = sglanno.getMemberValue();
            boolean success = builderAddElement(builder, "value", valexpr, astNode);
            if (!success) {
                warn(
                        astNode,
                        "For annotation %s, could not add %s to builder",
                        annotation,
                        valexpr,
                        builder);
                return null;
            }
            return builder.build();
        } else {
            throw new BugInCF("AnnotationFileParser: unknown annotation type: " + annotation);
        }
    }

    /**
     * Returns the value of {@code expr}, or null if some problem occurred getting the value.
     *
     * @param name the name of an annotation element/argument, used for diagnostic messages
     * @param expr the expression to determine the value of
     * @param valueKind the type of the result
     * @param astNode where to report errors
     * @return the value of {@code expr}, or null if some problem occurred getting the value
     */
    private @Nullable Object getValueOfExpressionInAnnotation(
            String name, Expression expr, TypeKind valueKind, NodeWithRange<?> astNode) {
        if (expr instanceof FieldAccessExpr || expr instanceof NameExpr) {
            VariableElement elem;
            if (expr instanceof NameExpr) {
                elem = findVariableElement((NameExpr) expr, astNode);
            } else {
                elem = findVariableElement((FieldAccessExpr) expr, astNode);
            }
            if (elem == null) {
                warn(
                        astNode,
                        "Field %s [%s] not found in getValueOfExpressionInAnnotation(%s, %s [%s], %s)",
                        expr,
                        expr.getClass(),
                        name,
                        expr,
                        expr.getClass(),
                        valueKind);
                return null;
            }
            Object value = elem.getConstantValue() != null ? elem.getConstantValue() : elem;
            if (value instanceof Number) {
                return convert((Number) value, valueKind);
            } else {
                return value;
            }
        } else if (expr instanceof StringLiteralExpr) {
            return ((StringLiteralExpr) expr).asString();
        } else if (expr instanceof BooleanLiteralExpr) {
            return ((BooleanLiteralExpr) expr).getValue();
        } else if (expr instanceof CharLiteralExpr) {
            return convert((int) ((CharLiteralExpr) expr).asChar(), valueKind);
        } else if (expr instanceof DoubleLiteralExpr) {
            // No conversion needed if the expression is a double, the annotation value must be a
            // double, too.
            return ((DoubleLiteralExpr) expr).asDouble();
        } else if (expr instanceof IntegerLiteralExpr) {
            return convert(((IntegerLiteralExpr) expr).asNumber(), valueKind);
        } else if (expr instanceof LongLiteralExpr) {
            return convert(((LongLiteralExpr) expr).asNumber(), valueKind);
        } else if (expr instanceof UnaryExpr) {
            switch (expr.toString()) {
                    // Special-case the minimum values.  Separately parsing a "-" and a value
                    // doesn't correctly handle the minimum values, because the absolute value of
                    // the smallest member of an integral type is larger than the largest value.
                case "-9223372036854775808L":
                case "-9223372036854775808l":
                    return convert(Long.MIN_VALUE, valueKind, false);
                case "-2147483648":
                    return convert(Integer.MIN_VALUE, valueKind, false);
                default:
                    if (((UnaryExpr) expr).getOperator() == UnaryExpr.Operator.MINUS) {
                        Object value =
                                getValueOfExpressionInAnnotation(
                                        name,
                                        ((UnaryExpr) expr).getExpression(),
                                        valueKind,
                                        astNode);
                        if (value instanceof Number) {
                            return convert((Number) value, valueKind, true);
                        }
                    }
                    warn(astNode, "Unexpected Unary annotation expression: " + expr);
                    return null;
            }
        } else if (expr instanceof ClassExpr) {
            ClassExpr classExpr = (ClassExpr) expr;
            @SuppressWarnings("signature") // Type.toString(): @FullyQualifiedName
            @FullyQualifiedName String className = classExpr.getType().toString();
            if (importedTypes.containsKey(className)) {
                return importedTypes.get(className).asType();
            }
            TypeElement typeElement = findTypeOfName(className);
            if (typeElement == null) {
                warn(astNode, "AnnotationFileParser: unknown class name " + className);
                return null;
            }

            return typeElement.asType();
        } else if (expr instanceof NullLiteralExpr) {
            warn(astNode, "Illegal annotation value null, for %s", name);
            return null;
        } else {
            warn(astNode, "Unexpected annotation expression: " + expr);
            return null;
        }
    }

    /**
     * Returns the TypeElement with the name {@code name}, if one exists. Otherwise, checks the
     * class and package of {@code typeBeingParsed} for a class named {@code name}.
     *
     * @param name classname (simple, or Outer.Inner, or fully-qualified)
     * @return the TypeElement for {@code name}, or null if not found
     */
    @SuppressWarnings("signature:argument.type.incompatible") // string concatenation
    private @Nullable TypeElement findTypeOfName(@FullyQualifiedName String name) {
        String packageName = typeBeingParsed.packageName;
        String packagePrefix = (packageName == null) ? "" : packageName + ".";

        // warn("findTypeOfName(%s), typeBeingParsed %s %s", name, packageName, enclosingClass);

        // As soon as typeElement is set to a non-null value, it will be returned.
        TypeElement typeElement = getTypeElementOrNull(name);
        if (typeElement == null && packageName != null) {
            typeElement = getTypeElementOrNull(packagePrefix + name);
        }
        String enclosingClass = typeBeingParsed.className;
        while (typeElement == null && enclosingClass != null) {
            typeElement = getTypeElementOrNull(packagePrefix + enclosingClass + "." + name);
            int lastDot = enclosingClass.lastIndexOf('.');
            if (lastDot == -1) {
                break;
            } else {
                enclosingClass = enclosingClass.substring(0, lastDot);
            }
        }
        if (typeElement == null && !"java.lang".equals(packageName)) {
            typeElement = getTypeElementOrNull("java.lang." + name);
        }
        return typeElement;
    }

    /**
     * Converts {@code number} to {@code expectedKind}.
     *
     * <pre><code>
     * &nbsp; @interface Anno { long value(); }
     * &nbsp; @Anno(1)
     * </code></pre>
     *
     * To properly build @Anno, the IntegerLiteralExpr "1" must be converted from an int to a long.
     */
    private Object convert(Number number, TypeKind expectedKind) {
        return convert(number, expectedKind, false);
    }

    /**
     * Converts {@code number} to {@code expectedKind}. The value converted is multiplied by -1 if
     * {@code negate} is true
     *
     * @param number a Number value to be converted
     * @param expectedKind one of type {byte, short, int, long, char, float, double}
     * @param negate whether to negate the value of the Number Object while converting
     * @return the converted Object
     */
    private Object convert(Number number, TypeKind expectedKind, boolean negate) {
        byte scalefactor = (byte) (negate ? -1 : 1);
        switch (expectedKind) {
            case BYTE:
                return number.byteValue() * scalefactor;
            case SHORT:
                return number.shortValue() * scalefactor;
            case INT:
                return number.intValue() * scalefactor;
            case LONG:
                return number.longValue() * scalefactor;
            case CHAR:
                // It's not possible for `number` to be negative when `expectedkind` is a CHAR, and
                // casting a negative value to char is illegal.
                if (negate) {
                    throw new BugInCF(
                            "convert(%s, %s, %s): can't negate a char",
                            number, expectedKind, negate);
                }
                return (char) number.intValue();
            case FLOAT:
                return number.floatValue() * scalefactor;
            case DOUBLE:
                return number.doubleValue() * scalefactor;
            default:
                throw new BugInCF("Unexpected expectedKind: " + expectedKind);
        }
    }

    /**
     * Adds an annotation element (argument) to {@code builder}. The element is a Java expression.
     *
     * @param builder the builder to side-effect
     * @param name the element name
     * @param expr the element value
     * @param astNode where to report errors
     * @return true if the expression was parsed and added to {@code builder}, false otherwise
     */
    private boolean builderAddElement(
            AnnotationBuilder builder, String name, Expression expr, NodeWithRange<?> astNode) {
        ExecutableElement var = builder.findElement(name);
        TypeMirror declaredType = var.getReturnType();
        TypeKind valueKind;
        if (declaredType.getKind() == TypeKind.ARRAY) {
            valueKind = ((ArrayType) declaredType).getComponentType().getKind();
        } else {
            valueKind = declaredType.getKind();
        }
        if (expr instanceof ArrayInitializerExpr) {
            if (declaredType.getKind() != TypeKind.ARRAY) {
                warn(
                        astNode,
                        "unhandled annotation attribute type: "
                                + expr
                                + " and declaredType: "
                                + declaredType);
                return false;
            }

            List<Expression> arrayExpressions = ((ArrayInitializerExpr) expr).getValues();
            Object[] values = new Object[arrayExpressions.size()];

            for (int i = 0; i < arrayExpressions.size(); ++i) {
<<<<<<< HEAD
                Expression eltExpr = arrayExpressions.get(i);
                values[i] = getValueOfExpressionInAnnotation(name, eltExpr, valueKind);
=======
                values[i] =
                        getValueOfExpressionInAnnotation(
                                name, arrayExpressions.get(i), valueKind, astNode);
>>>>>>> 57ff02d0
                if (values[i] == null) {
                    warn(
                            "in builderAddElement, getValueOfExpressionInAnnotation(%s, %s [%s], %s) => null for array element %d",
                            name, eltExpr, eltExpr.getClass(), valueKind, i);
                    return false;
                }
            }
            builder.setValue(name, values);
        } else {
            Object value = getValueOfExpressionInAnnotation(name, expr, valueKind, astNode);
            if (value == null) {
                warn(
                        "in builderAddElement, getValueOfExpressionInAnnotation(%s, %s, %s) => null",
                        name, expr, valueKind);
                return false;
            }
            if (declaredType.getKind() == TypeKind.ARRAY) {
                Object[] valueArray = {value};
                builder.setValue(name, valueArray);
            } else {
                builderSetValue(builder, name, value);
            }
        }
        return true;
    }

    /**
     * Cast to non-array values so that correct the correct AnnotationBuilder#setValue method is
     * called. (Different types of values are handled differently.)
     *
     * @param builder the builder to side-effect
     * @param name the element name
     * @param value the element value
     */
    private void builderSetValue(AnnotationBuilder builder, String name, Object value) {
        if (value instanceof Boolean) {
            builder.setValue(name, (Boolean) value);
        } else if (value instanceof Character) {
            builder.setValue(name, (Character) value);
        } else if (value instanceof Class<?>) {
            builder.setValue(name, (Class<?>) value);
        } else if (value instanceof Double) {
            builder.setValue(name, (Double) value);
        } else if (value instanceof Enum<?>) {
            builder.setValue(name, (Enum<?>) value);
        } else if (value instanceof Float) {
            builder.setValue(name, (Float) value);
        } else if (value instanceof Integer) {
            builder.setValue(name, (Integer) value);
        } else if (value instanceof Long) {
            builder.setValue(name, (Long) value);
        } else if (value instanceof Short) {
            builder.setValue(name, (Short) value);
        } else if (value instanceof String) {
            builder.setValue(name, (String) value);
        } else if (value instanceof TypeMirror) {
            builder.setValue(name, (TypeMirror) value);
        } else if (value instanceof VariableElement) {
            builder.setValue(name, (VariableElement) value);
        } else {
            throw new BugInCF("Unexpected builder value: %s", value);
        }
    }

    /**
     * Mapping of a name access expression that has already been encountered to the resolved
     * variable element.
     */
    private final Map<NameExpr, VariableElement> findVariableElementNameCache = new HashMap<>();

    /**
     * Returns the element for the given variable.
     *
     * @param nexpr the variable name
     * @param astNode where to report errors
     * @return the element for the given variable
     */
    private @Nullable VariableElement findVariableElement(
            NameExpr nexpr, NodeWithRange<?> astNode) {
        if (findVariableElementNameCache.containsKey(nexpr)) {
            return findVariableElementNameCache.get(nexpr);
        }

        VariableElement res = null;
        boolean importFound = false;
        for (String imp : importedConstants) {
            Pair<@FullyQualifiedName String, String> partitionedName =
                    AnnotationFileUtil.partitionQualifiedName(imp);
            String typeName = partitionedName.first;
            String fieldName = partitionedName.second;
            if (fieldName.equals(nexpr.getNameAsString())) {
                TypeElement enclType =
                        getTypeElement(
                                typeName,
                                String.format(
                                        "Enclosing type of static import %s not found", fieldName),
                                astNode);

                if (enclType == null) {
                    return null;
                } else {
                    importFound = true;
                    res = findFieldElement(enclType, fieldName, astNode);
                    break;
                }
            }
        }

<<<<<<< HEAD
        if (res == null) {
            if (importFound) {
                stubWarnNotFound(nexpr.getName() + " was imported but not found");
            } else {
                stubWarnNotFound("Static field " + nexpr.getName() + " is not imported");
            }
=======
        // Imported but invalid types or fields will have warnings from above,
        // only warn on fields missing an import
        if (res == null && !importFound) {
            stubWarnNotFound(astNode, "Static field " + nexpr.getName() + " is not imported");
>>>>>>> 57ff02d0
        }

        findVariableElementNameCache.put(nexpr, res);
        return res;
    }

    /**
     * Mapping of a field access expression that has already been encountered to the resolved
     * variable element.
     */
    private final Map<FieldAccessExpr, VariableElement> findVariableElementFieldCache =
            new HashMap<>();

    /**
     * Returns the VariableElement for the given field access.
     *
     * @param faexpr a field access expression
     * @param astNode where to report errors
     * @return the VariableElement for the given field access
     */
    @SuppressWarnings("signature:argument.type.incompatible") // string manipulation
    private @Nullable VariableElement findVariableElement(
            FieldAccessExpr faexpr, NodeWithRange<?> astNode) {
        if (findVariableElementFieldCache.containsKey(faexpr)) {
            return findVariableElementFieldCache.get(faexpr);
        }
        TypeElement rcvElt = elements.getTypeElement(faexpr.getScope().toString());
        if (rcvElt == null) {
            // Search importedConstants for full annotation name.
            for (String imp : importedConstants) {
                // TODO: should this use AnnotationFileUtil.partitionQualifiedName?
                String[] importDelimited = imp.split("\\.");
                if (importDelimited[importDelimited.length - 1].equals(
                        faexpr.getScope().toString())) {
                    StringBuilder fullAnnotation = new StringBuilder();
                    for (int i = 0; i < importDelimited.length - 1; i++) {
                        fullAnnotation.append(importDelimited[i]);
                        fullAnnotation.append('.');
                    }
                    fullAnnotation.append(faexpr.getScope().toString());
                    rcvElt = elements.getTypeElement(fullAnnotation);
                    break;
                }
            }

            if (rcvElt == null) {
                stubWarnNotFound(astNode, "Type " + faexpr.getScope() + " not found");
                return null;
            }
        }

        VariableElement res = findFieldElement(rcvElt, faexpr.getNameAsString(), astNode);
        findVariableElementFieldCache.put(faexpr, res);
        return res;
    }

    ///////////////////////////////////////////////////////////////////////////
    /// Map utilities
    ///

    /**
     * Just like Map.put, but does not override any existing value in the map.
     *
     * @param <K> the key type
     * @param <V> the value type
     * @param m a map
     * @param key a key
     * @param value the value to associate with the key, if the key isn't already in the map
     */
    private static <K, V> void putIfAbsent(Map<K, V> m, K key, V value) {
        if (key == null) {
            throw new BugInCF("AnnotationFileParser: key is null for value " + value);
        }
        if (!m.containsKey(key)) {
            m.put(key, value);
        }
    }

    /**
     * If the key is already in the map, then add the annos to the list. Otherwise put the key and
     * the annos in the map
     */
    private static void putOrAddToMap(
            Map<String, Set<AnnotationMirror>> map, String key, Set<AnnotationMirror> annos) {
        if (map.containsKey(key)) {
            map.get(key).addAll(annos);
        } else {
            map.put(key, new HashSet<>(annos));
        }
    }

    /**
     * Just like Map.put, but modifies an existing annotated type for the given key in {@code m}. If
     * {@code m} already has an annotated type for {@code key}, each annotation in {@code newType}
     * will replace annotations from the same hierarchy at the same location in the existing
     * annotated type. Annotations in other hierarchies will be preserved.
     *
     * @param m the map to put the new type into
     * @param key the key for the map
     * @param newType the new type for the key
     */
    private void putMerge(
            Map<Element, AnnotatedTypeMirror> m, Element key, AnnotatedTypeMirror newType) {
        if (key == null) {
            throw new BugInCF("AnnotationFileParser: key is null");
        }
        if (m.containsKey(key)) {
            AnnotatedTypeMirror existingType = m.get(key);
            // If the newType is from a JDK stub file, then keep the existing type.  This
            // way user supplied stub files override JDK stub files.
            if (!isJdkAsStub) {
                AnnotatedTypeReplacer.replace(newType, existingType);
            }
            m.put(key, existingType);
        } else {
            m.put(key, newType);
        }
    }

    /**
     * Just like Map.putAll, but modifies existing values using {@link #putIfAbsent(Map, Object,
     * Object)}.
     *
     * @param m the destination map
     * @param m2 the source map
     * @param <K> the key type for the maps
     * @param <V> the value type for the maps
     */
    private static <K, V> void putAllNew(Map<K, V> m, Map<K, V> m2) {
        for (Map.Entry<K, V> e2 : m2.entrySet()) {
            putIfAbsent(m, e2.getKey(), e2.getValue());
        }
    }

    ///////////////////////////////////////////////////////////////////////////
    /// Issue warnings
    ///

    /** The warnings that have been issued so far. */
    private static final Set<String> warnings = new HashSet<>();

    /**
     * Issues the given warning about missing elements, only if it has not been previously issued
     * and the -AstubWarnIfNotFound command-line argument was passed.
     *
     * @param astNode where to report errors
     * @param warning warning to print
     */
    private void stubWarnNotFound(NodeWithRange<?> astNode, String warning) {
        if ((!isJdkAsStub && warnIfNotFound) || debugAnnotationFileParser) {
            warn(astNode, warning);
        }
    }

    /**
     * Issues the given warning about overwriting bytecode, only if it has not been previously
     * issued and the -AstubWarnIfOverwritesBytecode command-line argument was passed.
     *
     * @param astNode where to report errors
     * @param message the warning message to print
     */
    @SuppressWarnings("UnusedMethod") // not currently used
    private void stubWarnOverwritesBytecode(NodeWithRange<?> astNode, String message) {
        if (warnIfStubOverwritesBytecode || debugAnnotationFileParser) {
            warn(astNode, message);
        }
    }

    /**
     * Issues a warning, only if it has not been previously issued.
     *
     * @param astNode where to report errors
     * @param warning a format string
     * @param args the arguments for {@code warning}
     */
<<<<<<< HEAD
    @FormatMethod
    private void warn(String warning, Object... args) {
        warning = String.format(warning, args);
        if (warnings.add(warning) && !isJdkAsStub) {
            processingEnv
                    .getMessager()
                    .printMessage(
                            javax.tools.Diagnostic.Kind.WARNING,
                            "AnnotationFileParser: " + warning);
=======
    private void warn(@Nullable NodeWithRange<?> astNode, String warning, Object... args) {
        if (!isJdkAsStub) {
            String formatted = String.format(warning, args);
            if (warnings.add(formatted)) {
                processingEnv
                        .getMessager()
                        .printMessage(
                                javax.tools.Diagnostic.Kind.WARNING,
                                fileAndLine(astNode) + formatted);
            }
>>>>>>> 57ff02d0
        }
    }

    /**
     * If {@code warning} hasn't been printed yet, and {@code debugAnnotationFileParser} is true,
     * prints the given warning as a diagnostic message.
     *
     * @param warning warning to print
     */
    private void stubDebug(String warning) {
        if (warnings.add(warning) && debugAnnotationFileParser) {
            processingEnv
                    .getMessager()
                    .printMessage(
                            javax.tools.Diagnostic.Kind.NOTE, "AnnotationFileParser: " + warning);
        }
    }

    /**
     * Return the prefix for a warning line: A file name, line number, and column number.
     *
     * @param astNode where to report errors
     * @return file name, line number, and column number
     */
    private String fileAndLine(NodeWithRange<?> astNode) {
        String filenamePrinted =
                (processingEnv.getOptions().containsKey("nomsgtext")
                        ? new File(filename).getName()
                        : filename);

        Optional<Position> begin = astNode == null ? Optional.empty() : astNode.getBegin();
        String lineAndColumn = (begin.isPresent() ? begin.get() + ":" : "");
        return filenamePrinted + ":" + lineAndColumn + " ";
    }

    ///////////////////////////////////////////////////////////////////////////
    /// Parse state
    ///

    /** Represents a class: its package name and name (including outer class names if any). */
    private static class FqName {
        /** Name of the package being parsed, or null. */
        public @Nullable String packageName;

        /**
         * Name of the type being parsed. Includes outer class names if any. Null if the parser has
         * parsed a package declaration but has not yet gotten to a type declaration.
         */
        public @Nullable String className;

        /**
         * Create a new FqName, which represents a class.
         *
         * @param packageName name of the package, or null
         * @param className unqualified name of the type, including outer class names if any. May be
         *     null.
         */
        public FqName(String packageName, @Nullable String className) {
            this.packageName = packageName;
            this.className = className;
        }

        /** Fully-qualified name of the class. */
        @Override
        @SuppressWarnings("signature") // string concatenation
        public @FullyQualifiedName String toString() {
            if (packageName == null) {
                return className;
            } else {
                return packageName + "." + className;
            }
        }
    }
}<|MERGE_RESOLUTION|>--- conflicted
+++ resolved
@@ -74,7 +74,6 @@
 import javax.lang.model.util.ElementFilter;
 import javax.lang.model.util.Elements;
 import javax.lang.model.util.Types;
-import org.checkerframework.checker.formatter.qual.FormatMethod;
 import org.checkerframework.checker.nullness.qual.Nullable;
 import org.checkerframework.checker.signature.qual.CanonicalName;
 import org.checkerframework.checker.signature.qual.DotSeparatedIdentifiers;
@@ -2116,18 +2115,17 @@
             Object[] values = new Object[arrayExpressions.size()];
 
             for (int i = 0; i < arrayExpressions.size(); ++i) {
-<<<<<<< HEAD
                 Expression eltExpr = arrayExpressions.get(i);
-                values[i] = getValueOfExpressionInAnnotation(name, eltExpr, valueKind);
-=======
-                values[i] =
-                        getValueOfExpressionInAnnotation(
-                                name, arrayExpressions.get(i), valueKind, astNode);
->>>>>>> 57ff02d0
+                values[i] = getValueOfExpressionInAnnotation(name, eltExpr, valueKind, astNode);
                 if (values[i] == null) {
                     warn(
+                            eltExpr,
                             "in builderAddElement, getValueOfExpressionInAnnotation(%s, %s [%s], %s) => null for array element %d",
-                            name, eltExpr, eltExpr.getClass(), valueKind, i);
+                            name,
+                            eltExpr,
+                            eltExpr.getClass(),
+                            valueKind,
+                            i);
                     return false;
                 }
             }
@@ -2136,8 +2134,11 @@
             Object value = getValueOfExpressionInAnnotation(name, expr, valueKind, astNode);
             if (value == null) {
                 warn(
+                        expr,
                         "in builderAddElement, getValueOfExpressionInAnnotation(%s, %s, %s) => null",
-                        name, expr, valueKind);
+                        name,
+                        expr,
+                        valueKind);
                 return false;
             }
             if (declaredType.getKind() == TypeKind.ARRAY) {
@@ -2232,19 +2233,12 @@
             }
         }
 
-<<<<<<< HEAD
         if (res == null) {
             if (importFound) {
-                stubWarnNotFound(nexpr.getName() + " was imported but not found");
+                stubWarnNotFound(nexpr, nexpr.getName() + " was imported but not found");
             } else {
-                stubWarnNotFound("Static field " + nexpr.getName() + " is not imported");
-            }
-=======
-        // Imported but invalid types or fields will have warnings from above,
-        // only warn on fields missing an import
-        if (res == null && !importFound) {
-            stubWarnNotFound(astNode, "Static field " + nexpr.getName() + " is not imported");
->>>>>>> 57ff02d0
+                stubWarnNotFound(nexpr, "Static field " + nexpr.getName() + " is not imported");
+            }
         }
 
         findVariableElementNameCache.put(nexpr, res);
@@ -2420,17 +2414,6 @@
      * @param warning a format string
      * @param args the arguments for {@code warning}
      */
-<<<<<<< HEAD
-    @FormatMethod
-    private void warn(String warning, Object... args) {
-        warning = String.format(warning, args);
-        if (warnings.add(warning) && !isJdkAsStub) {
-            processingEnv
-                    .getMessager()
-                    .printMessage(
-                            javax.tools.Diagnostic.Kind.WARNING,
-                            "AnnotationFileParser: " + warning);
-=======
     private void warn(@Nullable NodeWithRange<?> astNode, String warning, Object... args) {
         if (!isJdkAsStub) {
             String formatted = String.format(warning, args);
@@ -2441,7 +2424,6 @@
                                 javax.tools.Diagnostic.Kind.WARNING,
                                 fileAndLine(astNode) + formatted);
             }
->>>>>>> 57ff02d0
         }
     }
 
