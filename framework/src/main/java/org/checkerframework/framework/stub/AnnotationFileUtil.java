--- conflicted
+++ resolved
@@ -313,27 +313,11 @@
      */
     public static List<AnnotationFileResource> allAnnotationFiles(
             String location, AnnotationFileType fileType) {
-<<<<<<< HEAD
-        List<AnnotationFileResource> resources = new ArrayList<>();
-        File file = new File(location);
-        if (file.exists()) {
-            addAnnotationFilesToList(file, resources, fileType);
-        } else {
-            // If the file doesn't exist, maybe it is relative to the
-            // current working directory, so try that.
-            String workingDir =
-                    System.getProperty("user.dir") + System.getProperty("file.separator");
-            file = new File(workingDir + location);
-            if (file.exists()) {
-                addAnnotationFilesToList(file, resources, fileType);
-            }
-=======
         File file = new File(location);
         if (file.exists()) {
             List<AnnotationFileResource> resources = new ArrayList<>();
             addAnnotationFilesToList(file, resources, fileType);
             return resources;
->>>>>>> f566b83b
         }
 
         // The file doesn't exist.  Maybe it is relative to the
