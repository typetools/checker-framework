--- conflicted
+++ resolved
@@ -142,32 +142,6 @@
         return toString(field.getVariables().get(0));
     }
 
-<<<<<<< HEAD
-    /**
-     * Returns the chosen canonical string of the method declaration.
-     *
-     * <p>The canonical representation contains simple names of the types only.
-     */
-    public static String toString(ExecutableElement element) {
-        StringBuilder sb = new StringBuilder();
-
-        // note: constructor simple name is <init>
-        sb.append(element.getSimpleName());
-        sb.append("(");
-        for (Iterator<? extends VariableElement> i = element.getParameters().iterator();
-                i.hasNext(); ) {
-            sb.append(standarizeType(i.next().asType()));
-            if (i.hasNext()) {
-                sb.append(",");
-            }
-        }
-        sb.append(")");
-
-        return sb.toString();
-    }
-
-=======
->>>>>>> 2d527bc2
     /*package-scope*/ static String toString(VariableElement element) {
         assert element.getKind().isField();
         return element.getSimpleName().toString();
