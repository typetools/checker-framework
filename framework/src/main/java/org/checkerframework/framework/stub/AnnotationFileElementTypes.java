--- conflicted
+++ resolved
@@ -184,10 +184,6 @@
           Arrays.asList(stubsOption.split(File.pathSeparator)), AnnotationFileType.STUB);
     }
 
-<<<<<<< HEAD
-=======
-    parseAnnotationFiles(allAnnotationFiles, AnnotationFileType.STUB);
->>>>>>> 88e04aea
     parsing = false;
   }
 
