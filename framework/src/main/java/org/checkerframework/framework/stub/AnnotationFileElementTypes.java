--- conflicted
+++ resolved
@@ -253,15 +253,7 @@
     try {
       // TODO: Error if this is called more than once?
       SourceChecker checker = factory.getChecker();
-<<<<<<< HEAD
-      List<String> ajavaFiles = new ArrayList<>();
-      String ajavaOption = checker.getOption("ajava");
-      if (ajavaOption != null) {
-        Collections.addAll(ajavaFiles, ajavaOption.split(File.pathSeparator));
-      }
-=======
       List<String> ajavaFiles = checker.getStringsOption("ajava", File.pathSeparator);
->>>>>>> f5b69bae
       parseAnnotationFiles(ajavaFiles, AnnotationFileType.AJAVA);
     } finally {
       parsing = false;
