package org.checkerframework.framework.stub;

import com.sun.source.tree.CompilationUnitTree;
<<<<<<< HEAD
=======
import io.github.classgraph.ClassGraph;
>>>>>>> f566b83b
import java.io.File;
import java.io.FileInputStream;
import java.io.IOException;
import java.io.InputStream;
import java.net.JarURLConnection;
import java.net.URI;
import java.net.URISyntaxException;
import java.net.URL;
import java.nio.file.Files;
import java.nio.file.Path;
import java.nio.file.Paths;
import java.util.ArrayList;
import java.util.Collections;
import java.util.HashMap;
import java.util.List;
import java.util.Map;
import java.util.Set;
import java.util.StringJoiner;
import java.util.jar.JarEntry;
import java.util.jar.JarFile;
import java.util.stream.Collectors;
import java.util.stream.Stream;
import javax.annotation.processing.ProcessingEnvironment;
import javax.lang.model.element.AnnotationMirror;
import javax.lang.model.element.Element;
import javax.lang.model.element.ElementKind;
import javax.lang.model.element.ExecutableElement;
import javax.lang.model.element.TypeElement;
import javax.lang.model.type.TypeKind;
import javax.lang.model.type.TypeMirror;
import javax.tools.Diagnostic.Kind;
import org.checkerframework.checker.nullness.qual.Nullable;
import org.checkerframework.checker.signature.qual.CanonicalNameOrEmpty;
import org.checkerframework.framework.qual.StubFiles;
import org.checkerframework.framework.source.SourceChecker;
import org.checkerframework.framework.stub.AnnotationFileParser.AnnotationFileAnnotations;
import org.checkerframework.framework.type.AnnotatedTypeFactory;
import org.checkerframework.framework.type.AnnotatedTypeMirror;
import org.checkerframework.framework.type.AnnotatedTypeMirror.AnnotatedExecutableType;
import org.checkerframework.javacutil.BugInCF;
import org.checkerframework.javacutil.ElementUtils;
import org.checkerframework.javacutil.Pair;
import org.checkerframework.javacutil.SystemUtil;
import org.checkerframework.javacutil.TypesUtils;

/**
 * Holds information about types parsed from annotation files (stub files or ajava files). When
 * using an ajava file, only holds information on public elements as with stub files.
 */
public class AnnotationFileElementTypes {
    /** Annotations from annotation files (but not from annotated JDK files). */
    private final AnnotationFileAnnotations annotationFileAnnos;

    /**
     * Whether or not a file is currently being parsed. (If one is being parsed, don't try to parse
     * another.)
     */
    private boolean parsing;

    /** AnnotatedTypeFactory. */
    private final AnnotatedTypeFactory factory;

    /**
     * Mapping from fully-qualified class name to corresponding JDK stub file from the file system.
     */
    private final Map<String, Path> jdkStubFiles = new HashMap<>();

    /** Mapping from fully-qualified class name to corresponding JDK stub files from checker.jar. */
    private final Map<String, String> jdkStubFilesJar = new HashMap<>();

    /** Which version number of the annotated JDK should be used? */
    private final String annotatedJdkVersion;

    /** Should the JDK be parsed? */
    private final boolean shouldParseJdk;

    /** Parse all JDK files at startup rather than as needed. */
    private final boolean parseAllJdkFiles;

    /**
     * Creates an empty annotation source.
     *
     * @param factory AnnotatedTypeFactory
     */
    public AnnotationFileElementTypes(AnnotatedTypeFactory factory) {
        this.factory = factory;
        this.annotationFileAnnos = new AnnotationFileAnnotations();
        this.parsing = false;
        String release = SystemUtil.getReleaseValue(factory.getProcessingEnv());
        this.annotatedJdkVersion =
                release != null ? release : String.valueOf(SystemUtil.getJreVersion());

        this.shouldParseJdk = !factory.getChecker().hasOption("ignorejdkastub");
        this.parseAllJdkFiles = factory.getChecker().hasOption("parseAllJdk");
    }

    /**
     * Returns true if files are currently being parsed; otherwise, false.
     *
     * @return true if files are currently being parsed; otherwise, false
     */
    public boolean isParsing() {
        return parsing;
    }

    /**
     * Parses the stub files in the following order:
     *
     * <ol>
     *   <li>jdk.astub in the same directory as the checker, if it exists and ignorejdkastub option
     *       is not supplied
     *   <li>If parsing annotated JDK as stub files, all package-info.java files under the jdk/
     *       directory
     *   <li>Stub files listed in @StubFiles annotation on the checker; must be in same directory as
     *       the checker
     *   <li>Stub files provided via stubs system property
     *   <li>Stub files provided via stubs environment variable
     *   <li>Stub files provided via stubs compiler option
     * </ol>
     *
     * <p>If a type is annotated with a qualifier from the same hierarchy in more than one stub
     * file, the qualifier in the last stub file is applied.
     *
     * <p>If using JDK 11, then the JDK stub files are only parsed if a type or declaration
     * annotation is requested from a class in that file.
     */
    public void parseStubFiles() {
        parsing = true;
<<<<<<< HEAD
        SourceChecker checker = factory.getContext().getChecker();
=======
        SourceChecker checker = factory.getChecker();
>>>>>>> f566b83b
        ProcessingEnvironment processingEnv = factory.getProcessingEnv();
        // 1. jdk.astub
        // Only look in .jar files, and parse it right away.
        if (!checker.hasOption("ignorejdkastub")) {
            InputStream jdkStubIn = checker.getClass().getResourceAsStream("jdk.astub");
            if (jdkStubIn != null) {
                AnnotationFileParser.parseStubFile(
                        checker.getClass().getResource("jdk.astub").toString(),
                        jdkStubIn,
                        factory,
                        processingEnv,
                        annotationFileAnnos);
            }
            String jdkVersionStub = "jdk" + annotatedJdkVersion + ".astub";
            InputStream jdkVersionStubIn = checker.getClass().getResourceAsStream(jdkVersionStub);
            if (jdkVersionStubIn != null) {
                AnnotationFileParser.parseStubFile(
                        checker.getClass().getResource(jdkVersionStub).toString(),
                        jdkVersionStubIn,
                        factory,
                        processingEnv,
                        annotationFileAnnos);
            }

            // 2. Annotated JDK
            prepJdkStubs();
            // prepping the Jdk will parse all package-info.java files.  This sets parsing to false,
            // so re-set it to true.
            parsing = true;
        }

        // Stub files specified via stubs compiler option, stubs system property,
        // stubs env. variable, or @StubFiles
        List<String> allAnnotationFiles = new ArrayList<>();

        // 3. Stub files listed in @StubFiles annotation on the checker
        StubFiles stubFilesAnnotation = checker.getClass().getAnnotation(StubFiles.class);
        if (stubFilesAnnotation != null) {
            Collections.addAll(allAnnotationFiles, stubFilesAnnotation.value());
        }

        // 4. Stub files provided via stubs system property
        String stubsProperty = System.getProperty("stubs");
        if (stubsProperty != null) {
            Collections.addAll(allAnnotationFiles, stubsProperty.split(File.pathSeparator));
        }

        // 5. Stub files provided via stubs environment variable
        String stubEnvVar = System.getenv("stubs");
        if (stubEnvVar != null) {
            Collections.addAll(allAnnotationFiles, stubEnvVar.split(File.pathSeparator));
        }

        // 6. Stub files provided via stubs command-line option
        String stubsOption = checker.getOption("stubs");
        if (stubsOption != null) {
            Collections.addAll(allAnnotationFiles, stubsOption.split(File.pathSeparator));
        }

        parseAnnotationFiles(allAnnotationFiles, AnnotationFileUtil.AnnotationFileType.STUB);
        parsing = false;
    }

<<<<<<< HEAD
    /** Parses the ajava files passed through the -Aajava option. */
    public void parseAjavaFiles() {
        parsing = true;
        // TODO: Error if this is called more than once?
        SourceChecker checker = factory.getContext().getChecker();
=======
    /** Parses the ajava files passed through the -Aajava command-line option. */
    public void parseAjavaFiles() {
        parsing = true;
        // TODO: Error if this is called more than once?
        SourceChecker checker = factory.getChecker();
>>>>>>> f566b83b
        List<String> ajavaFiles = new ArrayList<>();
        String ajavaOption = checker.getOption("ajava");
        if (ajavaOption != null) {
            Collections.addAll(ajavaFiles, ajavaOption.split(File.pathSeparator));
        }

        parseAnnotationFiles(ajavaFiles, AnnotationFileUtil.AnnotationFileType.AJAVA);
        parsing = false;
    }

    /**
     * Parses the ajava file at {@code ajavaPath} assuming {@code root} represents the compilation
     * unit of that file. Uses {@code root} to get information from javac on specific elements of
     * {@code ajavaPath}, enabling storage of more detailed annotation information than with just
     * the ajava file.
     *
     * @param ajavaPath path to an ajava file
     * @param root javac tree for the compilation unit stored in {@code ajavaFile}
     */
    public void parseAjavaFileWithTree(String ajavaPath, CompilationUnitTree root) {
        parsing = true;
<<<<<<< HEAD
        SourceChecker checker = factory.getContext().getChecker();
        ProcessingEnvironment processingEnv = factory.getProcessingEnv();
        InputStream in;
        try {
            in = new FileInputStream(ajavaPath);
=======
        SourceChecker checker = factory.getChecker();
        ProcessingEnvironment processingEnv = factory.getProcessingEnv();
        try {
            InputStream in = new FileInputStream(ajavaPath);
>>>>>>> f566b83b
            AnnotationFileParser.parseAjavaFile(
                    ajavaPath, in, root, factory, processingEnv, annotationFileAnnos);
        } catch (IOException e) {
            checker.message(Kind.NOTE, "Could not read ajava file: " + ajavaPath);
        }

        parsing = false;
    }

    /**
     * Parses the files in {@code annotationFiles} of the given file type. This includes files
     * listed directly in {@code annotationFiles} and for each listed directory, also includes all
     * files located in that directory (recursively).
     *
     * @param annotationFiles list of files and directories to parse
     * @param fileType the file type of files to parse
     */
    private void parseAnnotationFiles(
            List<String> annotationFiles, AnnotationFileUtil.AnnotationFileType fileType) {
<<<<<<< HEAD
        SourceChecker checker = factory.getContext().getChecker();
=======
        SourceChecker checker = factory.getChecker();
>>>>>>> f566b83b
        ProcessingEnvironment processingEnv = factory.getProcessingEnv();
        for (String path : annotationFiles) {
            // Special case when running in jtreg.
            String base = System.getProperty("test.src");
            String fullPath = (base == null) ? path : base + "/" + path;
<<<<<<< HEAD
            List<AnnotationFileResource> allFiles =
                    AnnotationFileUtil.allAnnotationFiles(fullPath, fileType);
            if (!allFiles.isEmpty()) {
=======

            List<AnnotationFileResource> allFiles =
                    AnnotationFileUtil.allAnnotationFiles(fullPath, fileType);
            if (allFiles != null) {
>>>>>>> f566b83b
                for (AnnotationFileResource resource : allFiles) {
                    InputStream annotationFileStream;
                    try {
                        annotationFileStream = resource.getInputStream();
                    } catch (IOException e) {
                        checker.message(
                                Kind.NOTE,
                                "Could not read annotation resource: " + resource.getDescription());
                        continue;
                    }
<<<<<<< HEAD
=======
                    // We use parseStubFile here even for ajava files because at this stage ajava
                    // files are parsed as stub files. The extra annotation data in an ajava file is
                    // parsed when type checking the ajava file's corresponding Java file.
>>>>>>> f566b83b
                    AnnotationFileParser.parseStubFile(
                            resource.getDescription(),
                            annotationFileStream,
                            factory,
                            processingEnv,
                            annotationFileAnnos);
                }
            } else {
                // We didn't find the files.
                // If the file has a prefix of "checker.jar/" then look for the file in the top
                // level directory of the jar that contains the checker.
                if (path.startsWith("checker.jar/")) {
                    path = path.substring("checker.jar/".length());
                }
                InputStream in = checker.getClass().getResourceAsStream(path);
                if (in != null) {
                    AnnotationFileParser.parseStubFile(
                            path, in, factory, processingEnv, annotationFileAnnos);
                } else {
                    // Didn't find the file.  Issue a warning.

                    // When using a compound checker, the target file may be found by the
                    // current checker's parent checkers. Also check this to avoid a false
                    // warning. Currently, only the original checker will try to parse the target
                    // file, the parent checkers are only used to reduce false warnings.
                    SourceChecker currentChecker = checker;
                    boolean findByParentCheckers = false;
                    while (currentChecker != null) {
                        URL topLevelResource = currentChecker.getClass().getResource("/" + path);
                        if (topLevelResource != null) {
                            currentChecker.message(
                                    Kind.WARNING,
                                    path
                                            + " should be in the same directory as "
                                            + currentChecker.getClass().getSimpleName()
                                            + ".class, but is at the top level of a jar file: "
                                            + topLevelResource);
                            findByParentCheckers = true;
                            break;
                        } else {
                            currentChecker = currentChecker.getParentChecker();
                        }
                    }
                    // If there exists one parent checker that can find this file, don't
                    // report an warning.
                    if (!findByParentCheckers) {
                        File parentPath = new File(path).getParentFile();
                        String parentPathDescription =
                                (parentPath == null
                                        ? "current directory"
                                        : "directory " + parentPath.getAbsolutePath());
                        String msg =
                                checker.getClass().getSimpleName()
                                        + " did not find annotation file "
                                        + path
                                        + " on classpath or within "
                                        + parentPathDescription
                                        + (fullPath.equals(path) ? "" : (" or at " + fullPath));
                        StringJoiner sj = new StringJoiner(System.lineSeparator() + "  ");
                        sj.add(msg);
                        sj.add("Classpath:");
                        for (URI uri : new ClassGraph().getClasspathURIs()) {
                            sj.add(uri.toString());
                        }
                        checker.message(Kind.WARNING, sj.toString());
                    }
                }
            }
        }
    }

    /**
     * Returns the annotated type for {@code e} containing only annotations explicitly written in an
     * annotation file or {@code null} if {@code e} does not appear in an annotation file.
     *
     * @param e an Element whose type is returned
     * @return an AnnotatedTypeMirror for {@code e} containing only annotations explicitly written
     *     in the annotation file and in the element. {@code null} is returned if {@code element}
     *     does not appear in an annotation file.
     */
    public AnnotatedTypeMirror getAnnotatedTypeMirror(Element e) {
        if (parsing) {
            return null;
        }
        parseEnclosingClass(e);
        AnnotatedTypeMirror type = annotationFileAnnos.atypes.get(e);
        return type == null ? null : type.deepCopy();
    }

    /**
     * Returns the set of declaration annotations for {@code e} containing only annotations
     * explicitly written in an annotation file or the empty set if {@code e} does not appear in an
     * annotation file.
     *
     * @param elt element for which annotations are returned
     * @return an AnnotatedTypeMirror for {@code e} containing only annotations explicitly written
     *     in the annotation file and in the element. {@code null} is returned if {@code element}
     *     does not appear in an annotation file.
     */
    public Set<AnnotationMirror> getDeclAnnotation(Element elt) {
        if (parsing) {
            return Collections.emptySet();
        }

        parseEnclosingClass(elt);
        String eltName = ElementUtils.getQualifiedName(elt);
        if (annotationFileAnnos.declAnnos.containsKey(eltName)) {
            return annotationFileAnnos.declAnnos.get(eltName);
        }
        return Collections.emptySet();
    }

    /**
     * Returns the method type of the most specific fake override for the given element, when used
     * as a member of the given type.
     *
     * @param elt element for which annotations are returned
     * @param receiverType the type of the class that contains member (or a subtype of it)
     * @return the most specific AnnotatedTypeMirror for {@code elt} that is a fake override, or
     *     null if there are no fake overrides
     */
    public @Nullable AnnotatedTypeMirror getFakeOverride(
            Element elt, AnnotatedTypeMirror receiverType) {
        if (parsing) {
            throw new BugInCF("parsing while calling getFakeOverride");
        }

        if (elt.getKind() != ElementKind.METHOD) {
            return null;
        }

        ExecutableElement method = (ExecutableElement) elt;

        TypeMirror methodReceiverType = method.getReceiverType();
        if (methodReceiverType != null && methodReceiverType.getKind() == TypeKind.NONE) {
            return null;
        }

        // This is a list of pairs of (where defined, method type) for fake overrides.  The second
        // element of each pair is currently always an AnnotatedExecutableType.
        List<Pair<TypeMirror, AnnotatedTypeMirror>> candidates =
                annotationFileAnnos.fakeOverrides.get(elt);

        if (candidates == null || candidates.isEmpty()) {
            return null;
        }

        TypeMirror receiverTypeMirror = receiverType.getUnderlyingType();

        // A list of fake receiver types.
        List<TypeMirror> applicableClasses = new ArrayList<>();
        List<TypeMirror> applicableInterfaces = new ArrayList<>();
        for (Pair<TypeMirror, AnnotatedTypeMirror> candidatePair : candidates) {
            TypeMirror fakeLocation = candidatePair.first;
            AnnotatedExecutableType candidate = (AnnotatedExecutableType) candidatePair.second;
            if (factory.types.isSameType(receiverTypeMirror, fakeLocation)) {
                return candidate;
            } else if (factory.types.isSubtype(receiverTypeMirror, fakeLocation)) {
                TypeElement fakeElement = TypesUtils.getTypeElement(fakeLocation);
                switch (fakeElement.getKind()) {
                    case CLASS:
                    case ENUM:
                        applicableClasses.add(fakeLocation);
                        break;
                    case INTERFACE:
                    case ANNOTATION_TYPE:
                        applicableInterfaces.add(fakeLocation);
                        break;
                    default:
                        throw new BugInCF(
                                "What type? %s %s %s",
                                fakeElement.getKind(), fakeElement.getClass(), fakeElement);
                }
            }
        }

        if (applicableClasses.isEmpty() && applicableInterfaces.isEmpty()) {
            return null;
        }
        TypeMirror fakeReceiverType =
                TypesUtils.mostSpecific(
                        !applicableClasses.isEmpty() ? applicableClasses : applicableInterfaces,
                        factory.getProcessingEnv());
        if (fakeReceiverType == null) {
            StringJoiner message = new StringJoiner(System.lineSeparator());
            message.add(
                    String.format(
                            "No most specific fake override found for %s with receiver %s.  These fake overrides are applicable:",
                            elt, receiverTypeMirror));
            for (TypeMirror candidate : applicableClasses) {
                message.add("  class candidate: " + candidate);
            }
            for (TypeMirror candidate : applicableInterfaces) {
                message.add("  interface candidate: " + candidate);
            }
            throw new BugInCF(message.toString());
        }

        for (Pair<TypeMirror, AnnotatedTypeMirror> candidatePair : candidates) {
            TypeMirror candidateReceiverType = candidatePair.first;
            if (factory.types.isSameType(fakeReceiverType, candidateReceiverType)) {
                return (AnnotatedExecutableType) candidatePair.second;
            }
        }

        throw new BugInCF(
                "No match for %s in %s %s %s",
                fakeReceiverType, candidates, applicableClasses, applicableInterfaces);
    }

    ///
    /// End of public methods, private helper methods follow
    ///

    /**
     * Parses the outermost enclosing class of {@code e} if there exists an annotation file for it
     * and it has not already been parsed.
     *
     * @param e element whose outermost enclosing class will be parsed
     */
    private void parseEnclosingClass(Element e) {
        if (!shouldParseJdk) {
            return;
        }
        String className = getOutermostEnclosingClass(e);
        if (className == null || className.isEmpty()) {
            return;
        }
        if (jdkStubFiles.containsKey(className)) {
            parseStubFile(jdkStubFiles.get(className));
            jdkStubFiles.remove(className);
        } else if (jdkStubFilesJar.containsKey(className)) {
            parseJarEntry(jdkStubFilesJar.get(className));
            jdkStubFilesJar.remove(className);
        }
    }

    /**
     * Returns the fully qualified name of the outermost enclosing class of {@code e} or {@code
     * null} if no such class exists for {@code e}.
     *
     * @param e an element whose outermost enclosing class to return
     * @return the canonical name of the outermost enclosing class of {@code e} or {@code null} if
     *     no class encloses {@code e}
     */
    private @CanonicalNameOrEmpty String getOutermostEnclosingClass(Element e) {
        TypeElement enclosingClass = ElementUtils.enclosingTypeElement(e);
        if (enclosingClass == null) {
            return null;
        }
        while (true) {
            Element element = enclosingClass.getEnclosingElement();
            if (element == null || element.getKind() == ElementKind.PACKAGE) {
                break;
            }
            TypeElement t = ElementUtils.enclosingTypeElement(element);
            if (t == null) {
                break;
            }
            enclosingClass = t;
        }
        @SuppressWarnings(
                "signature:assignment.type.incompatible" // https://tinyurl.com/cfissue/658:
        // Name.toString should be @PolySignature
        )
        @CanonicalNameOrEmpty String result = enclosingClass.getQualifiedName().toString();
        return result;
    }

    /**
     * Parses the stub file in {@code path}.
     *
     * @param path path to file to parse
     */
    private void parseStubFile(Path path) {
        parsing = true;
        try (FileInputStream jdkStub = new FileInputStream(path.toFile())) {
            AnnotationFileParser.parseJdkFileAsStub(
                    path.toFile().getName(),
                    jdkStub,
                    factory,
                    factory.getProcessingEnv(),
                    annotationFileAnnos);
        } catch (IOException e) {
            throw new BugInCF("cannot open the jdk stub file " + path, e);
        } finally {
            parsing = false;
        }
    }

    /**
     * Parses the stub file in the given jar entry.
     *
     * @param jarEntryName name of the jar entry to parse
     */
    private void parseJarEntry(String jarEntryName) {
        JarURLConnection connection = getJarURLConnectionToJdk();
        parsing = true;
        try (JarFile jarFile = connection.getJarFile()) {
            InputStream jdkStub;
            try {
                jdkStub = jarFile.getInputStream(jarFile.getJarEntry(jarEntryName));
            } catch (IOException e) {
                throw new BugInCF("cannot open the jdk stub file " + jarEntryName, e);
            }
            AnnotationFileParser.parseJdkFileAsStub(
                    jarEntryName,
                    jdkStub,
                    factory,
                    factory.getProcessingEnv(),
                    annotationFileAnnos);
        } catch (IOException e) {
            throw new BugInCF("cannot open the Jar file " + connection.getEntryName(), e);
        } catch (BugInCF e) {
            throw new BugInCF("Exception while parsing " + jarEntryName + ": " + e.getMessage(), e);
        } finally {
            parsing = false;
        }
    }

    /**
     * Returns a JarURLConnection to "/jdk*".
     *
     * @return a JarURLConnection to "/jdk*"
     */
    private JarURLConnection getJarURLConnectionToJdk() {
        URL resourceURL = factory.getClass().getResource("/annotated-jdk");
        JarURLConnection connection;
        try {
            connection = (JarURLConnection) resourceURL.openConnection();

            // disable caching / connection sharing of the low level URLConnection to the Jarfile
            connection.setDefaultUseCaches(false);
            connection.setUseCaches(false);

            connection.connect();
        } catch (IOException e) {
            throw new BugInCF(
                    "cannot open a connection to the Jar file " + resourceURL.getFile(), e);
        }
        return connection;
    }

    /**
     * Walk through the jdk directory and create a mapping, {@link #jdkStubFiles}, from file name to
     * the class contained with in it. Also, parses all package-info.java files.
     */
    private void prepJdkStubs() {
        if (!shouldParseJdk) {
            return;
        }
        URL resourceURL = factory.getClass().getResource("/annotated-jdk");
        if (resourceURL == null) {
            if (factory.getChecker().hasOption("permitMissingJdk")
                    // temporary, for backward compatibility
                    || factory.getChecker().hasOption("nocheckjdk")) {
                return;
            }
            throw new BugInCF("JDK not found");
        } else if (resourceURL.getProtocol().contentEquals("jar")) {
            prepJdkFromJar(resourceURL);
        } else if (resourceURL.getProtocol().contentEquals("file")) {
            prepJdkFromFile(resourceURL);
        } else {
            if (factory.getChecker().hasOption("permitMissingJdk")
                    // temporary, for backward compatibility
                    || factory.getChecker().hasOption("nocheckjdk")) {
                return;
            }
            throw new BugInCF("JDK not found");
        }
    }

    /**
     * Walk through the jdk directory and create a mapping, {@link #jdkStubFiles}, from file name to
     * the class contained with in it. Also, parses all package-info.java files.
     *
     * @param resourceURL the URL pointing to the JDK directory
     */
    private void prepJdkFromFile(URL resourceURL) {
        Path root;
        try {
            root = Paths.get(resourceURL.toURI());
        } catch (URISyntaxException e) {
            throw new BugInCF("Can parse URL: " + resourceURL.toString(), e);
        }

        try (Stream<Path> walk = Files.walk(root)) {
            List<Path> paths =
                    walk.filter(p -> Files.isRegularFile(p) && p.toString().endsWith(".java"))
                            .collect(Collectors.toList());
            for (Path path : paths) {
                if (path.getFileName().toString().equals("package-info.java")) {
                    parseStubFile(path);
                    continue;
                }
                if (path.getFileName().toString().equals("module-info.java")) {
                    // JavaParser can't parse module-info files, so skip them.
                    continue;
                }
                if (parseAllJdkFiles) {
                    parseStubFile(path);
                    continue;
                }
                Path relativePath = root.relativize(path);
                // 4: /src/<module>/share/classes
                Path savepath = relativePath.subpath(4, relativePath.getNameCount());
                String s =
                        savepath.toString().replace(".java", "").replace(File.separatorChar, '.');
                jdkStubFiles.put(s, path);
            }
        } catch (IOException e) {
            throw new BugInCF("prepJdkFromFile(" + resourceURL + ")", e);
        }
    }

    /**
     * Walk through the jdk directory and create a mapping, {@link #jdkStubFilesJar}, from file name
     * to the class contained with in it. Also, parses all package-info.java files.
     *
     * @param resourceURL the URL pointing to the JDK directory
     */
    private void prepJdkFromJar(URL resourceURL) {
        JarURLConnection connection = getJarURLConnectionToJdk();

        try (JarFile jarFile = connection.getJarFile()) {
            for (JarEntry jarEntry : jarFile.stream().collect(Collectors.toList())) {
                // filter out directories and non-class files
                if (!jarEntry.isDirectory()
                        && jarEntry.getName().endsWith(".java")
                        && jarEntry.getName().startsWith("annotated-jdk")
                        // JavaParser can't parse module-info files, so skip them.
                        && !jarEntry.getName().contains("module-info")) {
                    String jarEntryName = jarEntry.getName();
                    if (parseAllJdkFiles) {
                        parseJarEntry(jarEntryName);
                        continue;
                    }
                    int index = jarEntry.getName().indexOf("/share/classes/");
                    String shortName =
                            jarEntryName
                                    .substring(index + "/share/classes/".length())
                                    .replace(".java", "")
                                    .replace('/', '.');
                    jdkStubFilesJar.put(shortName, jarEntryName);
                    if (jarEntryName.endsWith("package-info.java")) {
                        parseJarEntry(jarEntryName);
                    }
                }
            }
        } catch (IOException e) {
            throw new BugInCF("cannot open the Jar file " + resourceURL.getFile(), e);
        }
    }
}<|MERGE_RESOLUTION|>--- conflicted
+++ resolved
@@ -1,10 +1,7 @@
 package org.checkerframework.framework.stub;
 
 import com.sun.source.tree.CompilationUnitTree;
-<<<<<<< HEAD
-=======
 import io.github.classgraph.ClassGraph;
->>>>>>> f566b83b
 import java.io.File;
 import java.io.FileInputStream;
 import java.io.IOException;
@@ -133,11 +130,7 @@
      */
     public void parseStubFiles() {
         parsing = true;
-<<<<<<< HEAD
-        SourceChecker checker = factory.getContext().getChecker();
-=======
         SourceChecker checker = factory.getChecker();
->>>>>>> f566b83b
         ProcessingEnvironment processingEnv = factory.getProcessingEnv();
         // 1. jdk.astub
         // Only look in .jar files, and parse it right away.
@@ -201,19 +194,11 @@
         parsing = false;
     }
 
-<<<<<<< HEAD
-    /** Parses the ajava files passed through the -Aajava option. */
-    public void parseAjavaFiles() {
-        parsing = true;
-        // TODO: Error if this is called more than once?
-        SourceChecker checker = factory.getContext().getChecker();
-=======
     /** Parses the ajava files passed through the -Aajava command-line option. */
     public void parseAjavaFiles() {
         parsing = true;
         // TODO: Error if this is called more than once?
         SourceChecker checker = factory.getChecker();
->>>>>>> f566b83b
         List<String> ajavaFiles = new ArrayList<>();
         String ajavaOption = checker.getOption("ajava");
         if (ajavaOption != null) {
@@ -235,18 +220,10 @@
      */
     public void parseAjavaFileWithTree(String ajavaPath, CompilationUnitTree root) {
         parsing = true;
-<<<<<<< HEAD
-        SourceChecker checker = factory.getContext().getChecker();
-        ProcessingEnvironment processingEnv = factory.getProcessingEnv();
-        InputStream in;
-        try {
-            in = new FileInputStream(ajavaPath);
-=======
         SourceChecker checker = factory.getChecker();
         ProcessingEnvironment processingEnv = factory.getProcessingEnv();
         try {
             InputStream in = new FileInputStream(ajavaPath);
->>>>>>> f566b83b
             AnnotationFileParser.parseAjavaFile(
                     ajavaPath, in, root, factory, processingEnv, annotationFileAnnos);
         } catch (IOException e) {
@@ -266,26 +243,16 @@
      */
     private void parseAnnotationFiles(
             List<String> annotationFiles, AnnotationFileUtil.AnnotationFileType fileType) {
-<<<<<<< HEAD
-        SourceChecker checker = factory.getContext().getChecker();
-=======
         SourceChecker checker = factory.getChecker();
->>>>>>> f566b83b
         ProcessingEnvironment processingEnv = factory.getProcessingEnv();
         for (String path : annotationFiles) {
             // Special case when running in jtreg.
             String base = System.getProperty("test.src");
             String fullPath = (base == null) ? path : base + "/" + path;
-<<<<<<< HEAD
-            List<AnnotationFileResource> allFiles =
-                    AnnotationFileUtil.allAnnotationFiles(fullPath, fileType);
-            if (!allFiles.isEmpty()) {
-=======
 
             List<AnnotationFileResource> allFiles =
                     AnnotationFileUtil.allAnnotationFiles(fullPath, fileType);
             if (allFiles != null) {
->>>>>>> f566b83b
                 for (AnnotationFileResource resource : allFiles) {
                     InputStream annotationFileStream;
                     try {
@@ -296,12 +263,9 @@
                                 "Could not read annotation resource: " + resource.getDescription());
                         continue;
                     }
-<<<<<<< HEAD
-=======
                     // We use parseStubFile here even for ajava files because at this stage ajava
                     // files are parsed as stub files. The extra annotation data in an ajava file is
                     // parsed when type checking the ajava file's corresponding Java file.
->>>>>>> f566b83b
                     AnnotationFileParser.parseStubFile(
                             resource.getDescription(),
                             annotationFileStream,
