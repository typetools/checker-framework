package org.checkerframework.framework.stub;

import com.sun.source.tree.CompilationUnitTree;
import io.github.classgraph.ClassGraph;
import java.io.File;
import java.io.FileInputStream;
import java.io.IOException;
import java.io.InputStream;
import java.net.JarURLConnection;
import java.net.URI;
import java.net.URISyntaxException;
import java.net.URL;
import java.nio.file.Files;
import java.nio.file.Path;
import java.nio.file.Paths;
import java.util.ArrayList;
import java.util.Arrays;
import java.util.Collections;
import java.util.Comparator;
import java.util.HashMap;
import java.util.List;
import java.util.Map;
import java.util.StringJoiner;
import java.util.jar.JarEntry;
import java.util.jar.JarFile;
import java.util.stream.Collectors;
import java.util.stream.Stream;
import javax.annotation.processing.ProcessingEnvironment;
import javax.lang.model.element.Element;
import javax.lang.model.element.ElementKind;
import javax.lang.model.element.ExecutableElement;
import javax.lang.model.element.TypeElement;
import javax.lang.model.type.TypeMirror;
import javax.lang.model.util.Types;
import javax.tools.Diagnostic;
import org.checkerframework.checker.nullness.qual.Nullable;
import org.checkerframework.checker.signature.qual.CanonicalNameOrEmpty;
import org.checkerframework.common.basetype.BaseTypeChecker;
import org.checkerframework.framework.qual.StubFiles;
import org.checkerframework.framework.source.SourceChecker;
import org.checkerframework.framework.stub.AnnotationFileParser.AnnotationFileAnnotations;
import org.checkerframework.framework.stub.AnnotationFileParser.RecordComponentStub;
import org.checkerframework.framework.stub.AnnotationFileUtil.AnnotationFileType;
import org.checkerframework.framework.type.AnnotatedTypeFactory;
import org.checkerframework.framework.type.AnnotatedTypeMirror;
import org.checkerframework.framework.type.AnnotatedTypeMirror.AnnotatedExecutableType;
import org.checkerframework.javacutil.AnnotationMirrorSet;
import org.checkerframework.javacutil.BugInCF;
import org.checkerframework.javacutil.ElementUtils;
import org.checkerframework.javacutil.Pair;
import org.checkerframework.javacutil.SystemUtil;
import org.checkerframework.javacutil.TypesUtils;
import org.plumelib.util.CollectionsPlume;

/**
 * Holds information about types parsed from annotation files (stub files or ajava files). When
 * using an ajava file, only holds information on public elements as with stub files.
 */
public class AnnotationFileElementTypes {
  /** Annotations from annotation files (but not from annotated JDK files). */
  private final AnnotationFileAnnotations annotationFileAnnos;

  /**
   * Whether or not a file is currently being parsed. (If one is being parsed, don't try to parse
   * another.)
   */
  private boolean parsing;

  /** AnnotatedTypeFactory. */
  private final AnnotatedTypeFactory factory;

  /**
   * Mapping from fully-qualified class name to corresponding JDK stub file from the file system
   * that have not yet been read. When a file is read, its mapping is removed from this map.
   *
   * <p>By contrast, {@link #remainingJdkStubFilesJar} contains JDK stub files from checker.jar.
   */
  private final Map<String, Path> remainingJdkStubFiles = new HashMap<>();

  /**
   * Mapping from fully-qualified class name to corresponding JDK stub files from checker.jar that
   * have not yet been read. When a file is read, its mapping is removed from this map.
   *
   * <p>By contrast, {@link #remainingJdkStubFiles} contains JDK stub files from the file system.
   */
  private final Map<String, String> remainingJdkStubFilesJar = new HashMap<>();

  /** Which version number of the annotated JDK should be used? */
  private final String annotatedJdkVersion;

  /** Should the JDK be parsed? */
  private final boolean shouldParseJdk;

  /** Parse all JDK files at startup rather than as needed. */
  private final boolean parseAllJdkFiles;

  /** True if -ApermitMissingJdk was passed on the command line. */
  private final boolean permitMissingJdk;

  /** True if -Aignorejdkastub was passed on the command line. */
  private final boolean ignorejdkastub;

  /**
   * Creates an empty annotation source.
   *
   * @param factory a type factory
   */
  public AnnotationFileElementTypes(AnnotatedTypeFactory factory) {
    this.factory = factory;
    this.annotationFileAnnos = new AnnotationFileAnnotations();
    this.parsing = false;
    String release = SystemUtil.getReleaseValue(factory.getProcessingEnv());
    this.annotatedJdkVersion = release != null ? release : String.valueOf(SystemUtil.jreVersion);

    this.shouldParseJdk = !factory.getChecker().hasOption("ignorejdkastub");
    this.parseAllJdkFiles = factory.getChecker().hasOption("parseAllJdk");
    this.permitMissingJdk = factory.getChecker().hasOption("permitMissingJdk");
    this.ignorejdkastub = factory.getChecker().hasOption("ignorejdkastub");
  }

  /**
   * Returns true if files are currently being parsed; otherwise, false.
   *
   * @return true if files are currently being parsed; otherwise, false
   */
  public boolean isParsing() {
    return parsing;
  }

  /**
   * Parses the stub files in the following order:
   *
   * <ol>
   *   <li>jdk.astub in this directory, if it exists and ignorejdkastub option is not supplied
   *   <li>jdk.astub in the same directory as the checker, if it exists and ignorejdkastub option is
   *       not supplied
   *   <li>If parsing annotated JDK as stub files, all package-info.java files under the jdk/
   *       directory
   *   <li>Stub files listed in @StubFiles annotation on the checker; must be in same directory as
   *       the checker
   *   <li>Stub files returned by {@link BaseTypeChecker#getExtraStubFiles} (treated like those
   *       listed in @StubFiles annotation)
   *   <li>Stub files provided via {@code -Astubs} compiler option
   * </ol>
   *
   * <p>If a type is annotated with a qualifier from the same hierarchy in more than one stub file,
   * the qualifier in the last stub file is applied.
   *
   * <p>If using JDK 11, then the JDK stub files are only parsed if a type or declaration annotation
   * is requested from a class in that file.
   */
  public void parseStubFiles() {
    parsing = true;
    BaseTypeChecker checker = factory.getChecker();
    if (!ignorejdkastub) {
      // 1. jdk.astub
      // Only look in .jar files, and parse it right away.
      String jdkVersionStub = "jdk" + annotatedJdkVersion + ".astub";
      parseOneStubFile(this.getClass(), "jdk.astub");
      parseOneStubFile(this.getClass(), jdkVersionStub);
      parseOneStubFile(checker.getClass(), "jdk.astub");
      parseOneStubFile(checker.getClass(), jdkVersionStub);
      // This needs to be special-cased for every jdkX.astub for which files exist. :-(
      if (annotatedJdkVersion.equals("8")) {
        String jdk11Stub = "jdk11.astub";
        parseOneStubFile(this.getClass(), jdk11Stub);
        parseOneStubFile(checker.getClass(), jdk11Stub);
      }

      // 2. Annotated JDK
      // This preps but does not parse the JDK files (except package-info.java files).
      // The JDK source code files will be parsed later, on demand.
      prepJdkStubs();
      // prepping the JDK parses all package-info.java files, which sets the `parsing` field
      // to false, so re-set it to true.
      parsing = true;
    }

    // 3. Stub files listed in @StubFiles annotation on the checker
    StubFiles stubFilesAnnotation = checker.getClass().getAnnotation(StubFiles.class);
    if (stubFilesAnnotation != null) {
      parseAnnotationFiles(
          Arrays.asList(stubFilesAnnotation.value()), AnnotationFileType.BUILTIN_STUB);
    }

    // 4. Stub files returned by the `getExtraStubFiles()` method
    parseAnnotationFiles(checker.getExtraStubFiles(), AnnotationFileType.BUILTIN_STUB);

    // 5. Stub files provided via -Astubs command-line option
    String stubsOption = checker.getOption("stubs");
    if (stubsOption != null) {
      parseAnnotationFiles(
          Arrays.asList(stubsOption.split(File.pathSeparator)),
          AnnotationFileType.COMMAND_LINE_STUB);
    }

    parsing = false;
  }

  /**
   * Parse one .astub file.
   *
   * @param checkerClass the location of the resource in the checker.jar file
   * @param stubFileName the basename of the .astub file
   */
  private void parseOneStubFile(Class<?> checkerClass, String stubFileName) {
    BaseTypeChecker checker = factory.getChecker();
    ProcessingEnvironment processingEnv = factory.getProcessingEnv();
    try (InputStream jdkVersionStubIn = checkerClass.getResourceAsStream(stubFileName)) {
      if (jdkVersionStubIn != null) {
        AnnotationFileParser.parseStubFile(
            checkerClass.getResource(stubFileName).toString(),
            jdkVersionStubIn,
            factory,
            processingEnv,
            annotationFileAnnos,
            AnnotationFileType.BUILTIN_STUB);
      }
    } catch (IOException e) {
      checker.message(
          Diagnostic.Kind.NOTE,
          "Could not read annotation resource from " + checkerClass + ": " + stubFileName);
    }
  }

  /** Parses the ajava files passed through the -Aajava command-line option. */
  public void parseAjavaFiles() {
    parsing = true;
    try {
      // TODO: Error if this is called more than once?
      SourceChecker checker = factory.getChecker();
      List<String> ajavaFiles = new ArrayList<>();
      String ajavaOption = checker.getOption("ajava");
      if (ajavaOption != null) {
        Collections.addAll(ajavaFiles, ajavaOption.split(File.pathSeparator));
      }

      parseAnnotationFiles(ajavaFiles, AnnotationFileType.AJAVA);
    } finally {
      parsing = false;
    }
  }

  /**
   * Parses the ajava file at {@code ajavaPath} assuming {@code root} represents the compilation
   * unit of that file. Uses {@code root} to get information from javac on specific elements of
   * {@code ajavaPath}, enabling storage of more detailed annotation information than with just the
   * ajava file.
   *
   * @param ajavaPath path to an ajava file
   * @param root javac tree for the compilation unit stored in {@code ajavaFile}
   */
  public void parseAjavaFileWithTree(String ajavaPath, CompilationUnitTree root) {
    parsing = true;
    SourceChecker checker = factory.getChecker();
    ProcessingEnvironment processingEnv = factory.getProcessingEnv();
    try (InputStream in = new FileInputStream(ajavaPath)) {
      AnnotationFileParser.parseAjavaFile(
          ajavaPath, in, root, factory, processingEnv, annotationFileAnnos);
    } catch (IOException e) {
      checker.message(Diagnostic.Kind.NOTE, "Could not read ajava file: " + ajavaPath);
    } finally {
      parsing = false;
    }
  }

  /**
   * Parses the files in {@code annotationFiles} of the given file type. This includes files listed
   * directly in {@code annotationFiles} and for each listed directory, also includes all files
   * located in that directory (recursively).
   *
   * @param annotationFiles list of files and directories to parse
   * @param fileType the file type of files to parse
   */
  private void parseAnnotationFiles(List<String> annotationFiles, AnnotationFileType fileType) {
    SourceChecker checker = factory.getChecker();
    ProcessingEnvironment processingEnv = factory.getProcessingEnv();
    for (String path : annotationFiles) {
      // Special case when running in jtreg.
      String base = System.getProperty("test.src");
      String fullPath = (base == null) ? path : base + "/" + path;

      List<AnnotationFileResource> allFiles =
          AnnotationFileUtil.allAnnotationFiles(fullPath, fileType);
      if (allFiles != null) {
        for (AnnotationFileResource resource : allFiles) {
          try (InputStream annotationFileStream = resource.getInputStream()) {
            // We use parseStubFile here even for ajava files because at this stage
            // ajava files are parsed as stub files. The extra annotation data in an
            // ajava file is parsed when type-checking the ajava file's corresponding
            // Java file.
            AnnotationFileParser.parseStubFile(
                resource.getDescription(),
                annotationFileStream,
                factory,
                processingEnv,
                annotationFileAnnos,
                fileType == AnnotationFileType.AJAVA ? AnnotationFileType.AJAVA_AS_STUB : fileType);
          } catch (IOException e) {
            checker.message(
                Diagnostic.Kind.NOTE,
                "Could not read annotation resource: " + resource.getDescription());
            continue;
          }
        }
      } else {
        // We didn't find the files.
        // If the file has a prefix of "checker.jar/" then look for the file in the top
        // level directory of the jar that contains the checker.
        if (path.startsWith("checker.jar/")) {
          path = path.substring("checker.jar/".length());
        }
        try (InputStream in = checker.getClass().getResourceAsStream(path)) {
          if (in != null) {
            AnnotationFileParser.parseStubFile(
                path, in, factory, processingEnv, annotationFileAnnos, fileType);
          } else {
            // Didn't find the file.  Issue a warning.

            // When using a compound checker, the target file may be found by the
            // current checker's parent checkers. Also check this to avoid a false
            // warning. Currently, only the original checker will try to parse the
            // target file, the parent checkers are only used to reduce false
            // warnings.
            SourceChecker currentChecker = checker;
            boolean findByParentCheckers = false;
            while (currentChecker != null) {
              URL topLevelResource = currentChecker.getClass().getResource("/" + path);
              if (topLevelResource != null) {
                currentChecker.message(
                    Diagnostic.Kind.WARNING,
                    path
                        + " should be in the same directory as "
                        + currentChecker.getClass().getSimpleName()
                        + ".class, but is at the top level of a jar file: "
                        + topLevelResource);
                findByParentCheckers = true;
                break;
              } else {
                currentChecker = currentChecker.getParentChecker();
              }
            }
            // If there exists one parent checker that can find this file, don't report
            // a warning.
            if (!findByParentCheckers) {
              File parentPath = new File(path).getParentFile();
              String parentPathDescription =
                  (parentPath == null
                      ? "current directory"
                      : "directory " + parentPath.getAbsolutePath());
              String msg =
                  checker.getClass().getSimpleName()
                      + " did not find annotation file or directory "
                      + path
                      + " on classpath or within "
                      + parentPathDescription
                      + (fullPath.equals(path) ? "" : (" or at " + fullPath));
              StringJoiner sj = new StringJoiner(System.lineSeparator() + "  ");
              sj.add(msg);
              sj.add("Classpath:");
              for (URI uri : new ClassGraph().getClasspathURIs()) {
                sj.add(uri.toString());
              }
              checker.message(Diagnostic.Kind.WARNING, sj.toString());
            }
          }
        } catch (IOException e) {
          checker.message(Diagnostic.Kind.NOTE, "Could not read annotation resource: " + path);
        }
      }
    }
  }

  /**
   * Returns the annotated type for {@code e} containing only annotations explicitly written in an
   * annotation file. Returns {@code null} if {@code e} does not appear in an annotation file.
   *
   * @param e an Element whose type is returned
   * @return an AnnotatedTypeMirror for {@code e} containing only annotations explicitly written in
   *     the annotation file and in the element. Returns {@code null} if {@code element} does not
   *     appear in an annotation file.
   */
  public @Nullable AnnotatedTypeMirror getAnnotatedTypeMirror(Element e) {
    if (isParsing()) {
      return null;
    }
    maybeParseEnclosingJdkClass(e);
    AnnotatedTypeMirror type = annotationFileAnnos.atypes.get(e);
    return type == null ? null : type.deepCopy();
  }

  /**
   * Returns the set of declaration annotations for {@code e} containing only annotations explicitly
   * written in an annotation file or the empty set if {@code e} does not appear in an annotation
   * file.
   *
   * @param elt element for which annotations are returned
   * @return an AnnotatedTypeMirror for {@code e} containing only annotations explicitly written in
   *     the annotation file and in the element. {@code null} is returned if {@code element} does
   *     not appear in an annotation file.
   * @deprecated use {@link #getDeclAnnotations}
   */
  @Deprecated // 2021-06-26
  public AnnotationMirrorSet getDeclAnnotation(Element elt) {
    return getDeclAnnotations(elt);
  }

  /**
   * Returns the set of declaration annotations for {@code e} containing only annotations explicitly
   * written in an annotation file or the empty set if {@code e} does not appear in an annotation
   * file.
   *
   * @param elt element for which annotations are returned
   * @return an AnnotatedTypeMirror for {@code e} containing only annotations explicitly written in
   *     the annotation file and in the element. {@code null} is returned if {@code element} does
   *     not appear in an annotation file.
   */
  public AnnotationMirrorSet getDeclAnnotations(Element elt) {
    if (isParsing()) {
      return AnnotationMirrorSet.emptySet();
    }

    maybeParseEnclosingJdkClass(elt);
    String eltName = ElementUtils.getQualifiedName(elt);
    if (annotationFileAnnos.declAnnos.containsKey(eltName)) {
      return annotationFileAnnos.declAnnos.get(eltName);
    } else {
      // Handle annotations on record declarations.
      boolean canTransferAnnotationsToSameName;
      Element enclosingType; // Do nothing unless this element is a record.
      switch (elt.getKind()) {
        case METHOD:
          // Annotations transfer to zero-arg accessor methods of same name:
          canTransferAnnotationsToSameName = ((ExecutableElement) elt).getParameters().isEmpty();
          enclosingType = elt.getEnclosingElement();
          break;
        case FIELD:
          // Annotations transfer to fields of same name:
          canTransferAnnotationsToSameName = true;
          enclosingType = elt.getEnclosingElement();
          break;
        case PARAMETER:
          // Annotations transfer to compact canonical constructor parameter of same name:
          canTransferAnnotationsToSameName =
              ElementUtils.isCompactCanonicalRecordConstructor(elt.getEnclosingElement())
                  && elt.getEnclosingElement().getKind() == ElementKind.CONSTRUCTOR;
          enclosingType = elt.getEnclosingElement().getEnclosingElement();
          break;
        default:
          canTransferAnnotationsToSameName = false;
          enclosingType = null;
          break;
      }

      if (canTransferAnnotationsToSameName && enclosingType.getKind().toString().equals("RECORD")) {
        AnnotationFileParser.RecordStub recordStub =
            annotationFileAnnos.records.get(enclosingType.getSimpleName().toString());
        if (recordStub != null
            && recordStub.componentsByName.containsKey(elt.getSimpleName().toString())) {
          RecordComponentStub recordComponentStub =
              recordStub.componentsByName.get(elt.getSimpleName().toString());
          return recordComponentStub.getAnnotationsForTarget(elt.getKind());
        }
      }
    }
    return AnnotationMirrorSet.emptySet();
  }

  /**
   * Adds annotations from stub files for the corresponding record components (if the given
   * constructor/method is the canonical constructor or a record accessor). Such transfer is
   * automatically done by javac usually, but not from stubs.
   *
   * @param types a Types instance used for checking type equivalence
   * @param elt a member. This method does nothing if it's not a method or constructor.
   * @param memberType the type corresponding to the element elt; side-effected by this method
   */
  public void injectRecordComponentType(
      Types types, Element elt, AnnotatedExecutableType memberType) {
    if (isParsing()) {
      throw new BugInCF("parsing while calling injectRecordComponentType");
    }

    if (elt.getKind() == ElementKind.METHOD) {
      if (((ExecutableElement) elt).getParameters().isEmpty()) {
        String recordName = ElementUtils.getQualifiedName(elt.getEnclosingElement());
        AnnotationFileParser.RecordStub recordComponentType =
            annotationFileAnnos.records.get(recordName);
        if (recordComponentType != null) {
          // If the record component has an annotation in the stub, the component
          // annotation replaces any from the same hierarchy on the accessor method,
          // unless there is an accessor in the stubs file (which may or may not have an
          // annotation in the same hierarchy; the user may want to specify the annotation
          // or deliberately not annotate the accessor).
          // We thus only replace the method annotation with the component annotation
          // if there is no accessor in the stubs file:
          RecordComponentStub recordComponentStub =
              recordComponentType.componentsByName.get(elt.getSimpleName().toString());
          if (recordComponentStub != null && !recordComponentStub.hasAccessorInStubs()) {
            memberType
                .getReturnType()
                .replaceAnnotations(recordComponentStub.type.getAnnotations());
          }
        }
      }
    } else if (elt.getKind() == ElementKind.CONSTRUCTOR) {
      if (AnnotationFileUtil.isCanonicalConstructor((ExecutableElement) elt, types)) {
        TypeElement enclosing = (TypeElement) elt.getEnclosingElement();
        AnnotationFileParser.RecordStub recordComponentType =
            annotationFileAnnos.records.get(enclosing.getQualifiedName().toString());
        if (recordComponentType != null) {
          List<AnnotatedTypeMirror> componentsInCanonicalConstructor =
              recordComponentType.getComponentsInCanonicalConstructor();
          if (componentsInCanonicalConstructor != null) {
            for (int i = 0; i < componentsInCanonicalConstructor.size(); i++) {
              memberType
                  .getParameterTypes()
                  .get(i)
                  .replaceAnnotations(componentsInCanonicalConstructor.get(i).getAnnotations());
            }
          }
        }
      }
    }
  }

  /**
   * Returns the method type of the most specific fake override for the given element, when used as
   * a member of the given type.
   *
   * @param elt element for which annotations are returned
   * @param receiverType the type of the class that contains member (or a subtype of it)
   * @return the most specific AnnotatedTypeMirror for {@code elt} that is a fake override, or null
   *     if there are no fake overrides
   */
  public @Nullable AnnotatedExecutableType getFakeOverride(
      Element elt, AnnotatedTypeMirror receiverType) {
    if (isParsing()) {
      throw new BugInCF("parsing while calling getFakeOverride");
    }

    if (elt.getKind() != ElementKind.METHOD) {
      return null;
    }

    ExecutableElement method = (ExecutableElement) elt;

    // This is a list of pairs of (where defined, method type) for fake overrides.  The second
    // element of each pair is currently always an AnnotatedExecutableType.
    List<Pair<TypeMirror, AnnotatedTypeMirror>> candidates =
        annotationFileAnnos.fakeOverrides.get(method);

    if (candidates == null || candidates.isEmpty()) {
      return null;
    }

    TypeMirror receiverTypeMirror = receiverType.getUnderlyingType();

    // A list of fake receiver types.
    List<TypeMirror> applicableClasses = new ArrayList<>();
    List<TypeMirror> applicableInterfaces = new ArrayList<>();
    for (Pair<TypeMirror, AnnotatedTypeMirror> candidatePair : candidates) {
      TypeMirror fakeLocation = candidatePair.first;
      AnnotatedExecutableType candidate = (AnnotatedExecutableType) candidatePair.second;
      if (factory.types.isSameType(receiverTypeMirror, fakeLocation)) {
        return candidate;
      } else if (factory.types.isSubtype(receiverTypeMirror, fakeLocation)) {
        TypeElement fakeElement = TypesUtils.getTypeElement(fakeLocation);
        switch (fakeElement.getKind()) {
          case CLASS:
          case ENUM:
            applicableClasses.add(fakeLocation);
            break;
          case INTERFACE:
          case ANNOTATION_TYPE:
            applicableInterfaces.add(fakeLocation);
            break;
          default:
            throw new BugInCF(
                "What type? %s %s %s", fakeElement.getKind(), fakeElement.getClass(), fakeElement);
        }
      }
    }

    if (applicableClasses.isEmpty() && applicableInterfaces.isEmpty()) {
      return null;
    }
    TypeMirror fakeReceiverType =
        TypesUtils.mostSpecific(
            !applicableClasses.isEmpty() ? applicableClasses : applicableInterfaces,
            factory.getProcessingEnv());
    if (fakeReceiverType == null) {
      StringJoiner message = new StringJoiner(System.lineSeparator());
      message.add(
          String.format(
              "No most specific fake override found for %s with receiver %s."
                  + " These fake overrides are applicable:",
              elt, receiverTypeMirror));
      for (TypeMirror candidate : applicableClasses) {
        message.add("  class candidate: " + candidate);
      }
      for (TypeMirror candidate : applicableInterfaces) {
        message.add("  interface candidate: " + candidate);
      }
      throw new BugInCF(message.toString());
    }

    for (Pair<TypeMirror, AnnotatedTypeMirror> candidatePair : candidates) {
      TypeMirror candidateReceiverType = candidatePair.first;
      if (factory.types.isSameType(fakeReceiverType, candidateReceiverType)) {
        return (AnnotatedExecutableType) candidatePair.second;
      }
    }

    throw new BugInCF(
        "No match for %s in %s %s %s",
        fakeReceiverType, candidates, applicableClasses, applicableInterfaces);
  }

  ///
  /// End of public methods, private helper methods follow
  ///

  /**
   * Parses the outermost enclosing class of {@code e} if it is in the annotated JDK and it has not
   * already been parsed.
   *
   * @param e element whose outermost enclosing class might be parsed, if it is in the JDK and has
   *     not already been parsed
   */
  private void maybeParseEnclosingJdkClass(Element e) {
    if (!shouldParseJdk) {
      return;
    }
    String className = getOutermostEnclosingClass(e);
    // `className` can be null if `e` is a package or module element.
    if (className == null || className.isEmpty()) {
      return;
    }
    if (remainingJdkStubFiles.containsKey(className)) {
      parseJdkStubFile(remainingJdkStubFiles.remove(className));
    } else if (remainingJdkStubFilesJar.containsKey(className)) {
      parseJdkJarEntry(remainingJdkStubFilesJar.remove(className));
    }
  }

  /**
   * Returns the fully qualified name of the outermost enclosing class of {@code e} or {@code null}
   * if no such class exists for {@code e}, such as when {@code e} is a package or module element.
   *
   * @param e an element whose outermost enclosing class to return
   * @return the canonical name of the outermost enclosing class of {@code e} or {@code null} if no
   *     class encloses {@code e}
   */
  private @CanonicalNameOrEmpty String getOutermostEnclosingClass(Element e) {
    TypeElement enclosingClass = ElementUtils.enclosingTypeElement(e);
    if (enclosingClass == null) {
      return null;
    }
    while (true) {
      Element element = enclosingClass.getEnclosingElement();
      if (element == null || element.getKind() == ElementKind.PACKAGE) {
        break;
      }
      TypeElement t = ElementUtils.enclosingTypeElement(element);
      if (t == null) {
        break;
      }
      enclosingClass = t;
    }
    @SuppressWarnings("signature:assignment" // https://tinyurl.com/cfissue/658:
    // Name.toString should be @PolySignature
    )
    @CanonicalNameOrEmpty String result = enclosingClass.getQualifiedName().toString();
    return result;
  }

  /**
   * Parses the stub file in {@code path}.
   *
   * @param path path to file to parse
   */
  private void parseJdkStubFile(Path path) {
    parsing = true;
    try (FileInputStream jdkStub = new FileInputStream(path.toFile())) {
      AnnotationFileParser.parseJdkFileAsStub(
          path.toFile().getName(),
          jdkStub,
          factory,
          factory.getProcessingEnv(),
          annotationFileAnnos);
    } catch (IOException e) {
      throw new BugInCF("cannot open the jdk stub file " + path, e);
    } finally {
      parsing = false;
    }
  }

  /**
   * Parses the stub file in the given jar entry.
   *
   * @param jarEntryName name of the jar entry to parse
   */
  private void parseJdkJarEntry(String jarEntryName) {
    JarURLConnection connection = getJarURLConnectionToJdk();
    parsing = true;
    try (JarFile jarFile = connection.getJarFile()) {
      try (InputStream jdkStub = jarFile.getInputStream(jarFile.getJarEntry(jarEntryName))) {
        AnnotationFileParser.parseJdkFileAsStub(
            jarEntryName, jdkStub, factory, factory.getProcessingEnv(), annotationFileAnnos);
      } catch (IOException e) {
        throw new BugInCF("cannot open the jdk stub file " + jarEntryName, e);
      }
    } catch (IOException e) {
      throw new BugInCF("cannot open the Jar file " + connection.getEntryName(), e);
    } catch (BugInCF e) {
      throw new BugInCF("Exception while parsing " + jarEntryName + ": " + e.getMessage(), e);
    } finally {
      parsing = false;
    }
  }

  /**
   * Returns a JarURLConnection to "/jdk*".
   *
   * @return a JarURLConnection to "/jdk*"
   */
  private JarURLConnection getJarURLConnectionToJdk() {
    URL resourceURL = factory.getClass().getResource("/annotated-jdk");
    JarURLConnection connection;
    try {
      connection = (JarURLConnection) resourceURL.openConnection();

      // disable caching / connection sharing of the low level URLConnection to the Jarfile
      connection.setDefaultUseCaches(false);
      connection.setUseCaches(false);

      connection.connect();
    } catch (IOException e) {
      throw new BugInCF("cannot open a connection to the Jar file " + resourceURL.getFile(), e);
    }
    return connection;
  }

  /**
   * Walk through the JDK directory and create a mapping, {@link #remainingJdkStubFiles}, from file
   * name to the class contained with in it. Also, parses all package-info.java files.
   */
  private void prepJdkStubs() {
    if (!shouldParseJdk) {
      return;
    }
    URL resourceURL = factory.getClass().getResource("/annotated-jdk");
    if (resourceURL == null) {
      if (permitMissingJdk
          // temporary, for backward compatibility
          || factory.getChecker().hasOption("nocheckjdk")) {
        return;
      }
      throw new BugInCF("JDK not found");
    } else if (resourceURL.getProtocol().contentEquals("jar")) {
      prepJdkFromJar(resourceURL);
    } else if (resourceURL.getProtocol().contentEquals("file")) {
      prepJdkFromFile(resourceURL);
    } else {
      if (permitMissingJdk
          // temporary, for backward compatibility
          || factory.getChecker().hasOption("nocheckjdk")) {
        return;
      }
      throw new BugInCF("JDK not found");
    }
  }

  /**
   * Walk through the JDK directory and create a mapping, {@link #remainingJdkStubFiles}, from file
   * name to the class contained with in it. Also, parses all package-info.java files.
   *
   * @param jdkDirectory the URL pointing to the JDK directory
   */
  private void prepJdkFromFile(URL jdkDirectory) {
    Path root;
    try {
      root = Paths.get(jdkDirectory.toURI());
    } catch (URISyntaxException e) {
      throw new BugInCF("Cannot parse URL: " + jdkDirectory.toString(), e);
    }

    try (Stream<Path> walk = Files.walk(root)) {
      List<Path> paths =
          walk.filter(p -> Files.isRegularFile(p) && p.toString().endsWith(".java"))
              .collect(Collectors.toList());
      paths.sort(Path::compareTo);
      for (Path path : paths) {
        if (path.getFileName().toString().equals("package-info.java")) {
          parseJdkStubFile(path);
          continue;
        }
        if (path.getFileName().toString().equals("module-info.java")) {
          // JavaParser can't parse module-info files, so skip them.
          continue;
        }
        if (parseAllJdkFiles) {
          parseJdkStubFile(path);
          continue;
        }
        Path relativePath = root.relativize(path);
        // The number 4 is to strip off "/src/<module>/share/classes".
        Path savepath = relativePath.subpath(4, relativePath.getNameCount());
<<<<<<< HEAD
        String s = savepath.toString().replace(".java", "").replace(File.separatorChar, '.');
        remainingJdkStubFiles.put(s, path);
=======
        String savepathString = savepath.toString();
        // The number 5 is to remove trailing ".java".
        String savepathWithoutExtension = savepathString.substring(0, savepathString.length() - 5);
        String fqName = savepathWithoutExtension.replace(File.separatorChar, '.');
        jdkStubFiles.put(fqName, path);
>>>>>>> 940b8213
      }
    } catch (IOException e) {
      throw new BugInCF("prepJdkFromFile(" + jdkDirectory + ")", e);
    }
  }

  /**
   * Walk through the JDK directory and create a mapping, {@link #remainingJdkStubFilesJar}, from
   * file name to the class contained with in it. Also, parses all package-info.java files.
   *
   * @param jdkJarfile the URL pointing to the JDK jarfile
   */
  private void prepJdkFromJar(@SuppressWarnings("UnusedVariable") URL jdkJarfile) {
    JarURLConnection connection = getJarURLConnectionToJdk();

    try (JarFile jarFile = connection.getJarFile()) {
      ArrayList<JarEntry> entries = CollectionsPlume.makeArrayList(jarFile.entries());
      entries.sort(Comparator.comparing(Object::toString));
      for (JarEntry jarEntry : entries) {
        // filter out directories and non-Java files
        if (!jarEntry.isDirectory()
            && jarEntry.getName().endsWith(".java")
            && jarEntry.getName().startsWith("annotated-jdk")
            // JavaParser can't parse module-info files, so skip them.
            && !jarEntry.getName().endsWith("module-info.java")) {
          String jarEntryName = jarEntry.getName();
          if (parseAllJdkFiles || jarEntryName.endsWith("package-info.java")) {
            parseJdkJarEntry(jarEntryName);
            continue;
          }
<<<<<<< HEAD
          if (jarEntryName.endsWith("package-info.java")) {
            parseJdkJarEntry(jarEntryName);
            continue;
          }
          int index = jarEntry.getName().indexOf("/share/classes/");
          String shortName =
=======
          int index = jarEntryName.indexOf("/share/classes/");
          // "-5" is to remove ".java" from end of file name
          String fqClassName =
>>>>>>> 940b8213
              jarEntryName
                  .substring(index + "/share/classes/".length(), jarEntryName.length() - 5)
                  .replace('/', '.');
<<<<<<< HEAD
          remainingJdkStubFilesJar.put(shortName, jarEntryName);
=======
          jdkStubFilesJar.put(fqClassName, jarEntryName);
>>>>>>> 940b8213
        }
      }
    } catch (IOException e) {
      throw new BugInCF("Cannot open the jar file " + connection.getJarFileURL(), e);
    }
  }
}<|MERGE_RESOLUTION|>--- conflicted
+++ resolved
@@ -807,16 +807,11 @@
         Path relativePath = root.relativize(path);
         // The number 4 is to strip off "/src/<module>/share/classes".
         Path savepath = relativePath.subpath(4, relativePath.getNameCount());
-<<<<<<< HEAD
-        String s = savepath.toString().replace(".java", "").replace(File.separatorChar, '.');
-        remainingJdkStubFiles.put(s, path);
-=======
         String savepathString = savepath.toString();
         // The number 5 is to remove trailing ".java".
         String savepathWithoutExtension = savepathString.substring(0, savepathString.length() - 5);
         String fqName = savepathWithoutExtension.replace(File.separatorChar, '.');
-        jdkStubFiles.put(fqName, path);
->>>>>>> 940b8213
+        remainingJdkStubFiles.put(fqName, path);
       }
     } catch (IOException e) {
       throw new BugInCF("prepJdkFromFile(" + jdkDirectory + ")", e);
@@ -837,37 +832,25 @@
       entries.sort(Comparator.comparing(Object::toString));
       for (JarEntry jarEntry : entries) {
         // filter out directories and non-Java files
-        if (!jarEntry.isDirectory()
-            && jarEntry.getName().endsWith(".java")
-            && jarEntry.getName().startsWith("annotated-jdk")
+        if (jarEntry.isDirectory()) {
+          continue;
+        }
+        String jarEntryName = jarEntry.getName();
+        if (!jarEntryName.startsWith("annotated-jdk")
+            || !jarEntryName.endsWith(".java")
             // JavaParser can't parse module-info files, so skip them.
-            && !jarEntry.getName().endsWith("module-info.java")) {
-          String jarEntryName = jarEntry.getName();
-          if (parseAllJdkFiles || jarEntryName.endsWith("package-info.java")) {
-            parseJdkJarEntry(jarEntryName);
-            continue;
-          }
-<<<<<<< HEAD
-          if (jarEntryName.endsWith("package-info.java")) {
-            parseJdkJarEntry(jarEntryName);
-            continue;
-          }
-          int index = jarEntry.getName().indexOf("/share/classes/");
-          String shortName =
-=======
-          int index = jarEntryName.indexOf("/share/classes/");
-          // "-5" is to remove ".java" from end of file name
-          String fqClassName =
->>>>>>> 940b8213
-              jarEntryName
-                  .substring(index + "/share/classes/".length(), jarEntryName.length() - 5)
-                  .replace('/', '.');
-<<<<<<< HEAD
-          remainingJdkStubFilesJar.put(shortName, jarEntryName);
-=======
-          jdkStubFilesJar.put(fqClassName, jarEntryName);
->>>>>>> 940b8213
-        }
+            || jarEntryName.endsWith("module-info.java")) {
+          continue;
+        }
+        if (parseAllJdkFiles || jarEntryName.endsWith("package-info.java")) {
+          parseJdkJarEntry(jarEntryName);
+          continue;
+        }
+        int index = jarEntryName.indexOf("/share/classes/") + "/share/classes/".length();
+        // "-5" is to remove ".java" from end of file name
+        String fqClassName =
+            jarEntryName.substring(index, jarEntryName.length() - 5).replace('/', '.');
+        remainingJdkStubFilesJar.put(fqClassName, jarEntryName);
       }
     } catch (IOException e) {
       throw new BugInCF("Cannot open the jar file " + connection.getJarFileURL(), e);
