package org.checkerframework.framework.stub;

import com.github.javaparser.ParseResult;
import com.github.javaparser.ParserConfiguration;
import com.github.javaparser.Position;
import com.github.javaparser.ast.CompilationUnit;
import com.github.javaparser.ast.Node;
import com.github.javaparser.ast.NodeList;
import com.github.javaparser.ast.expr.AnnotationExpr;
import com.github.javaparser.ast.expr.ArrayInitializerExpr;
import com.github.javaparser.ast.expr.Expression;
import com.github.javaparser.ast.expr.MarkerAnnotationExpr;
import com.github.javaparser.ast.expr.MemberValuePair;
import com.github.javaparser.ast.expr.NormalAnnotationExpr;
import com.github.javaparser.ast.expr.SingleMemberAnnotationExpr;
import com.github.javaparser.ast.expr.StringLiteralExpr;
import com.github.javaparser.ast.nodeTypes.NodeWithAnnotations;
import com.github.javaparser.ast.visitor.GenericListVisitorAdapter;
import com.github.javaparser.utils.CollectionStrategy;
import com.github.javaparser.utils.ParserCollectionStrategy;
import com.github.javaparser.utils.PositionUtils;
import com.github.javaparser.utils.ProjectRoot;
import com.github.javaparser.utils.SourceRoot;
import com.google.common.base.CharMatcher;
import com.google.common.collect.ArrayListMultimap;
import com.google.common.collect.Multimap;
import com.google.common.reflect.ClassPath;
import java.io.IOException;
import java.io.PrintWriter;
import java.nio.file.Files;
import java.nio.file.Path;
import java.util.ArrayList;
import java.util.Collection;
import java.util.Collections;
import java.util.Iterator;
import java.util.List;
import java.util.Optional;
import org.checkerframework.javacutil.BugInCF;
import org.plumelib.util.CollectionsPlume;

/**
 * Process Java source files to remove annotations that ought to be inferred.
 *
 * <p>Removes annotations from all files in the given directories. Modifies the files in place.
 *
 * <p>Does not remove trusted annotations: those that the checker trusts rather than verifies.
 *
 * <p>Does not remove annotations at locations where inference does no work:
 *
 * <ul>
 *   <li>within the scope of a relevant @SuppressWarnings
 *   <li>within the scope of @IgnoreInWholeProgramInference or an annotation meta-annotated with
 *       that, such as @Option
 * </ul>
 *
<<<<<<< HEAD
 * Note that if {@code -Alint:cast} (or {@code -Alint:all} which implies it) is passed to javac,
 * your project may fail to build afterward because javac may issue "warning: [cast] redundant cast
 * to ...". In this case, pass {@code -Alint:-cast} to javac.
=======
 * After removing annotations, javac may issue "warning: [cast] redundant cast to ..." if {@code
 * -Alint:cast} (or {@code -Alint:all} which implies it) is passed to javac. You can suppress the
 * warning by passing {@code -Alint:-cast} to javac.
>>>>>>> c185b108
 */
public class RemoveAnnotationsForInference {

  /**
   * Processes each provided command-line argument; see {@link RemoveAnnotationsForInference class
   * documentation} for details.
   *
   * @param args command-line arguments: directories to process
   */
  public static void main(String[] args) {
    if (args.length < 1) {
      System.err.println("Usage: provide one or more directory names to process");
      System.exit(1);
    }
    for (String arg : args) {
      process(arg);
    }
  }

  /**
   * Maps from simple names to fully-qualified names of annotations. (Actually, it includes every
   * class on the classpath.)
   */
  static Multimap<String, String> simpleToFullyQualified = ArrayListMultimap.create();

  static {
    try {
      ClassPath cp = ClassPath.from(RemoveAnnotationsForInference.class.getClassLoader());
      for (ClassPath.ClassInfo ci : cp.getTopLevelClasses()) {
        // There is no way to determine whether `ci` represents an annotation, without loading it.
        // I could filter using a heuristic: only include classes in a package named "qual".
        simpleToFullyQualified.put(ci.getSimpleName(), ci.getName());
      }
    } catch (IOException e) {
      throw new BugInCF(e);
    }
  }

  /**
   * Process each file in the given directory; see the {@link RemoveAnnotationsForInference class
   * documentation} for details.
   *
   * @param dir directory to process
   */
  private static void process(String dir) {

    Path root = JavaStubifier.dirnameToPath(dir);

    RemoveAnnotationsCallback rac = new RemoveAnnotationsCallback();
    CollectionStrategy strategy = new ParserCollectionStrategy();
    // Required to include directories that contain a module-info.java, which don't parse by
    // default.
    strategy.getParserConfiguration().setLanguageLevel(ParserConfiguration.LanguageLevel.JAVA_11);
    ProjectRoot projectRoot = strategy.collect(root);

    for (SourceRoot sourceRoot : projectRoot.getSourceRoots()) {
      try {
        sourceRoot.parse("", rac);
      } catch (IOException e) {
        throw new BugInCF(e);
      }
    }
  }

  /**
   * Callback to process each Java file; see the {@link RemoveAnnotationsForInference class
   * documentation} for details.
   */
  private static class RemoveAnnotationsCallback implements SourceRoot.Callback {
    /** The visitor instance. */
    private final RemoveAnnotationsVisitor rav = new RemoveAnnotationsVisitor();

    @Override
    public Result process(Path localPath, Path absolutePath, ParseResult<CompilationUnit> result) {
      Optional<CompilationUnit> opt = result.getResult();
      if (opt.isPresent()) {
        CompilationUnit cu = opt.get();
        List<AnnotationExpr> removals = rav.visit(cu, null);
        removeAnnotations(absolutePath, removals);
      }
      return Result.DONT_SAVE;
    }
  }

  // An earlier implementation used ModifierVisitor.  However, JavaParser's unparser can change
  // the structure of the program. For example, it changes `protected @Nullable Object x;` to
  // `@Nullable protected Object x;` which yields a type.anno.before.modifier error.

  /**
   * Rewrites the file in place, removing the given annotations from it.
   *
   * @param absolutePath the path to the file
   * @param removals the annotations to remove
   */
  static void removeAnnotations(Path absolutePath, List<AnnotationExpr> removals) {
    if (removals.isEmpty()) {
      return;
    }

    List<String> lines;
    try {
      lines = Files.readAllLines(absolutePath);
    } catch (IOException e) {
      System.out.printf("Problem reading %s: %s%n", absolutePath, e.getMessage());
      System.exit(1);
      throw new Error("unreachable");
    }

    PositionUtils.sortByBeginPosition(removals);
    Collections.reverse(removals);

    // This code (correctly) assumes that no element of `removals` is contained within another.
    for (AnnotationExpr removal : removals) {
      Position begin = removal.getBegin().get();
      Position end = removal.getEnd().get();
      int beginLine = begin.line - 1;
      int beginColumn = begin.column - 1;
      int endLine = end.line - 1;
      int endColumn = end.column; // a JavaParser range is inclusive of the character at "end"
      if (beginLine == endLine) {
        String line = lines.get(beginLine);
        String prefix = line.substring(0, beginColumn);
        String suffix = line.substring(endColumn);

        // Remove whitespace to beautify formatting.
        suffix = CharMatcher.whitespace().trimLeadingFrom(suffix);
        if (suffix.startsWith("[")) {
          prefix = CharMatcher.whitespace().trimTrailingFrom(prefix);
        }

        String newLine = prefix + suffix;
        replaceLine(lines, beginLine, newLine);
      } else {
        String newLastLine = lines.get(endLine).substring(0, endColumn);
        replaceLine(lines, endLine, newLastLine);
        for (int lineno = endLine - 1; lineno > beginLine; lineno--) {
          lines.remove(lineno);
        }
        String newFirstLine = lines.get(beginLine).substring(0, beginColumn);
        replaceLine(lines, beginLine, newFirstLine);
      }
    }

    try {
      PrintWriter pw = new PrintWriter(absolutePath.toString());
      for (String line : lines) {
        pw.println(line);
      }
      pw.close();
    } catch (IOException e) {
      throw new Error(e);
    }
  }

  /**
   * If {@code newLine} is blank, removes the given line. Otherwise replaces the given line.
   *
   * @param lines the list in which to do replacement or removal
   * @param lineno the index of the line to be removed or replaced
   * @param newLine the new line for index {@code lineno}
   */
  static void replaceLine(List<String> lines, int lineno, String newLine) {
    if (isBlank(newLine)) {
      lines.remove(lineno);
    } else {
      lines.set(lineno, newLine);
    }
  }

  // TODO: Put the following utility methods in StringsPlume.

  /**
   * Returns true if the string contains only white space codepoints, otherwise false.
   *
   * <p>In Java 11, use {@code String.isBlank()} instead.
   *
   * @param s a string
   * @return true if the string contains only white space codepoints, otherwise false
   */
  static boolean isBlank(String s) {
    return s.chars().allMatch(Character::isWhitespace);
  }

  /**
   * Visits one compilation unit, collecting the annotations that should be removed. See the {@link
   * RemoveAnnotationsForInference class documentation} for more details.
   *
   * <p>The annotations will be removed from the source code by the {@link #removeAnnotations}
   * method.
   */
  private static class RemoveAnnotationsVisitor
      extends GenericListVisitorAdapter<AnnotationExpr, Void> {

    /**
     * Returns the argument if it should be removed from source code.
     *
     * @param n an annotation
     * @param superResult the result of processing the subcomponents of n
     * @return the argument to remove it, or superResult to retain it
     */
    List<AnnotationExpr> processAnnotation(AnnotationExpr n, List<AnnotationExpr> superResult) {
      if (n == null) {
        return superResult;
      }

      String name = n.getNameAsString();

      // Retain annotations defined in the JDK.
      if (isJdkAnnotation(name)) {
        return superResult;
      }
      // Retain trusted annotations.
      if (isTrustedAnnotation(name)) {
        return superResult;
      }
      // Retain annotations for which warnings are suppressed.
      if (isSuppressed(n)) {
        return superResult;
      }

      // The default behavior is to remove the annotation.
      // Don't include superResult, which is contained within `n`.
      return Collections.singletonList(n);
    }

    // There are three JavaParser AST nodes that represent annotations

    @Override
    public List<AnnotationExpr> visit(final MarkerAnnotationExpr n, final Void arg) {
      return processAnnotation(n, super.visit(n, arg));
    }

    @Override
    public List<AnnotationExpr> visit(final NormalAnnotationExpr n, final Void arg) {
      return processAnnotation(n, super.visit(n, arg));
    }

    @Override
    public List<AnnotationExpr> visit(final SingleMemberAnnotationExpr n, final Void arg) {
      return processAnnotation(n, super.visit(n, arg));
    }
  }

  /**
   * Returns true if the given annotation is defined in the JDK.
   *
   * @param name the annotation's name (simple or fully-qualified)
   * @return true if the given annotation is defined in the JDK
   */
  static boolean isJdkAnnotation(String name) {
    return name.equals("Serial")
        || name.equals("java.io.Serial")
        || name.equals("Deprecated")
        || name.equals("java.lang.Deprecated")
        || name.equals("FunctionalInterface")
        || name.equals("java.lang.FunctionalInterface")
        || name.equals("Override")
        || name.equals("java.lang.Override")
        || name.equals("SafeVarargs")
        || name.equals("java.lang.SafeVarargs")
        || name.equals("Documented")
        || name.equals("java.lang.annotation.Documented")
        || name.equals("Inherited")
        || name.equals("java.lang.annotation.Inherited")
        || name.equals("Native")
        || name.equals("java.lang.annotation.Native")
        || name.equals("Repeatable")
        || name.equals("java.lang.annotation.Repeatable")
        || name.equals("Retention")
        || name.equals("java.lang.annotation.Retention")
        || name.equals("SuppressWarnings")
        || name.equals("java.lang.SuppressWarnings")
        || name.equals("Target")
        || name.equals("java.lang.annotation.Target");
  }

  /**
   * Returns true if the given annotation is trusted, not checked/verified.
   *
   * @param name the annotation's name (simple or fully-qualified)
   * @return true if the given annotation is trusted, not verified
   */
  static boolean isTrustedAnnotation(String name) {
    // This list was determined by grepping for "trusted" in `qual` directories.
    return name.equals("Untainted")
        || name.equals("org.checkerframework.checker.tainting.qual.Untainted")
        || name.equals("InternedDistinct")
        || name.equals("org.checkerframework.checker.interning.qual.InternedDistinct")
        || name.equals("ReturnsReceiver")
        || name.equals("org.checkerframework.checker.builder.qual.ReturnsReceiver")
        || name.equals("TerminatesExecution")
        || name.equals("org.checkerframework.dataflow.qual.TerminatesExecution")
        || name.equals("Covariant")
        || name.equals("org.checkerframework.framework.qual.Covariant")
        || name.equals("NonLeaked")
        || name.equals("org.checkerframework.common.aliasing.qual.NonLeaked")
        || name.equals("LeakedToResult")
        || name.equals("org.checkerframework.common.aliasing.qual.LeakedToResult");
  }

  // This approach searches upward to find all the active warning suppressions.
  // An alternative, more efficient approach would be to track the current set of warning
  // suppressions, using a stack.
  // There are two problems with the alternative approach (and besides, this approach is fast
  // enough as it is).
  //  1. JavaParser sometimes visits members before the annotation, so there was not a chance to
  //     observe the annotation and place it on the suppression stack.  This should be fixed for
  //     ModifierVisitor (but not for other visitors such as GenericListVisitorAdapter) in
  //     JavaParser release 3.19.0.
  //  2. A user might write an annotation before @SuppressWarnings, as in:
  //       @Interned @SuppressWarnings("interning")
  //     The {@code @Interned} annotation is visited before the {@code @SuppressWarnings}
  //     annotation is.  This could be addressed by searching just the parent's annotations.

  /**
   * Returns true if warnings about the given annotation are suppressed.
   *
   * <p>Its heuristic is to look for a {@code @SuppressWarnings} annotation on a containing program
   * element, whose string is one of the elements of the annotation's fully-qualified name.
   *
   * @param arg an annotation
   * @return true if warnings about the given annotation are suppressed
   */
  private static boolean isSuppressed(AnnotationExpr arg) {
    String name = arg.getNameAsString();

    // If it's a simple name for which we know a fully-qualified name,
    // try all fully-qualified names that it could expand to.
    Collection<String> names;
    if (simpleToFullyQualified.containsKey(name)) {
      names = simpleToFullyQualified.get(name);
    } else {
      names = Collections.singletonList(name);
    }

    Iterator<Node> itor = new Node.ParentsVisitor(arg);
    while (itor.hasNext()) {
      Node n = itor.next();
      if (n instanceof NodeWithAnnotations) {
        for (AnnotationExpr ae : ((NodeWithAnnotations<?>) n).getAnnotations()) {
          if (suppresses(ae, names)) {
            return true;
          }
        }
      }
    }
    return false;
  }

  /**
   * Returns true if {@code suppressor} suppresses warnings regarding {@code suppressees}.
   *
   * @param suppressor an annotation that might be {@code @SuppressWarnings} or like it
   * @param suppressees an annotation for which warnings might be suppressed. This is actually a
   *     list: if the annotation was written unqualified, it contains all the fully-qualified names
   *     that the unqualified annotation might stand for.
   * @return true if {@code suppressor} suppresses warnings regarding {@code suppressees}
   */
  static boolean suppresses(AnnotationExpr suppressor, Collection<String> suppressees) {
    List<String> suppressWarningsStrings = suppressWarningsStrings(suppressor);
    if (suppressWarningsStrings == null) {
      return false;
    }
    List<String> checkerNames =
        CollectionsPlume.mapList(
            RemoveAnnotationsForInference::checkerName, suppressWarningsStrings);
    // "allcheckers" suppresses all warnings.
    if (checkerNames.contains("allcheckers")) {
      return true;
    }

    // Try every element of suppressee's fully-qualified name.
    for (String suppressee : suppressees) {
      for (String fqPart : suppressee.split("\\.")) {
        if (checkerNames.contains(fqPart)) {
          return true;
        }
      }
    }

    return false;
  }

  /**
   * Given a @SuppressWarnings annotation, returns its strings. Given an annotation that suppresses
   * warnings, returns strings for what it suppresses. Otherwise, returns null.
   *
   * @param n an annotation
   * @return the (effective) arguments to {@code @SuppressWarnings}, or null
   */
  private static List<String> suppressWarningsStrings(AnnotationExpr n) {
    String name = n.getNameAsString();

    if (name.equals("SuppressWarnings") || name.equals("java.lang.SuppressWarnings")) {
      if (n instanceof MarkerAnnotationExpr) {
        return Collections.emptyList();
      } else if (n instanceof NormalAnnotationExpr) {
        NodeList<MemberValuePair> pairs = ((NormalAnnotationExpr) n).getPairs();
        assert pairs.size() == 1;
        MemberValuePair pair = pairs.get(0);
        assert pair.getName().asString().equals("value");
        return annotationElementStrings(pair.getValue());
      } else if (n instanceof SingleMemberAnnotationExpr) {
        return annotationElementStrings(((SingleMemberAnnotationExpr) n).getMemberValue());
      } else {
        throw new BugInCF("Unexpected AnnotationExpr of type %s: %s", n.getClass(), n);
      }
    }

    if (name.equals("IgnoreInWholeProgramInference")
        || name.equals("org.checkerframework.framework.qual.IgnoreInWholeProgramInference")
        || name.equals("Inject")
        || name.equals("javax.inject.Inject")
        || name.equals("Singleton")
        || name.equals("javax.inject.Singleton")
        || name.equals("Option")
        || name.equals("org.plumelib.options.Option")) {
      return Collections.singletonList("allcheckers");
    }

    return null;
  }

  /**
   * Given an annotation argument for an element of type String[], return a list of strings.
   *
   * @param e an annotation argument
   * @return the strings expressed by {@code e}
   */
  private static List<String> annotationElementStrings(Expression e) {
    if (e instanceof StringLiteralExpr) {
      return Collections.singletonList(((StringLiteralExpr) e).asString());
    } else if (e instanceof ArrayInitializerExpr) {
      NodeList<Expression> values = ((ArrayInitializerExpr) e).getValues();
      List<String> result = new ArrayList<>(values.size());
      for (Expression v : values) {
        if (v instanceof StringLiteralExpr) {
          result.add(((StringLiteralExpr) v).asString());
        } else {
          throw new BugInCF("Unexpected annotation element of type %s: %s", v.getClass(), v);
        }
      }
      return result;
    } else {
      throw new BugInCF("Unexpected %s: %s", e.getClass(), e);
    }
  }

  /**
   * Returns the "checker name" part of a SuppressWarnings string: the part before the colon, or the
   * whole thing if it contains no colon.
   *
   * @param s a SuppressWarnings string: the argument to {@code @SuppressWarnings}
   * @return the part of s before the colon, or the whole thing if it contains no colon
   */
  private static String checkerName(String s) {
    int colonPos = s.indexOf(":");
    if (colonPos == -1) {
      return s;
    } else {
      return s.substring(colonPos + 1);
    }
  }
}<|MERGE_RESOLUTION|>--- conflicted
+++ resolved
@@ -53,15 +53,9 @@
  *       that, such as @Option
  * </ul>
  *
-<<<<<<< HEAD
- * Note that if {@code -Alint:cast} (or {@code -Alint:all} which implies it) is passed to javac,
- * your project may fail to build afterward because javac may issue "warning: [cast] redundant cast
- * to ...". In this case, pass {@code -Alint:-cast} to javac.
-=======
  * After removing annotations, javac may issue "warning: [cast] redundant cast to ..." if {@code
  * -Alint:cast} (or {@code -Alint:all} which implies it) is passed to javac. You can suppress the
  * warning by passing {@code -Alint:-cast} to javac.
->>>>>>> c185b108
  */
 public class RemoveAnnotationsForInference {
 
