--- conflicted
+++ resolved
@@ -73,11 +73,7 @@
     private final boolean shouldParseJdk;
 
     /** Parse all JDK files at startup rather than as needed. */
-<<<<<<< HEAD
-    private boolean parseAllJdkFiles;
-=======
     private final boolean parseAllJdkFiles;
->>>>>>> 40a2e9da
 
     /**
      * Creates a stub type.
@@ -93,14 +89,7 @@
         this.annotatedJdkVersion =
                 release != null ? release : String.valueOf(SystemUtil.getJreVersion());
 
-<<<<<<< HEAD
         this.shouldParseJdk = !factory.getContext().getChecker().hasOption("ignorejdkastub");
-=======
-        this.shouldParseJdk =
-                !factory.getContext().getChecker().hasOption("ignorejdkastub")
-                        && SystemUtil.getJreVersion() != 8
-                        && annotatedJdkVersion.equals("11");
->>>>>>> 40a2e9da
         this.parseAllJdkFiles = factory.getContext().getChecker().hasOption("parseAllJdk");
     }
 
@@ -496,12 +485,9 @@
                     parseStubFile(path);
                     continue;
                 }
-<<<<<<< HEAD
                 if (path.getFileName().toString().equals("module-info.java")) {
                     continue;
                 }
-=======
->>>>>>> 40a2e9da
                 if (parseAllJdkFiles) {
                     parseStubFile(path);
                     continue;
@@ -532,7 +518,6 @@
                 // filter out directories and non-class files
                 if (!jarEntry.isDirectory()
                         && jarEntry.getName().endsWith(".java")
-<<<<<<< HEAD
                         && jarEntry.getName().startsWith("annotated-jdk")
                         && !jarEntry.getName().contains("module-info")) {
                     String jarEntryName = jarEntry.getName();
@@ -540,10 +525,6 @@
                         parseJarEntry(jarEntryName);
                         continue;
                     }
-=======
-                        && jarEntry.getName().startsWith("annotated-jdk")) {
-                    String jarEntryName = jarEntry.getName();
->>>>>>> 40a2e9da
                     int index = jarEntry.getName().indexOf("/share/classes/");
                     String shortName =
                             jarEntryName
@@ -553,13 +534,6 @@
                     jdkStubFilesJar.put(shortName, jarEntryName);
                     if (jarEntryName.endsWith("package-info.java")) {
                         parseJarEntry(jarEntryName);
-<<<<<<< HEAD
-=======
-                    }
-                    if (parseAllJdkFiles) {
-                        parseJarEntry(jarEntryName);
-                        continue;
->>>>>>> 40a2e9da
                     }
                 }
             }
