--- conflicted
+++ resolved
@@ -29,7 +29,7 @@
 import org.checkerframework.checker.signature.qual.CanonicalNameOrEmpty;
 import org.checkerframework.framework.qual.StubFiles;
 import org.checkerframework.framework.source.SourceChecker;
-import org.checkerframework.framework.stub.StubParser.StubAnnotations;
+import org.checkerframework.framework.stub.AnnotationFileParser.StubAnnotations;
 import org.checkerframework.framework.type.AnnotatedTypeFactory;
 import org.checkerframework.framework.type.AnnotatedTypeMirror;
 import org.checkerframework.javacutil.BugInCF;
@@ -212,17 +212,7 @@
                 }
                 InputStream in = checker.getClass().getResourceAsStream(stubPath);
                 if (in != null) {
-<<<<<<< HEAD
-                    AnnotationFileParser.parse(
-                            stubPath,
-                            in,
-                            factory,
-                            processingEnv,
-                            typesFromStubFiles,
-                            declAnnosFromStubFiles);
-=======
-                    StubParser.parse(stubPath, in, factory, processingEnv, stubAnnos);
->>>>>>> 282a42d7
+                    AnnotationFileParser.parse(stubPath, in, factory, processingEnv, stubAnnos);
                 } else {
                     // Didn't find the stub file.  Issue a warning.
 
@@ -408,18 +398,8 @@
             } catch (IOException e) {
                 throw new BugInCF("cannot open the jdk stub file " + jarEntryName, e);
             }
-<<<<<<< HEAD
             AnnotationFileParser.parseJdkFileAsStub(
-                    jarEntryName,
-                    jdkStub,
-                    factory,
-                    factory.getProcessingEnv(),
-                    typesFromStubFiles,
-                    declAnnosFromStubFiles);
-=======
-            StubParser.parseJdkFileAsStub(
                     jarEntryName, jdkStub, factory, factory.getProcessingEnv(), stubAnnos);
->>>>>>> 282a42d7
         } catch (IOException e) {
             throw new BugInCF("cannot open the Jar file " + connection.getEntryName(), e);
         } catch (BugInCF e) {
