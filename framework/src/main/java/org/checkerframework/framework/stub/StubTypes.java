--- conflicted
+++ resolved
@@ -331,11 +331,7 @@
         if (!shouldParseJdk) {
             return;
         }
-<<<<<<< HEAD
-        String className = getOuterMostEnclosingClass(e);
-=======
         String className = getOutermostEnclosingClass(e);
->>>>>>> e9a756f4
         if (className == null || className.isEmpty()) {
             return;
         }
@@ -352,18 +348,11 @@
      * Returns the fully qualified name of the outermost enclosing class of {@code e} or {@code
      * null} if no such class exists for {@code e}.
      *
-<<<<<<< HEAD
-     * @return the canonical name of the outermost enclosing class of {@code e} or {@code null} if
-     *     no such class exists for {@code e}
-     */
-    private @CanonicalNameOrEmpty String getOuterMostEnclosingClass(Element e) {
-=======
      * @param e an element whose outermost enclosing class to return
      * @return the canonical name of the outermost enclosing class of {@code e} or {@code null} if
      *     no such class exists for {@code e}
      */
     private @CanonicalNameOrEmpty String getOutermostEnclosingClass(Element e) {
->>>>>>> e9a756f4
         TypeElement enclosingClass = ElementUtils.enclosingClass(e);
         if (enclosingClass == null) {
             return null;
