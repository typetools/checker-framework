--- conflicted
+++ resolved
@@ -439,14 +439,7 @@
      * @param inputStream of stub file to parse
      * @param atypeFactory AnnotatedTypeFactory to use
      * @param processingEnv ProcessingEnvironment to use
-<<<<<<< HEAD
      * @param stubAnnos annotations from the stub file; side-effected by this method
-=======
-     * @param atypes annotated types from {@code inputStream} are added to this map
-     * @param declAnnos map from a name (actually declaration element string) to the set of
-     *     declaration annotations on it. Declaration annotations from this stub file are added to
-     *     this map.
->>>>>>> 80a666c8
      */
     public static void parse(
             String filename,
@@ -465,14 +458,7 @@
      * @param inputStream of stub file to parse
      * @param atypeFactory AnnotatedTypeFactory to use
      * @param processingEnv ProcessingEnvironment to use
-<<<<<<< HEAD
      * @param stubAnnos annotations from the stub file; side-effected by this method
-=======
-     * @param atypes annotated types from {@code inputStream} are added to this map
-     * @param declAnnos map from a name (actually declaration element string) to the set of
-     *     declaration annotations on it. Declaration annotations from this stub file are added to
-     *     this map.
->>>>>>> 80a666c8
      */
     public static void parseJdkFileAsStub(
             String filename,
@@ -490,14 +476,7 @@
      * @param inputStream of stub file to parse
      * @param atypeFactory AnnotatedTypeFactory to use
      * @param processingEnv ProcessingEnvironment to use
-<<<<<<< HEAD
      * @param stubAnnos annotations from the stub file; side-effected by this method
-=======
-     * @param atypes annotated types from {@code inputStream} are added to this map
-     * @param declAnnos map from a name (actually declaration element string) to the set of
-     *     declaration annotations on it. Declaration annotations from this stub file are added to
-     *     this map.
->>>>>>> 80a666c8
      * @param isJdkAsStub whether or not the stub file is a part of the annotated JDK
      */
     private static void parse(
@@ -565,18 +544,11 @@
      * Process the given StubUnit.
      *
      * @param su the StubUnit to process
-<<<<<<< HEAD
      * @param stubAnnos annotations from the stub file; side-effected by this method
      */
     private void processStubUnit(StubUnit su, StubAnnotations stubAnnos) {
         for (CompilationUnit cu : su.getCompilationUnits()) {
             processCompilationUnit(cu, stubAnnos);
-=======
-     */
-    private void processStubUnit(StubUnit su) {
-        for (CompilationUnit cu : su.getCompilationUnits()) {
-            processCompilationUnit(cu);
->>>>>>> 80a666c8
         }
     }
 
@@ -584,14 +556,9 @@
      * Process the given CompilationUnit.
      *
      * @param cu the StubUnit to process
-<<<<<<< HEAD
      * @param stubAnnos annotations from the stub file; side-effected by this method
      */
     private void processCompilationUnit(CompilationUnit cu, StubAnnotations stubAnnos) {
-=======
-     */
-    private void processCompilationUnit(CompilationUnit cu) {
->>>>>>> 80a666c8
         final List<AnnotationExpr> packageAnnos;
 
         if (!cu.getPackageDeclaration().isPresent()) {
@@ -613,14 +580,9 @@
      * Process the given package declaration
      *
      * @param packDecl the package declaration to process
-<<<<<<< HEAD
      * @param stubAnnos annotations from the stub file; side-effected by this method
      */
     private void processPackage(PackageDeclaration packDecl, StubAnnotations stubAnnos) {
-=======
-     */
-    private void processPackage(PackageDeclaration packDecl) {
->>>>>>> 80a666c8
         assert (packDecl != null);
         String packageName = packDecl.getNameAsString();
         typeName = new FqName(packageName, null);
@@ -895,15 +857,10 @@
      *
      * @param decl a method or constructor declaration
      * @param elt the method or constructor's element
-<<<<<<< HEAD
      * @param stubAnnos annotations from the stub file; side-effected by this method
      */
     private void processCallableDeclaration(
             CallableDeclaration<?> decl, ExecutableElement elt, StubAnnotations stubAnnos) {
-=======
-     */
-    private void processCallableDeclaration(CallableDeclaration<?> decl, ExecutableElement elt) {
->>>>>>> 80a666c8
         // Declaration annotations
         recordDeclAnnotation(elt, decl.getAnnotations(), stubAnnos);
         if (decl.isMethodDeclaration()) {
@@ -1319,11 +1276,7 @@
     }
 
     /**
-<<<<<<< HEAD
      * Adds to {@code stubAnnos} all the annotations in {@code annotations} that are applicable to
-=======
-     * Adds {@link #declAnnos} all the annotations in {@code annotations} that are applicable to
->>>>>>> 80a666c8
      * {@code elt}'s location. For example, if an annotation is a type annotation but {@code elt} is
      * a field declaration, the type annotation will be ignored.
      *
@@ -1359,21 +1312,14 @@
      * parsing the JDK as a stub file.
      *
      * @param elt an element to be annotated as {@code @FromStubFile}
-<<<<<<< HEAD
      * @param stubAnnos annotations from the stub file; side-effected by this method
-=======
->>>>>>> 80a666c8
      */
     private void recordDeclAnnotationFromStubFile(Element elt, StubAnnotations stubAnnos) {
         if (isJdkAsStub) {
             return;
         }
         putOrAddToMap(
-<<<<<<< HEAD
                 stubAnnos.declAnnos,
-=======
-                declAnnos,
->>>>>>> 80a666c8
                 ElementUtils.getQualifiedName(elt),
                 Collections.singleton(fromStubFileAnno));
     }
