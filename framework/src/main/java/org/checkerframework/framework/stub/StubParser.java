--- conflicted
+++ resolved
@@ -545,18 +545,11 @@
      * Process the given StubUnit.
      *
      * @param su the StubUnit to process
-<<<<<<< HEAD
-     */
-    private void processStubUnit(StubUnit su) {
-        for (CompilationUnit cu : su.getCompilationUnits()) {
-            processCompilationUnit(cu);
-=======
      * @param stubAnnos annotations from the stub file; side-effected by this method
      */
     private void processStubUnit(StubUnit su, StubAnnotations stubAnnos) {
         for (CompilationUnit cu : su.getCompilationUnits()) {
             processCompilationUnit(cu, stubAnnos);
->>>>>>> 9115a3f9
         }
     }
 
@@ -564,14 +557,9 @@
      * Process the given CompilationUnit.
      *
      * @param cu the StubUnit to process
-<<<<<<< HEAD
-     */
-    private void processCompilationUnit(CompilationUnit cu) {
-=======
      * @param stubAnnos annotations from the stub file; side-effected by this method
      */
     private void processCompilationUnit(CompilationUnit cu, StubAnnotations stubAnnos) {
->>>>>>> 9115a3f9
         final List<AnnotationExpr> packageAnnos;
 
         if (!cu.getPackageDeclaration().isPresent()) {
@@ -593,14 +581,9 @@
      * Process the given package declaration
      *
      * @param packDecl the package declaration to process
-<<<<<<< HEAD
-     */
-    private void processPackage(PackageDeclaration packDecl) {
-=======
      * @param stubAnnos annotations from the stub file; side-effected by this method
      */
     private void processPackage(PackageDeclaration packDecl, StubAnnotations stubAnnos) {
->>>>>>> 9115a3f9
         assert (packDecl != null);
         String packageName = packDecl.getNameAsString();
         typeName = new FqName(packageName, null);
@@ -876,15 +859,10 @@
      *
      * @param decl a method or constructor declaration
      * @param elt the method or constructor's element
-<<<<<<< HEAD
-     */
-    private void processCallableDeclaration(CallableDeclaration<?> decl, ExecutableElement elt) {
-=======
      * @param stubAnnos annotations from the stub file; side-effected by this method
      */
     private void processCallableDeclaration(
             CallableDeclaration<?> decl, ExecutableElement elt, StubAnnotations stubAnnos) {
->>>>>>> 9115a3f9
         // Declaration annotations
         recordDeclAnnotation(elt, decl.getAnnotations(), stubAnnos);
         if (decl.isMethodDeclaration()) {
@@ -1300,11 +1278,7 @@
     }
 
     /**
-<<<<<<< HEAD
-     * Adds to {@link #declAnnos} all the annotations in {@code annotations} that are applicable to
-=======
      * Adds to {@code stubAnnos} all the annotations in {@code annotations} that are applicable to
->>>>>>> 9115a3f9
      * {@code elt}'s location. For example, if an annotation is a type annotation but {@code elt} is
      * a field declaration, the type annotation will be ignored.
      *
@@ -1340,21 +1314,14 @@
      * parsing the JDK as a stub file.
      *
      * @param elt an element to be annotated as {@code @FromStubFile}
-<<<<<<< HEAD
-=======
      * @param stubAnnos annotations from the stub file; side-effected by this method
->>>>>>> 9115a3f9
      */
     private void recordDeclAnnotationFromStubFile(Element elt, StubAnnotations stubAnnos) {
         if (isJdkAsStub) {
             return;
         }
         putOrAddToMap(
-<<<<<<< HEAD
-                declAnnos,
-=======
                 stubAnnos.declAnnos,
->>>>>>> 9115a3f9
                 ElementUtils.getQualifiedName(elt),
                 Collections.singleton(fromStubFileAnno));
     }
