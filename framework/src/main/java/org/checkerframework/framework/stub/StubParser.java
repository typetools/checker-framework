package org.checkerframework.framework.stub;

import com.github.javaparser.ParseProblemException;
import com.github.javaparser.Problem;
import com.github.javaparser.StaticJavaParser;
import com.github.javaparser.ast.AccessSpecifier;
import com.github.javaparser.ast.CompilationUnit;
import com.github.javaparser.ast.ImportDeclaration;
import com.github.javaparser.ast.Modifier;
import com.github.javaparser.ast.NodeList;
import com.github.javaparser.ast.PackageDeclaration;
import com.github.javaparser.ast.StubUnit;
import com.github.javaparser.ast.body.BodyDeclaration;
import com.github.javaparser.ast.body.CallableDeclaration;
import com.github.javaparser.ast.body.ClassOrInterfaceDeclaration;
import com.github.javaparser.ast.body.ConstructorDeclaration;
import com.github.javaparser.ast.body.EnumConstantDeclaration;
import com.github.javaparser.ast.body.EnumDeclaration;
import com.github.javaparser.ast.body.FieldDeclaration;
import com.github.javaparser.ast.body.MethodDeclaration;
import com.github.javaparser.ast.body.Parameter;
import com.github.javaparser.ast.body.TypeDeclaration;
import com.github.javaparser.ast.body.VariableDeclarator;
import com.github.javaparser.ast.expr.AnnotationExpr;
import com.github.javaparser.ast.expr.ArrayInitializerExpr;
import com.github.javaparser.ast.expr.BooleanLiteralExpr;
import com.github.javaparser.ast.expr.CharLiteralExpr;
import com.github.javaparser.ast.expr.ClassExpr;
import com.github.javaparser.ast.expr.DoubleLiteralExpr;
import com.github.javaparser.ast.expr.Expression;
import com.github.javaparser.ast.expr.FieldAccessExpr;
import com.github.javaparser.ast.expr.IntegerLiteralExpr;
import com.github.javaparser.ast.expr.LongLiteralExpr;
import com.github.javaparser.ast.expr.MarkerAnnotationExpr;
import com.github.javaparser.ast.expr.MemberValuePair;
import com.github.javaparser.ast.expr.NameExpr;
import com.github.javaparser.ast.expr.NormalAnnotationExpr;
import com.github.javaparser.ast.expr.NullLiteralExpr;
import com.github.javaparser.ast.expr.SingleMemberAnnotationExpr;
import com.github.javaparser.ast.expr.StringLiteralExpr;
import com.github.javaparser.ast.expr.UnaryExpr;
import com.github.javaparser.ast.type.ClassOrInterfaceType;
import com.github.javaparser.ast.type.ReferenceType;
import com.github.javaparser.ast.type.Type;
import com.github.javaparser.ast.type.TypeParameter;
import com.github.javaparser.ast.type.WildcardType;
import java.io.InputStream;
import java.lang.annotation.Target;
import java.util.ArrayList;
import java.util.Collections;
import java.util.HashMap;
import java.util.HashSet;
import java.util.LinkedHashMap;
import java.util.List;
import java.util.Map;
import java.util.Set;
import java.util.StringJoiner;
import javax.annotation.processing.ProcessingEnvironment;
import javax.lang.model.element.AnnotationMirror;
import javax.lang.model.element.Element;
import javax.lang.model.element.ElementKind;
import javax.lang.model.element.ExecutableElement;
import javax.lang.model.element.PackageElement;
import javax.lang.model.element.TypeElement;
import javax.lang.model.element.VariableElement;
import javax.lang.model.type.ArrayType;
import javax.lang.model.type.TypeKind;
import javax.lang.model.type.TypeMirror;
import javax.lang.model.util.ElementFilter;
import javax.lang.model.util.Elements;
import javax.lang.model.util.Types;
import org.checkerframework.checker.nullness.qual.Nullable;
import org.checkerframework.checker.signature.qual.CanonicalName;
import org.checkerframework.checker.signature.qual.DotSeparatedIdentifiers;
import org.checkerframework.checker.signature.qual.FullyQualifiedName;
import org.checkerframework.framework.qual.FromStubFile;
import org.checkerframework.framework.type.AnnotatedTypeFactory;
import org.checkerframework.framework.type.AnnotatedTypeMirror;
import org.checkerframework.framework.type.AnnotatedTypeMirror.AnnotatedArrayType;
import org.checkerframework.framework.type.AnnotatedTypeMirror.AnnotatedDeclaredType;
import org.checkerframework.framework.type.AnnotatedTypeMirror.AnnotatedExecutableType;
import org.checkerframework.framework.type.AnnotatedTypeMirror.AnnotatedTypeVariable;
import org.checkerframework.framework.type.AnnotatedTypeMirror.AnnotatedWildcardType;
import org.checkerframework.framework.type.AnnotatedTypeReplacer;
import org.checkerframework.javacutil.AnnotationBuilder;
import org.checkerframework.javacutil.AnnotationUtils;
import org.checkerframework.javacutil.BugInCF;
import org.checkerframework.javacutil.ElementUtils;
import org.checkerframework.javacutil.Pair;

// From an implementation perspective, this class represents a single stub file, notably its
// annotated types and its declaration annotations.  From a client perspective, it has two static
// methods as described below in the Javadoc.
/**
 * This class has two static methods. Each method parses a stub file and adds annotations to two
 * maps passed as arguments.
 *
 * <p>The main entry point is {@link StubParser#parse(String, InputStream, AnnotatedTypeFactory,
 * ProcessingEnvironment, Map, Map)}, which side-effects its last two arguments. It operates in two
 * steps. First, it calls the Stub Parser to parse a stub file. Then, it walks the Stub Parser's AST
 * to create/collect types and declaration annotations.
 *
 * <p>The other entry point is {@link #parseJdkFileAsStub}.
 */
public class StubParser {

    /**
     * Whether to print warnings about types/members that were not found. The warning states that a
     * class/field in the stub file is not found on the user's real classpath. Since the stub file
     * may contain packages that are not on the classpath, this can be OK, so default to false.
     */
    private final boolean warnIfNotFound;

    /**
     * Whether to ignore missing classes even when warnIfNotFound is set to true. This allows the
     * stubs to contain classes not in the classpath (even if another class in the classpath has the
     * same package), but still warn if members of the class (methods, fields) are missing. This
     * option does nothing unless warnIfNotFound is also set.
     */
    private final boolean warnIfNotFoundIgnoresClasses;

    /** Whether to print warnings about stub files that overwrite annotations from bytecode. */
    private final boolean warnIfStubOverwritesBytecode;

    /**
     * Whether to print warnings about stub files that are redundant with annotations from bytecode.
     */
    private final boolean warnIfStubRedundantWithBytecode;

    /** Whether to print verbose debugging messages. */
    private final boolean debugStubParser;

    /** The name of the stub file being processed; used only for diagnostic messages. */
    private final String filename;

    /**
     * The AST of the parsed stub file that this class is processing. May be null if there was a
     * problem parsing the stub file. (TODO: Should the Checker Framework just halt in that case?)
     */
    // Not final in order to accommodate a default value.
    private StubUnit stubUnit;

    private final ProcessingEnvironment processingEnv;
    private final AnnotatedTypeFactory atypeFactory;
    private final Elements elements;

    /**
     * The set of annotations found in the stub file. Keys are both fully-qualified and simple
<<<<<<< HEAD
     * names: there are two entries for each annotation: the annotation's simple name and its
=======
     * names. There are two entries for each annotation: the annotation's simple name and its
>>>>>>> 93ace6ca
     * fully-qualified name.
     *
     * @see #getAllStubAnnotations
     */
    private Map<String, TypeElement> allStubAnnotations;

    /**
     * A list of the fully-qualified names of enum constants and static fields with constant values
     * that have been imported.
     */
    private final List<@FullyQualifiedName String> importedConstants = new ArrayList<>();

    /** A map of imported fully-qualified type names to type elements. */
    private final Map<String, TypeElement> importedTypes = new HashMap<>();

    /** The annotation {@code @FromStubFile}. */
    private final AnnotationMirror fromStubFile;

    /**
     * List of AnnotatedTypeMirrors for class or method type parameters that are in scope of the
     * elements currently parsed.
     */
    private final List<AnnotatedTypeVariable> typeParameters = new ArrayList<>();

    // The following variables are stored in the StubParser because otherwise they would need to be
    // passed through everywhere, which would be verbose.

    /**
     * The name of the type that is currently being parsed. After processing a package declaration
     * but before processing a type declaration, the type part of this may be null.
     */
    private FqName typeName;

    /** Output variable: .... */
    private final Map<Element, AnnotatedTypeMirror> atypes;

    /**
     * Map from a name (actually declaration element string) to the set of declaration annotations
     * on it.
     */
    private final Map<String, Set<AnnotationMirror>> declAnnos;

    /** The line separator. */
    private static final String LINE_SEPARATOR = System.lineSeparator().intern();

    /** Whether or not the stub file is a part of the JDK. */
    private final boolean isJdkAsStub;

    /**
     * Create a new StubParser object, which will parse and extract annotations from the given stub
     * file.
     *
     * @param filename name of stub file, used only for diagnostic messages
     * @param atypeFactory AnnotatedTypeFactory to use
     * @param processingEnv ProcessingEnvironment to use
     * @param atypes annotated types from this stub file are added to this map
     * @param declAnnos map from a name (actually declaration element string) to the set of
     *     declaration annotations on it. Declaration annotations from this stub file are added to
     *     this map.
     * @param isJdkAsStub whether or not the stub file is a part of the JDK
     */
    private StubParser(
            String filename,
            AnnotatedTypeFactory atypeFactory,
            ProcessingEnvironment processingEnv,
            Map<Element, AnnotatedTypeMirror> atypes,
            Map<String, Set<AnnotationMirror>> declAnnos,
            boolean isJdkAsStub) {
        this.filename = filename;
        this.atypeFactory = atypeFactory;
        this.processingEnv = processingEnv;
        this.elements = processingEnv.getElementUtils();

        // TODO: This should use SourceChecker.getOptions() to allow
        // setting these flags per checker.
        Map<String, String> options = processingEnv.getOptions();
        this.warnIfNotFound = options.containsKey("stubWarnIfNotFound");
        this.warnIfNotFoundIgnoresClasses = options.containsKey("stubWarnIfNotFoundIgnoresClasses");
        this.warnIfStubOverwritesBytecode = options.containsKey("stubWarnIfOverwritesBytecode");
        this.warnIfStubRedundantWithBytecode =
                options.containsKey("stubWarnIfRedundantWithBytecode")
                        && atypeFactory.shouldWarnIfStubRedundantWithBytecode();
        this.debugStubParser = options.containsKey("stubDebug");

        this.fromStubFile = AnnotationBuilder.fromClass(elements, FromStubFile.class);

        this.atypes = atypes;
        this.declAnnos = declAnnos;
        this.isJdkAsStub = isJdkAsStub;
    }

    /**
     * All annotations defined in the package (but not those nested within classes in the package).
     * Keys are both fully-qualified and simple names.
     *
     * @param packageElement a package
     * @return a map from annotation name to TypeElement
     */
    private Map<String, TypeElement> annosInPackage(PackageElement packageElement) {
        return createNameToAnnotationMap(
                ElementFilter.typesIn(packageElement.getEnclosedElements()));
    }

    /**
     * All annotations declared (directly) within a class. Keys are both fully-qualified and simple
     * names.
     *
     * @param typeElement a type
     * @return a map from annotation name to TypeElement
     */
    private Map<String, TypeElement> annosInType(TypeElement typeElement) {
        return createNameToAnnotationMap(ElementFilter.typesIn(typeElement.getEnclosedElements()));
    }

    /**
     * All annotations declared within any of the given elements.
     *
     * @param typeElements the elements whose annotations to retrieve
     * @return a map from annotation names (both fully-qualified and simple names) to TypeElement
     */
    private Map<String, TypeElement> createNameToAnnotationMap(List<TypeElement> typeElements) {
        Map<String, TypeElement> result = new HashMap<>();
        for (TypeElement typeElm : typeElements) {
            if (typeElm.getKind() == ElementKind.ANNOTATION_TYPE) {
                putNoOverride(result, typeElm.getSimpleName().toString(), typeElm);
                putNoOverride(result, typeElm.getQualifiedName().toString(), typeElm);
            }
        }
        return result;
    }

    /**
     * Get all members of a Type that are importable in a stub file. Currently these are values of
     * enums, or compile time constants.
     *
     * @param typeElement the type whose members to return
     * @return a list fully-qualified member names
     */
    private static List<@FullyQualifiedName String> getImportableMembers(TypeElement typeElement) {
        List<@FullyQualifiedName String> result = new ArrayList<>();
        List<VariableElement> memberElements =
                ElementFilter.fieldsIn(typeElement.getEnclosedElements());
        for (VariableElement varElement : memberElements) {
            if (varElement.getConstantValue() != null
                    || varElement.getKind() == ElementKind.ENUM_CONSTANT) {
                @SuppressWarnings("signature") // string concatenation
                @FullyQualifiedName String fqName =
                        typeElement.getQualifiedName().toString()
                                + "."
                                + varElement.getSimpleName().toString();
                result.add(fqName);
            }
        }
        return result;
    }

    //  TODO: This method collects only those that are imported, so it will miss ones whose
    //   fully-qualified name is used in the stub file. The #getAnnotation method in this class
    //   compensates for this deficiency by attempting to add any fully-qualified annotation
    //   that it encounters.
    /**
     * Returns all annotations imported by the stub file, as a value for {@link
     * #allStubAnnotations}. Note that this also modifies {@link #importedConstants} and {@link
     * #importedTypes}.
     *
     * @return a map from names to TypeElement, for all annotations imported by the stub file. Two
     *     entries for each annotation: one for the simple name and another for the fully-qualified
     *     name, with the same value.
     * @see #allStubAnnotations
     */
    private Map<String, TypeElement> getAllStubAnnotations() {
        Map<String, TypeElement> result = new HashMap<>();

        // TODO: The size can be greater than 1, but this ignores all but the first element.
        assert !stubUnit.getCompilationUnits().isEmpty();
        CompilationUnit cu = stubUnit.getCompilationUnits().get(0);

        if (cu.getImports() == null) {
            return result;
        }

        for (ImportDeclaration importDecl : cu.getImports()) {
            try {
                if (importDecl.isAsterisk()) {
                    @SuppressWarnings("signature" // https://tinyurl.com/cfissue/3094:
                    // com.github.javaparser.ast.expr.Name inherits toString,
                    // so there can be no stub file annotation for it
                    )
                    @DotSeparatedIdentifiers String imported = importDecl.getName().toString();
                    if (importDecl.isStatic()) {
                        // Wildcard import of members of a type (class or interface)
                        TypeElement element = getTypeElement(imported, "Imported type not found");
                        if (element != null) {
                            // Find nested annotations
                            // Find compile time constant fields, or values of an enum
                            putAllNew(result, annosInType(element));
                            importedConstants.addAll(getImportableMembers(element));
                            addEnclosingTypesToImportedTypes(element);
                        }

                    } else {
                        // Wildcard import of members of a package
                        PackageElement element = findPackage(imported);
                        if (element != null) {
                            putAllNew(result, annosInPackage(element));
                            addEnclosingTypesToImportedTypes(element);
                        }
                    }
                } else {
                    // A single (non-wildcard) import.
                    @SuppressWarnings("signature" // importDecl is non-wildcard, so its name is
                    // @FullyQualifiedName
                    )
                    @FullyQualifiedName String imported = importDecl.getNameAsString();

                    final TypeElement importType = elements.getTypeElement(imported);
                    if (importType == null && !importDecl.isStatic()) {
                        // Class or nested class (according to JSL), but we can't resolve

                        stubWarnNotFound("Imported type not found: " + imported);
                    } else if (importType == null) {
                        // static import of field or method.

                        Pair<@FullyQualifiedName String, String> typeParts =
                                StubUtil.partitionQualifiedName(imported);
                        String type = typeParts.first;
                        String fieldName = typeParts.second;
                        TypeElement enclType =
                                getTypeElement(
                                        type,
                                        String.format(
                                                "Enclosing type of static field %s not found",
                                                fieldName));

                        if (enclType != null) {
                            // Don't use findFieldElement(enclType, fieldName), because we don't
                            // want a warning, imported might be a method.
                            for (VariableElement field :
                                    ElementUtils.getAllFieldsIn(enclType, elements)) {
                                // field.getSimpleName() is a CharSequence, not a String
                                if (fieldName.equals(field.getSimpleName().toString())) {
                                    importedConstants.add(imported);
                                }
                            }
                        }

                    } else if (importType.getKind() == ElementKind.ANNOTATION_TYPE) {
                        // Single annotation or nested annotation
                        TypeElement annoElt = elements.getTypeElement(imported);
                        if (annoElt != null) {
                            putNoOverride(result, annoElt.getSimpleName().toString(), annoElt);
                            importedTypes.put(annoElt.getSimpleName().toString(), annoElt);
                        } else {
                            stubWarnNotFound("Could not load import: " + imported);
                        }
                    } else {
                        // Class or nested class
                        // TODO: Is this needed?
                        importedConstants.add(imported);
                        TypeElement element = getTypeElement(imported, "Imported type not found");
                        importedTypes.put(element.getSimpleName().toString(), element);
                    }
                }
            } catch (AssertionError error) {
                stubWarnNotFound(error.toString());
            }
        }
        return result;
    }

    // If a member is imported, then consider every containing class to also be imported.
    private void addEnclosingTypesToImportedTypes(Element element) {
        for (Element enclosedEle : element.getEnclosedElements()) {
            if (enclosedEle.getKind().isClass()) {
                importedTypes.put(
                        enclosedEle.getSimpleName().toString(), (TypeElement) enclosedEle);
            }
        }
    }

    /**
     * The main entry point. Parse a stub file and side-effects the last two arguments.
     *
     * @param filename name of stub file, used only for diagnostic messages
     * @param inputStream of stub file to parse
     * @param atypeFactory AnnotatedTypeFactory to use
     * @param processingEnv ProcessingEnvironment to use
     * @param atypes annotated types from this stub file are added to this map
     * @param declAnnos map from a name (actually declaration element string) to the set of
     *     declaration annotations on it. Declaration annotations from this stub file are added to
     *     this map.
     */
    public static void parse(
            String filename,
            InputStream inputStream,
            AnnotatedTypeFactory atypeFactory,
            ProcessingEnvironment processingEnv,
            Map<Element, AnnotatedTypeMirror> atypes,
            Map<String, Set<AnnotationMirror>> declAnnos) {
        parse(filename, inputStream, atypeFactory, processingEnv, atypes, declAnnos, false);
    }

    /**
     * Parse a stub file that is a part of the annotated JDK and side-effects the last two
     * arguments.
     *
     * @param filename name of stub file, used only for diagnostic messages
     * @param inputStream of stub file to parse
     * @param atypeFactory AnnotatedTypeFactory to use
     * @param processingEnv ProcessingEnvironment to use
     * @param atypes annotated types from this stub file are added to this map
     * @param declAnnos map from a name (actually declaration element string) to the set of
     *     declaration annotations on it. Declaration annotations from this stub file are added to
     *     this map.
     */
    public static void parseJdkFileAsStub(
            String filename,
            InputStream inputStream,
            AnnotatedTypeFactory atypeFactory,
            ProcessingEnvironment processingEnv,
            Map<Element, AnnotatedTypeMirror> atypes,
            Map<String, Set<AnnotationMirror>> declAnnos) {
        parse(filename, inputStream, atypeFactory, processingEnv, atypes, declAnnos, true);
    }

    /**
     * Parse a stub file and adds annotations to the maps.
     *
     * @param filename name of stub file, used only for diagnostic messages
     * @param inputStream of stub file to parse
     * @param atypeFactory AnnotatedTypeFactory to use
     * @param processingEnv ProcessingEnvironment to use
     * @param atypes annotated types from this stub file are added to this map
     * @param declAnnos map from a name (actually declaration element string) to the set of
     *     declaration annotations on it. Declaration annotations from this stub file are added to
     *     this map.
     * @param isJdkAsStub whether or not the stub file is a part of the annotated jdk
     */
    private static void parse(
            String filename,
            InputStream inputStream,
            AnnotatedTypeFactory atypeFactory,
            ProcessingEnvironment processingEnv,
            Map<Element, AnnotatedTypeMirror> atypes,
            Map<String, Set<AnnotationMirror>> declAnnos,
            boolean isJdkAsStub) {
        StubParser sp =
                new StubParser(
                        filename, atypeFactory, processingEnv, atypes, declAnnos, isJdkAsStub);
        try {
            sp.parseStubUnit(inputStream);
            sp.process();
        } catch (ParseProblemException e) {
            StringJoiner message = new StringJoiner(LINE_SEPARATOR);
            message.add(
                    e.getProblems().size() + " problems while parsing stub file " + filename + ":");
            // Manually build up the message, to get verbose location information.
            for (Problem p : e.getProblems()) {
                message.add(p.getVerboseMessage());
            }
            sp.stubWarn(message.toString());
        }
    }

    /**
     * Delegate to the Stub Parser to parse the stub file to an AST, and save it in {@link
     * #stubUnit}. Subsequently, all work uses the AST.
     *
     * @param inputStream the stream from which to read a stub file
     */
    private void parseStubUnit(InputStream inputStream) {
        if (debugStubParser) {
            stubDebug(String.format("parsing stub file %s", filename));
        }
        stubUnit = StaticJavaParser.parseStubUnit(inputStream);

        // getAllStubAnnotations() also modifies importedConstants and importedTypes. This should
        // be refactored to be nicer.
        allStubAnnotations = getAllStubAnnotations();
        if (allStubAnnotations.isEmpty()) {
            // This issues a warning if the stub file contains no import statements.  That is
            // incorrect if the stub file contains fully-qualified annotations.
            stubWarnNotFound(
                    String.format(
                            "No supported annotations found! Does stub file %s import them?",
                            filename));
        }
        // Annotations in java.lang might be used without an import statement, so add them in case.
        allStubAnnotations.putAll(annosInPackage(findPackage("java.lang")));
    }

    /** Process {@link #stubUnit}, which is the AST produced by {@link #parseStubUnit}. */
    private void process() {
        processStubUnit(this.stubUnit);
    }

    /**
     * Process the given StubUnit.
     *
     * @param index the StubUnit to process
     */
    private void processStubUnit(StubUnit index) {
        for (CompilationUnit cu : index.getCompilationUnits()) {
            processCompilationUnit(cu);
        }
    }

    private void processCompilationUnit(CompilationUnit cu) {
        final List<AnnotationExpr> packageAnnos;

        if (!cu.getPackageDeclaration().isPresent()) {
            packageAnnos = null;
            typeName = new FqName(null, null);
        } else {
            PackageDeclaration pDecl = cu.getPackageDeclaration().get();
            packageAnnos = pDecl.getAnnotations();
            processPackage(pDecl);
        }
        if (cu.getTypes() != null) {
            for (TypeDeclaration<?> typeDeclaration : cu.getTypes()) {
                processTypeDecl(typeDeclaration, null, packageAnnos);
            }
        }
    }

    private void processPackage(PackageDeclaration packDecl) {
        assert (packDecl != null);
        String packageName = packDecl.getNameAsString();
        typeName = new FqName(packageName, null);
        Element elem = elements.getPackageElement(packageName);
        // If the element lookup fails, it's because we have an annotation for a
        // package that isn't on the classpath, which is fine.
        if (elem != null) {
            recordDeclAnnotation(elem, packDecl.getAnnotations());
        }
        // TODO: Handle atypes???
    }

    /**
     * Process a type declaration
     *
     * @param typeDecl the type declaration to process
     * @param outertypeName the name of the containing class, when processing a nested class;
     *     otherwise null
     * @param packageAnnos the annotation declared in the package
     */
    private void processTypeDecl(
            TypeDeclaration<?> typeDecl, String outertypeName, List<AnnotationExpr> packageAnnos) {
        assert typeName != null;
        if (isJdkAsStub && typeDecl.getModifiers().contains(Modifier.privateModifier())) {
            // Don't process private classes of the JDK.  They can't be referenced outside of the
            // JDK and might refer to types that are not accessible.
            return;
        }
        String innerName =
                (outertypeName == null ? "" : outertypeName + ".") + typeDecl.getNameAsString();
        typeName = new FqName(typeName.packageName, innerName);
        @SuppressWarnings(
                "signature") // FqName.toString : @FullyQualifiedName; and @CanonicalName because
        // this is its declaration
        @CanonicalName String fqTypeName = typeName.toString();
        TypeElement typeElt = elements.getTypeElement(fqTypeName);
        if (typeElt == null) {
            if (debugStubParser
                    || (!hasNoStubParserWarning(typeDecl.getAnnotations())
                            && !hasNoStubParserWarning(packageAnnos)
                            && !warnIfNotFoundIgnoresClasses)) {
                stubWarnNotFound("Type not found: " + fqTypeName);
            }
            return;
        }

        if (typeElt.getKind() == ElementKind.ENUM) {
            typeParameters.addAll(processEnum((EnumDeclaration) typeDecl, typeElt));
        } else if (typeElt.getKind() == ElementKind.ANNOTATION_TYPE) {
            stubWarnNotFound("Skipping annotation type: " + fqTypeName);
        } else if (typeDecl instanceof ClassOrInterfaceDeclaration) {
            typeParameters.addAll(processType((ClassOrInterfaceDeclaration) typeDecl, typeElt));
        } // else it's an EmptyTypeDeclaration.  TODO:  An EmptyTypeDeclaration can have
        // annotations, right?

        Map<Element, BodyDeclaration<?>> elementsToDecl = getMembers(typeElt, typeDecl);
        for (Map.Entry<Element, BodyDeclaration<?>> entry : elementsToDecl.entrySet()) {
            final Element elt = entry.getKey();
            final BodyDeclaration<?> decl = entry.getValue();
            switch (elt.getKind()) {
                case FIELD:
                    processField((FieldDeclaration) decl, (VariableElement) elt);
                    break;
                case ENUM_CONSTANT:
                    processEnumConstant((EnumConstantDeclaration) decl, (VariableElement) elt);
                    break;
                case CONSTRUCTOR:
                case METHOD:
                    processCallableDeclaration(
                            (CallableDeclaration<?>) decl, (ExecutableElement) elt);
                    break;
                case CLASS:
                case INTERFACE:
                    processTypeDecl((ClassOrInterfaceDeclaration) decl, innerName, packageAnnos);
                    break;
                case ENUM:
                    processTypeDecl((EnumDeclaration) decl, innerName, packageAnnos);
                    break;
                default:
                    /* do nothing */
                    stubWarnNotFound("StubParser ignoring: " + elt);
                    break;
            }
        }
        typeParameters.clear();
    }

    /** True if the argument contains {@code @NoStubParserWarning}. */
    private boolean hasNoStubParserWarning(Iterable<AnnotationExpr> aexprs) {
        if (aexprs == null) {
            return false;
        }
        for (AnnotationExpr anno : aexprs) {
            if (anno.getNameAsString().equals("NoStubParserWarning")) {
                return true;
            }
        }
        return false;
    }

    /**
     * Returns the type's type parameter declarations.
     *
     * @param decl a type declaration
     * @param elt the type's element
     * @return the type's type parameter declarations
     */
    private List<AnnotatedTypeVariable> processType(
            ClassOrInterfaceDeclaration decl, TypeElement elt) {
        recordDeclAnnotation(elt, decl.getAnnotations());
        AnnotatedDeclaredType type = atypeFactory.fromElement(elt);
        annotate(type, decl.getAnnotations());

        final List<? extends AnnotatedTypeMirror> typeArguments = type.getTypeArguments();
        final List<TypeParameter> typeParameters = decl.getTypeParameters();

        // It can be the case that args=[] and params=null, so don't crash in that case.
        // if ((typeParameters == null) != (typeArguments == null)) {
        //     throw new Error(String.format("parseType (%s, %s): inconsistent nullness for args and
        // params%n  args = %s%n  params = %s%n", decl, elt, typeArguments, typeParameters));
        // }

        if (debugStubParser) {
            int numParams = (typeParameters == null ? 0 : typeParameters.size());
            int numArgs = (typeArguments == null ? 0 : typeArguments.size());
            if (numParams != numArgs) {
                stubDebug(
                        String.format(
                                "parseType:  mismatched sizes for typeParameters=%s (size %d) and typeArguments=%s (size %d); decl=%s; elt=%s (%s); type=%s (%s); typeName=%s",
                                typeParameters,
                                numParams,
                                typeArguments,
                                numArgs,
                                decl.toString().replace(LINE_SEPARATOR, " "),
                                elt.toString().replace(LINE_SEPARATOR, " "),
                                elt.getClass(),
                                type,
                                type.getClass(),
                                typeName));
                stubDebug("Proceeding despite mismatched sizes");
            }
        }

        annotateTypeParameters(decl, elt, atypes, typeArguments, typeParameters);
        annotateSupertypes(decl, type);
        putMerge(atypes, elt, type);
        List<AnnotatedTypeVariable> typeVariables = new ArrayList<>();
        for (AnnotatedTypeMirror typeV : type.getTypeArguments()) {
            if (typeV.getKind() != TypeKind.TYPEVAR) {
                stubWarn(
                        "expected an AnnotatedTypeVariable but found type kind "
                                + typeV.getKind()
                                + ": "
                                + typeV);
            } else {
                typeVariables.add((AnnotatedTypeVariable) typeV);
            }
        }
        return typeVariables;
    }

    /**
     * Returns an enum's type parameter declarations.
     *
     * @param decl enum declaration
     * @param elt element representing enum
     * @return the enum's type parameter declarations
     */
    private List<AnnotatedTypeVariable> processEnum(EnumDeclaration decl, TypeElement elt) {

        recordDeclAnnotation(elt, decl.getAnnotations());
        AnnotatedDeclaredType type = atypeFactory.fromElement(elt);
        annotate(type, decl.getAnnotations());

        putMerge(atypes, elt, type);
        List<AnnotatedTypeVariable> typeVariables = new ArrayList<>();
        for (AnnotatedTypeMirror typeV : type.getTypeArguments()) {
            if (typeV.getKind() != TypeKind.TYPEVAR) {
                stubWarn(
                        "expected an AnnotatedTypeVariable but found type kind "
                                + typeV.getKind()
                                + ": "
                                + typeV);
            } else {
                typeVariables.add((AnnotatedTypeVariable) typeV);
            }
        }
        return typeVariables;
    }

    private void annotateSupertypes(
            ClassOrInterfaceDeclaration typeDecl, AnnotatedDeclaredType type) {
        if (typeDecl.getExtendedTypes() != null) {
            for (ClassOrInterfaceType superType : typeDecl.getExtendedTypes()) {
                AnnotatedDeclaredType foundType = findType(superType, type.directSuperTypes());
                if (foundType == null) {
                    stubWarn(
                            "stub file does not match bytecode: "
                                    + "could not find superclass "
                                    + superType
                                    + " from type "
                                    + type);
                } else {
                    annotate(foundType, superType, null);
                }
            }
        }
        if (typeDecl.getImplementedTypes() != null) {
            for (ClassOrInterfaceType superType : typeDecl.getImplementedTypes()) {
                AnnotatedDeclaredType foundType = findType(superType, type.directSuperTypes());
                if (foundType == null) {
                    stubWarn(
                            "stub file does not match bytecode: "
                                    + "could not find superinterface "
                                    + superType
                                    + " from type "
                                    + type);
                } else {
                    annotate(foundType, superType, null);
                }
            }
        }
    }

    /** Adds type and declaration annotations from {@code decl}. */
    private void processCallableDeclaration(CallableDeclaration<?> decl, ExecutableElement elt) {
        // Declaration annotations
        recordDeclAnnotation(elt, decl.getAnnotations());
        if (decl.isMethodDeclaration()) {
            // StubParser parses all annotations in type annotation position as type annotations
            recordDeclAnnotation(elt, ((MethodDeclaration) decl).getType().getAnnotations());
        }
        recordDeclAnnotationFromStubFile(elt);

        AnnotatedExecutableType methodType = atypeFactory.fromElement(elt);
        AnnotatedExecutableType origMethodType;

        if (warnIfStubRedundantWithBytecode) {
            origMethodType = methodType.deepCopy();
        } else {
            origMethodType = null;
        }

        // Type Parameters
        annotateTypeParameters(
                decl, elt, atypes, methodType.getTypeVariables(), decl.getTypeParameters());
        typeParameters.addAll(methodType.getTypeVariables());

        // Type annotations
        if (decl.isMethodDeclaration()) {
            annotate(
                    methodType.getReturnType(),
                    ((MethodDeclaration) decl).getType(),
                    decl.getAnnotations());
        } else {
            assert decl.isConstructorDeclaration();
            annotate(methodType.getReturnType(), decl.getAnnotations());
        }

        // Parameters
        processParameters(decl, elt, methodType);

        // Receiver
        if (decl.getReceiverParameter().isPresent()) {
            if (methodType.getReceiverType() == null) {
                if (decl.isConstructorDeclaration()) {
                    stubWarn(
                            "parseParameter: constructor %s of a top-level class cannot have receiver annotations %s",
                            methodType, decl.getReceiverParameter().get().getAnnotations());
                } else {
                    stubWarn(
                            "parseParameter: static method %s cannot have receiver annotations %s",
                            methodType, decl.getReceiverParameter().get().getAnnotations());
                }
            } else {
                // Add declaration annotations.
                annotate(
                        methodType.getReceiverType(),
                        decl.getReceiverParameter().get().getAnnotations());
                // Add type annotations.
                annotate(
                        methodType.getReceiverType(),
                        decl.getReceiverParameter().get().getType(),
                        decl.getReceiverParameter().get().getAnnotations());
            }
        }

        if (warnIfStubRedundantWithBytecode
                && methodType.toString().equals(origMethodType.toString())
                && !isJdkAsStub) {
            stubWarn(
                    String.format(
                            "in file %s at line %s: redundant stub file specification for: %s",
                            filename.substring(filename.lastIndexOf('/') + 1),
                            decl.getBegin().get().line,
                            ElementUtils.getVerboseName(elt)));
        }

        // Store the type.
        putMerge(atypes, elt, methodType);
        typeParameters.removeAll(methodType.getTypeVariables());
    }

    /**
     * Adds declaration and type annotations to the parameters of {@code methodType}, which is
     * either a method or constructor.
     *
     * @param method a Method or Constructor declaration
     * @param elt ExecutableElement of {@code method}
     * @param methodType annotated type of {@code method}
     */
    private void processParameters(
            CallableDeclaration<?> method,
            ExecutableElement elt,
            AnnotatedExecutableType methodType) {
        List<Parameter> params = method.getParameters();
        List<? extends VariableElement> paramElts = elt.getParameters();
        List<? extends AnnotatedTypeMirror> paramTypes = methodType.getParameterTypes();

        for (int i = 0; i < methodType.getParameterTypes().size(); ++i) {
            VariableElement paramElt = paramElts.get(i);
            AnnotatedTypeMirror paramType = paramTypes.get(i);
            Parameter param = params.get(i);

            recordDeclAnnotation(paramElt, param.getAnnotations());
            recordDeclAnnotation(paramElt, param.getType().getAnnotations());

            if (param.isVarArgs()) {
                assert paramType.getKind() == TypeKind.ARRAY;
                // The "type" of param is actually the component type of the vararg.
                // For example, in "Object..." the type would be "Object".
                annotate(
                        ((AnnotatedArrayType) paramType).getComponentType(),
                        param.getType(),
                        param.getAnnotations());
                // The "VarArgsAnnotations" are those just before "...".
                annotate(paramType, param.getVarArgsAnnotations());
            } else {
                annotate(paramType, param.getType(), param.getAnnotations());
                putMerge(atypes, paramElt, paramType);
            }
        }
    }

    /**
     * Clear (remove) existing annotations on the type.
     *
     * <p>Stub files override annotations read from .class files. Using {@code replaceAnnotation}
     * usually achieves this; however, for annotations on type variables, it is sometimes necessary
     * to remove an existing annotation, leaving no annotation on the type variable. This method
     * does so.
     *
     * @param atype the type to modify
     * @param typeDef the type from the stub file, used only for diagnostic messages
     */
    @SuppressWarnings("unused") // for disabled warning message
    private void clearAnnotations(AnnotatedTypeMirror atype, Type typeDef) {
        Set<AnnotationMirror> annos = atype.getAnnotations();
        // TODO: This should check whether the stub file is @AnnotatedFor the current type system.
        // @AnnotatedFor isn't integrated in stub files yet.
        if (annos != null && !annos.isEmpty()) {
            // TODO: only produce output if the removed annotation isn't the top and default
            // annotation in the type hierarchy.  See https://tinyurl.com/cfissue/2759 .
            if (false) {
                stubWarnOverwritesBytecode(
                        String.format(
                                "in file %s at line %s removed existing annotations on type: %s",
                                filename.substring(filename.lastIndexOf('/') + 1),
                                typeDef.getBegin().get().line,
                                atype.toString(true)));
            }
            // Clear existing annotations, which only makes a difference for
            // type variables, but doesn't hurt in other cases.
            atype.clearAnnotations();
        }
    }

    /**
     * Add the annotations from {@code type} to {@code atype}. Type annotations that parsed as
     * declaration annotations (i.e., type annotations in {@code declAnnos}) are applied to the
     * innermost component type.
     *
     * @param atype annotated type to which to add annotations
     * @param type parsed type
     * @param declAnnos annotations stored on the declaration of the variable with this type or null
     */
    private void annotateAsArray(
            AnnotatedArrayType atype,
            ReferenceType type,
            @Nullable NodeList<AnnotationExpr> declAnnos) {
        annotateInnermostComponentType(atype, declAnnos);
        Type typeDef = type;
        AnnotatedTypeMirror currentAtype = atype;
        while (typeDef.isArrayType()) {
            if (currentAtype.getKind() != TypeKind.ARRAY) {
                stubWarn("Mismatched array lengths; atype: " + atype + "%n  type: " + type);
                return;
            }

            // handle generic type
            clearAnnotations(currentAtype, typeDef);

            List<AnnotationExpr> annotations = typeDef.getAnnotations();
            if (annotations != null) {
                annotate(currentAtype, annotations);
            }
            typeDef = ((com.github.javaparser.ast.type.ArrayType) typeDef).getComponentType();
            currentAtype = ((AnnotatedArrayType) currentAtype).getComponentType();
        }
        if (currentAtype.getKind() == TypeKind.ARRAY) {
            stubWarn("Mismatched array lengths; atype: " + atype + "%n  type: " + type);
        }
    }

    private ClassOrInterfaceType unwrapDeclaredType(Type type) {
        if (type instanceof ClassOrInterfaceType) {
            return (ClassOrInterfaceType) type;
        } else if (type instanceof ReferenceType && type.getArrayLevel() == 0) {
            return unwrapDeclaredType(type.getElementType());
        } else {
            return null;
        }
    }

    /**
     * Add to {@code atype}:
     *
     * <ol>
     *   <li>the annotations from {@code typeDef}, and
     *   <li>any type annotations that parsed as declaration annotations (i.e., type annotations in
     *       {@code declAnnos}).
     * </ol>
     *
     * @param atype annotated type to which to add annotations
     * @param typeDef parsed type
     * @param declAnnos annotations stored on the declaration of the variable with this type, or
     *     null
     */
    private void annotate(
            AnnotatedTypeMirror atype, Type typeDef, @Nullable NodeList<AnnotationExpr> declAnnos) {
        if (atype.getKind() == TypeKind.ARRAY) {
            if (typeDef instanceof ReferenceType) {
                annotateAsArray((AnnotatedArrayType) atype, (ReferenceType) typeDef, declAnnos);
            } else {
                stubWarn("expected ReferenceType but found: " + typeDef);
            }
            return;
        }

        clearAnnotations(atype, typeDef);

        // Primary annotations for the type of a variable declaration are not stored in typeDef, but
        // rather as declaration annotations (passed as declAnnos to this method).  But, if typeDef
        // is not the type of a variable, then the primary annotations are stored in typeDef.
        NodeList<AnnotationExpr> primaryAnnotations;
        if (typeDef.getAnnotations().isEmpty() && declAnnos != null) {
            primaryAnnotations = declAnnos;
        } else {
            primaryAnnotations = typeDef.getAnnotations();
        }

        if (atype.getKind() != TypeKind.WILDCARD) {
            // The primary annotation on a wildcard applies to the super or extends bound and
            // are added below.
            annotate(atype, primaryAnnotations);
        }
        switch (atype.getKind()) {
            case DECLARED:
                ClassOrInterfaceType declType = unwrapDeclaredType(typeDef);
                if (declType == null) {
                    break;
                }
                AnnotatedDeclaredType adeclType = (AnnotatedDeclaredType) atype;
                if (declType.getTypeArguments().isPresent()
                        && !declType.getTypeArguments().get().isEmpty()
                        && !adeclType.getTypeArguments().isEmpty()) {
                    if (declType.getTypeArguments().get().size()
                            != adeclType.getTypeArguments().size()) {
                        stubWarn(
                                String.format(
                                        "Mismatch in type argument size between %s (%d) and %s (%d)",
                                        declType,
                                        declType.getTypeArguments().get().size(),
                                        adeclType,
                                        adeclType.getTypeArguments().size()));
                        break;
                    }
                    for (int i = 0; i < declType.getTypeArguments().get().size(); ++i) {
                        annotate(
                                adeclType.getTypeArguments().get(i),
                                declType.getTypeArguments().get().get(i),
                                null);
                    }
                }
                break;
            case WILDCARD:
                AnnotatedWildcardType wildcardType = (AnnotatedWildcardType) atype;
                // Ensure that the stub also has a wildcard type, report an error otherwise
                if (!typeDef.isWildcardType()) {
                    // We throw an error here, as otherwise we are just getting a generic cast error
                    // on the very next line.
                    stubWarn(
                            "Wildcard type <"
                                    + atype
                                    + "> does not match type in stubs file"
                                    + filename
                                    + ": <"
                                    + typeDef
                                    + ">"
                                    + " while parsing "
                                    + typeName);
                    return;
                }
                WildcardType wildcardDef = (WildcardType) typeDef;
                if (wildcardDef.getExtendedType().isPresent()) {
                    annotate(
                            wildcardType.getExtendsBound(),
                            wildcardDef.getExtendedType().get(),
                            null);
                    annotate(wildcardType.getSuperBound(), primaryAnnotations);
                } else if (wildcardDef.getSuperType().isPresent()) {
                    annotate(wildcardType.getSuperBound(), wildcardDef.getSuperType().get(), null);
                    annotate(wildcardType.getExtendsBound(), primaryAnnotations);
                } else {
                    annotate(atype, primaryAnnotations);
                }
                break;
            case TYPEVAR:
                // Add annotations from the declaration of the TypeVariable
                AnnotatedTypeVariable typeVarUse = (AnnotatedTypeVariable) atype;
                Types typeUtils = processingEnv.getTypeUtils();
                for (AnnotatedTypeVariable typePar : typeParameters) {
                    if (typeUtils.isSameType(
                            typePar.getUnderlyingType(), atype.getUnderlyingType())) {
                        AnnotatedTypeReplacer.replace(
                                typePar.getUpperBound(), typeVarUse.getUpperBound());
                        AnnotatedTypeReplacer.replace(
                                typePar.getLowerBound(), typeVarUse.getLowerBound());
                    }
                }
                break;
            default:
                // No additional annotations to add.
        }
    }

    /**
     * Process the field declaration in decl, and attach any type qualifiers to the type of elt in
     * {@link #atypes}.
     *
     * @param decl the declaration in the stub file
     * @param elt the element representing that same declaration
     */
    private void processField(FieldDeclaration decl, VariableElement elt) {
        if (isJdkAsStub && decl.getModifiers().contains(Modifier.privateModifier())) {
            // Don't process private fields of the JDK.  They can't be referenced outside of the JDK
            // and might refer to types that are not accessible.
            return;
        }
        recordDeclAnnotationFromStubFile(elt);
        recordDeclAnnotation(elt, decl.getAnnotations());
        // StubParser parses all annotations in type annotation position as type annotations
        recordDeclAnnotation(elt, decl.getElementType().getAnnotations());
        AnnotatedTypeMirror fieldType = atypeFactory.fromElement(elt);

        VariableDeclarator fieldVarDecl = null;
        String eltName = elt.getSimpleName().toString();
        for (VariableDeclarator var : decl.getVariables()) {
            if (var.getName().toString().equals(eltName)) {
                fieldVarDecl = var;
                break;
            }
        }
        assert fieldVarDecl != null;
        annotate(fieldType, fieldVarDecl.getType(), decl.getAnnotations());
        putMerge(atypes, elt, fieldType);
    }

    /**
     * Adds the annotations present on the declaration of an enum constant to the ATM of that
     * constant.
     *
     * @param decl the enum constant, in Javaparser AST form (the source of annotations)
     * @param elt the enum constant declaration, as an element (the destination for annotations)
     */
    private void processEnumConstant(EnumConstantDeclaration decl, VariableElement elt) {
        recordDeclAnnotationFromStubFile(elt);
        recordDeclAnnotation(elt, decl.getAnnotations());
        AnnotatedTypeMirror enumConstType = atypeFactory.fromElement(elt);
        annotate(enumConstType, decl.getAnnotations());
        putMerge(atypes, elt, enumConstType);
    }

    /**
     * Returns the innermost component type of {@code type}.
     *
     * @param type array type
     * @return the innermost component type of {@code type}
     */
    private AnnotatedTypeMirror innermostComponentType(AnnotatedArrayType type) {
        AnnotatedTypeMirror componentType = type;
        while (componentType.getKind() == TypeKind.ARRAY) {
            componentType = ((AnnotatedArrayType) componentType).getComponentType();
        }
        return componentType;
    }

    /**
     * Adds {@code annotations} to the innermost component type of {@code type}.
     *
     * @param type array type
     * @param annotations annotations to add
     */
    private void annotateInnermostComponentType(
            AnnotatedArrayType type, List<AnnotationExpr> annotations) {
        annotate(innermostComponentType(type), annotations);
    }

    /**
     * Annotate the type with the given type annotations, removing any existing annotations from the
     * same qualifier hierarchies.
     */
    private void annotate(AnnotatedTypeMirror type, List<AnnotationExpr> annotations) {
        if (annotations == null) {
            return;
        }
        for (AnnotationExpr annotation : annotations) {
            AnnotationMirror annoMirror = getAnnotation(annotation, allStubAnnotations);
            if (annoMirror != null) {
                type.replaceAnnotation(annoMirror);
            } else {
                stubWarnNotFound("Unknown annotation: " + annotation);
            }
        }
    }

    /**
     * Adds, to the {@link #declAnnos} map, all the annotations in {@code annotations} that are
     * applicable to {@code elt}'s location. For example, if an annotation is a type annotation but
     * {@code elt} is a field declaration, the type annotation will be ignored.
     *
     * @param elt the element to be annotated
     * @param annotations set of annotations that may be applicable to elt
     */
    private void recordDeclAnnotation(Element elt, List<AnnotationExpr> annotations) {
        if (annotations == null) {
            return;
        }
        Set<AnnotationMirror> annos = AnnotationUtils.createAnnotationSet();
        for (AnnotationExpr annotation : annotations) {
            AnnotationMirror annoMirror = getAnnotation(annotation, allStubAnnotations);
            if (annoMirror != null) {
                // The @Target annotation on `annotation`/`annoMirror`
                Target target =
                        annoMirror.getAnnotationType().asElement().getAnnotation(Target.class);
                // Only add the declaration annotation if the annotation applies to the element.
                if (AnnotationUtils.getElementKindsForTarget(target).contains(elt.getKind())) {
                    // `annoMirror` is applicable to `elt`
                    annos.add(annoMirror);
                }
            }
        }
        String eltName = ElementUtils.getVerboseName(elt);
        putOrAddToMap(declAnnos, eltName, annos);
    }

    /**
     * Adds the declaration annotation {@code @FromStubFile} to the given element, unless we are
     * parsing the JDK as a stub file.
     */
    private void recordDeclAnnotationFromStubFile(Element elt) {
        if (isJdkAsStub) {
            return;
        }
        putOrAddToMap(
                declAnnos, ElementUtils.getVerboseName(elt), Collections.singleton(fromStubFile));
    }

    private void annotateTypeParameters(
            BodyDeclaration<?> decl, // for debugging
            Object elt, // for debugging; TypeElement or ExecutableElement
            Map<Element, AnnotatedTypeMirror> atypes,
            List<? extends AnnotatedTypeMirror> typeArguments,
            List<TypeParameter> typeParameters) {
        if (typeParameters == null) {
            return;
        }

        if (typeParameters.size() != typeArguments.size()) {
            String msg =
                    String.format(
                            "annotateTypeParameters: mismatched sizes:  typeParameters (size %d)=%s;  typeArguments (size %d)=%s;  decl=%s;  elt=%s (%s).",
                            typeParameters.size(),
                            typeParameters,
                            typeArguments.size(),
                            typeArguments,
                            decl.toString().replace(LINE_SEPARATOR, " "),
                            elt.toString().replace(LINE_SEPARATOR, " "),
                            elt.getClass());
            if (!debugStubParser) {
                msg = msg + "; for more details, run with -AstubDebug";
            }
            stubWarn(msg);
            return;
        }
        for (int i = 0; i < typeParameters.size(); ++i) {
            TypeParameter param = typeParameters.get(i);
            AnnotatedTypeVariable paramType = (AnnotatedTypeVariable) typeArguments.get(i);

            if (param.getTypeBound() == null || param.getTypeBound().isEmpty()) {
                // No bound so annotations are both lower and upper bounds
                annotate(paramType, param.getAnnotations());
            } else if (param.getTypeBound() != null && !param.getTypeBound().isEmpty()) {
                annotate(paramType.getLowerBound(), param.getAnnotations());
                annotate(paramType.getUpperBound(), param.getTypeBound().get(0), null);
                if (param.getTypeBound().size() > 1) {
                    // TODO: add support for intersection types
                    stubWarnNotFound("Annotations on intersection types are not yet supported");
                }
            }
            putMerge(atypes, paramType.getUnderlyingType().asElement(), paramType);
        }
    }

    private Map<Element, BodyDeclaration<?>> getMembers(
            TypeElement typeElt, TypeDeclaration<?> typeDecl) {
        assert (typeElt.getSimpleName().contentEquals(typeDecl.getNameAsString())
                        || typeDecl.getNameAsString().endsWith("$" + typeElt.getSimpleName()))
                : String.format("%s  %s", typeElt.getSimpleName(), typeDecl.getName());

        Map<Element, BodyDeclaration<?>> result = new LinkedHashMap<>();
        // For an enum type declaration, also add the enum constants
        if (typeDecl instanceof EnumDeclaration) {
            EnumDeclaration enumDecl = (EnumDeclaration) typeDecl;
            // getEntries() gives the list of enum constant declarations
            for (BodyDeclaration<?> member : enumDecl.getEntries()) {
                putNewElement(result, typeElt, member, typeDecl.getNameAsString());
            }
        }
        for (BodyDeclaration<?> member : typeDecl.getMembers()) {
            putNewElement(result, typeElt, member, typeDecl.getNameAsString());
        }
        return result;
    }

    /**
     * Add, to result, a mapping from (the element for) typeElt to member.
     *
     * @param typeDeclName used only for debugging
     */
    private void putNewElement(
            Map<Element, BodyDeclaration<?>> result,
            TypeElement typeElt,
            BodyDeclaration<?> member,
            String typeDeclName) {
        if (member instanceof MethodDeclaration) {
            Element elt = findElement(typeElt, (MethodDeclaration) member);
            if (elt != null) {
                putNoOverride(result, elt, member);
            }
        } else if (member instanceof ConstructorDeclaration) {
            Element elt = findElement(typeElt, (ConstructorDeclaration) member);
            if (elt != null) {
                putNoOverride(result, elt, member);
            }
        } else if (member instanceof FieldDeclaration) {
            FieldDeclaration fieldDecl = (FieldDeclaration) member;
            for (VariableDeclarator var : fieldDecl.getVariables()) {
                Element varelt = findElement(typeElt, var);
                if (varelt != null) {
                    putNoOverride(result, varelt, fieldDecl);
                }
            }
        } else if (member instanceof EnumConstantDeclaration) {
            Element elt = findElement(typeElt, (EnumConstantDeclaration) member);
            if (elt != null) {
                putNoOverride(result, elt, member);
            }
        } else if (member instanceof ClassOrInterfaceDeclaration) {
            Element elt = findElement(typeElt, (ClassOrInterfaceDeclaration) member);
            if (elt != null) {
                putNoOverride(result, elt, member);
            }
        } else if (member instanceof EnumDeclaration) {
            Element elt = findElement(typeElt, (EnumDeclaration) member);
            if (elt != null) {
                putNoOverride(result, elt, member);
            }
        } else {
            stubDebug(
                    String.format(
                            "Ignoring element of type %s in %s", member.getClass(), typeDeclName));
        }
    }

    /** Return the element of {@code types} whose name matches {@code type}. */
    private AnnotatedDeclaredType findType(
            ClassOrInterfaceType type, List<AnnotatedDeclaredType> types) {
        String typeString = type.getNameAsString();
        for (AnnotatedDeclaredType superType : types) {
            if (superType
                    .getUnderlyingType()
                    .asElement()
                    .getSimpleName()
                    .contentEquals(typeString)) {
                return superType;
            }
        }
        stubWarnNotFound("Supertype " + typeString + " not found");
        if (debugStubParser) {
            stubDebug("Supertypes that were searched:");
            for (AnnotatedDeclaredType superType : types) {
                stubDebug(String.format("  %s", superType));
            }
        }
        return null;
    }

    /**
     * Looks for the nested type element in the typeElt and returns it if the element has the same
     * name as provided class or interface declaration. In case nested element is not found it
     * returns null.
     *
     * @param typeElt an element where nested type element should be looked for
     * @param ciDecl class or interface declaration which name should be found among nested elements
     *     of the typeElt
     * @return nested in typeElt element with the name of the class or interface or null if nested
     *     element is not found
     */
    private @Nullable Element findElement(TypeElement typeElt, ClassOrInterfaceDeclaration ciDecl) {
        final String wantedClassOrInterfaceName = ciDecl.getNameAsString();
        for (TypeElement typeElement : ElementUtils.getAllTypeElementsIn(typeElt)) {
            if (wantedClassOrInterfaceName.equals(typeElement.getSimpleName().toString())) {
                return typeElement;
            }
        }

        stubWarnNotFound(
                "Class/interface " + wantedClassOrInterfaceName + " not found in type " + typeElt);
        if (debugStubParser) {
            stubDebug(String.format("  Here are the type declarations of %s:", typeElt));
            for (TypeElement method : ElementFilter.typesIn(typeElt.getEnclosedElements())) {
                stubDebug(String.format("    %s", method));
            }
        }
        return null;
    }

    /**
     * Looks for the nested enum element in the typeElt and returns it if the element has the same
     * name as provided enum declaration. In case nested element is not found it returns null.
     *
     * @param typeElt an element where nested enum element should be looked for
     * @param enumDecl enum declaration which name should be found among nested elements of the
     *     typeElt
     * @return nested in typeElt enum element with the name of the provided enum or null if nested
     *     element is not found
     */
    private @Nullable Element findElement(TypeElement typeElt, EnumDeclaration enumDecl) {
        final String wantedEnumName = enumDecl.getNameAsString();
        for (TypeElement typeElement : ElementUtils.getAllTypeElementsIn(typeElt)) {
            if (wantedEnumName.equals(typeElement.getSimpleName().toString())) {
                return typeElement;
            }
        }

        stubWarnNotFound("Enum " + wantedEnumName + " not found in type " + typeElt);
        if (debugStubParser) {
            stubDebug(String.format("  Here are the type declarations of %s:", typeElt));
            for (TypeElement method : ElementFilter.typesIn(typeElt.getEnclosedElements())) {
                stubDebug(String.format("    %s", method));
            }
        }
        return null;
    }

    /**
     * Looks for an enum constant element in the typeElt and returns it if the element has the same
     * name as provided. In case enum constant element is not found it returns null.
     *
     * @param typeElt type element where enum constant element should be looked for
     * @param enumConstDecl the declaration of the enum constant
     * @return enum constant element in typeElt with the provided name or null if enum constant
     *     element is not found
     */
    private @Nullable VariableElement findElement(
            TypeElement typeElt, EnumConstantDeclaration enumConstDecl) {
        final String enumConstName = enumConstDecl.getNameAsString();
        return findFieldElement(typeElt, enumConstName);
    }

    /**
     * Looks for method element in the typeElt and returns it if the element has the same signature
     * as provided method declaration. Returns null, and possibly issues a warning, if method
     * element is not found.
     *
     * @param typeElt type element where method element should be looked for
     * @param methodDecl method declaration with signature that should be found among methods in the
     *     typeElt
     * @return method element in typeElt with the same signature as the provided method declaration
     *     or null if method element is not found
     */
    private @Nullable ExecutableElement findElement(
            TypeElement typeElt, MethodDeclaration methodDecl) {
        if (isJdkAsStub && methodDecl.getModifiers().contains(Modifier.privateModifier())) {
            // Don't process private methods of the JDK.  They can't be referenced outside of the
            // JDK and might refer to types that are not accessible.
            return null;
        }
        final String wantedMethodName = methodDecl.getNameAsString();
        final int wantedMethodParams =
                (methodDecl.getParameters() == null) ? 0 : methodDecl.getParameters().size();
        final String wantedMethodString = StubUtil.toString(methodDecl);
        for (ExecutableElement method : ElementFilter.methodsIn(typeElt.getEnclosedElements())) {
            // do heuristics first
            if (wantedMethodParams == method.getParameters().size()
                    && wantedMethodName.contentEquals(method.getSimpleName().toString())
                    && ElementUtils.getSimpleName(method).equals(wantedMethodString)) {
                return method;
            }
        }
        if (methodDecl.getAccessSpecifier() == AccessSpecifier.PACKAGE_PRIVATE) {
            // This might be a false positive warning.  The stub parser permits a stub file to omit
            // the access specifier, but package-private methods aren't in the TypeElement.
            stubWarnNotFound(
                    "Package-private method "
                            + wantedMethodString
                            + " not found in type "
                            + typeElt);
        } else {
            stubWarnNotFound("Method " + wantedMethodString + " not found in type " + typeElt);
            if (debugStubParser) {
                stubDebug(String.format("  Here are the methods of %s:", typeElt));
                for (ExecutableElement method :
                        ElementFilter.methodsIn(typeElt.getEnclosedElements())) {
                    stubDebug(String.format("    %s", method));
                }
            }
        }
        return null;
    }

    /**
     * Looks for a constructor element in the typeElt and returns it if the element has the same
     * signature as provided constructor declaration. In case constructor element is not found it
     * returns null.
     *
     * @param typeElt type element where constructor element should be looked for
     * @param constructorDecl constructor declaration with signature that should be found among
     *     constructors in the typeElt
     * @return constructor element in typeElt with the same signature as the provided constructor
     *     declaration or null if constructor element is not found
     */
    private @Nullable ExecutableElement findElement(
            TypeElement typeElt, ConstructorDeclaration constructorDecl) {
        if (isJdkAsStub && constructorDecl.getModifiers().contains(Modifier.privateModifier())) {
            // Don't process private constructors of the JDK.  They can't be referenced outside of
            // the JDK and might refer to types that are not accessible.
            return null;
        }
        final int wantedMethodParams =
                (constructorDecl.getParameters() == null)
                        ? 0
                        : constructorDecl.getParameters().size();
        final String wantedMethodString = StubUtil.toString(constructorDecl);
        for (ExecutableElement method :
                ElementFilter.constructorsIn(typeElt.getEnclosedElements())) {
            // do heuristics first
            if (wantedMethodParams == method.getParameters().size()
                    && ElementUtils.getSimpleName(method).equals(wantedMethodString)) {
                return method;
            }
        }

        stubWarnNotFound("Constructor " + wantedMethodString + " not found in type " + typeElt);
        if (debugStubParser) {
            for (ExecutableElement method :
                    ElementFilter.constructorsIn(typeElt.getEnclosedElements())) {
                stubDebug(String.format("  %s", method));
            }
        }
        return null;
    }

    private VariableElement findElement(TypeElement typeElt, VariableDeclarator variable) {
        final String fieldName = variable.getNameAsString();
        return findFieldElement(typeElt, fieldName);
    }

    /**
     * Looks for a field element in the typeElt and returns it if the element has the same name as
     * provided. In case field element is not found it returns null.
     *
     * @param typeElt type element where field element should be looked for
     * @param fieldName field name that should be found
     * @return field element in typeElt with the provided name or null if field element is not found
     */
    private @Nullable VariableElement findFieldElement(TypeElement typeElt, String fieldName) {
        for (VariableElement field : ElementUtils.getAllFieldsIn(typeElt, elements)) {
            // field.getSimpleName() is a CharSequence, not a String
            if (fieldName.equals(field.getSimpleName().toString())) {
                return field;
            }
        }

        stubWarnNotFound("Field " + fieldName + " not found in type " + typeElt);
        if (debugStubParser) {
            for (VariableElement field : ElementFilter.fieldsIn(typeElt.getEnclosedElements())) {
                stubDebug(String.format("  %s", field));
            }
        }
        return null;
    }

    /**
     * Given a fully-qualified type name, return a TypeElement for it, or null if none exists. Also
     * cache in importedTypes.
     *
     * @param name a fully-qualified type name
     * @return a TypeElement for the name, or null
     */
    private @Nullable TypeElement getTypeElementOrNull(@FullyQualifiedName String name) {
        TypeElement typeElement = elements.getTypeElement(name);
        if (typeElement != null) {
            importedTypes.put(name, typeElement);
        }
        // for debugging: stubWarn("getTypeElementOrNull(%s) => %s", name, typeElement);
        return typeElement;
    }

    /**
     * Get the type element for the given fully-qualified type name. If none is found, issue a
     * warning and return null.
     *
     * @param typeName a type name
     * @param msg a warning message to issue if the type element for {@code typeName} cannot be
     *     found
     * @return the type element for the given fully-qualified type name, or null
     */
    private TypeElement getTypeElement(@FullyQualifiedName String typeName, String... msg) {
        TypeElement classElement = elements.getTypeElement(typeName);
        if (classElement == null) {
            if (msg.length == 0) {
                stubWarnNotFound("Type not found: " + typeName);
            } else {
                stubWarnNotFound(msg[0] + ": " + typeName);
            }
        }
        return classElement;
    }

    private PackageElement findPackage(String packageName) {
        PackageElement packageElement = elements.getPackageElement(packageName);
        if (packageElement == null) {
            stubWarnNotFound("Imported package not found: " + packageName);
        }
        return packageElement;
    }

    /**
     * Convert {@code annotation} into an AnnotationMirror. Returns null if the annotation isn't
     * supported by the checker or if some error occurred while converting it.
     *
     * @param annotation syntax tree for an annotation
     * @param allStubAnnotations map from simple nawe to annotation definition
     * @return the AnnotationMirror for the annotation
     */
    private AnnotationMirror getAnnotation(
            AnnotationExpr annotation, Map<String, TypeElement> allStubAnnotations) {

        TypeElement annoTypeElm = allStubAnnotations.get(annotation.getNameAsString());
        if (annoTypeElm == null) {
            // If the annotation was not imported, then #getAllStubAnnotations does
            // not add it to the allStubAnnotations field. This code compensates for
            // that deficiency by adding the annotation when it is encountered (i.e. here).
            // Note that this goes not call #getTypeElement to avoid a spurious diagnostic
            // if the annotation is actually unknown.
<<<<<<< HEAD
=======
            @SuppressWarnings("signature") // https://tinyurl.com/cfissue/3094
>>>>>>> 93ace6ca
            TypeElement annoTypeElt = elements.getTypeElement(annotation.getNameAsString());
            if (annoTypeElt != null) {
                putAllNew(
                        allStubAnnotations,
                        createNameToAnnotationMap(Collections.singletonList(annoTypeElt)));
                return getAnnotation(annotation, allStubAnnotations);
            }
            // Not a supported annotation -> ignore
            return null;
        }
        @SuppressWarnings("signature") // not anonymous, so name is not empty
        @CanonicalName String annoName = annoTypeElm.getQualifiedName().toString();

        if (annotation instanceof MarkerAnnotationExpr) {
            return AnnotationBuilder.fromName(elements, annoName);
        } else if (annotation instanceof NormalAnnotationExpr) {
            NormalAnnotationExpr nrmanno = (NormalAnnotationExpr) annotation;
            AnnotationBuilder builder = new AnnotationBuilder(processingEnv, annoName);
            List<MemberValuePair> pairs = nrmanno.getPairs();
            if (pairs != null) {
                for (MemberValuePair mvp : pairs) {
                    String member = mvp.getNameAsString();
                    Expression exp = mvp.getValue();
                    boolean success = builderAddElement(builder, member, exp);
                    if (!success) {
                        stubWarn(
                                "Annotation expression, %s, could not be processed for annotation: %s.",
                                exp, annotation);
                        return null;
                    }
                }
            }
            return builder.build();
        } else if (annotation instanceof SingleMemberAnnotationExpr) {
            SingleMemberAnnotationExpr sglanno = (SingleMemberAnnotationExpr) annotation;
            AnnotationBuilder builder = new AnnotationBuilder(processingEnv, annoName);
            Expression valexpr = sglanno.getMemberValue();
            boolean success = builderAddElement(builder, "value", valexpr);
            if (!success) {
                stubWarn(
                        "Annotation expression, %s, could not be processed for annotation: %s.",
                        valexpr, annotation);
                return null;
            }
            return builder.build();
        } else {
            throw new BugInCF("StubParser: unknown annotation type: " + annotation);
        }
    }

    /**
     * Returns the value of {@code expr}, or null if some problem occurred getting the value.
     *
     * @param name the name of an annotation element/argument, used for diagnostic messages
     * @param expr the expression to determine the value of
     * @param valueKind the type of the result
     * @return the value of {@code expr}, or null if some problem occurred getting the value
     */
    private @Nullable Object getValueOfExpressionInAnnotation(
            String name, Expression expr, TypeKind valueKind) {
        if (expr instanceof FieldAccessExpr || expr instanceof NameExpr) {
            VariableElement elem;
            if (expr instanceof NameExpr) {
                elem = findVariableElement((NameExpr) expr);
            } else {
                elem = findVariableElement((FieldAccessExpr) expr);
            }
            if (elem == null) {
                stubWarn("Field not found: " + expr);
                return null;
            }
            Object value = elem.getConstantValue() != null ? elem.getConstantValue() : elem;
            if (value instanceof Number) {
                return convert((Number) value, valueKind);
            } else {
                return value;
            }
        } else if (expr instanceof StringLiteralExpr) {
            return ((StringLiteralExpr) expr).asString();
        } else if (expr instanceof BooleanLiteralExpr) {
            return ((BooleanLiteralExpr) expr).getValue();
        } else if (expr instanceof CharLiteralExpr) {
            return convert((int) ((CharLiteralExpr) expr).asChar(), valueKind);
        } else if (expr instanceof DoubleLiteralExpr) {
            // No conversion needed if the expression is a double, the annotation value must be a
            // double, too.
            return ((DoubleLiteralExpr) expr).asDouble();
        } else if (expr instanceof IntegerLiteralExpr) {
            return convert(((IntegerLiteralExpr) expr).asNumber(), valueKind);
        } else if (expr instanceof LongLiteralExpr) {
            return convert(((LongLiteralExpr) expr).asNumber(), valueKind);
        } else if (expr instanceof UnaryExpr) {
            switch (expr.toString()) {
                    // Special-case the minimum values.  Separately parsing a "-" and a value
                    // doesn't correctly handle the minimum values, because the absolute value of
                    // the smallest member of an integral type is larger than the largest value.
                case "-9223372036854775808L":
                case "-9223372036854775808l":
                    return convert(Long.MIN_VALUE, valueKind, false);
                case "-2147483648":
                    return convert(Integer.MIN_VALUE, valueKind, false);
                default:
                    if (((UnaryExpr) expr).getOperator() == UnaryExpr.Operator.MINUS) {
                        Object value =
                                getValueOfExpressionInAnnotation(
                                        name, ((UnaryExpr) expr).getExpression(), valueKind);
                        if (value instanceof Number) {
                            return convert((Number) value, valueKind, true);
                        }
                    }
                    stubWarn("Unexpected Unary annotation expression: " + expr);
                    return null;
            }
        } else if (expr instanceof ClassExpr) {
            ClassExpr classExpr = (ClassExpr) expr;
            @SuppressWarnings("signature") // Type.toString(): @FullyQualifiedName
            @FullyQualifiedName String className = classExpr.getType().toString();
            if (importedTypes.containsKey(className)) {
                return importedTypes.get(className).asType();
            }
            TypeElement typeElement = findTypeOfName(className);
            if (typeElement == null) {
                stubWarn("StubParser: unknown class name " + className);
                return null;
            }

            return typeElement.asType();
        } else if (expr instanceof NullLiteralExpr) {
            stubWarn("Illegal annotation value null, for %s", name);
            return null;
        } else {
            stubWarn("Unexpected annotation expression: " + expr);
            return null;
        }
    }

    /**
     * Returns the TypeElement with the name {@code name}, if one exists. Otherwise, checks the
     * class and package of {@code typeName} for a class named {@code name}.
     *
     * @param name classname (simple, or Outer.Inner, or fully-qualified)
     * @return the TypeElement for {@code name}, or null if not found
     */
    @SuppressWarnings("signature:argument.type.incompatible") // string concatenation
    private @Nullable TypeElement findTypeOfName(@FullyQualifiedName String name) {
        String packageName = typeName.packageName;
        String packagePrefix = (packageName == null) ? "" : packageName + ".";

        // stubWarn("findTypeOfName(%s), typeName %s %s", name, packageName, enclosingClass);

        // As soon as typeElement is set to a non-null value, it will be returned.
        TypeElement typeElement = getTypeElementOrNull(name);
        if (typeElement == null && packageName != null) {
            typeElement = getTypeElementOrNull(packagePrefix + name);
        }
        String enclosingClass = typeName.className;
        while (typeElement == null && enclosingClass != null) {
            typeElement = getTypeElementOrNull(packagePrefix + enclosingClass + "." + name);
            int lastDot = enclosingClass.lastIndexOf('.');
            if (lastDot == -1) {
                break;
            } else {
                enclosingClass = enclosingClass.substring(0, lastDot);
            }
        }
        if (typeElement == null && !"java.lang".equals(packageName)) {
            typeElement = getTypeElementOrNull("java.lang." + name);
        }
        return typeElement;
    }

    /**
     * Converts {@code number} to {@code expectedKind}.
     *
     * <pre><code>
     * &nbsp; @interface Anno { long value(); }
     * &nbsp; @Anno(1)
     * </code></pre>
     *
     * To properly build @Anno, the IntegerLiteralExpr "1" must be converted from an int to a long.
     */
    private Object convert(Number number, TypeKind expectedKind) {
        return convert(number, expectedKind, false);
    }

    /**
     * Converts {@code number} to {@code expectedKind}. The value converted is multiplied by -1 if
     * {@code negate} is true
     *
     * @param number a Number value to be converted
     * @param expectedKind one of type {byte, short, int, long, char, float, double}
     * @param negate whether to negate the value of the Number Object while converting
     * @return the converted Object
     */
    private Object convert(Number number, TypeKind expectedKind, boolean negate) {
        byte scalefactor = (byte) (negate ? -1 : 1);
        switch (expectedKind) {
            case BYTE:
                return number.byteValue() * scalefactor;
            case SHORT:
                return number.shortValue() * scalefactor;
            case INT:
                return number.intValue() * scalefactor;
            case LONG:
                return number.longValue() * scalefactor;
            case CHAR:
                // It's not possible for `number` to be negative when `expectedkind` is a CHAR, and
                // casting a negative value to char is illegal.
                if (negate) {
                    throw new BugInCF(
                            "convert(%s, %s, %s): can't negate a char",
                            number, expectedKind, negate);
                }
                return (char) number.intValue();
            case FLOAT:
                return number.floatValue() * scalefactor;
            case DOUBLE:
                return number.doubleValue() * scalefactor;
            default:
                throw new BugInCF("Unexpected expectedKind: " + expectedKind);
        }
    }

    /**
     * Adds an annotation element (argument) to {@code builder}. The element is a Java expression.
     *
     * @param builder the builder to side-effect
     * @param name the element name
     * @param expr the element value
     * @return true if the expression was parsed and added to {@code builder}, false otherwise
     */
    private boolean builderAddElement(AnnotationBuilder builder, String name, Expression expr) {
        ExecutableElement var = builder.findElement(name);
        TypeMirror expected = var.getReturnType();
        TypeKind valueKind;
        if (expected.getKind() == TypeKind.ARRAY) {
            valueKind = ((ArrayType) expected).getComponentType().getKind();
        } else {
            valueKind = expected.getKind();
        }
        if (expr instanceof ArrayInitializerExpr) {
            if (expected.getKind() != TypeKind.ARRAY) {
                stubWarn(
                        "unhandled annotation attribute type: "
                                + expr
                                + " and expected: "
                                + expected);
                return false;
            }

            List<Expression> arrayExpressions = ((ArrayInitializerExpr) expr).getValues();
            Object[] values = new Object[arrayExpressions.size()];

            for (int i = 0; i < arrayExpressions.size(); ++i) {
                values[i] =
                        getValueOfExpressionInAnnotation(name, arrayExpressions.get(i), valueKind);
                if (values[i] == null) {
                    return false;
                }
            }
            builder.setValue(name, values);
        } else {
            Object value = getValueOfExpressionInAnnotation(name, expr, valueKind);
            if (value == null) {
                return false;
            }
            if (expected.getKind() == TypeKind.ARRAY) {
                Object[] valueArray = {value};
                builder.setValue(name, valueArray);
            } else {
                builderSetValue(builder, name, value);
            }
        }
        return true;
    }

    /**
     * Cast to non-array values so that correct the correct AnnotationBuilder#setValue method is
     * called. (Different types of values are handled differently.)
     *
     * @param builder the builder to side-effect
     * @param name the element name
     * @param value the element value
     */
    private void builderSetValue(AnnotationBuilder builder, String name, Object value) {
        if (value instanceof Boolean) {
            builder.setValue(name, (Boolean) value);
        } else if (value instanceof Character) {
            builder.setValue(name, (Character) value);
        } else if (value instanceof Class<?>) {
            builder.setValue(name, (Class<?>) value);
        } else if (value instanceof Double) {
            builder.setValue(name, (Double) value);
        } else if (value instanceof Enum<?>) {
            builder.setValue(name, (Enum<?>) value);
        } else if (value instanceof Float) {
            builder.setValue(name, (Float) value);
        } else if (value instanceof Integer) {
            builder.setValue(name, (Integer) value);
        } else if (value instanceof Long) {
            builder.setValue(name, (Long) value);
        } else if (value instanceof Short) {
            builder.setValue(name, (Short) value);
        } else if (value instanceof String) {
            builder.setValue(name, (String) value);
        } else if (value instanceof TypeMirror) {
            builder.setValue(name, (TypeMirror) value);
        } else if (value instanceof VariableElement) {
            builder.setValue(name, (VariableElement) value);
        } else {
            throw new BugInCF("Unexpected builder value: %s", value);
        }
    }

    /**
     * Mapping of a name access expression that has already been encountered to the resolved
     * variable element.
     */
    private final Map<NameExpr, VariableElement> findVariableElementNameCache = new HashMap<>();

    private @Nullable VariableElement findVariableElement(NameExpr nexpr) {
        if (findVariableElementNameCache.containsKey(nexpr)) {
            return findVariableElementNameCache.get(nexpr);
        }

        VariableElement res = null;
        boolean importFound = false;
        for (String imp : importedConstants) {
            Pair<@FullyQualifiedName String, String> partitionedName =
                    StubUtil.partitionQualifiedName(imp);
            String typeName = partitionedName.first;
            String fieldName = partitionedName.second;
            if (fieldName.equals(nexpr.getNameAsString())) {
                TypeElement enclType =
                        getTypeElement(
                                typeName,
                                String.format(
                                        "Enclosing type of static import %s not found", fieldName));

                if (enclType == null) {
                    return null;
                } else {
                    importFound = true;
                    res = findFieldElement(enclType, fieldName);
                    break;
                }
            }
        }

        // Imported but invalid types or fields will have warnings from above,
        // only warn on fields missing an import
        if (res == null && !importFound) {
            stubWarnNotFound("Static field " + nexpr.getName() + " is not imported");
        }

        findVariableElementNameCache.put(nexpr, res);
        return res;
    }

    /**
     * Mapping of a field access expression that has already been encountered to the resolved
     * variable element.
     */
    private final Map<FieldAccessExpr, VariableElement> findVariableElementFieldCache =
            new HashMap<>();

    /**
     * Returns the VariableElement for the given field access.
     *
     * @param faexpr a field access expression
     * @return the VariableElement for the given field access
     */
    @SuppressWarnings("signature:argument.type.incompatible") // string manipulation
    private @Nullable VariableElement findVariableElement(FieldAccessExpr faexpr) {
        if (findVariableElementFieldCache.containsKey(faexpr)) {
            return findVariableElementFieldCache.get(faexpr);
        }
        TypeElement rcvElt = elements.getTypeElement(faexpr.getScope().toString());
        if (rcvElt == null) {
            // Search importedConstants for full annotation name.
            for (String imp : importedConstants) {
                // TODO: should this use StubUtil.partitionQualifiedName?
                String[] importDelimited = imp.split("\\.");
                if (importDelimited[importDelimited.length - 1].equals(
                        faexpr.getScope().toString())) {
                    StringBuilder fullAnnotation = new StringBuilder();
                    for (int i = 0; i < importDelimited.length - 1; i++) {
                        fullAnnotation.append(importDelimited[i]);
                        fullAnnotation.append('.');
                    }
                    fullAnnotation.append(faexpr.getScope().toString());
                    rcvElt = elements.getTypeElement(fullAnnotation);
                    break;
                }
            }

            if (rcvElt == null) {
                stubWarnNotFound("Type " + faexpr.getScope() + " not found");
                return null;
            }
        }

        VariableElement res = findFieldElement(rcvElt, faexpr.getNameAsString());
        findVariableElementFieldCache.put(faexpr, res);
        return res;
    }

    ///////////////////////////////////////////////////////////////////////////
    /// Map utilities
    ///

    /** Just like Map.put, but does not override any existing value in the map. */
    private static <K, V> void putNoOverride(Map<K, V> m, K key, V value) {
        if (key == null) {
            throw new BugInCF("StubParser: key is null");
        }
        if (!m.containsKey(key)) {
            m.put(key, value);
        }
    }

    /**
     * If the key is already in the map, then add the annos to the list. Otherwise put the key and
     * the annos in the map
     */
    private static void putOrAddToMap(
            Map<String, Set<AnnotationMirror>> map, String key, Set<AnnotationMirror> annos) {
        if (map.containsKey(key)) {
            map.get(key).addAll(annos);
        } else {
            map.put(key, new HashSet<>(annos));
        }
    }

    /**
     * Just like Map.put, but modifies an existing annotated type for the given key in {@code m}. If
     * {@code m} already has an annotated type for {@code key}, each annotation in {@code newType}
     * will replace annotations from the same hierarchy at the same location in the existing
     * annotated type. Annotations in other hierarchies will be preserved.
     *
     * @param m the map to put the new type into
     * @param key the key for the map
     * @param newType the new type for the key
     */
    private void putMerge(
            Map<Element, AnnotatedTypeMirror> m, Element key, AnnotatedTypeMirror newType) {
        if (key == null) {
            throw new BugInCF("StubParser: key is null");
        }
        if (m.containsKey(key)) {
            AnnotatedTypeMirror existingType = m.get(key);
            // If the newType is from a JDK stub file, then keep the existing type.  This
            // way user supplied stub files override JDK stub files.
            if (!isJdkAsStub) {
                AnnotatedTypeReplacer.replace(newType, existingType);
            }
            m.put(key, existingType);
        } else {
            m.put(key, newType);
        }
    }

    /**
     * Just like Map.putAll, but modifies existing values using {@link #putNoOverride(Map, Object,
     * Object)}.
     *
     * @param m the destination map
     * @param m2 the source map
     * @param <K> the key type for the maps
     * @param <V> the value type for the maps
     */
    private static <K, V> void putAllNew(Map<K, V> m, Map<K, V> m2) {
        for (Map.Entry<K, V> e2 : m2.entrySet()) {
            putNoOverride(m, e2.getKey(), e2.getValue());
        }
    }

    ///////////////////////////////////////////////////////////////////////////
    /// Issue warnings
    ///

    // The warnings that have been issued so far.
    private static final Set<String> warnings = new HashSet<>();

    /**
     * Issues the given warning about missing elements, only if it has not been previously issued
     * and the -AstubWarnIfNotFound command-line argument was passed.
     */
    private void stubWarnNotFound(String warning) {
        if (warnings.add(warning) && ((!isJdkAsStub && warnIfNotFound) || debugStubParser)) {
            processingEnv
                    .getMessager()
                    .printMessage(javax.tools.Diagnostic.Kind.WARNING, "StubParser: " + warning);
        }
    }

    /**
     * Issues the given warning about overwriting bytecode, only if it has not been previously
     * issued and the -AstubWarnIfOverwritesBytecode command-line argument was passed.
     */
    private void stubWarnOverwritesBytecode(String warning) {
        if (warnings.add(warning) && (warnIfStubOverwritesBytecode || debugStubParser)) {
            processingEnv
                    .getMessager()
                    .printMessage(javax.tools.Diagnostic.Kind.WARNING, "StubParser: " + warning);
        }
    }

    /**
     * Issues a warning, only if it has not been previously issued.
     *
     * @param warning a format string
     * @param args the arguments for {@code warning}
     */
    private void stubWarn(String warning, Object... args) {
        warning = String.format(warning, args);
        if (warnings.add(warning) && !isJdkAsStub) {
            processingEnv
                    .getMessager()
                    .printMessage(javax.tools.Diagnostic.Kind.WARNING, "StubParser: " + warning);
        }
    }

    private void stubDebug(String warning) {
        if (warnings.add(warning) && debugStubParser) {
            processingEnv
                    .getMessager()
                    .printMessage(javax.tools.Diagnostic.Kind.NOTE, "StubParser: " + warning);
        }
    }

    ///////////////////////////////////////////////////////////////////////////
    /// Parse state
    ///

    /** Represents a class: its package name and simple name. */
    private static class FqName {
        /** Name of the package being parsed, or null. */
        public @Nullable String packageName;

        /**
         * Name of the type being parsed. Includes outer class names if any. Null if the parser has
         * parsed a package declaration but has not yet gotten to a type declaration.
         */
        public @Nullable String className;

        /**
         * Create a new FqName, which represents a class.
         *
         * @param packageName name of the package, or null
         * @param className unqualified name of the type, including outer class names if any. May be
         *     null.
         */
        public FqName(String packageName, String className) {
            this.packageName = packageName;
            this.className = className;
        }

        /** Fully-qualified name of the class. */
        @Override
        @SuppressWarnings("signature") // string concatenation
        public @FullyQualifiedName String toString() {
            if (packageName == null) {
                return className;
            } else {
                return packageName + "." + className;
            }
        }
    }
}<|MERGE_RESOLUTION|>--- conflicted
+++ resolved
@@ -146,11 +146,7 @@
 
     /**
      * The set of annotations found in the stub file. Keys are both fully-qualified and simple
-<<<<<<< HEAD
-     * names: there are two entries for each annotation: the annotation's simple name and its
-=======
      * names. There are two entries for each annotation: the annotation's simple name and its
->>>>>>> 93ace6ca
      * fully-qualified name.
      *
      * @see #getAllStubAnnotations
@@ -1654,10 +1650,7 @@
             // that deficiency by adding the annotation when it is encountered (i.e. here).
             // Note that this goes not call #getTypeElement to avoid a spurious diagnostic
             // if the annotation is actually unknown.
-<<<<<<< HEAD
-=======
             @SuppressWarnings("signature") // https://tinyurl.com/cfissue/3094
->>>>>>> 93ace6ca
             TypeElement annoTypeElt = elements.getTypeElement(annotation.getNameAsString());
             if (annoTypeElt != null) {
                 putAllNew(
