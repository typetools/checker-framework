--- conflicted
+++ resolved
@@ -605,16 +605,11 @@
      * @param stubAnnos annotations from the stub file; side-effected by this method
      */
     private void processTypeDecl(
-<<<<<<< HEAD
             TypeDeclaration<?> typeDecl,
             String outertypeName,
             List<AnnotationExpr> packageAnnos,
             StubAnnotations stubAnnos) {
-        assert typeName != null;
-=======
-            TypeDeclaration<?> typeDecl, String outertypeName, List<AnnotationExpr> packageAnnos) {
         assert typeBeingParsed != null;
->>>>>>> 11a7f5db
         if (isJdkAsStub && typeDecl.getModifiers().contains(Modifier.privateModifier())) {
             // Don't process private classes of the JDK.  They can't be referenced outside of the
             // JDK and might refer to types that are not accessible.
