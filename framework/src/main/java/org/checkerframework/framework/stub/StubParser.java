package org.checkerframework.framework.stub;

import com.github.javaparser.JavaParser;
import com.github.javaparser.ParseProblemException;
import com.github.javaparser.Problem;
import com.github.javaparser.ast.CompilationUnit;
import com.github.javaparser.ast.ImportDeclaration;
import com.github.javaparser.ast.NodeList;
import com.github.javaparser.ast.PackageDeclaration;
import com.github.javaparser.ast.StubUnit;
import com.github.javaparser.ast.body.BodyDeclaration;
import com.github.javaparser.ast.body.CallableDeclaration;
import com.github.javaparser.ast.body.ClassOrInterfaceDeclaration;
import com.github.javaparser.ast.body.ConstructorDeclaration;
import com.github.javaparser.ast.body.EnumDeclaration;
import com.github.javaparser.ast.body.FieldDeclaration;
import com.github.javaparser.ast.body.MethodDeclaration;
import com.github.javaparser.ast.body.Parameter;
import com.github.javaparser.ast.body.TypeDeclaration;
import com.github.javaparser.ast.body.VariableDeclarator;
import com.github.javaparser.ast.expr.AnnotationExpr;
import com.github.javaparser.ast.expr.ArrayInitializerExpr;
import com.github.javaparser.ast.expr.BooleanLiteralExpr;
import com.github.javaparser.ast.expr.CharLiteralExpr;
import com.github.javaparser.ast.expr.ClassExpr;
import com.github.javaparser.ast.expr.DoubleLiteralExpr;
import com.github.javaparser.ast.expr.Expression;
import com.github.javaparser.ast.expr.FieldAccessExpr;
import com.github.javaparser.ast.expr.IntegerLiteralExpr;
import com.github.javaparser.ast.expr.LongLiteralExpr;
import com.github.javaparser.ast.expr.MarkerAnnotationExpr;
import com.github.javaparser.ast.expr.MemberValuePair;
import com.github.javaparser.ast.expr.NameExpr;
import com.github.javaparser.ast.expr.NormalAnnotationExpr;
import com.github.javaparser.ast.expr.NullLiteralExpr;
import com.github.javaparser.ast.expr.SingleMemberAnnotationExpr;
import com.github.javaparser.ast.expr.StringLiteralExpr;
import com.github.javaparser.ast.expr.UnaryExpr;
import com.github.javaparser.ast.type.ClassOrInterfaceType;
import com.github.javaparser.ast.type.ReferenceType;
import com.github.javaparser.ast.type.Type;
import com.github.javaparser.ast.type.TypeParameter;
import com.github.javaparser.ast.type.WildcardType;
import java.io.InputStream;
import java.lang.annotation.Target;
import java.util.ArrayList;
import java.util.HashMap;
import java.util.HashSet;
import java.util.LinkedHashMap;
import java.util.List;
import java.util.Map;
import java.util.Set;
import javax.annotation.processing.ProcessingEnvironment;
import javax.lang.model.element.AnnotationMirror;
import javax.lang.model.element.Element;
import javax.lang.model.element.ElementKind;
import javax.lang.model.element.ExecutableElement;
import javax.lang.model.element.PackageElement;
import javax.lang.model.element.TypeElement;
import javax.lang.model.element.VariableElement;
import javax.lang.model.type.ArrayType;
import javax.lang.model.type.TypeKind;
import javax.lang.model.type.TypeMirror;
import javax.lang.model.util.ElementFilter;
import javax.lang.model.util.Elements;
import org.checkerframework.checker.nullness.qual.Nullable;
import org.checkerframework.framework.qual.FromStubFile;
import org.checkerframework.framework.type.AnnotatedTypeFactory;
import org.checkerframework.framework.type.AnnotatedTypeMirror;
import org.checkerframework.framework.type.AnnotatedTypeMirror.AnnotatedArrayType;
import org.checkerframework.framework.type.AnnotatedTypeMirror.AnnotatedDeclaredType;
import org.checkerframework.framework.type.AnnotatedTypeMirror.AnnotatedExecutableType;
import org.checkerframework.framework.type.AnnotatedTypeMirror.AnnotatedTypeVariable;
import org.checkerframework.framework.type.AnnotatedTypeMirror.AnnotatedWildcardType;
import org.checkerframework.framework.type.visitor.AnnotatedTypeMerger;
import org.checkerframework.javacutil.AnnotationBuilder;
import org.checkerframework.javacutil.AnnotationUtils;
import org.checkerframework.javacutil.BugInCF;
import org.checkerframework.javacutil.ElementUtils;
import org.checkerframework.javacutil.Pair;

/**
 * Given a stub file, yields the annotated types in it and the declaration annotations in it. The
 * main entry point is {@link StubParser#parse(String, InputStream, AnnotatedTypeFactory,
 * ProcessingEnvironment, Map, Map)}, which side-effects its last two arguments.
 *
 * <p>The constructor acts in two parts. First, it calls the Stub Parser to parse a stub file. Then,
 * itis walks the Stub Parser's AST to create/collect types and declaration annotations.
 */
public class StubParser {

    /**
     * Whether to print warnings about types/members that were not found. The warning is about
     * whether a class/field in the stub file is not found on the user's real classpath. Since the
     * stub file may contain packages that are not on the classpath, this can be OK, so default to
     * false.
     */
    private final boolean warnIfNotFound;

    /**
     * Whether to ignore missing classes even when warnIfNotFound is set to true. This allows the
     * stubs to contain classes not in the classpath (even if another class in the classpath has the
     * same package), but still warn if members of the class (methods, fields) are missing. This
     * option does nothing unless warnIfNotFound is also set.
     */
    private final boolean warnIfNotFoundIgnoresClasses;

    /** Whether to print warnings about stub files that overwrite annotations from bytecode. */
    private final boolean warnIfStubOverwritesBytecode;

    /** Whether to print verbose debugging messages. */
    private final boolean debugStubParser;

    /** The name of the stub file being processed; used only for diagnostic messages. */
    private final String filename;

    /**
     * The AST of the parsed stub file that this class is processing. May be null if there was a
     * problem parsing the stub file. (TODO: Should the Checker Framework just halt in that case?)
     */
    // Not final in order to accommodate a default value.
    private StubUnit stubUnit;

    private final ProcessingEnvironment processingEnv;
    private final AnnotatedTypeFactory atypeFactory;
    private final Elements elements;

    /**
     * The set of annotations found in the stub file. Keys are simple (unqualified) names. (This may
     * be a problem in the unlikely occurrence that a type-checker supports two annotations with the
     * same simple name.)
     *
     * @see #getAllStubAnnotations
     */
    private Map<String, AnnotationMirror> allStubAnnotations;

    /**
     * A list of the fully-qualified names of enum constants and static fields with constant values
     * that have been imported.
     */
    private final List<String> importedConstants = new ArrayList<>();

    /** A map of imported fully-qualified type names to type elements. */
    private final Map<String, TypeElement> importedTypes = new HashMap<>();

    /** The annotation {@code @FromStubFile}. */
    private final AnnotationMirror fromStubFile;

    /**
     * List of AnnotatedTypeMirrors for class or method type parameters that are in scope of the
     * elements currently parsed.
     */
    private final List<AnnotatedTypeVariable> typeParameters = new ArrayList<>();

    // The following variables are stored in the StubParser because otherwise they would need to be
    // passed through everywhere, which would be verbose.

    /** The type that is currently being parsed. */
    FqName parseState;

    /** Output variable: .... */
    Map<Element, AnnotatedTypeMirror> atypes;

    /** Output variable: .... */
    Map<String, Set<AnnotationMirror>> declAnnos;

    /** The line separator. */
    private static final String LINE_SEPARATOR = System.getProperty("line.separator").intern();

    /**
     * Create a new StubParser object, which will parse and extract annotations from the given stub
     * file.
     *
     * @param filename name of stub file, used only for diagnostic messages
     * @param atypeFactory AnnotatedtypeFactory to use
     * @param processingEnv ProcessingEnviroment to use
     */
    public StubParser(
            String filename,
            AnnotatedTypeFactory atypeFactory,
            ProcessingEnvironment processingEnv,
            Map<Element, AnnotatedTypeMirror> atypes,
            Map<String, Set<AnnotationMirror>> declAnnos) {
        this.filename = filename;
        this.atypeFactory = atypeFactory;
        this.processingEnv = processingEnv;
        this.elements = processingEnv.getElementUtils();

        Map<String, String> options = processingEnv.getOptions();
        this.warnIfNotFound = options.containsKey("stubWarnIfNotFound");
        this.warnIfNotFoundIgnoresClasses = options.containsKey("stubWarnIfNotFoundIgnoresClasses");
        this.warnIfStubOverwritesBytecode = options.containsKey("stubWarnIfOverwritesBytecode");
        this.debugStubParser = options.containsKey("stubDebug");

        this.fromStubFile = AnnotationBuilder.fromClass(elements, FromStubFile.class);

        this.atypes = atypes;
        this.declAnnos = declAnnos;
    }

    /**
     * All annotations defined in the package (but not those nested within classes in the package).
     * Keys are simple names.
     */
    private Map<String, AnnotationMirror> annosInPackage(PackageElement packageElement) {
        return createImportedAnnotationsMap(
                ElementFilter.typesIn(packageElement.getEnclosedElements()));
    }

    /** All annotations declared (directly) within a class. Keys are simple names. */
    private Map<String, AnnotationMirror> annosInType(TypeElement typeElement) {
        return createImportedAnnotationsMap(
                ElementFilter.typesIn(typeElement.getEnclosedElements()));
    }

    private Map<String, AnnotationMirror> createImportedAnnotationsMap(
            List<TypeElement> typeElements) {
        Map<String, AnnotationMirror> result = new HashMap<>();
        for (TypeElement typeElm : typeElements) {
            if (typeElm.getKind() == ElementKind.ANNOTATION_TYPE) {
                AnnotationMirror anno =
                        AnnotationBuilder.fromName(elements, typeElm.getQualifiedName());
                putNoOverride(result, typeElm.getSimpleName().toString(), anno);
            }
        }
        return result;
    }

    /**
     * Get all members of a Type that are importable in a stub file. Currently these are values of
     * enums, or compile time constants.
     *
     * @return a list fully-qualified member names
     */
    private static List<String> getImportableMembers(TypeElement typeElement) {
        List<String> result = new ArrayList<>();
        List<VariableElement> memberElements =
                ElementFilter.fieldsIn(typeElement.getEnclosedElements());
        for (VariableElement varElement : memberElements) {
            if (varElement.getConstantValue() != null
                    || varElement.getKind() == ElementKind.ENUM_CONSTANT) {
                result.add(
                        String.format(
                                "%s.%s",
                                typeElement.getQualifiedName().toString(),
                                varElement.getSimpleName().toString()));
            }
        }
        return result;
    }

    /**
     * Returns all annotations found in the stub file, as a value for {@link #allStubAnnotations}.
     * Note that this also modifies {@link #importedConstants} and {@link #importedTypes}.
     *
     * @see #allStubAnnotations
     */
    private Map<String, AnnotationMirror> getAllStubAnnotations() {
        Map<String, AnnotationMirror> result = new HashMap<>();

        assert !stubUnit.getCompilationUnits().isEmpty();
        CompilationUnit cu = stubUnit.getCompilationUnits().get(0);

        if (cu.getImports() == null) {
            return result;
        }

        for (ImportDeclaration importDecl : cu.getImports()) {
            String imported = importDecl.getNameAsString();
            try {
                if (importDecl.isAsterisk()) {
                    if (importDecl.isStatic()) {
                        // Wildcard import of members of a type (class or interface)
                        TypeElement element = getTypeElement(imported, "Imported type not found");
                        if (element != null) {
                            // Find nested annotations
                            // Find compile time constant fields, or values of an enum
                            putAllNew(result, annosInType(element));
                            importedConstants.addAll(getImportableMembers(element));
                            addEnclosingTypesToImportedTypes(element);
                        }

                    } else {
                        // Wildcard import of members of a package
                        PackageElement element = findPackage(imported);
                        if (element != null) {
                            putAllNew(result, annosInPackage(element));
                            addEnclosingTypesToImportedTypes(element);
                        }
                    }
                } else {
                    // A single (non-wildcard) import

                    final TypeElement importType = elements.getTypeElement(imported);
                    if (importType == null && !importDecl.isStatic()) {
                        // Class or nested class (according to JSL), but we can't resolve

                        stubWarnNotFound("Imported type not found: " + imported);
                    } else if (importType == null) {
                        // Nested Field

                        Pair<String, String> typeParts = StubUtil.partitionQualifiedName(imported);
                        String type = typeParts.first;
                        String fieldName = typeParts.second;
                        TypeElement enclType =
                                getTypeElement(
                                        type,
                                        String.format(
                                                "Enclosing type of static field %s not found",
                                                fieldName));

                        if (enclType != null) {
                            if (findFieldElement(enclType, fieldName) != null) {
                                importedConstants.add(imported);
                            }
                        }

                    } else if (importType.getKind() == ElementKind.ANNOTATION_TYPE) {
                        // Single annotation or nested annotation

                        AnnotationMirror anno = AnnotationBuilder.fromName(elements, imported);
                        if (anno != null) {
                            Element annoElt = anno.getAnnotationType().asElement();
                            putNoOverride(result, annoElt.getSimpleName().toString(), anno);
                            importedTypes.put(
                                    annoElt.getSimpleName().toString(), (TypeElement) annoElt);
                        } else {
                            stubWarnNotFound("Could not load import: " + imported);
                        }
                    } else {
                        // Class or nested class
                        // TODO: Is this needed?
                        importedConstants.add(imported);
                        TypeElement element = getTypeElement(imported, "Imported type not found");
                        importedTypes.put(element.getSimpleName().toString(), element);
                    }
                }
            } catch (AssertionError error) {
                stubWarnNotFound("" + error);
            }
        }
        return result;
    }

    // If a member is imported, then consider every containing class to also be imported.
    private void addEnclosingTypesToImportedTypes(Element element) {
        for (Element enclosedEle : element.getEnclosedElements()) {
            if (enclosedEle.getKind().isClass()) {
                importedTypes.put(
                        enclosedEle.getSimpleName().toString(), (TypeElement) enclosedEle);
            }
        }
    }

    /**
     * The main entry point. Parse a stub file and side-effects the last two arguments.
     *
     * @param filename name of stub file, used only for diagnostic messages
     * @param inputStream of stub file to parse
     * @param atypeFactory AnnotatedtypeFactory to use
     * @param processingEnv ProcessingEnviroment to use
     */
    public static void parse(
            String filename,
            InputStream inputStream,
            AnnotatedTypeFactory atypeFactory,
            ProcessingEnvironment processingEnv,
            Map<Element, AnnotatedTypeMirror> atypes,
            Map<String, Set<AnnotationMirror>> declAnnos) {
        StubParser sp = new StubParser(filename, atypeFactory, processingEnv, atypes, declAnnos);
        try {
            sp.parseStubUnit(inputStream);
            sp.process(atypes, declAnnos);
        } catch (ParseProblemException e) {
            StringBuilder message =
                    new StringBuilder(
                            "exception while parsing stub file "
                                    + filename
                                    + ". Encountered problems: ");
            // Manually build up the message, to get verbose location information.
            for (Problem p : e.getProblems()) {
                message.append(p.getVerboseMessage());
                message.append(LINE_SEPARATOR);
            }
            sp.stubWarn(message.toString());
        }
    }

    /**
     * Delegate to the Stub Parser to parse the stub file to an AST. Subsequently, all work uses the
     * AST.
     */
    private void parseStubUnit(InputStream inputStream) {
        if (debugStubParser) {
            stubDebug(String.format("parsing stub file %s", filename));
        }
        stubUnit = JavaParser.parseStubUnit(inputStream);

        // getAllStubAnnotations() also modifies importedConstants and importedTypes. This should
        // be refactored to be nicer.
        allStubAnnotations = getAllStubAnnotations();
        if (allStubAnnotations.isEmpty()) {
            stubWarnNotFound(
                    String.format(
                            "No supported annotations found! This likely means stub file %s doesn't import them correctly.",
                            filename));
        }
    }

    /** Process {@link #stubUnit}, which is the AST produced by {@link #parseStubUnit}. */
    private void process(
            Map<Element, AnnotatedTypeMirror> atypes,
            Map<String, Set<AnnotationMirror>> declAnnos) {
        processStubUnit(this.stubUnit);
    }

    /** Parse the given StubUnit. */
    private void processStubUnit(StubUnit index) {
        for (CompilationUnit cu : index.getCompilationUnits()) {
            processCompilationUnit(cu);
        }
    }

    private void processCompilationUnit(CompilationUnit cu) {
        final List<AnnotationExpr> packageAnnos;

        if (!cu.getPackageDeclaration().isPresent()) {
            packageAnnos = null;
            parseState = new FqName(null, null);
        } else {
            PackageDeclaration pDecl = cu.getPackageDeclaration().get();
            packageAnnos = pDecl.getAnnotations();
            processPackage(pDecl);
        }
        if (cu.getTypes() != null) {
            for (TypeDeclaration<?> typeDeclaration : cu.getTypes()) {
                processTypeDecl(typeDeclaration, null, packageAnnos);
            }
        }
    }

    private void processPackage(PackageDeclaration packDecl) {
        assert (packDecl != null);
        String packageName = packDecl.getNameAsString();
        parseState = new FqName(packageName, null);
        Element elem = elements.getPackageElement(packageName);
        // If the element lookup fails, it's because we have an annotation for a
        // package that isn't on the classpath, which is fine.
        if (elem != null) {
            annotateDecl(declAnnos, elem, packDecl.getAnnotations());
        }
        // TODO: Handle atypes???
    }

    /** @param outertypeName the name of the containing class, when processing a nested class */
    private void processTypeDecl(
            TypeDeclaration<?> typeDecl, String outertypeName, List<AnnotationExpr> packageAnnos) {
        assert parseState != null;
        String innerName =
                (outertypeName == null ? "" : outertypeName + ".") + typeDecl.getNameAsString();
        parseState = new FqName(parseState.packageName, innerName);
        String fqTypeName = parseState.toString();
        TypeElement typeElt = elements.getTypeElement(fqTypeName);
        if (typeElt == null) {
            if (debugStubParser
                    || (!hasNoStubParserWarning(typeDecl.getAnnotations())
                            && !hasNoStubParserWarning(packageAnnos)
                            && !warnIfNotFoundIgnoresClasses)) {
                stubWarnNotFound("Type not found: " + fqTypeName);
            }
            return;
        }

        if (typeElt.getKind() == ElementKind.ENUM) {
            typeParameters.addAll(processEnum((EnumDeclaration) typeDecl, typeElt));
        } else if (typeElt.getKind() == ElementKind.ANNOTATION_TYPE) {
            stubWarnNotFound("Skipping annotation type: " + fqTypeName);
        } else if (typeDecl instanceof ClassOrInterfaceDeclaration) {
            typeParameters.addAll(processType((ClassOrInterfaceDeclaration) typeDecl, typeElt));
        } // else it's an EmptyTypeDeclaration.  TODO:  An EmptyTypeDeclaration can have
        // annotations, right?

        Map<Element, BodyDeclaration<?>> elementsToDecl = getMembers(typeElt, typeDecl);
        for (Map.Entry<Element, BodyDeclaration<?>> entry : elementsToDecl.entrySet()) {
            final Element elt = entry.getKey();
            final BodyDeclaration<?> decl = entry.getValue();
            switch (elt.getKind()) {
                case FIELD:
                case ENUM_CONSTANT:
                    processField((FieldDeclaration) decl, (VariableElement) elt);
                    break;
                case CONSTRUCTOR:
                case METHOD:
                    processCallableDeclaration(
                            (CallableDeclaration<?>) decl, (ExecutableElement) elt);
                    break;
                case CLASS:
                case INTERFACE:
                    processTypeDecl((ClassOrInterfaceDeclaration) decl, innerName, packageAnnos);
                    break;
                case ENUM:
                    processTypeDecl((EnumDeclaration) decl, innerName, packageAnnos);
                    break;
                default:
                    /* do nothing */
                    stubWarnNotFound("StubParser ignoring: " + elt);
                    break;
            }
        }
        typeParameters.clear();
    }

    /** True if the argument contains {@code @NoStubParserWarning}. */
    private boolean hasNoStubParserWarning(Iterable<AnnotationExpr> aexprs) {
        if (aexprs == null) {
            return false;
        }
        for (AnnotationExpr anno : aexprs) {
            if (anno.getNameAsString().contentEquals("NoStubParserWarning")) {
                return true;
            }
        }
        return false;
    }

    /** @return list of AnnotatedTypeVariable of the type's type parameter declarations */
    private List<AnnotatedTypeVariable> processType(
            ClassOrInterfaceDeclaration decl, TypeElement elt) {
        annotateDecl(declAnnos, elt, decl.getAnnotations());
        AnnotatedDeclaredType type = atypeFactory.fromElement(elt);
        annotate(type, decl.getAnnotations());

        final List<? extends AnnotatedTypeMirror> typeArguments = type.getTypeArguments();
        final List<TypeParameter> typeParameters = decl.getTypeParameters();

        // It can be the case that args=[] and params=null, so don't crash in that case.
        // if ((typeParameters == null) != (typeArguments == null)) {
        //     throw new Error(String.format("parseType (%s, %s): inconsistent nullness for args and
        // params%n  args = %s%n  params = %s%n", decl, elt, typeArguments, typeParameters));
        // }

        if (debugStubParser) {
            int numParams = (typeParameters == null ? 0 : typeParameters.size());
            int numArgs = (typeArguments == null ? 0 : typeArguments.size());
            if (numParams != numArgs) {
                stubDebug(
                        String.format(
                                "parseType:  mismatched sizes for typeParameters=%s (size %d) and typeArguments=%s (size %d); decl=%s; elt=%s (%s); type=%s (%s); parseState=%s",
                                typeParameters,
                                numParams,
                                typeArguments,
                                numArgs,
                                decl.toString().replace(LINE_SEPARATOR, " "),
                                elt.toString().replace(LINE_SEPARATOR, " "),
                                elt.getClass(),
                                type,
                                type.getClass(),
                                parseState));
                stubDebug("Proceeding despite mismatched sizes");
            }
        }

        annotateTypeParameters(decl, elt, atypes, typeArguments, typeParameters);
        annotateSupertypes(decl, type);
        putNew(atypes, elt, type);
        List<AnnotatedTypeVariable> typeVariables = new ArrayList<>();
        for (AnnotatedTypeMirror typeV : type.getTypeArguments()) {
            if (typeV.getKind() != TypeKind.TYPEVAR) {
                stubWarn(
                        "expected an AnnotatedTypeVariable but found type kind "
                                + typeV.getKind()
                                + ": "
                                + typeV);
            } else {
                typeVariables.add((AnnotatedTypeVariable) typeV);
            }
        }
        return typeVariables;
    }

    /**
     * Gathers and returns a list of AnnotatedTypeVariable of the enum's type parameter
     * declarations.
     *
     * @param decl actual enum declaration
     * @param elt element representing enum
     * @param atypes map of annotated types
     * @param declAnnos map of declarations annotations
     * @return list of AnnotatedTypeVariable of the enum's type parameter declarations
     */
    private List<AnnotatedTypeVariable> processEnum(EnumDeclaration decl, TypeElement elt) {

        annotateDecl(declAnnos, elt, decl.getAnnotations());
        AnnotatedDeclaredType type = atypeFactory.fromElement(elt);
        annotate(type, decl.getAnnotations());

        putNew(atypes, elt, type);
        List<AnnotatedTypeVariable> typeVariables = new ArrayList<>();
        for (AnnotatedTypeMirror typeV : type.getTypeArguments()) {
            if (typeV.getKind() != TypeKind.TYPEVAR) {
                stubWarn(
                        "expected an AnnotatedTypeVariable but found type kind "
                                + typeV.getKind()
                                + ": "
                                + typeV);
            } else {
                typeVariables.add((AnnotatedTypeVariable) typeV);
            }
        }
        return typeVariables;
    }

    private void annotateSupertypes(
            ClassOrInterfaceDeclaration typeDecl, AnnotatedDeclaredType type) {
        if (typeDecl.getExtendedTypes() != null) {
            for (ClassOrInterfaceType superType : typeDecl.getExtendedTypes()) {
                AnnotatedDeclaredType foundType = findType(superType, type.directSuperTypes());
                if (foundType == null) {
                    throw new BugInCF(
                            "StubParser: could not find superclass "
                                    + superType
                                    + " from type "
                                    + type
                                    + LINE_SEPARATOR
                                    + "Stub file does not match bytecode");
                }
                annotate(foundType, superType, null);
            }
        }
        if (typeDecl.getImplementedTypes() != null) {
            for (ClassOrInterfaceType superType : typeDecl.getImplementedTypes()) {
                AnnotatedDeclaredType foundType = findType(superType, type.directSuperTypes());
                if (foundType == null) {
                    throw new BugInCF(
                            "StubParser: could not find superinterface "
                                    + superType
                                    + " from type "
                                    + type
                                    + LINE_SEPARATOR
                                    + "Stub file does not match bytecode");
                }
                annotate(foundType, superType, null);
            }
        }
    }

    /** Adds type and declaration annotations from {@code decl}. */
    private void processCallableDeclaration(CallableDeclaration<?> decl, ExecutableElement elt) {

        // Declaration annotations
        annotateDecl(declAnnos, elt, decl.getAnnotations());
        if (decl.isMethodDeclaration()) {
            // StubParser parses all annotations in type annotation position as type annotations
            annotateDecl(declAnnos, elt, ((MethodDeclaration) decl).getType().getAnnotations());
        }
        addDeclAnnotations(declAnnos, elt);

        AnnotatedExecutableType methodType = atypeFactory.fromElement(elt);
        // Type Parameters
        annotateTypeParameters(
                decl, elt, atypes, methodType.getTypeVariables(), decl.getTypeParameters());
        typeParameters.addAll(methodType.getTypeVariables());

        // Type annotations
        if (decl.isMethodDeclaration()) {
            annotate(
                    methodType.getReturnType(),
                    ((MethodDeclaration) decl).getType(),
                    decl.getAnnotations());
        } else {
            annotate(methodType.getReturnType(), decl.getAnnotations());
        }

        // Parameters
        processParameters(decl, elt, declAnnos, methodType);

        // Receiver
        if (decl.getReceiverParameter().isPresent()
                && !decl.getReceiverParameter().get().getAnnotations().isEmpty()) {
            if (methodType.getReceiverType() == null) {
                if (decl.isConstructorDeclaration()) {
                    stubWarn(
                            "parseParameter: constructor of a top-level class cannot have receiver annotations%n"
                                    + "Constructor: %s%n"
                                    + "Receiver annotations: %s",
                            methodType, decl.getReceiverParameter().get().getAnnotations());
                } else {
                    stubWarn(
                            "parseParameter: static methods cannot have receiver annotations%n"
                                    + "Method: %s%n"
                                    + "Receiver annotations: %s",
                            methodType, decl.getReceiverParameter().get().getAnnotations());
                }
            } else {
                annotate(
                        methodType.getReceiverType(),
                        decl.getReceiverParameter().get().getAnnotations());
            }
        }

        // Store the type.
        putNew(atypes, elt, methodType);
        typeParameters.removeAll(methodType.getTypeVariables());
    }

    /**
     * Adds declaration and type annotations to the parameters of {@code methodType}, which is
     * either a method or constructor.
     *
     * @param method Method or Constructor declaration
     * @param elt ExecutableElement of {@code method}
     * @param declAnnos map of declaration elements strings to annotations
     * @param methodType annotated type of {@code method}
     */
    private void processParameters(
            CallableDeclaration<?> method,
            ExecutableElement elt,
            Map<String, Set<AnnotationMirror>> declAnnos,
            AnnotatedExecutableType methodType) {
        List<Parameter> params = method.getParameters();
        List<? extends VariableElement> paramElts = elt.getParameters();
        List<? extends AnnotatedTypeMirror> paramTypes = methodType.getParameterTypes();

        for (int i = 0; i < methodType.getParameterTypes().size(); ++i) {
            VariableElement paramElt = paramElts.get(i);
            AnnotatedTypeMirror paramType = paramTypes.get(i);
            Parameter param = params.get(i);

            annotateDecl(declAnnos, paramElt, param.getAnnotations());
            annotateDecl(declAnnos, paramElt, param.getType().getAnnotations());

            if (param.isVarArgs()) {
                assert paramType.getKind() == TypeKind.ARRAY;
                // The "type" of param is actually the component type of the vararg.
                // For example, "Object..." the type would be "Object".
                annotate(
                        ((AnnotatedArrayType) paramType).getComponentType(),
                        param.getType(),
                        param.getAnnotations());
                // The "VarArgsAnnotations" are those just before "...".
                annotate(paramType, param.getVarArgsAnnotations());
            } else {
                annotate(paramType, param.getType(), param.getAnnotations());
            }
        }
    }

    /**
     * Clear (remove) existing annotations on the type.
     *
     * <p>Stub files override annotations read from .class files. Using {@code replaceAnnotation}
     * usually achieves this; however, for annotations on type variables, it is sometimes necessary
     * to remove an existing annotation, leaving no annotation on the type variable. This method
     * does so.
     *
     * @param atype the type to modify
     * @param typeDef the type from the stub file, used only for diagnostic messages
     */
    @SuppressWarnings("unused") // for disabled warning message
    private void clearAnnotations(AnnotatedTypeMirror atype, Type typeDef) {
        Set<AnnotationMirror> annos = atype.getAnnotations();
        // TODO: This should check whether the stub file is @AnnotatedFor the current type system.
        // @AnnotatedFor isn't integrated in stub files yet.
        if (annos != null && !annos.isEmpty()) {
            // TODO: only produce output if the removed annotation
            // isn't the top and default annotation in the type hierarchy.
            if (false) {
                stubWarnOverwritesBytecode(
                        String.format(
                                "in file %s at line %s removed existing annotations on type: %s",
                                filename.substring(filename.lastIndexOf('/') + 1),
                                typeDef.getBegin().get().line,
                                atype.toString(true)));
            }
            // Clear existing annotations, which only makes a difference for
            // type variables, but doesn't hurt in other cases.
            atype.clearAnnotations();
        }
    }

    /** Adds a declAnnotation to every method in the stub file. */
    private void addDeclAnnotations(Map<String, Set<AnnotationMirror>> declAnnos, Element elt) {
        Set<AnnotationMirror> annos = declAnnos.get(ElementUtils.getVerboseName(elt));
        if (annos == null) {
            annos = AnnotationUtils.createAnnotationSet();
            putOrAddToMap(declAnnos, ElementUtils.getVerboseName(elt), annos);
        }
        annos.add(fromStubFile);
    }

    /**
     * Add the annotations from {@code type} to {@code atype}. Type annotations that parsed as
     * declaration annotations (ie those in {@code declAnnos} are applied to the innermost component
     * type.
     *
     * @param atype annotated type to which to add annotations
     * @param type parsed type
     * @param declAnnos annotations stored on the declaration of the variable with this type or null
     */
    private void annotateAsArray(
            AnnotatedArrayType atype, ReferenceType type, NodeList<AnnotationExpr> declAnnos) {
        annotateInnermostComponentType(atype, declAnnos);
        Type typeDef = type;
        AnnotatedTypeMirror currentAtype = atype;
        while (typeDef.isArrayType() && currentAtype.getKind() == TypeKind.ARRAY) {
            // handle generic type
            clearAnnotations(currentAtype, typeDef);

            List<AnnotationExpr> annotations = typeDef.getAnnotations();
            if (annotations != null) {
                annotate(currentAtype, annotations);
            }
            typeDef = ((com.github.javaparser.ast.type.ArrayType) typeDef).getComponentType();
            currentAtype = ((AnnotatedArrayType) currentAtype).getComponentType();
            if (typeDef.isArrayType() ^ currentAtype.getKind() == TypeKind.ARRAY) {
                stubWarn("Mismatched array lengths; atype: " + atype + "%n  type: " + type);
            }
        }
    }

    private ClassOrInterfaceType unwrapDeclaredType(Type type) {
        if (type instanceof ClassOrInterfaceType) {
            return (ClassOrInterfaceType) type;
        } else if (type instanceof ReferenceType && type.getArrayLevel() == 0) {
            return unwrapDeclaredType(type.getElementType());
        } else {
            return null;
        }
    }

    /**
     * Add to {@code atype}:
     *
     * <ol>
     *   <li>the annotations from {@code typeDef}, and
     *   <li>any type annotations that parsed as declaration annotations (ie those in {@code
     *       declAnnos}).
     * </ol>
     *
     * @param atype annotated type to which to add annotations
     * @param typeDef parsed type
     * @param declAnnos annotations stored on the declaration of the variable with this type, or
     *     null
     */
    private void annotate(
            AnnotatedTypeMirror atype, Type typeDef, NodeList<AnnotationExpr> declAnnos) {
        if (atype.getKind() == TypeKind.ARRAY) {
            annotateAsArray((AnnotatedArrayType) atype, (ReferenceType) typeDef, declAnnos);
            return;
        }

        clearAnnotations(atype, typeDef);

        // Primary annotations for the type of a variable declaration are not stored in typeDef, but
        // rather as declaration annotations (passed as declAnnos to this method).  But, if typeDef
        // is not the type of a variable, then the primary annotations are stored in typeDef.
        NodeList<AnnotationExpr> primaryAnnotations;
        if (typeDef.getAnnotations().isEmpty() && declAnnos != null) {
            primaryAnnotations = declAnnos;
        } else {
            primaryAnnotations = typeDef.getAnnotations();
        }

        if (atype.getKind() != TypeKind.WILDCARD) {
            // The primary annotation on a wildcard applies to the super or extends bound and
            // are added below.
            annotate(atype, primaryAnnotations);
        }
        switch (atype.getKind()) {
            case DECLARED:
                ClassOrInterfaceType declType = unwrapDeclaredType(typeDef);
                if (declType == null) {
                    break;
                }
                AnnotatedDeclaredType adeclType = (AnnotatedDeclaredType) atype;
                if (declType.getTypeArguments().isPresent()
                        && !declType.getTypeArguments().get().isEmpty()
                        && !adeclType.getTypeArguments().isEmpty()) {
                    assert declType.getTypeArguments().get().size()
                                    == adeclType.getTypeArguments().size()
                            : String.format(
                                    "Mismatch in type argument size between %s (%d) and %s (%d)",
                                    declType,
                                    declType.getTypeArguments().get().size(),
                                    adeclType,
                                    adeclType.getTypeArguments().size());
                    for (int i = 0; i < declType.getTypeArguments().get().size(); ++i) {
                        annotate(
                                adeclType.getTypeArguments().get(i),
                                declType.getTypeArguments().get().get(i),
                                null);
                    }
                }
                break;
            case WILDCARD:
                AnnotatedWildcardType wildcardType = (AnnotatedWildcardType) atype;
                // Ensure that the stub also has a wildcard type, report an error otherwise
                if (!typeDef.isWildcardType()) {
                    // We throw an error here, as otherwise we are just getting a generic cast error
                    // on the very next line.
                    throw new Error(
                            "StubParser: Wildcard type <"
                                    + atype.toString()
                                    + "> doesn't match type in stubs file: <"
                                    + typeDef.toString()
                                    + ">"
                                    + LINE_SEPARATOR
                                    + "In file "
                                    + filename
                                    + LINE_SEPARATOR
                                    + "While parsing "
                                    + parseState.toString());
                }
                WildcardType wildcardDef = (WildcardType) typeDef;
                if (wildcardDef.getExtendedType().isPresent()) {
                    annotate(
                            wildcardType.getExtendsBound(),
                            wildcardDef.getExtendedType().get(),
                            null);
                    annotate(wildcardType.getSuperBound(), primaryAnnotations);
                } else if (wildcardDef.getSuperType().isPresent()) {
                    annotate(wildcardType.getSuperBound(), wildcardDef.getSuperType().get(), null);
                    annotate(wildcardType.getExtendsBound(), primaryAnnotations);
                } else {
                    annotate(atype, primaryAnnotations);
                }
                break;
            case TYPEVAR:
                // Add annotations from the declaration of the TypeVariable
                AnnotatedTypeVariable typeVarUse = (AnnotatedTypeVariable) atype;
                for (AnnotatedTypeVariable typePar : typeParameters) {
                    if (typePar.getUnderlyingType() == atype.getUnderlyingType()) {
                        AnnotatedTypeMerger.merge(
                                typePar.getUpperBound(), typeVarUse.getUpperBound());
                        AnnotatedTypeMerger.merge(
                                typePar.getLowerBound(), typeVarUse.getLowerBound());
                    }
                }
                break;
            default:
                // No additional annotations to add.
        }
    }

    private void processField(FieldDeclaration decl, VariableElement elt) {
        addDeclAnnotations(declAnnos, elt);
        annotateDecl(declAnnos, elt, decl.getAnnotations());
        // StubParser parses all annotations in type annotation position as type annotations
        annotateDecl(declAnnos, elt, decl.getElementType().getAnnotations());
        AnnotatedTypeMirror fieldType = atypeFactory.fromElement(elt);

        VariableDeclarator fieldVarDecl = null;
        String eltName = elt.getSimpleName().toString();
        for (VariableDeclarator var : decl.getVariables()) {
            if (var.getName().toString().equals(eltName)) {
                fieldVarDecl = var;
                break;
            }
        }
        assert fieldVarDecl != null;
        annotate(fieldType, fieldVarDecl.getType(), decl.getAnnotations());
        putNew(atypes, elt, fieldType);
    }

    /**
     * Returns the innermost component type of {@code type}.
     *
     * @param type array type
     */
    private AnnotatedTypeMirror innermostComponentType(AnnotatedArrayType type) {
        AnnotatedTypeMirror componentType = type;
        while (componentType.getKind() == TypeKind.ARRAY) {
            componentType = ((AnnotatedArrayType) componentType).getComponentType();
        }
        return componentType;
    }

    /**
     * Adds {@code annotations} to the innermost component type of {@code type}.
     *
     * @param type array type
     * @param annotations annotations to add
     */
    private void annotateInnermostComponentType(
            AnnotatedArrayType type, List<AnnotationExpr> annotations) {
        annotate(innermostComponentType(type), annotations);
    }

    private void annotate(AnnotatedTypeMirror type, List<AnnotationExpr> annotations) {
        if (annotations == null) {
            return;
        }
        for (AnnotationExpr annotation : annotations) {
            AnnotationMirror annoMirror = getAnnotation(annotation, allStubAnnotations);
            if (annoMirror != null) {
                type.replaceAnnotation(annoMirror);
            } else {
                stubWarnNotFound("Unknown annotation: " + annotation);
            }
        }
    }

    private void annotateDecl(
            Map<String, Set<AnnotationMirror>> declAnnos,
            Element elt,
            List<AnnotationExpr> annotations) {
        if (annotations == null) {
            return;
        }
        Set<AnnotationMirror> annos = AnnotationUtils.createAnnotationSet();
        for (AnnotationExpr annotation : annotations) {
            AnnotationMirror annoMirror = getAnnotation(annotation, allStubAnnotations);
            if (annoMirror != null) {
                Target target =
                        annoMirror.getAnnotationType().asElement().getAnnotation(Target.class);
                // Only add the declaration annotation if the annotation applies to the element.
                if (AnnotationUtils.getElementKindsForTarget(target).contains(elt.getKind())) {
                    annos.add(annoMirror);
                }
            }
        }
        String key = ElementUtils.getVerboseName(elt);
        putOrAddToMap(declAnnos, key, annos);
    }

    private void annotateTypeParameters(
            BodyDeclaration<?> decl, // for debugging
            Object elt, // for debugging; TypeElement or ExecutableElement
            Map<Element, AnnotatedTypeMirror> atypes,
            List<? extends AnnotatedTypeMirror> typeArguments,
            List<TypeParameter> typeParameters) {
        if (typeParameters == null) {
            return;
        }

        if (typeParameters.size() != typeArguments.size()) {
            String msg =
                    String.format(
                            "annotateTypeParameters: mismatched sizes:  typeParameters (size %d)=%s;  typeArguments (size %d)=%s;  decl=%s;  elt=%s (%s).",
                            typeParameters.size(),
                            typeParameters,
                            typeArguments.size(),
                            typeArguments,
                            decl.toString().replace(LINE_SEPARATOR, " "),
                            elt.toString().replace(LINE_SEPARATOR, " "),
                            elt.getClass());
            if (!debugStubParser) {
                msg = msg + "%n  For more details, run with -AstubDebug";
            }
            stubWarn(msg);
        }
        for (int i = 0; i < typeParameters.size(); ++i) {
            TypeParameter param = typeParameters.get(i);
            AnnotatedTypeVariable paramType = (AnnotatedTypeVariable) typeArguments.get(i);

            if (param.getTypeBound() == null || param.getTypeBound().isEmpty()) {
                // No bound so annotations are both lower and upper bounds
                annotate(paramType, param.getAnnotations());
            } else if (param.getTypeBound() != null && param.getTypeBound().size() > 0) {
                annotate(paramType.getLowerBound(), param.getAnnotations());
                annotate(paramType.getUpperBound(), param.getTypeBound().get(0), null);
                if (param.getTypeBound().size() > 1) {
                    // TODO: add support for intersection types
                    stubWarnNotFound("Annotations on intersection types are not yet supported");
                }
            }
            putNew(atypes, paramType.getUnderlyingType().asElement(), paramType);
        }
    }

    private Map<Element, BodyDeclaration<?>> getMembers(
            TypeElement typeElt, TypeDeclaration<?> typeDecl) {
        assert (typeElt.getSimpleName().contentEquals(typeDecl.getNameAsString())
                        || typeDecl.getNameAsString()
                                .endsWith("$" + typeElt.getSimpleName().toString()))
                : String.format("%s  %s", typeElt.getSimpleName(), typeDecl.getName());

        Map<Element, BodyDeclaration<?>> result = new LinkedHashMap<>();
        for (BodyDeclaration<?> member : typeDecl.getMembers()) {
            putNewElement(typeElt, result, member, typeDecl.getNameAsString());
        }
        return result;
    }

    private void putNewElement(
            TypeElement typeElt,
            Map<Element, BodyDeclaration<?>> result,
            BodyDeclaration<?> member,
            String typeDeclName) {
        if (member instanceof MethodDeclaration) {
            Element elt = findElement(typeElt, (MethodDeclaration) member);
            if (elt != null) {
                putNoOverride(result, elt, member);
            }
        } else if (member instanceof ConstructorDeclaration) {
            Element elt = findElement(typeElt, (ConstructorDeclaration) member);
            if (elt != null) {
                putNoOverride(result, elt, member);
            }
        } else if (member instanceof FieldDeclaration) {
            FieldDeclaration fieldDecl = (FieldDeclaration) member;
            for (VariableDeclarator var : fieldDecl.getVariables()) {
                Element varelt = findElement(typeElt, var);
                if (varelt != null) {
                    putNoOverride(result, varelt, fieldDecl);
                }
            }
        } else if (member instanceof ClassOrInterfaceDeclaration) {
            Element elt = findElement(typeElt, (ClassOrInterfaceDeclaration) member);
            if (elt != null) {
                putNoOverride(result, elt, member);
            }
        } else if (member instanceof EnumDeclaration) {
            Element elt = findElement(typeElt, (EnumDeclaration) member);
            if (elt != null) {
                putNoOverride(result, elt, member);
            }
        } else {
            stubWarnNotFound(
                    String.format(
                            "Ignoring element of type %s in %s", member.getClass(), typeDeclName));
        }
    }

    /** Return the element of {@code types} whose name matches {@code type}. */
    private AnnotatedDeclaredType findType(
            ClassOrInterfaceType type, List<AnnotatedDeclaredType> types) {
        String typeString = type.getNameAsString();
        for (AnnotatedDeclaredType superType : types) {
            if (superType
                    .getUnderlyingType()
                    .asElement()
                    .getSimpleName()
                    .contentEquals(typeString)) {
                return superType;
            }
        }
        stubWarnNotFound("Supertype " + typeString + " not found");
        if (debugStubParser) {
            stubDebug("Supertypes that were searched:");
            for (AnnotatedDeclaredType superType : types) {
                stubDebug(String.format("  %s", superType));
            }
        }
        return null;
    }

    /**
     * Looks for the nested type element in the typeElt and returns it if the element has the same
     * name as provided class or interface declaration. In case nested element is not found it
     * returns null.
     *
     * @param typeElt an element where nested type element should be looked for
     * @param ciDecl class or interface declaration which name should be found among nested elements
     *     of the typeElt
     * @return nested in typeElt element with the name of the class or interface or null if nested
     *     element is not found
     */
    private Element findElement(TypeElement typeElt, ClassOrInterfaceDeclaration ciDecl) {
        final String wantedClassOrInterfaceName = ciDecl.getNameAsString();
        for (TypeElement typeElement : ElementUtils.getAllTypeElementsIn(typeElt)) {
            if (wantedClassOrInterfaceName.equals(typeElement.getSimpleName().toString())) {
                return typeElement;
            }
        }

        stubWarnNotFound(
                "Class/interface " + wantedClassOrInterfaceName + " not found in type " + typeElt);
        if (debugStubParser) {
            for (ExecutableElement method :
                    ElementFilter.methodsIn(typeElt.getEnclosedElements())) {
                stubDebug(String.format("  Here are the type declarations of %s:", typeElt));
                stubDebug(String.format("  %s", method));
            }
        }
        return null;
    }

    /**
     * Looks for the nested enum element in the typeElt and returns it if the element has the same
     * name as provided enum declaration. In case nested element is not found it returns null.
     *
     * @param typeElt an element where nested enum element should be looked for
     * @param enumDecl enum declaration which name should be found among nested elements of the
     *     typeElt
     * @return nested in typeElt enum element with the name of the provided enum or null if nested
     *     element is not found
     */
    private Element findElement(TypeElement typeElt, EnumDeclaration enumDecl) {
        final String wantedEnumName = enumDecl.getNameAsString();
        for (TypeElement typeElement : ElementUtils.getAllTypeElementsIn(typeElt)) {
            if (wantedEnumName.equals(typeElement.getSimpleName().toString())) {
                return typeElement;
            }
        }

        stubWarnNotFound("Enum " + wantedEnumName + " not found in type " + typeElt);
        if (debugStubParser) {
            for (ExecutableElement method :
                    ElementFilter.methodsIn(typeElt.getEnclosedElements())) {
                stubDebug(String.format("  Here are the type declarations of %s:", typeElt));
                stubDebug(String.format("  %s", method));
            }
        }
        return null;
    }

    /**
     * Looks for method element in the typeElt and returns it if the element has the same signature
     * as provided method declaration. In case method element is not found it returns null.
     *
     * @param typeElt type element where method element should be looked for
     * @param methodDecl method declaration with signature that should be found among methods in the
     *     typeElt
     * @return method element in typeElt with the same signature as the provided method declaration
     *     or null if method element is not found
     */
    private ExecutableElement findElement(TypeElement typeElt, MethodDeclaration methodDecl) {
        final String wantedMethodName = methodDecl.getNameAsString();
        final int wantedMethodParams =
                (methodDecl.getParameters() == null) ? 0 : methodDecl.getParameters().size();
        final String wantedMethodString = StubUtil.toString(methodDecl);
        for (ExecutableElement method : ElementUtils.getAllMethodsIn(typeElt, elements)) {
            // do heuristics first
            if (wantedMethodParams == method.getParameters().size()
                    && wantedMethodName.contentEquals(method.getSimpleName().toString())
                    && StubUtil.toString(method).equals(wantedMethodString)) {
                return method;
            }
        }
        stubWarnNotFound("Method " + wantedMethodString + " not found in type " + typeElt);
        if (debugStubParser) {
            for (ExecutableElement method :
                    ElementFilter.methodsIn(typeElt.getEnclosedElements())) {
                stubDebug(String.format("  Here are the methods of %s:", typeElt));
                stubDebug(String.format("  %s", method));
            }
        }
        return null;
    }

    /**
     * Looks for a constructor element in the typeElt and returns it if the element has the same
     * signature as provided constructor declaration. In case constructor element is not found it
     * returns null.
     *
     * @param typeElt type element where constructor element should be looked for
     * @param constructorDecl constructor declaration with signature that should be found among
     *     constructors in the typeElt
     * @return constructor element in typeElt with the same signature as the provided constructor
     *     declaration or null if constructor element is not found
     */
    private ExecutableElement findElement(
            TypeElement typeElt, ConstructorDeclaration constructorDecl) {
        final int wantedMethodParams =
                (constructorDecl.getParameters() == null)
                        ? 0
                        : constructorDecl.getParameters().size();
        final String wantedMethodString = StubUtil.toString(constructorDecl);
        for (ExecutableElement method :
                ElementFilter.constructorsIn(typeElt.getEnclosedElements())) {
            // do heuristics first
            if (wantedMethodParams == method.getParameters().size()
                    && StubUtil.toString(method).equals(wantedMethodString)) {
                return method;
            }
        }

        stubWarnNotFound("Constructor " + wantedMethodString + " not found in type " + typeElt);
        if (debugStubParser) {
            for (ExecutableElement method :
                    ElementFilter.constructorsIn(typeElt.getEnclosedElements())) {
                stubDebug(String.format("  %s", method));
            }
        }
        return null;
    }

    private VariableElement findElement(TypeElement typeElt, VariableDeclarator variable) {
        final String fieldName = variable.getNameAsString();
        return findFieldElement(typeElt, fieldName);
    }

    /**
     * Looks for a field element in the typeElt and returns it if the element has the same name as
     * provided. In case field element is not found it returns null.
     *
     * @param typeElt type element where field element should be looked for
     * @param fieldName field name that should be found
     * @return field element in typeElt with the provided name or null if field element is not found
     */
    private VariableElement findFieldElement(TypeElement typeElt, String fieldName) {
        for (VariableElement field : ElementUtils.getAllFieldsIn(typeElt, elements)) {
            // field.getSimpleName() is a CharSequence, not a String
            if (fieldName.equals(field.getSimpleName().toString())) {
                return field;
            }
        }

        stubWarnNotFound("Field " + fieldName + " not found in type " + typeElt);
        if (debugStubParser) {
            for (VariableElement field : ElementFilter.fieldsIn(typeElt.getEnclosedElements())) {
                stubDebug(String.format("  %s", field));
            }
        }
        return null;
    }

    /**
     * Given a fully-qualified type name, return a TypeElement for it, or null if none exists. Also
     * cache in importedTypes.
     */
    private TypeElement getTypeElementOrNull(String name) {
        TypeElement typeElement = elements.getTypeElement(name);
        if (typeElement != null) {
            importedTypes.put(name, typeElement);
        }
        // for debugging: stubWarn("getTypeElementOrNull(%s) => %s%n", name, typeElement);
        return typeElement;
    }

    /**
     * Get the type element for the given fully-qualified type name, or issue a warning if none is
     * found.
     */
    private TypeElement getTypeElement(String typeName, String... msg) {
        TypeElement classElement = elements.getTypeElement(typeName);
        if (classElement == null) {
            if (msg.length == 0) {
                stubWarnNotFound("Type not found: " + typeName);
            } else {
                stubWarnNotFound(msg[0] + ": " + typeName);
            }
        }
        return classElement;
    }

    private PackageElement findPackage(String packageName) {
        PackageElement packageElement = elements.getPackageElement(packageName);
        if (packageElement == null) {
            stubWarnNotFound("Imported package not found: " + packageName);
        }
        return packageElement;
    }

    /**
     * Convert {@code annotation} into an AnnotationMirror. Returns null if the annotation isn't
     * supported by the checker or if some error occurred while converting it.
     */
    private AnnotationMirror getAnnotation(
            AnnotationExpr annotation, Map<String, AnnotationMirror> allStubAnnotations) {
        AnnotationMirror annoMirror;
        if (annotation instanceof MarkerAnnotationExpr) {
            String annoName = ((MarkerAnnotationExpr) annotation).getNameAsString();
            annoMirror = allStubAnnotations.get(annoName);
        } else if (annotation instanceof NormalAnnotationExpr) {
            NormalAnnotationExpr nrmanno = (NormalAnnotationExpr) annotation;
            String annoName = nrmanno.getNameAsString();
            annoMirror = allStubAnnotations.get(annoName);
            if (annoMirror == null) {
                // Not a supported qualifier -> ignore
                return null;
            }
            AnnotationBuilder builder = new AnnotationBuilder(processingEnv, annoMirror);
            List<MemberValuePair> pairs = nrmanno.getPairs();
            if (pairs != null) {
                for (MemberValuePair mvp : pairs) {
                    String member = mvp.getNameAsString();
                    Expression exp = mvp.getValue();
                    boolean success = handleExpr(builder, member, exp);
                    if (!success) {
                        stubWarn(
                                "Annotation expression, %s, could not be processed for annotation: %s. ",
                                exp, annotation);
                        return null;
                    }
                }
            }
            return builder.build();
        } else if (annotation instanceof SingleMemberAnnotationExpr) {
            SingleMemberAnnotationExpr sglanno = (SingleMemberAnnotationExpr) annotation;
            String annoName = sglanno.getNameAsString();
            annoMirror = allStubAnnotations.get(annoName);
            if (annoMirror == null) {
                // Not a supported qualifier -> ignore
                return null;
            }
            AnnotationBuilder builder = new AnnotationBuilder(processingEnv, annoMirror);
            Expression valexpr = sglanno.getMemberValue();
            boolean success = handleExpr(builder, "value", valexpr);
            if (!success) {
                stubWarn(
                        "Annotation expression, %s, could not be processed for annotation: %s. ",
                        valexpr, annotation);
                return null;
            }
            return builder.build();
        } else {
            throw new BugInCF("StubParser: unknown annotation type: " + annotation);
        }
        return annoMirror;
    }

    /** Returns the value of {@code expr}, or null if some problem occurred getting the value. */
    private Object getValueOfExpressionInAnnotation(
            String name, Expression expr, TypeKind valueKind) {
        if (expr instanceof FieldAccessExpr || expr instanceof NameExpr) {
            VariableElement elem;
            if (expr instanceof NameExpr) {
                elem = findVariableElement((NameExpr) expr);
            } else {
                elem = findVariableElement((FieldAccessExpr) expr);
            }
            if (elem == null) {
                stubWarn("Field not found: " + expr);
                return null;
            }
            Object value = elem.getConstantValue() != null ? elem.getConstantValue() : elem;
            if (value instanceof Number) {
                return convert((Number) value, valueKind);
            } else {
                return value;
            }
        } else if (expr instanceof StringLiteralExpr) {
            return ((StringLiteralExpr) expr).asString();
        } else if (expr instanceof BooleanLiteralExpr) {
            return ((BooleanLiteralExpr) expr).getValue();
        } else if (expr instanceof CharLiteralExpr) {
            return convert((int) ((CharLiteralExpr) expr).asChar(), valueKind);
        } else if (expr instanceof DoubleLiteralExpr) {
            // No conversion needed if the expression is a double, the annotation value must be a
            // double, too.
            return ((DoubleLiteralExpr) expr).asDouble();
        } else if (expr instanceof IntegerLiteralExpr) {
            return convert(((IntegerLiteralExpr) expr).asInt(), valueKind);
        } else if (expr instanceof LongLiteralExpr) {
            return convert(((LongLiteralExpr) expr).asLong(), valueKind);
        } else if (expr instanceof UnaryExpr) {
            if (((UnaryExpr) expr).getOperator() == UnaryExpr.Operator.MINUS) {
                Object value =
                        getValueOfExpressionInAnnotation(
                                name, ((UnaryExpr) expr).getExpression(), valueKind);
                if (value instanceof Number) {
                    return convert((Number) value, valueKind, true);
                }
            }
            stubWarn("Unexpected Unary annotation expression: " + expr);
            return null;
        } else if (expr instanceof ClassExpr) {
            ClassExpr classExpr = (ClassExpr) expr;
            String className = classExpr.getType().toString();
            if (importedTypes.containsKey(className)) {
                return importedTypes.get(className).asType();
            }
            TypeElement typeElement = findTypeOfName(className);
            if (typeElement == null) {
                stubWarn("StubParser: unknown class name " + className);
                return null;
            }

            return typeElement.asType();
        } else if (expr instanceof NullLiteralExpr) {
            stubWarn("Null found as value for %s. Null isn't allowed as an annotation value", name);
            return null;
        } else {
            stubWarn("Unexpected annotation expression: " + expr);
            return null;
        }
    }

    /**
     * Returns the TypeElement with the name {@code name}, if one exists. Otherwise, checks the
     * class and package of {@code parseState} for a class named {@code name}.
     *
     * @param name classname (simple, or Outer.Inner, or fully-qualified)
     * @return the TypeElement for {@code name}, or null if not found
     */
    private @Nullable TypeElement findTypeOfName(String name) {
        String packageName = parseState.packageName;
        String packagePrefix = (packageName == null) ? "" : packageName + ".";

        // stubWarn("findTypeOfName(%s), parseState %s %s%n", name, packageName, enclosingClass);

        // As soon as typeElement is set to a non-null value, it will be returned.
        TypeElement typeElement = getTypeElementOrNull(name);
        if (typeElement == null && packageName != null) {
            typeElement = getTypeElementOrNull(packagePrefix + name);
        }
        String enclosingClass = parseState.className;
        while (typeElement == null && enclosingClass != null) {
            typeElement = getTypeElementOrNull(packagePrefix + enclosingClass + "." + name);
            int lastDot = enclosingClass.lastIndexOf('.');
            if (lastDot == -1) {
                break;
            } else {
                enclosingClass = enclosingClass.substring(0, lastDot);
            }
        }
        if (typeElement == null && !"java.lang".equals(packageName)) {
            typeElement = getTypeElementOrNull("java.lang." + name);
        }
        return typeElement;
    }

    /**
     * Converts {@code number} to {@code expectedKind}.
     * <p>
     * {@code @interface Anno { long value();})
     * {@code @Anno(1)}
     *
     * To properly build @Anno, the IntegerLiteralExpr "1" must be converted from an int to a long.
     * */
    private Object convert(Number number, TypeKind expectedKind) {
        return convert(number, expectedKind, false);
    }

    /**
     * Converts {@code number} to {@code expectedKind}. The value converted is multiplied by -1 if
     * {@code negate} is true
     *
     * @param number Number value to be converted
<<<<<<< HEAD
     * @param expectedKind converts the Number object to one of type {byte, short, int, long, char,
     *     float, double}
     * @param negate the value of the Number Object while converting
     * @return the converted Object
     */
    private Object convert(Number number, TypeKind expectedKind, boolean negate) {
        int scalefactor = negate ? -1 : 1;
        switch (expectedKind) {
            case BYTE:
                return (byte) (number.byteValue() * scalefactor);
            case SHORT:
                return (short) (number.shortValue() * scalefactor);
=======
     * @param expectedKind one of type {byte, short, int, long, char, float, double}
     * @param negate whether to negate the value of the Number Object while converting
     * @return the converted Object
     */
    private Object convert(Number number, TypeKind expectedKind, boolean negate) {
        byte scalefactor = (byte) (negate ? -1 : 1);
        switch (expectedKind) {
            case BYTE:
                return number.byteValue() * scalefactor;
            case SHORT:
                return number.shortValue() * scalefactor;
>>>>>>> 4440b6d7
            case INT:
                return number.intValue() * scalefactor;
            case LONG:
                return number.longValue() * scalefactor;
            case CHAR:
                /* char is not multiplied by the scale factor since it's not possible for `number` to be negative
                when `expectedkind` is a CHAR and casting a negative value to char is illegal */
                return (char) number.intValue();
            case FLOAT:
                return number.floatValue() * scalefactor;
            case DOUBLE:
                return number.doubleValue() * scalefactor;
            default:
                throw new BugInCF("Unexpected expectedKind: " + expectedKind);
        }
    }

    /**
     * Adds an annotation element (argument) to {@code builder}. The element is a Java expression.
     *
     * @return true if the expression was parsed and added to {@code builder}, false otherwise
     */
    private boolean handleExpr(AnnotationBuilder builder, String name, Expression expr) {
        ExecutableElement var = builder.findElement(name);
        TypeMirror expected = var.getReturnType();
        TypeKind valueKind;
        if (expected.getKind() == TypeKind.ARRAY) {
            valueKind = ((ArrayType) expected).getComponentType().getKind();
        } else {
            valueKind = expected.getKind();
        }
        if (expr instanceof ArrayInitializerExpr) {
            if (expected.getKind() != TypeKind.ARRAY) {
                stubWarn(
                        "unhandled annotation attribute type: "
                                + expr
                                + " and expected: "
                                + expected);
                return false;
            }

            List<Expression> arrayExpressions = ((ArrayInitializerExpr) expr).getValues();
            Object[] values = new Object[arrayExpressions.size()];

            for (int i = 0; i < arrayExpressions.size(); ++i) {
                values[i] =
                        getValueOfExpressionInAnnotation(name, arrayExpressions.get(i), valueKind);
                if (values[i] == null) {
                    return false;
                }
            }
            builder.setValue(name, values);
        } else {
            Object value = getValueOfExpressionInAnnotation(name, expr, valueKind);
            if (value == null) {
                return false;
            }
            if (expected.getKind() == TypeKind.ARRAY) {
                Object[] valueArray = {value};
                builder.setValue(name, valueArray);
            } else {
                builderSetValue(builder, name, value);
            }
        }
        return true;
    }

    /**
     * Cast to non-array values so that correct the correct AnnotationBuilder#setValue method is
     * called. (Different types of values are handled differently.)
     */
    private void builderSetValue(AnnotationBuilder builder, String name, Object value) {
        if (value instanceof Boolean) {
            builder.setValue(name, (Boolean) value);
        } else if (value instanceof Character) {
            builder.setValue(name, (Character) value);
        } else if (value instanceof Class<?>) {
            builder.setValue(name, (Class<?>) value);
        } else if (value instanceof Double) {
            builder.setValue(name, (Double) value);
        } else if (value instanceof Enum<?>) {
            builder.setValue(name, (Enum<?>) value);
        } else if (value instanceof Float) {
            builder.setValue(name, (Float) value);
        } else if (value instanceof Integer) {
            builder.setValue(name, (Integer) value);
        } else if (value instanceof Long) {
            builder.setValue(name, (Long) value);
        } else if (value instanceof Short) {
            builder.setValue(name, (Short) value);
        } else if (value instanceof String) {
            builder.setValue(name, (String) value);
        } else if (value instanceof TypeMirror) {
            builder.setValue(name, (TypeMirror) value);
        } else if (value instanceof VariableElement) {
            builder.setValue(name, (VariableElement) value);
        } else {
            throw new BugInCF("Unexpected builder value: %s", value);
        }
    }

    /**
     * Mapping of a name access expression that has already been encountered to the resolved
     * variable element.
     */
    private final Map<NameExpr, VariableElement> findVariableElementNameCache = new HashMap<>();

    private @Nullable VariableElement findVariableElement(NameExpr nexpr) {
        if (findVariableElementNameCache.containsKey(nexpr)) {
            return findVariableElementNameCache.get(nexpr);
        }

        VariableElement res = null;
        boolean importFound = false;
        for (String imp : importedConstants) {
            Pair<String, String> partitionedName = StubUtil.partitionQualifiedName(imp);
            String typeName = partitionedName.first;
            String fieldName = partitionedName.second;
            if (fieldName.equals(nexpr.getNameAsString())) {
                TypeElement enclType =
                        getTypeElement(
                                typeName,
                                String.format(
                                        "Enclosing type of static import %s not found", fieldName));

                if (enclType == null) {
                    return null;
                } else {
                    importFound = true;
                    res = findFieldElement(enclType, fieldName);
                    break;
                }
            }
        }

        // Imported but invalid types or fields will have warnings from above,
        // only warn on fields missing an import
        if (res == null && !importFound) {
            stubWarnNotFound("Static field " + nexpr.getName() + " is not imported");
        }

        findVariableElementNameCache.put(nexpr, res);
        return res;
    }

    /**
     * Mapping of a field access expression that has already been encountered to the resolved
     * variable element.
     */
    private final Map<FieldAccessExpr, VariableElement> findVariableElementFieldCache =
            new HashMap<>();

    private @Nullable VariableElement findVariableElement(FieldAccessExpr faexpr) {
        if (findVariableElementFieldCache.containsKey(faexpr)) {
            return findVariableElementFieldCache.get(faexpr);
        }
        TypeElement rcvElt = elements.getTypeElement(faexpr.getScope().toString());
        if (rcvElt == null) {
            // Search importedConstants for full annotation name.
            for (String imp : importedConstants) {
                // TODO: should this use StubUtil.partitionQualifiedName?
                String[] importDelimited = imp.split("\\.");
                if (importDelimited[importDelimited.length - 1].equals(
                        faexpr.getScope().toString())) {
                    StringBuilder fullAnnotation = new StringBuilder();
                    for (int i = 0; i < importDelimited.length - 1; i++) {
                        fullAnnotation.append(importDelimited[i]);
                        fullAnnotation.append('.');
                    }
                    fullAnnotation.append(faexpr.getScope().toString());
                    rcvElt = elements.getTypeElement(fullAnnotation);
                    break;
                }
            }

            if (rcvElt == null) {
                stubWarnNotFound("Type " + faexpr.getScope().toString() + " not found");
                return null;
            }
        }

        VariableElement res = findFieldElement(rcvElt, faexpr.getNameAsString());
        findVariableElementFieldCache.put(faexpr, res);
        return res;
    }

    ///////////////////////////////////////////////////////////////////////////
    /// Map utilities
    ///

    /** Just like Map.put, but does not override any existing value in the map. */
    private static <K, V> void putNoOverride(Map<K, V> m, K key, V value) {
        if (key == null) {
            throw new BugInCF("StubParser: key is null");
        }
        if (!m.containsKey(key)) {
            m.put(key, value);
        }
    }

    /**
     * If the key is already in the map, then add the annos to the list. Otherwise put the key and
     * the annos in the map
     */
    private static void putOrAddToMap(
            Map<String, Set<AnnotationMirror>> map, String key, Set<AnnotationMirror> annos) {
        if (map.containsKey(key)) {
            map.get(key).addAll(annos);
        } else {
            map.put(key, annos);
        }
    }

    /**
     * Just like Map.put, but merges with any existing value for the given key, instead ef replacing
     * it.
     */
    private static void putNew(
            Map<Element, AnnotatedTypeMirror> m, Element key, AnnotatedTypeMirror value) {
        if (key == null) {
            throw new BugInCF("StubParser: key is null");
        }
        if (m.containsKey(key)) {
            AnnotatedTypeMirror value2 = m.get(key);
            AnnotatedTypeMerger.merge(value, value2);
            m.put(key, value2);
        } else {
            m.put(key, value);
        }
    }

    /** Just like Map.putAll, but merges with existing values using {@link #putNew}. */
    private static <K, V> void putAllNew(Map<K, V> m, Map<K, V> m2) {
        for (Map.Entry<K, V> e2 : m2.entrySet()) {
            putNoOverride(m, e2.getKey(), e2.getValue());
        }
    }

    ///////////////////////////////////////////////////////////////////////////
    /// Issue warnings
    ///

    // The warnings that have been issued so far.
    private static final Set<String> warnings = new HashSet<>();

    /**
     * Issues the given warning about missing elements, only if it has not been previously issued
     * and the -AstubWarnIfNotFound command-line argument was passed.
     */
    private void stubWarnNotFound(String warning) {
        if (warnings.add(warning) && (warnIfNotFound || debugStubParser)) {
            processingEnv
                    .getMessager()
                    .printMessage(javax.tools.Diagnostic.Kind.WARNING, "StubParser: " + warning);
        }
    }

    /**
     * Issues the given warning about overwriting bytecode, only if it has not been previously
     * issued and the -AstubWarnIfOverwritesBytecode command-line argument was passed.
     */
    private void stubWarnOverwritesBytecode(String warning) {
        if (warnings.add(warning) && (warnIfStubOverwritesBytecode || debugStubParser)) {
            processingEnv
                    .getMessager()
                    .printMessage(javax.tools.Diagnostic.Kind.WARNING, "StubParser: " + warning);
        }
    }

    /**
     * Issues a warning, only if it has not been previously issued.
     *
     * @param warning a format string
     * @param args the arguments for {@code warning}
     */
    private void stubWarn(String warning, Object... args) {
        warning = String.format(warning, args);
        if (warnings.add(warning)) {
            processingEnv
                    .getMessager()
                    .printMessage(javax.tools.Diagnostic.Kind.WARNING, "StubParser: " + warning);
        }
    }

    private void stubDebug(String warning) {
        if (warnings.add(warning) && debugStubParser) {
            processingEnv
                    .getMessager()
                    .printMessage(javax.tools.Diagnostic.Kind.NOTE, "StubParser: " + warning);
        }
    }

    ///////////////////////////////////////////////////////////////////////////
    /// Parse state
    ///

    /** Represents a class: its package name and simple name. */
    private static class FqName {
        /** Name of the package being parsed, or null. */
        public String packageName;

        /** Name of the type being parsed. Includes outer class names if any. */
        public String className;

        public FqName(String packageName, String className) {
            this.packageName = packageName;
            this.className = className;
        }

        /** Fully-qualified name of the class. */
        @Override
        public String toString() {
            if (packageName == null) {
                return className;
            } else {
                return packageName + "." + className;
            }
        }
    }
}<|MERGE_RESOLUTION|>--- conflicted
+++ resolved
@@ -1519,20 +1519,6 @@
      * {@code negate} is true
      *
      * @param number Number value to be converted
-<<<<<<< HEAD
-     * @param expectedKind converts the Number object to one of type {byte, short, int, long, char,
-     *     float, double}
-     * @param negate the value of the Number Object while converting
-     * @return the converted Object
-     */
-    private Object convert(Number number, TypeKind expectedKind, boolean negate) {
-        int scalefactor = negate ? -1 : 1;
-        switch (expectedKind) {
-            case BYTE:
-                return (byte) (number.byteValue() * scalefactor);
-            case SHORT:
-                return (short) (number.shortValue() * scalefactor);
-=======
      * @param expectedKind one of type {byte, short, int, long, char, float, double}
      * @param negate whether to negate the value of the Number Object while converting
      * @return the converted Object
@@ -1544,7 +1530,6 @@
                 return number.byteValue() * scalefactor;
             case SHORT:
                 return number.shortValue() * scalefactor;
->>>>>>> 4440b6d7
             case INT:
                 return number.intValue() * scalefactor;
             case LONG:
