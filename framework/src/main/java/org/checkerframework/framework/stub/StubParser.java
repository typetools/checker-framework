package org.checkerframework.framework.stub;

import com.github.javaparser.ParseProblemException;
import com.github.javaparser.Problem;
import com.github.javaparser.StaticJavaParser;
import com.github.javaparser.ast.CompilationUnit;
import com.github.javaparser.ast.ImportDeclaration;
import com.github.javaparser.ast.Modifier;
import com.github.javaparser.ast.NodeList;
import com.github.javaparser.ast.PackageDeclaration;
import com.github.javaparser.ast.StubUnit;
import com.github.javaparser.ast.body.BodyDeclaration;
import com.github.javaparser.ast.body.CallableDeclaration;
import com.github.javaparser.ast.body.ClassOrInterfaceDeclaration;
import com.github.javaparser.ast.body.ConstructorDeclaration;
import com.github.javaparser.ast.body.EnumConstantDeclaration;
import com.github.javaparser.ast.body.EnumDeclaration;
import com.github.javaparser.ast.body.FieldDeclaration;
import com.github.javaparser.ast.body.MethodDeclaration;
import com.github.javaparser.ast.body.Parameter;
import com.github.javaparser.ast.body.TypeDeclaration;
import com.github.javaparser.ast.body.VariableDeclarator;
import com.github.javaparser.ast.expr.AnnotationExpr;
import com.github.javaparser.ast.expr.ArrayInitializerExpr;
import com.github.javaparser.ast.expr.BooleanLiteralExpr;
import com.github.javaparser.ast.expr.CharLiteralExpr;
import com.github.javaparser.ast.expr.ClassExpr;
import com.github.javaparser.ast.expr.DoubleLiteralExpr;
import com.github.javaparser.ast.expr.Expression;
import com.github.javaparser.ast.expr.FieldAccessExpr;
import com.github.javaparser.ast.expr.IntegerLiteralExpr;
import com.github.javaparser.ast.expr.LongLiteralExpr;
import com.github.javaparser.ast.expr.MarkerAnnotationExpr;
import com.github.javaparser.ast.expr.MemberValuePair;
import com.github.javaparser.ast.expr.NameExpr;
import com.github.javaparser.ast.expr.NormalAnnotationExpr;
import com.github.javaparser.ast.expr.NullLiteralExpr;
import com.github.javaparser.ast.expr.SingleMemberAnnotationExpr;
import com.github.javaparser.ast.expr.StringLiteralExpr;
import com.github.javaparser.ast.expr.UnaryExpr;
import com.github.javaparser.ast.type.ClassOrInterfaceType;
import com.github.javaparser.ast.type.ReferenceType;
import com.github.javaparser.ast.type.Type;
import com.github.javaparser.ast.type.TypeParameter;
import com.github.javaparser.ast.type.WildcardType;
import java.io.InputStream;
import java.lang.annotation.Target;
import java.util.ArrayList;
import java.util.Collections;
import java.util.HashMap;
import java.util.HashSet;
import java.util.LinkedHashMap;
import java.util.List;
import java.util.Map;
import java.util.Set;
import javax.annotation.processing.ProcessingEnvironment;
import javax.lang.model.element.AnnotationMirror;
import javax.lang.model.element.Element;
import javax.lang.model.element.ElementKind;
import javax.lang.model.element.ExecutableElement;
import javax.lang.model.element.PackageElement;
import javax.lang.model.element.TypeElement;
import javax.lang.model.element.VariableElement;
import javax.lang.model.type.ArrayType;
import javax.lang.model.type.TypeKind;
import javax.lang.model.type.TypeMirror;
import javax.lang.model.util.ElementFilter;
import javax.lang.model.util.Elements;
import org.checkerframework.checker.nullness.qual.Nullable;
import org.checkerframework.framework.qual.FromStubFile;
import org.checkerframework.framework.type.AnnotatedTypeFactory;
import org.checkerframework.framework.type.AnnotatedTypeMirror;
import org.checkerframework.framework.type.AnnotatedTypeMirror.AnnotatedArrayType;
import org.checkerframework.framework.type.AnnotatedTypeMirror.AnnotatedDeclaredType;
import org.checkerframework.framework.type.AnnotatedTypeMirror.AnnotatedExecutableType;
import org.checkerframework.framework.type.AnnotatedTypeMirror.AnnotatedTypeVariable;
import org.checkerframework.framework.type.AnnotatedTypeMirror.AnnotatedWildcardType;
import org.checkerframework.framework.type.visitor.AnnotatedTypeReplacer;
import org.checkerframework.javacutil.AnnotationBuilder;
import org.checkerframework.javacutil.AnnotationUtils;
import org.checkerframework.javacutil.BugInCF;
import org.checkerframework.javacutil.ElementUtils;
import org.checkerframework.javacutil.Pair;

/**
 * Given a stub file, yields the annotated types in it and the declaration annotations in it. The
 * main entry point is {@link StubParser#parse(String, InputStream, AnnotatedTypeFactory,
 * ProcessingEnvironment, Map, Map)}, which side-effects its last two arguments.
 *
 * <p>The constructor acts in two parts. First, it calls the Stub Parser to parse a stub file. Then,
 * itis walks the Stub Parser's AST to create/collect types and declaration annotations.
 */
public class StubParser {

    /**
     * Whether to print warnings about types/members that were not found. The warning is about
     * whether a class/field in the stub file is not found on the user's real classpath. Since the
     * stub file may contain packages that are not on the classpath, this can be OK, so default to
     * false.
     */
    private final boolean warnIfNotFound;

    /**
     * Whether to ignore missing classes even when warnIfNotFound is set to true. This allows the
     * stubs to contain classes not in the classpath (even if another class in the classpath has the
     * same package), but still warn if members of the class (methods, fields) are missing. This
     * option does nothing unless warnIfNotFound is also set.
     */
    private final boolean warnIfNotFoundIgnoresClasses;

    /** Whether to print warnings about stub files that overwrite annotations from bytecode. */
    private final boolean warnIfStubOverwritesBytecode;

    /**
     * Whether to print warnings about stub files that are redundant with annotations from bytecode.
     */
    private final boolean warnIfStubRedundantWithBytecode;

    /** Whether to print verbose debugging messages. */
    private final boolean debugStubParser;

    /** The name of the stub file being processed; used only for diagnostic messages. */
    private final String filename;

    /**
     * The AST of the parsed stub file that this class is processing. May be null if there was a
     * problem parsing the stub file. (TODO: Should the Checker Framework just halt in that case?)
     */
    // Not final in order to accommodate a default value.
    private StubUnit stubUnit;

    private final ProcessingEnvironment processingEnv;
    private final AnnotatedTypeFactory atypeFactory;
    private final Elements elements;

    /**
     * The set of annotations found in the stub file. Keys are simple (unqualified) names. (This may
     * be a problem in the unlikely occurrence that a type-checker supports two annotations with the
     * same simple name.)
     *
     * @see #getAllStubAnnotations
     */
    private Map<String, TypeElement> allStubAnnotations;

    /**
     * A list of the fully-qualified names of enum constants and static fields with constant values
     * that have been imported.
     */
    private final List<String> importedConstants = new ArrayList<>();

    /** A map of imported fully-qualified type names to type elements. */
    private final Map<String, TypeElement> importedTypes = new HashMap<>();

    /** The annotation {@code @FromStubFile}. */
    private final AnnotationMirror fromStubFile;

    /**
     * List of AnnotatedTypeMirrors for class or method type parameters that are in scope of the
     * elements currently parsed.
     */
    private final List<AnnotatedTypeVariable> typeParameters = new ArrayList<>();

    // The following variables are stored in the StubParser because otherwise they would need to be
    // passed through everywhere, which would be verbose.

    /** The type that is currently being parsed. */
    FqName parseState;

    /** Output variable: .... */
    Map<Element, AnnotatedTypeMirror> atypes;

    /**
     * Map from a name (actually declaration element string) to the set of declaration annotations
     * on it.
     */
    Map<String, Set<AnnotationMirror>> declAnnos;

    /** The line separator. */
    private static final String LINE_SEPARATOR = System.lineSeparator().intern();

    /** Whether or not the stub file is a part of the JDK. */
    private final boolean isJdkAsStub;

    /**
     * Create a new StubParser object, which will parse and extract annotations from the given stub
     * file.
     *
     * @param filename name of stub file, used only for diagnostic messages
     * @param atypeFactory AnnotatedtypeFactory to use
     * @param processingEnv ProcessingEnviroment to use
     * @param isJdkAsStub whether or not the stub file is a part of the JDK
     */
    public StubParser(
            String filename,
            AnnotatedTypeFactory atypeFactory,
            ProcessingEnvironment processingEnv,
            Map<Element, AnnotatedTypeMirror> atypes,
            Map<String, Set<AnnotationMirror>> declAnnos,
            boolean isJdkAsStub) {
        this.filename = filename;
        this.atypeFactory = atypeFactory;
        this.processingEnv = processingEnv;
        this.elements = processingEnv.getElementUtils();

        Map<String, String> options = processingEnv.getOptions();
        this.warnIfNotFound = options.containsKey("stubWarnIfNotFound");
        this.warnIfNotFoundIgnoresClasses = options.containsKey("stubWarnIfNotFoundIgnoresClasses");
        this.warnIfStubOverwritesBytecode = options.containsKey("stubWarnIfOverwritesBytecode");
        this.warnIfStubRedundantWithBytecode =
                options.containsKey("stubWarnIfRedundantWithBytecode")
                        && atypeFactory.shouldWarnIfStubRedundantWithBytecode();
        this.debugStubParser = options.containsKey("stubDebug");

        this.fromStubFile = AnnotationBuilder.fromClass(elements, FromStubFile.class);

        this.atypes = atypes;
        this.declAnnos = declAnnos;
        this.isJdkAsStub = isJdkAsStub;
    }

    /**
     * All annotations defined in the package (but not those nested within classes in the package).
     * Keys are simple names.
     *
     * @param packageElement a package
     * @return a map from annotation name to TypeElement
     */
    private Map<String, TypeElement> annosInPackage(PackageElement packageElement) {
        return createImportedAnnotationsMap(
                ElementFilter.typesIn(packageElement.getEnclosedElements()));
    }

    /**
     * All annotations declared (directly) within a class. Keys are simple names.
     *
     * @param typeElement a type
     * @return a map from annotation name to TypeElement
     */
    private Map<String, TypeElement> annosInType(TypeElement typeElement) {
        return createImportedAnnotationsMap(
                ElementFilter.typesIn(typeElement.getEnclosedElements()));
    }

    /**
     * All annotations declared within any of the given elements.
     *
     * @param typeElements the elements whose annotations to retrieve
     * @return a map from annotation name to TypeElement
     */
    private Map<String, TypeElement> createImportedAnnotationsMap(List<TypeElement> typeElements) {
        Map<String, TypeElement> result = new HashMap<>();
        for (TypeElement typeElm : typeElements) {
            if (typeElm.getKind() == ElementKind.ANNOTATION_TYPE) {
                putNoOverride(result, typeElm.getSimpleName().toString(), typeElm);
            }
        }
        return result;
    }

    /**
     * Get all members of a Type that are importable in a stub file. Currently these are values of
     * enums, or compile time constants.
     *
     * @return a list fully-qualified member names
     */
    private static List<String> getImportableMembers(TypeElement typeElement) {
        List<String> result = new ArrayList<>();
        List<VariableElement> memberElements =
                ElementFilter.fieldsIn(typeElement.getEnclosedElements());
        for (VariableElement varElement : memberElements) {
            if (varElement.getConstantValue() != null
                    || varElement.getKind() == ElementKind.ENUM_CONSTANT) {
                result.add(
                        String.format(
                                "%s.%s",
                                typeElement.getQualifiedName().toString(),
                                varElement.getSimpleName().toString()));
            }
        }
        return result;
    }

    /**
     * Returns all annotations found in the stub file, as a value for {@link #allStubAnnotations}.
     * Note that this also modifies {@link #importedConstants} and {@link #importedTypes}.
     *
     * @return a map from simple (unqualified) name to TypeElement, for all annotations found in the
     *     stub file
     * @see #allStubAnnotations
     */
    private Map<String, TypeElement> getAllStubAnnotations() {
        Map<String, TypeElement> result = new HashMap<>();

        assert !stubUnit.getCompilationUnits().isEmpty();
        CompilationUnit cu = stubUnit.getCompilationUnits().get(0);

        if (cu.getImports() == null) {
            return result;
        }

        for (ImportDeclaration importDecl : cu.getImports()) {
            String imported = importDecl.getNameAsString();
            try {
                if (importDecl.isAsterisk()) {
                    if (importDecl.isStatic()) {
                        // Wildcard import of members of a type (class or interface)
                        TypeElement element = getTypeElement(imported, "Imported type not found");
                        if (element != null) {
                            // Find nested annotations
                            // Find compile time constant fields, or values of an enum
                            putAllMerge(result, annosInType(element));
                            importedConstants.addAll(getImportableMembers(element));
                            addEnclosingTypesToImportedTypes(element);
                        }

                    } else {
                        // Wildcard import of members of a package
                        PackageElement element = findPackage(imported);
                        if (element != null) {
                            putAllMerge(result, annosInPackage(element));
                            addEnclosingTypesToImportedTypes(element);
                        }
                    }
                } else {
                    // A single (non-wildcard) import

                    final TypeElement importType = elements.getTypeElement(imported);
                    if (importType == null && !importDecl.isStatic()) {
                        // Class or nested class (according to JSL), but we can't resolve

                        stubWarnNotFound("Imported type not found: " + imported);
                    } else if (importType == null) {
                        // static import of field or method.

                        Pair<String, String> typeParts = StubUtil.partitionQualifiedName(imported);
                        String type = typeParts.first;
                        String fieldName = typeParts.second;
                        TypeElement enclType =
                                getTypeElement(
                                        type,
                                        String.format(
                                                "Enclosing type of static field %s not found",
                                                fieldName));

                        if (enclType != null) {
                            // Don't use findFieldElement(enclType, fieldName), because we don't
                            // want a warning, imported might be a method.
                            for (VariableElement field :
                                    ElementUtils.getAllFieldsIn(enclType, elements)) {
                                // field.getSimpleName() is a CharSequence, not a String
                                if (fieldName.equals(field.getSimpleName().toString())) {
                                    importedConstants.add(imported);
                                }
                            }
                        }

                    } else if (importType.getKind() == ElementKind.ANNOTATION_TYPE) {
                        // Single annotation or nested annotation

                        AnnotationMirror anno = AnnotationBuilder.fromName(elements, imported);
                        if (anno != null) {
                            TypeElement annoElt =
                                    (TypeElement) anno.getAnnotationType().asElement();
                            putNoOverride(result, annoElt.getSimpleName().toString(), annoElt);
                            importedTypes.put(annoElt.getSimpleName().toString(), annoElt);
                        } else {
                            stubWarnNotFound("Could not load import: " + imported);
                        }
                    } else {
                        // Class or nested class
                        // TODO: Is this needed?
                        importedConstants.add(imported);
                        TypeElement element = getTypeElement(imported, "Imported type not found");
                        importedTypes.put(element.getSimpleName().toString(), element);
                    }
                }
            } catch (AssertionError error) {
                stubWarnNotFound(error.toString());
            }
        }
        return result;
    }

    // If a member is imported, then consider every containing class to also be imported.
    private void addEnclosingTypesToImportedTypes(Element element) {
        for (Element enclosedEle : element.getEnclosedElements()) {
            if (enclosedEle.getKind().isClass()) {
                importedTypes.put(
                        enclosedEle.getSimpleName().toString(), (TypeElement) enclosedEle);
            }
        }
    }

    /**
     * The main entry point. Parse a stub file and side-effects the last two arguments.
     *
     * @param filename name of stub file, used only for diagnostic messages
     * @param inputStream of stub file to parse
     * @param atypeFactory AnnotatedtypeFactory to use
     * @param processingEnv ProcessingEnviroment to use
     * @param atypes annotated types from this stub file is added to this map
     * @param declAnnos declaration annotations from this stub file are added to this map
     */
    public static void parse(
            String filename,
            InputStream inputStream,
            AnnotatedTypeFactory atypeFactory,
            ProcessingEnvironment processingEnv,
            Map<Element, AnnotatedTypeMirror> atypes,
            Map<String, Set<AnnotationMirror>> declAnnos) {
        parse(filename, inputStream, atypeFactory, processingEnv, atypes, declAnnos, false);
    }

    /**
     * Parse a stub file that is a part of the annotated jdk and side-effects the last two
     * arguments.
     *
     * @param filename name of stub file, used only for diagnostic messages
     * @param inputStream of stub file to parse
     * @param atypeFactory AnnotatedtypeFactory to use
     * @param processingEnv ProcessingEnviroment to use
     * @param atypes annotated types from this stub file is added to this map
     * @param declAnnos declaration annotations from this stub file are added to this map
     */
    public static void parseJdkFileAsStub(
            String filename,
            InputStream inputStream,
            AnnotatedTypeFactory atypeFactory,
            ProcessingEnvironment processingEnv,
            Map<Element, AnnotatedTypeMirror> atypes,
            Map<String, Set<AnnotationMirror>> declAnnos) {
        parse(filename, inputStream, atypeFactory, processingEnv, atypes, declAnnos, true);
    }

    /**
     * Parse a stub file and adds annotations to the maps.
     *
     * @param filename name of stub file, used only for diagnostic messages
     * @param inputStream of stub file to parse
     * @param atypeFactory AnnotatedtypeFactory to use
     * @param processingEnv ProcessingEnviroment to use
     * @param atypes annotated types from this stub file is added to this map
     * @param declAnnos declaration annotations from this stub file are added to this map
     * @param isJdkAsStub whether or not the stub file is a part of the annotated jdk
     */
    private static void parse(
            String filename,
            InputStream inputStream,
            AnnotatedTypeFactory atypeFactory,
            ProcessingEnvironment processingEnv,
            Map<Element, AnnotatedTypeMirror> atypes,
            Map<String, Set<AnnotationMirror>> declAnnos,
            boolean isJdkAsStub) {
        StubParser sp =
                new StubParser(
                        filename, atypeFactory, processingEnv, atypes, declAnnos, isJdkAsStub);
        try {
            sp.parseStubUnit(inputStream);
            sp.process();
        } catch (ParseProblemException e) {
            StringBuilder message =
                    new StringBuilder(
                            "exception while parsing stub file "
                                    + filename
                                    + ". Encountered problems: ");
            // Manually build up the message, to get verbose location information.
            for (Problem p : e.getProblems()) {
                message.append(p.getVerboseMessage());
                message.append(LINE_SEPARATOR);
            }
            sp.stubWarn(message.toString());
        }
    }

    /**
     * Delegate to the Stub Parser to parse the stub file to an AST. Subsequently, all work uses the
     * AST.
     */
    private void parseStubUnit(InputStream inputStream) {
        if (debugStubParser) {
            stubDebug(String.format("parsing stub file %s", filename));
        }
        stubUnit = StaticJavaParser.parseStubUnit(inputStream);

        // getAllStubAnnotations() also modifies importedConstants and importedTypes. This should
        // be refactored to be nicer.
        allStubAnnotations = getAllStubAnnotations();
        if (allStubAnnotations.isEmpty()) {
            stubWarnNotFound(
                    String.format(
                            "No supported annotations found! This likely means stub file %s doesn't import them correctly.",
                            filename));
        }
        allStubAnnotations.putAll(annosInPackage(findPackage("java.lang")));
    }

    /** Process {@link #stubUnit}, which is the AST produced by {@link #parseStubUnit}. */
    private void process() {
        processStubUnit(this.stubUnit);
    }

    /** Parse the given StubUnit. */
    private void processStubUnit(StubUnit index) {
        for (CompilationUnit cu : index.getCompilationUnits()) {
            processCompilationUnit(cu);
        }
    }

    private void processCompilationUnit(CompilationUnit cu) {
        final List<AnnotationExpr> packageAnnos;

        if (!cu.getPackageDeclaration().isPresent()) {
            packageAnnos = null;
            parseState = new FqName(null, null);
        } else {
            PackageDeclaration pDecl = cu.getPackageDeclaration().get();
            packageAnnos = pDecl.getAnnotations();
            processPackage(pDecl);
        }
        if (cu.getTypes() != null) {
            for (TypeDeclaration<?> typeDeclaration : cu.getTypes()) {
                processTypeDecl(typeDeclaration, null, packageAnnos);
            }
        }
    }

    private void processPackage(PackageDeclaration packDecl) {
        assert (packDecl != null);
        String packageName = packDecl.getNameAsString();
        parseState = new FqName(packageName, null);
        Element elem = elements.getPackageElement(packageName);
        // If the element lookup fails, it's because we have an annotation for a
        // package that isn't on the classpath, which is fine.
        if (elem != null) {
            recordDeclAnnotation(elem, packDecl.getAnnotations());
        }
        // TODO: Handle atypes???
    }

    /**
     * @param outertypeName the name of the containing class, when processing a nested class;
     *     otherwise null
     */
    private void processTypeDecl(
            TypeDeclaration<?> typeDecl, String outertypeName, List<AnnotationExpr> packageAnnos) {
        assert parseState != null;
        if (isJdkAsStub && typeDecl.getModifiers().contains(Modifier.privateModifier())) {
            // Don't process private classes of the jdk.  They can't be referenced outside of the
            // jdk and might refer to types that are not accessible.
            return;
        }
        String innerName =
                (outertypeName == null ? "" : outertypeName + ".") + typeDecl.getNameAsString();
        parseState = new FqName(parseState.packageName, innerName);
        String fqTypeName = parseState.toString();
        TypeElement typeElt = elements.getTypeElement(fqTypeName);
        if (typeElt == null) {
            if (debugStubParser
                    || (!hasNoStubParserWarning(typeDecl.getAnnotations())
                            && !hasNoStubParserWarning(packageAnnos)
                            && !warnIfNotFoundIgnoresClasses)) {
                stubWarnNotFound("Type not found: " + fqTypeName);
            }
            return;
        }

        if (typeElt.getKind() == ElementKind.ENUM) {
            typeParameters.addAll(processEnum((EnumDeclaration) typeDecl, typeElt));
        } else if (typeElt.getKind() == ElementKind.ANNOTATION_TYPE) {
            stubWarnNotFound("Skipping annotation type: " + fqTypeName);
        } else if (typeDecl instanceof ClassOrInterfaceDeclaration) {
            typeParameters.addAll(processType((ClassOrInterfaceDeclaration) typeDecl, typeElt));
        } // else it's an EmptyTypeDeclaration.  TODO:  An EmptyTypeDeclaration can have
        // annotations, right?

        Map<Element, BodyDeclaration<?>> elementsToDecl = getMembers(typeElt, typeDecl);
        for (Map.Entry<Element, BodyDeclaration<?>> entry : elementsToDecl.entrySet()) {
            final Element elt = entry.getKey();
            final BodyDeclaration<?> decl = entry.getValue();
            switch (elt.getKind()) {
                case FIELD:
                    processField((FieldDeclaration) decl, (VariableElement) elt);
                    break;
                case ENUM_CONSTANT:
                    processEnumConstant((EnumConstantDeclaration) decl, (VariableElement) elt);
                    break;
                case CONSTRUCTOR:
                case METHOD:
                    processCallableDeclaration(
                            (CallableDeclaration<?>) decl, (ExecutableElement) elt);
                    break;
                case CLASS:
                case INTERFACE:
                    processTypeDecl((ClassOrInterfaceDeclaration) decl, innerName, packageAnnos);
                    break;
                case ENUM:
                    processTypeDecl((EnumDeclaration) decl, innerName, packageAnnos);
                    break;
                default:
                    /* do nothing */
                    stubWarnNotFound("StubParser ignoring: " + elt);
                    break;
            }
        }
        typeParameters.clear();
    }

    /** True if the argument contains {@code @NoStubParserWarning}. */
    private boolean hasNoStubParserWarning(Iterable<AnnotationExpr> aexprs) {
        if (aexprs == null) {
            return false;
        }
        for (AnnotationExpr anno : aexprs) {
            if (anno.getNameAsString().contentEquals("NoStubParserWarning")) {
                return true;
            }
        }
        return false;
    }

    /** @return list of AnnotatedTypeVariable of the type's type parameter declarations */
    private List<AnnotatedTypeVariable> processType(
            ClassOrInterfaceDeclaration decl, TypeElement elt) {
        recordDeclAnnotation(elt, decl.getAnnotations());
        AnnotatedDeclaredType type = atypeFactory.fromElement(elt);
        annotate(type, decl.getAnnotations());

        final List<? extends AnnotatedTypeMirror> typeArguments = type.getTypeArguments();
        final List<TypeParameter> typeParameters = decl.getTypeParameters();

        // It can be the case that args=[] and params=null, so don't crash in that case.
        // if ((typeParameters == null) != (typeArguments == null)) {
        //     throw new Error(String.format("parseType (%s, %s): inconsistent nullness for args and
        // params%n  args = %s%n  params = %s%n", decl, elt, typeArguments, typeParameters));
        // }

        if (debugStubParser) {
            int numParams = (typeParameters == null ? 0 : typeParameters.size());
            int numArgs = (typeArguments == null ? 0 : typeArguments.size());
            if (numParams != numArgs) {
                stubDebug(
                        String.format(
                                "parseType:  mismatched sizes for typeParameters=%s (size %d) and typeArguments=%s (size %d); decl=%s; elt=%s (%s); type=%s (%s); parseState=%s",
                                typeParameters,
                                numParams,
                                typeArguments,
                                numArgs,
                                decl.toString().replace(LINE_SEPARATOR, " "),
                                elt.toString().replace(LINE_SEPARATOR, " "),
                                elt.getClass(),
                                type,
                                type.getClass(),
                                parseState));
                stubDebug("Proceeding despite mismatched sizes");
            }
        }

        annotateTypeParameters(decl, elt, atypes, typeArguments, typeParameters);
        annotateSupertypes(decl, type);
        putMerge(atypes, elt, type);
        List<AnnotatedTypeVariable> typeVariables = new ArrayList<>();
        for (AnnotatedTypeMirror typeV : type.getTypeArguments()) {
            if (typeV.getKind() != TypeKind.TYPEVAR) {
                stubWarn(
                        "expected an AnnotatedTypeVariable but found type kind "
                                + typeV.getKind()
                                + ": "
                                + typeV);
            } else {
                typeVariables.add((AnnotatedTypeVariable) typeV);
            }
        }
        return typeVariables;
    }

    /**
     * Gathers and returns a list of AnnotatedTypeVariable of the enum's type parameter
     * declarations.
     *
     * @param decl actual enum declaration
     * @param elt element representing enum
     * @return list of AnnotatedTypeVariable of the enum's type parameter declarations
     */
    private List<AnnotatedTypeVariable> processEnum(EnumDeclaration decl, TypeElement elt) {

        recordDeclAnnotation(elt, decl.getAnnotations());
        AnnotatedDeclaredType type = atypeFactory.fromElement(elt);
        annotate(type, decl.getAnnotations());

        putMerge(atypes, elt, type);
        List<AnnotatedTypeVariable> typeVariables = new ArrayList<>();
        for (AnnotatedTypeMirror typeV : type.getTypeArguments()) {
            if (typeV.getKind() != TypeKind.TYPEVAR) {
                stubWarn(
                        "expected an AnnotatedTypeVariable but found type kind "
                                + typeV.getKind()
                                + ": "
                                + typeV);
            } else {
                typeVariables.add((AnnotatedTypeVariable) typeV);
            }
        }
        return typeVariables;
    }

    private void annotateSupertypes(
            ClassOrInterfaceDeclaration typeDecl, AnnotatedDeclaredType type) {
        if (typeDecl.getExtendedTypes() != null) {
            for (ClassOrInterfaceType superType : typeDecl.getExtendedTypes()) {
                AnnotatedDeclaredType foundType = findType(superType, type.directSuperTypes());
                if (foundType == null) {
                    stubWarn(
                            "stub file does not match bytecode: "
                                    + "could not find superclass "
                                    + superType
                                    + " from type "
                                    + type);
                } else {
                    annotate(foundType, superType, null);
                }
            }
        }
        if (typeDecl.getImplementedTypes() != null) {
            for (ClassOrInterfaceType superType : typeDecl.getImplementedTypes()) {
                AnnotatedDeclaredType foundType = findType(superType, type.directSuperTypes());
                if (foundType == null) {
                    stubWarn(
                            "stub file does not match bytecode: "
                                    + "could not find superinterface "
                                    + superType
                                    + " from type "
                                    + type);
                } else {
                    annotate(foundType, superType, null);
                }
            }
        }
    }

    /** Adds type and declaration annotations from {@code decl}. */
    private void processCallableDeclaration(CallableDeclaration<?> decl, ExecutableElement elt) {
        // Declaration annotations
        recordDeclAnnotation(elt, decl.getAnnotations());
        if (decl.isMethodDeclaration()) {
            // StubParser parses all annotations in type annotation position as type annotations
            recordDeclAnnotation(elt, ((MethodDeclaration) decl).getType().getAnnotations());
        }
        recordDeclAnnotationFromStubFile(elt);

        AnnotatedExecutableType methodType = atypeFactory.fromElement(elt);
        AnnotatedExecutableType origMethodType;

        if (warnIfStubRedundantWithBytecode) {
            origMethodType = methodType.deepCopy();
        } else {
            origMethodType = null;
        }

        // Type Parameters
        annotateTypeParameters(
                decl, elt, atypes, methodType.getTypeVariables(), decl.getTypeParameters());
        typeParameters.addAll(methodType.getTypeVariables());

        // Type annotations
        if (decl.isMethodDeclaration()) {
            annotate(
                    methodType.getReturnType(),
                    ((MethodDeclaration) decl).getType(),
                    decl.getAnnotations());
        } else {
            annotate(methodType.getReturnType(), decl.getAnnotations());
        }

        // Parameters
        processParameters(decl, elt, methodType);

        // Receiver
        if (decl.getReceiverParameter().isPresent()) {
            if (methodType.getReceiverType() == null) {
                if (decl.isConstructorDeclaration()) {
                    stubWarn(
                            "parseParameter: constructor %s of a top-level class cannot have receiver annotations %s",
                            methodType, decl.getReceiverParameter().get().getAnnotations());
                } else {
                    stubWarn(
                            "parseParameter: static method %s cannot have receiver annotations %s",
                            methodType, decl.getReceiverParameter().get().getAnnotations());
                }
            } else {
                // Add declaration annotations.
                annotate(
                        methodType.getReceiverType(),
                        decl.getReceiverParameter().get().getAnnotations());
                // Add type annotations.
                annotate(
                        methodType.getReceiverType(),
                        decl.getReceiverParameter().get().getType(),
                        decl.getReceiverParameter().get().getAnnotations());
            }
        }

        if (warnIfStubRedundantWithBytecode
                && methodType.toString().equals(origMethodType.toString())
                && !isJdkAsStub) {
            stubWarn(
                    String.format(
                            "in file %s at line %s: redundant stub file specification for: %s",
                            filename.substring(filename.lastIndexOf('/') + 1),
                            decl.getBegin().get().line,
                            ElementUtils.getVerboseName(elt)));
        }

        // Store the type.
        putMerge(atypes, elt, methodType);
        typeParameters.removeAll(methodType.getTypeVariables());
    }

    /**
     * Adds declaration and type annotations to the parameters of {@code methodType}, which is
     * either a method or constructor.
     *
     * @param method a Method or Constructor declaration
     * @param elt ExecutableElement of {@code method}
     * @param methodType annotated type of {@code method}
     */
    private void processParameters(
            CallableDeclaration<?> method,
            ExecutableElement elt,
            AnnotatedExecutableType methodType) {
        List<Parameter> params = method.getParameters();
        List<? extends VariableElement> paramElts = elt.getParameters();
        List<? extends AnnotatedTypeMirror> paramTypes = methodType.getParameterTypes();

        for (int i = 0; i < methodType.getParameterTypes().size(); ++i) {
            VariableElement paramElt = paramElts.get(i);
            AnnotatedTypeMirror paramType = paramTypes.get(i);
            Parameter param = params.get(i);

            recordDeclAnnotation(paramElt, param.getAnnotations());
            recordDeclAnnotation(paramElt, param.getType().getAnnotations());

            if (param.isVarArgs()) {
                assert paramType.getKind() == TypeKind.ARRAY;
                // The "type" of param is actually the component type of the vararg.
                // For example, "Object..." the type would be "Object".
                annotate(
                        ((AnnotatedArrayType) paramType).getComponentType(),
                        param.getType(),
                        param.getAnnotations());
                // The "VarArgsAnnotations" are those just before "...".
                annotate(paramType, param.getVarArgsAnnotations());
            } else {
                annotate(paramType, param.getType(), param.getAnnotations());
                putMerge(atypes, paramElt, paramType);
            }
        }
    }

    /**
     * Clear (remove) existing annotations on the type.
     *
     * <p>Stub files override annotations read from .class files. Using {@code replaceAnnotation}
     * usually achieves this; however, for annotations on type variables, it is sometimes necessary
     * to remove an existing annotation, leaving no annotation on the type variable. This method
     * does so.
     *
     * @param atype the type to modify
     * @param typeDef the type from the stub file, used only for diagnostic messages
     */
    @SuppressWarnings("unused") // for disabled warning message
    private void clearAnnotations(AnnotatedTypeMirror atype, Type typeDef) {
        Set<AnnotationMirror> annos = atype.getAnnotations();
        // TODO: This should check whether the stub file is @AnnotatedFor the current type system.
        // @AnnotatedFor isn't integrated in stub files yet.
        if (annos != null && !annos.isEmpty()) {
            // TODO: only produce output if the removed annotation isn't the top and default
            // annotation in the type hierarchy.  See https://tinyurl.com/cfissue/2759 .
            if (false) {
                stubWarnOverwritesBytecode(
                        String.format(
                                "in file %s at line %s removed existing annotations on type: %s",
                                filename.substring(filename.lastIndexOf('/') + 1),
                                typeDef.getBegin().get().line,
                                atype.toString(true)));
            }
            // Clear existing annotations, which only makes a difference for
            // type variables, but doesn't hurt in other cases.
            atype.clearAnnotations();
        }
    }

    /**
     * Add the annotations from {@code type} to {@code atype}. Type annotations that parsed as
     * declaration annotations (ie those in {@code declAnnos} are applied to the innermost component
     * type.
     *
     * @param atype annotated type to which to add annotations
     * @param type parsed type
     * @param declAnnos annotations stored on the declaration of the variable with this type or null
     */
    private void annotateAsArray(
            AnnotatedArrayType atype, ReferenceType type, NodeList<AnnotationExpr> declAnnos) {
        annotateInnermostComponentType(atype, declAnnos);
        Type typeDef = type;
        AnnotatedTypeMirror currentAtype = atype;
        while (typeDef.isArrayType() && currentAtype.getKind() == TypeKind.ARRAY) {
            // handle generic type
            clearAnnotations(currentAtype, typeDef);

            List<AnnotationExpr> annotations = typeDef.getAnnotations();
            if (annotations != null) {
                annotate(currentAtype, annotations);
            }
            typeDef = ((com.github.javaparser.ast.type.ArrayType) typeDef).getComponentType();
            currentAtype = ((AnnotatedArrayType) currentAtype).getComponentType();
            if (typeDef.isArrayType() ^ currentAtype.getKind() == TypeKind.ARRAY) {
                stubWarn("Mismatched array lengths; atype: " + atype + "%n  type: " + type);
            }
        }
    }

    private ClassOrInterfaceType unwrapDeclaredType(Type type) {
        if (type instanceof ClassOrInterfaceType) {
            return (ClassOrInterfaceType) type;
        } else if (type instanceof ReferenceType && type.getArrayLevel() == 0) {
            return unwrapDeclaredType(type.getElementType());
        } else {
            return null;
        }
    }

    /**
     * Add to {@code atype}:
     *
     * <ol>
     *   <li>the annotations from {@code typeDef}, and
     *   <li>any type annotations that parsed as declaration annotations (ie those in {@code
     *       declAnnos}).
     * </ol>
     *
     * @param atype annotated type to which to add annotations
     * @param typeDef parsed type
     * @param declAnnos annotations stored on the declaration of the variable with this type, or
     *     null
     */
    private void annotate(
            AnnotatedTypeMirror atype, Type typeDef, NodeList<AnnotationExpr> declAnnos) {
        if (atype.getKind() == TypeKind.ARRAY) {
            if (typeDef instanceof ReferenceType) {
                annotateAsArray((AnnotatedArrayType) atype, (ReferenceType) typeDef, declAnnos);
            } else {
                stubWarn("expected ReferenceType but found: " + typeDef);
            }
            return;
        }

        clearAnnotations(atype, typeDef);

        // Primary annotations for the type of a variable declaration are not stored in typeDef, but
        // rather as declaration annotations (passed as declAnnos to this method).  But, if typeDef
        // is not the type of a variable, then the primary annotations are stored in typeDef.
        NodeList<AnnotationExpr> primaryAnnotations;
        if (typeDef.getAnnotations().isEmpty() && declAnnos != null) {
            primaryAnnotations = declAnnos;
        } else {
            primaryAnnotations = typeDef.getAnnotations();
        }

        if (atype.getKind() != TypeKind.WILDCARD) {
            // The primary annotation on a wildcard applies to the super or extends bound and
            // are added below.
            annotate(atype, primaryAnnotations);
        }
        switch (atype.getKind()) {
            case DECLARED:
                ClassOrInterfaceType declType = unwrapDeclaredType(typeDef);
                if (declType == null) {
                    break;
                }
                AnnotatedDeclaredType adeclType = (AnnotatedDeclaredType) atype;
                if (declType.getTypeArguments().isPresent()
                        && !declType.getTypeArguments().get().isEmpty()
                        && !adeclType.getTypeArguments().isEmpty()) {
                    if (declType.getTypeArguments().get().size()
                            != adeclType.getTypeArguments().size()) {
                        stubWarn(
                                String.format(
                                        "Mismatch in type argument size between %s (%d) and %s (%d)",
                                        declType,
                                        declType.getTypeArguments().get().size(),
                                        adeclType,
                                        adeclType.getTypeArguments().size()));
                    }
                    for (int i = 0; i < declType.getTypeArguments().get().size(); ++i) {
                        annotate(
                                adeclType.getTypeArguments().get(i),
                                declType.getTypeArguments().get().get(i),
                                null);
                    }
                }
                break;
            case WILDCARD:
                AnnotatedWildcardType wildcardType = (AnnotatedWildcardType) atype;
                // Ensure that the stub also has a wildcard type, report an error otherwise
                if (!typeDef.isWildcardType()) {
                    // We throw an error here, as otherwise we are just getting a generic cast error
                    // on the very next line.
                    stubWarn(
                            "Wildcard type <"
                                    + atype
                                    + "> does not match type in stubs file"
                                    + filename
                                    + ": <"
                                    + typeDef
                                    + ">"
                                    + " while parsing "
                                    + parseState);
                    return;
                }
                WildcardType wildcardDef = (WildcardType) typeDef;
                if (wildcardDef.getExtendedType().isPresent()) {
                    annotate(
                            wildcardType.getExtendsBound(),
                            wildcardDef.getExtendedType().get(),
                            null);
                    annotate(wildcardType.getSuperBound(), primaryAnnotations);
                } else if (wildcardDef.getSuperType().isPresent()) {
                    annotate(wildcardType.getSuperBound(), wildcardDef.getSuperType().get(), null);
                    annotate(wildcardType.getExtendsBound(), primaryAnnotations);
                } else {
                    annotate(atype, primaryAnnotations);
                }
                break;
            case TYPEVAR:
                // Add annotations from the declaration of the TypeVariable
                AnnotatedTypeVariable typeVarUse = (AnnotatedTypeVariable) atype;
                for (AnnotatedTypeVariable typePar : typeParameters) {
                    if (typePar.getUnderlyingType() == atype.getUnderlyingType()) {
                        AnnotatedTypeReplacer.replace(
                                typePar.getUpperBound(), typeVarUse.getUpperBound());
                        AnnotatedTypeReplacer.replace(
                                typePar.getLowerBound(), typeVarUse.getLowerBound());
                    }
                }
                break;
            default:
                // No additional annotations to add.
        }
    }

    private void processField(FieldDeclaration decl, VariableElement elt) {
        if (isJdkAsStub && decl.getModifiers().contains(Modifier.privateModifier())) {
            // Don't process private fields of the jdk.  They can't be referenced outside of the jdk
            // and might refer to types that are not accessible.
            return;
        }
        recordDeclAnnotationFromStubFile(elt);
        recordDeclAnnotation(elt, decl.getAnnotations());
        // StubParser parses all annotations in type annotation position as type annotations
        recordDeclAnnotation(elt, decl.getElementType().getAnnotations());
        AnnotatedTypeMirror fieldType = atypeFactory.fromElement(elt);

        VariableDeclarator fieldVarDecl = null;
        String eltName = elt.getSimpleName().toString();
        for (VariableDeclarator var : decl.getVariables()) {
            if (var.getName().toString().equals(eltName)) {
                fieldVarDecl = var;
                break;
            }
        }
        assert fieldVarDecl != null;
        annotate(fieldType, fieldVarDecl.getType(), decl.getAnnotations());
        putMerge(atypes, elt, fieldType);
    }

    /**
     * Adds the annotations present on the declaration of an enum constant to the ATM of that
     * constant.
     *
     * @param decl the enum constant, in Javaparser AST form (the source of annotations)
     * @param elt the enum constant declaration, as an element (the destination for annotations)
     */
    private void processEnumConstant(EnumConstantDeclaration decl, VariableElement elt) {
        recordDeclAnnotationFromStubFile(elt);
        recordDeclAnnotation(elt, decl.getAnnotations());
        AnnotatedTypeMirror enumConstType = atypeFactory.fromElement(elt);
        annotate(enumConstType, decl.getAnnotations());
        putMerge(atypes, elt, enumConstType);
    }

    /**
     * Returns the innermost component type of {@code type}.
     *
     * @param type array type
     * @return the innermost component type of {@code type}
     */
    private AnnotatedTypeMirror innermostComponentType(AnnotatedArrayType type) {
        AnnotatedTypeMirror componentType = type;
        while (componentType.getKind() == TypeKind.ARRAY) {
            componentType = ((AnnotatedArrayType) componentType).getComponentType();
        }
        return componentType;
    }

    /**
     * Adds {@code annotations} to the innermost component type of {@code type}.
     *
     * @param type array type
     * @param annotations annotations to add
     */
    private void annotateInnermostComponentType(
            AnnotatedArrayType type, List<AnnotationExpr> annotations) {
        annotate(innermostComponentType(type), annotations);
    }

    /**
     * Annotate the type with the given type annotations, removing any existing annotations from the
     * same qualifier hierarchies.
     */
    private void annotate(AnnotatedTypeMirror type, List<AnnotationExpr> annotations) {
        if (annotations == null) {
            return;
        }
        for (AnnotationExpr annotation : annotations) {
            AnnotationMirror annoMirror = getAnnotation(annotation, allStubAnnotations);
            if (annoMirror != null) {
                type.replaceAnnotation(annoMirror);
            } else {
                stubWarnNotFound("Unknown annotation: " + annotation);
            }
        }
    }

    /**
     * Adds, to the {@link #declAnnos} map, all the annotations in {@code annotations} that are
     * applicable to {@code elt}'s location. For example, if an annotation is a type annotation but
     * {@code elt} is a field declaration, the type annotation will be ignored.
     *
     * @param elt the element to be annotated
     * @param annotations set of annotations that may be applicable to elt
     */
    private void recordDeclAnnotation(Element elt, List<AnnotationExpr> annotations) {
        if (annotations == null) {
            return;
        }
        Set<AnnotationMirror> annos = AnnotationUtils.createAnnotationSet();
        for (AnnotationExpr annotation : annotations) {
            AnnotationMirror annoMirror = getAnnotation(annotation, allStubAnnotations);
            if (annoMirror != null) {
                // The @Target annotation on `annotation`/`annoMirror`
                Target target =
                        annoMirror.getAnnotationType().asElement().getAnnotation(Target.class);
                // Only add the declaration annotation if the annotation applies to the element.
                if (AnnotationUtils.getElementKindsForTarget(target).contains(elt.getKind())) {
                    // `annoMirror` is applicable to `elt`
                    annos.add(annoMirror);
                }
            }
        }
        String key = ElementUtils.getVerboseName(elt);
        putOrAddToMap(declAnnos, key, annos);
    }

    /**
     * Adds the declaration annotation {@code @FromStubFile} to the given element, unless we are
     * parsing the JDK as a stub file.
     */
    private void recordDeclAnnotationFromStubFile(Element elt) {
        if (isJdkAsStub) {
            return;
        }
        putOrAddToMap(
                declAnnos, ElementUtils.getVerboseName(elt), Collections.singleton(fromStubFile));
    }

    private void annotateTypeParameters(
            BodyDeclaration<?> decl, // for debugging
            Object elt, // for debugging; TypeElement or ExecutableElement
            Map<Element, AnnotatedTypeMirror> atypes,
            List<? extends AnnotatedTypeMirror> typeArguments,
            List<TypeParameter> typeParameters) {
        if (typeParameters == null) {
            return;
        }

        if (typeParameters.size() != typeArguments.size()) {
            String msg =
                    String.format(
                            "annotateTypeParameters: mismatched sizes:  typeParameters (size %d)=%s;  typeArguments (size %d)=%s;  decl=%s;  elt=%s (%s).",
                            typeParameters.size(),
                            typeParameters,
                            typeArguments.size(),
                            typeArguments,
                            decl.toString().replace(LINE_SEPARATOR, " "),
                            elt.toString().replace(LINE_SEPARATOR, " "),
                            elt.getClass());
            if (!debugStubParser) {
                msg = msg + "; for more details, run with -AstubDebug";
            }
            stubWarn(msg);
            return;
        }
        for (int i = 0; i < typeParameters.size(); ++i) {
            TypeParameter param = typeParameters.get(i);
            AnnotatedTypeVariable paramType = (AnnotatedTypeVariable) typeArguments.get(i);

            if (param.getTypeBound() == null || param.getTypeBound().isEmpty()) {
                // No bound so annotations are both lower and upper bounds
                annotate(paramType, param.getAnnotations());
            } else if (param.getTypeBound() != null && !param.getTypeBound().isEmpty()) {
                annotate(paramType.getLowerBound(), param.getAnnotations());
                annotate(paramType.getUpperBound(), param.getTypeBound().get(0), null);
                if (param.getTypeBound().size() > 1) {
                    // TODO: add support for intersection types
                    stubWarnNotFound("Annotations on intersection types are not yet supported");
                }
            }
            putMerge(atypes, paramType.getUnderlyingType().asElement(), paramType);
        }
    }

    private Map<Element, BodyDeclaration<?>> getMembers(
            TypeElement typeElt, TypeDeclaration<?> typeDecl) {
        assert (typeElt.getSimpleName().contentEquals(typeDecl.getNameAsString())
                        || typeDecl.getNameAsString().endsWith("$" + typeElt.getSimpleName()))
                : String.format("%s  %s", typeElt.getSimpleName(), typeDecl.getName());

        Map<Element, BodyDeclaration<?>> result = new LinkedHashMap<>();
        // For an enum type declaration, also add the enum constants
        if (typeDecl instanceof EnumDeclaration) {
            EnumDeclaration enumDecl = (EnumDeclaration) typeDecl;
            // getEntries() gives the list of enum constant declarations
            for (BodyDeclaration<?> member : enumDecl.getEntries()) {
                putNewElement(result, typeElt, member, typeDecl.getNameAsString());
            }
        }
        for (BodyDeclaration<?> member : typeDecl.getMembers()) {
            putNewElement(result, typeElt, member, typeDecl.getNameAsString());
        }
        return result;
    }

    /**
     * Add, to result, a mapping from (the element for) typeElt to member.
     *
     * @param typeDeclName used only for debugging
     */
    private void putNewElement(
            Map<Element, BodyDeclaration<?>> result,
            TypeElement typeElt,
            BodyDeclaration<?> member,
            String typeDeclName) {
        if (member instanceof MethodDeclaration) {
            Element elt = findElement(typeElt, (MethodDeclaration) member);
            if (elt != null) {
                putNoOverride(result, elt, member);
            }
        } else if (member instanceof ConstructorDeclaration) {
            Element elt = findElement(typeElt, (ConstructorDeclaration) member);
            if (elt != null) {
                putNoOverride(result, elt, member);
            }
        } else if (member instanceof FieldDeclaration) {
            FieldDeclaration fieldDecl = (FieldDeclaration) member;
            for (VariableDeclarator var : fieldDecl.getVariables()) {
                Element varelt = findElement(typeElt, var);
                if (varelt != null) {
                    putNoOverride(result, varelt, fieldDecl);
                }
            }
        } else if (member instanceof EnumConstantDeclaration) {
            Element elt = findElement(typeElt, (EnumConstantDeclaration) member);
            if (elt != null) {
                putNoOverride(result, elt, member);
            }
        } else if (member instanceof ClassOrInterfaceDeclaration) {
            Element elt = findElement(typeElt, (ClassOrInterfaceDeclaration) member);
            if (elt != null) {
                putNoOverride(result, elt, member);
            }
        } else if (member instanceof EnumDeclaration) {
            Element elt = findElement(typeElt, (EnumDeclaration) member);
            if (elt != null) {
                putNoOverride(result, elt, member);
            }
        } else {
            stubDebug(
                    String.format(
                            "Ignoring element of type %s in %s", member.getClass(), typeDeclName));
        }
    }

    /** Return the element of {@code types} whose name matches {@code type}. */
    private AnnotatedDeclaredType findType(
            ClassOrInterfaceType type, List<AnnotatedDeclaredType> types) {
        String typeString = type.getNameAsString();
        for (AnnotatedDeclaredType superType : types) {
            if (superType
                    .getUnderlyingType()
                    .asElement()
                    .getSimpleName()
                    .contentEquals(typeString)) {
                return superType;
            }
        }
        stubWarnNotFound("Supertype " + typeString + " not found");
        if (debugStubParser) {
            stubDebug("Supertypes that were searched:");
            for (AnnotatedDeclaredType superType : types) {
                stubDebug(String.format("  %s", superType));
            }
        }
        return null;
    }

    /**
     * Looks for the nested type element in the typeElt and returns it if the element has the same
     * name as provided class or interface declaration. In case nested element is not found it
     * returns null.
     *
     * @param typeElt an element where nested type element should be looked for
     * @param ciDecl class or interface declaration which name should be found among nested elements
     *     of the typeElt
     * @return nested in typeElt element with the name of the class or interface or null if nested
     *     element is not found
     */
    private Element findElement(TypeElement typeElt, ClassOrInterfaceDeclaration ciDecl) {
        final String wantedClassOrInterfaceName = ciDecl.getNameAsString();
        for (TypeElement typeElement : ElementUtils.getAllTypeElementsIn(typeElt)) {
            if (wantedClassOrInterfaceName.equals(typeElement.getSimpleName().toString())) {
                return typeElement;
            }
        }

        stubWarnNotFound(
                "Class/interface " + wantedClassOrInterfaceName + " not found in type " + typeElt);
        if (debugStubParser) {
            stubDebug(String.format("  Here are the type declarations of %s:", typeElt));
            for (TypeElement method : ElementFilter.typesIn(typeElt.getEnclosedElements())) {
                stubDebug(String.format("    %s", method));
            }
        }
        return null;
    }

    /**
     * Looks for the nested enum element in the typeElt and returns it if the element has the same
     * name as provided enum declaration. In case nested element is not found it returns null.
     *
     * @param typeElt an element where nested enum element should be looked for
     * @param enumDecl enum declaration which name should be found among nested elements of the
     *     typeElt
     * @return nested in typeElt enum element with the name of the provided enum or null if nested
     *     element is not found
     */
    private Element findElement(TypeElement typeElt, EnumDeclaration enumDecl) {
        final String wantedEnumName = enumDecl.getNameAsString();
        for (TypeElement typeElement : ElementUtils.getAllTypeElementsIn(typeElt)) {
            if (wantedEnumName.equals(typeElement.getSimpleName().toString())) {
                return typeElement;
            }
        }

        stubWarnNotFound("Enum " + wantedEnumName + " not found in type " + typeElt);
        if (debugStubParser) {
            stubDebug(String.format("  Here are the type declarations of %s:", typeElt));
            for (TypeElement method : ElementFilter.typesIn(typeElt.getEnclosedElements())) {
                stubDebug(String.format("    %s", method));
            }
        }
        return null;
    }

    /**
     * Looks for an enum constant element in the typeElt and returns it if the element has the same
     * name as provided. In case enum constant element is not found it returns null.
     *
     * @param typeElt type element where enum constant element should be looked for
     * @param enumConstDecl the declaration of the enum constant
     * @return enum constant element in typeElt with the provided name or null if enum constant
     *     element is not found
     */
    private VariableElement findElement(
            TypeElement typeElt, EnumConstantDeclaration enumConstDecl) {
        final String enumConstName = enumConstDecl.getNameAsString();
        return findFieldElement(typeElt, enumConstName);
    }

    /**
     * Looks for method element in the typeElt and returns it if the element has the same signature
     * as provided method declaration. In case method element is not found it returns null.
     *
     * @param typeElt type element where method element should be looked for
     * @param methodDecl method declaration with signature that should be found among methods in the
     *     typeElt
     * @return method element in typeElt with the same signature as the provided method declaration
     *     or null if method element is not found
     */
    private ExecutableElement findElement(TypeElement typeElt, MethodDeclaration methodDecl) {
        if (isJdkAsStub && methodDecl.getModifiers().contains(Modifier.privateModifier())) {
            // Don't process private methods of the jdk.  They can't be referenced outside of the
            // jdk and might refer to types that are not accessible.
            return null;
        }
        final String wantedMethodName = methodDecl.getNameAsString();
        final int wantedMethodParams =
                (methodDecl.getParameters() == null) ? 0 : methodDecl.getParameters().size();
        final String wantedMethodString = StubUtil.toString(methodDecl);
        for (ExecutableElement method : ElementFilter.methodsIn(typeElt.getEnclosedElements())) {
            // do heuristics first
            if (wantedMethodParams == method.getParameters().size()
                    && wantedMethodName.contentEquals(method.getSimpleName().toString())
                    && ElementUtils.getSimpleName(method).equals(wantedMethodString)) {
                return method;
            }
        }
        stubWarnNotFound("Method " + wantedMethodString + " not found in type " + typeElt);
        if (debugStubParser) {
            stubDebug(String.format("  Here are the methods of %s:", typeElt));
            for (ExecutableElement method :
                    ElementFilter.methodsIn(typeElt.getEnclosedElements())) {
                stubDebug(String.format("    %s", method));
            }
        }
        return null;
    }

    /**
     * Looks for a constructor element in the typeElt and returns it if the element has the same
     * signature as provided constructor declaration. In case constructor element is not found it
     * returns null.
     *
     * @param typeElt type element where constructor element should be looked for
     * @param constructorDecl constructor declaration with signature that should be found among
     *     constructors in the typeElt
     * @return constructor element in typeElt with the same signature as the provided constructor
     *     declaration or null if constructor element is not found
     */
    private ExecutableElement findElement(
            TypeElement typeElt, ConstructorDeclaration constructorDecl) {
        if (isJdkAsStub && constructorDecl.getModifiers().contains(Modifier.privateModifier())) {
            // Don't process private constructors of the jdk.  They can't be referenced outside of
            // the jdk and might refer to types that are not accessible.
            return null;
        }
        final int wantedMethodParams =
                (constructorDecl.getParameters() == null)
                        ? 0
                        : constructorDecl.getParameters().size();
        final String wantedMethodString = StubUtil.toString(constructorDecl);
        for (ExecutableElement method :
                ElementFilter.constructorsIn(typeElt.getEnclosedElements())) {
            // do heuristics first
            if (wantedMethodParams == method.getParameters().size()
                    && ElementUtils.getSimpleName(method).equals(wantedMethodString)) {
                return method;
            }
        }

        stubWarnNotFound("Constructor " + wantedMethodString + " not found in type " + typeElt);
        if (debugStubParser) {
            for (ExecutableElement method :
                    ElementFilter.constructorsIn(typeElt.getEnclosedElements())) {
                stubDebug(String.format("  %s", method));
            }
        }
        return null;
    }

    private VariableElement findElement(TypeElement typeElt, VariableDeclarator variable) {
        final String fieldName = variable.getNameAsString();
        return findFieldElement(typeElt, fieldName);
    }

    /**
     * Looks for a field element in the typeElt and returns it if the element has the same name as
     * provided. In case field element is not found it returns null.
     *
     * @param typeElt type element where field element should be looked for
     * @param fieldName field name that should be found
     * @return field element in typeElt with the provided name or null if field element is not found
     */
    private VariableElement findFieldElement(TypeElement typeElt, String fieldName) {
        for (VariableElement field : ElementUtils.getAllFieldsIn(typeElt, elements)) {
            // field.getSimpleName() is a CharSequence, not a String
            if (fieldName.equals(field.getSimpleName().toString())) {
                return field;
            }
        }

        stubWarnNotFound("Field " + fieldName + " not found in type " + typeElt);
        if (debugStubParser) {
            for (VariableElement field : ElementFilter.fieldsIn(typeElt.getEnclosedElements())) {
                stubDebug(String.format("  %s", field));
            }
        }
        return null;
    }

    /**
     * Given a fully-qualified type name, return a TypeElement for it, or null if none exists. Also
     * cache in importedTypes.
     */
    private TypeElement getTypeElementOrNull(String name) {
        TypeElement typeElement = elements.getTypeElement(name);
        if (typeElement != null) {
            importedTypes.put(name, typeElement);
        }
        // for debugging: stubWarn("getTypeElementOrNull(%s) => %s", name, typeElement);
        return typeElement;
    }

    /**
     * Get the type element for the given fully-qualified type name, or issue a warning if none is
     * found.
     */
    private TypeElement getTypeElement(String typeName, String... msg) {
        TypeElement classElement = elements.getTypeElement(typeName);
        if (classElement == null) {
            if (msg.length == 0) {
                stubWarnNotFound("Type not found: " + typeName);
            } else {
                stubWarnNotFound(msg[0] + ": " + typeName);
            }
        }
        return classElement;
    }

    private PackageElement findPackage(String packageName) {
        PackageElement packageElement = elements.getPackageElement(packageName);
        if (packageElement == null) {
            stubWarnNotFound("Imported package not found: " + packageName);
        }
        return packageElement;
    }

    /**
     * Convert {@code annotation} into an AnnotationMirror. Returns null if the annotation isn't
     * supported by the checker or if some error occurred while converting it.
     *
     * @param annotation syntax tree for an annotation
     * @param allStubAnnotations map from simple nawe to annotation definition
     * @return the AnnotationMirror for the annotation
     */
    private AnnotationMirror getAnnotation(
            AnnotationExpr annotation, Map<String, TypeElement> allStubAnnotations) {
        String annoName = annotation.getNameAsString();
        TypeElement annoTypeElm = allStubAnnotations.get(annoName);
        if (annoTypeElm == null) {
            // Not a supported qualifier -> ignore
            return null;
        }
        annoName = annoTypeElm.getQualifiedName().toString();

        if (annotation instanceof MarkerAnnotationExpr) {
            return AnnotationBuilder.fromName(elements, annoName);
        } else if (annotation instanceof NormalAnnotationExpr) {
            NormalAnnotationExpr nrmanno = (NormalAnnotationExpr) annotation;
            AnnotationBuilder builder = new AnnotationBuilder(processingEnv, annoName);
            List<MemberValuePair> pairs = nrmanno.getPairs();
            if (pairs != null) {
                for (MemberValuePair mvp : pairs) {
                    String member = mvp.getNameAsString();
                    Expression exp = mvp.getValue();
                    boolean success = builderAddElement(builder, member, exp);
                    if (!success) {
                        stubWarn(
                                "Annotation expression, %s, could not be processed for annotation: %s.",
                                exp, annotation);
                        return null;
                    }
                }
            }
            return builder.build();
        } else if (annotation instanceof SingleMemberAnnotationExpr) {
            SingleMemberAnnotationExpr sglanno = (SingleMemberAnnotationExpr) annotation;
            AnnotationBuilder builder = new AnnotationBuilder(processingEnv, annoName);
            Expression valexpr = sglanno.getMemberValue();
            boolean success = builderAddElement(builder, "value", valexpr);
            if (!success) {
                stubWarn(
                        "Annotation expression, %s, could not be processed for annotation: %s.",
                        valexpr, annotation);
                return null;
            }
            return builder.build();
        } else {
            throw new BugInCF("StubParser: unknown annotation type: " + annotation);
        }
    }

    /** Returns the value of {@code expr}, or null if some problem occurred getting the value. */
    private Object getValueOfExpressionInAnnotation(
            String name, Expression expr, TypeKind valueKind) {
        if (expr instanceof FieldAccessExpr || expr instanceof NameExpr) {
            VariableElement elem;
            if (expr instanceof NameExpr) {
                elem = findVariableElement((NameExpr) expr);
            } else {
                elem = findVariableElement((FieldAccessExpr) expr);
            }
            if (elem == null) {
                stubWarn("Field not found: " + expr);
                return null;
            }
            Object value = elem.getConstantValue() != null ? elem.getConstantValue() : elem;
            if (value instanceof Number) {
                return convert((Number) value, valueKind);
            } else {
                return value;
            }
        } else if (expr instanceof StringLiteralExpr) {
            return ((StringLiteralExpr) expr).asString();
        } else if (expr instanceof BooleanLiteralExpr) {
            return ((BooleanLiteralExpr) expr).getValue();
        } else if (expr instanceof CharLiteralExpr) {
            return convert((int) ((CharLiteralExpr) expr).asChar(), valueKind);
        } else if (expr instanceof DoubleLiteralExpr) {
            // No conversion needed if the expression is a double, the annotation value must be a
            // double, too.
            return ((DoubleLiteralExpr) expr).asDouble();
        } else if (expr instanceof IntegerLiteralExpr) {
            return convert(((IntegerLiteralExpr) expr).asNumber(), valueKind);
        } else if (expr instanceof LongLiteralExpr) {
            return convert(((LongLiteralExpr) expr).asNumber(), valueKind);
        } else if (expr instanceof UnaryExpr) {
            switch (expr.toString()) {
                    // Special-case the minimum values.  Separately parsing a "-" and a value
                    // doesn't correctly handle the minimum values, because the absolute value of
                    // the smallest member of an integral type is larger than the largest value.
                case "-9223372036854775808L":
                case "-9223372036854775808l":
                    return convert(Long.MIN_VALUE, valueKind, false);
                case "-2147483648":
                    return convert(Integer.MIN_VALUE, valueKind, false);
                default:
                    if (((UnaryExpr) expr).getOperator() == UnaryExpr.Operator.MINUS) {
                        Object value =
                                getValueOfExpressionInAnnotation(
                                        name, ((UnaryExpr) expr).getExpression(), valueKind);
                        if (value instanceof Number) {
                            return convert((Number) value, valueKind, true);
                        }
                    }
                    stubWarn("Unexpected Unary annotation expression: " + expr);
                    return null;
            }
        } else if (expr instanceof ClassExpr) {
            ClassExpr classExpr = (ClassExpr) expr;
            String className = classExpr.getType().toString();
            if (importedTypes.containsKey(className)) {
                return importedTypes.get(className).asType();
            }
            TypeElement typeElement = findTypeOfName(className);
            if (typeElement == null) {
                stubWarn("StubParser: unknown class name " + className);
                return null;
            }

            return typeElement.asType();
        } else if (expr instanceof NullLiteralExpr) {
            stubWarn("Illegal annotation value null, for %s", name);
            return null;
        } else {
            stubWarn("Unexpected annotation expression: " + expr);
            return null;
        }
    }

    /**
     * Returns the TypeElement with the name {@code name}, if one exists. Otherwise, checks the
     * class and package of {@code parseState} for a class named {@code name}.
     *
     * @param name classname (simple, or Outer.Inner, or fully-qualified)
     * @return the TypeElement for {@code name}, or null if not found
     */
    private @Nullable TypeElement findTypeOfName(String name) {
        String packageName = parseState.packageName;
        String packagePrefix = (packageName == null) ? "" : packageName + ".";

        // stubWarn("findTypeOfName(%s), parseState %s %s", name, packageName, enclosingClass);

        // As soon as typeElement is set to a non-null value, it will be returned.
        TypeElement typeElement = getTypeElementOrNull(name);
        if (typeElement == null && packageName != null) {
            typeElement = getTypeElementOrNull(packagePrefix + name);
        }
        String enclosingClass = parseState.className;
        while (typeElement == null && enclosingClass != null) {
            typeElement = getTypeElementOrNull(packagePrefix + enclosingClass + "." + name);
            int lastDot = enclosingClass.lastIndexOf('.');
            if (lastDot == -1) {
                break;
            } else {
                enclosingClass = enclosingClass.substring(0, lastDot);
            }
        }
        if (typeElement == null && !"java.lang".equals(packageName)) {
            typeElement = getTypeElementOrNull("java.lang." + name);
        }
        return typeElement;
    }

    /**
     * Converts {@code number} to {@code expectedKind}.
     * <p>
     * {@code @interface Anno { long value();})
     * {@code @Anno(1)}
     *
     * To properly build @Anno, the IntegerLiteralExpr "1" must be converted from an int to a long.
     */
    private Object convert(Number number, TypeKind expectedKind) {
        return convert(number, expectedKind, false);
    }

    /**
     * Converts {@code number} to {@code expectedKind}. The value converted is multiplied by -1 if
     * {@code negate} is true
     *
     * @param number a Number value to be converted
     * @param expectedKind one of type {byte, short, int, long, char, float, double}
     * @param negate whether to negate the value of the Number Object while converting
     * @return the converted Object
     */
    private Object convert(Number number, TypeKind expectedKind, boolean negate) {
        byte scalefactor = (byte) (negate ? -1 : 1);
        switch (expectedKind) {
            case BYTE:
                return number.byteValue() * scalefactor;
            case SHORT:
                return number.shortValue() * scalefactor;
            case INT:
                return number.intValue() * scalefactor;
            case LONG:
                return number.longValue() * scalefactor;
            case CHAR:
                // It's not possible for `number` to be negative when `expectedkind` is a CHAR, and
                // casting a negative value to char is illegal.
                if (negate) {
                    throw new BugInCF(
                            "convert(%s, %s, %s): can't negate a char",
                            number, expectedKind, negate);
                }
                return (char) number.intValue();
            case FLOAT:
                return number.floatValue() * scalefactor;
            case DOUBLE:
                return number.doubleValue() * scalefactor;
            default:
                throw new BugInCF("Unexpected expectedKind: " + expectedKind);
        }
    }

    /**
     * Adds an annotation element (argument) to {@code builder}. The element is a Java expression.
     *
     * @param builder the builder to side-effect
     * @param name the element name
     * @param expr the element value
     * @return true if the expression was parsed and added to {@code builder}, false otherwise
     */
    private boolean builderAddElement(AnnotationBuilder builder, String name, Expression expr) {
        ExecutableElement var = builder.findElement(name);
        TypeMirror expected = var.getReturnType();
        TypeKind valueKind;
        if (expected.getKind() == TypeKind.ARRAY) {
            valueKind = ((ArrayType) expected).getComponentType().getKind();
        } else {
            valueKind = expected.getKind();
        }
        if (expr instanceof ArrayInitializerExpr) {
            if (expected.getKind() != TypeKind.ARRAY) {
                stubWarn(
                        "unhandled annotation attribute type: "
                                + expr
                                + " and expected: "
                                + expected);
                return false;
            }

            List<Expression> arrayExpressions = ((ArrayInitializerExpr) expr).getValues();
            Object[] values = new Object[arrayExpressions.size()];

            for (int i = 0; i < arrayExpressions.size(); ++i) {
                values[i] =
                        getValueOfExpressionInAnnotation(name, arrayExpressions.get(i), valueKind);
                if (values[i] == null) {
                    return false;
                }
            }
            builder.setValue(name, values);
        } else {
            Object value = getValueOfExpressionInAnnotation(name, expr, valueKind);
            if (value == null) {
                return false;
            }
            if (expected.getKind() == TypeKind.ARRAY) {
                Object[] valueArray = {value};
                builder.setValue(name, valueArray);
            } else {
                builderSetValue(builder, name, value);
            }
        }
        return true;
    }

    /**
     * Cast to non-array values so that correct the correct AnnotationBuilder#setValue method is
     * called. (Different types of values are handled differently.)
     *
     * @param builder the builder to side-effect
     * @param name the element name
     * @param value the element value
     */
    private void builderSetValue(AnnotationBuilder builder, String name, Object value) {
        if (value instanceof Boolean) {
            builder.setValue(name, (Boolean) value);
        } else if (value instanceof Character) {
            builder.setValue(name, (Character) value);
        } else if (value instanceof Class<?>) {
            builder.setValue(name, (Class<?>) value);
        } else if (value instanceof Double) {
            builder.setValue(name, (Double) value);
        } else if (value instanceof Enum<?>) {
            builder.setValue(name, (Enum<?>) value);
        } else if (value instanceof Float) {
            builder.setValue(name, (Float) value);
        } else if (value instanceof Integer) {
            builder.setValue(name, (Integer) value);
        } else if (value instanceof Long) {
            builder.setValue(name, (Long) value);
        } else if (value instanceof Short) {
            builder.setValue(name, (Short) value);
        } else if (value instanceof String) {
            builder.setValue(name, (String) value);
        } else if (value instanceof TypeMirror) {
            builder.setValue(name, (TypeMirror) value);
        } else if (value instanceof VariableElement) {
            builder.setValue(name, (VariableElement) value);
        } else {
            throw new BugInCF("Unexpected builder value: %s", value);
        }
    }

    /**
     * Mapping of a name access expression that has already been encountered to the resolved
     * variable element.
     */
    private final Map<NameExpr, VariableElement> findVariableElementNameCache = new HashMap<>();

    private @Nullable VariableElement findVariableElement(NameExpr nexpr) {
        if (findVariableElementNameCache.containsKey(nexpr)) {
            return findVariableElementNameCache.get(nexpr);
        }

        VariableElement res = null;
        boolean importFound = false;
        for (String imp : importedConstants) {
            Pair<String, String> partitionedName = StubUtil.partitionQualifiedName(imp);
            String typeName = partitionedName.first;
            String fieldName = partitionedName.second;
            if (fieldName.equals(nexpr.getNameAsString())) {
                TypeElement enclType =
                        getTypeElement(
                                typeName,
                                String.format(
                                        "Enclosing type of static import %s not found", fieldName));

                if (enclType == null) {
                    return null;
                } else {
                    importFound = true;
                    res = findFieldElement(enclType, fieldName);
                    break;
                }
            }
        }

        // Imported but invalid types or fields will have warnings from above,
        // only warn on fields missing an import
        if (res == null && !importFound) {
            stubWarnNotFound("Static field " + nexpr.getName() + " is not imported");
        }

        findVariableElementNameCache.put(nexpr, res);
        return res;
    }

    /**
     * Mapping of a field access expression that has already been encountered to the resolved
     * variable element.
     */
    private final Map<FieldAccessExpr, VariableElement> findVariableElementFieldCache =
            new HashMap<>();

    private @Nullable VariableElement findVariableElement(FieldAccessExpr faexpr) {
        if (findVariableElementFieldCache.containsKey(faexpr)) {
            return findVariableElementFieldCache.get(faexpr);
        }
        TypeElement rcvElt = elements.getTypeElement(faexpr.getScope().toString());
        if (rcvElt == null) {
            // Search importedConstants for full annotation name.
            for (String imp : importedConstants) {
                // TODO: should this use StubUtil.partitionQualifiedName?
                String[] importDelimited = imp.split("\\.");
                if (importDelimited[importDelimited.length - 1].equals(
                        faexpr.getScope().toString())) {
                    StringBuilder fullAnnotation = new StringBuilder();
                    for (int i = 0; i < importDelimited.length - 1; i++) {
                        fullAnnotation.append(importDelimited[i]);
                        fullAnnotation.append('.');
                    }
                    fullAnnotation.append(faexpr.getScope().toString());
                    rcvElt = elements.getTypeElement(fullAnnotation);
                    break;
                }
            }

            if (rcvElt == null) {
                stubWarnNotFound("Type " + faexpr.getScope() + " not found");
                return null;
            }
        }

        VariableElement res = findFieldElement(rcvElt, faexpr.getNameAsString());
        findVariableElementFieldCache.put(faexpr, res);
        return res;
    }

    ///////////////////////////////////////////////////////////////////////////
    /// Map utilities
    ///

    /** Just like Map.put, but does not override any existing value in the map. */
    private static <K, V> void putNoOverride(Map<K, V> m, K key, V value) {
        if (key == null) {
            throw new BugInCF("StubParser: key is null");
        }
        if (!m.containsKey(key)) {
            m.put(key, value);
        }
    }

    /**
     * If the key is already in the map, then add the annos to the list. Otherwise put the key and
     * the annos in the map
     */
    private static void putOrAddToMap(
            Map<String, Set<AnnotationMirror>> map, String key, Set<AnnotationMirror> annos) {
        if (map.containsKey(key)) {
            map.get(key).addAll(annos);
        } else {
            map.put(key, new HashSet<>(annos));
        }
    }

    /**
<<<<<<< HEAD
     * Just like Map.put, but merges (using {@link AnnotatedTypeReplacer#replace}) with any existing
     * annotated type for the given key, instead of replacing it.
     *
     * @param m a map
     * @param key a key for the map
     * @param newType a value to merge into the map: merge it with the value currently at {@code
     *     key} and replace that value
=======
     * Just like Map.put, but modifies an existing annotated type for the given key in {@code m}. If
     * {@code m} already has an annotated type for {@code key}, each annotation in {@code newType}
     * will replace annotations from the same hierarchy at the same location in the existing
     * annotated type. Annotations in other hierarchies will be preserved.
     *
     * @param m the map to put the new type into
     * @param key the key for the map
     * @param newType the new type for the key
>>>>>>> 7158266d
     */
    private void putMerge(
            Map<Element, AnnotatedTypeMirror> m, Element key, AnnotatedTypeMirror newType) {
        if (key == null) {
            throw new BugInCF("StubParser: key is null");
        }
        if (m.containsKey(key)) {
            AnnotatedTypeMirror existingType = m.get(key);
<<<<<<< HEAD
            if (isJdkAsStub) {
                // AnnotatedTypeReplacer picks the annotations from the first argument if an
                // annotation exist in both types in the same location for the same hierarchy.
                // So, if the newType is from a JDK stub file, then prefer the existing type.  This
                // way user supplied stub files override jdk stub files.
                AnnotatedTypeReplacer.replace(existingType, newType);
            } else {
=======
            // If the newType is from a JDK stub file, then keep the existing type.  This
            // way user supplied stub files override jdk stub files.
            if (!isJdkAsStub) {
>>>>>>> 7158266d
                AnnotatedTypeReplacer.replace(newType, existingType);
            }
            m.put(key, existingType);
        } else {
            m.put(key, newType);
        }
    }

    /**
<<<<<<< HEAD
     * Just like Map.putAll, but merges with existing values using {@link #putMerge}.
     *
     * @param <K> the key type for the maps
     * @param <V> the value type for the maps
     * @param m the map to merge into
     * @param m2 the map to merge from
     */
    private static <K, V> void putAllMerge(Map<K, V> m, Map<K, V> m2) {
=======
     * Just like Map.putAll, but modifies existing values using {@link #putNoOverride(Map, Object,
     * Object)}.
     *
     * @param m the destination map
     * @param m2 the source map
     * @param <K> the key type for the maps
     * @param <V> the value type for the maps
     */
    private static <K, V> void putAllNew(Map<K, V> m, Map<K, V> m2) {
>>>>>>> 7158266d
        for (Map.Entry<K, V> e2 : m2.entrySet()) {
            putNoOverride(m, e2.getKey(), e2.getValue());
        }
    }

    ///////////////////////////////////////////////////////////////////////////
    /// Issue warnings
    ///

    // The warnings that have been issued so far.
    private static final Set<String> warnings = new HashSet<>();

    /**
     * Issues the given warning about missing elements, only if it has not been previously issued
     * and the -AstubWarnIfNotFound command-line argument was passed.
     */
    private void stubWarnNotFound(String warning) {
        if (warnings.add(warning) && ((!isJdkAsStub && warnIfNotFound) || debugStubParser)) {
            processingEnv
                    .getMessager()
                    .printMessage(javax.tools.Diagnostic.Kind.WARNING, "StubParser: " + warning);
        }
    }

    /**
     * Issues the given warning about overwriting bytecode, only if it has not been previously
     * issued and the -AstubWarnIfOverwritesBytecode command-line argument was passed.
     */
    private void stubWarnOverwritesBytecode(String warning) {
        if (warnings.add(warning) && (warnIfStubOverwritesBytecode || debugStubParser)) {
            processingEnv
                    .getMessager()
                    .printMessage(javax.tools.Diagnostic.Kind.WARNING, "StubParser: " + warning);
        }
    }

    /**
     * Issues a warning, only if it has not been previously issued.
     *
     * @param warning a format string
     * @param args the arguments for {@code warning}
     */
    private void stubWarn(String warning, Object... args) {
        warning = String.format(warning, args);
        if (warnings.add(warning)) {
            processingEnv
                    .getMessager()
                    .printMessage(javax.tools.Diagnostic.Kind.WARNING, "StubParser: " + warning);
        }
    }

    private void stubDebug(String warning) {
        if (warnings.add(warning) && debugStubParser) {
            processingEnv
                    .getMessager()
                    .printMessage(javax.tools.Diagnostic.Kind.NOTE, "StubParser: " + warning);
        }
    }

    ///////////////////////////////////////////////////////////////////////////
    /// Parse state
    ///

    /** Represents a class: its package name and simple name. */
    private static class FqName {
        /** Name of the package being parsed, or null. */
        public String packageName;

        /** Name of the type being parsed. Includes outer class names if any. */
        public String className;

        public FqName(String packageName, String className) {
            this.packageName = packageName;
            this.className = className;
        }

        /** Fully-qualified name of the class. */
        @Override
        public String toString() {
            if (packageName == null) {
                return className;
            } else {
                return packageName + "." + className;
            }
        }
    }
}<|MERGE_RESOLUTION|>--- conflicted
+++ resolved
@@ -308,7 +308,7 @@
                         if (element != null) {
                             // Find nested annotations
                             // Find compile time constant fields, or values of an enum
-                            putAllMerge(result, annosInType(element));
+                            putAllNew(result, annosInType(element));
                             importedConstants.addAll(getImportableMembers(element));
                             addEnclosingTypesToImportedTypes(element);
                         }
@@ -317,7 +317,7 @@
                         // Wildcard import of members of a package
                         PackageElement element = findPackage(imported);
                         if (element != null) {
-                            putAllMerge(result, annosInPackage(element));
+                            putAllNew(result, annosInPackage(element));
                             addEnclosingTypesToImportedTypes(element);
                         }
                     }
@@ -1955,15 +1955,6 @@
     }
 
     /**
-<<<<<<< HEAD
-     * Just like Map.put, but merges (using {@link AnnotatedTypeReplacer#replace}) with any existing
-     * annotated type for the given key, instead of replacing it.
-     *
-     * @param m a map
-     * @param key a key for the map
-     * @param newType a value to merge into the map: merge it with the value currently at {@code
-     *     key} and replace that value
-=======
      * Just like Map.put, but modifies an existing annotated type for the given key in {@code m}. If
      * {@code m} already has an annotated type for {@code key}, each annotation in {@code newType}
      * will replace annotations from the same hierarchy at the same location in the existing
@@ -1972,7 +1963,6 @@
      * @param m the map to put the new type into
      * @param key the key for the map
      * @param newType the new type for the key
->>>>>>> 7158266d
      */
     private void putMerge(
             Map<Element, AnnotatedTypeMirror> m, Element key, AnnotatedTypeMirror newType) {
@@ -1981,19 +1971,9 @@
         }
         if (m.containsKey(key)) {
             AnnotatedTypeMirror existingType = m.get(key);
-<<<<<<< HEAD
-            if (isJdkAsStub) {
-                // AnnotatedTypeReplacer picks the annotations from the first argument if an
-                // annotation exist in both types in the same location for the same hierarchy.
-                // So, if the newType is from a JDK stub file, then prefer the existing type.  This
-                // way user supplied stub files override jdk stub files.
-                AnnotatedTypeReplacer.replace(existingType, newType);
-            } else {
-=======
             // If the newType is from a JDK stub file, then keep the existing type.  This
             // way user supplied stub files override jdk stub files.
             if (!isJdkAsStub) {
->>>>>>> 7158266d
                 AnnotatedTypeReplacer.replace(newType, existingType);
             }
             m.put(key, existingType);
@@ -2003,16 +1983,6 @@
     }
 
     /**
-<<<<<<< HEAD
-     * Just like Map.putAll, but merges with existing values using {@link #putMerge}.
-     *
-     * @param <K> the key type for the maps
-     * @param <V> the value type for the maps
-     * @param m the map to merge into
-     * @param m2 the map to merge from
-     */
-    private static <K, V> void putAllMerge(Map<K, V> m, Map<K, V> m2) {
-=======
      * Just like Map.putAll, but modifies existing values using {@link #putNoOverride(Map, Object,
      * Object)}.
      *
@@ -2022,7 +1992,6 @@
      * @param <V> the value type for the maps
      */
     private static <K, V> void putAllNew(Map<K, V> m, Map<K, V> m2) {
->>>>>>> 7158266d
         for (Map.Entry<K, V> e2 : m2.entrySet()) {
             putNoOverride(m, e2.getKey(), e2.getValue());
         }
