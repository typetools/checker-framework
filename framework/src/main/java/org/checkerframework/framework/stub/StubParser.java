package org.checkerframework.framework.stub;

import com.github.javaparser.ParseProblemException;
import com.github.javaparser.Problem;
import com.github.javaparser.StaticJavaParser;
import com.github.javaparser.ast.CompilationUnit;
import com.github.javaparser.ast.ImportDeclaration;
import com.github.javaparser.ast.Modifier;
import com.github.javaparser.ast.NodeList;
import com.github.javaparser.ast.PackageDeclaration;
import com.github.javaparser.ast.StubUnit;
import com.github.javaparser.ast.body.BodyDeclaration;
import com.github.javaparser.ast.body.CallableDeclaration;
import com.github.javaparser.ast.body.ClassOrInterfaceDeclaration;
import com.github.javaparser.ast.body.ConstructorDeclaration;
import com.github.javaparser.ast.body.EnumConstantDeclaration;
import com.github.javaparser.ast.body.EnumDeclaration;
import com.github.javaparser.ast.body.FieldDeclaration;
import com.github.javaparser.ast.body.MethodDeclaration;
import com.github.javaparser.ast.body.Parameter;
import com.github.javaparser.ast.body.TypeDeclaration;
import com.github.javaparser.ast.body.VariableDeclarator;
import com.github.javaparser.ast.expr.AnnotationExpr;
import com.github.javaparser.ast.expr.ArrayInitializerExpr;
import com.github.javaparser.ast.expr.BooleanLiteralExpr;
import com.github.javaparser.ast.expr.CharLiteralExpr;
import com.github.javaparser.ast.expr.ClassExpr;
import com.github.javaparser.ast.expr.DoubleLiteralExpr;
import com.github.javaparser.ast.expr.Expression;
import com.github.javaparser.ast.expr.FieldAccessExpr;
import com.github.javaparser.ast.expr.IntegerLiteralExpr;
import com.github.javaparser.ast.expr.LongLiteralExpr;
import com.github.javaparser.ast.expr.MarkerAnnotationExpr;
import com.github.javaparser.ast.expr.MemberValuePair;
import com.github.javaparser.ast.expr.NameExpr;
import com.github.javaparser.ast.expr.NormalAnnotationExpr;
import com.github.javaparser.ast.expr.NullLiteralExpr;
import com.github.javaparser.ast.expr.SingleMemberAnnotationExpr;
import com.github.javaparser.ast.expr.StringLiteralExpr;
import com.github.javaparser.ast.expr.UnaryExpr;
import com.github.javaparser.ast.type.ClassOrInterfaceType;
import com.github.javaparser.ast.type.ReferenceType;
import com.github.javaparser.ast.type.Type;
import com.github.javaparser.ast.type.TypeParameter;
import com.github.javaparser.ast.type.WildcardType;
import java.io.InputStream;
import java.lang.annotation.Target;
import java.util.ArrayList;
import java.util.HashMap;
import java.util.HashSet;
import java.util.LinkedHashMap;
import java.util.List;
import java.util.Map;
import java.util.Set;
import javax.annotation.processing.ProcessingEnvironment;
import javax.lang.model.element.AnnotationMirror;
import javax.lang.model.element.Element;
import javax.lang.model.element.ElementKind;
import javax.lang.model.element.ExecutableElement;
import javax.lang.model.element.PackageElement;
import javax.lang.model.element.TypeElement;
import javax.lang.model.element.VariableElement;
import javax.lang.model.type.ArrayType;
import javax.lang.model.type.TypeKind;
import javax.lang.model.type.TypeMirror;
import javax.lang.model.util.ElementFilter;
import javax.lang.model.util.Elements;
import org.checkerframework.checker.nullness.qual.Nullable;
import org.checkerframework.framework.qual.FromStubFile;
import org.checkerframework.framework.type.AnnotatedTypeFactory;
import org.checkerframework.framework.type.AnnotatedTypeMirror;
import org.checkerframework.framework.type.AnnotatedTypeMirror.AnnotatedArrayType;
import org.checkerframework.framework.type.AnnotatedTypeMirror.AnnotatedDeclaredType;
import org.checkerframework.framework.type.AnnotatedTypeMirror.AnnotatedExecutableType;
import org.checkerframework.framework.type.AnnotatedTypeMirror.AnnotatedTypeVariable;
import org.checkerframework.framework.type.AnnotatedTypeMirror.AnnotatedWildcardType;
import org.checkerframework.framework.type.visitor.AnnotatedTypeMerger;
import org.checkerframework.javacutil.AnnotationBuilder;
import org.checkerframework.javacutil.AnnotationUtils;
import org.checkerframework.javacutil.BugInCF;
import org.checkerframework.javacutil.ElementUtils;
import org.checkerframework.javacutil.Pair;

/**
 * Given a stub file, yields the annotated types in it and the declaration annotations in it. The
 * main entry point is {@link StubParser#parse(String, InputStream, AnnotatedTypeFactory,
 * ProcessingEnvironment, Map, Map)}, which side-effects its last two arguments.
 *
 * <p>The constructor acts in two parts. First, it calls the Stub Parser to parse a stub file. Then,
 * itis walks the Stub Parser's AST to create/collect types and declaration annotations.
 */
public class StubParser {

    /**
     * Whether to print warnings about types/members that were not found. The warning is about
     * whether a class/field in the stub file is not found on the user's real classpath. Since the
     * stub file may contain packages that are not on the classpath, this can be OK, so default to
     * false.
     */
    private final boolean warnIfNotFound;

    /**
     * Whether to ignore missing classes even when warnIfNotFound is set to true. This allows the
     * stubs to contain classes not in the classpath (even if another class in the classpath has the
     * same package), but still warn if members of the class (methods, fields) are missing. This
     * option does nothing unless warnIfNotFound is also set.
     */
    private final boolean warnIfNotFoundIgnoresClasses;

    /** Whether to print warnings about stub files that override annotations from bytecode. */
    private final boolean warnIfStubOverridesBytecode;

    /**
     * Whether to print warnings about stub files that are redundant with annotations from bytecode.
     */
    private final boolean warnIfStubRedundantWithBytecode;

    /** Whether to print verbose debugging messages. */
    private final boolean debugStubParser;

    /** The name of the stub file being processed; used only for diagnostic messages. */
    private final String filename;

    /**
     * The AST of the parsed stub file that this class is processing. May be null if there was a
     * problem parsing the stub file. (TODO: Should the Checker Framework just halt in that case?)
     */
    // Not final in order to accommodate a default value.
    private StubUnit stubUnit;

    private final ProcessingEnvironment processingEnv;
    private final AnnotatedTypeFactory atypeFactory;
    private final Elements elements;

    /**
     * The set of annotations found in the stub file. Keys are simple (unqualified) names. (This may
     * be a problem in the unlikely occurrence that a type-checker supports two annotations with the
     * same simple name.)
     *
     * @see #getAllStubAnnotations
     */
    private Map<String, AnnotationMirror> allStubAnnotations;

    /**
     * A list of the fully-qualified names of enum constants and static fields with constant values
     * that have been imported.
     */
    private final List<String> importedConstants = new ArrayList<>();

    /** A map of imported fully-qualified type names to type elements. */
    private final Map<String, TypeElement> importedTypes = new HashMap<>();

    /** The annotation {@code @FromStubFile}. */
    private final AnnotationMirror fromStubFile;

    /**
     * List of AnnotatedTypeMirrors for class or method type parameters that are in scope of the
     * elements currently parsed.
     */
    private final List<AnnotatedTypeVariable> typeParameters = new ArrayList<>();

    // The following variables are stored in the StubParser because otherwise they would need to be
    // passed through everywhere, which would be verbose.

    /** The type that is currently being parsed. */
    FqName parseState;

    /** Output variable: .... */
    Map<Element, AnnotatedTypeMirror> atypes;

    /** Output variable: .... */
    Map<String, Set<AnnotationMirror>> declAnnos;

    /** The line separator. */
    private static final String LINE_SEPARATOR = System.lineSeparator().intern();

    /** Whether or not the stub file is a part of the jdk. */
    private final boolean isJdkAsStub;

    /**
     * Create a new StubParser object, which will parse and extract annotations from the given stub
     * file.
     *
     * @param filename name of stub file, used only for diagnostic messages
     * @param atypeFactory AnnotatedtypeFactory to use
     * @param processingEnv ProcessingEnviroment to use
     * @param isJdkAsStub whether or not the stub file is a part of the jdk.
     */
    public StubParser(
            String filename,
            AnnotatedTypeFactory atypeFactory,
            ProcessingEnvironment processingEnv,
            Map<Element, AnnotatedTypeMirror> atypes,
            Map<String, Set<AnnotationMirror>> declAnnos,
            boolean isJdkAsStub) {
        this.filename = filename;
        this.atypeFactory = atypeFactory;
        this.processingEnv = processingEnv;
        this.elements = processingEnv.getElementUtils();

        Map<String, String> options = processingEnv.getOptions();
        this.warnIfNotFound = options.containsKey("stubWarnIfNotFound");
        this.warnIfNotFoundIgnoresClasses = options.containsKey("stubWarnIfNotFoundIgnoresClasses");
<<<<<<< HEAD
        this.warnIfStubOverridesBytecode = options.containsKey("stubWarnIfOverridesBytecode");
=======
        this.warnIfStubOverwritesBytecode = options.containsKey("stubWarnIfOverwritesBytecode");
        this.warnIfStubRedundantWithBytecode =
                options.containsKey("stubWarnIfRedundantWithBytecode")
                        && atypeFactory.shouldWarnIfStubRedundantWithBytecode();
>>>>>>> 53ae37cb
        this.debugStubParser = options.containsKey("stubDebug");

        this.fromStubFile = AnnotationBuilder.fromClass(elements, FromStubFile.class);

        this.atypes = atypes;
        this.declAnnos = declAnnos;
        this.isJdkAsStub = isJdkAsStub;
    }

    /**
     * All annotations defined in the package (but not those nested within classes in the package).
     * Keys are simple names.
     */
    private Map<String, AnnotationMirror> annosInPackage(PackageElement packageElement) {
        return createImportedAnnotationsMap(
                ElementFilter.typesIn(packageElement.getEnclosedElements()));
    }

    /** All annotations declared (directly) within a class. Keys are simple names. */
    private Map<String, AnnotationMirror> annosInType(TypeElement typeElement) {
        return createImportedAnnotationsMap(
                ElementFilter.typesIn(typeElement.getEnclosedElements()));
    }

    private Map<String, AnnotationMirror> createImportedAnnotationsMap(
            List<TypeElement> typeElements) {
        Map<String, AnnotationMirror> result = new HashMap<>();
        for (TypeElement typeElm : typeElements) {
            if (typeElm.getKind() == ElementKind.ANNOTATION_TYPE) {
                AnnotationMirror anno =
                        AnnotationBuilder.fromName(elements, typeElm.getQualifiedName());
                putNoOverride(result, typeElm.getSimpleName().toString(), anno);
            }
        }
        return result;
    }

    /**
     * Get all members of a Type that are importable in a stub file. Currently these are values of
     * enums, or compile time constants.
     *
     * @return a list fully-qualified member names
     */
    private static List<String> getImportableMembers(TypeElement typeElement) {
        List<String> result = new ArrayList<>();
        List<VariableElement> memberElements =
                ElementFilter.fieldsIn(typeElement.getEnclosedElements());
        for (VariableElement varElement : memberElements) {
            if (varElement.getConstantValue() != null
                    || varElement.getKind() == ElementKind.ENUM_CONSTANT) {
                result.add(
                        String.format(
                                "%s.%s",
                                typeElement.getQualifiedName().toString(),
                                varElement.getSimpleName().toString()));
            }
        }
        return result;
    }

    /**
     * Returns all annotations found in the stub file, as a value for {@link #allStubAnnotations}.
     * Note that this also modifies {@link #importedConstants} and {@link #importedTypes}.
     *
     * @see #allStubAnnotations
     */
    private Map<String, AnnotationMirror> getAllStubAnnotations() {
        Map<String, AnnotationMirror> result = new HashMap<>();

        assert !stubUnit.getCompilationUnits().isEmpty();
        CompilationUnit cu = stubUnit.getCompilationUnits().get(0);

        if (cu.getImports() == null) {
            return result;
        }

        for (ImportDeclaration importDecl : cu.getImports()) {
            String imported = importDecl.getNameAsString();
            try {
                if (importDecl.isAsterisk()) {
                    if (importDecl.isStatic()) {
                        // Wildcard import of members of a type (class or interface)
                        TypeElement element = getTypeElement(imported, "Imported type not found");
                        if (element != null) {
                            // Find nested annotations
                            // Find compile time constant fields, or values of an enum
                            putAllNew(result, annosInType(element));
                            importedConstants.addAll(getImportableMembers(element));
                            addEnclosingTypesToImportedTypes(element);
                        }

                    } else {
                        // Wildcard import of members of a package
                        PackageElement element = findPackage(imported);
                        if (element != null) {
                            putAllNew(result, annosInPackage(element));
                            addEnclosingTypesToImportedTypes(element);
                        }
                    }
                } else {
                    // A single (non-wildcard) import

                    final TypeElement importType = elements.getTypeElement(imported);
                    if (importType == null && !importDecl.isStatic()) {
                        // Class or nested class (according to JSL), but we can't resolve

                        stubWarnNotFound("Imported type not found: " + imported);
                    } else if (importType == null) {
                        // static import of field or method.

                        Pair<String, String> typeParts = StubUtil.partitionQualifiedName(imported);
                        String type = typeParts.first;
                        String fieldName = typeParts.second;
                        TypeElement enclType =
                                getTypeElement(
                                        type,
                                        String.format(
                                                "Enclosing type of static field %s not found",
                                                fieldName));

                        if (enclType != null) {
                            // Don't use findFieldElement(enclType, fieldName), because we don't
                            // want a warning, imported might be a method.
                            for (VariableElement field :
                                    ElementUtils.getAllFieldsIn(enclType, elements)) {
                                // field.getSimpleName() is a CharSequence, not a String
                                if (fieldName.equals(field.getSimpleName().toString())) {
                                    importedConstants.add(imported);
                                }
                            }
                        }

                    } else if (importType.getKind() == ElementKind.ANNOTATION_TYPE) {
                        // Single annotation or nested annotation

                        AnnotationMirror anno = AnnotationBuilder.fromName(elements, imported);
                        if (anno != null) {
                            Element annoElt = anno.getAnnotationType().asElement();
                            putNoOverride(result, annoElt.getSimpleName().toString(), anno);
                            importedTypes.put(
                                    annoElt.getSimpleName().toString(), (TypeElement) annoElt);
                        } else {
                            stubWarnNotFound("Could not load import: " + imported);
                        }
                    } else {
                        // Class or nested class
                        // TODO: Is this needed?
                        importedConstants.add(imported);
                        TypeElement element = getTypeElement(imported, "Imported type not found");
                        importedTypes.put(element.getSimpleName().toString(), element);
                    }
                }
            } catch (AssertionError error) {
                stubWarnNotFound("" + error);
            }
        }
        return result;
    }

    // If a member is imported, then consider every containing class to also be imported.
    private void addEnclosingTypesToImportedTypes(Element element) {
        for (Element enclosedEle : element.getEnclosedElements()) {
            if (enclosedEle.getKind().isClass()) {
                importedTypes.put(
                        enclosedEle.getSimpleName().toString(), (TypeElement) enclosedEle);
            }
        }
    }

    /**
     * The main entry point. Parse a stub file and side-effects the last two arguments.
     *
     * @param filename name of stub file, used only for diagnostic messages
     * @param inputStream of stub file to parse
     * @param atypeFactory AnnotatedtypeFactory to use
     * @param processingEnv ProcessingEnviroment to use
     * @param atypes annotated types from this stub file is added to this map
     * @param declAnnos declaration annotations from this stub file are added to this map
     */
    public static void parse(
            String filename,
            InputStream inputStream,
            AnnotatedTypeFactory atypeFactory,
            ProcessingEnvironment processingEnv,
            Map<Element, AnnotatedTypeMirror> atypes,
            Map<String, Set<AnnotationMirror>> declAnnos) {
        parse(filename, inputStream, atypeFactory, processingEnv, atypes, declAnnos, false);
    }

    /**
     * Parse a stub file that is a part of the annotated jdk and side-effects the last two
     * arguments.
     *
     * @param filename name of stub file, used only for diagnostic messages
     * @param inputStream of stub file to parse
     * @param atypeFactory AnnotatedtypeFactory to use
     * @param processingEnv ProcessingEnviroment to use
     * @param atypes annotated types from this stub file is added to this map
     * @param declAnnos declaration annotations from this stub file are added to this map
     */
    public static void parseJdkFileAsStub(
            String filename,
            InputStream inputStream,
            AnnotatedTypeFactory atypeFactory,
            ProcessingEnvironment processingEnv,
            Map<Element, AnnotatedTypeMirror> atypes,
            Map<String, Set<AnnotationMirror>> declAnnos) {
        parse(filename, inputStream, atypeFactory, processingEnv, atypes, declAnnos, true);
    }

    /**
     * Parse a stub file and adds annotations to the maps.
     *
     * @param filename name of stub file, used only for diagnostic messages
     * @param inputStream of stub file to parse
     * @param atypeFactory AnnotatedtypeFactory to use
     * @param processingEnv ProcessingEnviroment to use
     * @param atypes annotated types from this stub file is added to this map
     * @param declAnnos declaration annotations from this stub file are added to this map
     * @param isJdkAsStub whether or not the stub file is a part of the annotated jdk
     */
    private static void parse(
            String filename,
            InputStream inputStream,
            AnnotatedTypeFactory atypeFactory,
            ProcessingEnvironment processingEnv,
            Map<Element, AnnotatedTypeMirror> atypes,
            Map<String, Set<AnnotationMirror>> declAnnos,
            boolean isJdkAsStub) {
        StubParser sp =
                new StubParser(
                        filename, atypeFactory, processingEnv, atypes, declAnnos, isJdkAsStub);
        try {
            sp.parseStubUnit(inputStream);
            sp.process();
        } catch (ParseProblemException e) {
            StringBuilder message =
                    new StringBuilder(
                            "exception while parsing stub file "
                                    + filename
                                    + ". Encountered problems: ");
            // Manually build up the message, to get verbose location information.
            for (Problem p : e.getProblems()) {
                message.append(p.getVerboseMessage());
                message.append(LINE_SEPARATOR);
            }
            sp.stubWarn(message.toString());
        }
    }

    /**
     * Delegate to the Stub Parser to parse the stub file to an AST. Subsequently, all work uses the
     * AST.
     */
    private void parseStubUnit(InputStream inputStream) {
        if (debugStubParser) {
            stubDebug(String.format("parsing stub file %s", filename));
        }
        stubUnit = StaticJavaParser.parseStubUnit(inputStream);

        // getAllStubAnnotations() also modifies importedConstants and importedTypes. This should
        // be refactored to be nicer.
        allStubAnnotations = getAllStubAnnotations();
        if (allStubAnnotations.isEmpty()) {
            stubWarnNotFound(
                    String.format(
                            "No supported annotations found! This likely means stub file %s doesn't import them correctly.",
                            filename));
        }
        allStubAnnotations.putAll(annosInPackage(findPackage("java.lang")));
    }

    /** Process {@link #stubUnit}, which is the AST produced by {@link #parseStubUnit}. */
    private void process() {
        processStubUnit(this.stubUnit);
    }

    /** Parse the given StubUnit. */
    private void processStubUnit(StubUnit index) {
        for (CompilationUnit cu : index.getCompilationUnits()) {
            processCompilationUnit(cu);
        }
    }

    private void processCompilationUnit(CompilationUnit cu) {
        final List<AnnotationExpr> packageAnnos;

        if (!cu.getPackageDeclaration().isPresent()) {
            packageAnnos = null;
            parseState = new FqName(null, null);
        } else {
            PackageDeclaration pDecl = cu.getPackageDeclaration().get();
            packageAnnos = pDecl.getAnnotations();
            processPackage(pDecl);
        }
        if (cu.getTypes() != null) {
            for (TypeDeclaration<?> typeDeclaration : cu.getTypes()) {
                processTypeDecl(typeDeclaration, null, packageAnnos);
            }
        }
    }

    private void processPackage(PackageDeclaration packDecl) {
        assert (packDecl != null);
        String packageName = packDecl.getNameAsString();
        parseState = new FqName(packageName, null);
        Element elem = elements.getPackageElement(packageName);
        // If the element lookup fails, it's because we have an annotation for a
        // package that isn't on the classpath, which is fine.
        if (elem != null) {
            annotateDecl(declAnnos, elem, packDecl.getAnnotations());
        }
        // TODO: Handle atypes???
    }

    /** @param outertypeName the name of the containing class, when processing a nested class */
    private void processTypeDecl(
            TypeDeclaration<?> typeDecl, String outertypeName, List<AnnotationExpr> packageAnnos) {
        assert parseState != null;
        if (isJdkAsStub && typeDecl.getModifiers().contains(Modifier.privateModifier())) {
            // Don't process private classes of the jdk.  They can't be referenced outside of the
            // jdk and might refer to types that are not accessible.
            return;
        }
        String innerName =
                (outertypeName == null ? "" : outertypeName + ".") + typeDecl.getNameAsString();
        parseState = new FqName(parseState.packageName, innerName);
        String fqTypeName = parseState.toString();
        TypeElement typeElt = elements.getTypeElement(fqTypeName);
        if (typeElt == null) {
            if (debugStubParser
                    || (!hasNoStubParserWarning(typeDecl.getAnnotations())
                            && !hasNoStubParserWarning(packageAnnos)
                            && !warnIfNotFoundIgnoresClasses)) {
                stubWarnNotFound("Type not found: " + fqTypeName);
            }
            return;
        }

        if (typeElt.getKind() == ElementKind.ENUM) {
            typeParameters.addAll(processEnum((EnumDeclaration) typeDecl, typeElt));
        } else if (typeElt.getKind() == ElementKind.ANNOTATION_TYPE) {
            stubWarnNotFound("Skipping annotation type: " + fqTypeName);
        } else if (typeDecl instanceof ClassOrInterfaceDeclaration) {
            typeParameters.addAll(processType((ClassOrInterfaceDeclaration) typeDecl, typeElt));
        } // else it's an EmptyTypeDeclaration.  TODO:  An EmptyTypeDeclaration can have
        // annotations, right?

        Map<Element, BodyDeclaration<?>> elementsToDecl = getMembers(typeElt, typeDecl);
        for (Map.Entry<Element, BodyDeclaration<?>> entry : elementsToDecl.entrySet()) {
            final Element elt = entry.getKey();
            final BodyDeclaration<?> decl = entry.getValue();
            switch (elt.getKind()) {
                case FIELD:
                    processField((FieldDeclaration) decl, (VariableElement) elt);
                    break;
                case ENUM_CONSTANT:
                    processEnumConstant((EnumConstantDeclaration) decl, (VariableElement) elt);
                    break;
                case CONSTRUCTOR:
                case METHOD:
                    processCallableDeclaration(
                            (CallableDeclaration<?>) decl, (ExecutableElement) elt);
                    break;
                case CLASS:
                case INTERFACE:
                    processTypeDecl((ClassOrInterfaceDeclaration) decl, innerName, packageAnnos);
                    break;
                case ENUM:
                    processTypeDecl((EnumDeclaration) decl, innerName, packageAnnos);
                    break;
                default:
                    /* do nothing */
                    stubWarnNotFound("StubParser ignoring: " + elt);
                    break;
            }
        }
        typeParameters.clear();
    }

    /** True if the argument contains {@code @NoStubParserWarning}. */
    private boolean hasNoStubParserWarning(Iterable<AnnotationExpr> aexprs) {
        if (aexprs == null) {
            return false;
        }
        for (AnnotationExpr anno : aexprs) {
            if (anno.getNameAsString().contentEquals("NoStubParserWarning")) {
                return true;
            }
        }
        return false;
    }

    /** @return list of AnnotatedTypeVariable of the type's type parameter declarations */
    private List<AnnotatedTypeVariable> processType(
            ClassOrInterfaceDeclaration decl, TypeElement elt) {
        annotateDecl(declAnnos, elt, decl.getAnnotations());
        AnnotatedDeclaredType type = atypeFactory.fromElement(elt);
        annotate(type, decl.getAnnotations());

        final List<? extends AnnotatedTypeMirror> typeArguments = type.getTypeArguments();
        final List<TypeParameter> typeParameters = decl.getTypeParameters();

        // It can be the case that args=[] and params=null, so don't crash in that case.
        // if ((typeParameters == null) != (typeArguments == null)) {
        //     throw new Error(String.format("parseType (%s, %s): inconsistent nullness for args and
        // params%n  args = %s%n  params = %s%n", decl, elt, typeArguments, typeParameters));
        // }

        if (debugStubParser) {
            int numParams = (typeParameters == null ? 0 : typeParameters.size());
            int numArgs = (typeArguments == null ? 0 : typeArguments.size());
            if (numParams != numArgs) {
                stubDebug(
                        String.format(
                                "parseType:  mismatched sizes for typeParameters=%s (size %d) and typeArguments=%s (size %d); decl=%s; elt=%s (%s); type=%s (%s); parseState=%s",
                                typeParameters,
                                numParams,
                                typeArguments,
                                numArgs,
                                decl.toString().replace(LINE_SEPARATOR, " "),
                                elt.toString().replace(LINE_SEPARATOR, " "),
                                elt.getClass(),
                                type,
                                type.getClass(),
                                parseState));
                stubDebug("Proceeding despite mismatched sizes");
            }
        }

        annotateTypeParameters(decl, elt, atypes, typeArguments, typeParameters);
        annotateSupertypes(decl, type);
        putNew(atypes, elt, type);
        List<AnnotatedTypeVariable> typeVariables = new ArrayList<>();
        for (AnnotatedTypeMirror typeV : type.getTypeArguments()) {
            if (typeV.getKind() != TypeKind.TYPEVAR) {
                stubWarn(
                        "expected an AnnotatedTypeVariable but found type kind "
                                + typeV.getKind()
                                + ": "
                                + typeV);
            } else {
                typeVariables.add((AnnotatedTypeVariable) typeV);
            }
        }
        return typeVariables;
    }

    /**
     * Gathers and returns a list of AnnotatedTypeVariable of the enum's type parameter
     * declarations.
     *
     * @param decl actual enum declaration
     * @param elt element representing enum
     * @param atypes map of annotated types
     * @param declAnnos map of declarations annotations
     * @return list of AnnotatedTypeVariable of the enum's type parameter declarations
     */
    private List<AnnotatedTypeVariable> processEnum(EnumDeclaration decl, TypeElement elt) {

        annotateDecl(declAnnos, elt, decl.getAnnotations());
        AnnotatedDeclaredType type = atypeFactory.fromElement(elt);
        annotate(type, decl.getAnnotations());

        putNew(atypes, elt, type);
        List<AnnotatedTypeVariable> typeVariables = new ArrayList<>();
        for (AnnotatedTypeMirror typeV : type.getTypeArguments()) {
            if (typeV.getKind() != TypeKind.TYPEVAR) {
                stubWarn(
                        "expected an AnnotatedTypeVariable but found type kind "
                                + typeV.getKind()
                                + ": "
                                + typeV);
            } else {
                typeVariables.add((AnnotatedTypeVariable) typeV);
            }
        }
        return typeVariables;
    }

    private void annotateSupertypes(
            ClassOrInterfaceDeclaration typeDecl, AnnotatedDeclaredType type) {
        if (typeDecl.getExtendedTypes() != null) {
            for (ClassOrInterfaceType superType : typeDecl.getExtendedTypes()) {
                AnnotatedDeclaredType foundType = findType(superType, type.directSuperTypes());
                if (foundType == null) {
                    stubWarn(
                            "could not find superclass "
                                    + superType
                                    + " from type "
                                    + type
                                    + LINE_SEPARATOR
                                    + "Stub file does not match bytecode");
                } else {
                    annotate(foundType, superType, null);
                }
            }
        }
        if (typeDecl.getImplementedTypes() != null) {
            for (ClassOrInterfaceType superType : typeDecl.getImplementedTypes()) {
                AnnotatedDeclaredType foundType = findType(superType, type.directSuperTypes());
                if (foundType == null) {
                    stubWarn(
                            "could not find superinterface "
                                    + superType
                                    + " from type "
                                    + type
                                    + LINE_SEPARATOR
                                    + "Stub file does not match bytecode");
                } else {
                    annotate(foundType, superType, null);
                }
            }
        }
    }

    /** Adds type and declaration annotations from {@code decl}. */
    private void processCallableDeclaration(CallableDeclaration<?> decl, ExecutableElement elt) {
        // Declaration annotations
        annotateDecl(declAnnos, elt, decl.getAnnotations());
        if (decl.isMethodDeclaration()) {
            // StubParser parses all annotations in type annotation position as type annotations
            annotateDecl(declAnnos, elt, ((MethodDeclaration) decl).getType().getAnnotations());
        }
        addDeclAnnotations(declAnnos, elt);

        AnnotatedExecutableType methodType = atypeFactory.fromElement(elt);
        AnnotatedExecutableType origMethodType;

        if (warnIfStubRedundantWithBytecode) {
            origMethodType = methodType.deepCopy();
        } else {
            origMethodType = null;
        }

        // Type Parameters
        annotateTypeParameters(
                decl, elt, atypes, methodType.getTypeVariables(), decl.getTypeParameters());
        typeParameters.addAll(methodType.getTypeVariables());

        // Type annotations
        if (decl.isMethodDeclaration()) {
            annotate(
                    methodType.getReturnType(),
                    ((MethodDeclaration) decl).getType(),
                    decl.getAnnotations());
        } else {
            annotate(methodType.getReturnType(), decl.getAnnotations());
        }

        // Parameters
        processParameters(decl, elt, declAnnos, methodType);

        // Receiver
        if (decl.getReceiverParameter().isPresent()) {
            if (methodType.getReceiverType() == null) {
                if (decl.isConstructorDeclaration()) {
                    stubWarn(
                            "parseParameter: constructor of a top-level class cannot have receiver annotations%n"
                                    + "Constructor: %s%n"
                                    + "Receiver annotations: %s",
                            methodType, decl.getReceiverParameter().get().getAnnotations());
                } else {
                    stubWarn(
                            "parseParameter: static methods cannot have receiver annotations%n"
                                    + "Method: %s%n"
                                    + "Receiver annotations: %s",
                            methodType, decl.getReceiverParameter().get().getAnnotations());
                }
            } else {
                // Add declaration annotations.
                annotate(
                        methodType.getReceiverType(),
                        decl.getReceiverParameter().get().getAnnotations());
                // Add type annotations.
                annotate(
                        methodType.getReceiverType(),
                        decl.getReceiverParameter().get().getType(),
                        decl.getReceiverParameter().get().getAnnotations());
            }
        }

        if (warnIfStubRedundantWithBytecode
                && methodType.toString().equals(origMethodType.toString())
                && !isJdkAsStub) {
            stubWarn(
                    String.format(
                            "in file %s at line %s: redundant stub file specification for: %s",
                            filename.substring(filename.lastIndexOf('/') + 1),
                            decl.getBegin().get().line,
                            ElementUtils.getVerboseName(elt)));
        }

        // Store the type.
        putNew(atypes, elt, methodType);
        typeParameters.removeAll(methodType.getTypeVariables());
    }

    /**
     * Adds declaration and type annotations to the parameters of {@code methodType}, which is
     * either a method or constructor.
     *
     * @param method Method or Constructor declaration
     * @param elt ExecutableElement of {@code method}
     * @param declAnnos map of declaration elements strings to annotations
     * @param methodType annotated type of {@code method}
     */
    private void processParameters(
            CallableDeclaration<?> method,
            ExecutableElement elt,
            Map<String, Set<AnnotationMirror>> declAnnos,
            AnnotatedExecutableType methodType) {
        List<Parameter> params = method.getParameters();
        List<? extends VariableElement> paramElts = elt.getParameters();
        List<? extends AnnotatedTypeMirror> paramTypes = methodType.getParameterTypes();

        for (int i = 0; i < methodType.getParameterTypes().size(); ++i) {
            VariableElement paramElt = paramElts.get(i);
            AnnotatedTypeMirror paramType = paramTypes.get(i);
            Parameter param = params.get(i);

            annotateDecl(declAnnos, paramElt, param.getAnnotations());
            annotateDecl(declAnnos, paramElt, param.getType().getAnnotations());

            if (param.isVarArgs()) {
                assert paramType.getKind() == TypeKind.ARRAY;
                // The "type" of param is actually the component type of the vararg.
                // For example, "Object..." the type would be "Object".
                annotate(
                        ((AnnotatedArrayType) paramType).getComponentType(),
                        param.getType(),
                        param.getAnnotations());
                // The "VarArgsAnnotations" are those just before "...".
                annotate(paramType, param.getVarArgsAnnotations());
            } else {
                annotate(paramType, param.getType(), param.getAnnotations());
            }
        }
    }

    /**
     * Clear (remove) existing annotations on the type.
     *
     * <p>Stub files override annotations read from .class files. Using {@code replaceAnnotation}
     * usually achieves this; however, for annotations on type variables, it is sometimes necessary
     * to remove an existing annotation, leaving no annotation on the type variable. This method
     * does so.
     *
     * @param atype the type to modify
     * @param typeDef the type from the stub file, used only for diagnostic messages
     */
    @SuppressWarnings("unused") // for disabled warning message
    private void clearAnnotations(AnnotatedTypeMirror atype, Type typeDef) {
        Set<AnnotationMirror> annos = atype.getAnnotations();
        // TODO: This should check whether the stub file is @AnnotatedFor the current type system.
        // @AnnotatedFor isn't integrated in stub files yet.
        if (annos != null && !annos.isEmpty()) {
            // TODO: only produce output if the removed annotation
            // isn't the top and default annotation in the type hierarchy.
            if (false) {
                stubWarnOverwritesBytecode(
                        String.format(
                                "in file %s at line %s removed existing annotations on type: %s",
                                filename.substring(filename.lastIndexOf('/') + 1),
                                typeDef.getBegin().get().line,
                                atype.toString(true)));
            }
            // Clear existing annotations, which only makes a difference for
            // type variables, but doesn't hurt in other cases.
            atype.clearAnnotations();
        }
    }

    /** Adds a declAnnotation to every method in the stub file. */
    private void addDeclAnnotations(Map<String, Set<AnnotationMirror>> declAnnos, Element elt) {
        if (isJdkAsStub) {
            return;
        }
        Set<AnnotationMirror> annos = declAnnos.get(ElementUtils.getVerboseName(elt));
        if (annos == null) {
            annos = AnnotationUtils.createAnnotationSet();
            putOrAddToMap(declAnnos, ElementUtils.getVerboseName(elt), annos);
        }
        annos.add(fromStubFile);
    }

    /**
     * Add the annotations from {@code type} to {@code atype}. Type annotations that parsed as
     * declaration annotations (ie those in {@code declAnnos} are applied to the innermost component
     * type.
     *
     * @param atype annotated type to which to add annotations
     * @param type parsed type
     * @param declAnnos annotations stored on the declaration of the variable with this type or null
     */
    private void annotateAsArray(
            AnnotatedArrayType atype, ReferenceType type, NodeList<AnnotationExpr> declAnnos) {
        annotateInnermostComponentType(atype, declAnnos);
        Type typeDef = type;
        AnnotatedTypeMirror currentAtype = atype;
        while (typeDef.isArrayType() && currentAtype.getKind() == TypeKind.ARRAY) {
            // handle generic type
            clearAnnotations(currentAtype, typeDef);

            List<AnnotationExpr> annotations = typeDef.getAnnotations();
            if (annotations != null) {
                annotate(currentAtype, annotations);
            }
            typeDef = ((com.github.javaparser.ast.type.ArrayType) typeDef).getComponentType();
            currentAtype = ((AnnotatedArrayType) currentAtype).getComponentType();
            if (typeDef.isArrayType() ^ currentAtype.getKind() == TypeKind.ARRAY) {
                stubWarn("Mismatched array lengths; atype: " + atype + "%n  type: " + type);
            }
        }
    }

    private ClassOrInterfaceType unwrapDeclaredType(Type type) {
        if (type instanceof ClassOrInterfaceType) {
            return (ClassOrInterfaceType) type;
        } else if (type instanceof ReferenceType && type.getArrayLevel() == 0) {
            return unwrapDeclaredType(type.getElementType());
        } else {
            return null;
        }
    }

    /**
     * Add to {@code atype}:
     *
     * <ol>
     *   <li>the annotations from {@code typeDef}, and
     *   <li>any type annotations that parsed as declaration annotations (ie those in {@code
     *       declAnnos}).
     * </ol>
     *
     * @param atype annotated type to which to add annotations
     * @param typeDef parsed type
     * @param declAnnos annotations stored on the declaration of the variable with this type, or
     *     null
     */
    private void annotate(
            AnnotatedTypeMirror atype, Type typeDef, NodeList<AnnotationExpr> declAnnos) {
        if (atype.getKind() == TypeKind.ARRAY) {
            if (typeDef instanceof ReferenceType) {
                annotateAsArray((AnnotatedArrayType) atype, (ReferenceType) typeDef, declAnnos);
            } else {
                stubWarn("expected ReferenceType but found: " + typeDef);
            }
            return;
        }

        clearAnnotations(atype, typeDef);

        // Primary annotations for the type of a variable declaration are not stored in typeDef, but
        // rather as declaration annotations (passed as declAnnos to this method).  But, if typeDef
        // is not the type of a variable, then the primary annotations are stored in typeDef.
        NodeList<AnnotationExpr> primaryAnnotations;
        if (typeDef.getAnnotations().isEmpty() && declAnnos != null) {
            primaryAnnotations = declAnnos;
        } else {
            primaryAnnotations = typeDef.getAnnotations();
        }

        if (atype.getKind() != TypeKind.WILDCARD) {
            // The primary annotation on a wildcard applies to the super or extends bound and
            // are added below.
            annotate(atype, primaryAnnotations);
        }
        switch (atype.getKind()) {
            case DECLARED:
                ClassOrInterfaceType declType = unwrapDeclaredType(typeDef);
                if (declType == null) {
                    break;
                }
                AnnotatedDeclaredType adeclType = (AnnotatedDeclaredType) atype;
                if (declType.getTypeArguments().isPresent()
                        && !declType.getTypeArguments().get().isEmpty()
                        && !adeclType.getTypeArguments().isEmpty()) {
                    if (declType.getTypeArguments().get().size()
                            != adeclType.getTypeArguments().size()) {
                        stubWarn(
                                String.format(
                                        "Mismatch in type argument size between %s (%d) and %s (%d)",
                                        declType,
                                        declType.getTypeArguments().get().size(),
                                        adeclType,
                                        adeclType.getTypeArguments().size()));
                    }
                    for (int i = 0; i < declType.getTypeArguments().get().size(); ++i) {
                        annotate(
                                adeclType.getTypeArguments().get(i),
                                declType.getTypeArguments().get().get(i),
                                null);
                    }
                }
                break;
            case WILDCARD:
                AnnotatedWildcardType wildcardType = (AnnotatedWildcardType) atype;
                // Ensure that the stub also has a wildcard type, report an error otherwise
                if (!typeDef.isWildcardType()) {
                    // We throw an error here, as otherwise we are just getting a generic cast error
                    // on the very next line.
                    stubWarn(
                            "Wildcard type <"
                                    + atype
                                    + "> doesn't match type in stubs file: <"
                                    + typeDef
                                    + ">"
                                    + LINE_SEPARATOR
                                    + "In file "
                                    + filename
                                    + LINE_SEPARATOR
                                    + "While parsing "
                                    + parseState);
                    return;
                }
                WildcardType wildcardDef = (WildcardType) typeDef;
                if (wildcardDef.getExtendedType().isPresent()) {
                    annotate(
                            wildcardType.getExtendsBound(),
                            wildcardDef.getExtendedType().get(),
                            null);
                    annotate(wildcardType.getSuperBound(), primaryAnnotations);
                } else if (wildcardDef.getSuperType().isPresent()) {
                    annotate(wildcardType.getSuperBound(), wildcardDef.getSuperType().get(), null);
                    annotate(wildcardType.getExtendsBound(), primaryAnnotations);
                } else {
                    annotate(atype, primaryAnnotations);
                }
                break;
            case TYPEVAR:
                // Add annotations from the declaration of the TypeVariable
                AnnotatedTypeVariable typeVarUse = (AnnotatedTypeVariable) atype;
                for (AnnotatedTypeVariable typePar : typeParameters) {
                    if (typePar.getUnderlyingType() == atype.getUnderlyingType()) {
                        AnnotatedTypeMerger.merge(
                                typePar.getUpperBound(), typeVarUse.getUpperBound());
                        AnnotatedTypeMerger.merge(
                                typePar.getLowerBound(), typeVarUse.getLowerBound());
                    }
                }
                break;
            default:
                // No additional annotations to add.
        }
    }

    private void processField(FieldDeclaration decl, VariableElement elt) {
        if (isJdkAsStub && decl.getModifiers().contains(Modifier.privateModifier())) {
            // Don't process private fields of the jdk.  They can't be referenced outside of the jdk
            // and might refer to types that are not accessible.
            return;
        }
        addDeclAnnotations(declAnnos, elt);
        annotateDecl(declAnnos, elt, decl.getAnnotations());
        // StubParser parses all annotations in type annotation position as type annotations
        annotateDecl(declAnnos, elt, decl.getElementType().getAnnotations());
        AnnotatedTypeMirror fieldType = atypeFactory.fromElement(elt);

        VariableDeclarator fieldVarDecl = null;
        String eltName = elt.getSimpleName().toString();
        for (VariableDeclarator var : decl.getVariables()) {
            if (var.getName().toString().equals(eltName)) {
                fieldVarDecl = var;
                break;
            }
        }
        assert fieldVarDecl != null;
        annotate(fieldType, fieldVarDecl.getType(), decl.getAnnotations());
        putNew(atypes, elt, fieldType);
    }

    /**
     * Adds the annotations present on the declaration of an enum constant to the ATM of that
     * constant.
     */
    private void processEnumConstant(EnumConstantDeclaration decl, VariableElement elt) {
        addDeclAnnotations(declAnnos, elt);
        annotateDecl(declAnnos, elt, decl.getAnnotations());
        AnnotatedTypeMirror enumConstType = atypeFactory.fromElement(elt);
        annotate(enumConstType, decl.getAnnotations());
        putNew(atypes, elt, enumConstType);
    }

    /**
     * Returns the innermost component type of {@code type}.
     *
     * @param type array type
     */
    private AnnotatedTypeMirror innermostComponentType(AnnotatedArrayType type) {
        AnnotatedTypeMirror componentType = type;
        while (componentType.getKind() == TypeKind.ARRAY) {
            componentType = ((AnnotatedArrayType) componentType).getComponentType();
        }
        return componentType;
    }

    /**
     * Adds {@code annotations} to the innermost component type of {@code type}.
     *
     * @param type array type
     * @param annotations annotations to add
     */
    private void annotateInnermostComponentType(
            AnnotatedArrayType type, List<AnnotationExpr> annotations) {
        annotate(innermostComponentType(type), annotations);
    }

    private void annotate(AnnotatedTypeMirror type, List<AnnotationExpr> annotations) {
        if (annotations == null) {
            return;
        }
        for (AnnotationExpr annotation : annotations) {
            AnnotationMirror annoMirror = getAnnotation(annotation, allStubAnnotations);
            if (annoMirror != null) {
                type.replaceAnnotation(annoMirror);
            } else {
                stubWarnNotFound("Unknown annotation: " + annotation);
            }
        }
    }

    private void annotateDecl(
            Map<String, Set<AnnotationMirror>> declAnnos,
            Element elt,
            List<AnnotationExpr> annotations) {
        if (annotations == null) {
            return;
        }
        Set<AnnotationMirror> annos = AnnotationUtils.createAnnotationSet();
        for (AnnotationExpr annotation : annotations) {
            AnnotationMirror annoMirror = getAnnotation(annotation, allStubAnnotations);
            if (annoMirror != null) {
                Target target =
                        annoMirror.getAnnotationType().asElement().getAnnotation(Target.class);
                // Only add the declaration annotation if the annotation applies to the element.
                if (AnnotationUtils.getElementKindsForTarget(target).contains(elt.getKind())) {
                    annos.add(annoMirror);
                }
            }
        }
        String key = ElementUtils.getVerboseName(elt);
        putOrAddToMap(declAnnos, key, annos);
    }

    private void annotateTypeParameters(
            BodyDeclaration<?> decl, // for debugging
            Object elt, // for debugging; TypeElement or ExecutableElement
            Map<Element, AnnotatedTypeMirror> atypes,
            List<? extends AnnotatedTypeMirror> typeArguments,
            List<TypeParameter> typeParameters) {
        if (typeParameters == null) {
            return;
        }

        if (typeParameters.size() != typeArguments.size()) {
            String msg =
                    String.format(
                            "annotateTypeParameters: mismatched sizes:  typeParameters (size %d)=%s;  typeArguments (size %d)=%s;  decl=%s;  elt=%s (%s).",
                            typeParameters.size(),
                            typeParameters,
                            typeArguments.size(),
                            typeArguments,
                            decl.toString().replace(LINE_SEPARATOR, " "),
                            elt.toString().replace(LINE_SEPARATOR, " "),
                            elt.getClass());
            if (!debugStubParser) {
                msg = msg + "%n  For more details, run with -AstubDebug";
            }
            stubWarn(msg);
            return;
        }
        for (int i = 0; i < typeParameters.size(); ++i) {
            TypeParameter param = typeParameters.get(i);
            AnnotatedTypeVariable paramType = (AnnotatedTypeVariable) typeArguments.get(i);

            if (param.getTypeBound() == null || param.getTypeBound().isEmpty()) {
                // No bound so annotations are both lower and upper bounds
                annotate(paramType, param.getAnnotations());
            } else if (param.getTypeBound() != null && !param.getTypeBound().isEmpty()) {
                annotate(paramType.getLowerBound(), param.getAnnotations());
                annotate(paramType.getUpperBound(), param.getTypeBound().get(0), null);
                if (param.getTypeBound().size() > 1) {
                    // TODO: add support for intersection types
                    stubWarnNotFound("Annotations on intersection types are not yet supported");
                }
            }
            putNew(atypes, paramType.getUnderlyingType().asElement(), paramType);
        }
    }

    private Map<Element, BodyDeclaration<?>> getMembers(
            TypeElement typeElt, TypeDeclaration<?> typeDecl) {
        assert (typeElt.getSimpleName().contentEquals(typeDecl.getNameAsString())
                        || typeDecl.getNameAsString().endsWith("$" + typeElt.getSimpleName()))
                : String.format("%s  %s", typeElt.getSimpleName(), typeDecl.getName());

        Map<Element, BodyDeclaration<?>> result = new LinkedHashMap<>();
        // For an enum type declaration, also add the enum constants
        if (typeDecl instanceof EnumDeclaration) {
            EnumDeclaration enumDecl = (EnumDeclaration) typeDecl;
            // getEntries() gives the list of enum constant declarations
            for (BodyDeclaration<?> member : enumDecl.getEntries()) {
                putNewElement(typeElt, result, member, typeDecl.getNameAsString());
            }
        }
        for (BodyDeclaration<?> member : typeDecl.getMembers()) {
            putNewElement(typeElt, result, member, typeDecl.getNameAsString());
        }
        return result;
    }

    private void putNewElement(
            TypeElement typeElt,
            Map<Element, BodyDeclaration<?>> result,
            BodyDeclaration<?> member,
            String typeDeclName) {
        if (member instanceof MethodDeclaration) {
            Element elt = findElement(typeElt, (MethodDeclaration) member);
            if (elt != null) {
                putNoOverride(result, elt, member);
            }
        } else if (member instanceof ConstructorDeclaration) {
            Element elt = findElement(typeElt, (ConstructorDeclaration) member);
            if (elt != null) {
                putNoOverride(result, elt, member);
            }
        } else if (member instanceof FieldDeclaration) {
            FieldDeclaration fieldDecl = (FieldDeclaration) member;
            for (VariableDeclarator var : fieldDecl.getVariables()) {
                Element varelt = findElement(typeElt, var);
                if (varelt != null) {
                    putNoOverride(result, varelt, fieldDecl);
                }
            }
        } else if (member instanceof EnumConstantDeclaration) {
            Element elt = findElement(typeElt, (EnumConstantDeclaration) member);
            if (elt != null) {
                putNoOverride(result, elt, member);
            }
        } else if (member instanceof ClassOrInterfaceDeclaration) {
            Element elt = findElement(typeElt, (ClassOrInterfaceDeclaration) member);
            if (elt != null) {
                putNoOverride(result, elt, member);
            }
        } else if (member instanceof EnumDeclaration) {
            Element elt = findElement(typeElt, (EnumDeclaration) member);
            if (elt != null) {
                putNoOverride(result, elt, member);
            }
        } else {
            stubDebug(
                    String.format(
                            "Ignoring element of type %s in %s", member.getClass(), typeDeclName));
        }
    }

    /** Return the element of {@code types} whose name matches {@code type}. */
    private AnnotatedDeclaredType findType(
            ClassOrInterfaceType type, List<AnnotatedDeclaredType> types) {
        String typeString = type.getNameAsString();
        for (AnnotatedDeclaredType superType : types) {
            if (superType
                    .getUnderlyingType()
                    .asElement()
                    .getSimpleName()
                    .contentEquals(typeString)) {
                return superType;
            }
        }
        stubWarnNotFound("Supertype " + typeString + " not found");
        if (debugStubParser) {
            stubDebug("Supertypes that were searched:");
            for (AnnotatedDeclaredType superType : types) {
                stubDebug(String.format("  %s", superType));
            }
        }
        return null;
    }

    /**
     * Looks for the nested type element in the typeElt and returns it if the element has the same
     * name as provided class or interface declaration. In case nested element is not found it
     * returns null.
     *
     * @param typeElt an element where nested type element should be looked for
     * @param ciDecl class or interface declaration which name should be found among nested elements
     *     of the typeElt
     * @return nested in typeElt element with the name of the class or interface or null if nested
     *     element is not found
     */
    private Element findElement(TypeElement typeElt, ClassOrInterfaceDeclaration ciDecl) {
        final String wantedClassOrInterfaceName = ciDecl.getNameAsString();
        for (TypeElement typeElement : ElementUtils.getAllTypeElementsIn(typeElt)) {
            if (wantedClassOrInterfaceName.equals(typeElement.getSimpleName().toString())) {
                return typeElement;
            }
        }

        stubWarnNotFound(
                "Class/interface " + wantedClassOrInterfaceName + " not found in type " + typeElt);
        if (debugStubParser) {
            stubDebug(String.format("  Here are the type declarations of %s:", typeElt));
            for (TypeElement method : ElementFilter.typesIn(typeElt.getEnclosedElements())) {
                stubDebug(String.format("    %s", method));
            }
        }
        return null;
    }

    /**
     * Looks for the nested enum element in the typeElt and returns it if the element has the same
     * name as provided enum declaration. In case nested element is not found it returns null.
     *
     * @param typeElt an element where nested enum element should be looked for
     * @param enumDecl enum declaration which name should be found among nested elements of the
     *     typeElt
     * @return nested in typeElt enum element with the name of the provided enum or null if nested
     *     element is not found
     */
    private Element findElement(TypeElement typeElt, EnumDeclaration enumDecl) {
        final String wantedEnumName = enumDecl.getNameAsString();
        for (TypeElement typeElement : ElementUtils.getAllTypeElementsIn(typeElt)) {
            if (wantedEnumName.equals(typeElement.getSimpleName().toString())) {
                return typeElement;
            }
        }

        stubWarnNotFound("Enum " + wantedEnumName + " not found in type " + typeElt);
        if (debugStubParser) {
            stubDebug(String.format("  Here are the type declarations of %s:", typeElt));
            for (TypeElement method : ElementFilter.typesIn(typeElt.getEnclosedElements())) {
                stubDebug(String.format("    %s", method));
            }
        }
        return null;
    }

    /**
     * Looks for an enum constant element in the typeElt and returns it if the element has the same
     * name as provided. In case enum constant element is not found it returns null.
     *
     * @param typeElt type element where enum constant element should be looked for
     * @param enumConstDecl the declaration of the enum constant
     * @return enum constant element in typeElt with the provided name or null if enum constant
     *     element is not found
     */
    private VariableElement findElement(
            TypeElement typeElt, EnumConstantDeclaration enumConstDecl) {
        final String enumConstName = enumConstDecl.getNameAsString();
        return findFieldElement(typeElt, enumConstName);
    }

    /**
     * Looks for method element in the typeElt and returns it if the element has the same signature
     * as provided method declaration. In case method element is not found it returns null.
     *
     * @param typeElt type element where method element should be looked for
     * @param methodDecl method declaration with signature that should be found among methods in the
     *     typeElt
     * @return method element in typeElt with the same signature as the provided method declaration
     *     or null if method element is not found
     */
    private ExecutableElement findElement(TypeElement typeElt, MethodDeclaration methodDecl) {
        if (isJdkAsStub && methodDecl.getModifiers().contains(Modifier.privateModifier())) {
            // Don't process private methods of the jdk.  They can't be referenced outside of the
            // jdk and might refer to types that are not accessible.
            return null;
        }
        final String wantedMethodName = methodDecl.getNameAsString();
        final int wantedMethodParams =
                (methodDecl.getParameters() == null) ? 0 : methodDecl.getParameters().size();
        final String wantedMethodString = StubUtil.toString(methodDecl);
        for (ExecutableElement method : ElementFilter.methodsIn(typeElt.getEnclosedElements())) {
            // do heuristics first
            if (wantedMethodParams == method.getParameters().size()
                    && wantedMethodName.contentEquals(method.getSimpleName().toString())
                    && ElementUtils.getSimpleName(method).equals(wantedMethodString)) {
                return method;
            }
        }
        stubWarnNotFound("Method " + wantedMethodString + " not found in type " + typeElt);
        if (debugStubParser) {
            stubDebug(String.format("  Here are the methods of %s:", typeElt));
            for (ExecutableElement method :
                    ElementFilter.methodsIn(typeElt.getEnclosedElements())) {
                stubDebug(String.format("    %s", method));
            }
        }
        return null;
    }

    /**
     * Looks for a constructor element in the typeElt and returns it if the element has the same
     * signature as provided constructor declaration. In case constructor element is not found it
     * returns null.
     *
     * @param typeElt type element where constructor element should be looked for
     * @param constructorDecl constructor declaration with signature that should be found among
     *     constructors in the typeElt
     * @return constructor element in typeElt with the same signature as the provided constructor
     *     declaration or null if constructor element is not found
     */
    private ExecutableElement findElement(
            TypeElement typeElt, ConstructorDeclaration constructorDecl) {
        if (isJdkAsStub && constructorDecl.getModifiers().contains(Modifier.privateModifier())) {
            // Don't process private constructors of the jdk.  They can't be referenced outside of
            // the jdk and might refer to types that are not accessible.
            return null;
        }
        final int wantedMethodParams =
                (constructorDecl.getParameters() == null)
                        ? 0
                        : constructorDecl.getParameters().size();
        final String wantedMethodString = StubUtil.toString(constructorDecl);
        for (ExecutableElement method :
                ElementFilter.constructorsIn(typeElt.getEnclosedElements())) {
            // do heuristics first
            if (wantedMethodParams == method.getParameters().size()
                    && ElementUtils.getSimpleName(method).equals(wantedMethodString)) {
                return method;
            }
        }

        stubWarnNotFound("Constructor " + wantedMethodString + " not found in type " + typeElt);
        if (debugStubParser) {
            for (ExecutableElement method :
                    ElementFilter.constructorsIn(typeElt.getEnclosedElements())) {
                stubDebug(String.format("  %s", method));
            }
        }
        return null;
    }

    private VariableElement findElement(TypeElement typeElt, VariableDeclarator variable) {
        final String fieldName = variable.getNameAsString();
        return findFieldElement(typeElt, fieldName);
    }

    /**
     * Looks for a field element in the typeElt and returns it if the element has the same name as
     * provided. In case field element is not found it returns null.
     *
     * @param typeElt type element where field element should be looked for
     * @param fieldName field name that should be found
     * @return field element in typeElt with the provided name or null if field element is not found
     */
    private VariableElement findFieldElement(TypeElement typeElt, String fieldName) {
        for (VariableElement field : ElementUtils.getAllFieldsIn(typeElt, elements)) {
            // field.getSimpleName() is a CharSequence, not a String
            if (fieldName.equals(field.getSimpleName().toString())) {
                return field;
            }
        }

        stubWarnNotFound("Field " + fieldName + " not found in type " + typeElt);
        if (debugStubParser) {
            for (VariableElement field : ElementFilter.fieldsIn(typeElt.getEnclosedElements())) {
                stubDebug(String.format("  %s", field));
            }
        }
        return null;
    }

    /**
     * Given a fully-qualified type name, return a TypeElement for it, or null if none exists. Also
     * cache in importedTypes.
     */
    private TypeElement getTypeElementOrNull(String name) {
        TypeElement typeElement = elements.getTypeElement(name);
        if (typeElement != null) {
            importedTypes.put(name, typeElement);
        }
        // for debugging: stubWarn("getTypeElementOrNull(%s) => %s%n", name, typeElement);
        return typeElement;
    }

    /**
     * Get the type element for the given fully-qualified type name, or issue a warning if none is
     * found.
     */
    private TypeElement getTypeElement(String typeName, String... msg) {
        TypeElement classElement = elements.getTypeElement(typeName);
        if (classElement == null) {
            if (msg.length == 0) {
                stubWarnNotFound("Type not found: " + typeName);
            } else {
                stubWarnNotFound(msg[0] + ": " + typeName);
            }
        }
        return classElement;
    }

    private PackageElement findPackage(String packageName) {
        PackageElement packageElement = elements.getPackageElement(packageName);
        if (packageElement == null) {
            stubWarnNotFound("Imported package not found: " + packageName);
        }
        return packageElement;
    }

    /**
     * Convert {@code annotation} into an AnnotationMirror. Returns null if the annotation isn't
     * supported by the checker or if some error occurred while converting it.
     */
    private AnnotationMirror getAnnotation(
            AnnotationExpr annotation, Map<String, AnnotationMirror> allStubAnnotations) {
        String annoName = annotation.getNameAsString();
        AnnotationMirror annoMirror = allStubAnnotations.get(annoName);
        if (annoMirror == null) {
            // Not a supported qualifier -> ignore
            return null;
        }
        if (annotation instanceof MarkerAnnotationExpr) {
            return annoMirror;
        } else if (annotation instanceof NormalAnnotationExpr) {
            NormalAnnotationExpr nrmanno = (NormalAnnotationExpr) annotation;
            AnnotationBuilder builder = new AnnotationBuilder(processingEnv, annoMirror);
            List<MemberValuePair> pairs = nrmanno.getPairs();
            if (pairs != null) {
                for (MemberValuePair mvp : pairs) {
                    String member = mvp.getNameAsString();
                    Expression exp = mvp.getValue();
                    boolean success = handleExpr(builder, member, exp);
                    if (!success) {
                        stubWarn(
                                "Annotation expression, %s, could not be processed for annotation: %s. ",
                                exp, annotation);
                        return null;
                    }
                }
            }
            return builder.build();
        } else if (annotation instanceof SingleMemberAnnotationExpr) {
            SingleMemberAnnotationExpr sglanno = (SingleMemberAnnotationExpr) annotation;
            AnnotationBuilder builder = new AnnotationBuilder(processingEnv, annoMirror);
            Expression valexpr = sglanno.getMemberValue();
            boolean success = handleExpr(builder, "value", valexpr);
            if (!success) {
                stubWarn(
                        "Annotation expression, %s, could not be processed for annotation: %s. ",
                        valexpr, annotation);
                return null;
            }
            return builder.build();
        } else {
            throw new BugInCF("StubParser: unknown annotation type: " + annotation);
        }
    }

    /** Returns the value of {@code expr}, or null if some problem occurred getting the value. */
    private Object getValueOfExpressionInAnnotation(
            String name, Expression expr, TypeKind valueKind) {
        if (expr instanceof FieldAccessExpr || expr instanceof NameExpr) {
            VariableElement elem;
            if (expr instanceof NameExpr) {
                elem = findVariableElement((NameExpr) expr);
            } else {
                elem = findVariableElement((FieldAccessExpr) expr);
            }
            if (elem == null) {
                stubWarn("Field not found: " + expr);
                return null;
            }
            Object value = elem.getConstantValue() != null ? elem.getConstantValue() : elem;
            if (value instanceof Number) {
                return convert((Number) value, valueKind);
            } else {
                return value;
            }
        } else if (expr instanceof StringLiteralExpr) {
            return ((StringLiteralExpr) expr).asString();
        } else if (expr instanceof BooleanLiteralExpr) {
            return ((BooleanLiteralExpr) expr).getValue();
        } else if (expr instanceof CharLiteralExpr) {
            return convert((int) ((CharLiteralExpr) expr).asChar(), valueKind);
        } else if (expr instanceof DoubleLiteralExpr) {
            // No conversion needed if the expression is a double, the annotation value must be a
            // double, too.
            return ((DoubleLiteralExpr) expr).asDouble();
        } else if (expr instanceof IntegerLiteralExpr) {
            return convert(((IntegerLiteralExpr) expr).asInt(), valueKind);
        } else if (expr instanceof LongLiteralExpr) {
            return convert(((LongLiteralExpr) expr).asLong(), valueKind);
        } else if (expr instanceof UnaryExpr) {
            if (((UnaryExpr) expr).getOperator() == UnaryExpr.Operator.MINUS) {
                Object value =
                        getValueOfExpressionInAnnotation(
                                name, ((UnaryExpr) expr).getExpression(), valueKind);
                if (value instanceof Number) {
                    return convert((Number) value, valueKind, true);
                }
            }
            stubWarn("Unexpected Unary annotation expression: " + expr);
            return null;
        } else if (expr instanceof ClassExpr) {
            ClassExpr classExpr = (ClassExpr) expr;
            String className = classExpr.getType().toString();
            if (importedTypes.containsKey(className)) {
                return importedTypes.get(className).asType();
            }
            TypeElement typeElement = findTypeOfName(className);
            if (typeElement == null) {
                stubWarn("StubParser: unknown class name " + className);
                return null;
            }

            return typeElement.asType();
        } else if (expr instanceof NullLiteralExpr) {
            stubWarn("Null found as value for %s. Null isn't allowed as an annotation value", name);
            return null;
        } else {
            stubWarn("Unexpected annotation expression: " + expr);
            return null;
        }
    }

    /**
     * Returns the TypeElement with the name {@code name}, if one exists. Otherwise, checks the
     * class and package of {@code parseState} for a class named {@code name}.
     *
     * @param name classname (simple, or Outer.Inner, or fully-qualified)
     * @return the TypeElement for {@code name}, or null if not found
     */
    private @Nullable TypeElement findTypeOfName(String name) {
        String packageName = parseState.packageName;
        String packagePrefix = (packageName == null) ? "" : packageName + ".";

        // stubWarn("findTypeOfName(%s), parseState %s %s%n", name, packageName, enclosingClass);

        // As soon as typeElement is set to a non-null value, it will be returned.
        TypeElement typeElement = getTypeElementOrNull(name);
        if (typeElement == null && packageName != null) {
            typeElement = getTypeElementOrNull(packagePrefix + name);
        }
        String enclosingClass = parseState.className;
        while (typeElement == null && enclosingClass != null) {
            typeElement = getTypeElementOrNull(packagePrefix + enclosingClass + "." + name);
            int lastDot = enclosingClass.lastIndexOf('.');
            if (lastDot == -1) {
                break;
            } else {
                enclosingClass = enclosingClass.substring(0, lastDot);
            }
        }
        if (typeElement == null && !"java.lang".equals(packageName)) {
            typeElement = getTypeElementOrNull("java.lang." + name);
        }
        return typeElement;
    }

    /**
     * Converts {@code number} to {@code expectedKind}.
     * <p>
     * {@code @interface Anno { long value();})
     * {@code @Anno(1)}
     *
     * To properly build @Anno, the IntegerLiteralExpr "1" must be converted from an int to a long.
     * */
    private Object convert(Number number, TypeKind expectedKind) {
        return convert(number, expectedKind, false);
    }

    /**
     * Converts {@code number} to {@code expectedKind}. The value converted is multiplied by -1 if
     * {@code negate} is true
     *
     * @param number Number value to be converted
     * @param expectedKind one of type {byte, short, int, long, char, float, double}
     * @param negate whether to negate the value of the Number Object while converting
     * @return the converted Object
     */
    private Object convert(Number number, TypeKind expectedKind, boolean negate) {
        byte scalefactor = (byte) (negate ? -1 : 1);
        switch (expectedKind) {
            case BYTE:
                return number.byteValue() * scalefactor;
            case SHORT:
                return number.shortValue() * scalefactor;
            case INT:
                return number.intValue() * scalefactor;
            case LONG:
                return number.longValue() * scalefactor;
            case CHAR:
                /* char is not multiplied by the scale factor since it's not possible for `number` to be negative
                when `expectedkind` is a CHAR and casting a negative value to char is illegal */
                return (char) number.intValue();
            case FLOAT:
                return number.floatValue() * scalefactor;
            case DOUBLE:
                return number.doubleValue() * scalefactor;
            default:
                throw new BugInCF("Unexpected expectedKind: " + expectedKind);
        }
    }

    /**
     * Adds an annotation element (argument) to {@code builder}. The element is a Java expression.
     *
     * @return true if the expression was parsed and added to {@code builder}, false otherwise
     */
    private boolean handleExpr(AnnotationBuilder builder, String name, Expression expr) {
        ExecutableElement var = builder.findElement(name);
        TypeMirror expected = var.getReturnType();
        TypeKind valueKind;
        if (expected.getKind() == TypeKind.ARRAY) {
            valueKind = ((ArrayType) expected).getComponentType().getKind();
        } else {
            valueKind = expected.getKind();
        }
        if (expr instanceof ArrayInitializerExpr) {
            if (expected.getKind() != TypeKind.ARRAY) {
                stubWarn(
                        "unhandled annotation attribute type: "
                                + expr
                                + " and expected: "
                                + expected);
                return false;
            }

            List<Expression> arrayExpressions = ((ArrayInitializerExpr) expr).getValues();
            Object[] values = new Object[arrayExpressions.size()];

            for (int i = 0; i < arrayExpressions.size(); ++i) {
                values[i] =
                        getValueOfExpressionInAnnotation(name, arrayExpressions.get(i), valueKind);
                if (values[i] == null) {
                    return false;
                }
            }
            builder.setValue(name, values);
        } else {
            Object value = getValueOfExpressionInAnnotation(name, expr, valueKind);
            if (value == null) {
                return false;
            }
            if (expected.getKind() == TypeKind.ARRAY) {
                Object[] valueArray = {value};
                builder.setValue(name, valueArray);
            } else {
                builderSetValue(builder, name, value);
            }
        }
        return true;
    }

    /**
     * Cast to non-array values so that correct the correct AnnotationBuilder#setValue method is
     * called. (Different types of values are handled differently.)
     */
    private void builderSetValue(AnnotationBuilder builder, String name, Object value) {
        if (value instanceof Boolean) {
            builder.setValue(name, (Boolean) value);
        } else if (value instanceof Character) {
            builder.setValue(name, (Character) value);
        } else if (value instanceof Class<?>) {
            builder.setValue(name, (Class<?>) value);
        } else if (value instanceof Double) {
            builder.setValue(name, (Double) value);
        } else if (value instanceof Enum<?>) {
            builder.setValue(name, (Enum<?>) value);
        } else if (value instanceof Float) {
            builder.setValue(name, (Float) value);
        } else if (value instanceof Integer) {
            builder.setValue(name, (Integer) value);
        } else if (value instanceof Long) {
            builder.setValue(name, (Long) value);
        } else if (value instanceof Short) {
            builder.setValue(name, (Short) value);
        } else if (value instanceof String) {
            builder.setValue(name, (String) value);
        } else if (value instanceof TypeMirror) {
            builder.setValue(name, (TypeMirror) value);
        } else if (value instanceof VariableElement) {
            builder.setValue(name, (VariableElement) value);
        } else {
            throw new BugInCF("Unexpected builder value: %s", value);
        }
    }

    /**
     * Mapping of a name access expression that has already been encountered to the resolved
     * variable element.
     */
    private final Map<NameExpr, VariableElement> findVariableElementNameCache = new HashMap<>();

    private @Nullable VariableElement findVariableElement(NameExpr nexpr) {
        if (findVariableElementNameCache.containsKey(nexpr)) {
            return findVariableElementNameCache.get(nexpr);
        }

        VariableElement res = null;
        boolean importFound = false;
        for (String imp : importedConstants) {
            Pair<String, String> partitionedName = StubUtil.partitionQualifiedName(imp);
            String typeName = partitionedName.first;
            String fieldName = partitionedName.second;
            if (fieldName.equals(nexpr.getNameAsString())) {
                TypeElement enclType =
                        getTypeElement(
                                typeName,
                                String.format(
                                        "Enclosing type of static import %s not found", fieldName));

                if (enclType == null) {
                    return null;
                } else {
                    importFound = true;
                    res = findFieldElement(enclType, fieldName);
                    break;
                }
            }
        }

        // Imported but invalid types or fields will have warnings from above,
        // only warn on fields missing an import
        if (res == null && !importFound) {
            stubWarnNotFound("Static field " + nexpr.getName() + " is not imported");
        }

        findVariableElementNameCache.put(nexpr, res);
        return res;
    }

    /**
     * Mapping of a field access expression that has already been encountered to the resolved
     * variable element.
     */
    private final Map<FieldAccessExpr, VariableElement> findVariableElementFieldCache =
            new HashMap<>();

    private @Nullable VariableElement findVariableElement(FieldAccessExpr faexpr) {
        if (findVariableElementFieldCache.containsKey(faexpr)) {
            return findVariableElementFieldCache.get(faexpr);
        }
        TypeElement rcvElt = elements.getTypeElement(faexpr.getScope().toString());
        if (rcvElt == null) {
            // Search importedConstants for full annotation name.
            for (String imp : importedConstants) {
                // TODO: should this use StubUtil.partitionQualifiedName?
                String[] importDelimited = imp.split("\\.");
                if (importDelimited[importDelimited.length - 1].equals(
                        faexpr.getScope().toString())) {
                    StringBuilder fullAnnotation = new StringBuilder();
                    for (int i = 0; i < importDelimited.length - 1; i++) {
                        fullAnnotation.append(importDelimited[i]);
                        fullAnnotation.append('.');
                    }
                    fullAnnotation.append(faexpr.getScope().toString());
                    rcvElt = elements.getTypeElement(fullAnnotation);
                    break;
                }
            }

            if (rcvElt == null) {
                stubWarnNotFound("Type " + faexpr.getScope() + " not found");
                return null;
            }
        }

        VariableElement res = findFieldElement(rcvElt, faexpr.getNameAsString());
        findVariableElementFieldCache.put(faexpr, res);
        return res;
    }

    ///////////////////////////////////////////////////////////////////////////
    /// Map utilities
    ///

    /** Just like Map.put, but does not override any existing value in the map. */
    private static <K, V> void putNoOverride(Map<K, V> m, K key, V value) {
        if (key == null) {
            throw new BugInCF("StubParser: key is null");
        }
        if (!m.containsKey(key)) {
            m.put(key, value);
        }
    }

    /**
     * If the key is already in the map, then add the annos to the list. Otherwise put the key and
     * the annos in the map
     */
    private static void putOrAddToMap(
            Map<String, Set<AnnotationMirror>> map, String key, Set<AnnotationMirror> annos) {
        if (map.containsKey(key)) {
            map.get(key).addAll(annos);
        } else {
            map.put(key, annos);
        }
    }

    /**
     * Just like Map.put, but merges with any existing annotated type for the given key, instead of
     * replacing it.
     */
    private void putNew(
            Map<Element, AnnotatedTypeMirror> m, Element key, AnnotatedTypeMirror newType) {
        if (key == null) {
            throw new BugInCF("StubParser: key is null");
        }
        if (m.containsKey(key)) {
            AnnotatedTypeMirror existingType = m.get(key);
            if (isJdkAsStub) {
                // AnnotatedTypeMerger picks the annotations from the first argument if an
                // annotation exist in both types in the same location for the same hierarchy.
                // So, if the newType is from a JDK stub file, then prefer the existing type.  This
                // way user supplied stub files override jdk stub files.
                AnnotatedTypeMerger.merge(existingType, newType);
            } else {
                AnnotatedTypeMerger.merge(newType, existingType);
            }
            m.put(key, existingType);
        } else {
            m.put(key, newType);
        }
    }

    /** Just like Map.putAll, but merges with existing values using {@link #putNew}. */
    private static <K, V> void putAllNew(Map<K, V> m, Map<K, V> m2) {
        for (Map.Entry<K, V> e2 : m2.entrySet()) {
            putNoOverride(m, e2.getKey(), e2.getValue());
        }
    }

    ///////////////////////////////////////////////////////////////////////////
    /// Issue warnings
    ///

    // The warnings that have been issued so far.
    private static final Set<String> warnings = new HashSet<>();

    /**
     * Issues the given warning about missing elements, only if it has not been previously issued
     * and the -AstubWarnIfNotFound command-line argument was passed.
     */
    private void stubWarnNotFound(String warning) {
        if (warnings.add(warning) && ((!isJdkAsStub && warnIfNotFound) || debugStubParser)) {
            processingEnv
                    .getMessager()
                    .printMessage(javax.tools.Diagnostic.Kind.WARNING, "StubParser: " + warning);
        }
    }

    /**
     * Issues the given warning about overwriting bytecode, only if it has not been previously
     * issued and the -AstubWarnIfOverridesBytecode command-line argument was passed.
     */
    private void stubWarnOverwritesBytecode(String warning) {
        if (warnings.add(warning) && (warnIfStubOverridesBytecode || debugStubParser)) {
            processingEnv
                    .getMessager()
                    .printMessage(javax.tools.Diagnostic.Kind.WARNING, "StubParser: " + warning);
        }
    }

    /**
     * Issues a warning, only if it has not been previously issued.
     *
     * @param warning a format string
     * @param args the arguments for {@code warning}
     */
    private void stubWarn(String warning, Object... args) {
        warning = String.format(warning, args);
        if (warnings.add(warning)) {
            processingEnv
                    .getMessager()
                    .printMessage(javax.tools.Diagnostic.Kind.WARNING, "StubParser: " + warning);
        }
    }

    private void stubDebug(String warning) {
        if (warnings.add(warning) && debugStubParser) {
            processingEnv
                    .getMessager()
                    .printMessage(javax.tools.Diagnostic.Kind.NOTE, "StubParser: " + warning);
        }
    }

    ///////////////////////////////////////////////////////////////////////////
    /// Parse state
    ///

    /** Represents a class: its package name and simple name. */
    private static class FqName {
        /** Name of the package being parsed, or null. */
        public String packageName;

        /** Name of the type being parsed. Includes outer class names if any. */
        public String className;

        public FqName(String packageName, String className) {
            this.packageName = packageName;
            this.className = className;
        }

        /** Fully-qualified name of the class. */
        @Override
        public String toString() {
            if (packageName == null) {
                return className;
            } else {
                return packageName + "." + className;
            }
        }
    }
}<|MERGE_RESOLUTION|>--- conflicted
+++ resolved
@@ -201,14 +201,10 @@
         Map<String, String> options = processingEnv.getOptions();
         this.warnIfNotFound = options.containsKey("stubWarnIfNotFound");
         this.warnIfNotFoundIgnoresClasses = options.containsKey("stubWarnIfNotFoundIgnoresClasses");
-<<<<<<< HEAD
-        this.warnIfStubOverridesBytecode = options.containsKey("stubWarnIfOverridesBytecode");
-=======
         this.warnIfStubOverwritesBytecode = options.containsKey("stubWarnIfOverwritesBytecode");
         this.warnIfStubRedundantWithBytecode =
                 options.containsKey("stubWarnIfRedundantWithBytecode")
                         && atypeFactory.shouldWarnIfStubRedundantWithBytecode();
->>>>>>> 53ae37cb
         this.debugStubParser = options.containsKey("stubDebug");
 
         this.fromStubFile = AnnotationBuilder.fromClass(elements, FromStubFile.class);
