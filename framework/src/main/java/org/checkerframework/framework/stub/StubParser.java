package org.checkerframework.framework.stub;

import com.github.javaparser.ParseProblemException;
import com.github.javaparser.Problem;
import com.github.javaparser.StaticJavaParser;
import com.github.javaparser.ast.AccessSpecifier;
import com.github.javaparser.ast.CompilationUnit;
import com.github.javaparser.ast.ImportDeclaration;
import com.github.javaparser.ast.Modifier;
import com.github.javaparser.ast.NodeList;
import com.github.javaparser.ast.PackageDeclaration;
import com.github.javaparser.ast.StubUnit;
import com.github.javaparser.ast.body.AnnotationDeclaration;
import com.github.javaparser.ast.body.BodyDeclaration;
import com.github.javaparser.ast.body.CallableDeclaration;
import com.github.javaparser.ast.body.ClassOrInterfaceDeclaration;
import com.github.javaparser.ast.body.ConstructorDeclaration;
import com.github.javaparser.ast.body.EnumConstantDeclaration;
import com.github.javaparser.ast.body.EnumDeclaration;
import com.github.javaparser.ast.body.FieldDeclaration;
import com.github.javaparser.ast.body.MethodDeclaration;
import com.github.javaparser.ast.body.Parameter;
import com.github.javaparser.ast.body.TypeDeclaration;
import com.github.javaparser.ast.body.VariableDeclarator;
import com.github.javaparser.ast.expr.AnnotationExpr;
import com.github.javaparser.ast.expr.ArrayInitializerExpr;
import com.github.javaparser.ast.expr.BooleanLiteralExpr;
import com.github.javaparser.ast.expr.CharLiteralExpr;
import com.github.javaparser.ast.expr.ClassExpr;
import com.github.javaparser.ast.expr.DoubleLiteralExpr;
import com.github.javaparser.ast.expr.Expression;
import com.github.javaparser.ast.expr.FieldAccessExpr;
import com.github.javaparser.ast.expr.IntegerLiteralExpr;
import com.github.javaparser.ast.expr.LongLiteralExpr;
import com.github.javaparser.ast.expr.MarkerAnnotationExpr;
import com.github.javaparser.ast.expr.MemberValuePair;
import com.github.javaparser.ast.expr.NameExpr;
import com.github.javaparser.ast.expr.NormalAnnotationExpr;
import com.github.javaparser.ast.expr.NullLiteralExpr;
import com.github.javaparser.ast.expr.SingleMemberAnnotationExpr;
import com.github.javaparser.ast.expr.StringLiteralExpr;
import com.github.javaparser.ast.expr.UnaryExpr;
import com.github.javaparser.ast.type.ClassOrInterfaceType;
import com.github.javaparser.ast.type.ReferenceType;
import com.github.javaparser.ast.type.Type;
import com.github.javaparser.ast.type.TypeParameter;
import com.github.javaparser.ast.type.WildcardType;
import java.io.InputStream;
import java.lang.annotation.Target;
import java.util.ArrayList;
import java.util.Collections;
import java.util.HashMap;
import java.util.HashSet;
import java.util.LinkedHashMap;
import java.util.List;
import java.util.Map;
import java.util.Set;
import java.util.StringJoiner;
import javax.annotation.processing.ProcessingEnvironment;
import javax.lang.model.element.AnnotationMirror;
import javax.lang.model.element.Element;
import javax.lang.model.element.ElementKind;
import javax.lang.model.element.ExecutableElement;
import javax.lang.model.element.PackageElement;
import javax.lang.model.element.TypeElement;
import javax.lang.model.element.VariableElement;
import javax.lang.model.type.ArrayType;
import javax.lang.model.type.TypeKind;
import javax.lang.model.type.TypeMirror;
import javax.lang.model.util.ElementFilter;
import javax.lang.model.util.Elements;
import javax.lang.model.util.Types;
import org.checkerframework.checker.nullness.qual.Nullable;
import org.checkerframework.checker.signature.qual.CanonicalName;
import org.checkerframework.checker.signature.qual.DotSeparatedIdentifiers;
import org.checkerframework.checker.signature.qual.FullyQualifiedName;
import org.checkerframework.framework.qual.FromStubFile;
import org.checkerframework.framework.type.AnnotatedTypeFactory;
import org.checkerframework.framework.type.AnnotatedTypeMirror;
import org.checkerframework.framework.type.AnnotatedTypeMirror.AnnotatedArrayType;
import org.checkerframework.framework.type.AnnotatedTypeMirror.AnnotatedDeclaredType;
import org.checkerframework.framework.type.AnnotatedTypeMirror.AnnotatedExecutableType;
import org.checkerframework.framework.type.AnnotatedTypeMirror.AnnotatedTypeVariable;
import org.checkerframework.framework.type.AnnotatedTypeMirror.AnnotatedWildcardType;
import org.checkerframework.framework.type.AnnotatedTypeReplacer;
import org.checkerframework.javacutil.AnnotationBuilder;
import org.checkerframework.javacutil.AnnotationUtils;
import org.checkerframework.javacutil.BugInCF;
import org.checkerframework.javacutil.ElementUtils;
import org.checkerframework.javacutil.Pair;

// From an implementation perspective, this class represents a single stub file, notably its
// annotated types and its declaration annotations.  From a client perspective, it has two static
// methods as described below in the Javadoc.
/**
 * This class has two static methods. Each method parses a stub file and adds annotations to two
 * maps passed as arguments.
 *
 * <p>The main entry point is {@link StubParser#parse(String, InputStream, AnnotatedTypeFactory,
 * ProcessingEnvironment, Map, Map)}, which side-effects its last two arguments. It operates in two
 * steps. First, it calls the Stub Parser to parse a stub file. Then, it walks the Stub Parser's AST
 * to create/collect types and declaration annotations.
 *
 * <p>The other entry point is {@link #parseJdkFileAsStub}.
 */
public class StubParser {

    /**
     * Whether to print warnings about types/members that were not found. The warning states that a
     * class/field in the stub file is not found on the user's real classpath. Since the stub file
     * may contain packages that are not on the classpath, this can be OK, so default to false.
     */
    private final boolean warnIfNotFound;

    /**
     * Whether to ignore missing classes even when warnIfNotFound is set to true. This allows the
     * stubs to contain classes not in the classpath (even if another class in the classpath has the
     * same package), but still warn if members of the class (methods, fields) are missing. This
     * option does nothing unless warnIfNotFound is also set.
     */
    private final boolean warnIfNotFoundIgnoresClasses;

    /** Whether to print warnings about stub files that overwrite annotations from bytecode. */
    private final boolean warnIfStubOverwritesBytecode;

    /**
     * Whether to print warnings about stub files that are redundant with annotations from bytecode.
     */
    private final boolean warnIfStubRedundantWithBytecode;

    /** Whether to print verbose debugging messages. */
    private final boolean debugStubParser;

    /** The name of the stub file being processed; used only for diagnostic messages. */
    private final String filename;

    /**
     * The AST of the parsed stub file that this class is processing. May be null if there was a
     * problem parsing the stub file. (TODO: Should the Checker Framework just halt in that case?)
     */
    // Not final in order to accommodate a default value.
    private StubUnit stubUnit;

    private final ProcessingEnvironment processingEnv;
    private final AnnotatedTypeFactory atypeFactory;
    private final Elements elements;

    /**
     * The set of annotations found in the stub file. Keys are both fully-qualified and simple
     * names. There are two entries for each annotation: the annotation's simple name and its
     * fully-qualified name.
     *
     * @see #getAllStubAnnotations
     */
    private Map<String, TypeElement> allStubAnnotations;

    /**
     * A list of the fully-qualified names of enum constants and static fields with constant values
     * that have been imported.
     */
    private final List<@FullyQualifiedName String> importedConstants = new ArrayList<>();

    /** A map of imported fully-qualified type names to type elements. */
    private final Map<String, TypeElement> importedTypes = new HashMap<>();

    /** The annotation {@code @FromStubFile}. */
    private final AnnotationMirror fromStubFile;

    /**
     * List of AnnotatedTypeMirrors for class or method type parameters that are in scope of the
     * elements currently parsed.
     */
    private final List<AnnotatedTypeVariable> typeParameters = new ArrayList<>();

    // The following variables are stored in the StubParser because otherwise they would need to be
    // passed through everywhere, which would be verbose.

    /**
     * The name of the type that is currently being parsed. After processing a package declaration
     * but before processing a type declaration, the type part of this may be null.
     */
    private FqName typeName;

    /** The line separator. */
    private static final String LINE_SEPARATOR = System.lineSeparator().intern();

    /** Whether or not the stub file is a part of the JDK. */
    private final boolean isJdkAsStub;

    /**
     * The result of calling StubParser.parse: the annotated types and declaration annotations from
     * the stub file.
     */
    public static class StubAnnotations {

        /** Map from element to its type as declared in the stub file. */
        public final Map<Element, AnnotatedTypeMirror> atypes = new HashMap<>();

        /**
         * Map from a name (actually declaration element string) to the set of declaration
         * annotations on it, as written in the stub file.
         *
         * <p>Map keys cannot be Element, because a different Element appears in the stub files than
         * in the real files. So, map keys are the verbose element name, as returned by
         * ElementUtils.getQualifiedName.
         */
        public final Map<String, Set<AnnotationMirror>> declAnnos = new HashMap<>();
    }

    /**
     * Create a new StubParser object, which will parse and extract annotations from the given stub
     * file.
     *
     * @param filename name of stub file, used only for diagnostic messages
     * @param atypeFactory AnnotatedTypeFactory to use
     * @param processingEnv ProcessingEnvironment to use
     * @param isJdkAsStub whether or not the stub file is a part of the JDK
     */
    private StubParser(
            String filename,
            AnnotatedTypeFactory atypeFactory,
            ProcessingEnvironment processingEnv,
            boolean isJdkAsStub) {
        this.filename = filename;
        this.atypeFactory = atypeFactory;
        this.processingEnv = processingEnv;
        this.elements = processingEnv.getElementUtils();

        // TODO: This should use SourceChecker.getOptions() to allow
        // setting these flags per checker.
        Map<String, String> options = processingEnv.getOptions();
        this.warnIfNotFound = options.containsKey("stubWarnIfNotFound");
        this.warnIfNotFoundIgnoresClasses = options.containsKey("stubWarnIfNotFoundIgnoresClasses");
        this.warnIfStubOverwritesBytecode = options.containsKey("stubWarnIfOverwritesBytecode");
        this.warnIfStubRedundantWithBytecode =
                options.containsKey("stubWarnIfRedundantWithBytecode")
                        && atypeFactory.shouldWarnIfStubRedundantWithBytecode();
        this.debugStubParser = options.containsKey("stubDebug");

        this.fromStubFile = AnnotationBuilder.fromClass(elements, FromStubFile.class);

        this.isJdkAsStub = isJdkAsStub;
    }

    /**
     * All annotations defined in the package (but not those nested within classes in the package).
     * Keys are both fully-qualified and simple names.
     *
     * @param packageElement a package
     * @return a map from annotation name to TypeElement
     */
    private Map<String, TypeElement> annosInPackage(PackageElement packageElement) {
        return createNameToAnnotationMap(
                ElementFilter.typesIn(packageElement.getEnclosedElements()));
    }

    /**
     * All annotations declared (directly) within a class. Keys are both fully-qualified and simple
     * names.
     *
     * @param typeElement a type
     * @return a map from annotation name to TypeElement
     */
    private Map<String, TypeElement> annosInType(TypeElement typeElement) {
        return createNameToAnnotationMap(ElementFilter.typesIn(typeElement.getEnclosedElements()));
    }

    /**
     * All annotations declared within any of the given elements.
     *
     * @param typeElements the elements whose annotations to retrieve
     * @return a map from annotation names (both fully-qualified and simple names) to TypeElement
     */
    private Map<String, TypeElement> createNameToAnnotationMap(List<TypeElement> typeElements) {
        Map<String, TypeElement> result = new HashMap<>();
        for (TypeElement typeElm : typeElements) {
            if (typeElm.getKind() == ElementKind.ANNOTATION_TYPE) {
                putIfAbsent(result, typeElm.getSimpleName().toString(), typeElm);
                putIfAbsent(result, typeElm.getQualifiedName().toString(), typeElm);
            }
        }
        return result;
    }

    /**
     * Get all members of a Type that are importable in a stub file. Currently these are values of
     * enums, or compile time constants.
     *
     * @param typeElement the type whose members to return
     * @return a list of fully-qualified member names
     */
    private static List<@FullyQualifiedName String> getImportableMembers(TypeElement typeElement) {
        List<@FullyQualifiedName String> result = new ArrayList<>();
        List<VariableElement> memberElements =
                ElementFilter.fieldsIn(typeElement.getEnclosedElements());
        for (VariableElement varElement : memberElements) {
            if (varElement.getConstantValue() != null
                    || varElement.getKind() == ElementKind.ENUM_CONSTANT) {
                @SuppressWarnings("signature") // string concatenation
                @FullyQualifiedName String fqName =
                        typeElement.getQualifiedName().toString()
                                + "."
                                + varElement.getSimpleName().toString();
                result.add(fqName);
            }
        }
        return result;
    }

    //  TODO: This method collects only those that are imported, so it will miss ones whose
    //   fully-qualified name is used in the stub file. The #getAnnotation method in this class
    //   compensates for this deficiency by attempting to add any fully-qualified annotation
    //   that it encounters.
    /**
     * Returns all annotations imported by the stub file, as a value for {@link
     * #allStubAnnotations}. Note that this also modifies {@link #importedConstants} and {@link
     * #importedTypes}.
     *
     * @return a map from names to TypeElement, for all annotations imported by the stub file. Two
     *     entries for each annotation: one for the simple name and another for the fully-qualified
     *     name, with the same value.
     * @see #allStubAnnotations
     */
    private Map<String, TypeElement> getAllStubAnnotations() {
        Map<String, TypeElement> result = new HashMap<>();

        // TODO: The size can be greater than 1, but this ignores all but the first element.
        assert !stubUnit.getCompilationUnits().isEmpty();
        CompilationUnit cu = stubUnit.getCompilationUnits().get(0);

        if (cu.getImports() == null) {
            return result;
        }

        for (ImportDeclaration importDecl : cu.getImports()) {
            try {
                if (importDecl.isAsterisk()) {
                    @SuppressWarnings("signature" // https://tinyurl.com/cfissue/3094:
                    // com.github.javaparser.ast.expr.Name inherits toString,
                    // so there can be no stub file annotation for it
                    )
                    @DotSeparatedIdentifiers String imported = importDecl.getName().toString();
                    if (importDecl.isStatic()) {
                        // Wildcard import of members of a type (class or interface)
                        TypeElement element = getTypeElement(imported, "Imported type not found");
                        if (element != null) {
                            // Find nested annotations
                            // Find compile time constant fields, or values of an enum
                            putAllNew(result, annosInType(element));
                            importedConstants.addAll(getImportableMembers(element));
                            addEnclosingTypesToImportedTypes(element);
                        }

                    } else {
                        // Wildcard import of members of a package
                        PackageElement element = findPackage(imported);
                        if (element != null) {
                            putAllNew(result, annosInPackage(element));
                            addEnclosingTypesToImportedTypes(element);
                        }
                    }
                } else {
                    // A single (non-wildcard) import.
                    @SuppressWarnings("signature" // importDecl is non-wildcard, so its name is
                    // @FullyQualifiedName
                    )
                    @FullyQualifiedName String imported = importDecl.getNameAsString();

                    final TypeElement importType = elements.getTypeElement(imported);
                    if (importType == null && !importDecl.isStatic()) {
                        // Class or nested class (according to JSL), but we can't resolve

                        stubWarnNotFound("Imported type not found: " + imported);
                    } else if (importType == null) {
                        // static import of field or method.

                        Pair<@FullyQualifiedName String, String> typeParts =
                                StubUtil.partitionQualifiedName(imported);
                        String type = typeParts.first;
                        String fieldName = typeParts.second;
                        TypeElement enclType =
                                getTypeElement(
                                        type,
                                        String.format(
                                                "Enclosing type of static field %s not found",
                                                fieldName));

                        if (enclType != null) {
                            // Don't use findFieldElement(enclType, fieldName), because we don't
                            // want a warning, imported might be a method.
                            for (VariableElement field :
                                    ElementUtils.getAllFieldsIn(enclType, elements)) {
                                // field.getSimpleName() is a CharSequence, not a String
                                if (fieldName.equals(field.getSimpleName().toString())) {
                                    importedConstants.add(imported);
                                }
                            }
                        }

                    } else if (importType.getKind() == ElementKind.ANNOTATION_TYPE) {
                        // Single annotation or nested annotation
                        TypeElement annoElt = elements.getTypeElement(imported);
                        if (annoElt != null) {
                            putIfAbsent(result, annoElt.getSimpleName().toString(), annoElt);
                            importedTypes.put(annoElt.getSimpleName().toString(), annoElt);
                        } else {
                            stubWarnNotFound("Could not load import: " + imported);
                        }
                    } else {
                        // Class or nested class
                        // TODO: Is this needed?
                        importedConstants.add(imported);
                        TypeElement element = getTypeElement(imported, "Imported type not found");
                        importedTypes.put(element.getSimpleName().toString(), element);
                    }
                }
            } catch (AssertionError error) {
                stubWarnNotFound(error.toString());
            }
        }
        return result;
    }

    // If a member is imported, then consider every containing class to also be imported.
    private void addEnclosingTypesToImportedTypes(Element element) {
        for (Element enclosedEle : element.getEnclosedElements()) {
            if (enclosedEle.getKind().isClass()) {
                importedTypes.put(
                        enclosedEle.getSimpleName().toString(), (TypeElement) enclosedEle);
            }
        }
    }

    /**
     * The main entry point. Parse a stub file and side-effects the last argument.
     *
     * @param filename name of stub file, used only for diagnostic messages
     * @param inputStream of stub file to parse
     * @param atypeFactory AnnotatedTypeFactory to use
     * @param processingEnv ProcessingEnvironment to use
     * @param stubAnnos annotations from the stub file; side-effected by this method
     */
    public static void parse(
            String filename,
            InputStream inputStream,
            AnnotatedTypeFactory atypeFactory,
            ProcessingEnvironment processingEnv,
            StubAnnotations stubAnnos) {
        parse(filename, inputStream, atypeFactory, processingEnv, stubAnnos, false);
    }

    /**
     * Parse a stub file that is a part of the annotated JDK and side-effects the last two
     * arguments.
     *
     * @param filename name of stub file, used only for diagnostic messages
     * @param inputStream of stub file to parse
     * @param atypeFactory AnnotatedTypeFactory to use
     * @param processingEnv ProcessingEnvironment to use
     * @param stubAnnos annotations from the stub file; side-effected by this method
     */
    public static void parseJdkFileAsStub(
            String filename,
            InputStream inputStream,
            AnnotatedTypeFactory atypeFactory,
            ProcessingEnvironment processingEnv,
            StubAnnotations stubAnnos) {
        parse(filename, inputStream, atypeFactory, processingEnv, stubAnnos, true);
    }

    /**
     * Parse a stub file and adds annotations to {@code stubAnnos}.
     *
     * @param filename name of stub file, used only for diagnostic messages
     * @param inputStream of stub file to parse
     * @param atypeFactory AnnotatedTypeFactory to use
     * @param processingEnv ProcessingEnvironment to use
     * @param stubAnnos annotations from the stub file; side-effected by this method
     * @param isJdkAsStub whether or not the stub file is a part of the annotated JDK
     */
    private static void parse(
            String filename,
            InputStream inputStream,
            AnnotatedTypeFactory atypeFactory,
            ProcessingEnvironment processingEnv,
            StubAnnotations stubAnnos,
            boolean isJdkAsStub) {
        StubParser sp = new StubParser(filename, atypeFactory, processingEnv, isJdkAsStub);
        try {
            sp.parseStubUnit(inputStream);
            sp.process(stubAnnos);
        } catch (ParseProblemException e) {
            StringJoiner message = new StringJoiner(LINE_SEPARATOR);
            message.add(
                    e.getProblems().size() + " problems while parsing stub file " + filename + ":");
            // Manually build up the message, to get verbose location information.
            for (Problem p : e.getProblems()) {
                message.add(p.getVerboseMessage());
            }
            sp.stubWarn(message.toString());
        }
    }

    /**
     * Delegate to the Stub Parser to parse the stub file to an AST, and save it in {@link
     * #stubUnit}. Also modifies other fields of this.
     *
     * <p>Subsequently, all work uses the AST.
     *
     * @param inputStream the stream from which to read a stub file
     */
    private void parseStubUnit(InputStream inputStream) {
        if (debugStubParser) {
            stubDebug(String.format("parsing stub file %s", filename));
        }
        stubUnit = StaticJavaParser.parseStubUnit(inputStream);

        // getAllStubAnnotations() also modifies importedConstants and importedTypes. This should
        // be refactored to be nicer.
        allStubAnnotations = getAllStubAnnotations();
        if (allStubAnnotations.isEmpty()) {
            // This issues a warning if the stub file contains no import statements.  That is
            // incorrect if the stub file contains fully-qualified annotations.
            stubWarnNotFound(
                    String.format(
                            "No supported annotations found! Does stub file %s import them?",
                            filename));
        }
        // Annotations in java.lang might be used without an import statement, so add them in case.
        allStubAnnotations.putAll(annosInPackage(findPackage("java.lang")));
    }

    /**
     * Process {@link #stubUnit}, which is the AST produced by {@link #parseStubUnit}.
     *
     * @param stubAnnos annotations from the stub file; side-effected by this method
     */
    private void process(StubAnnotations stubAnnos) {
        processStubUnit(this.stubUnit, stubAnnos);
    }

    /**
     * Process the given StubUnit.
     *
     * @param su the StubUnit to process
     * @param stubAnnos annotations from the stub file; side-effected by this method
     */
    private void processStubUnit(StubUnit su, StubAnnotations stubAnnos) {
        for (CompilationUnit cu : su.getCompilationUnits()) {
            processCompilationUnit(cu, stubAnnos);
        }
    }

    /** @param stubAnnos annotations from the stub file; side-effected by this method */
    private void processCompilationUnit(CompilationUnit cu, StubAnnotations stubAnnos) {
        final List<AnnotationExpr> packageAnnos;

        if (!cu.getPackageDeclaration().isPresent()) {
            packageAnnos = null;
            typeName = new FqName(null, null);
        } else {
            PackageDeclaration pDecl = cu.getPackageDeclaration().get();
            packageAnnos = pDecl.getAnnotations();
            processPackage(pDecl, stubAnnos);
        }
        if (cu.getTypes() != null) {
            for (TypeDeclaration<?> typeDeclaration : cu.getTypes()) {
                processTypeDecl(typeDeclaration, null, packageAnnos, stubAnnos);
            }
        }
    }

    /** @param stubAnnos annotations from the stub file; side-effected by this method */
    private void processPackage(PackageDeclaration packDecl, StubAnnotations stubAnnos) {
        assert (packDecl != null);
        String packageName = packDecl.getNameAsString();
        typeName = new FqName(packageName, null);
        Element elem = elements.getPackageElement(packageName);
        // If the element lookup fails, it's because we have an annotation for a
        // package that isn't on the classpath, which is fine.
        if (elem != null) {
            recordDeclAnnotation(elem, packDecl.getAnnotations(), stubAnnos);
        }
        // TODO: Handle atypes???
    }

    /**
     * Process a type declaration.
     *
     * @param typeDecl the type declaration to process
     * @param outertypeName the name of the containing class, when processing a nested class;
     *     otherwise null
     * @param packageAnnos the annotation declared in the package
     * @param stubAnnos annotations from the stub file; side-effected by this method
     */
    private void processTypeDecl(
            TypeDeclaration<?> typeDecl,
            String outertypeName,
            List<AnnotationExpr> packageAnnos,
            StubAnnotations stubAnnos) {
        assert typeName != null;
        if (isJdkAsStub && typeDecl.getModifiers().contains(Modifier.privateModifier())) {
            // Don't process private classes of the JDK.  They can't be referenced outside of the
            // JDK and might refer to types that are not accessible.
            return;
        }
        String innerName =
                (outertypeName == null ? "" : outertypeName + ".") + typeDecl.getNameAsString();
        typeName = new FqName(typeName.packageName, innerName);
        @SuppressWarnings(
                "signature") // FqName.toString : @FullyQualifiedName; and @CanonicalName because
        // this is its declaration
        @CanonicalName String fqTypeName = typeName.toString();
        TypeElement typeElt = elements.getTypeElement(fqTypeName);
        if (typeElt == null) {
            if (debugStubParser
                    || (!hasNoStubParserWarning(typeDecl.getAnnotations())
                            && !hasNoStubParserWarning(packageAnnos)
                            && !warnIfNotFoundIgnoresClasses)) {
                stubWarnNotFound("Type not found: " + fqTypeName);
            }
            return;
        }

        List<AnnotatedTypeVariable> typeDeclTypeParameters = null;
        if (typeElt.getKind() == ElementKind.ENUM) {
            if (!(typeDecl instanceof EnumDeclaration)) {
                stubWarn(
                        innerName
                                + " is an enum, but stub file declared it as "
                                + typeDecl.toString().split("\\R", 2)[0]
                                + "...");
                return;
            }
            typeDeclTypeParameters = processEnum((EnumDeclaration) typeDecl, typeElt, stubAnnos);
            typeParameters.addAll(typeDeclTypeParameters);
        } else if (typeElt.getKind() == ElementKind.ANNOTATION_TYPE) {
            if (!(typeDecl instanceof AnnotationDeclaration)) {
                stubWarn(
                        innerName
                                + " is an annotation, but stub file declared it as "
                                + typeDecl.toString().split("\\R", 2)[0]
                                + "...");
                return;
            }
            stubWarnNotFound("Skipping annotation type: " + fqTypeName);
        } else if (typeDecl instanceof ClassOrInterfaceDeclaration) {
            if (!(typeDecl instanceof ClassOrInterfaceDeclaration)) {
                stubWarn(
                        innerName
                                + " is a class or interface, but stub file declared it as "
                                + typeDecl.toString().split("\\R", 2)[0]
                                + "...");
                return;
            }
            typeDeclTypeParameters =
                    processType((ClassOrInterfaceDeclaration) typeDecl, typeElt, stubAnnos);
            typeParameters.addAll(typeDeclTypeParameters);
        } // else it's an EmptyTypeDeclaration.  TODO:  An EmptyTypeDeclaration can have
        // annotations, right?

        // This loops over the members of the Element, finding the matching stub declaration if any.
        // It ignores any stub declaration that does not match some member of the element.
        Map<Element, BodyDeclaration<?>> elementsToDecl = new LinkedHashMap<>();
        getMembers(elementsToDecl, typeElt, typeDecl);
        for (Map.Entry<Element, BodyDeclaration<?>> entry : elementsToDecl.entrySet()) {
            final Element elt = entry.getKey();
            final BodyDeclaration<?> decl = entry.getValue();
            switch (elt.getKind()) {
                case FIELD:
                    processField((FieldDeclaration) decl, (VariableElement) elt, stubAnnos);
                    break;
                case ENUM_CONSTANT:
                    processEnumConstant(
                            (EnumConstantDeclaration) decl, (VariableElement) elt, stubAnnos);
                    break;
                case CONSTRUCTOR:
                case METHOD:
                    processCallableDeclaration(
                            (CallableDeclaration<?>) decl, (ExecutableElement) elt, stubAnnos);
                    break;
                case CLASS:
                case INTERFACE:
                    processTypeDecl(
                            (ClassOrInterfaceDeclaration) decl, innerName, packageAnnos, stubAnnos);
                    break;
                case ENUM:
                    processTypeDecl((EnumDeclaration) decl, innerName, packageAnnos, stubAnnos);
                    break;
                default:
                    /* do nothing */
                    stubWarnNotFound("StubParser ignoring: " + elt);
                    break;
            }
        }
        if (typeDeclTypeParameters != null) {
            typeParameters.removeAll(typeDeclTypeParameters);
        }
    }

    /** True if the argument contains {@code @NoStubParserWarning}. */
    private boolean hasNoStubParserWarning(Iterable<AnnotationExpr> aexprs) {
        if (aexprs == null) {
            return false;
        }
        for (AnnotationExpr anno : aexprs) {
            if (anno.getNameAsString().equals("NoStubParserWarning")) {
                return true;
            }
        }
        return false;
    }

    /**
     * Processes the type's declaration but not any of its members. Returns the type's type
     * parameter declarations.
     *
     * @param decl a type declaration
     * @param elt the type's element
     * @param stubAnnos annotations from the stub file; side-effected by this method
     * @return the type's type parameter declarations
     */
    private List<AnnotatedTypeVariable> processType(
            ClassOrInterfaceDeclaration decl, TypeElement elt, StubAnnotations stubAnnos) {

        recordDeclAnnotation(elt, decl.getAnnotations(), stubAnnos);
        AnnotatedDeclaredType type = atypeFactory.fromElement(elt);
        annotate(type, decl.getAnnotations());

        final List<? extends AnnotatedTypeMirror> typeArguments = type.getTypeArguments();
        final List<TypeParameter> typeParameters = decl.getTypeParameters();

        // It can be the case that args=[] and params=null, so don't crash in that case.
        // if ((typeParameters == null) != (typeArguments == null)) {
        //     throw new Error(String.format("parseType (%s, %s): inconsistent nullness for args and
        // params%n  args = %s%n  params = %s%n", decl, elt, typeArguments, typeParameters));
        // }

        if (debugStubParser) {
            int numParams = (typeParameters == null ? 0 : typeParameters.size());
            int numArgs = (typeArguments == null ? 0 : typeArguments.size());
            if (numParams != numArgs) {
                stubDebug(
                        String.format(
                                "parseType:  mismatched sizes for typeParameters=%s (size %d) and typeArguments=%s (size %d); decl=%s; elt=%s (%s); type=%s (%s); typeName=%s",
                                typeParameters,
                                numParams,
                                typeArguments,
                                numArgs,
                                decl.toString().replace(LINE_SEPARATOR, " "),
                                elt.toString().replace(LINE_SEPARATOR, " "),
                                elt.getClass(),
                                type,
                                type.getClass(),
                                typeName));
                stubDebug("Proceeding despite mismatched sizes");
            }
        }

        annotateTypeParameters(decl, elt, stubAnnos, typeArguments, typeParameters);
        annotateSupertypes(decl, type);
        putMerge(stubAnnos.atypes, elt, type);
        List<AnnotatedTypeVariable> typeVariables = new ArrayList<>();
        for (AnnotatedTypeMirror typeV : type.getTypeArguments()) {
            if (typeV.getKind() != TypeKind.TYPEVAR) {
                stubWarn(
                        "expected an AnnotatedTypeVariable but found type kind "
                                + typeV.getKind()
                                + ": "
                                + typeV);
            } else {
                typeVariables.add((AnnotatedTypeVariable) typeV);
            }
        }
        return typeVariables;
    }

    /**
     * Returns an enum's type parameter declarations.
     *
     * @param decl enum declaration
     * @param elt element representing enum
     * @param stubAnnos annotations from the stub file; side-effected by this method
     * @return the enum's type parameter declarations
     */
    private List<AnnotatedTypeVariable> processEnum(
            EnumDeclaration decl, TypeElement elt, StubAnnotations stubAnnos) {

        recordDeclAnnotation(elt, decl.getAnnotations(), stubAnnos);
        AnnotatedDeclaredType type = atypeFactory.fromElement(elt);
        annotate(type, decl.getAnnotations());

        putMerge(stubAnnos.atypes, elt, type);
        List<AnnotatedTypeVariable> typeVariables = new ArrayList<>();
        for (AnnotatedTypeMirror typeV : type.getTypeArguments()) {
            if (typeV.getKind() != TypeKind.TYPEVAR) {
                stubWarn(
                        "expected an AnnotatedTypeVariable but found type kind "
                                + typeV.getKind()
                                + ": "
                                + typeV);
            } else {
                typeVariables.add((AnnotatedTypeVariable) typeV);
            }
        }
        return typeVariables;
    }

    private void annotateSupertypes(
            ClassOrInterfaceDeclaration typeDecl, AnnotatedDeclaredType type) {
        if (typeDecl.getExtendedTypes() != null) {
            for (ClassOrInterfaceType supertype : typeDecl.getExtendedTypes()) {
                AnnotatedDeclaredType annotatedSupertype =
                        findAnnotatedType(supertype, type.directSuperTypes());
                if (annotatedSupertype == null) {
                    stubWarn(
                            "stub file does not match bytecode: "
                                    + "could not find superclass "
                                    + supertype
                                    + " from type "
                                    + type);
                } else {
                    annotate(annotatedSupertype, supertype, null);
                }
            }
        }
        if (typeDecl.getImplementedTypes() != null) {
            for (ClassOrInterfaceType supertype : typeDecl.getImplementedTypes()) {
                AnnotatedDeclaredType annotatedSupertype =
                        findAnnotatedType(supertype, type.directSuperTypes());
                if (annotatedSupertype == null) {
                    stubWarn(
                            "stub file does not match bytecode: "
                                    + "could not find superinterface "
                                    + supertype
                                    + " from type "
                                    + type);
                } else {
                    annotate(annotatedSupertype, supertype, null);
                }
            }
        }
    }

    /**
     * Adds type and declaration annotations from {@code decl}.
     *
     * @param stubAnnos annotations from the stub file; side-effected by this method
     */
    private void processCallableDeclaration(
            CallableDeclaration<?> decl, ExecutableElement elt, StubAnnotations stubAnnos) {
        // Declaration annotations
        recordDeclAnnotation(elt, decl.getAnnotations(), stubAnnos);
        if (decl.isMethodDeclaration()) {
            // StubParser parses all annotations in type annotation position as type annotations
            recordDeclAnnotation(
                    elt, ((MethodDeclaration) decl).getType().getAnnotations(), stubAnnos);
        }
        recordDeclAnnotationFromStubFile(elt, stubAnnos);

        AnnotatedExecutableType methodType = atypeFactory.fromElement(elt);
        AnnotatedExecutableType origMethodType =
                warnIfStubRedundantWithBytecode ? methodType.deepCopy() : null;

        // Type Parameters
        annotateTypeParameters(
                decl, elt, stubAnnos, methodType.getTypeVariables(), decl.getTypeParameters());
        typeParameters.addAll(methodType.getTypeVariables());

        // Return type, from declaration annotations on the method or constructor
        if (decl.isMethodDeclaration()) {
            annotate(
                    methodType.getReturnType(),
                    ((MethodDeclaration) decl).getType(),
                    decl.getAnnotations());
        } else {
            assert decl.isConstructorDeclaration();
            annotate(methodType.getReturnType(), decl.getAnnotations());
        }

        // Parameters
        processParameters(decl, elt, methodType, stubAnnos);

        // Receiver
        if (decl.getReceiverParameter().isPresent()) {
            if (methodType.getReceiverType() == null) {
                if (decl.isConstructorDeclaration()) {
                    stubWarn(
                            "parseParameter: constructor %s of a top-level class cannot have receiver annotations %s",
                            methodType, decl.getReceiverParameter().get().getAnnotations());
                } else {
                    stubWarn(
                            "parseParameter: static method %s cannot have receiver annotations %s",
                            methodType, decl.getReceiverParameter().get().getAnnotations());
                }
            } else {
                // Add declaration annotations.
                annotate(
                        methodType.getReceiverType(),
                        decl.getReceiverParameter().get().getAnnotations());
                // Add type annotations.
                annotate(
                        methodType.getReceiverType(),
                        decl.getReceiverParameter().get().getType(),
                        decl.getReceiverParameter().get().getAnnotations());
            }
        }

        if (warnIfStubRedundantWithBytecode
                && methodType.toString().equals(origMethodType.toString())
                && !isJdkAsStub) {
            stubWarn(
                    String.format(
                            "in file %s at line %s: redundant stub file specification for: %s",
                            filename.substring(filename.lastIndexOf('/') + 1),
                            decl.getBegin().get().line,
                            ElementUtils.getQualifiedName(elt)));
        }

        // Store the type.
        putMerge(stubAnnos.atypes, elt, methodType);
        typeParameters.removeAll(methodType.getTypeVariables());
    }

    /**
     * Adds declaration and type annotations to the parameters of {@code methodType}, which is
     * either a method or constructor.
     *
     * @param method a Method or Constructor declaration
     * @param elt ExecutableElement of {@code method}
     * @param methodType annotated type of {@code method}
     * @param stubAnnos annotations from the stub file; side-effected by this method
     */
    private void processParameters(
            CallableDeclaration<?> method,
            ExecutableElement elt,
            AnnotatedExecutableType methodType,
            StubAnnotations stubAnnos) {
        List<Parameter> params = method.getParameters();
        List<? extends VariableElement> paramElts = elt.getParameters();
        List<? extends AnnotatedTypeMirror> paramTypes = methodType.getParameterTypes();

        for (int i = 0; i < methodType.getParameterTypes().size(); ++i) {
            VariableElement paramElt = paramElts.get(i);
            AnnotatedTypeMirror paramType = paramTypes.get(i);
            Parameter param = params.get(i);

            recordDeclAnnotation(paramElt, param.getAnnotations(), stubAnnos);
            recordDeclAnnotation(paramElt, param.getType().getAnnotations(), stubAnnos);

            if (param.isVarArgs()) {
                assert paramType.getKind() == TypeKind.ARRAY;
                // The "type" of param is actually the component type of the vararg.
                // For example, in "Object..." the type would be "Object".
                annotate(
                        ((AnnotatedArrayType) paramType).getComponentType(),
                        param.getType(),
                        param.getAnnotations());
                // The "VarArgsAnnotations" are those just before "...".
                annotate(paramType, param.getVarArgsAnnotations());
            } else {
                annotate(paramType, param.getType(), param.getAnnotations());
                putMerge(stubAnnos.atypes, paramElt, paramType);
            }
        }
    }

    /**
     * Clear (remove) existing annotations on the type.
     *
     * <p>Stub files override annotations read from .class files. Using {@code replaceAnnotation}
     * usually achieves this; however, for annotations on type variables, it is sometimes necessary
     * to remove an existing annotation, leaving no annotation on the type variable. This method
     * does so.
     *
     * @param atype the type to modify
     * @param typeDef the type from the stub file, used only for diagnostic messages
     */
    @SuppressWarnings("unused") // for disabled warning message
    private void clearAnnotations(AnnotatedTypeMirror atype, Type typeDef) {
        Set<AnnotationMirror> annos = atype.getAnnotations();
        // TODO: This should check whether the stub file is @AnnotatedFor the current type system.
        // @AnnotatedFor isn't integrated in stub files yet.
        if (annos != null && !annos.isEmpty()) {
            // TODO: only produce output if the removed annotation isn't the top and default
            // annotation in the type hierarchy.  See https://tinyurl.com/cfissue/2759 .
            if (false) {
                stubWarnOverwritesBytecode(
                        String.format(
                                "in file %s at line %s removed existing annotations on type: %s",
                                filename.substring(filename.lastIndexOf('/') + 1),
                                typeDef.getBegin().get().line,
                                atype.toString(true)));
            }
            // Clear existing annotations, which only makes a difference for
            // type variables, but doesn't hurt in other cases.
            atype.clearAnnotations();
        }
    }

    /**
     * Add the annotations from {@code type} to {@code atype}. Type annotations that parsed as
     * declaration annotations (i.e., type annotations in {@code declAnnos}) are applied to the
     * innermost component type.
     *
     * @param atype annotated type to which to add annotations
     * @param type parsed type
     * @param declAnnos annotations stored on the declaration of the variable with this type or null
     */
    private void annotateAsArray(
            AnnotatedArrayType atype,
            ReferenceType type,
            @Nullable NodeList<AnnotationExpr> declAnnos) {
        annotateInnermostComponentType(atype, declAnnos);
        Type typeDef = type;
        AnnotatedTypeMirror currentAtype = atype;
        while (typeDef.isArrayType()) {
            if (currentAtype.getKind() != TypeKind.ARRAY) {
                stubWarn("Mismatched array lengths; atype: " + atype + "%n  type: " + type);
                return;
            }

            // handle generic type
            clearAnnotations(currentAtype, typeDef);

            List<AnnotationExpr> annotations = typeDef.getAnnotations();
            if (annotations != null) {
                annotate(currentAtype, annotations);
            }
            typeDef = ((com.github.javaparser.ast.type.ArrayType) typeDef).getComponentType();
            currentAtype = ((AnnotatedArrayType) currentAtype).getComponentType();
        }
        if (currentAtype.getKind() == TypeKind.ARRAY) {
            stubWarn("Mismatched array lengths; atype: " + atype + "%n  type: " + type);
        }
    }

    private ClassOrInterfaceType unwrapDeclaredType(Type type) {
        if (type instanceof ClassOrInterfaceType) {
            return (ClassOrInterfaceType) type;
        } else if (type instanceof ReferenceType && type.getArrayLevel() == 0) {
            return unwrapDeclaredType(type.getElementType());
        } else {
            return null;
        }
    }

    /**
     * Add to {@code atype}:
     *
     * <ol>
     *   <li>the annotations from {@code typeDef}, and
     *   <li>any type annotations that parsed as declaration annotations (i.e., type annotations in
     *       {@code declAnnos}).
     * </ol>
     *
     * @param atype annotated type to which to add annotations
     * @param typeDef parsed type
     * @param declAnnos annotations stored on the declaration of the variable with this type, or
     *     null
     */
    private void annotate(
            AnnotatedTypeMirror atype, Type typeDef, @Nullable NodeList<AnnotationExpr> declAnnos) {
        if (atype.getKind() == TypeKind.ARRAY) {
            if (typeDef instanceof ReferenceType) {
                annotateAsArray((AnnotatedArrayType) atype, (ReferenceType) typeDef, declAnnos);
            } else {
                stubWarn("expected ReferenceType but found: " + typeDef);
            }
            return;
        }

        clearAnnotations(atype, typeDef);

        // Primary annotations for the type of a variable declaration are not stored in typeDef, but
        // rather as declaration annotations (passed as declAnnos to this method).  But, if typeDef
        // is not the type of a variable, then the primary annotations are stored in typeDef.
        NodeList<AnnotationExpr> primaryAnnotations;
        if (typeDef.getAnnotations().isEmpty() && declAnnos != null) {
            primaryAnnotations = declAnnos;
        } else {
            primaryAnnotations = typeDef.getAnnotations();
        }

        if (atype.getKind() != TypeKind.WILDCARD) {
            // The primary annotation on a wildcard applies to the super or extends bound and
            // are added below.
            annotate(atype, primaryAnnotations);
        }
        switch (atype.getKind()) {
            case DECLARED:
                ClassOrInterfaceType declType = unwrapDeclaredType(typeDef);
                if (declType == null) {
                    break;
                }
                AnnotatedDeclaredType adeclType = (AnnotatedDeclaredType) atype;
                if (declType.getTypeArguments().isPresent()
                        && !declType.getTypeArguments().get().isEmpty()
                        && !adeclType.getTypeArguments().isEmpty()) {
                    if (declType.getTypeArguments().get().size()
                            != adeclType.getTypeArguments().size()) {
                        stubWarn(
                                String.format(
                                        "Mismatch in type argument size between %s (%d) and %s (%d)",
                                        declType,
                                        declType.getTypeArguments().get().size(),
                                        adeclType,
                                        adeclType.getTypeArguments().size()));
                        break;
                    }
                    for (int i = 0; i < declType.getTypeArguments().get().size(); ++i) {
                        annotate(
                                adeclType.getTypeArguments().get(i),
                                declType.getTypeArguments().get().get(i),
                                null);
                    }
                }
                break;
            case WILDCARD:
                AnnotatedWildcardType wildcardType = (AnnotatedWildcardType) atype;
                // Ensure that the stub also has a wildcard type, report an error otherwise
                if (!typeDef.isWildcardType()) {
                    // We throw an error here, as otherwise we are just getting a generic cast error
                    // on the very next line.
                    stubWarn(
                            "Wildcard type <"
                                    + atype
                                    + "> does not match type in stubs file"
                                    + filename
                                    + ": <"
                                    + typeDef
                                    + ">"
                                    + " while parsing "
                                    + typeName);
                    return;
                }
                WildcardType wildcardDef = (WildcardType) typeDef;
                if (wildcardDef.getExtendedType().isPresent()) {
                    annotate(
                            wildcardType.getExtendsBound(),
                            wildcardDef.getExtendedType().get(),
                            null);
                    annotate(wildcardType.getSuperBound(), primaryAnnotations);
                } else if (wildcardDef.getSuperType().isPresent()) {
                    annotate(wildcardType.getSuperBound(), wildcardDef.getSuperType().get(), null);
                    annotate(wildcardType.getExtendsBound(), primaryAnnotations);
                } else {
                    annotate(atype, primaryAnnotations);
                }
                break;
            case TYPEVAR:
                // Add annotations from the declaration of the TypeVariable
                AnnotatedTypeVariable typeVarUse = (AnnotatedTypeVariable) atype;
                Types typeUtils = processingEnv.getTypeUtils();
                for (AnnotatedTypeVariable typePar : typeParameters) {
                    if (typeUtils.isSameType(
                            typePar.getUnderlyingType(), atype.getUnderlyingType())) {
                        AnnotatedTypeReplacer.replace(
                                typePar.getUpperBound(), typeVarUse.getUpperBound());
                        AnnotatedTypeReplacer.replace(
                                typePar.getLowerBound(), typeVarUse.getLowerBound());
                    }
                }
                break;
            default:
                // No additional annotations to add.
        }
    }

    /**
     * Process the field declaration in decl, and attach any type qualifiers to the type of elt in
     * {@code stubAnnos}.
     *
     * @param decl the declaration in the stub file
     * @param elt the element representing that same declaration
     * @param stubAnnos annotations from the stub file; side-effected by this method
     */
    private void processField(
            FieldDeclaration decl, VariableElement elt, StubAnnotations stubAnnos) {
        if (isJdkAsStub && decl.getModifiers().contains(Modifier.privateModifier())) {
            // Don't process private fields of the JDK.  They can't be referenced outside of the JDK
            // and might refer to types that are not accessible.
            return;
        }
        recordDeclAnnotationFromStubFile(elt, stubAnnos);
        recordDeclAnnotation(elt, decl.getAnnotations(), stubAnnos);
        // StubParser parses all annotations in type annotation position as type annotations
        recordDeclAnnotation(elt, decl.getElementType().getAnnotations(), stubAnnos);
        AnnotatedTypeMirror fieldType = atypeFactory.fromElement(elt);

        VariableDeclarator fieldVarDecl = null;
        String eltName = elt.getSimpleName().toString();
        for (VariableDeclarator var : decl.getVariables()) {
            if (var.getName().toString().equals(eltName)) {
                fieldVarDecl = var;
                break;
            }
        }
        assert fieldVarDecl != null;
        annotate(fieldType, fieldVarDecl.getType(), decl.getAnnotations());
        putMerge(stubAnnos.atypes, elt, fieldType);
    }

    /**
     * Adds the annotations present on the declaration of an enum constant to the ATM of that
     * constant.
     *
     * @param decl the enum constant, in Javaparser AST form (the source of annotations)
     * @param elt the enum constant declaration, as an element (the destination for annotations)
     * @param stubAnnos annotations from the stub file; side-effected by this method
     */
    private void processEnumConstant(
            EnumConstantDeclaration decl, VariableElement elt, StubAnnotations stubAnnos) {
        recordDeclAnnotationFromStubFile(elt, stubAnnos);
        recordDeclAnnotation(elt, decl.getAnnotations(), stubAnnos);
        AnnotatedTypeMirror enumConstType = atypeFactory.fromElement(elt);
        annotate(enumConstType, decl.getAnnotations());
        putMerge(stubAnnos.atypes, elt, enumConstType);
    }

    /**
     * Returns the innermost component type of {@code type}.
     *
     * @param type array type
     * @return the innermost component type of {@code type}
     */
    private AnnotatedTypeMirror innermostComponentType(AnnotatedArrayType type) {
        AnnotatedTypeMirror componentType = type;
        while (componentType.getKind() == TypeKind.ARRAY) {
            componentType = ((AnnotatedArrayType) componentType).getComponentType();
        }
        return componentType;
    }

    /**
     * Adds {@code annotations} to the innermost component type of {@code type}.
     *
     * @param type array type
     * @param annotations annotations to add
     */
    private void annotateInnermostComponentType(
            AnnotatedArrayType type, List<AnnotationExpr> annotations) {
        annotate(innermostComponentType(type), annotations);
    }

    /**
     * Annotate the type with the given type annotations, removing any existing annotations from the
     * same qualifier hierarchies.
     */
    private void annotate(AnnotatedTypeMirror type, List<AnnotationExpr> annotations) {
        if (annotations == null) {
            return;
        }
        for (AnnotationExpr annotation : annotations) {
            AnnotationMirror annoMirror = getAnnotation(annotation, allStubAnnotations);
            if (annoMirror != null) {
                type.replaceAnnotation(annoMirror);
            } else {
                stubWarnNotFound("Unknown annotation: " + annotation);
            }
        }
    }

    /**
     * Adds to {@code stubAnnos} all the annotations in {@code annotations} that are applicable to
     * {@code elt}'s location. For example, if an annotation is a type annotation but {@code elt} is
     * a field declaration, the type annotation will be ignored.
     *
     * @param elt the element to be annotated
     * @param annotations set of annotations that may be applicable to elt
     * @param stubAnnos annotations from the stub file; side-effected by this method
     */
    private void recordDeclAnnotation(
            Element elt, List<AnnotationExpr> annotations, StubAnnotations stubAnnos) {
        if (annotations == null) {
            return;
        }
        Set<AnnotationMirror> annos = AnnotationUtils.createAnnotationSet();
        for (AnnotationExpr annotation : annotations) {
            AnnotationMirror annoMirror = getAnnotation(annotation, allStubAnnotations);
            if (annoMirror != null) {
                // The @Target annotation on `annotation`/`annoMirror`
                Target target =
                        annoMirror.getAnnotationType().asElement().getAnnotation(Target.class);
                // Only add the declaration annotation if the annotation applies to the element.
                if (AnnotationUtils.getElementKindsForTarget(target).contains(elt.getKind())) {
                    // `annoMirror` is applicable to `elt`
                    annos.add(annoMirror);
                }
            }
        }
        String eltName = ElementUtils.getQualifiedName(elt);
        putOrAddToMap(stubAnnos.declAnnos, eltName, annos);
    }

    /**
     * Adds the declaration annotation {@code @FromStubFile} to the given element, unless we are
     * parsing the JDK as a stub file.
     *
     * @param stubAnnos annotations from the stub file; side-effected by this method
     */
    private void recordDeclAnnotationFromStubFile(Element elt, StubAnnotations stubAnnos) {
        if (isJdkAsStub) {
            return;
        }
        putOrAddToMap(
                stubAnnos.declAnnos,
                ElementUtils.getQualifiedName(elt),
                Collections.singleton(fromStubFile));
    }

    private void annotateTypeParameters(
            BodyDeclaration<?> decl, // for debugging
            Object elt, // for debugging; TypeElement or ExecutableElement
            StubAnnotations stubAnnos,
            List<? extends AnnotatedTypeMirror> typeArguments,
            List<TypeParameter> typeParameters) {
        if (typeParameters == null) {
            return;
        }

        if (typeParameters.size() != typeArguments.size()) {
            String msg =
                    String.format(
                            "annotateTypeParameters: mismatched sizes:  typeParameters (size %d)=%s;  typeArguments (size %d)=%s;  decl=%s;  elt=%s (%s).",
                            typeParameters.size(),
                            typeParameters,
                            typeArguments.size(),
                            typeArguments,
                            decl.toString().replace(LINE_SEPARATOR, " "),
                            elt.toString().replace(LINE_SEPARATOR, " "),
                            elt.getClass());
            if (!debugStubParser) {
                msg = msg + "; for more details, run with -AstubDebug";
            }
            stubWarn(msg);
            return;
        }
        for (int i = 0; i < typeParameters.size(); ++i) {
            TypeParameter param = typeParameters.get(i);
            AnnotatedTypeVariable paramType = (AnnotatedTypeVariable) typeArguments.get(i);

            if (param.getTypeBound() == null || param.getTypeBound().isEmpty()) {
                // No bound so annotations are both lower and upper bounds
                annotate(paramType, param.getAnnotations());
            } else if (param.getTypeBound() != null && !param.getTypeBound().isEmpty()) {
                annotate(paramType.getLowerBound(), param.getAnnotations());
                annotate(paramType.getUpperBound(), param.getTypeBound().get(0), null);
                if (param.getTypeBound().size() > 1) {
                    // TODO: add support for intersection types
                    stubWarnNotFound("Annotations on intersection types are not yet supported");
                }
            }
            putMerge(stubAnnos.atypes, paramType.getUnderlyingType().asElement(), paramType);
        }
    }

<<<<<<< HEAD
    // Side-effects elementsToDecl
    private void getMembers(
            Map<Element, BodyDeclaration<?>> elementsToDecl,
            TypeElement typeElt,
            TypeDeclaration<?> typeDecl) {
=======
    private Map<Element, BodyDeclaration<?>> getMembers(
            TypeElement typeElt, TypeDeclaration<?> typeDecl) {
>>>>>>> 4596d96a
        assert (typeElt.getSimpleName().contentEquals(typeDecl.getNameAsString())
                        || typeDecl.getNameAsString().endsWith("$" + typeElt.getSimpleName()))
                : String.format("%s  %s", typeElt.getSimpleName(), typeDecl.getName());

        for (BodyDeclaration<?> member : typeDecl.getMembers()) {
            putNewElement(elementsToDecl, typeElt, member, typeDecl.getNameAsString());
        }
        // For an enum type declaration, also add the enum constants
        if (typeDecl instanceof EnumDeclaration) {
            EnumDeclaration enumDecl = (EnumDeclaration) typeDecl;
            // getEntries() gives the list of enum constant declarations
            for (BodyDeclaration<?> member : enumDecl.getEntries()) {
                putNewElement(elementsToDecl, typeElt, member, typeDecl.getNameAsString());
            }
        }
    }

    /**
     * If {@code typeElt} contains an element for {@code member}, adds to {@code elementsToDecl} a
     * mapping from member's element to member. Does nothing if a mapping already exists.
     *
     * <p>Does nothing if it cannot find member's element.
     *
     * @param elementsToDecl the mapping that is side-effected by this method
     * @param typeElt the class in which {@code member} is declared
     * @param member the stub file declaration of a method
     * @param typeDeclName used only for debugging
     */
    private void putNewElement(
            Map<Element, BodyDeclaration<?>> elementsToDecl,
            TypeElement typeElt,
            BodyDeclaration<?> member,
            String typeDeclName) {
        if (member instanceof MethodDeclaration) {
            Element elt = findElement(typeElt, (MethodDeclaration) member);
            if (elt != null) {
                putIfAbsent(elementsToDecl, elt, member);
            }
        } else if (member instanceof ConstructorDeclaration) {
            Element elt = findElement(typeElt, (ConstructorDeclaration) member);
            if (elt != null) {
                putIfAbsent(elementsToDecl, elt, member);
            }
        } else if (member instanceof FieldDeclaration) {
            FieldDeclaration fieldDecl = (FieldDeclaration) member;
            for (VariableDeclarator var : fieldDecl.getVariables()) {
                Element varelt = findElement(typeElt, var);
                if (varelt != null) {
                    putIfAbsent(elementsToDecl, varelt, fieldDecl);
                }
            }
        } else if (member instanceof EnumConstantDeclaration) {
            Element elt = findElement(typeElt, (EnumConstantDeclaration) member);
            if (elt != null) {
                putIfAbsent(elementsToDecl, elt, member);
            }
        } else if (member instanceof ClassOrInterfaceDeclaration) {
            Element elt = findElement(typeElt, (ClassOrInterfaceDeclaration) member);
            if (elt != null) {
                putIfAbsent(elementsToDecl, elt, member);
            }
        } else if (member instanceof EnumDeclaration) {
            Element elt = findElement(typeElt, (EnumDeclaration) member);
            if (elt != null) {
                putIfAbsent(elementsToDecl, elt, member);
            }
        } else {
            stubDebug(
                    String.format(
                            "Ignoring element of type %s in %s", member.getClass(), typeDeclName));
        }
    }

    /**
     * Return the annotated type corresponding to {@code type}, or null if none exists. More
     * specifically, returns the element of {@code types} whose name matches {@code type}.
     *
     * @param type the type to search for
     * @param types the list of AnnotatedDeclaredTypes to search in
     * @return the annotated type in {@code types} corresponding to {@code type}, or null if none
     *     exists
     */
    private @Nullable AnnotatedDeclaredType findAnnotatedType(
            ClassOrInterfaceType type, List<AnnotatedDeclaredType> types) {
        String typeString = type.getNameAsString();
        for (AnnotatedDeclaredType supertype : types) {
            if (supertype
                    .getUnderlyingType()
                    .asElement()
                    .getSimpleName()
                    .contentEquals(typeString)) {
                return supertype;
            }
        }
        stubWarnNotFound("Supertype " + typeString + " not found");
        if (debugStubParser) {
            stubDebug("Supertypes that were searched:");
            for (AnnotatedDeclaredType supertype : types) {
                stubDebug(String.format("  %s", supertype));
            }
        }
        return null;
    }

    /**
     * Looks for the nested type element in the typeElt and returns it if the element has the same
     * name as provided class or interface declaration. In case nested element is not found it
     * returns null.
     *
     * @param typeElt an element where nested type element should be looked for
     * @param ciDecl class or interface declaration which name should be found among nested elements
     *     of the typeElt
     * @return nested in typeElt element with the name of the class or interface or null if nested
     *     element is not found
     */
    private @Nullable Element findElement(TypeElement typeElt, ClassOrInterfaceDeclaration ciDecl) {
        final String wantedClassOrInterfaceName = ciDecl.getNameAsString();
        for (TypeElement typeElement : ElementUtils.getAllTypeElementsIn(typeElt)) {
            if (wantedClassOrInterfaceName.equals(typeElement.getSimpleName().toString())) {
                return typeElement;
            }
        }

        stubWarnNotFound(
                "Class/interface " + wantedClassOrInterfaceName + " not found in type " + typeElt);
        if (debugStubParser) {
            stubDebug(String.format("  Here are the type declarations of %s:", typeElt));
            for (TypeElement method : ElementFilter.typesIn(typeElt.getEnclosedElements())) {
                stubDebug(String.format("    %s", method));
            }
        }
        return null;
    }

    /**
     * Looks for the nested enum element in the typeElt and returns it if the element has the same
     * name as provided enum declaration. In case nested element is not found it returns null.
     *
     * @param typeElt an element where nested enum element should be looked for
     * @param enumDecl enum declaration which name should be found among nested elements of the
     *     typeElt
     * @return nested in typeElt enum element with the name of the provided enum or null if nested
     *     element is not found
     */
    private @Nullable Element findElement(TypeElement typeElt, EnumDeclaration enumDecl) {
        final String wantedEnumName = enumDecl.getNameAsString();
        for (TypeElement typeElement : ElementUtils.getAllTypeElementsIn(typeElt)) {
            if (wantedEnumName.equals(typeElement.getSimpleName().toString())) {
                return typeElement;
            }
        }

        stubWarnNotFound("Enum " + wantedEnumName + " not found in type " + typeElt);
        if (debugStubParser) {
            stubDebug(String.format("  Here are the type declarations of %s:", typeElt));
            for (TypeElement method : ElementFilter.typesIn(typeElt.getEnclosedElements())) {
                stubDebug(String.format("    %s", method));
            }
        }
        return null;
    }

    /**
     * Looks for an enum constant element in the typeElt and returns it if the element has the same
     * name as provided. In case enum constant element is not found it returns null.
     *
     * @param typeElt type element where enum constant element should be looked for
     * @param enumConstDecl the declaration of the enum constant
     * @return enum constant element in typeElt with the provided name or null if enum constant
     *     element is not found
     */
    private @Nullable VariableElement findElement(
            TypeElement typeElt, EnumConstantDeclaration enumConstDecl) {
        final String enumConstName = enumConstDecl.getNameAsString();
        return findFieldElement(typeElt, enumConstName);
    }

    /**
     * Looks for method element in the typeElt and returns it if the element has the same signature
     * as provided method declaration. Returns null, and possibly issues a warning, if method
     * element is not found.
     *
     * @param typeElt type element where method element should be looked for
     * @param methodDecl method declaration with signature that should be found among methods in the
     *     typeElt
     * @return method element in typeElt with the same signature as the provided method declaration
     *     or null if method element is not found
     */
    private @Nullable ExecutableElement findElement(
            TypeElement typeElt, MethodDeclaration methodDecl) {
        if (isJdkAsStub && methodDecl.getModifiers().contains(Modifier.privateModifier())) {
            // Don't process private methods of the JDK.  They can't be referenced outside of the
            // JDK and might refer to types that are not accessible.
            return null;
        }
        final String wantedMethodName = methodDecl.getNameAsString();
        final int wantedMethodParams =
                (methodDecl.getParameters() == null) ? 0 : methodDecl.getParameters().size();
        final String wantedMethodString = StubUtil.toString(methodDecl);
        for (ExecutableElement method : ElementFilter.methodsIn(typeElt.getEnclosedElements())) {
            if (wantedMethodParams == method.getParameters().size()
                    && wantedMethodName.contentEquals(method.getSimpleName().toString())
                    && ElementUtils.getSimpleSignature(method).equals(wantedMethodString)) {
                return method;
            }
        }
        if (methodDecl.getAccessSpecifier() == AccessSpecifier.PACKAGE_PRIVATE) {
            // This might be a false positive warning.  The stub parser permits a stub file to omit
            // the access specifier, but package-private methods aren't in the TypeElement.
            stubWarnNotFound(
                    "Package-private method "
                            + wantedMethodString
                            + " not found in type "
                            + typeElt);
        } else {
            stubWarnNotFound("Method " + wantedMethodString + " not found in type " + typeElt);
            if (debugStubParser) {
                stubDebug(String.format("  Here are the methods of %s:", typeElt));
                for (ExecutableElement method :
                        ElementFilter.methodsIn(typeElt.getEnclosedElements())) {
                    stubDebug(String.format("    %s", method));
                }
            }
        }
        return null;
    }

    /**
     * Looks for a constructor element in the typeElt and returns it if the element has the same
     * signature as provided constructor declaration. In case constructor element is not found it
     * returns null.
     *
     * @param typeElt type element where constructor element should be looked for
     * @param constructorDecl constructor declaration with signature that should be found among
     *     constructors in the typeElt
     * @return constructor element in typeElt with the same signature as the provided constructor
     *     declaration or null if constructor element is not found
     */
    private @Nullable ExecutableElement findElement(
            TypeElement typeElt, ConstructorDeclaration constructorDecl) {
        if (isJdkAsStub && constructorDecl.getModifiers().contains(Modifier.privateModifier())) {
            // Don't process private constructors of the JDK.  They can't be referenced outside of
            // the JDK and might refer to types that are not accessible.
            return null;
        }
        final int wantedMethodParams =
                (constructorDecl.getParameters() == null)
                        ? 0
                        : constructorDecl.getParameters().size();
        final String wantedMethodString = StubUtil.toString(constructorDecl);
        for (ExecutableElement method :
                ElementFilter.constructorsIn(typeElt.getEnclosedElements())) {
            if (wantedMethodParams == method.getParameters().size()
                    && ElementUtils.getSimpleSignature(method).equals(wantedMethodString)) {
                return method;
            }
        }

        stubWarnNotFound("Constructor " + wantedMethodString + " not found in type " + typeElt);
        if (debugStubParser) {
            for (ExecutableElement method :
                    ElementFilter.constructorsIn(typeElt.getEnclosedElements())) {
                stubDebug(String.format("  %s", method));
            }
        }
        return null;
    }

    private VariableElement findElement(TypeElement typeElt, VariableDeclarator variable) {
        final String fieldName = variable.getNameAsString();
        return findFieldElement(typeElt, fieldName);
    }

    /**
     * Looks for a field element in the typeElt and returns it if the element has the same name as
     * provided. In case field element is not found it returns null.
     *
     * @param typeElt type element where field element should be looked for
     * @param fieldName field name that should be found
     * @return field element in typeElt with the provided name or null if field element is not found
     */
    private @Nullable VariableElement findFieldElement(TypeElement typeElt, String fieldName) {
        for (VariableElement field : ElementUtils.getAllFieldsIn(typeElt, elements)) {
            // field.getSimpleName() is a CharSequence, not a String
            if (fieldName.equals(field.getSimpleName().toString())) {
                return field;
            }
        }

        stubWarnNotFound("Field " + fieldName + " not found in type " + typeElt);
        if (debugStubParser) {
            for (VariableElement field : ElementFilter.fieldsIn(typeElt.getEnclosedElements())) {
                stubDebug(String.format("  %s", field));
            }
        }
        return null;
    }

    /**
     * Given a fully-qualified type name, return a TypeElement for it, or null if none exists. Also
     * cache in importedTypes.
     *
     * @param name a fully-qualified type name
     * @return a TypeElement for the name, or null
     */
    private @Nullable TypeElement getTypeElementOrNull(@FullyQualifiedName String name) {
        TypeElement typeElement = elements.getTypeElement(name);
        if (typeElement != null) {
            importedTypes.put(name, typeElement);
        }
        // for debugging: stubWarn("getTypeElementOrNull(%s) => %s", name, typeElement);
        return typeElement;
    }

    /**
     * Get the type element for the given fully-qualified type name. If none is found, issue a
     * warning and return null.
     *
     * @param typeName a type name
     * @param msg a warning message to issue if the type element for {@code typeName} cannot be
     *     found
     * @return the type element for the given fully-qualified type name, or null
     */
    private TypeElement getTypeElement(@FullyQualifiedName String typeName, String... msg) {
        TypeElement classElement = elements.getTypeElement(typeName);
        if (classElement == null) {
            if (msg.length == 0) {
                stubWarnNotFound("Type not found: " + typeName);
            } else {
                stubWarnNotFound(msg[0] + ": " + typeName);
            }
        }
        return classElement;
    }

    private PackageElement findPackage(String packageName) {
        PackageElement packageElement = elements.getPackageElement(packageName);
        if (packageElement == null) {
            stubWarnNotFound("Imported package not found: " + packageName);
        }
        return packageElement;
    }

    /**
     * Convert {@code annotation} into an AnnotationMirror. Returns null if the annotation isn't
     * supported by the checker or if some error occurred while converting it.
     *
     * @param annotation syntax tree for an annotation
     * @param allStubAnnotations map from simple name to annotation definition
     * @return the AnnotationMirror for the annotation
     */
    private AnnotationMirror getAnnotation(
            AnnotationExpr annotation, Map<String, TypeElement> allStubAnnotations) {

        TypeElement annoTypeElm = allStubAnnotations.get(annotation.getNameAsString());
        if (annoTypeElm == null) {
            // If the annotation was not imported, then #getAllStubAnnotations does
            // not add it to the allStubAnnotations field. This code compensates for
            // that deficiency by adding the annotation when it is encountered (i.e. here).
            // Note that this goes not call #getTypeElement to avoid a spurious diagnostic
            // if the annotation is actually unknown.
            @SuppressWarnings("signature") // https://tinyurl.com/cfissue/3094
            TypeElement annoTypeElt = elements.getTypeElement(annotation.getNameAsString());
            if (annoTypeElt != null) {
                putAllNew(
                        allStubAnnotations,
                        createNameToAnnotationMap(Collections.singletonList(annoTypeElt)));
                return getAnnotation(annotation, allStubAnnotations);
            }
            // Not a supported annotation -> ignore
            return null;
        }
        @SuppressWarnings("signature") // not anonymous, so name is not empty
        @CanonicalName String annoName = annoTypeElm.getQualifiedName().toString();

        if (annotation instanceof MarkerAnnotationExpr) {
            return AnnotationBuilder.fromName(elements, annoName);
        } else if (annotation instanceof NormalAnnotationExpr) {
            NormalAnnotationExpr nrmanno = (NormalAnnotationExpr) annotation;
            AnnotationBuilder builder = new AnnotationBuilder(processingEnv, annoName);
            List<MemberValuePair> pairs = nrmanno.getPairs();
            if (pairs != null) {
                for (MemberValuePair mvp : pairs) {
                    String member = mvp.getNameAsString();
                    Expression exp = mvp.getValue();
                    boolean success = builderAddElement(builder, member, exp);
                    if (!success) {
                        stubWarn(
                                "Annotation expression, %s, could not be processed for annotation: %s.",
                                exp, annotation);
                        return null;
                    }
                }
            }
            return builder.build();
        } else if (annotation instanceof SingleMemberAnnotationExpr) {
            SingleMemberAnnotationExpr sglanno = (SingleMemberAnnotationExpr) annotation;
            AnnotationBuilder builder = new AnnotationBuilder(processingEnv, annoName);
            Expression valexpr = sglanno.getMemberValue();
            boolean success = builderAddElement(builder, "value", valexpr);
            if (!success) {
                stubWarn(
                        "Annotation expression, %s, could not be processed for annotation: %s.",
                        valexpr, annotation);
                return null;
            }
            return builder.build();
        } else {
            throw new BugInCF("StubParser: unknown annotation type: " + annotation);
        }
    }

    /**
     * Returns the value of {@code expr}, or null if some problem occurred getting the value.
     *
     * @param name the name of an annotation element/argument, used for diagnostic messages
     * @param expr the expression to determine the value of
     * @param valueKind the type of the result
     * @return the value of {@code expr}, or null if some problem occurred getting the value
     */
    private @Nullable Object getValueOfExpressionInAnnotation(
            String name, Expression expr, TypeKind valueKind) {
        if (expr instanceof FieldAccessExpr || expr instanceof NameExpr) {
            VariableElement elem;
            if (expr instanceof NameExpr) {
                elem = findVariableElement((NameExpr) expr);
            } else {
                elem = findVariableElement((FieldAccessExpr) expr);
            }
            if (elem == null) {
                stubWarn("Field not found: " + expr);
                return null;
            }
            Object value = elem.getConstantValue() != null ? elem.getConstantValue() : elem;
            if (value instanceof Number) {
                return convert((Number) value, valueKind);
            } else {
                return value;
            }
        } else if (expr instanceof StringLiteralExpr) {
            return ((StringLiteralExpr) expr).asString();
        } else if (expr instanceof BooleanLiteralExpr) {
            return ((BooleanLiteralExpr) expr).getValue();
        } else if (expr instanceof CharLiteralExpr) {
            return convert((int) ((CharLiteralExpr) expr).asChar(), valueKind);
        } else if (expr instanceof DoubleLiteralExpr) {
            // No conversion needed if the expression is a double, the annotation value must be a
            // double, too.
            return ((DoubleLiteralExpr) expr).asDouble();
        } else if (expr instanceof IntegerLiteralExpr) {
            return convert(((IntegerLiteralExpr) expr).asNumber(), valueKind);
        } else if (expr instanceof LongLiteralExpr) {
            return convert(((LongLiteralExpr) expr).asNumber(), valueKind);
        } else if (expr instanceof UnaryExpr) {
            switch (expr.toString()) {
                    // Special-case the minimum values.  Separately parsing a "-" and a value
                    // doesn't correctly handle the minimum values, because the absolute value of
                    // the smallest member of an integral type is larger than the largest value.
                case "-9223372036854775808L":
                case "-9223372036854775808l":
                    return convert(Long.MIN_VALUE, valueKind, false);
                case "-2147483648":
                    return convert(Integer.MIN_VALUE, valueKind, false);
                default:
                    if (((UnaryExpr) expr).getOperator() == UnaryExpr.Operator.MINUS) {
                        Object value =
                                getValueOfExpressionInAnnotation(
                                        name, ((UnaryExpr) expr).getExpression(), valueKind);
                        if (value instanceof Number) {
                            return convert((Number) value, valueKind, true);
                        }
                    }
                    stubWarn("Unexpected Unary annotation expression: " + expr);
                    return null;
            }
        } else if (expr instanceof ClassExpr) {
            ClassExpr classExpr = (ClassExpr) expr;
            @SuppressWarnings("signature") // Type.toString(): @FullyQualifiedName
            @FullyQualifiedName String className = classExpr.getType().toString();
            if (importedTypes.containsKey(className)) {
                return importedTypes.get(className).asType();
            }
            TypeElement typeElement = findTypeOfName(className);
            if (typeElement == null) {
                stubWarn("StubParser: unknown class name " + className);
                return null;
            }

            return typeElement.asType();
        } else if (expr instanceof NullLiteralExpr) {
            stubWarn("Illegal annotation value null, for %s", name);
            return null;
        } else {
            stubWarn("Unexpected annotation expression: " + expr);
            return null;
        }
    }

    /**
     * Returns the TypeElement with the name {@code name}, if one exists. Otherwise, checks the
     * class and package of {@code typeName} for a class named {@code name}.
     *
     * @param name classname (simple, or Outer.Inner, or fully-qualified)
     * @return the TypeElement for {@code name}, or null if not found
     */
    @SuppressWarnings("signature:argument.type.incompatible") // string concatenation
    private @Nullable TypeElement findTypeOfName(@FullyQualifiedName String name) {
        String packageName = typeName.packageName;
        String packagePrefix = (packageName == null) ? "" : packageName + ".";

        // stubWarn("findTypeOfName(%s), typeName %s %s", name, packageName, enclosingClass);

        // As soon as typeElement is set to a non-null value, it will be returned.
        TypeElement typeElement = getTypeElementOrNull(name);
        if (typeElement == null && packageName != null) {
            typeElement = getTypeElementOrNull(packagePrefix + name);
        }
        String enclosingClass = typeName.className;
        while (typeElement == null && enclosingClass != null) {
            typeElement = getTypeElementOrNull(packagePrefix + enclosingClass + "." + name);
            int lastDot = enclosingClass.lastIndexOf('.');
            if (lastDot == -1) {
                break;
            } else {
                enclosingClass = enclosingClass.substring(0, lastDot);
            }
        }
        if (typeElement == null && !"java.lang".equals(packageName)) {
            typeElement = getTypeElementOrNull("java.lang." + name);
        }
        return typeElement;
    }

    /**
     * Converts {@code number} to {@code expectedKind}.
     *
     * <pre><code>
     * &nbsp; @interface Anno { long value(); }
     * &nbsp; @Anno(1)
     * </code></pre>
     *
     * To properly build @Anno, the IntegerLiteralExpr "1" must be converted from an int to a long.
     */
    private Object convert(Number number, TypeKind expectedKind) {
        return convert(number, expectedKind, false);
    }

    /**
     * Converts {@code number} to {@code expectedKind}. The value converted is multiplied by -1 if
     * {@code negate} is true
     *
     * @param number a Number value to be converted
     * @param expectedKind one of type {byte, short, int, long, char, float, double}
     * @param negate whether to negate the value of the Number Object while converting
     * @return the converted Object
     */
    private Object convert(Number number, TypeKind expectedKind, boolean negate) {
        byte scalefactor = (byte) (negate ? -1 : 1);
        switch (expectedKind) {
            case BYTE:
                return number.byteValue() * scalefactor;
            case SHORT:
                return number.shortValue() * scalefactor;
            case INT:
                return number.intValue() * scalefactor;
            case LONG:
                return number.longValue() * scalefactor;
            case CHAR:
                // It's not possible for `number` to be negative when `expectedkind` is a CHAR, and
                // casting a negative value to char is illegal.
                if (negate) {
                    throw new BugInCF(
                            "convert(%s, %s, %s): can't negate a char",
                            number, expectedKind, negate);
                }
                return (char) number.intValue();
            case FLOAT:
                return number.floatValue() * scalefactor;
            case DOUBLE:
                return number.doubleValue() * scalefactor;
            default:
                throw new BugInCF("Unexpected expectedKind: " + expectedKind);
        }
    }

    /**
     * Adds an annotation element (argument) to {@code builder}. The element is a Java expression.
     *
     * @param builder the builder to side-effect
     * @param name the element name
     * @param expr the element value
     * @return true if the expression was parsed and added to {@code builder}, false otherwise
     */
    private boolean builderAddElement(AnnotationBuilder builder, String name, Expression expr) {
        ExecutableElement var = builder.findElement(name);
        TypeMirror expected = var.getReturnType();
        TypeKind valueKind;
        if (expected.getKind() == TypeKind.ARRAY) {
            valueKind = ((ArrayType) expected).getComponentType().getKind();
        } else {
            valueKind = expected.getKind();
        }
        if (expr instanceof ArrayInitializerExpr) {
            if (expected.getKind() != TypeKind.ARRAY) {
                stubWarn(
                        "unhandled annotation attribute type: "
                                + expr
                                + " and expected: "
                                + expected);
                return false;
            }

            List<Expression> arrayExpressions = ((ArrayInitializerExpr) expr).getValues();
            Object[] values = new Object[arrayExpressions.size()];

            for (int i = 0; i < arrayExpressions.size(); ++i) {
                values[i] =
                        getValueOfExpressionInAnnotation(name, arrayExpressions.get(i), valueKind);
                if (values[i] == null) {
                    return false;
                }
            }
            builder.setValue(name, values);
        } else {
            Object value = getValueOfExpressionInAnnotation(name, expr, valueKind);
            if (value == null) {
                return false;
            }
            if (expected.getKind() == TypeKind.ARRAY) {
                Object[] valueArray = {value};
                builder.setValue(name, valueArray);
            } else {
                builderSetValue(builder, name, value);
            }
        }
        return true;
    }

    /**
     * Cast to non-array values so that correct the correct AnnotationBuilder#setValue method is
     * called. (Different types of values are handled differently.)
     *
     * @param builder the builder to side-effect
     * @param name the element name
     * @param value the element value
     */
    private void builderSetValue(AnnotationBuilder builder, String name, Object value) {
        if (value instanceof Boolean) {
            builder.setValue(name, (Boolean) value);
        } else if (value instanceof Character) {
            builder.setValue(name, (Character) value);
        } else if (value instanceof Class<?>) {
            builder.setValue(name, (Class<?>) value);
        } else if (value instanceof Double) {
            builder.setValue(name, (Double) value);
        } else if (value instanceof Enum<?>) {
            builder.setValue(name, (Enum<?>) value);
        } else if (value instanceof Float) {
            builder.setValue(name, (Float) value);
        } else if (value instanceof Integer) {
            builder.setValue(name, (Integer) value);
        } else if (value instanceof Long) {
            builder.setValue(name, (Long) value);
        } else if (value instanceof Short) {
            builder.setValue(name, (Short) value);
        } else if (value instanceof String) {
            builder.setValue(name, (String) value);
        } else if (value instanceof TypeMirror) {
            builder.setValue(name, (TypeMirror) value);
        } else if (value instanceof VariableElement) {
            builder.setValue(name, (VariableElement) value);
        } else {
            throw new BugInCF("Unexpected builder value: %s", value);
        }
    }

    /**
     * Mapping of a name access expression that has already been encountered to the resolved
     * variable element.
     */
    private final Map<NameExpr, VariableElement> findVariableElementNameCache = new HashMap<>();

    private @Nullable VariableElement findVariableElement(NameExpr nexpr) {
        if (findVariableElementNameCache.containsKey(nexpr)) {
            return findVariableElementNameCache.get(nexpr);
        }

        VariableElement res = null;
        boolean importFound = false;
        for (String imp : importedConstants) {
            Pair<@FullyQualifiedName String, String> partitionedName =
                    StubUtil.partitionQualifiedName(imp);
            String typeName = partitionedName.first;
            String fieldName = partitionedName.second;
            if (fieldName.equals(nexpr.getNameAsString())) {
                TypeElement enclType =
                        getTypeElement(
                                typeName,
                                String.format(
                                        "Enclosing type of static import %s not found", fieldName));

                if (enclType == null) {
                    return null;
                } else {
                    importFound = true;
                    res = findFieldElement(enclType, fieldName);
                    break;
                }
            }
        }

        // Imported but invalid types or fields will have warnings from above,
        // only warn on fields missing an import
        if (res == null && !importFound) {
            stubWarnNotFound("Static field " + nexpr.getName() + " is not imported");
        }

        findVariableElementNameCache.put(nexpr, res);
        return res;
    }

    /**
     * Mapping of a field access expression that has already been encountered to the resolved
     * variable element.
     */
    private final Map<FieldAccessExpr, VariableElement> findVariableElementFieldCache =
            new HashMap<>();

    /**
     * Returns the VariableElement for the given field access.
     *
     * @param faexpr a field access expression
     * @return the VariableElement for the given field access
     */
    @SuppressWarnings("signature:argument.type.incompatible") // string manipulation
    private @Nullable VariableElement findVariableElement(FieldAccessExpr faexpr) {
        if (findVariableElementFieldCache.containsKey(faexpr)) {
            return findVariableElementFieldCache.get(faexpr);
        }
        TypeElement rcvElt = elements.getTypeElement(faexpr.getScope().toString());
        if (rcvElt == null) {
            // Search importedConstants for full annotation name.
            for (String imp : importedConstants) {
                // TODO: should this use StubUtil.partitionQualifiedName?
                String[] importDelimited = imp.split("\\.");
                if (importDelimited[importDelimited.length - 1].equals(
                        faexpr.getScope().toString())) {
                    StringBuilder fullAnnotation = new StringBuilder();
                    for (int i = 0; i < importDelimited.length - 1; i++) {
                        fullAnnotation.append(importDelimited[i]);
                        fullAnnotation.append('.');
                    }
                    fullAnnotation.append(faexpr.getScope().toString());
                    rcvElt = elements.getTypeElement(fullAnnotation);
                    break;
                }
            }

            if (rcvElt == null) {
                stubWarnNotFound("Type " + faexpr.getScope() + " not found");
                return null;
            }
        }

        VariableElement res = findFieldElement(rcvElt, faexpr.getNameAsString());
        findVariableElementFieldCache.put(faexpr, res);
        return res;
    }

    ///////////////////////////////////////////////////////////////////////////
    /// Map utilities
    ///

    /**
     * Just like Map.put, but does not override any existing value in the map.
     *
     * @param <K> the key type
     * @param <V> the value type
     * @param m a map
     * @param key a key
     * @param value the value to associate with the key, if the key isn't already in the map
     */
    private static <K, V> void putIfAbsent(Map<K, V> m, K key, V value) {
        if (key == null) {
            throw new BugInCF("StubParser: key is null for value " + value);
        }
        if (!m.containsKey(key)) {
            m.put(key, value);
        }
    }

    /**
     * If the key is already in the map, then add the annos to the list. Otherwise put the key and
     * the annos in the map
     */
    private static void putOrAddToMap(
            Map<String, Set<AnnotationMirror>> map, String key, Set<AnnotationMirror> annos) {
        if (map.containsKey(key)) {
            map.get(key).addAll(annos);
        } else {
            map.put(key, new HashSet<>(annos));
        }
    }

    /**
     * Just like Map.put, but modifies an existing annotated type for the given key in {@code m}. If
     * {@code m} already has an annotated type for {@code key}, each annotation in {@code newType}
     * will replace annotations from the same hierarchy at the same location in the existing
     * annotated type. Annotations in other hierarchies will be preserved.
     *
     * @param m the map to put the new type into
     * @param key the key for the map
     * @param newType the new type for the key
     */
    private void putMerge(
            Map<Element, AnnotatedTypeMirror> m, Element key, AnnotatedTypeMirror newType) {
        if (key == null) {
            throw new BugInCF("StubParser: key is null");
        }
        if (m.containsKey(key)) {
            AnnotatedTypeMirror existingType = m.get(key);
            // If the newType is from a JDK stub file, then keep the existing type.  This
            // way user supplied stub files override JDK stub files.
            if (!isJdkAsStub) {
                AnnotatedTypeReplacer.replace(newType, existingType);
            }
            m.put(key, existingType);
        } else {
            m.put(key, newType);
        }
    }

    /**
     * Just like Map.putAll, but modifies existing values using {@link #putIfAbsent(Map, Object,
     * Object)}.
     *
     * @param m the destination map
     * @param m2 the source map
     * @param <K> the key type for the maps
     * @param <V> the value type for the maps
     */
    private static <K, V> void putAllNew(Map<K, V> m, Map<K, V> m2) {
        for (Map.Entry<K, V> e2 : m2.entrySet()) {
            putIfAbsent(m, e2.getKey(), e2.getValue());
        }
    }

    ///////////////////////////////////////////////////////////////////////////
    /// Issue warnings
    ///

    // The warnings that have been issued so far.
    private static final Set<String> warnings = new HashSet<>();

    /**
     * Issues the given warning about missing elements, only if it has not been previously issued
     * and the -AstubWarnIfNotFound command-line argument was passed.
     */
    private void stubWarnNotFound(String warning) {
        if (warnings.add(warning) && ((!isJdkAsStub && warnIfNotFound) || debugStubParser)) {
            processingEnv
                    .getMessager()
                    .printMessage(javax.tools.Diagnostic.Kind.WARNING, "StubParser: " + warning);
        }
    }

    /**
     * Issues the given warning about overwriting bytecode, only if it has not been previously
     * issued and the -AstubWarnIfOverwritesBytecode command-line argument was passed.
     */
    private void stubWarnOverwritesBytecode(String warning) {
        if (warnings.add(warning) && (warnIfStubOverwritesBytecode || debugStubParser)) {
            processingEnv
                    .getMessager()
                    .printMessage(javax.tools.Diagnostic.Kind.WARNING, "StubParser: " + warning);
        }
    }

    /**
     * Issues a warning, only if it has not been previously issued.
     *
     * @param warning a format string
     * @param args the arguments for {@code warning}
     */
    private void stubWarn(String warning, Object... args) {
        warning = String.format(warning, args);
        if (warnings.add(warning) && !isJdkAsStub) {
            processingEnv
                    .getMessager()
                    .printMessage(javax.tools.Diagnostic.Kind.WARNING, "StubParser: " + warning);
        }
    }

    private void stubDebug(String warning) {
        if (warnings.add(warning) && debugStubParser) {
            processingEnv
                    .getMessager()
                    .printMessage(javax.tools.Diagnostic.Kind.NOTE, "StubParser: " + warning);
        }
    }

    ///////////////////////////////////////////////////////////////////////////
    /// Parse state
    ///

    /** Represents a class: its package name and name (including outer class names if any). */
    private static class FqName {
        /** Name of the package being parsed, or null. */
        public @Nullable String packageName;

        /**
         * Name of the type being parsed. Includes outer class names if any. Null if the parser has
         * parsed a package declaration but has not yet gotten to a type declaration.
         */
        public @Nullable String className;

        /**
         * Create a new FqName, which represents a class.
         *
         * @param packageName name of the package, or null
         * @param className unqualified name of the type, including outer class names if any. May be
         *     null.
         */
        public FqName(String packageName, @Nullable String className) {
            this.packageName = packageName;
            this.className = className;
        }

        /** Fully-qualified name of the class. */
        @Override
        @SuppressWarnings("signature") // string concatenation
        public @FullyQualifiedName String toString() {
            if (packageName == null) {
                return className;
            } else {
                return packageName + "." + className;
            }
        }
    }
}<|MERGE_RESOLUTION|>--- conflicted
+++ resolved
@@ -51,7 +51,6 @@
 import java.util.Collections;
 import java.util.HashMap;
 import java.util.HashSet;
-import java.util.LinkedHashMap;
 import java.util.List;
 import java.util.Map;
 import java.util.Set;
@@ -661,8 +660,7 @@
 
         // This loops over the members of the Element, finding the matching stub declaration if any.
         // It ignores any stub declaration that does not match some member of the element.
-        Map<Element, BodyDeclaration<?>> elementsToDecl = new LinkedHashMap<>();
-        getMembers(elementsToDecl, typeElt, typeDecl);
+        Map<Element, BodyDeclaration<?>> elementsToDecl = getMembers(typeElt, typeDecl);
         for (Map.Entry<Element, BodyDeclaration<?>> entry : elementsToDecl.entrySet()) {
             final Element elt = entry.getKey();
             final BodyDeclaration<?> decl = entry.getValue();
@@ -1355,16 +1353,10 @@
         }
     }
 
-<<<<<<< HEAD
-    // Side-effects elementsToDecl
-    private void getMembers(
-            Map<Element, BodyDeclaration<?>> elementsToDecl,
-            TypeElement typeElt,
-            TypeDeclaration<?> typeDecl) {
-=======
     private Map<Element, BodyDeclaration<?>> getMembers(
             TypeElement typeElt, TypeDeclaration<?> typeDecl) {
->>>>>>> 4596d96a
+        Map<Element, BodyDeclaration<?>> elementsToDecl = new HashMap<>();
+
         assert (typeElt.getSimpleName().contentEquals(typeDecl.getNameAsString())
                         || typeDecl.getNameAsString().endsWith("$" + typeElt.getSimpleName()))
                 : String.format("%s  %s", typeElt.getSimpleName(), typeDecl.getName());
@@ -1380,6 +1372,8 @@
                 putNewElement(elementsToDecl, typeElt, member, typeDecl.getNameAsString());
             }
         }
+
+        return elementsToDecl;
     }
 
     /**
