package org.checkerframework.framework.stub;

import com.github.javaparser.JavaParser;
import com.github.javaparser.ParseProblemException;
import com.github.javaparser.Problem;
import com.github.javaparser.ast.CompilationUnit;
import com.github.javaparser.ast.ImportDeclaration;
import com.github.javaparser.ast.NodeList;
import com.github.javaparser.ast.PackageDeclaration;
import com.github.javaparser.ast.StubUnit;
import com.github.javaparser.ast.body.BodyDeclaration;
import com.github.javaparser.ast.body.CallableDeclaration;
import com.github.javaparser.ast.body.ClassOrInterfaceDeclaration;
import com.github.javaparser.ast.body.ConstructorDeclaration;
import com.github.javaparser.ast.body.EnumDeclaration;
import com.github.javaparser.ast.body.FieldDeclaration;
import com.github.javaparser.ast.body.MethodDeclaration;
import com.github.javaparser.ast.body.Parameter;
import com.github.javaparser.ast.body.TypeDeclaration;
import com.github.javaparser.ast.body.VariableDeclarator;
import com.github.javaparser.ast.expr.AnnotationExpr;
import com.github.javaparser.ast.expr.ArrayInitializerExpr;
import com.github.javaparser.ast.expr.BooleanLiteralExpr;
import com.github.javaparser.ast.expr.CharLiteralExpr;
import com.github.javaparser.ast.expr.ClassExpr;
import com.github.javaparser.ast.expr.DoubleLiteralExpr;
import com.github.javaparser.ast.expr.Expression;
import com.github.javaparser.ast.expr.FieldAccessExpr;
import com.github.javaparser.ast.expr.IntegerLiteralExpr;
import com.github.javaparser.ast.expr.LongLiteralExpr;
import com.github.javaparser.ast.expr.MarkerAnnotationExpr;
import com.github.javaparser.ast.expr.MemberValuePair;
import com.github.javaparser.ast.expr.NameExpr;
import com.github.javaparser.ast.expr.NormalAnnotationExpr;
import com.github.javaparser.ast.expr.NullLiteralExpr;
import com.github.javaparser.ast.expr.SingleMemberAnnotationExpr;
import com.github.javaparser.ast.expr.StringLiteralExpr;
import com.github.javaparser.ast.expr.UnaryExpr;
import com.github.javaparser.ast.type.ClassOrInterfaceType;
import com.github.javaparser.ast.type.ReferenceType;
import com.github.javaparser.ast.type.Type;
import com.github.javaparser.ast.type.TypeParameter;
import com.github.javaparser.ast.type.WildcardType;
import java.io.InputStream;
import java.lang.annotation.Target;
import java.util.ArrayList;
import java.util.HashMap;
import java.util.HashSet;
import java.util.LinkedHashMap;
import java.util.List;
import java.util.Map;
import java.util.Set;
import javax.annotation.processing.ProcessingEnvironment;
import javax.lang.model.element.AnnotationMirror;
import javax.lang.model.element.Element;
import javax.lang.model.element.ElementKind;
import javax.lang.model.element.ExecutableElement;
import javax.lang.model.element.PackageElement;
import javax.lang.model.element.TypeElement;
import javax.lang.model.element.VariableElement;
import javax.lang.model.type.ArrayType;
import javax.lang.model.type.TypeKind;
import javax.lang.model.type.TypeMirror;
import javax.lang.model.util.ElementFilter;
import javax.lang.model.util.Elements;
import org.checkerframework.checker.nullness.qual.Nullable;
import org.checkerframework.framework.qual.FromStubFile;
import org.checkerframework.framework.type.AnnotatedTypeFactory;
import org.checkerframework.framework.type.AnnotatedTypeMirror;
import org.checkerframework.framework.type.AnnotatedTypeMirror.AnnotatedArrayType;
import org.checkerframework.framework.type.AnnotatedTypeMirror.AnnotatedDeclaredType;
import org.checkerframework.framework.type.AnnotatedTypeMirror.AnnotatedExecutableType;
import org.checkerframework.framework.type.AnnotatedTypeMirror.AnnotatedTypeVariable;
import org.checkerframework.framework.type.AnnotatedTypeMirror.AnnotatedWildcardType;
import org.checkerframework.framework.type.visitor.AnnotatedTypeMerger;
import org.checkerframework.javacutil.AnnotationBuilder;
import org.checkerframework.javacutil.AnnotationUtils;
import org.checkerframework.javacutil.BugInCF;
import org.checkerframework.javacutil.ElementUtils;
import org.checkerframework.javacutil.Pair;

/**
 * Given a stub file, yields the annotated types in it and the declaration annotations in it. The
 * main entry point is {@link StubParser#parse(String, InputStream, AnnotatedTypeFactory,
 * ProcessingEnvironment, Map, Map)}, which side-effects its last two arguments.
 *
 * <p>The constructor acts in two parts. First, it calls the Stub Parser to parse a stub file. Then,
 * itis walks the Stub Parser's AST to create/collect types and declaration annotations.
 */
public class StubParser {

    /**
     * Whether to print warnings about types/members that were not found. The warning is about
     * whether a class/field in the stub file is not found on the user's real classpath. Since the
     * stub file may contain packages that are not on the classpath, this can be OK, so default to
     * false.
     */
    private final boolean warnIfNotFound;

    /**
     * Whether to ignore missing classes even when warnIfNotFound is set to true. This allows the
     * stubs to contain classes not in the classpath (even if another class in the classpath has the
     * same package), but still warn if members of the class (methods, fields) are missing. This
     * option does nothing unless warnIfNotFound is also set.
     */
    private final boolean warnIfNotFoundIgnoresClasses;

    /** Whether to print warnings about stub files that overwrite annotations from bytecode. */
    private final boolean warnIfStubOverwritesBytecode;

    /** Whether to print verbose debugging messages. */
    private final boolean debugStubParser;

    /** The name of the stub file being processed; used only for diagnostic messages. */
    private final String filename;

    /**
     * The AST of the parsed stub file that this class is processing. May be null if there was a
     * problem parsing the stub file. (TODO: Should the Checker Framework just halt in that case?)
     */
    // Not final in order to accommodate a default value.
    private StubUnit stubUnit;

    private final ProcessingEnvironment processingEnv;
    private final AnnotatedTypeFactory atypeFactory;
    private final Elements elements;

    /**
     * The set of annotations found in the stub file. Keys are simple (unqualified) names. (This may
     * be a problem in the unlikely occurrence that a type-checker supports two annotations with the
     * same simple name.)
     *
     * @see #getAllStubAnnotations
     */
    private Map<String, AnnotationMirror> allStubAnnotations;

    /**
     * A list of the fully-qualified names of enum constants and static fields with constant values
     * that have been imported.
     */
    private final List<String> importedConstants = new ArrayList<>();

    /** A map of imported fully-qualified type names to type elements. */
    private final Map<String, TypeElement> importedTypes = new HashMap<>();

    /** The annotation {@code @FromStubFile}. */
    private final AnnotationMirror fromStubFile;

    /**
     * List of AnnotatedTypeMirrors for class or method type parameters that are in scope of the
     * elements currently parsed.
     */
    private final List<AnnotatedTypeVariable> typeParameters = new ArrayList<>();

    // The following variables are stored in the StubParser because otherwise they would need to be
    // passed through everywhere, which would be verbose.

    /** The type that is currently being parsed. */
    FqName parseState;

    /** Output variable: .... */
    Map<Element, AnnotatedTypeMirror> atypes;

    /** Output variable: .... */
    Map<String, Set<AnnotationMirror>> declAnnos;

    /** The line separator. */
    private static final String LINE_SEPARATOR = System.getProperty("line.separator").intern();

    /**
     * Create a new StubParser object, which will parse and extract annotations from the given stub
     * file.
     *
     * @param filename name of stub file, used only for diagnostic messages
     * @param atypeFactory AnnotatedtypeFactory to use
     * @param processingEnv ProcessingEnviroment to use
     */
    public StubParser(
            String filename,
            AnnotatedTypeFactory atypeFactory,
            ProcessingEnvironment processingEnv,
            Map<Element, AnnotatedTypeMirror> atypes,
            Map<String, Set<AnnotationMirror>> declAnnos) {
        this.filename = filename;
        this.atypeFactory = atypeFactory;
        this.processingEnv = processingEnv;
        this.elements = processingEnv.getElementUtils();

        Map<String, String> options = processingEnv.getOptions();
        this.warnIfNotFound = options.containsKey("stubWarnIfNotFound");
        this.warnIfNotFoundIgnoresClasses = options.containsKey("stubWarnIfNotFoundIgnoresClasses");
        this.warnIfStubOverwritesBytecode = options.containsKey("stubWarnIfOverwritesBytecode");
        this.debugStubParser = options.containsKey("stubDebug");

        this.fromStubFile = AnnotationBuilder.fromClass(elements, FromStubFile.class);

        this.atypes = atypes;
        this.declAnnos = declAnnos;
    }

    /**
     * All annotations defined in the package (but not those nested within classes in the package).
     * Keys are simple names.
     */
    private Map<String, AnnotationMirror> annosInPackage(PackageElement packageElement) {
        return createImportedAnnotationsMap(
                ElementFilter.typesIn(packageElement.getEnclosedElements()));
    }

    /** All annotations declared (directly) within a class. Keys are simple names. */
    private Map<String, AnnotationMirror> annosInType(TypeElement typeElement) {
        return createImportedAnnotationsMap(
                ElementFilter.typesIn(typeElement.getEnclosedElements()));
    }

    private Map<String, AnnotationMirror> createImportedAnnotationsMap(
            List<TypeElement> typeElements) {
        Map<String, AnnotationMirror> result = new HashMap<>();
        for (TypeElement typeElm : typeElements) {
            if (typeElm.getKind() == ElementKind.ANNOTATION_TYPE) {
                AnnotationMirror anno =
                        AnnotationBuilder.fromName(elements, typeElm.getQualifiedName());
                putNoOverride(result, typeElm.getSimpleName().toString(), anno);
            }
        }
        return result;
    }

    /**
     * Get all members of a Type that are importable in a stub file. Currently these are values of
     * enums, or compile time constants.
     *
     * @return a list fully-qualified member names
     */
    private static List<String> getImportableMembers(TypeElement typeElement) {
        List<String> result = new ArrayList<>();
        List<VariableElement> memberElements =
                ElementFilter.fieldsIn(typeElement.getEnclosedElements());
        for (VariableElement varElement : memberElements) {
            if (varElement.getConstantValue() != null
                    || varElement.getKind() == ElementKind.ENUM_CONSTANT) {
                result.add(
                        String.format(
                                "%s.%s",
                                typeElement.getQualifiedName().toString(),
                                varElement.getSimpleName().toString()));
            }
        }
        return result;
    }

    /**
     * Returns all annotations found in the stub file, as a value for {@link #allStubAnnotations}.
     * Note that this also modifies {@link #importedConstants} and {@link #importedTypes}.
     *
     * @see #allStubAnnotations
     */
    private Map<String, AnnotationMirror> getAllStubAnnotations() {
        Map<String, AnnotationMirror> result = new HashMap<>();

        assert !stubUnit.getCompilationUnits().isEmpty();
        CompilationUnit cu = stubUnit.getCompilationUnits().get(0);

        if (cu.getImports() == null) {
            return result;
        }

        for (ImportDeclaration importDecl : cu.getImports()) {
            String imported = importDecl.getNameAsString();
            try {
                if (importDecl.isAsterisk()) {
                    if (importDecl.isStatic()) {
                        // Wildcard import of members of a type (class or interface)
                        TypeElement element = getTypeElement(imported, "Imported type not found");
                        if (element != null) {
                            // Find nested annotations
                            // Find compile time constant fields, or values of an enum
                            putAllNew(result, annosInType(element));
                            importedConstants.addAll(getImportableMembers(element));
                            addEnclosingTypesToImportedTypes(element);
                        }

                    } else {
                        // Wildcard import of members of a package
                        PackageElement element = findPackage(imported);
                        if (element != null) {
                            putAllNew(result, annosInPackage(element));
                            addEnclosingTypesToImportedTypes(element);
                        }
                    }
                } else {
                    // A single (non-wildcard) import

                    final TypeElement importType = elements.getTypeElement(imported);
                    if (importType == null && !importDecl.isStatic()) {
                        // Class or nested class (according to JSL), but we can't resolve

                        stubWarnNotFound("Imported type not found: " + imported);
                    } else if (importType == null) {
                        // Nested Field

                        Pair<String, String> typeParts = StubUtil.partitionQualifiedName(imported);
                        String type = typeParts.first;
                        String fieldName = typeParts.second;
                        TypeElement enclType =
                                getTypeElement(
                                        type,
                                        String.format(
                                                "Enclosing type of static field %s not found",
                                                fieldName));

                        if (enclType != null) {
                            if (findFieldElement(enclType, fieldName) != null) {
                                importedConstants.add(imported);
                            }
                        }

                    } else if (importType.getKind() == ElementKind.ANNOTATION_TYPE) {
                        // Single annotation or nested annotation

                        AnnotationMirror anno = AnnotationBuilder.fromName(elements, imported);
                        if (anno != null) {
                            Element annoElt = anno.getAnnotationType().asElement();
                            putNoOverride(result, annoElt.getSimpleName().toString(), anno);
                            importedTypes.put(
                                    annoElt.getSimpleName().toString(), (TypeElement) annoElt);
                        } else {
                            stubWarnNotFound("Could not load import: " + imported);
                        }
                    } else {
                        // Class or nested class
                        // TODO: Is this needed?
                        importedConstants.add(imported);
                        TypeElement element = getTypeElement(imported, "Imported type not found");
                        importedTypes.put(element.getSimpleName().toString(), element);
                    }
                }
            } catch (AssertionError error) {
                stubWarnNotFound("" + error);
            }
        }
        return result;
    }

    // If a member is imported, then consider every containing class to also be imported.
    private void addEnclosingTypesToImportedTypes(Element element) {
        for (Element enclosedEle : element.getEnclosedElements()) {
            if (enclosedEle.getKind().isClass()) {
                importedTypes.put(
                        enclosedEle.getSimpleName().toString(), (TypeElement) enclosedEle);
            }
        }
    }

    /**
     * The main entry point. Parse a stub file and side-effects the last two arguments.
     *
     * @param filename name of stub file, used only for diagnostic messages
     * @param inputStream of stub file to parse
     * @param atypeFactory AnnotatedtypeFactory to use
     * @param processingEnv ProcessingEnviroment to use
     */
    public static void parse(
            String filename,
            InputStream inputStream,
            AnnotatedTypeFactory atypeFactory,
            ProcessingEnvironment processingEnv,
            Map<Element, AnnotatedTypeMirror> atypes,
            Map<String, Set<AnnotationMirror>> declAnnos) {
        StubParser sp = new StubParser(filename, atypeFactory, processingEnv, atypes, declAnnos);
        try {
            sp.parseStubUnit(inputStream);
            sp.process(atypes, declAnnos);
        } catch (ParseProblemException e) {
            StringBuilder message =
                    new StringBuilder(
                            "exception while parsing stub file "
                                    + filename
                                    + ". Encountered problems: ");
            // Manually build up the message, to get verbose location information.
            for (Problem p : e.getProblems()) {
                message.append(p.getVerboseMessage());
                message.append(LINE_SEPARATOR);
            }
            sp.stubWarn(message.toString());
        }
    }

    /**
     * Delegate to the Stub Parser to parse the stub file to an AST. Subsequently, all work uses the
     * AST.
     */
    private void parseStubUnit(InputStream inputStream) {
        if (debugStubParser) {
            stubDebug(String.format("parsing stub file %s", filename));
        }
        stubUnit = JavaParser.parseStubUnit(inputStream);

        // getAllStubAnnotations() also modifies importedConstants and importedTypes. This should
        // be refactored to be nicer.
        allStubAnnotations = getAllStubAnnotations();
        if (allStubAnnotations.isEmpty()) {
            stubWarnNotFound(
                    String.format(
                            "No supported annotations found! This likely means stub file %s doesn't import them correctly.",
                            filename));
        }
    }

    /** Process {@link #stubUnit}, which is the AST produced by {@link #parseStubUnit}. */
    private void process(
            Map<Element, AnnotatedTypeMirror> atypes,
            Map<String, Set<AnnotationMirror>> declAnnos) {
        processStubUnit(this.stubUnit);
    }

    /** Parse the given StubUnit. */
    private void processStubUnit(StubUnit index) {
        for (CompilationUnit cu : index.getCompilationUnits()) {
            processCompilationUnit(cu);
        }
    }

    private void processCompilationUnit(CompilationUnit cu) {
        final List<AnnotationExpr> packageAnnos;

        if (!cu.getPackageDeclaration().isPresent()) {
            packageAnnos = null;
            parseState = new FqName(null, null);
        } else {
            PackageDeclaration pDecl = cu.getPackageDeclaration().get();
            packageAnnos = pDecl.getAnnotations();
            processPackage(pDecl);
        }
        if (cu.getTypes() != null) {
            for (TypeDeclaration<?> typeDeclaration : cu.getTypes()) {
                processTypeDecl(typeDeclaration, null, packageAnnos);
            }
        }
    }

    private void processPackage(PackageDeclaration packDecl) {
        assert (packDecl != null);
        String packageName = packDecl.getNameAsString();
        parseState = new FqName(packageName, null);
        Element elem = elements.getPackageElement(packageName);
        // If the element lookup fails, it's because we have an annotation for a
        // package that isn't on the classpath, which is fine.
        if (elem != null) {
            annotateDecl(declAnnos, elem, packDecl.getAnnotations());
        }
        // TODO: Handle atypes???
    }

    /** @param outertypeName the name of the containing class, when processing a nested class */
    private void processTypeDecl(
            TypeDeclaration<?> typeDecl, String outertypeName, List<AnnotationExpr> packageAnnos) {
        assert parseState != null;
        String innerName =
                (outertypeName == null ? "" : outertypeName + ".") + typeDecl.getNameAsString();
        parseState = new FqName(parseState.packageName, innerName);
        String fqTypeName = parseState.toString();
        TypeElement typeElt = elements.getTypeElement(fqTypeName);
        if (typeElt == null) {
            if (debugStubParser
                    || (!hasNoStubParserWarning(typeDecl.getAnnotations())
                            && !hasNoStubParserWarning(packageAnnos)
                            && !warnIfNotFoundIgnoresClasses)) {
                stubWarnNotFound("Type not found: " + fqTypeName);
            }
            return;
        }

        if (typeElt.getKind() == ElementKind.ENUM) {
            typeParameters.addAll(processEnum((EnumDeclaration) typeDecl, typeElt));
        } else if (typeElt.getKind() == ElementKind.ANNOTATION_TYPE) {
            stubWarnNotFound("Skipping annotation type: " + fqTypeName);
        } else if (typeDecl instanceof ClassOrInterfaceDeclaration) {
            typeParameters.addAll(processType((ClassOrInterfaceDeclaration) typeDecl, typeElt));
        } // else it's an EmptyTypeDeclaration.  TODO:  An EmptyTypeDeclaration can have
        // annotations, right?

        Map<Element, BodyDeclaration<?>> elementsToDecl = getMembers(typeElt, typeDecl);
        for (Map.Entry<Element, BodyDeclaration<?>> entry : elementsToDecl.entrySet()) {
            final Element elt = entry.getKey();
            final BodyDeclaration<?> decl = entry.getValue();
            switch (elt.getKind()) {
                case FIELD:
                case ENUM_CONSTANT:
                    processField((FieldDeclaration) decl, (VariableElement) elt);
                    break;
                case CONSTRUCTOR:
                case METHOD:
                    processCallableDeclaration(
                            (CallableDeclaration<?>) decl, (ExecutableElement) elt);
                    break;
                case CLASS:
                case INTERFACE:
                    processTypeDecl((ClassOrInterfaceDeclaration) decl, innerName, packageAnnos);
                    break;
                case ENUM:
                    processTypeDecl((EnumDeclaration) decl, innerName, packageAnnos);
                    break;
                default:
                    /* do nothing */
                    stubWarnNotFound("StubParser ignoring: " + elt);
                    break;
            }
        }
        typeParameters.clear();
    }

    /** True if the argument contains {@code @NoStubParserWarning}. */
    private boolean hasNoStubParserWarning(Iterable<AnnotationExpr> aexprs) {
        if (aexprs == null) {
            return false;
        }
        for (AnnotationExpr anno : aexprs) {
            if (anno.getNameAsString().contentEquals("NoStubParserWarning")) {
                return true;
            }
        }
        return false;
    }

    /** @return list of AnnotatedTypeVariable of the type's type parameter declarations */
    private List<AnnotatedTypeVariable> processType(
            ClassOrInterfaceDeclaration decl, TypeElement elt) {
        annotateDecl(declAnnos, elt, decl.getAnnotations());
        AnnotatedDeclaredType type = atypeFactory.fromElement(elt);
        annotate(type, decl.getAnnotations());

        final List<? extends AnnotatedTypeMirror> typeArguments = type.getTypeArguments();
        final List<TypeParameter> typeParameters = decl.getTypeParameters();

        // It can be the case that args=[] and params=null, so don't crash in that case.
        // if ((typeParameters == null) != (typeArguments == null)) {
        //     throw new Error(String.format("parseType (%s, %s): inconsistent nullness for args and
        // params%n  args = %s%n  params = %s%n", decl, elt, typeArguments, typeParameters));
        // }

        if (debugStubParser) {
            int numParams = (typeParameters == null ? 0 : typeParameters.size());
            int numArgs = (typeArguments == null ? 0 : typeArguments.size());
            if (numParams != numArgs) {
                stubDebug(
                        String.format(
                                "parseType:  mismatched sizes for typeParameters=%s (size %d) and typeArguments=%s (size %d); decl=%s; elt=%s (%s); type=%s (%s); parseState=%s",
                                typeParameters,
                                numParams,
                                typeArguments,
                                numArgs,
                                decl.toString().replace(LINE_SEPARATOR, " "),
                                elt.toString().replace(LINE_SEPARATOR, " "),
                                elt.getClass(),
                                type,
                                type.getClass(),
                                parseState));
                stubDebug("Proceeding despite mismatched sizes");
            }
        }

        annotateTypeParameters(decl, elt, atypes, typeArguments, typeParameters);
        annotateSupertypes(decl, type);
        putNew(atypes, elt, type);
        List<AnnotatedTypeVariable> typeVariables = new ArrayList<>();
        for (AnnotatedTypeMirror typeV : type.getTypeArguments()) {
            if (typeV.getKind() != TypeKind.TYPEVAR) {
                stubWarn(
                        "expected an AnnotatedTypeVariable but found type kind "
                                + typeV.getKind()
                                + ": "
                                + typeV);
            } else {
                typeVariables.add((AnnotatedTypeVariable) typeV);
            }
        }
        return typeVariables;
    }

    /**
     * Gathers and returns a list of AnnotatedTypeVariable of the enum's type parameter
     * declarations.
     *
     * @param decl actual enum declaration
     * @param elt element representing enum
     * @param atypes map of annotated types
     * @param declAnnos map of declarations annotations
     * @return list of AnnotatedTypeVariable of the enum's type parameter declarations
     */
    private List<AnnotatedTypeVariable> processEnum(EnumDeclaration decl, TypeElement elt) {

        annotateDecl(declAnnos, elt, decl.getAnnotations());
        AnnotatedDeclaredType type = atypeFactory.fromElement(elt);
        annotate(type, decl.getAnnotations());

        putNew(atypes, elt, type);
        List<AnnotatedTypeVariable> typeVariables = new ArrayList<>();
        for (AnnotatedTypeMirror typeV : type.getTypeArguments()) {
            if (typeV.getKind() != TypeKind.TYPEVAR) {
                stubWarn(
                        "expected an AnnotatedTypeVariable but found type kind "
                                + typeV.getKind()
                                + ": "
                                + typeV);
            } else {
                typeVariables.add((AnnotatedTypeVariable) typeV);
            }
        }
        return typeVariables;
    }

    private void annotateSupertypes(
            ClassOrInterfaceDeclaration typeDecl, AnnotatedDeclaredType type) {
        if (typeDecl.getExtendedTypes() != null) {
            for (ClassOrInterfaceType superType : typeDecl.getExtendedTypes()) {
                AnnotatedDeclaredType foundType = findType(superType, type.directSuperTypes());
                if (foundType == null) {
                    stubWarn(
                            "could not find superclass "
                                    + superType
                                    + " from type "
                                    + type
                                    + LINE_SEPARATOR
                                    + "Stub file does not match bytecode");
                } else {
                    annotate(foundType, superType, null);
                }
            }
        }
        if (typeDecl.getImplementedTypes() != null) {
            for (ClassOrInterfaceType superType : typeDecl.getImplementedTypes()) {
                AnnotatedDeclaredType foundType = findType(superType, type.directSuperTypes());
                if (foundType == null) {
                    stubWarn(
                            "could not find superinterface "
                                    + superType
                                    + " from type "
                                    + type
                                    + LINE_SEPARATOR
                                    + "Stub file does not match bytecode");
                } else {
                    annotate(foundType, superType, null);
                }
            }
        }
    }

    /** Adds type and declaration annotations from {@code decl}. */
    private void processCallableDeclaration(CallableDeclaration<?> decl, ExecutableElement elt) {

        // Declaration annotations
        annotateDecl(declAnnos, elt, decl.getAnnotations());
        if (decl.isMethodDeclaration()) {
            // StubParser parses all annotations in type annotation position as type annotations
            annotateDecl(declAnnos, elt, ((MethodDeclaration) decl).getType().getAnnotations());
        }
        addDeclAnnotations(declAnnos, elt);

        AnnotatedExecutableType methodType = atypeFactory.fromElement(elt);
        // Type Parameters
        annotateTypeParameters(
                decl, elt, atypes, methodType.getTypeVariables(), decl.getTypeParameters());
        typeParameters.addAll(methodType.getTypeVariables());

        // Type annotations
        if (decl.isMethodDeclaration()) {
            annotate(
                    methodType.getReturnType(),
                    ((MethodDeclaration) decl).getType(),
                    decl.getAnnotations());
        } else {
            annotate(methodType.getReturnType(), decl.getAnnotations());
        }

        // Parameters
        processParameters(decl, elt, declAnnos, methodType);

        // Receiver
        if (decl.getReceiverParameter().isPresent()
                && !decl.getReceiverParameter().get().getAnnotations().isEmpty()) {
            if (methodType.getReceiverType() == null) {
                if (decl.isConstructorDeclaration()) {
                    stubWarn(
                            "parseParameter: constructor of a top-level class cannot have receiver annotations%n"
                                    + "Constructor: %s%n"
                                    + "Receiver annotations: %s",
                            methodType, decl.getReceiverParameter().get().getAnnotations());
                } else {
                    stubWarn(
                            "parseParameter: static methods cannot have receiver annotations%n"
                                    + "Method: %s%n"
                                    + "Receiver annotations: %s",
                            methodType, decl.getReceiverParameter().get().getAnnotations());
                }
            } else {
                annotate(
                        methodType.getReceiverType(),
                        decl.getReceiverParameter().get().getAnnotations());
            }
        }

        // Store the type.
        putNew(atypes, elt, methodType);
        typeParameters.removeAll(methodType.getTypeVariables());
    }

    /**
     * Adds declaration and type annotations to the parameters of {@code methodType}, which is
     * either a method or constructor.
     *
     * @param method Method or Constructor declaration
     * @param elt ExecutableElement of {@code method}
     * @param declAnnos map of declaration elements strings to annotations
     * @param methodType annotated type of {@code method}
     */
    private void processParameters(
            CallableDeclaration<?> method,
            ExecutableElement elt,
            Map<String, Set<AnnotationMirror>> declAnnos,
            AnnotatedExecutableType methodType) {
        List<Parameter> params = method.getParameters();
        List<? extends VariableElement> paramElts = elt.getParameters();
        List<? extends AnnotatedTypeMirror> paramTypes = methodType.getParameterTypes();

        for (int i = 0; i < methodType.getParameterTypes().size(); ++i) {
            VariableElement paramElt = paramElts.get(i);
            AnnotatedTypeMirror paramType = paramTypes.get(i);
            Parameter param = params.get(i);

            annotateDecl(declAnnos, paramElt, param.getAnnotations());
            annotateDecl(declAnnos, paramElt, param.getType().getAnnotations());

            if (param.isVarArgs()) {
                assert paramType.getKind() == TypeKind.ARRAY;
                // The "type" of param is actually the component type of the vararg.
                // For example, "Object..." the type would be "Object".
                annotate(
                        ((AnnotatedArrayType) paramType).getComponentType(),
                        param.getType(),
                        param.getAnnotations());
                // The "VarArgsAnnotations" are those just before "...".
                annotate(paramType, param.getVarArgsAnnotations());
            } else {
                annotate(paramType, param.getType(), param.getAnnotations());
            }
        }
    }

    /**
     * Clear (remove) existing annotations on the type.
     *
     * <p>Stub files override annotations read from .class files. Using {@code replaceAnnotation}
     * usually achieves this; however, for annotations on type variables, it is sometimes necessary
     * to remove an existing annotation, leaving no annotation on the type variable. This method
     * does so.
     *
     * @param atype the type to modify
     * @param typeDef the type from the stub file, used only for diagnostic messages
     */
    @SuppressWarnings("unused") // for disabled warning message
    private void clearAnnotations(AnnotatedTypeMirror atype, Type typeDef) {
        Set<AnnotationMirror> annos = atype.getAnnotations();
        // TODO: This should check whether the stub file is @AnnotatedFor the current type system.
        // @AnnotatedFor isn't integrated in stub files yet.
        if (annos != null && !annos.isEmpty()) {
            // TODO: only produce output if the removed annotation
            // isn't the top and default annotation in the type hierarchy.
            if (false) {
                stubWarnOverwritesBytecode(
                        String.format(
                                "in file %s at line %s removed existing annotations on type: %s",
                                filename.substring(filename.lastIndexOf('/') + 1),
                                typeDef.getBegin().get().line,
                                atype.toString(true)));
            }
            // Clear existing annotations, which only makes a difference for
            // type variables, but doesn't hurt in other cases.
            atype.clearAnnotations();
        }
    }

    /** Adds a declAnnotation to every method in the stub file. */
    private void addDeclAnnotations(Map<String, Set<AnnotationMirror>> declAnnos, Element elt) {
        Set<AnnotationMirror> annos = declAnnos.get(ElementUtils.getVerboseName(elt));
        if (annos == null) {
            annos = AnnotationUtils.createAnnotationSet();
            putOrAddToMap(declAnnos, ElementUtils.getVerboseName(elt), annos);
        }
        annos.add(fromStubFile);
    }

    /**
     * Add the annotations from {@code type} to {@code atype}. Type annotations that parsed as
     * declaration annotations (ie those in {@code declAnnos} are applied to the innermost component
     * type.
     *
     * @param atype annotated type to which to add annotations
     * @param type parsed type
     * @param declAnnos annotations stored on the declaration of the variable with this type or null
     */
    private void annotateAsArray(
            AnnotatedArrayType atype, ReferenceType type, NodeList<AnnotationExpr> declAnnos) {
        annotateInnermostComponentType(atype, declAnnos);
        Type typeDef = type;
        AnnotatedTypeMirror currentAtype = atype;
        while (typeDef.isArrayType() && currentAtype.getKind() == TypeKind.ARRAY) {
            // handle generic type
            clearAnnotations(currentAtype, typeDef);

            List<AnnotationExpr> annotations = typeDef.getAnnotations();
            if (annotations != null) {
                annotate(currentAtype, annotations);
            }
            typeDef = ((com.github.javaparser.ast.type.ArrayType) typeDef).getComponentType();
            currentAtype = ((AnnotatedArrayType) currentAtype).getComponentType();
            if (typeDef.isArrayType() ^ currentAtype.getKind() == TypeKind.ARRAY) {
                stubWarn("Mismatched array lengths; atype: " + atype + "%n  type: " + type);
            }
        }
    }

    private ClassOrInterfaceType unwrapDeclaredType(Type type) {
        if (type instanceof ClassOrInterfaceType) {
            return (ClassOrInterfaceType) type;
        } else if (type instanceof ReferenceType && type.getArrayLevel() == 0) {
            return unwrapDeclaredType(type.getElementType());
        } else {
            return null;
        }
    }

    /**
     * Add to {@code atype}:
     *
     * <ol>
     *   <li>the annotations from {@code typeDef}, and
     *   <li>any type annotations that parsed as declaration annotations (ie those in {@code
     *       declAnnos}).
     * </ol>
     *
     * @param atype annotated type to which to add annotations
     * @param typeDef parsed type
     * @param declAnnos annotations stored on the declaration of the variable with this type, or
     *     null
     */
    private void annotate(
            AnnotatedTypeMirror atype, Type typeDef, NodeList<AnnotationExpr> declAnnos) {
        if (atype.getKind() == TypeKind.ARRAY) {
            if (typeDef instanceof ReferenceType) {
                annotateAsArray((AnnotatedArrayType) atype, (ReferenceType) typeDef, declAnnos);
            } else {
                stubWarn("expected ReferenceType but found: " + typeDef);
            }
            return;
        }

        clearAnnotations(atype, typeDef);

        // Primary annotations for the type of a variable declaration are not stored in typeDef, but
        // rather as declaration annotations (passed as declAnnos to this method).  But, if typeDef
        // is not the type of a variable, then the primary annotations are stored in typeDef.
        NodeList<AnnotationExpr> primaryAnnotations;
        if (typeDef.getAnnotations().isEmpty() && declAnnos != null) {
            primaryAnnotations = declAnnos;
        } else {
            primaryAnnotations = typeDef.getAnnotations();
        }

        if (atype.getKind() != TypeKind.WILDCARD) {
            // The primary annotation on a wildcard applies to the super or extends bound and
            // are added below.
            annotate(atype, primaryAnnotations);
        }
        switch (atype.getKind()) {
            case DECLARED:
                ClassOrInterfaceType declType = unwrapDeclaredType(typeDef);
                if (declType == null) {
                    break;
                }
                AnnotatedDeclaredType adeclType = (AnnotatedDeclaredType) atype;
                if (declType.getTypeArguments().isPresent()
                        && !declType.getTypeArguments().get().isEmpty()
                        && !adeclType.getTypeArguments().isEmpty()) {
                    if (declType.getTypeArguments().get().size()
                            != adeclType.getTypeArguments().size()) {
                        stubWarn(
                                String.format(
                                        "Mismatch in type argument size between %s (%d) and %s (%d)",
                                        declType,
                                        declType.getTypeArguments().get().size(),
                                        adeclType,
                                        adeclType.getTypeArguments().size()));
                    }
                    for (int i = 0; i < declType.getTypeArguments().get().size(); ++i) {
                        annotate(
                                adeclType.getTypeArguments().get(i),
                                declType.getTypeArguments().get().get(i),
                                null);
                    }
                }
                break;
            case WILDCARD:
                AnnotatedWildcardType wildcardType = (AnnotatedWildcardType) atype;
                // Ensure that the stub also has a wildcard type, report an error otherwise
                if (!typeDef.isWildcardType()) {
                    // We throw an error here, as otherwise we are just getting a generic cast error
                    // on the very next line.
<<<<<<< HEAD
                    stubWarn(
                            "Wildcard type <"
                                    + atype.toString()
=======
                    throw new Error(
                            "StubParser: Wildcard type <"
                                    + atype
>>>>>>> eb8fb32c
                                    + "> doesn't match type in stubs file: <"
                                    + typeDef
                                    + ">"
                                    + LINE_SEPARATOR
                                    + "In file "
                                    + filename
                                    + LINE_SEPARATOR
                                    + "While parsing "
<<<<<<< HEAD
                                    + parseState.toString());
                    return;
=======
                                    + parseState);
>>>>>>> eb8fb32c
                }
                WildcardType wildcardDef = (WildcardType) typeDef;
                if (wildcardDef.getExtendedType().isPresent()) {
                    annotate(
                            wildcardType.getExtendsBound(),
                            wildcardDef.getExtendedType().get(),
                            null);
                    annotate(wildcardType.getSuperBound(), primaryAnnotations);
                } else if (wildcardDef.getSuperType().isPresent()) {
                    annotate(wildcardType.getSuperBound(), wildcardDef.getSuperType().get(), null);
                    annotate(wildcardType.getExtendsBound(), primaryAnnotations);
                } else {
                    annotate(atype, primaryAnnotations);
                }
                break;
            case TYPEVAR:
                // Add annotations from the declaration of the TypeVariable
                AnnotatedTypeVariable typeVarUse = (AnnotatedTypeVariable) atype;
                for (AnnotatedTypeVariable typePar : typeParameters) {
                    if (typePar.getUnderlyingType() == atype.getUnderlyingType()) {
                        AnnotatedTypeMerger.merge(
                                typePar.getUpperBound(), typeVarUse.getUpperBound());
                        AnnotatedTypeMerger.merge(
                                typePar.getLowerBound(), typeVarUse.getLowerBound());
                    }
                }
                break;
            default:
                // No additional annotations to add.
        }
    }

    private void processField(FieldDeclaration decl, VariableElement elt) {
        addDeclAnnotations(declAnnos, elt);
        annotateDecl(declAnnos, elt, decl.getAnnotations());
        // StubParser parses all annotations in type annotation position as type annotations
        annotateDecl(declAnnos, elt, decl.getElementType().getAnnotations());
        AnnotatedTypeMirror fieldType = atypeFactory.fromElement(elt);

        VariableDeclarator fieldVarDecl = null;
        String eltName = elt.getSimpleName().toString();
        for (VariableDeclarator var : decl.getVariables()) {
            if (var.getName().toString().equals(eltName)) {
                fieldVarDecl = var;
                break;
            }
        }
        assert fieldVarDecl != null;
        annotate(fieldType, fieldVarDecl.getType(), decl.getAnnotations());
        putNew(atypes, elt, fieldType);
    }

    /**
     * Returns the innermost component type of {@code type}.
     *
     * @param type array type
     */
    private AnnotatedTypeMirror innermostComponentType(AnnotatedArrayType type) {
        AnnotatedTypeMirror componentType = type;
        while (componentType.getKind() == TypeKind.ARRAY) {
            componentType = ((AnnotatedArrayType) componentType).getComponentType();
        }
        return componentType;
    }

    /**
     * Adds {@code annotations} to the innermost component type of {@code type}.
     *
     * @param type array type
     * @param annotations annotations to add
     */
    private void annotateInnermostComponentType(
            AnnotatedArrayType type, List<AnnotationExpr> annotations) {
        annotate(innermostComponentType(type), annotations);
    }

    private void annotate(AnnotatedTypeMirror type, List<AnnotationExpr> annotations) {
        if (annotations == null) {
            return;
        }
        for (AnnotationExpr annotation : annotations) {
            AnnotationMirror annoMirror = getAnnotation(annotation, allStubAnnotations);
            if (annoMirror != null) {
                type.replaceAnnotation(annoMirror);
            } else {
                stubWarnNotFound("Unknown annotation: " + annotation);
            }
        }
    }

    private void annotateDecl(
            Map<String, Set<AnnotationMirror>> declAnnos,
            Element elt,
            List<AnnotationExpr> annotations) {
        if (annotations == null) {
            return;
        }
        Set<AnnotationMirror> annos = AnnotationUtils.createAnnotationSet();
        for (AnnotationExpr annotation : annotations) {
            AnnotationMirror annoMirror = getAnnotation(annotation, allStubAnnotations);
            if (annoMirror != null) {
                Target target =
                        annoMirror.getAnnotationType().asElement().getAnnotation(Target.class);
                // Only add the declaration annotation if the annotation applies to the element.
                if (AnnotationUtils.getElementKindsForTarget(target).contains(elt.getKind())) {
                    annos.add(annoMirror);
                }
            }
        }
        String key = ElementUtils.getVerboseName(elt);
        putOrAddToMap(declAnnos, key, annos);
    }

    private void annotateTypeParameters(
            BodyDeclaration<?> decl, // for debugging
            Object elt, // for debugging; TypeElement or ExecutableElement
            Map<Element, AnnotatedTypeMirror> atypes,
            List<? extends AnnotatedTypeMirror> typeArguments,
            List<TypeParameter> typeParameters) {
        if (typeParameters == null) {
            return;
        }

        if (typeParameters.size() != typeArguments.size()) {
            String msg =
                    String.format(
                            "annotateTypeParameters: mismatched sizes:  typeParameters (size %d)=%s;  typeArguments (size %d)=%s;  decl=%s;  elt=%s (%s).",
                            typeParameters.size(),
                            typeParameters,
                            typeArguments.size(),
                            typeArguments,
                            decl.toString().replace(LINE_SEPARATOR, " "),
                            elt.toString().replace(LINE_SEPARATOR, " "),
                            elt.getClass());
            if (!debugStubParser) {
                msg = msg + "%n  For more details, run with -AstubDebug";
            }
            stubWarn(msg);
            return;
        }
        for (int i = 0; i < typeParameters.size(); ++i) {
            TypeParameter param = typeParameters.get(i);
            AnnotatedTypeVariable paramType = (AnnotatedTypeVariable) typeArguments.get(i);

            if (param.getTypeBound() == null || param.getTypeBound().isEmpty()) {
                // No bound so annotations are both lower and upper bounds
                annotate(paramType, param.getAnnotations());
            } else if (param.getTypeBound() != null && param.getTypeBound().size() > 0) {
                annotate(paramType.getLowerBound(), param.getAnnotations());
                annotate(paramType.getUpperBound(), param.getTypeBound().get(0), null);
                if (param.getTypeBound().size() > 1) {
                    // TODO: add support for intersection types
                    stubWarnNotFound("Annotations on intersection types are not yet supported");
                }
            }
            putNew(atypes, paramType.getUnderlyingType().asElement(), paramType);
        }
    }

    private Map<Element, BodyDeclaration<?>> getMembers(
            TypeElement typeElt, TypeDeclaration<?> typeDecl) {
        assert (typeElt.getSimpleName().contentEquals(typeDecl.getNameAsString())
                        || typeDecl.getNameAsString().endsWith("$" + typeElt.getSimpleName()))
                : String.format("%s  %s", typeElt.getSimpleName(), typeDecl.getName());

        Map<Element, BodyDeclaration<?>> result = new LinkedHashMap<>();
        for (BodyDeclaration<?> member : typeDecl.getMembers()) {
            putNewElement(typeElt, result, member, typeDecl.getNameAsString());
        }
        return result;
    }

    private void putNewElement(
            TypeElement typeElt,
            Map<Element, BodyDeclaration<?>> result,
            BodyDeclaration<?> member,
            String typeDeclName) {
        if (member instanceof MethodDeclaration) {
            Element elt = findElement(typeElt, (MethodDeclaration) member);
            if (elt != null) {
                putNoOverride(result, elt, member);
            }
        } else if (member instanceof ConstructorDeclaration) {
            Element elt = findElement(typeElt, (ConstructorDeclaration) member);
            if (elt != null) {
                putNoOverride(result, elt, member);
            }
        } else if (member instanceof FieldDeclaration) {
            FieldDeclaration fieldDecl = (FieldDeclaration) member;
            for (VariableDeclarator var : fieldDecl.getVariables()) {
                Element varelt = findElement(typeElt, var);
                if (varelt != null) {
                    putNoOverride(result, varelt, fieldDecl);
                }
            }
        } else if (member instanceof ClassOrInterfaceDeclaration) {
            Element elt = findElement(typeElt, (ClassOrInterfaceDeclaration) member);
            if (elt != null) {
                putNoOverride(result, elt, member);
            }
        } else if (member instanceof EnumDeclaration) {
            Element elt = findElement(typeElt, (EnumDeclaration) member);
            if (elt != null) {
                putNoOverride(result, elt, member);
            }
        } else {
            stubWarnNotFound(
                    String.format(
                            "Ignoring element of type %s in %s", member.getClass(), typeDeclName));
        }
    }

    /** Return the element of {@code types} whose name matches {@code type}. */
    private AnnotatedDeclaredType findType(
            ClassOrInterfaceType type, List<AnnotatedDeclaredType> types) {
        String typeString = type.getNameAsString();
        for (AnnotatedDeclaredType superType : types) {
            if (superType
                    .getUnderlyingType()
                    .asElement()
                    .getSimpleName()
                    .contentEquals(typeString)) {
                return superType;
            }
        }
        stubWarnNotFound("Supertype " + typeString + " not found");
        if (debugStubParser) {
            stubDebug("Supertypes that were searched:");
            for (AnnotatedDeclaredType superType : types) {
                stubDebug(String.format("  %s", superType));
            }
        }
        return null;
    }

    /**
     * Looks for the nested type element in the typeElt and returns it if the element has the same
     * name as provided class or interface declaration. In case nested element is not found it
     * returns null.
     *
     * @param typeElt an element where nested type element should be looked for
     * @param ciDecl class or interface declaration which name should be found among nested elements
     *     of the typeElt
     * @return nested in typeElt element with the name of the class or interface or null if nested
     *     element is not found
     */
    private Element findElement(TypeElement typeElt, ClassOrInterfaceDeclaration ciDecl) {
        final String wantedClassOrInterfaceName = ciDecl.getNameAsString();
        for (TypeElement typeElement : ElementUtils.getAllTypeElementsIn(typeElt)) {
            if (wantedClassOrInterfaceName.equals(typeElement.getSimpleName().toString())) {
                return typeElement;
            }
        }

        stubWarnNotFound(
                "Class/interface " + wantedClassOrInterfaceName + " not found in type " + typeElt);
        if (debugStubParser) {
            stubDebug(String.format("  Here are the type declarations of %s:", typeElt));
            for (TypeElement method : ElementFilter.typesIn(typeElt.getEnclosedElements())) {
                stubDebug(String.format("    %s", method));
            }
        }
        return null;
    }

    /**
     * Looks for the nested enum element in the typeElt and returns it if the element has the same
     * name as provided enum declaration. In case nested element is not found it returns null.
     *
     * @param typeElt an element where nested enum element should be looked for
     * @param enumDecl enum declaration which name should be found among nested elements of the
     *     typeElt
     * @return nested in typeElt enum element with the name of the provided enum or null if nested
     *     element is not found
     */
    private Element findElement(TypeElement typeElt, EnumDeclaration enumDecl) {
        final String wantedEnumName = enumDecl.getNameAsString();
        for (TypeElement typeElement : ElementUtils.getAllTypeElementsIn(typeElt)) {
            if (wantedEnumName.equals(typeElement.getSimpleName().toString())) {
                return typeElement;
            }
        }

        stubWarnNotFound("Enum " + wantedEnumName + " not found in type " + typeElt);
        if (debugStubParser) {
            stubDebug(String.format("  Here are the type declarations of %s:", typeElt));
            for (TypeElement method : ElementFilter.typesIn(typeElt.getEnclosedElements())) {
                stubDebug(String.format("    %s", method));
            }
        }
        return null;
    }

    /**
     * Looks for method element in the typeElt and returns it if the element has the same signature
     * as provided method declaration. In case method element is not found it returns null.
     *
     * @param typeElt type element where method element should be looked for
     * @param methodDecl method declaration with signature that should be found among methods in the
     *     typeElt
     * @return method element in typeElt with the same signature as the provided method declaration
     *     or null if method element is not found
     */
    private ExecutableElement findElement(TypeElement typeElt, MethodDeclaration methodDecl) {
        final String wantedMethodName = methodDecl.getNameAsString();
        final int wantedMethodParams =
                (methodDecl.getParameters() == null) ? 0 : methodDecl.getParameters().size();
        final String wantedMethodString = StubUtil.toString(methodDecl);
        for (ExecutableElement method : ElementUtils.getAllMethodsIn(typeElt, elements)) {
            // do heuristics first
            if (wantedMethodParams == method.getParameters().size()
                    && wantedMethodName.contentEquals(method.getSimpleName().toString())
                    && ElementUtils.getSimpleName(method).equals(wantedMethodString)) {
                return method;
            }
        }
        stubWarnNotFound("Method " + wantedMethodString + " not found in type " + typeElt);
        if (debugStubParser) {
            stubDebug(String.format("  Here are the methods of %s:", typeElt));
            for (ExecutableElement method :
                    ElementFilter.methodsIn(typeElt.getEnclosedElements())) {
                stubDebug(String.format("    %s", method));
            }
        }
        return null;
    }

    /**
     * Looks for a constructor element in the typeElt and returns it if the element has the same
     * signature as provided constructor declaration. In case constructor element is not found it
     * returns null.
     *
     * @param typeElt type element where constructor element should be looked for
     * @param constructorDecl constructor declaration with signature that should be found among
     *     constructors in the typeElt
     * @return constructor element in typeElt with the same signature as the provided constructor
     *     declaration or null if constructor element is not found
     */
    private ExecutableElement findElement(
            TypeElement typeElt, ConstructorDeclaration constructorDecl) {
        final int wantedMethodParams =
                (constructorDecl.getParameters() == null)
                        ? 0
                        : constructorDecl.getParameters().size();
        final String wantedMethodString = StubUtil.toString(constructorDecl);
        for (ExecutableElement method :
                ElementFilter.constructorsIn(typeElt.getEnclosedElements())) {
            // do heuristics first
            if (wantedMethodParams == method.getParameters().size()
                    && ElementUtils.getSimpleName(method).equals(wantedMethodString)) {
                return method;
            }
        }

        stubWarnNotFound("Constructor " + wantedMethodString + " not found in type " + typeElt);
        if (debugStubParser) {
            for (ExecutableElement method :
                    ElementFilter.constructorsIn(typeElt.getEnclosedElements())) {
                stubDebug(String.format("  %s", method));
            }
        }
        return null;
    }

    private VariableElement findElement(TypeElement typeElt, VariableDeclarator variable) {
        final String fieldName = variable.getNameAsString();
        return findFieldElement(typeElt, fieldName);
    }

    /**
     * Looks for a field element in the typeElt and returns it if the element has the same name as
     * provided. In case field element is not found it returns null.
     *
     * @param typeElt type element where field element should be looked for
     * @param fieldName field name that should be found
     * @return field element in typeElt with the provided name or null if field element is not found
     */
    private VariableElement findFieldElement(TypeElement typeElt, String fieldName) {
        for (VariableElement field : ElementUtils.getAllFieldsIn(typeElt, elements)) {
            // field.getSimpleName() is a CharSequence, not a String
            if (fieldName.equals(field.getSimpleName().toString())) {
                return field;
            }
        }

        stubWarnNotFound("Field " + fieldName + " not found in type " + typeElt);
        if (debugStubParser) {
            for (VariableElement field : ElementFilter.fieldsIn(typeElt.getEnclosedElements())) {
                stubDebug(String.format("  %s", field));
            }
        }
        return null;
    }

    /**
     * Given a fully-qualified type name, return a TypeElement for it, or null if none exists. Also
     * cache in importedTypes.
     */
    private TypeElement getTypeElementOrNull(String name) {
        TypeElement typeElement = elements.getTypeElement(name);
        if (typeElement != null) {
            importedTypes.put(name, typeElement);
        }
        // for debugging: stubWarn("getTypeElementOrNull(%s) => %s%n", name, typeElement);
        return typeElement;
    }

    /**
     * Get the type element for the given fully-qualified type name, or issue a warning if none is
     * found.
     */
    private TypeElement getTypeElement(String typeName, String... msg) {
        TypeElement classElement = elements.getTypeElement(typeName);
        if (classElement == null) {
            if (msg.length == 0) {
                stubWarnNotFound("Type not found: " + typeName);
            } else {
                stubWarnNotFound(msg[0] + ": " + typeName);
            }
        }
        return classElement;
    }

    private PackageElement findPackage(String packageName) {
        PackageElement packageElement = elements.getPackageElement(packageName);
        if (packageElement == null) {
            stubWarnNotFound("Imported package not found: " + packageName);
        }
        return packageElement;
    }

    /**
     * Convert {@code annotation} into an AnnotationMirror. Returns null if the annotation isn't
     * supported by the checker or if some error occurred while converting it.
     */
    private AnnotationMirror getAnnotation(
            AnnotationExpr annotation, Map<String, AnnotationMirror> allStubAnnotations) {
        AnnotationMirror annoMirror;
        if (annotation instanceof MarkerAnnotationExpr) {
            String annoName = ((MarkerAnnotationExpr) annotation).getNameAsString();
            annoMirror = allStubAnnotations.get(annoName);
        } else if (annotation instanceof NormalAnnotationExpr) {
            NormalAnnotationExpr nrmanno = (NormalAnnotationExpr) annotation;
            String annoName = nrmanno.getNameAsString();
            annoMirror = allStubAnnotations.get(annoName);
            if (annoMirror == null) {
                // Not a supported qualifier -> ignore
                return null;
            }
            AnnotationBuilder builder = new AnnotationBuilder(processingEnv, annoMirror);
            List<MemberValuePair> pairs = nrmanno.getPairs();
            if (pairs != null) {
                for (MemberValuePair mvp : pairs) {
                    String member = mvp.getNameAsString();
                    Expression exp = mvp.getValue();
                    boolean success = handleExpr(builder, member, exp);
                    if (!success) {
                        stubWarn(
                                "Annotation expression, %s, could not be processed for annotation: %s. ",
                                exp, annotation);
                        return null;
                    }
                }
            }
            return builder.build();
        } else if (annotation instanceof SingleMemberAnnotationExpr) {
            SingleMemberAnnotationExpr sglanno = (SingleMemberAnnotationExpr) annotation;
            String annoName = sglanno.getNameAsString();
            annoMirror = allStubAnnotations.get(annoName);
            if (annoMirror == null) {
                // Not a supported qualifier -> ignore
                return null;
            }
            AnnotationBuilder builder = new AnnotationBuilder(processingEnv, annoMirror);
            Expression valexpr = sglanno.getMemberValue();
            boolean success = handleExpr(builder, "value", valexpr);
            if (!success) {
                stubWarn(
                        "Annotation expression, %s, could not be processed for annotation: %s. ",
                        valexpr, annotation);
                return null;
            }
            return builder.build();
        } else {
            throw new BugInCF("StubParser: unknown annotation type: " + annotation);
        }
        return annoMirror;
    }

    /** Returns the value of {@code expr}, or null if some problem occurred getting the value. */
    private Object getValueOfExpressionInAnnotation(
            String name, Expression expr, TypeKind valueKind) {
        if (expr instanceof FieldAccessExpr || expr instanceof NameExpr) {
            VariableElement elem;
            if (expr instanceof NameExpr) {
                elem = findVariableElement((NameExpr) expr);
            } else {
                elem = findVariableElement((FieldAccessExpr) expr);
            }
            if (elem == null) {
                stubWarn("Field not found: " + expr);
                return null;
            }
            Object value = elem.getConstantValue() != null ? elem.getConstantValue() : elem;
            if (value instanceof Number) {
                return convert((Number) value, valueKind);
            } else {
                return value;
            }
        } else if (expr instanceof StringLiteralExpr) {
            return ((StringLiteralExpr) expr).asString();
        } else if (expr instanceof BooleanLiteralExpr) {
            return ((BooleanLiteralExpr) expr).getValue();
        } else if (expr instanceof CharLiteralExpr) {
            return convert((int) ((CharLiteralExpr) expr).asChar(), valueKind);
        } else if (expr instanceof DoubleLiteralExpr) {
            // No conversion needed if the expression is a double, the annotation value must be a
            // double, too.
            return ((DoubleLiteralExpr) expr).asDouble();
        } else if (expr instanceof IntegerLiteralExpr) {
            return convert(((IntegerLiteralExpr) expr).asInt(), valueKind);
        } else if (expr instanceof LongLiteralExpr) {
            return convert(((LongLiteralExpr) expr).asLong(), valueKind);
        } else if (expr instanceof UnaryExpr) {
            if (((UnaryExpr) expr).getOperator() == UnaryExpr.Operator.MINUS) {
                Object value =
                        getValueOfExpressionInAnnotation(
                                name, ((UnaryExpr) expr).getExpression(), valueKind);
                if (value instanceof Number) {
                    return convert((Number) value, valueKind, true);
                }
            }
            stubWarn("Unexpected Unary annotation expression: " + expr);
            return null;
        } else if (expr instanceof ClassExpr) {
            ClassExpr classExpr = (ClassExpr) expr;
            String className = classExpr.getType().toString();
            if (importedTypes.containsKey(className)) {
                return importedTypes.get(className).asType();
            }
            TypeElement typeElement = findTypeOfName(className);
            if (typeElement == null) {
                stubWarn("StubParser: unknown class name " + className);
                return null;
            }

            return typeElement.asType();
        } else if (expr instanceof NullLiteralExpr) {
            stubWarn("Null found as value for %s. Null isn't allowed as an annotation value", name);
            return null;
        } else {
            stubWarn("Unexpected annotation expression: " + expr);
            return null;
        }
    }

    /**
     * Returns the TypeElement with the name {@code name}, if one exists. Otherwise, checks the
     * class and package of {@code parseState} for a class named {@code name}.
     *
     * @param name classname (simple, or Outer.Inner, or fully-qualified)
     * @return the TypeElement for {@code name}, or null if not found
     */
    private @Nullable TypeElement findTypeOfName(String name) {
        String packageName = parseState.packageName;
        String packagePrefix = (packageName == null) ? "" : packageName + ".";

        // stubWarn("findTypeOfName(%s), parseState %s %s%n", name, packageName, enclosingClass);

        // As soon as typeElement is set to a non-null value, it will be returned.
        TypeElement typeElement = getTypeElementOrNull(name);
        if (typeElement == null && packageName != null) {
            typeElement = getTypeElementOrNull(packagePrefix + name);
        }
        String enclosingClass = parseState.className;
        while (typeElement == null && enclosingClass != null) {
            typeElement = getTypeElementOrNull(packagePrefix + enclosingClass + "." + name);
            int lastDot = enclosingClass.lastIndexOf('.');
            if (lastDot == -1) {
                break;
            } else {
                enclosingClass = enclosingClass.substring(0, lastDot);
            }
        }
        if (typeElement == null && !"java.lang".equals(packageName)) {
            typeElement = getTypeElementOrNull("java.lang." + name);
        }
        return typeElement;
    }

    /**
     * Converts {@code number} to {@code expectedKind}.
     * <p>
     * {@code @interface Anno { long value();})
     * {@code @Anno(1)}
     *
     * To properly build @Anno, the IntegerLiteralExpr "1" must be converted from an int to a long.
     * */
    private Object convert(Number number, TypeKind expectedKind) {
        return convert(number, expectedKind, false);
    }

    /**
     * Converts {@code number} to {@code expectedKind}. The value converted is multiplied by -1 if
     * {@code negate} is true
     *
     * @param number Number value to be converted
     * @param expectedKind one of type {byte, short, int, long, char, float, double}
     * @param negate whether to negate the value of the Number Object while converting
     * @return the converted Object
     */
    private Object convert(Number number, TypeKind expectedKind, boolean negate) {
        byte scalefactor = (byte) (negate ? -1 : 1);
        switch (expectedKind) {
            case BYTE:
                return number.byteValue() * scalefactor;
            case SHORT:
                return number.shortValue() * scalefactor;
            case INT:
                return number.intValue() * scalefactor;
            case LONG:
                return number.longValue() * scalefactor;
            case CHAR:
                /* char is not multiplied by the scale factor since it's not possible for `number` to be negative
                when `expectedkind` is a CHAR and casting a negative value to char is illegal */
                return (char) number.intValue();
            case FLOAT:
                return number.floatValue() * scalefactor;
            case DOUBLE:
                return number.doubleValue() * scalefactor;
            default:
                throw new BugInCF("Unexpected expectedKind: " + expectedKind);
        }
    }

    /**
     * Adds an annotation element (argument) to {@code builder}. The element is a Java expression.
     *
     * @return true if the expression was parsed and added to {@code builder}, false otherwise
     */
    private boolean handleExpr(AnnotationBuilder builder, String name, Expression expr) {
        ExecutableElement var = builder.findElement(name);
        TypeMirror expected = var.getReturnType();
        TypeKind valueKind;
        if (expected.getKind() == TypeKind.ARRAY) {
            valueKind = ((ArrayType) expected).getComponentType().getKind();
        } else {
            valueKind = expected.getKind();
        }
        if (expr instanceof ArrayInitializerExpr) {
            if (expected.getKind() != TypeKind.ARRAY) {
                stubWarn(
                        "unhandled annotation attribute type: "
                                + expr
                                + " and expected: "
                                + expected);
                return false;
            }

            List<Expression> arrayExpressions = ((ArrayInitializerExpr) expr).getValues();
            Object[] values = new Object[arrayExpressions.size()];

            for (int i = 0; i < arrayExpressions.size(); ++i) {
                values[i] =
                        getValueOfExpressionInAnnotation(name, arrayExpressions.get(i), valueKind);
                if (values[i] == null) {
                    return false;
                }
            }
            builder.setValue(name, values);
        } else {
            Object value = getValueOfExpressionInAnnotation(name, expr, valueKind);
            if (value == null) {
                return false;
            }
            if (expected.getKind() == TypeKind.ARRAY) {
                Object[] valueArray = {value};
                builder.setValue(name, valueArray);
            } else {
                builderSetValue(builder, name, value);
            }
        }
        return true;
    }

    /**
     * Cast to non-array values so that correct the correct AnnotationBuilder#setValue method is
     * called. (Different types of values are handled differently.)
     */
    private void builderSetValue(AnnotationBuilder builder, String name, Object value) {
        if (value instanceof Boolean) {
            builder.setValue(name, (Boolean) value);
        } else if (value instanceof Character) {
            builder.setValue(name, (Character) value);
        } else if (value instanceof Class<?>) {
            builder.setValue(name, (Class<?>) value);
        } else if (value instanceof Double) {
            builder.setValue(name, (Double) value);
        } else if (value instanceof Enum<?>) {
            builder.setValue(name, (Enum<?>) value);
        } else if (value instanceof Float) {
            builder.setValue(name, (Float) value);
        } else if (value instanceof Integer) {
            builder.setValue(name, (Integer) value);
        } else if (value instanceof Long) {
            builder.setValue(name, (Long) value);
        } else if (value instanceof Short) {
            builder.setValue(name, (Short) value);
        } else if (value instanceof String) {
            builder.setValue(name, (String) value);
        } else if (value instanceof TypeMirror) {
            builder.setValue(name, (TypeMirror) value);
        } else if (value instanceof VariableElement) {
            builder.setValue(name, (VariableElement) value);
        } else {
            throw new BugInCF("Unexpected builder value: %s", value);
        }
    }

    /**
     * Mapping of a name access expression that has already been encountered to the resolved
     * variable element.
     */
    private final Map<NameExpr, VariableElement> findVariableElementNameCache = new HashMap<>();

    private @Nullable VariableElement findVariableElement(NameExpr nexpr) {
        if (findVariableElementNameCache.containsKey(nexpr)) {
            return findVariableElementNameCache.get(nexpr);
        }

        VariableElement res = null;
        boolean importFound = false;
        for (String imp : importedConstants) {
            Pair<String, String> partitionedName = StubUtil.partitionQualifiedName(imp);
            String typeName = partitionedName.first;
            String fieldName = partitionedName.second;
            if (fieldName.equals(nexpr.getNameAsString())) {
                TypeElement enclType =
                        getTypeElement(
                                typeName,
                                String.format(
                                        "Enclosing type of static import %s not found", fieldName));

                if (enclType == null) {
                    return null;
                } else {
                    importFound = true;
                    res = findFieldElement(enclType, fieldName);
                    break;
                }
            }
        }

        // Imported but invalid types or fields will have warnings from above,
        // only warn on fields missing an import
        if (res == null && !importFound) {
            stubWarnNotFound("Static field " + nexpr.getName() + " is not imported");
        }

        findVariableElementNameCache.put(nexpr, res);
        return res;
    }

    /**
     * Mapping of a field access expression that has already been encountered to the resolved
     * variable element.
     */
    private final Map<FieldAccessExpr, VariableElement> findVariableElementFieldCache =
            new HashMap<>();

    private @Nullable VariableElement findVariableElement(FieldAccessExpr faexpr) {
        if (findVariableElementFieldCache.containsKey(faexpr)) {
            return findVariableElementFieldCache.get(faexpr);
        }
        TypeElement rcvElt = elements.getTypeElement(faexpr.getScope().toString());
        if (rcvElt == null) {
            // Search importedConstants for full annotation name.
            for (String imp : importedConstants) {
                // TODO: should this use StubUtil.partitionQualifiedName?
                String[] importDelimited = imp.split("\\.");
                if (importDelimited[importDelimited.length - 1].equals(
                        faexpr.getScope().toString())) {
                    StringBuilder fullAnnotation = new StringBuilder();
                    for (int i = 0; i < importDelimited.length - 1; i++) {
                        fullAnnotation.append(importDelimited[i]);
                        fullAnnotation.append('.');
                    }
                    fullAnnotation.append(faexpr.getScope().toString());
                    rcvElt = elements.getTypeElement(fullAnnotation);
                    break;
                }
            }

            if (rcvElt == null) {
                stubWarnNotFound("Type " + faexpr.getScope() + " not found");
                return null;
            }
        }

        VariableElement res = findFieldElement(rcvElt, faexpr.getNameAsString());
        findVariableElementFieldCache.put(faexpr, res);
        return res;
    }

    ///////////////////////////////////////////////////////////////////////////
    /// Map utilities
    ///

    /** Just like Map.put, but does not override any existing value in the map. */
    private static <K, V> void putNoOverride(Map<K, V> m, K key, V value) {
        if (key == null) {
            throw new BugInCF("StubParser: key is null");
        }
        if (!m.containsKey(key)) {
            m.put(key, value);
        }
    }

    /**
     * If the key is already in the map, then add the annos to the list. Otherwise put the key and
     * the annos in the map
     */
    private static void putOrAddToMap(
            Map<String, Set<AnnotationMirror>> map, String key, Set<AnnotationMirror> annos) {
        if (map.containsKey(key)) {
            map.get(key).addAll(annos);
        } else {
            map.put(key, annos);
        }
    }

    /**
     * Just like Map.put, but merges with any existing value for the given key, instead ef replacing
     * it.
     */
    private static void putNew(
            Map<Element, AnnotatedTypeMirror> m, Element key, AnnotatedTypeMirror value) {
        if (key == null) {
            throw new BugInCF("StubParser: key is null");
        }
        if (m.containsKey(key)) {
            AnnotatedTypeMirror value2 = m.get(key);
            AnnotatedTypeMerger.merge(value, value2);
            m.put(key, value2);
        } else {
            m.put(key, value);
        }
    }

    /** Just like Map.putAll, but merges with existing values using {@link #putNew}. */
    private static <K, V> void putAllNew(Map<K, V> m, Map<K, V> m2) {
        for (Map.Entry<K, V> e2 : m2.entrySet()) {
            putNoOverride(m, e2.getKey(), e2.getValue());
        }
    }

    ///////////////////////////////////////////////////////////////////////////
    /// Issue warnings
    ///

    // The warnings that have been issued so far.
    private static final Set<String> warnings = new HashSet<>();

    /**
     * Issues the given warning about missing elements, only if it has not been previously issued
     * and the -AstubWarnIfNotFound command-line argument was passed.
     */
    private void stubWarnNotFound(String warning) {
        if (warnings.add(warning) && (warnIfNotFound || debugStubParser)) {
            processingEnv
                    .getMessager()
                    .printMessage(javax.tools.Diagnostic.Kind.WARNING, "StubParser: " + warning);
        }
    }

    /**
     * Issues the given warning about overwriting bytecode, only if it has not been previously
     * issued and the -AstubWarnIfOverwritesBytecode command-line argument was passed.
     */
    private void stubWarnOverwritesBytecode(String warning) {
        if (warnings.add(warning) && (warnIfStubOverwritesBytecode || debugStubParser)) {
            processingEnv
                    .getMessager()
                    .printMessage(javax.tools.Diagnostic.Kind.WARNING, "StubParser: " + warning);
        }
    }

    /**
     * Issues a warning, only if it has not been previously issued.
     *
     * @param warning a format string
     * @param args the arguments for {@code warning}
     */
    private void stubWarn(String warning, Object... args) {
        warning = String.format(warning, args);
        if (warnings.add(warning)) {
            processingEnv
                    .getMessager()
                    .printMessage(javax.tools.Diagnostic.Kind.WARNING, "StubParser: " + warning);
        }
    }

    private void stubDebug(String warning) {
        if (warnings.add(warning) && debugStubParser) {
            processingEnv
                    .getMessager()
                    .printMessage(javax.tools.Diagnostic.Kind.NOTE, "StubParser: " + warning);
        }
    }

    ///////////////////////////////////////////////////////////////////////////
    /// Parse state
    ///

    /** Represents a class: its package name and simple name. */
    private static class FqName {
        /** Name of the package being parsed, or null. */
        public String packageName;

        /** Name of the type being parsed. Includes outer class names if any. */
        public String className;

        public FqName(String packageName, String className) {
            this.packageName = packageName;
            this.className = className;
        }

        /** Fully-qualified name of the class. */
        @Override
        public String toString() {
            if (packageName == null) {
                return className;
            } else {
                return packageName + "." + className;
            }
        }
    }
}<|MERGE_RESOLUTION|>--- conflicted
+++ resolved
@@ -906,15 +906,9 @@
                 if (!typeDef.isWildcardType()) {
                     // We throw an error here, as otherwise we are just getting a generic cast error
                     // on the very next line.
-<<<<<<< HEAD
                     stubWarn(
                             "Wildcard type <"
-                                    + atype.toString()
-=======
-                    throw new Error(
-                            "StubParser: Wildcard type <"
                                     + atype
->>>>>>> eb8fb32c
                                     + "> doesn't match type in stubs file: <"
                                     + typeDef
                                     + ">"
@@ -923,12 +917,8 @@
                                     + filename
                                     + LINE_SEPARATOR
                                     + "While parsing "
-<<<<<<< HEAD
-                                    + parseState.toString());
+                                    + parseState);
                     return;
-=======
-                                    + parseState);
->>>>>>> eb8fb32c
                 }
                 WildcardType wildcardDef = (WildcardType) typeDef;
                 if (wildcardDef.getExtendedType().isPresent()) {
