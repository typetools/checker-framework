--- conflicted
+++ resolved
@@ -606,16 +606,11 @@
      * @param stubAnnos annotations from the stub file; side-effected by this method
      */
     private void processTypeDecl(
-<<<<<<< HEAD
-            TypeDeclaration<?> typeDecl, String outertypeName, List<AnnotationExpr> packageAnnos) {
-        assert typeBeingParsed != null;
-=======
             TypeDeclaration<?> typeDecl,
             String outertypeName,
             List<AnnotationExpr> packageAnnos,
             StubAnnotations stubAnnos) {
-        assert typeName != null;
->>>>>>> 9115a3f9
+        assert typeBeingParsed != null;
         if (isJdkAsStub && typeDecl.getModifiers().contains(Modifier.privateModifier())) {
             // Don't process private classes of the JDK.  They can't be referenced outside of the
             // JDK and might refer to types that are not accessible.
