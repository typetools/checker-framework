package org.checkerframework.framework.stub;

import com.github.javaparser.ParseProblemException;
import com.github.javaparser.Problem;
import com.github.javaparser.StaticJavaParser;
import com.github.javaparser.ast.CompilationUnit;
import com.github.javaparser.ast.ImportDeclaration;
import com.github.javaparser.ast.Modifier;
import com.github.javaparser.ast.NodeList;
import com.github.javaparser.ast.PackageDeclaration;
import com.github.javaparser.ast.StubUnit;
import com.github.javaparser.ast.body.BodyDeclaration;
import com.github.javaparser.ast.body.CallableDeclaration;
import com.github.javaparser.ast.body.ClassOrInterfaceDeclaration;
import com.github.javaparser.ast.body.ConstructorDeclaration;
import com.github.javaparser.ast.body.EnumConstantDeclaration;
import com.github.javaparser.ast.body.EnumDeclaration;
import com.github.javaparser.ast.body.FieldDeclaration;
import com.github.javaparser.ast.body.MethodDeclaration;
import com.github.javaparser.ast.body.Parameter;
import com.github.javaparser.ast.body.TypeDeclaration;
import com.github.javaparser.ast.body.VariableDeclarator;
import com.github.javaparser.ast.expr.AnnotationExpr;
import com.github.javaparser.ast.expr.ArrayInitializerExpr;
import com.github.javaparser.ast.expr.BooleanLiteralExpr;
import com.github.javaparser.ast.expr.CharLiteralExpr;
import com.github.javaparser.ast.expr.ClassExpr;
import com.github.javaparser.ast.expr.DoubleLiteralExpr;
import com.github.javaparser.ast.expr.Expression;
import com.github.javaparser.ast.expr.FieldAccessExpr;
import com.github.javaparser.ast.expr.IntegerLiteralExpr;
import com.github.javaparser.ast.expr.LongLiteralExpr;
import com.github.javaparser.ast.expr.MarkerAnnotationExpr;
import com.github.javaparser.ast.expr.MemberValuePair;
import com.github.javaparser.ast.expr.NameExpr;
import com.github.javaparser.ast.expr.NormalAnnotationExpr;
import com.github.javaparser.ast.expr.NullLiteralExpr;
import com.github.javaparser.ast.expr.SingleMemberAnnotationExpr;
import com.github.javaparser.ast.expr.StringLiteralExpr;
import com.github.javaparser.ast.expr.UnaryExpr;
import com.github.javaparser.ast.type.ClassOrInterfaceType;
import com.github.javaparser.ast.type.ReferenceType;
import com.github.javaparser.ast.type.Type;
import com.github.javaparser.ast.type.TypeParameter;
import com.github.javaparser.ast.type.WildcardType;
import java.io.InputStream;
import java.lang.annotation.Target;
import java.util.ArrayList;
import java.util.Collections;
import java.util.HashMap;
import java.util.HashSet;
import java.util.LinkedHashMap;
import java.util.List;
import java.util.Map;
import java.util.Set;
import javax.annotation.processing.ProcessingEnvironment;
import javax.lang.model.element.AnnotationMirror;
import javax.lang.model.element.Element;
import javax.lang.model.element.ElementKind;
import javax.lang.model.element.ExecutableElement;
import javax.lang.model.element.PackageElement;
import javax.lang.model.element.TypeElement;
import javax.lang.model.element.VariableElement;
import javax.lang.model.type.ArrayType;
import javax.lang.model.type.TypeKind;
import javax.lang.model.type.TypeMirror;
import javax.lang.model.util.ElementFilter;
import javax.lang.model.util.Elements;
import org.checkerframework.checker.nullness.qual.Nullable;
import org.checkerframework.framework.qual.FromStubFile;
import org.checkerframework.framework.type.AnnotatedTypeFactory;
import org.checkerframework.framework.type.AnnotatedTypeMirror;
import org.checkerframework.framework.type.AnnotatedTypeMirror.AnnotatedArrayType;
import org.checkerframework.framework.type.AnnotatedTypeMirror.AnnotatedDeclaredType;
import org.checkerframework.framework.type.AnnotatedTypeMirror.AnnotatedExecutableType;
import org.checkerframework.framework.type.AnnotatedTypeMirror.AnnotatedTypeVariable;
import org.checkerframework.framework.type.AnnotatedTypeMirror.AnnotatedWildcardType;
import org.checkerframework.framework.type.visitor.AnnotatedTypeReplacer;
import org.checkerframework.javacutil.AnnotationBuilder;
import org.checkerframework.javacutil.AnnotationUtils;
import org.checkerframework.javacutil.BugInCF;
import org.checkerframework.javacutil.ElementUtils;
import org.checkerframework.javacutil.Pair;

/**
 * Given a stub file, yields the annotated types in it and the declaration annotations in it. The
 * main entry point is {@link StubParser#parse(String, InputStream, AnnotatedTypeFactory,
 * ProcessingEnvironment, Map, Map)}, which side-effects its last two arguments.
 *
 * <p>The constructor acts in two parts. First, it calls the Stub Parser to parse a stub file. Then,
 * itis walks the Stub Parser's AST to create/collect types and declaration annotations.
 */
public class StubParser {

    /**
     * Whether to print warnings about types/members that were not found. The warning is about
     * whether a class/field in the stub file is not found on the user's real classpath. Since the
     * stub file may contain packages that are not on the classpath, this can be OK, so default to
     * false.
     */
    private final boolean warnIfNotFound;

    /**
     * Whether to ignore missing classes even when warnIfNotFound is set to true. This allows the
     * stubs to contain classes not in the classpath (even if another class in the classpath has the
     * same package), but still warn if members of the class (methods, fields) are missing. This
     * option does nothing unless warnIfNotFound is also set.
     */
    private final boolean warnIfNotFoundIgnoresClasses;

    /** Whether to print warnings about stub files that overwrite annotations from bytecode. */
    private final boolean warnIfStubOverwritesBytecode;

    /**
     * Whether to print warnings about stub files that are redundant with annotations from bytecode.
     */
    private final boolean warnIfStubRedundantWithBytecode;

    /** Whether to print verbose debugging messages. */
    private final boolean debugStubParser;

    /** The name of the stub file being processed; used only for diagnostic messages. */
    private final String filename;

    /**
     * The AST of the parsed stub file that this class is processing. May be null if there was a
     * problem parsing the stub file. (TODO: Should the Checker Framework just halt in that case?)
     */
    // Not final in order to accommodate a default value.
    private StubUnit stubUnit;

    private final ProcessingEnvironment processingEnv;
    private final AnnotatedTypeFactory atypeFactory;
    private final Elements elements;

    /**
     * The set of annotations found in the stub file. Keys are simple (unqualified) names. (This may
     * be a problem in the unlikely occurrence that a type-checker supports two annotations with the
     * same simple name.)
     *
     * @see #getAllStubAnnotations
     */
    private Map<String, TypeElement> allStubAnnotations;

    /**
     * A list of the fully-qualified names of enum constants and static fields with constant values
     * that have been imported.
     */
    private final List<String> importedConstants = new ArrayList<>();

    /** A map of imported fully-qualified type names to type elements. */
    private final Map<String, TypeElement> importedTypes = new HashMap<>();

    /** The annotation {@code @FromStubFile}. */
    private final AnnotationMirror fromStubFile;

    /**
     * List of AnnotatedTypeMirrors for class or method type parameters that are in scope of the
     * elements currently parsed.
     */
    private final List<AnnotatedTypeVariable> typeParameters = new ArrayList<>();

    // The following variables are stored in the StubParser because otherwise they would need to be
    // passed through everywhere, which would be verbose.

    /** The type that is currently being parsed. */
    FqName parseState;

    /** Output variable: .... */
    Map<Element, AnnotatedTypeMirror> atypes;

    /**
     * Map from a name (actually declaration element string) to the set of declaration annotations
     * on it.
     */
    Map<String, Set<AnnotationMirror>> declAnnos;

    /** The line separator. */
    private static final String LINE_SEPARATOR = System.lineSeparator().intern();

    /** Whether or not the stub file is a part of the JDK. */
    private final boolean isJdkAsStub;

    /**
     * Create a new StubParser object, which will parse and extract annotations from the given stub
     * file.
     *
     * @param filename name of stub file, used only for diagnostic messages
     * @param atypeFactory AnnotatedtypeFactory to use
     * @param processingEnv ProcessingEnviroment to use
     * @param isJdkAsStub whether or not the stub file is a part of the JDK
     */
    public StubParser(
            String filename,
            AnnotatedTypeFactory atypeFactory,
            ProcessingEnvironment processingEnv,
            Map<Element, AnnotatedTypeMirror> atypes,
            Map<String, Set<AnnotationMirror>> declAnnos,
            boolean isJdkAsStub) {
        this.filename = filename;
        this.atypeFactory = atypeFactory;
        this.processingEnv = processingEnv;
        this.elements = processingEnv.getElementUtils();

        Map<String, String> options = processingEnv.getOptions();
        this.warnIfNotFound = options.containsKey("stubWarnIfNotFound");
        this.warnIfNotFoundIgnoresClasses = options.containsKey("stubWarnIfNotFoundIgnoresClasses");
        this.warnIfStubOverwritesBytecode = options.containsKey("stubWarnIfOverwritesBytecode");
        this.warnIfStubRedundantWithBytecode =
                options.containsKey("stubWarnIfRedundantWithBytecode")
                        && atypeFactory.shouldWarnIfStubRedundantWithBytecode();
        this.debugStubParser = options.containsKey("stubDebug");

        this.fromStubFile = AnnotationBuilder.fromClass(elements, FromStubFile.class);

        this.atypes = atypes;
        this.declAnnos = declAnnos;
        this.isJdkAsStub = isJdkAsStub;
    }

    /**
     * All annotations defined in the package (but not those nested within classes in the package).
     * Keys are simple names.
     *
     * @param packageElement a package
     * @return a map from annotation name to TypeElement
     */
    private Map<String, TypeElement> annosInPackage(PackageElement packageElement) {
        return createImportedAnnotationsMap(
                ElementFilter.typesIn(packageElement.getEnclosedElements()));
    }

    /**
     * All annotations declared (directly) within a class. Keys are simple names.
     *
     * @param typeElement a type
     * @return a map from annotation name to TypeElement
     */
    private Map<String, TypeElement> annosInType(TypeElement typeElement) {
        return createImportedAnnotationsMap(
                ElementFilter.typesIn(typeElement.getEnclosedElements()));
    }

    /**
     * All annotations declared within any of the given elements.
     *
     * @param typeElements the elements whose annotations to retrieve
     * @return a map from annotation name to TypeElement
     */
    private Map<String, TypeElement> createImportedAnnotationsMap(List<TypeElement> typeElements) {
        Map<String, TypeElement> result = new HashMap<>();
        for (TypeElement typeElm : typeElements) {
            if (typeElm.getKind() == ElementKind.ANNOTATION_TYPE) {
                putNoOverride(result, typeElm.getSimpleName().toString(), typeElm);
            }
        }
        return result;
    }

    /**
     * Get all members of a Type that are importable in a stub file. Currently these are values of
     * enums, or compile time constants.
     *
     * @return a list fully-qualified member names
     */
    private static List<String> getImportableMembers(TypeElement typeElement) {
        List<String> result = new ArrayList<>();
        List<VariableElement> memberElements =
                ElementFilter.fieldsIn(typeElement.getEnclosedElements());
        for (VariableElement varElement : memberElements) {
            if (varElement.getConstantValue() != null
                    || varElement.getKind() == ElementKind.ENUM_CONSTANT) {
                result.add(
                        String.format(
                                "%s.%s",
                                typeElement.getQualifiedName().toString(),
                                varElement.getSimpleName().toString()));
            }
        }
        return result;
    }

    /**
     * Returns all annotations found in the stub file, as a value for {@link #allStubAnnotations}.
     * Note that this also modifies {@link #importedConstants} and {@link #importedTypes}.
     *
     * @return a map from simple (unqualified) name to TypeElement, for all annotations found in the
     *     stub file
     * @see #allStubAnnotations
     */
    private Map<String, TypeElement> getAllStubAnnotations() {
        Map<String, TypeElement> result = new HashMap<>();

        assert !stubUnit.getCompilationUnits().isEmpty();
        CompilationUnit cu = stubUnit.getCompilationUnits().get(0);

        if (cu.getImports() == null) {
            return result;
        }

        for (ImportDeclaration importDecl : cu.getImports()) {
            String imported = importDecl.getNameAsString();
            try {
                if (importDecl.isAsterisk()) {
                    if (importDecl.isStatic()) {
                        // Wildcard import of members of a type (class or interface)
                        TypeElement element = getTypeElement(imported, "Imported type not found");
                        if (element != null) {
                            // Find nested annotations
                            // Find compile time constant fields, or values of an enum
                            putAllMerge(result, annosInType(element));
                            importedConstants.addAll(getImportableMembers(element));
                            addEnclosingTypesToImportedTypes(element);
                        }

                    } else {
                        // Wildcard import of members of a package
                        PackageElement element = findPackage(imported);
                        if (element != null) {
                            putAllMerge(result, annosInPackage(element));
                            addEnclosingTypesToImportedTypes(element);
                        }
                    }
                } else {
                    // A single (non-wildcard) import

                    final TypeElement importType = elements.getTypeElement(imported);
                    if (importType == null && !importDecl.isStatic()) {
                        // Class or nested class (according to JSL), but we can't resolve

                        stubWarnNotFound("Imported type not found: " + imported);
                    } else if (importType == null) {
                        // static import of field or method.

                        Pair<String, String> typeParts = StubUtil.partitionQualifiedName(imported);
                        String type = typeParts.first;
                        String fieldName = typeParts.second;
                        TypeElement enclType =
                                getTypeElement(
                                        type,
                                        String.format(
                                                "Enclosing type of static field %s not found",
                                                fieldName));

                        if (enclType != null) {
                            // Don't use findFieldElement(enclType, fieldName), because we don't
                            // want a warning, imported might be a method.
                            for (VariableElement field :
                                    ElementUtils.getAllFieldsIn(enclType, elements)) {
                                // field.getSimpleName() is a CharSequence, not a String
                                if (fieldName.equals(field.getSimpleName().toString())) {
                                    importedConstants.add(imported);
                                }
                            }
                        }

                    } else if (importType.getKind() == ElementKind.ANNOTATION_TYPE) {
                        // Single annotation or nested annotation

                        AnnotationMirror anno = AnnotationBuilder.fromName(elements, imported);
                        if (anno != null) {
                            TypeElement annoElt =
                                    (TypeElement) anno.getAnnotationType().asElement();
                            putNoOverride(result, annoElt.getSimpleName().toString(), annoElt);
                            importedTypes.put(annoElt.getSimpleName().toString(), annoElt);
                        } else {
                            stubWarnNotFound("Could not load import: " + imported);
                        }
                    } else {
                        // Class or nested class
                        // TODO: Is this needed?
                        importedConstants.add(imported);
                        TypeElement element = getTypeElement(imported, "Imported type not found");
                        importedTypes.put(element.getSimpleName().toString(), element);
                    }
                }
            } catch (AssertionError error) {
                stubWarnNotFound(error.toString());
            }
        }
        return result;
    }

    // If a member is imported, then consider every containing class to also be imported.
    private void addEnclosingTypesToImportedTypes(Element element) {
        for (Element enclosedEle : element.getEnclosedElements()) {
            if (enclosedEle.getKind().isClass()) {
                importedTypes.put(
                        enclosedEle.getSimpleName().toString(), (TypeElement) enclosedEle);
            }
        }
    }

    /**
     * The main entry point. Parse a stub file and side-effects the last two arguments.
     *
     * @param filename name of stub file, used only for diagnostic messages
     * @param inputStream of stub file to parse
     * @param atypeFactory AnnotatedtypeFactory to use
     * @param processingEnv ProcessingEnviroment to use
     * @param atypes annotated types from this stub file is added to this map
     * @param declAnnos declaration annotations from this stub file are added to this map
     */
    public static void parse(
            String filename,
            InputStream inputStream,
            AnnotatedTypeFactory atypeFactory,
            ProcessingEnvironment processingEnv,
            Map<Element, AnnotatedTypeMirror> atypes,
            Map<String, Set<AnnotationMirror>> declAnnos) {
        parse(filename, inputStream, atypeFactory, processingEnv, atypes, declAnnos, false);
    }

    /**
     * Parse a stub file that is a part of the annotated jdk and side-effects the last two
     * arguments.
     *
     * @param filename name of stub file, used only for diagnostic messages
     * @param inputStream of stub file to parse
     * @param atypeFactory AnnotatedtypeFactory to use
     * @param processingEnv ProcessingEnviroment to use
     * @param atypes annotated types from this stub file is added to this map
     * @param declAnnos declaration annotations from this stub file are added to this map
     */
    public static void parseJdkFileAsStub(
            String filename,
            InputStream inputStream,
            AnnotatedTypeFactory atypeFactory,
            ProcessingEnvironment processingEnv,
            Map<Element, AnnotatedTypeMirror> atypes,
            Map<String, Set<AnnotationMirror>> declAnnos) {
        parse(filename, inputStream, atypeFactory, processingEnv, atypes, declAnnos, true);
    }

    /**
     * Parse a stub file and adds annotations to the maps.
     *
     * @param filename name of stub file, used only for diagnostic messages
     * @param inputStream of stub file to parse
     * @param atypeFactory AnnotatedtypeFactory to use
     * @param processingEnv ProcessingEnviroment to use
     * @param atypes annotated types from this stub file is added to this map
     * @param declAnnos declaration annotations from this stub file are added to this map
     * @param isJdkAsStub whether or not the stub file is a part of the annotated jdk
     */
    private static void parse(
            String filename,
            InputStream inputStream,
            AnnotatedTypeFactory atypeFactory,
            ProcessingEnvironment processingEnv,
            Map<Element, AnnotatedTypeMirror> atypes,
            Map<String, Set<AnnotationMirror>> declAnnos,
            boolean isJdkAsStub) {
        StubParser sp =
                new StubParser(
                        filename, atypeFactory, processingEnv, atypes, declAnnos, isJdkAsStub);
        try {
            sp.parseStubUnit(inputStream);
            sp.process();
        } catch (ParseProblemException e) {
            StringBuilder message =
                    new StringBuilder(
                            "exception while parsing stub file "
                                    + filename
                                    + ". Encountered problems: ");
            // Manually build up the message, to get verbose location information.
            for (Problem p : e.getProblems()) {
                message.append(p.getVerboseMessage());
                message.append(LINE_SEPARATOR);
            }
            sp.stubWarn(message.toString());
        }
    }

    /**
     * Delegate to the Stub Parser to parse the stub file to an AST. Subsequently, all work uses the
     * AST.
     */
    private void parseStubUnit(InputStream inputStream) {
        if (debugStubParser) {
            stubDebug(String.format("parsing stub file %s", filename));
        }
        stubUnit = StaticJavaParser.parseStubUnit(inputStream);

        // getAllStubAnnotations() also modifies importedConstants and importedTypes. This should
        // be refactored to be nicer.
        allStubAnnotations = getAllStubAnnotations();
        if (allStubAnnotations.isEmpty()) {
            stubWarnNotFound(
                    String.format(
                            "No supported annotations found! This likely means stub file %s doesn't import them correctly.",
                            filename));
        }
        allStubAnnotations.putAll(annosInPackage(findPackage("java.lang")));
    }

    /** Process {@link #stubUnit}, which is the AST produced by {@link #parseStubUnit}. */
    private void process() {
        processStubUnit(this.stubUnit);
    }

    /** Parse the given StubUnit. */
    private void processStubUnit(StubUnit index) {
        for (CompilationUnit cu : index.getCompilationUnits()) {
            processCompilationUnit(cu);
        }
    }

    private void processCompilationUnit(CompilationUnit cu) {
        final List<AnnotationExpr> packageAnnos;

        if (!cu.getPackageDeclaration().isPresent()) {
            packageAnnos = null;
            parseState = new FqName(null, null);
        } else {
            PackageDeclaration pDecl = cu.getPackageDeclaration().get();
            packageAnnos = pDecl.getAnnotations();
            processPackage(pDecl);
        }
        if (cu.getTypes() != null) {
            for (TypeDeclaration<?> typeDeclaration : cu.getTypes()) {
                processTypeDecl(typeDeclaration, null, packageAnnos);
            }
        }
    }

    private void processPackage(PackageDeclaration packDecl) {
        assert (packDecl != null);
        String packageName = packDecl.getNameAsString();
        parseState = new FqName(packageName, null);
        Element elem = elements.getPackageElement(packageName);
        // If the element lookup fails, it's because we have an annotation for a
        // package that isn't on the classpath, which is fine.
        if (elem != null) {
            recordDeclAnnotation(elem, packDecl.getAnnotations());
        }
        // TODO: Handle atypes???
    }

    /**
     * @param outertypeName the name of the containing class, when processing a nested class;
     *     otherwise null
     */
    private void processTypeDecl(
            TypeDeclaration<?> typeDecl, String outertypeName, List<AnnotationExpr> packageAnnos) {
        assert parseState != null;
        if (isJdkAsStub && typeDecl.getModifiers().contains(Modifier.privateModifier())) {
            // Don't process private classes of the jdk.  They can't be referenced outside of the
            // jdk and might refer to types that are not accessible.
            return;
        }
        String innerName =
                (outertypeName == null ? "" : outertypeName + ".") + typeDecl.getNameAsString();
        parseState = new FqName(parseState.packageName, innerName);
        String fqTypeName = parseState.toString();
        TypeElement typeElt = elements.getTypeElement(fqTypeName);
        if (typeElt == null) {
            if (debugStubParser
                    || (!hasNoStubParserWarning(typeDecl.getAnnotations())
                            && !hasNoStubParserWarning(packageAnnos)
                            && !warnIfNotFoundIgnoresClasses)) {
                stubWarnNotFound("Type not found: " + fqTypeName);
            }
            return;
        }

        if (typeElt.getKind() == ElementKind.ENUM) {
            typeParameters.addAll(processEnum((EnumDeclaration) typeDecl, typeElt));
        } else if (typeElt.getKind() == ElementKind.ANNOTATION_TYPE) {
            stubWarnNotFound("Skipping annotation type: " + fqTypeName);
        } else if (typeDecl instanceof ClassOrInterfaceDeclaration) {
            typeParameters.addAll(processType((ClassOrInterfaceDeclaration) typeDecl, typeElt));
        } // else it's an EmptyTypeDeclaration.  TODO:  An EmptyTypeDeclaration can have
        // annotations, right?

        Map<Element, BodyDeclaration<?>> elementsToDecl = getMembers(typeElt, typeDecl);
        for (Map.Entry<Element, BodyDeclaration<?>> entry : elementsToDecl.entrySet()) {
            final Element elt = entry.getKey();
            final BodyDeclaration<?> decl = entry.getValue();
            switch (elt.getKind()) {
                case FIELD:
                    processField((FieldDeclaration) decl, (VariableElement) elt);
                    break;
                case ENUM_CONSTANT:
                    processEnumConstant((EnumConstantDeclaration) decl, (VariableElement) elt);
                    break;
                case CONSTRUCTOR:
                case METHOD:
                    processCallableDeclaration(
                            (CallableDeclaration<?>) decl, (ExecutableElement) elt);
                    break;
                case CLASS:
                case INTERFACE:
                    processTypeDecl((ClassOrInterfaceDeclaration) decl, innerName, packageAnnos);
                    break;
                case ENUM:
                    processTypeDecl((EnumDeclaration) decl, innerName, packageAnnos);
                    break;
                default:
                    /* do nothing */
                    stubWarnNotFound("StubParser ignoring: " + elt);
                    break;
            }
        }
        typeParameters.clear();
    }

    /** True if the argument contains {@code @NoStubParserWarning}. */
    private boolean hasNoStubParserWarning(Iterable<AnnotationExpr> aexprs) {
        if (aexprs == null) {
            return false;
        }
        for (AnnotationExpr anno : aexprs) {
            if (anno.getNameAsString().contentEquals("NoStubParserWarning")) {
                return true;
            }
        }
        return false;
    }

    /** @return list of AnnotatedTypeVariable of the type's type parameter declarations */
    private List<AnnotatedTypeVariable> processType(
            ClassOrInterfaceDeclaration decl, TypeElement elt) {
        recordDeclAnnotation(elt, decl.getAnnotations());
        AnnotatedDeclaredType type = atypeFactory.fromElement(elt);
        annotate(type, decl.getAnnotations());

        final List<? extends AnnotatedTypeMirror> typeArguments = type.getTypeArguments();
        final List<TypeParameter> typeParameters = decl.getTypeParameters();

        // It can be the case that args=[] and params=null, so don't crash in that case.
        // if ((typeParameters == null) != (typeArguments == null)) {
        //     throw new Error(String.format("parseType (%s, %s): inconsistent nullness for args and
        // params%n  args = %s%n  params = %s%n", decl, elt, typeArguments, typeParameters));
        // }

        if (debugStubParser) {
            int numParams = (typeParameters == null ? 0 : typeParameters.size());
            int numArgs = (typeArguments == null ? 0 : typeArguments.size());
            if (numParams != numArgs) {
                stubDebug(
                        String.format(
                                "parseType:  mismatched sizes for typeParameters=%s (size %d) and typeArguments=%s (size %d); decl=%s; elt=%s (%s); type=%s (%s); parseState=%s",
                                typeParameters,
                                numParams,
                                typeArguments,
                                numArgs,
                                decl.toString().replace(LINE_SEPARATOR, " "),
                                elt.toString().replace(LINE_SEPARATOR, " "),
                                elt.getClass(),
                                type,
                                type.getClass(),
                                parseState));
                stubDebug("Proceeding despite mismatched sizes");
            }
        }

        annotateTypeParameters(decl, elt, atypes, typeArguments, typeParameters);
        annotateSupertypes(decl, type);
        putMerge(atypes, elt, type);
        List<AnnotatedTypeVariable> typeVariables = new ArrayList<>();
        for (AnnotatedTypeMirror typeV : type.getTypeArguments()) {
            if (typeV.getKind() != TypeKind.TYPEVAR) {
                stubWarn(
                        "expected an AnnotatedTypeVariable but found type kind "
                                + typeV.getKind()
                                + ": "
                                + typeV);
            } else {
                typeVariables.add((AnnotatedTypeVariable) typeV);
            }
        }
        return typeVariables;
    }

    /**
     * Gathers and returns a list of AnnotatedTypeVariable of the enum's type parameter
     * declarations.
     *
     * @param decl actual enum declaration
     * @param elt element representing enum
     * @return list of AnnotatedTypeVariable of the enum's type parameter declarations
     */
    private List<AnnotatedTypeVariable> processEnum(EnumDeclaration decl, TypeElement elt) {

        recordDeclAnnotation(elt, decl.getAnnotations());
        AnnotatedDeclaredType type = atypeFactory.fromElement(elt);
        annotate(type, decl.getAnnotations());

        putMerge(atypes, elt, type);
        List<AnnotatedTypeVariable> typeVariables = new ArrayList<>();
        for (AnnotatedTypeMirror typeV : type.getTypeArguments()) {
            if (typeV.getKind() != TypeKind.TYPEVAR) {
                stubWarn(
                        "expected an AnnotatedTypeVariable but found type kind "
                                + typeV.getKind()
                                + ": "
                                + typeV);
            } else {
                typeVariables.add((AnnotatedTypeVariable) typeV);
            }
        }
        return typeVariables;
    }

    private void annotateSupertypes(
            ClassOrInterfaceDeclaration typeDecl, AnnotatedDeclaredType type) {
        if (typeDecl.getExtendedTypes() != null) {
            for (ClassOrInterfaceType superType : typeDecl.getExtendedTypes()) {
                AnnotatedDeclaredType foundType = findType(superType, type.directSuperTypes());
                if (foundType == null) {
                    stubWarn(
                            "stub file does not match bytecode: "
                                    + "could not find superclass "
                                    + superType
                                    + " from type "
                                    + type);
                } else {
                    annotate(foundType, superType, null);
                }
            }
        }
        if (typeDecl.getImplementedTypes() != null) {
            for (ClassOrInterfaceType superType : typeDecl.getImplementedTypes()) {
                AnnotatedDeclaredType foundType = findType(superType, type.directSuperTypes());
                if (foundType == null) {
                    stubWarn(
                            "stub file does not match bytecode: "
                                    + "could not find superinterface "
                                    + superType
                                    + " from type "
                                    + type);
                } else {
                    annotate(foundType, superType, null);
                }
            }
        }
    }

    /** Adds type and declaration annotations from {@code decl}. */
    private void processCallableDeclaration(CallableDeclaration<?> decl, ExecutableElement elt) {
        // Declaration annotations
        recordDeclAnnotation(elt, decl.getAnnotations());
        if (decl.isMethodDeclaration()) {
            // StubParser parses all annotations in type annotation position as type annotations
            recordDeclAnnotation(elt, ((MethodDeclaration) decl).getType().getAnnotations());
        }
        recordDeclAnnotationFromStubFile(elt);

        AnnotatedExecutableType methodType = atypeFactory.fromElement(elt);
        AnnotatedExecutableType origMethodType;

        if (warnIfStubRedundantWithBytecode) {
            origMethodType = methodType.deepCopy();
        } else {
            origMethodType = null;
        }

        // Type Parameters
        annotateTypeParameters(
                decl, elt, atypes, methodType.getTypeVariables(), decl.getTypeParameters());
        typeParameters.addAll(methodType.getTypeVariables());

        // Type annotations
        if (decl.isMethodDeclaration()) {
            annotate(
                    methodType.getReturnType(),
                    ((MethodDeclaration) decl).getType(),
                    decl.getAnnotations());
        } else {
            annotate(methodType.getReturnType(), decl.getAnnotations());
        }

        // Parameters
        processParameters(decl, elt, methodType);

        // Receiver
        if (decl.getReceiverParameter().isPresent()) {
            if (methodType.getReceiverType() == null) {
                if (decl.isConstructorDeclaration()) {
                    stubWarn(
                            "parseParameter: constructor %s of a top-level class cannot have receiver annotations %s",
                            methodType, decl.getReceiverParameter().get().getAnnotations());
                } else {
                    stubWarn(
                            "parseParameter: static method %s cannot have receiver annotations %s",
                            methodType, decl.getReceiverParameter().get().getAnnotations());
                }
            } else {
                // Add declaration annotations.
                annotate(
                        methodType.getReceiverType(),
                        decl.getReceiverParameter().get().getAnnotations());
                // Add type annotations.
                annotate(
                        methodType.getReceiverType(),
                        decl.getReceiverParameter().get().getType(),
                        decl.getReceiverParameter().get().getAnnotations());
            }
        }

        if (warnIfStubRedundantWithBytecode
                && methodType.toString().equals(origMethodType.toString())
                && !isJdkAsStub) {
            stubWarn(
                    String.format(
                            "in file %s at line %s: redundant stub file specification for: %s",
                            filename.substring(filename.lastIndexOf('/') + 1),
                            decl.getBegin().get().line,
                            ElementUtils.getVerboseName(elt)));
        }

        // Store the type.
        putMerge(atypes, elt, methodType);
        typeParameters.removeAll(methodType.getTypeVariables());
    }

    /**
     * Adds declaration and type annotations to the parameters of {@code methodType}, which is
     * either a method or constructor.
     *
     * @param method a Method or Constructor declaration
     * @param elt ExecutableElement of {@code method}
     * @param methodType annotated type of {@code method}
     */
    private void processParameters(
            CallableDeclaration<?> method,
            ExecutableElement elt,
            AnnotatedExecutableType methodType) {
        List<Parameter> params = method.getParameters();
        List<? extends VariableElement> paramElts = elt.getParameters();
        List<? extends AnnotatedTypeMirror> paramTypes = methodType.getParameterTypes();

        for (int i = 0; i < methodType.getParameterTypes().size(); ++i) {
            VariableElement paramElt = paramElts.get(i);
            AnnotatedTypeMirror paramType = paramTypes.get(i);
            Parameter param = params.get(i);

            recordDeclAnnotation(paramElt, param.getAnnotations());
            recordDeclAnnotation(paramElt, param.getType().getAnnotations());

            if (param.isVarArgs()) {
                assert paramType.getKind() == TypeKind.ARRAY;
                // The "type" of param is actually the component type of the vararg.
                // For example, "Object..." the type would be "Object".
                annotate(
                        ((AnnotatedArrayType) paramType).getComponentType(),
                        param.getType(),
                        param.getAnnotations());
                // The "VarArgsAnnotations" are those just before "...".
                annotate(paramType, param.getVarArgsAnnotations());
            } else {
                annotate(paramType, param.getType(), param.getAnnotations());
                putMerge(atypes, paramElt, paramType);
            }
        }
    }

    /**
     * Clear (remove) existing annotations on the type.
     *
     * <p>Stub files override annotations read from .class files. Using {@code replaceAnnotation}
     * usually achieves this; however, for annotations on type variables, it is sometimes necessary
     * to remove an existing annotation, leaving no annotation on the type variable. This method
     * does so.
     *
     * @param atype the type to modify
     * @param typeDef the type from the stub file, used only for diagnostic messages
     */
    @SuppressWarnings("unused") // for disabled warning message
    private void clearAnnotations(AnnotatedTypeMirror atype, Type typeDef) {
        Set<AnnotationMirror> annos = atype.getAnnotations();
        // TODO: This should check whether the stub file is @AnnotatedFor the current type system.
        // @AnnotatedFor isn't integrated in stub files yet.
        if (annos != null && !annos.isEmpty()) {
            // TODO: only produce output if the removed annotation isn't the top and default
            // annotation in the type hierarchy.  See https://tinyurl.com/cfissue/2759 .
            if (false) {
                stubWarnOverwritesBytecode(
                        String.format(
                                "in file %s at line %s removed existing annotations on type: %s",
                                filename.substring(filename.lastIndexOf('/') + 1),
                                typeDef.getBegin().get().line,
                                atype.toString(true)));
            }
            // Clear existing annotations, which only makes a difference for
            // type variables, but doesn't hurt in other cases.
            atype.clearAnnotations();
        }
    }

    /**
     * Add the annotations from {@code type} to {@code atype}. Type annotations that parsed as
     * declaration annotations (ie those in {@code declAnnos} are applied to the innermost component
     * type.
     *
     * @param atype annotated type to which to add annotations
     * @param type parsed type
     * @param declAnnos annotations stored on the declaration of the variable with this type or null
     */
    private void annotateAsArray(
            AnnotatedArrayType atype, ReferenceType type, NodeList<AnnotationExpr> declAnnos) {
        annotateInnermostComponentType(atype, declAnnos);
        Type typeDef = type;
        AnnotatedTypeMirror currentAtype = atype;
        while (typeDef.isArrayType() && currentAtype.getKind() == TypeKind.ARRAY) {
            // handle generic type
            clearAnnotations(currentAtype, typeDef);

            List<AnnotationExpr> annotations = typeDef.getAnnotations();
            if (annotations != null) {
                annotate(currentAtype, annotations);
            }
            typeDef = ((com.github.javaparser.ast.type.ArrayType) typeDef).getComponentType();
            currentAtype = ((AnnotatedArrayType) currentAtype).getComponentType();
            if (typeDef.isArrayType() ^ currentAtype.getKind() == TypeKind.ARRAY) {
                stubWarn("Mismatched array lengths; atype: " + atype + "%n  type: " + type);
            }
        }
    }

    private ClassOrInterfaceType unwrapDeclaredType(Type type) {
        if (type instanceof ClassOrInterfaceType) {
            return (ClassOrInterfaceType) type;
        } else if (type instanceof ReferenceType && type.getArrayLevel() == 0) {
            return unwrapDeclaredType(type.getElementType());
        } else {
            return null;
        }
    }

    /**
     * Add to {@code atype}:
     *
     * <ol>
     *   <li>the annotations from {@code typeDef}, and
     *   <li>any type annotations that parsed as declaration annotations (ie those in {@code
     *       declAnnos}).
     * </ol>
     *
     * @param atype annotated type to which to add annotations
     * @param typeDef parsed type
     * @param declAnnos annotations stored on the declaration of the variable with this type, or
     *     null
     */
    private void annotate(
            AnnotatedTypeMirror atype, Type typeDef, NodeList<AnnotationExpr> declAnnos) {
        if (atype.getKind() == TypeKind.ARRAY) {
            if (typeDef instanceof ReferenceType) {
                annotateAsArray((AnnotatedArrayType) atype, (ReferenceType) typeDef, declAnnos);
            } else {
                stubWarn("expected ReferenceType but found: " + typeDef);
            }
            return;
        }

        clearAnnotations(atype, typeDef);

        // Primary annotations for the type of a variable declaration are not stored in typeDef, but
        // rather as declaration annotations (passed as declAnnos to this method).  But, if typeDef
        // is not the type of a variable, then the primary annotations are stored in typeDef.
        NodeList<AnnotationExpr> primaryAnnotations;
        if (typeDef.getAnnotations().isEmpty() && declAnnos != null) {
            primaryAnnotations = declAnnos;
        } else {
            primaryAnnotations = typeDef.getAnnotations();
        }

        if (atype.getKind() != TypeKind.WILDCARD) {
            // The primary annotation on a wildcard applies to the super or extends bound and
            // are added below.
            annotate(atype, primaryAnnotations);
        }
        switch (atype.getKind()) {
            case DECLARED:
                ClassOrInterfaceType declType = unwrapDeclaredType(typeDef);
                if (declType == null) {
                    break;
                }
                AnnotatedDeclaredType adeclType = (AnnotatedDeclaredType) atype;
                if (declType.getTypeArguments().isPresent()
                        && !declType.getTypeArguments().get().isEmpty()
                        && !adeclType.getTypeArguments().isEmpty()) {
                    if (declType.getTypeArguments().get().size()
                            != adeclType.getTypeArguments().size()) {
                        stubWarn(
                                String.format(
                                        "Mismatch in type argument size between %s (%d) and %s (%d)",
                                        declType,
                                        declType.getTypeArguments().get().size(),
                                        adeclType,
                                        adeclType.getTypeArguments().size()));
                    }
                    for (int i = 0; i < declType.getTypeArguments().get().size(); ++i) {
                        annotate(
                                adeclType.getTypeArguments().get(i),
                                declType.getTypeArguments().get().get(i),
                                null);
                    }
                }
                break;
            case WILDCARD:
                AnnotatedWildcardType wildcardType = (AnnotatedWildcardType) atype;
                // Ensure that the stub also has a wildcard type, report an error otherwise
                if (!typeDef.isWildcardType()) {
                    // We throw an error here, as otherwise we are just getting a generic cast error
                    // on the very next line.
                    stubWarn(
                            "Wildcard type <"
                                    + atype
                                    + "> does not match type in stubs file"
                                    + filename
                                    + ": <"
                                    + typeDef
                                    + ">"
                                    + " while parsing "
                                    + parseState);
                    return;
                }
                WildcardType wildcardDef = (WildcardType) typeDef;
                if (wildcardDef.getExtendedType().isPresent()) {
                    annotate(
                            wildcardType.getExtendsBound(),
                            wildcardDef.getExtendedType().get(),
                            null);
                    annotate(wildcardType.getSuperBound(), primaryAnnotations);
                } else if (wildcardDef.getSuperType().isPresent()) {
                    annotate(wildcardType.getSuperBound(), wildcardDef.getSuperType().get(), null);
                    annotate(wildcardType.getExtendsBound(), primaryAnnotations);
                } else {
                    annotate(atype, primaryAnnotations);
                }
                break;
            case TYPEVAR:
                // Add annotations from the declaration of the TypeVariable
                AnnotatedTypeVariable typeVarUse = (AnnotatedTypeVariable) atype;
                for (AnnotatedTypeVariable typePar : typeParameters) {
                    if (typePar.getUnderlyingType() == atype.getUnderlyingType()) {
                        AnnotatedTypeReplacer.replace(
                                typePar.getUpperBound(), typeVarUse.getUpperBound());
                        AnnotatedTypeReplacer.replace(
                                typePar.getLowerBound(), typeVarUse.getLowerBound());
                    }
                }
                break;
            default:
                // No additional annotations to add.
        }
    }

    private void processField(FieldDeclaration decl, VariableElement elt) {
        if (isJdkAsStub && decl.getModifiers().contains(Modifier.privateModifier())) {
            // Don't process private fields of the jdk.  They can't be referenced outside of the jdk
            // and might refer to types that are not accessible.
            return;
        }
        recordDeclAnnotationFromStubFile(elt);
        recordDeclAnnotation(elt, decl.getAnnotations());
        // StubParser parses all annotations in type annotation position as type annotations
        recordDeclAnnotation(elt, decl.getElementType().getAnnotations());
        AnnotatedTypeMirror fieldType = atypeFactory.fromElement(elt);

        VariableDeclarator fieldVarDecl = null;
        String eltName = elt.getSimpleName().toString();
        for (VariableDeclarator var : decl.getVariables()) {
            if (var.getName().toString().equals(eltName)) {
                fieldVarDecl = var;
                break;
            }
        }
        assert fieldVarDecl != null;
        annotate(fieldType, fieldVarDecl.getType(), decl.getAnnotations());
        putMerge(atypes, elt, fieldType);
    }

    /**
     * Adds the annotations present on the declaration of an enum constant to the ATM of that
     * constant.
     *
     * @param decl the enum constant, in Javaparser AST form (the source of annotations)
     * @param elt the enum constant declaration, as an element (the destination for annotations)
     */
    private void processEnumConstant(EnumConstantDeclaration decl, VariableElement elt) {
        recordDeclAnnotationFromStubFile(elt);
        recordDeclAnnotation(elt, decl.getAnnotations());
        AnnotatedTypeMirror enumConstType = atypeFactory.fromElement(elt);
        annotate(enumConstType, decl.getAnnotations());
        putMerge(atypes, elt, enumConstType);
    }

    /**
     * Returns the innermost component type of {@code type}.
     *
     * @param type array type
     * @return the innermost component type of {@code type}
     */
    private AnnotatedTypeMirror innermostComponentType(AnnotatedArrayType type) {
        AnnotatedTypeMirror componentType = type;
        while (componentType.getKind() == TypeKind.ARRAY) {
            componentType = ((AnnotatedArrayType) componentType).getComponentType();
        }
        return componentType;
    }

    /**
     * Adds {@code annotations} to the innermost component type of {@code type}.
     *
     * @param type array type
     * @param annotations annotations to add
     */
    private void annotateInnermostComponentType(
            AnnotatedArrayType type, List<AnnotationExpr> annotations) {
        annotate(innermostComponentType(type), annotations);
    }

    /**
     * Annotate the type with the given type annotations, removing any existing annotations from the
     * same qualifier hierarchies.
     */
    private void annotate(AnnotatedTypeMirror type, List<AnnotationExpr> annotations) {
        if (annotations == null) {
            return;
        }
        for (AnnotationExpr annotation : annotations) {
            AnnotationMirror annoMirror = getAnnotation(annotation, allStubAnnotations);
            if (annoMirror != null) {
                type.replaceAnnotation(annoMirror);
            } else {
                stubWarnNotFound("Unknown annotation: " + annotation);
            }
        }
    }

    /**
     * Adds, to the {@link #declAnnos} map, all the annotations in {@code annotations} that are
     * applicable to {@code elt}'s location. For example, if an annotation is a type annotation but
     * {@code elt} is a field declaration, the type annotation will be ignored.
     *
     * @param elt the element to be annotated
     * @param annotations set of annotations that may be applicable to elt
     */
    private void recordDeclAnnotation(Element elt, List<AnnotationExpr> annotations) {
        if (annotations == null) {
            return;
        }
        Set<AnnotationMirror> annos = AnnotationUtils.createAnnotationSet();
        for (AnnotationExpr annotation : annotations) {
            AnnotationMirror annoMirror = getAnnotation(annotation, allStubAnnotations);
            if (annoMirror != null) {
                // The @Target annotation on `annotation`/`annoMirror`
                Target target =
                        annoMirror.getAnnotationType().asElement().getAnnotation(Target.class);
                // Only add the declaration annotation if the annotation applies to the element.
                if (AnnotationUtils.getElementKindsForTarget(target).contains(elt.getKind())) {
                    // `annoMirror` is applicable to `elt`
                    annos.add(annoMirror);
                }
            }
        }
        String key = ElementUtils.getVerboseName(elt);
        putOrAddToMap(declAnnos, key, annos);
    }

    /**
     * Adds the declaration annotation {@code @FromStubFile} to the given element, unless we are
     * parsing the JDK as a stub file.
     */
    private void recordDeclAnnotationFromStubFile(Element elt) {
        if (isJdkAsStub) {
            return;
        }
        putOrAddToMap(
                declAnnos, ElementUtils.getVerboseName(elt), Collections.singleton(fromStubFile));
    }

    private void annotateTypeParameters(
            BodyDeclaration<?> decl, // for debugging
            Object elt, // for debugging; TypeElement or ExecutableElement
            Map<Element, AnnotatedTypeMirror> atypes,
            List<? extends AnnotatedTypeMirror> typeArguments,
            List<TypeParameter> typeParameters) {
        if (typeParameters == null) {
            return;
        }

        if (typeParameters.size() != typeArguments.size()) {
            String msg =
                    String.format(
                            "annotateTypeParameters: mismatched sizes:  typeParameters (size %d)=%s;  typeArguments (size %d)=%s;  decl=%s;  elt=%s (%s).",
                            typeParameters.size(),
                            typeParameters,
                            typeArguments.size(),
                            typeArguments,
                            decl.toString().replace(LINE_SEPARATOR, " "),
                            elt.toString().replace(LINE_SEPARATOR, " "),
                            elt.getClass());
            if (!debugStubParser) {
                msg = msg + "; for more details, run with -AstubDebug";
            }
            stubWarn(msg);
            return;
        }
        for (int i = 0; i < typeParameters.size(); ++i) {
            TypeParameter param = typeParameters.get(i);
            AnnotatedTypeVariable paramType = (AnnotatedTypeVariable) typeArguments.get(i);

            if (param.getTypeBound() == null || param.getTypeBound().isEmpty()) {
                // No bound so annotations are both lower and upper bounds
                annotate(paramType, param.getAnnotations());
            } else if (param.getTypeBound() != null && !param.getTypeBound().isEmpty()) {
                annotate(paramType.getLowerBound(), param.getAnnotations());
                annotate(paramType.getUpperBound(), param.getTypeBound().get(0), null);
                if (param.getTypeBound().size() > 1) {
                    // TODO: add support for intersection types
                    stubWarnNotFound("Annotations on intersection types are not yet supported");
                }
            }
            putMerge(atypes, paramType.getUnderlyingType().asElement(), paramType);
        }
    }

    private Map<Element, BodyDeclaration<?>> getMembers(
            TypeElement typeElt, TypeDeclaration<?> typeDecl) {
        assert (typeElt.getSimpleName().contentEquals(typeDecl.getNameAsString())
                        || typeDecl.getNameAsString().endsWith("$" + typeElt.getSimpleName()))
                : String.format("%s  %s", typeElt.getSimpleName(), typeDecl.getName());

        Map<Element, BodyDeclaration<?>> result = new LinkedHashMap<>();
        // For an enum type declaration, also add the enum constants
        if (typeDecl instanceof EnumDeclaration) {
            EnumDeclaration enumDecl = (EnumDeclaration) typeDecl;
            // getEntries() gives the list of enum constant declarations
            for (BodyDeclaration<?> member : enumDecl.getEntries()) {
                putNewElement(result, typeElt, member, typeDecl.getNameAsString());
            }
        }
        for (BodyDeclaration<?> member : typeDecl.getMembers()) {
            putNewElement(result, typeElt, member, typeDecl.getNameAsString());
        }
        return result;
    }

    /**
     * Add, to result, a mapping from (the element for) typeElt to member.
     *
     * @param typeDeclName used only for debugging
     */
    private void putNewElement(
            Map<Element, BodyDeclaration<?>> result,
            TypeElement typeElt,
            BodyDeclaration<?> member,
            String typeDeclName) {
        if (member instanceof MethodDeclaration) {
            Element elt = findElement(typeElt, (MethodDeclaration) member);
            if (elt != null) {
                putNoOverride(result, elt, member);
            }
        } else if (member instanceof ConstructorDeclaration) {
            Element elt = findElement(typeElt, (ConstructorDeclaration) member);
            if (elt != null) {
                putNoOverride(result, elt, member);
            }
        } else if (member instanceof FieldDeclaration) {
            FieldDeclaration fieldDecl = (FieldDeclaration) member;
            for (VariableDeclarator var : fieldDecl.getVariables()) {
                Element varelt = findElement(typeElt, var);
                if (varelt != null) {
                    putNoOverride(result, varelt, fieldDecl);
                }
            }
        } else if (member instanceof EnumConstantDeclaration) {
            Element elt = findElement(typeElt, (EnumConstantDeclaration) member);
            if (elt != null) {
                putNoOverride(result, elt, member);
            }
        } else if (member instanceof ClassOrInterfaceDeclaration) {
            Element elt = findElement(typeElt, (ClassOrInterfaceDeclaration) member);
            if (elt != null) {
                putNoOverride(result, elt, member);
            }
        } else if (member instanceof EnumDeclaration) {
            Element elt = findElement(typeElt, (EnumDeclaration) member);
            if (elt != null) {
                putNoOverride(result, elt, member);
            }
        } else {
            stubDebug(
                    String.format(
                            "Ignoring element of type %s in %s", member.getClass(), typeDeclName));
        }
    }

    /** Return the element of {@code types} whose name matches {@code type}. */
    private AnnotatedDeclaredType findType(
            ClassOrInterfaceType type, List<AnnotatedDeclaredType> types) {
        String typeString = type.getNameAsString();
        for (AnnotatedDeclaredType superType : types) {
            if (superType
                    .getUnderlyingType()
                    .asElement()
                    .getSimpleName()
                    .contentEquals(typeString)) {
                return superType;
            }
        }
        stubWarnNotFound("Supertype " + typeString + " not found");
        if (debugStubParser) {
            stubDebug("Supertypes that were searched:");
            for (AnnotatedDeclaredType superType : types) {
                stubDebug(String.format("  %s", superType));
            }
        }
        return null;
    }

    /**
     * Looks for the nested type element in the typeElt and returns it if the element has the same
     * name as provided class or interface declaration. In case nested element is not found it
     * returns null.
     *
     * @param typeElt an element where nested type element should be looked for
     * @param ciDecl class or interface declaration which name should be found among nested elements
     *     of the typeElt
     * @return nested in typeElt element with the name of the class or interface or null if nested
     *     element is not found
     */
    private Element findElement(TypeElement typeElt, ClassOrInterfaceDeclaration ciDecl) {
        final String wantedClassOrInterfaceName = ciDecl.getNameAsString();
        for (TypeElement typeElement : ElementUtils.getAllTypeElementsIn(typeElt)) {
            if (wantedClassOrInterfaceName.equals(typeElement.getSimpleName().toString())) {
                return typeElement;
            }
        }

        stubWarnNotFound(
                "Class/interface " + wantedClassOrInterfaceName + " not found in type " + typeElt);
        if (debugStubParser) {
            stubDebug(String.format("  Here are the type declarations of %s:", typeElt));
            for (TypeElement method : ElementFilter.typesIn(typeElt.getEnclosedElements())) {
                stubDebug(String.format("    %s", method));
            }
        }
        return null;
    }

    /**
     * Looks for the nested enum element in the typeElt and returns it if the element has the same
     * name as provided enum declaration. In case nested element is not found it returns null.
     *
     * @param typeElt an element where nested enum element should be looked for
     * @param enumDecl enum declaration which name should be found among nested elements of the
     *     typeElt
     * @return nested in typeElt enum element with the name of the provided enum or null if nested
     *     element is not found
     */
    private Element findElement(TypeElement typeElt, EnumDeclaration enumDecl) {
        final String wantedEnumName = enumDecl.getNameAsString();
        for (TypeElement typeElement : ElementUtils.getAllTypeElementsIn(typeElt)) {
            if (wantedEnumName.equals(typeElement.getSimpleName().toString())) {
                return typeElement;
            }
        }

        stubWarnNotFound("Enum " + wantedEnumName + " not found in type " + typeElt);
        if (debugStubParser) {
            stubDebug(String.format("  Here are the type declarations of %s:", typeElt));
            for (TypeElement method : ElementFilter.typesIn(typeElt.getEnclosedElements())) {
                stubDebug(String.format("    %s", method));
            }
        }
        return null;
    }

    /**
     * Looks for an enum constant element in the typeElt and returns it if the element has the same
     * name as provided. In case enum constant element is not found it returns null.
     *
     * @param typeElt type element where enum constant element should be looked for
     * @param enumConstDecl the declaration of the enum constant
     * @return enum constant element in typeElt with the provided name or null if enum constant
     *     element is not found
     */
    private VariableElement findElement(
            TypeElement typeElt, EnumConstantDeclaration enumConstDecl) {
        final String enumConstName = enumConstDecl.getNameAsString();
        return findFieldElement(typeElt, enumConstName);
    }

    /**
     * Looks for method element in the typeElt and returns it if the element has the same signature
     * as provided method declaration. In case method element is not found it returns null.
     *
     * @param typeElt type element where method element should be looked for
     * @param methodDecl method declaration with signature that should be found among methods in the
     *     typeElt
     * @return method element in typeElt with the same signature as the provided method declaration
     *     or null if method element is not found
     */
    private ExecutableElement findElement(TypeElement typeElt, MethodDeclaration methodDecl) {
        if (isJdkAsStub && methodDecl.getModifiers().contains(Modifier.privateModifier())) {
            // Don't process private methods of the jdk.  They can't be referenced outside of the
            // jdk and might refer to types that are not accessible.
            return null;
        }
        final String wantedMethodName = methodDecl.getNameAsString();
        final int wantedMethodParams =
                (methodDecl.getParameters() == null) ? 0 : methodDecl.getParameters().size();
        final String wantedMethodString = StubUtil.toString(methodDecl);
        for (ExecutableElement method : ElementFilter.methodsIn(typeElt.getEnclosedElements())) {
            // do heuristics first
            if (wantedMethodParams == method.getParameters().size()
                    && wantedMethodName.contentEquals(method.getSimpleName().toString())
                    && ElementUtils.getSimpleName(method).equals(wantedMethodString)) {
                return method;
            }
        }
        stubWarnNotFound("Method " + wantedMethodString + " not found in type " + typeElt);
        if (debugStubParser) {
            stubDebug(String.format("  Here are the methods of %s:", typeElt));
            for (ExecutableElement method :
                    ElementFilter.methodsIn(typeElt.getEnclosedElements())) {
                stubDebug(String.format("    %s", method));
            }
        }
        return null;
    }

    /**
     * Looks for a constructor element in the typeElt and returns it if the element has the same
     * signature as provided constructor declaration. In case constructor element is not found it
     * returns null.
     *
     * @param typeElt type element where constructor element should be looked for
     * @param constructorDecl constructor declaration with signature that should be found among
     *     constructors in the typeElt
     * @return constructor element in typeElt with the same signature as the provided constructor
     *     declaration or null if constructor element is not found
     */
    private ExecutableElement findElement(
            TypeElement typeElt, ConstructorDeclaration constructorDecl) {
        if (isJdkAsStub && constructorDecl.getModifiers().contains(Modifier.privateModifier())) {
            // Don't process private constructors of the jdk.  They can't be referenced outside of
            // the jdk and might refer to types that are not accessible.
            return null;
        }
        final int wantedMethodParams =
                (constructorDecl.getParameters() == null)
                        ? 0
                        : constructorDecl.getParameters().size();
        final String wantedMethodString = StubUtil.toString(constructorDecl);
        for (ExecutableElement method :
                ElementFilter.constructorsIn(typeElt.getEnclosedElements())) {
            // do heuristics first
            if (wantedMethodParams == method.getParameters().size()
                    && ElementUtils.getSimpleName(method).equals(wantedMethodString)) {
                return method;
            }
        }

        stubWarnNotFound("Constructor " + wantedMethodString + " not found in type " + typeElt);
        if (debugStubParser) {
            for (ExecutableElement method :
                    ElementFilter.constructorsIn(typeElt.getEnclosedElements())) {
                stubDebug(String.format("  %s", method));
            }
        }
        return null;
    }

    private VariableElement findElement(TypeElement typeElt, VariableDeclarator variable) {
        final String fieldName = variable.getNameAsString();
        return findFieldElement(typeElt, fieldName);
    }

    /**
     * Looks for a field element in the typeElt and returns it if the element has the same name as
     * provided. In case field element is not found it returns null.
     *
     * @param typeElt type element where field element should be looked for
     * @param fieldName field name that should be found
     * @return field element in typeElt with the provided name or null if field element is not found
     */
    private VariableElement findFieldElement(TypeElement typeElt, String fieldName) {
        for (VariableElement field : ElementUtils.getAllFieldsIn(typeElt, elements)) {
            // field.getSimpleName() is a CharSequence, not a String
            if (fieldName.equals(field.getSimpleName().toString())) {
                return field;
            }
        }

        stubWarnNotFound("Field " + fieldName + " not found in type " + typeElt);
        if (debugStubParser) {
            for (VariableElement field : ElementFilter.fieldsIn(typeElt.getEnclosedElements())) {
                stubDebug(String.format("  %s", field));
            }
        }
        return null;
    }

    /**
     * Given a fully-qualified type name, return a TypeElement for it, or null if none exists. Also
     * cache in importedTypes.
     */
    private TypeElement getTypeElementOrNull(String name) {
        TypeElement typeElement = elements.getTypeElement(name);
        if (typeElement != null) {
            importedTypes.put(name, typeElement);
        }
        // for debugging: stubWarn("getTypeElementOrNull(%s) => %s", name, typeElement);
        return typeElement;
    }

    /**
     * Get the type element for the given fully-qualified type name, or issue a warning if none is
     * found.
     */
    private TypeElement getTypeElement(String typeName, String... msg) {
        TypeElement classElement = elements.getTypeElement(typeName);
        if (classElement == null) {
            if (msg.length == 0) {
                stubWarnNotFound("Type not found: " + typeName);
            } else {
                stubWarnNotFound(msg[0] + ": " + typeName);
            }
        }
        return classElement;
    }

    private PackageElement findPackage(String packageName) {
        PackageElement packageElement = elements.getPackageElement(packageName);
        if (packageElement == null) {
            stubWarnNotFound("Imported package not found: " + packageName);
        }
        return packageElement;
    }

    /**
     * Convert {@code annotation} into an AnnotationMirror. Returns null if the annotation isn't
     * supported by the checker or if some error occurred while converting it.
     *
     * @param annotation syntax tree for an annotation
     * @param allStubAnnotations map from simple nawe to annotation definition
     * @return the AnnotationMirror for the annotation
     */
    private AnnotationMirror getAnnotation(
            AnnotationExpr annotation, Map<String, TypeElement> allStubAnnotations) {
        String annoName = annotation.getNameAsString();
        TypeElement annoTypeElm = allStubAnnotations.get(annoName);
        if (annoTypeElm == null) {
            // Not a supported qualifier -> ignore
            return null;
        }
        annoName = annoTypeElm.getQualifiedName().toString();

        if (annotation instanceof MarkerAnnotationExpr) {
            return AnnotationBuilder.fromName(elements, annoName);
        } else if (annotation instanceof NormalAnnotationExpr) {
            NormalAnnotationExpr nrmanno = (NormalAnnotationExpr) annotation;
            AnnotationBuilder builder = new AnnotationBuilder(processingEnv, annoName);
            List<MemberValuePair> pairs = nrmanno.getPairs();
            if (pairs != null) {
                for (MemberValuePair mvp : pairs) {
                    String member = mvp.getNameAsString();
                    Expression exp = mvp.getValue();
                    boolean success = builderAddElement(builder, member, exp);
                    if (!success) {
                        stubWarn(
                                "Annotation expression, %s, could not be processed for annotation: %s.",
                                exp, annotation);
                        return null;
                    }
                }
            }
            return builder.build();
        } else if (annotation instanceof SingleMemberAnnotationExpr) {
            SingleMemberAnnotationExpr sglanno = (SingleMemberAnnotationExpr) annotation;
            AnnotationBuilder builder = new AnnotationBuilder(processingEnv, annoName);
            Expression valexpr = sglanno.getMemberValue();
            boolean success = builderAddElement(builder, "value", valexpr);
            if (!success) {
                stubWarn(
                        "Annotation expression, %s, could not be processed for annotation: %s.",
                        valexpr, annotation);
                return null;
            }
            return builder.build();
        } else {
            throw new BugInCF("StubParser: unknown annotation type: " + annotation);
        }
    }

    /** Returns the value of {@code expr}, or null if some problem occurred getting the value. */
    private Object getValueOfExpressionInAnnotation(
            String name, Expression expr, TypeKind valueKind) {
        if (expr instanceof FieldAccessExpr || expr instanceof NameExpr) {
            VariableElement elem;
            if (expr instanceof NameExpr) {
                elem = findVariableElement((NameExpr) expr);
            } else {
                elem = findVariableElement((FieldAccessExpr) expr);
            }
            if (elem == null) {
                stubWarn("Field not found: " + expr);
                return null;
            }
            Object value = elem.getConstantValue() != null ? elem.getConstantValue() : elem;
            if (value instanceof Number) {
                return convert((Number) value, valueKind);
            } else {
                return value;
            }
        } else if (expr instanceof StringLiteralExpr) {
            return ((StringLiteralExpr) expr).asString();
        } else if (expr instanceof BooleanLiteralExpr) {
            return ((BooleanLiteralExpr) expr).getValue();
        } else if (expr instanceof CharLiteralExpr) {
            return convert((int) ((CharLiteralExpr) expr).asChar(), valueKind);
        } else if (expr instanceof DoubleLiteralExpr) {
            // No conversion needed if the expression is a double, the annotation value must be a
            // double, too.
            return ((DoubleLiteralExpr) expr).asDouble();
        } else if (expr instanceof IntegerLiteralExpr) {
            return convert(((IntegerLiteralExpr) expr).asNumber(), valueKind);
        } else if (expr instanceof LongLiteralExpr) {
            return convert(((LongLiteralExpr) expr).asNumber(), valueKind);
        } else if (expr instanceof UnaryExpr) {
            switch (expr.toString()) {
                    // Special-case the minimum values.  Separately parsing a "-" and a value
                    // doesn't correctly handle the minimum values, because the absolute value of
                    // the smallest member of an integral type is larger than the largest value.
                case "-9223372036854775808L":
                case "-9223372036854775808l":
                    return convert(Long.MIN_VALUE, valueKind, false);
                case "-2147483648":
                    return convert(Integer.MIN_VALUE, valueKind, false);
                default:
                    if (((UnaryExpr) expr).getOperator() == UnaryExpr.Operator.MINUS) {
                        Object value =
                                getValueOfExpressionInAnnotation(
                                        name, ((UnaryExpr) expr).getExpression(), valueKind);
                        if (value instanceof Number) {
                            return convert((Number) value, valueKind, true);
                        }
                    }
                    stubWarn("Unexpected Unary annotation expression: " + expr);
                    return null;
            }
        } else if (expr instanceof ClassExpr) {
            ClassExpr classExpr = (ClassExpr) expr;
            String className = classExpr.getType().toString();
            if (importedTypes.containsKey(className)) {
                return importedTypes.get(className).asType();
            }
            TypeElement typeElement = findTypeOfName(className);
            if (typeElement == null) {
                stubWarn("StubParser: unknown class name " + className);
                return null;
            }

            return typeElement.asType();
        } else if (expr instanceof NullLiteralExpr) {
            stubWarn("Illegal annotation value null, for %s", name);
            return null;
        } else {
            stubWarn("Unexpected annotation expression: " + expr);
            return null;
        }
    }

    /**
     * Returns the TypeElement with the name {@code name}, if one exists. Otherwise, checks the
     * class and package of {@code parseState} for a class named {@code name}.
     *
     * @param name classname (simple, or Outer.Inner, or fully-qualified)
     * @return the TypeElement for {@code name}, or null if not found
     */
    private @Nullable TypeElement findTypeOfName(String name) {
        String packageName = parseState.packageName;
        String packagePrefix = (packageName == null) ? "" : packageName + ".";

        // stubWarn("findTypeOfName(%s), parseState %s %s", name, packageName, enclosingClass);

        // As soon as typeElement is set to a non-null value, it will be returned.
        TypeElement typeElement = getTypeElementOrNull(name);
        if (typeElement == null && packageName != null) {
            typeElement = getTypeElementOrNull(packagePrefix + name);
        }
        String enclosingClass = parseState.className;
        while (typeElement == null && enclosingClass != null) {
            typeElement = getTypeElementOrNull(packagePrefix + enclosingClass + "." + name);
            int lastDot = enclosingClass.lastIndexOf('.');
            if (lastDot == -1) {
                break;
            } else {
                enclosingClass = enclosingClass.substring(0, lastDot);
            }
        }
        if (typeElement == null && !"java.lang".equals(packageName)) {
            typeElement = getTypeElementOrNull("java.lang." + name);
        }
        return typeElement;
    }

    /**
     * Converts {@code number} to {@code expectedKind}.
     * <p>
     * {@code @interface Anno { long value();})
     * {@code @Anno(1)}
     *
     * To properly build @Anno, the IntegerLiteralExpr "1" must be converted from an int to a long.
     */
    private Object convert(Number number, TypeKind expectedKind) {
        return convert(number, expectedKind, false);
    }

    /**
     * Converts {@code number} to {@code expectedKind}. The value converted is multiplied by -1 if
     * {@code negate} is true
     *
     * @param number a Number value to be converted
     * @param expectedKind one of type {byte, short, int, long, char, float, double}
     * @param negate whether to negate the value of the Number Object while converting
     * @return the converted Object
     */
    private Object convert(Number number, TypeKind expectedKind, boolean negate) {
        byte scalefactor = (byte) (negate ? -1 : 1);
        switch (expectedKind) {
            case BYTE:
                return number.byteValue() * scalefactor;
            case SHORT:
                return number.shortValue() * scalefactor;
            case INT:
                return number.intValue() * scalefactor;
            case LONG:
                return number.longValue() * scalefactor;
            case CHAR:
                // It's not possible for `number` to be negative when `expectedkind` is a CHAR, and
                // casting a negative value to char is illegal.
                if (negate) {
                    throw new BugInCF(
                            "convert(%s, %s, %s): can't negate a char",
                            number, expectedKind, negate);
                }
                return (char) number.intValue();
            case FLOAT:
                return number.floatValue() * scalefactor;
            case DOUBLE:
                return number.doubleValue() * scalefactor;
            default:
                throw new BugInCF("Unexpected expectedKind: " + expectedKind);
        }
    }

    /**
     * Adds an annotation element (argument) to {@code builder}. The element is a Java expression.
     *
     * @param builder the builder to side-effect
     * @param name the element name
     * @param expr the element value
     * @return true if the expression was parsed and added to {@code builder}, false otherwise
     */
    private boolean builderAddElement(AnnotationBuilder builder, String name, Expression expr) {
        ExecutableElement var = builder.findElement(name);
        TypeMirror expected = var.getReturnType();
        TypeKind valueKind;
        if (expected.getKind() == TypeKind.ARRAY) {
            valueKind = ((ArrayType) expected).getComponentType().getKind();
        } else {
            valueKind = expected.getKind();
        }
        if (expr instanceof ArrayInitializerExpr) {
            if (expected.getKind() != TypeKind.ARRAY) {
                stubWarn(
                        "unhandled annotation attribute type: "
                                + expr
                                + " and expected: "
                                + expected);
                return false;
            }

            List<Expression> arrayExpressions = ((ArrayInitializerExpr) expr).getValues();
            Object[] values = new Object[arrayExpressions.size()];

            for (int i = 0; i < arrayExpressions.size(); ++i) {
                values[i] =
                        getValueOfExpressionInAnnotation(name, arrayExpressions.get(i), valueKind);
                if (values[i] == null) {
                    return false;
                }
            }
            builder.setValue(name, values);
        } else {
            Object value = getValueOfExpressionInAnnotation(name, expr, valueKind);
            if (value == null) {
                return false;
            }
            if (expected.getKind() == TypeKind.ARRAY) {
                Object[] valueArray = {value};
                builder.setValue(name, valueArray);
            } else {
                builderSetValue(builder, name, value);
            }
        }
        return true;
    }

    /**
     * Cast to non-array values so that correct the correct AnnotationBuilder#setValue method is
     * called. (Different types of values are handled differently.)
     *
     * @param builder the builder to side-effect
     * @param name the element name
     * @param value the element value
     */
    private void builderSetValue(AnnotationBuilder builder, String name, Object value) {
        if (value instanceof Boolean) {
            builder.setValue(name, (Boolean) value);
        } else if (value instanceof Character) {
            builder.setValue(name, (Character) value);
        } else if (value instanceof Class<?>) {
            builder.setValue(name, (Class<?>) value);
        } else if (value instanceof Double) {
            builder.setValue(name, (Double) value);
        } else if (value instanceof Enum<?>) {
            builder.setValue(name, (Enum<?>) value);
        } else if (value instanceof Float) {
            builder.setValue(name, (Float) value);
        } else if (value instanceof Integer) {
            builder.setValue(name, (Integer) value);
        } else if (value instanceof Long) {
            builder.setValue(name, (Long) value);
        } else if (value instanceof Short) {
            builder.setValue(name, (Short) value);
        } else if (value instanceof String) {
            builder.setValue(name, (String) value);
        } else if (value instanceof TypeMirror) {
            builder.setValue(name, (TypeMirror) value);
        } else if (value instanceof VariableElement) {
            builder.setValue(name, (VariableElement) value);
        } else {
            throw new BugInCF("Unexpected builder value: %s", value);
        }
    }

    /**
     * Mapping of a name access expression that has already been encountered to the resolved
     * variable element.
     */
    private final Map<NameExpr, VariableElement> findVariableElementNameCache = new HashMap<>();

    private @Nullable VariableElement findVariableElement(NameExpr nexpr) {
        if (findVariableElementNameCache.containsKey(nexpr)) {
            return findVariableElementNameCache.get(nexpr);
        }

        VariableElement res = null;
        boolean importFound = false;
        for (String imp : importedConstants) {
            Pair<String, String> partitionedName = StubUtil.partitionQualifiedName(imp);
            String typeName = partitionedName.first;
            String fieldName = partitionedName.second;
            if (fieldName.equals(nexpr.getNameAsString())) {
                TypeElement enclType =
                        getTypeElement(
                                typeName,
                                String.format(
                                        "Enclosing type of static import %s not found", fieldName));

                if (enclType == null) {
                    return null;
                } else {
                    importFound = true;
                    res = findFieldElement(enclType, fieldName);
                    break;
                }
            }
        }

        // Imported but invalid types or fields will have warnings from above,
        // only warn on fields missing an import
        if (res == null && !importFound) {
            stubWarnNotFound("Static field " + nexpr.getName() + " is not imported");
        }

        findVariableElementNameCache.put(nexpr, res);
        return res;
    }

    /**
     * Mapping of a field access expression that has already been encountered to the resolved
     * variable element.
     */
    private final Map<FieldAccessExpr, VariableElement> findVariableElementFieldCache =
            new HashMap<>();

    private @Nullable VariableElement findVariableElement(FieldAccessExpr faexpr) {
        if (findVariableElementFieldCache.containsKey(faexpr)) {
            return findVariableElementFieldCache.get(faexpr);
        }
        TypeElement rcvElt = elements.getTypeElement(faexpr.getScope().toString());
        if (rcvElt == null) {
            // Search importedConstants for full annotation name.
            for (String imp : importedConstants) {
                // TODO: should this use StubUtil.partitionQualifiedName?
                String[] importDelimited = imp.split("\\.");
                if (importDelimited[importDelimited.length - 1].equals(
                        faexpr.getScope().toString())) {
                    StringBuilder fullAnnotation = new StringBuilder();
                    for (int i = 0; i < importDelimited.length - 1; i++) {
                        fullAnnotation.append(importDelimited[i]);
                        fullAnnotation.append('.');
                    }
                    fullAnnotation.append(faexpr.getScope().toString());
                    rcvElt = elements.getTypeElement(fullAnnotation);
                    break;
                }
            }

            if (rcvElt == null) {
                stubWarnNotFound("Type " + faexpr.getScope() + " not found");
                return null;
            }
        }

        VariableElement res = findFieldElement(rcvElt, faexpr.getNameAsString());
        findVariableElementFieldCache.put(faexpr, res);
        return res;
    }

    ///////////////////////////////////////////////////////////////////////////
    /// Map utilities
    ///

    /** Just like Map.put, but does not override any existing value in the map. */
    private static <K, V> void putNoOverride(Map<K, V> m, K key, V value) {
        if (key == null) {
            throw new BugInCF("StubParser: key is null");
        }
        if (!m.containsKey(key)) {
            m.put(key, value);
        }
    }

    /**
     * If the key is already in the map, then add the annos to the list. Otherwise put the key and
     * the annos in the map
     */
    private static void putOrAddToMap(
            Map<String, Set<AnnotationMirror>> map, String key, Set<AnnotationMirror> annos) {
        if (map.containsKey(key)) {
            map.get(key).addAll(annos);
        } else {
            map.put(key, new HashSet<>(annos));
        }
    }

    /**
<<<<<<< HEAD
     * Just like Map.put, but merges (using {@link AnnotatedTypeMerger#merge}) with any existing
=======
     * Just like Map.put, but merges (using {@link AnnotatedTypeReplacer#replace}) with any existing
>>>>>>> 40c1d133
     * annotated type for the given key, instead of replacing it.
     *
     * @param m a map
     * @param key a key for the map
     * @param newType a value to merge into the map: merge it with the value currently at {@code
     *     key} and replace that value
     */
    private void putMerge(
            Map<Element, AnnotatedTypeMirror> m, Element key, AnnotatedTypeMirror newType) {
        if (key == null) {
            throw new BugInCF("StubParser: key is null");
        }
        if (m.containsKey(key)) {
            AnnotatedTypeMirror existingType = m.get(key);
            if (isJdkAsStub) {
                // AnnotatedTypeReplacer picks the annotations from the first argument if an
                // annotation exist in both types in the same location for the same hierarchy.
                // So, if the newType is from a JDK stub file, then prefer the existing type.  This
                // way user supplied stub files override jdk stub files.
                AnnotatedTypeReplacer.replace(existingType, newType);
            } else {
                AnnotatedTypeReplacer.replace(newType, existingType);
            }
            m.put(key, existingType);
        } else {
            m.put(key, newType);
        }
    }

    /**
     * Just like Map.putAll, but merges with existing values using {@link #putMerge}.
     *
     * @param <K> the key type for the maps
     * @param <V> the value type for the maps
     * @param m the map to merge into
     * @param m2 the map to merge from
     */
    private static <K, V> void putAllMerge(Map<K, V> m, Map<K, V> m2) {
        for (Map.Entry<K, V> e2 : m2.entrySet()) {
            putNoOverride(m, e2.getKey(), e2.getValue());
        }
    }

    ///////////////////////////////////////////////////////////////////////////
    /// Issue warnings
    ///

    // The warnings that have been issued so far.
    private static final Set<String> warnings = new HashSet<>();

    /**
     * Issues the given warning about missing elements, only if it has not been previously issued
     * and the -AstubWarnIfNotFound command-line argument was passed.
     */
    private void stubWarnNotFound(String warning) {
        if (warnings.add(warning) && ((!isJdkAsStub && warnIfNotFound) || debugStubParser)) {
            processingEnv
                    .getMessager()
                    .printMessage(javax.tools.Diagnostic.Kind.WARNING, "StubParser: " + warning);
        }
    }

    /**
     * Issues the given warning about overwriting bytecode, only if it has not been previously
     * issued and the -AstubWarnIfOverwritesBytecode command-line argument was passed.
     */
    private void stubWarnOverwritesBytecode(String warning) {
        if (warnings.add(warning) && (warnIfStubOverwritesBytecode || debugStubParser)) {
            processingEnv
                    .getMessager()
                    .printMessage(javax.tools.Diagnostic.Kind.WARNING, "StubParser: " + warning);
        }
    }

    /**
     * Issues a warning, only if it has not been previously issued.
     *
     * @param warning a format string
     * @param args the arguments for {@code warning}
     */
    private void stubWarn(String warning, Object... args) {
        warning = String.format(warning, args);
        if (warnings.add(warning)) {
            processingEnv
                    .getMessager()
                    .printMessage(javax.tools.Diagnostic.Kind.WARNING, "StubParser: " + warning);
        }
    }

    private void stubDebug(String warning) {
        if (warnings.add(warning) && debugStubParser) {
            processingEnv
                    .getMessager()
                    .printMessage(javax.tools.Diagnostic.Kind.NOTE, "StubParser: " + warning);
        }
    }

    ///////////////////////////////////////////////////////////////////////////
    /// Parse state
    ///

    /** Represents a class: its package name and simple name. */
    private static class FqName {
        /** Name of the package being parsed, or null. */
        public String packageName;

        /** Name of the type being parsed. Includes outer class names if any. */
        public String className;

        public FqName(String packageName, String className) {
            this.packageName = packageName;
            this.className = className;
        }

        /** Fully-qualified name of the class. */
        @Override
        public String toString() {
            if (packageName == null) {
                return className;
            } else {
                return packageName + "." + className;
            }
        }
    }
}<|MERGE_RESOLUTION|>--- conflicted
+++ resolved
@@ -1955,11 +1955,7 @@
     }
 
     /**
-<<<<<<< HEAD
-     * Just like Map.put, but merges (using {@link AnnotatedTypeMerger#merge}) with any existing
-=======
      * Just like Map.put, but merges (using {@link AnnotatedTypeReplacer#replace}) with any existing
->>>>>>> 40c1d133
      * annotated type for the given key, instead of replacing it.
      *
      * @param m a map
