--- conflicted
+++ resolved
@@ -1,6 +1,5 @@
 package org.checkerframework.framework.util;
 
-import java.lang.annotation.Annotation;
 import java.util.Collection;
 import java.util.Collections;
 import java.util.HashMap;
@@ -15,6 +14,7 @@
 import org.checkerframework.checker.nullness.qual.Nullable;
 import org.checkerframework.dataflow.qual.Pure;
 import org.checkerframework.dataflow.qual.SideEffectFree;
+import org.checkerframework.framework.qual.PolymorphicQualifier;
 import org.checkerframework.framework.type.AnnotatedTypeFactory;
 import org.checkerframework.framework.type.QualifierHierarchy;
 import org.checkerframework.javacutil.AnnotationBuilder;
@@ -234,11 +234,6 @@
         Set<AnnotationMirror> newtops = findTops(supertypesTransitive);
         Set<AnnotationMirror> newbottoms = findBottoms(supertypesTransitive);
 
-<<<<<<< HEAD
-        this.polymorphicQualifier =
-                AnnotationBuilder.fromClass(f.atypeFactory.getElementUtils(), Annotation.class);
-=======
->>>>>>> 9736be0d
         this.polyQualifiers = f.polyQualifiers;
 
         addPolyRelations(this, supertypesTransitive, this.polyQualifiers, newtops, newbottoms);
