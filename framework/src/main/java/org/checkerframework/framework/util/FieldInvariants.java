--- conflicted
+++ resolved
@@ -17,14 +17,6 @@
  * this case, the BaseTypeVisitor will issue an error.
  */
 public class FieldInvariants {
-<<<<<<< HEAD
-    /** A list of simple field names. A field may appear more than once in this list. */
-    private final List<String> fields;
-
-    /**
-     * A list of qualifiers that apply to the field at the same index in {@code fields}. This list
-     * has the same length as {@code fields}.
-=======
 
     /**
      * A list of simple field names. A field may appear more than once in this list. In a
@@ -35,7 +27,6 @@
     /**
      * A list of qualifiers that apply to the field at the same index in {@code fields}. In a
      * well-formed FieldInvariants, has the same length as {@code fields}.
->>>>>>> 1475e870
      */
     private final List<AnnotationMirror> qualifiers;
 
@@ -52,12 +43,8 @@
 
     /**
      * Creates a new object with all the invariants in {@code other}, plus those specified by {@code
-<<<<<<< HEAD
-     * fields} and {@code qualifiers}.
-=======
      * fields} and {@code qualifiers}. The result is well-formed if length of qualifiers is either 1
      * or equal to length of {@code fields}.
->>>>>>> 1475e870
      *
      * @param other other invariant object, may be null
      * @param fields list of fields
@@ -96,12 +83,9 @@
             throw new BugInCF("malformed FieldInvariants");
         }
         String fieldString = field.toString();
-<<<<<<< HEAD
         if (!isWellFormed()) {
             throw new BugInCF("malformed FieldInvariants");
         }
-=======
->>>>>>> 1475e870
         int index = fields.indexOf(fieldString);
         if (index == -1) {
             return Collections.emptyList();
