package org.checkerframework.framework.util.element;

import com.sun.tools.javac.code.Attribute;
import com.sun.tools.javac.code.Attribute.TypeCompound;
import com.sun.tools.javac.code.TargetType;
import com.sun.tools.javac.code.Type;
import com.sun.tools.javac.code.TypeAnnotationPosition;
import com.sun.tools.javac.code.TypeAnnotationPosition.TypePathEntry;
import com.sun.tools.javac.code.TypeAnnotationPosition.TypePathEntryKind;
import java.util.ArrayDeque;
import java.util.ArrayList;
import java.util.Collection;
import java.util.HashMap;
import java.util.IdentityHashMap;
import java.util.LinkedList;
import java.util.List;
import java.util.Map;
import java.util.Set;
import javax.lang.model.element.AnnotationMirror;
import javax.lang.model.element.Element;
import javax.lang.model.type.TypeKind;
import javax.lang.model.type.TypeVariable;
import org.checkerframework.framework.type.AnnotatedTypeFactory;
import org.checkerframework.framework.type.AnnotatedTypeMirror;
import org.checkerframework.framework.type.AnnotatedTypeMirror.AnnotatedArrayType;
import org.checkerframework.framework.type.AnnotatedTypeMirror.AnnotatedDeclaredType;
import org.checkerframework.framework.type.AnnotatedTypeMirror.AnnotatedIntersectionType;
import org.checkerframework.framework.type.AnnotatedTypeMirror.AnnotatedNullType;
import org.checkerframework.framework.type.AnnotatedTypeMirror.AnnotatedUnionType;
import org.checkerframework.framework.type.AnnotatedTypeMirror.AnnotatedWildcardType;
import org.checkerframework.framework.type.ElementAnnotationApplier;
import org.checkerframework.framework.util.AnnotatedTypes;
import org.checkerframework.javacutil.AnnotationUtils;
import org.checkerframework.javacutil.BugInCF;
import org.checkerframework.javacutil.PluginUtil;
import org.checkerframework.javacutil.TypesUtils;

/**
 * Utility methods for adding the annotations that are stored in an Element to the type that
 * represents that element (or a use of that Element). This class also contains package private
 * methods used by the ElementAnnotationAppliers that do most of the work.
 */
public class ElementAnnotationUtil {

    /**
     * For each type/element pair, add all of the annotations stored in Element to type. See apply
     * for more details.
     *
     * @param types the types to which we wish to apply element annotations
     * @param elements the elements that may contain annotations to apply. elements.size must ==
     *     types.size
     * @param typeFactory the type factory used to create the AnnotatedTypeMirrors contained by
     *     types
     */
    public static void applyAllElementAnnotations(
            final List<? extends AnnotatedTypeMirror> types,
            final List<? extends Element> elements,
            final AnnotatedTypeFactory typeFactory) {

        if (types.size() != elements.size()) {
            throw new BugInCF(
                    "Number of types and elements don't match. "
                            + "types ( "
                            + PluginUtil.join(", ", types)
                            + " ) "
                            + "element ( "
                            + PluginUtil.join(", ", elements)
                            + " ) ");
        }

        for (int i = 0; i < types.size(); i++) {
            ElementAnnotationApplier.apply(types.get(i), elements.get(i), typeFactory);
        }
    }

    /**
     * When a declaration annotation is an alias for a type annotation, then the Checker Framework
     * may move the annotation before replacing it by the canonical version.
     *
     * <p>If the annotation is one of the Checker Framework compatibility annotations, for example
     * org.checkerframework.checker.nullness.compatqual.NonNullDecl, then it is interpreted as a
     * type annotation in the same location.
     *
     * @param type the type to annotate
     * @param annotations the annotations to add
     */
    static void addAnnotationsFromElement(
            final AnnotatedTypeMirror type, final List<? extends AnnotationMirror> annotations) {
        AnnotatedTypeMirror innerType = AnnotatedTypes.innerMostType(type);
        if (innerType != type) {
            for (AnnotationMirror annotation : annotations) {
                if (AnnotationUtils.annotationName(annotation).startsWith("org.checkerframework")) {
                    innerType.addAnnotation(annotation);
                } else {
                    type.addAnnotation(annotation);
                }
            }
        } else {
            type.addAnnotations(annotations);
        }
    }

    /**
     * Does expectedValues contain enumValue. This is just a linear search.
     *
     * @param enumValue value to search for, a needle
     * @param expectedValues values to search through, a haystack
     * @return true if enumValue is in expectedValues, false otherwise
     */
    static boolean contains(Object enumValue, Object[] expectedValues) {
        for (final Object expected : expectedValues) {
            if (enumValue.equals(expected)) {
                return true;
            }
        }

        return false;
    }

    /**
     * Use a map to partition annotations with the given TargetTypes into Lists, where each target
     * type is a key in the output map. Any annotation that does not have one of these target types
     * will be added to unmatched
     *
     * @param annos the collection of annotations to partition
     * @param unmatched a list to add annotations with unmatched target types to
     * @param targetTypes a list of target types to partition annos with
     * @return a map from targetType &rarr; List of Annotations that have that targetType
     */
    static Map<TargetType, List<TypeCompound>> partitionByTargetType(
            Collection<TypeCompound> annos,
            List<TypeCompound> unmatched,
            TargetType... targetTypes) {
        final Map<TargetType, List<TypeCompound>> targetTypeToAnnos = new HashMap<>();
        for (TargetType targetType : targetTypes) {
            targetTypeToAnnos.put(targetType, new ArrayList<>(10));
        }

        for (final TypeCompound anno : annos) {
            final List<TypeCompound> annoSet = targetTypeToAnnos.get(anno.getPosition().type);
            if (annoSet != null) {
                annoSet.add(anno);
            } else if (unmatched != null) {
                unmatched.add(anno);
            }
        }

        return targetTypeToAnnos;
    }

    /**
     * A class used solely to annotate wildcards from Element annotations. Instances of
     * WildcardBoundAnnos are used to aggregate ALL annotations for a given Wildcard and then apply
     * them all at once in order to resolve the annotations in front of unbound wildcards.
     *
     * <p>Wildcard annotations are applied as follows:
     *
     * <ul>
     *   <li>a) If an Annotation is in front of a extends or super bounded wildcard, it applies to
     *       the bound that is NOT explicitly present. e.g.
     *       <pre>{@code
     * <@A ? extends Object> -- @A is placed on the super bound (Void)
     * <@B ? super CharSequence> -- @B is placed on the extends bound (probably Object)
     * }</pre>
     *   <li>b) If an Annotation is on a bound, it applies to that bound. E.g.
     *       <pre>{@code
     * <? extends @A Object> -- @A is placed on the extends bound (Object)
     * <? super @B CharSequence> -- @B is placed on the super bound (CharSequence)
     * }</pre>
     *   <li>c) If an Annotation is on an unbounded wildcard there are two subcases.
     *       <ul>
     *         <li>c.1 The user wrote the annotation explicitly -- these annotations apply to both
     *             bounds e.g. the user wrote
     *             <pre>{@code
     * <@C ?> -- the annotation is placed on the extends/super bounds
     * }</pre>
     *         <li>c.2 Previous calls to getAnnotatedType have annotated this wildcard with BOTH
     *             bounds e.g. the user wrote {@code <?>} but the checker framework added {@code <@C
     *             ? extends @D Object>} to the corresponding element.
     *             <pre>
     *             {@code <?> -- @C is placed on the lower bound and @D is placed on the upper bound
     *          This case is treated just like annotations in cases a/b.
     * }</pre>
     *       </ul>
     * </ul>
     */
    private static final class WildcardBoundAnnos {
        public final AnnotatedWildcardType wildcard;
        public final Set<AnnotationMirror> upperBoundAnnos;
        public final Set<AnnotationMirror> lowerBoundAnnos;

        // indicates that this is an annotation in front of an unbounded wildcard
        // e.g.  < @A ? >
        // For each annotation in this set, if there is no annotation in upperBoundAnnos
        // that is in the same hierarchy then the annotation will be applied to both bounds
        // otherwise the annotation applies to the lower bound only
        public final Set<AnnotationMirror> possiblyBoth;

        /** Whether or not wildcard has an explicit super bound. */
        private final boolean isSuperBounded;

        /** Whether or not wildcard has NO explicit bound whatsoever. */
        private final boolean isUnbounded;

        WildcardBoundAnnos(AnnotatedWildcardType wildcard) {
            this.wildcard = wildcard;
            this.upperBoundAnnos = AnnotationUtils.createAnnotationSet();
            this.lowerBoundAnnos = AnnotationUtils.createAnnotationSet();
            this.possiblyBoth = AnnotationUtils.createAnnotationSet();

            this.isSuperBounded = AnnotatedTypes.hasExplicitSuperBound(wildcard);
            this.isUnbounded = AnnotatedTypes.hasNoExplicitBound(wildcard);
        }

        void addAnnotation(final TypeCompound anno) {
            // if the typepath entry ends in Wildcard then the annotation should go on a bound
            // otherwise, the annotation is in front of the wildcard
            // e.g. @HERE ? extends Object
            final boolean isInFrontOfWildcard =
                    anno.getPosition().location.last() != TypePathEntry.WILDCARD;
            if (isInFrontOfWildcard && isUnbounded) {
                possiblyBoth.add(anno);

            } else {
                // A TypePathEntry of WILDCARD indicates that it is placed on the bound
                // use the type of the wildcard bound to determine which set to put it in

                if (isInFrontOfWildcard) {
                    if (isSuperBounded) {
                        upperBoundAnnos.add(anno);
                    } else {
                        lowerBoundAnnos.add(anno);
                    }
                } else { // it's on the bound
                    if (isSuperBounded) {
                        lowerBoundAnnos.add(anno);
                    } else {
                        upperBoundAnnos.add(anno);
                    }
                }
            }
        }

        /**
         * Apply the annotations to wildcard according to the rules outlined in the comment at the
         * beginning of this class.
         */
        void apply() {
            final AnnotatedTypeMirror extendsBound = wildcard.getExtendsBound();
            final AnnotatedTypeMirror superBound = wildcard.getSuperBound();

            for (AnnotationMirror extAnno : upperBoundAnnos) {
                extendsBound.addAnnotation(extAnno);
            }
            for (AnnotationMirror supAnno : lowerBoundAnnos) {
                superBound.addAnnotation(supAnno);
            }

            for (AnnotationMirror anno : possiblyBoth) {
                superBound.addAnnotation(anno);

                // This will be false if we've defaulted the bounds and are reading them again.
                // In that case, we will have already created an annotation for the extends bound
                // that should be honored and NOT overwritten.
                if (!extendsBound.isAnnotatedInHierarchy(anno)) {
                    extendsBound.addAnnotation(anno);
                }
            }
        }
    }

    /**
     * TypeCompounds are implementations of AnnotationMirror that are stored on Elements. Each type
     * compound has a TypeAnnotationPosition which identifies, relative to the "root" of a type,
     * where an annotation should be placed. This method adds all of the given TypeCompounds to the
     * correct location on type by interpreting the TypeAnnotationPosition.
     *
     * <p>Note: We handle all of the Element annotations on a type at once because we need to
     * identify whether or not the element annotation in front of an unbound wildcard (e.g. {@code
     * <@HERE ?>}) should apply to only the super bound or both the super bound and the extends
     * bound.
     *
     * @see org.checkerframework.framework.util.element.ElementAnnotationUtil.WildcardBoundAnnos
     * @param type the type in which annos should be placed
     * @param annos all of the element annotations, TypeCompounds, for type
     */
    static void annotateViaTypeAnnoPosition(
            final AnnotatedTypeMirror type, final Collection<TypeCompound> annos)
            throws UnexpectedAnnotationLocationException {
        final Map<AnnotatedWildcardType, WildcardBoundAnnos> wildcardToAnnos =
                new IdentityHashMap<>();
        for (final TypeCompound anno : annos) {
            AnnotatedTypeMirror target;
<<<<<<< HEAD
            target = getTypeAtLocation(type, anno.position.location);
=======
            try {
                target = getTypeAtLocation(type, anno.position.location, anno, false);
            } catch (UnexpectedAnnotationLocationException ex) {
                // There's a bug in Java 8 compiler that creates bad bytecode such that an
                // annotation on a lambda parameter is applied to a method parameter. (This bug has
                // been fixed in Java 9.) If this happens, then the location could refer to a
                // location, such as a type argument, that doesn't exist. Since Java 8 bytecode
                // might be on the classpath, catch this exception and ignore the type.
                // TODO: Issue an error if this annotation is from Java 9+ bytecode.
                continue;
            }
>>>>>>> 66979d4a
            if (target.getKind() == TypeKind.WILDCARD) {
                addWildcardToBoundMap((AnnotatedWildcardType) target, anno, wildcardToAnnos);
            } else {
                target.addAnnotation(anno);
            }
        }

        for (WildcardBoundAnnos wildcardAnnos : wildcardToAnnos.values()) {
            wildcardAnnos.apply();
        }
    }

    /**
     * Creates an entry in wildcardToAnnos for wildcard if one does not already exists. Adds anno to
     * the WildcardBoundAnnos object for wildcard.
     */
    private static void addWildcardToBoundMap(
            final AnnotatedWildcardType wildcard,
            final TypeCompound anno,
            final Map<AnnotatedWildcardType, WildcardBoundAnnos> wildcardToAnnos) {
        WildcardBoundAnnos boundAnnos = wildcardToAnnos.get(wildcard);
        if (boundAnnos == null) {
            boundAnnos = new WildcardBoundAnnos(wildcard);
            wildcardToAnnos.put(wildcard, boundAnnos);
        }

        boundAnnos.addAnnotation(anno);
    }

    /**
     * Returns true if the typeCompound is a primary annotation for the type it targets (or lower
     * bound if this is a type variable or wildcard ). If you think of a type as a tree-like
     * structure then a nested type any type that is not the root. E.g. {@code @T List< @N
     * String>}, @T is on a top-level NON-nested type where as the annotation @N is on a nested
     * type.
     *
     * @param typeCompound the type compound to inspect
     * @return true if typeCompound is placed on a nested type, false otherwise
     */
    static boolean isOnComponentType(final Attribute.TypeCompound typeCompound) {
        return !typeCompound.position.location.isEmpty();
    }

    /**
     * See the Type Annotation Specification on bounds
     * (https://checkerframework.org/jsr308/specification/java-annotation-design.html).
     *
     * <p>TypeAnnotationPositions have bound indices when they represent an upper bound on a
     * TypeVariable. The index 0 ALWAYS refers to the superclass type. If that supertype is implied
     * to be Object (because we didn't specify an extends) then the actual types will be offset by 1
     * (because index 0 is ALWAYS a class.
     *
     * <p>Therefore, These indices will be offset by -1 if the first type in the bound is an
     * interface which implies the specified type itself is an interface.
     *
     * <p>Reminder: There will only be multiple bound types if the upperBound is an intersection.
     *
     * @param upperBoundTypes the list of upperBounds for the type with bound positions you wish to
     *     offset
     * @return the bound offset for all TypeAnnotationPositions of TypeCompounds targeting these
     *     bounds
     */
    static int getBoundIndexOffset(final List<? extends AnnotatedTypeMirror> upperBoundTypes) {
        final int boundIndexOffset;
        if (((Type) upperBoundTypes.get(0).getUnderlyingType()).isInterface()) {
            boundIndexOffset = -1;
        } else {
            boundIndexOffset = 0;
        }

        return boundIndexOffset;
    }

    /**
     * Overload of getTypeAtLocation with default values null/false for the annotation and array
     * component flag, to make usage easier. Default visibility to allow usage within package.
     */
    static AnnotatedTypeMirror getTypeAtLocation(
            AnnotatedTypeMirror type, List<TypeAnnotationPosition.TypePathEntry> location)
            throws UnexpectedAnnotationLocationException {
        return getTypeAtLocation(type, location, null, false);
    }

    /**
     * Given a TypePath into a type, return the component type that is located at the end of the
     * TypePath.
     *
     * @param type a type containing the type specified by location
     * @param location a type path into type
     * @param anno an annotation to be applied to the inner types of a declared type if the declared
     *     type is itself a component type of an array
     * @param isComponentTypeOfArray indicates whether the type under analysis is a component type
     *     of some array type
     * @return the type specified by location
     */
    private static AnnotatedTypeMirror getTypeAtLocation(
            AnnotatedTypeMirror type,
            List<TypeAnnotationPosition.TypePathEntry> location,
            TypeCompound anno,
            boolean isComponentTypeOfArray)
            throws UnexpectedAnnotationLocationException {
        if (location.isEmpty() && type.getKind() != TypeKind.DECLARED) {
            // An annotation with an empty type path on a declared type applies to the outermost
            // enclosing type. This logic is handled together with non-empty type paths in
            // getLocationTypeADT. For other kinds of types, no work is required for an empty
            // type path.
            return type;
        }
        switch (type.getKind()) {
            case NULL:
                return getLocationTypeANT((AnnotatedNullType) type, location);
            case DECLARED:
                return getLocationTypeADT(
                        (AnnotatedDeclaredType) type, location, anno, isComponentTypeOfArray);
            case WILDCARD:
                return getLocationTypeAWT((AnnotatedWildcardType) type, location);
            case TYPEVAR:
                if (TypesUtils.isCaptured((TypeVariable) type.getUnderlyingType())) {
                    // Work-around for Issue 1696: ignore captured wildcards.
                    // There is no reason to observe such a type and it would be better
                    // to prevent that this type ever reaches this point.
                    return type;
                }
                // Raise an error for all other type variables (why isn't this needed?).
                break;
            case ARRAY:
                return getLocationTypeAAT((AnnotatedArrayType) type, location, anno);
            case UNION:
                return getLocationTypeAUT((AnnotatedUnionType) type, location);
            case INTERSECTION:
                return getLocationTypeAIT((AnnotatedIntersectionType) type, location);
            default:
                // Raise an error for all other types below.
        }
        throw new UnexpectedAnnotationLocationException(
                "ElementAnnotationUtil.getTypeAtLocation: "
                        + "unexpected annotation with location found for type: %s (kind: %s ) location: ",
                type, type.getKind(), location);
    }

    /**
     * Given a TypePath into a declared type, return the component type that is located at the end
     * of the TypePath.
     *
     * @param type a type containing the type specified by location
     * @param location a type path into type
     * @param anno an annotation to be applied to the inner types of the declared type if the
     *     declared type is itself a component type of an array
     * @param isComponentTypeOfArray indicates whether the type under analysis is a component type
     *     of some array type
     * @return the type specified by location
     */
    private static AnnotatedTypeMirror getLocationTypeADT(
            AnnotatedDeclaredType type,
            List<TypeAnnotationPosition.TypePathEntry> location,
            TypeCompound anno,
            boolean isComponentTypeOfArray)
            throws UnexpectedAnnotationLocationException {
        // List order by outer most type to inner most type.
        ArrayDeque<AnnotatedDeclaredType> outerToInner = new ArrayDeque<>();
        AnnotatedDeclaredType enclosing = type;
        while (enclosing != null) {
            outerToInner.addFirst(enclosing);
            enclosing = enclosing.getEnclosingType();
        }

        // If the AnnotatedDeclaredType is a component of an array type, then apply anno to all
        // possible inner types.
        // NOTE: This workaround can be removed once
        // https://bugs.openjdk.java.net/browse/JDK-8208470 is fixed
        // The number of enclosing types is outerToInner.size() - 1; there only is
        // work to do if outerToInner contains more than one element.
        if (anno != null
                && isComponentTypeOfArray
                && location.isEmpty()
                && outerToInner.size() > 1) {
            ArrayDeque<AnnotatedDeclaredType> innerTypes = new ArrayDeque<>(outerToInner);
            innerTypes.removeFirst();
            while (!innerTypes.isEmpty()) {
                innerTypes.removeFirst().addAnnotation(anno);
            }
        }

        // Create a linked list of the location, so removing the first element is easier.
        // Also, the `tail` operation wouldn't work with a Deque.
        @SuppressWarnings("JdkObsolete")
        LinkedList<TypePathEntry> tailOfLocations = new LinkedList<>(location);
        boolean error = false;
        while (!tailOfLocations.isEmpty()) {
            TypePathEntry currentLocation = tailOfLocations.removeFirst();
            switch (currentLocation.tag) {
                case INNER_TYPE:
                    outerToInner.removeFirst();
                    break;
                case TYPE_ARGUMENT:
                    AnnotatedDeclaredType innerType = outerToInner.getFirst();
                    if (currentLocation.arg < innerType.getTypeArguments().size()) {
                        AnnotatedTypeMirror typeArg =
                                innerType.getTypeArguments().get(currentLocation.arg);
                        return getTypeAtLocation(typeArg, tailOfLocations);
                    } else {
                        error = true;
                        break;
                    }
                default:
                    error = true;
            }
            if (error) {
                break;
            }
        }

        if (outerToInner.isEmpty() || error) {
            throw new UnexpectedAnnotationLocationException(
                    "ElementAnnotationUtil.getLocationTypeADT: invalid location %s for type: %s",
                    location, type);
        }

        return outerToInner.getFirst();
    }

    private static AnnotatedTypeMirror getLocationTypeANT(
            AnnotatedNullType type, List<TypeAnnotationPosition.TypePathEntry> location)
            throws UnexpectedAnnotationLocationException {
        if (location.size() == 1 && location.get(0).tag == TypePathEntryKind.TYPE_ARGUMENT) {
            return type;
        }

        throw new UnexpectedAnnotationLocationException(
                "ElementAnnotationUtil.getLocationTypeANT: " + "invalid location %s for type: %s ",
                location, type);
    }

    private static AnnotatedTypeMirror getLocationTypeAWT(
            final AnnotatedWildcardType type,
            final List<TypeAnnotationPosition.TypePathEntry> location)
            throws UnexpectedAnnotationLocationException {

        // the last step into the Wildcard type is handled in WildcardToBoundAnnos.addAnnotation
        if (location.size() == 1) {
            return type;
        }

        if (!location.isEmpty()
                && location.get(0).tag.equals(TypeAnnotationPosition.TypePathEntryKind.WILDCARD)) {
            if (AnnotatedTypes.hasExplicitExtendsBound(type)) {
                return getTypeAtLocation(type.getExtendsBound(), tail(location));
            } else if (AnnotatedTypes.hasExplicitSuperBound(type)) {
                return getTypeAtLocation(type.getSuperBound(), tail(location));
            } else {
                return getTypeAtLocation(type.getExtendsBound(), tail(location));
            }

        } else {
            throw new UnexpectedAnnotationLocationException(
                    "ElementAnnotationUtil.getLocationTypeAWT: "
                            + "invalid location %s for type: %s ",
                    location, type);
        }
    }

    /**
     * When we have an (e.g. @Odd int @NonNull []) the type-annotation position of the array
     * annotation (@NonNull) is really the outer most type in the TypeAnnotationPosition and will
     * NOT have TypePathEntryKind.ARRAY at the end of its position. The position of the component
     * type (@Odd) is considered deeper in the type and therefore has the TypePathEntryKind.ARRAY in
     * its position.
     */
    private static AnnotatedTypeMirror getLocationTypeAAT(
            AnnotatedArrayType type,
            List<TypeAnnotationPosition.TypePathEntry> location,
            TypeCompound anno)
            throws UnexpectedAnnotationLocationException {
        if (location.size() >= 1
                && location.get(0).tag.equals(TypeAnnotationPosition.TypePathEntryKind.ARRAY)) {
            AnnotatedTypeMirror comptype = type.getComponentType();
            return getTypeAtLocation(comptype, tail(location), anno, true);
        } else {
            throw new UnexpectedAnnotationLocationException(
                    "ElementAnnotationUtil.annotateAAT: " + "invalid location %s for type: %s ",
                    location, type);
        }
    }

    /*
     * TODO: this case should never occur!
     * A union type can only occur in special locations, e.g. for exception
     * parameters. The EXCEPTION_PARAMETER TartetType should be used to
     * decide which of the alternatives in the union to annotate.
     * Only the TypePathEntry is not enough.
     * As a hack, always annotate the first alternative.
     */
    private static AnnotatedTypeMirror getLocationTypeAUT(
            AnnotatedUnionType type, List<TypeAnnotationPosition.TypePathEntry> location)
            throws UnexpectedAnnotationLocationException {
        AnnotatedTypeMirror comptype = type.getAlternatives().get(0);
        return getTypeAtLocation(comptype, location);
    }

    /** Intersection types use the TYPE_ARGUMENT index to separate the individual types. */
    private static AnnotatedTypeMirror getLocationTypeAIT(
            AnnotatedIntersectionType type, List<TypeAnnotationPosition.TypePathEntry> location)
            throws UnexpectedAnnotationLocationException {
        if (location.size() >= 1
                && location.get(0)
                        .tag
                        .equals(TypeAnnotationPosition.TypePathEntryKind.TYPE_ARGUMENT)) {
            AnnotatedTypeMirror supertype = type.directSuperTypes().get(location.get(0).arg);
            return getTypeAtLocation(supertype, tail(location));
        } else {
            throw new UnexpectedAnnotationLocationException(
                    "ElementAnnotationUtil.getLocatonTypeAIT: invalid location %s for type: %s ",
                    location, type);
        }
    }

    private static <T> List<T> tail(List<T> list) {
        return list.subList(1, list.size());
    }

    /** Exception indicating an invalid location for an annotation was found. */
    @SuppressWarnings("serial")
    public static class UnexpectedAnnotationLocationException extends Exception {

        /**
         * Creates an UnexpectedAnnotationLocationException.
         *
         * @param format format string
         * @param args arguments to the format string
         */
        private UnexpectedAnnotationLocationException(String format, Object... args) {
            super(String.format(format, args));
        }
    }
}<|MERGE_RESOLUTION|>--- conflicted
+++ resolved
@@ -291,9 +291,6 @@
                 new IdentityHashMap<>();
         for (final TypeCompound anno : annos) {
             AnnotatedTypeMirror target;
-<<<<<<< HEAD
-            target = getTypeAtLocation(type, anno.position.location);
-=======
             try {
                 target = getTypeAtLocation(type, anno.position.location, anno, false);
             } catch (UnexpectedAnnotationLocationException ex) {
@@ -305,7 +302,7 @@
                 // TODO: Issue an error if this annotation is from Java 9+ bytecode.
                 continue;
             }
->>>>>>> 66979d4a
+            target = getTypeAtLocation(type, anno.position.location);
             if (target.getKind() == TypeKind.WILDCARD) {
                 addWildcardToBoundMap((AnnotatedWildcardType) target, anno, wildcardToAnnos);
             } else {
