--- conflicted
+++ resolved
@@ -12,22 +12,13 @@
 /**
  * An annotation intended solely for representing an unqualified type in the qualifier hierarchy for
  * the Purity Checker.
-<<<<<<< HEAD
- */
-@Retention(RetentionPolicy.SOURCE) // do not store in .class file
-@Target({ElementType.TYPE_USE, ElementType.TYPE_PARAMETER})
-@InvisibleQualifier
-@SubtypeOf({})
-@DefaultQualifierInHierarchy
-=======
  *
  * @checker_framework.manual #purity-checker Purity Checker
  */
 @Documented
-@Retention(RetentionPolicy.SOURCE) // do not store in class file
+@Retention(RetentionPolicy.SOURCE) // do not store in .class file
 @Target({ElementType.TYPE_USE, ElementType.TYPE_PARAMETER})
 @SubtypeOf({})
 @DefaultQualifierInHierarchy
 @InvisibleQualifier
->>>>>>> 22193aba
 public @interface PurityUnqualified {}