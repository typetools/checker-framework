--- conflicted
+++ resolved
@@ -7,9 +7,6 @@
 import com.github.javaparser.ast.CompilationUnit;
 import com.github.javaparser.ast.Node;
 import com.github.javaparser.ast.StubUnit;
-<<<<<<< HEAD
-import com.github.javaparser.ast.expr.Expression;
-=======
 import com.github.javaparser.ast.body.ClassOrInterfaceDeclaration;
 import com.github.javaparser.ast.body.EnumDeclaration;
 import com.github.javaparser.ast.body.TypeDeclaration;
@@ -18,7 +15,6 @@
 import com.github.javaparser.ast.expr.Expression;
 import com.github.javaparser.ast.expr.StringLiteralExpr;
 import com.github.javaparser.ast.visitor.VoidVisitorAdapter;
->>>>>>> 81cae824
 import java.io.File;
 import java.io.FileNotFoundException;
 import java.io.InputStream;
@@ -126,19 +122,11 @@
   }
 
   /**
-<<<<<<< HEAD
-   * Parses the {@code expression} and returns an {@code Expression} thatrepresents it.
-   *
-   * <p>This is like {@code StaticJavaParser.parse}, but it does not lead to memory leaks because it
-   * creates a new instance of JavaParser each time it is invoked. Re-using {@code StaticJavaParser}
-   * causes memory problems because it retains too much memory.
-=======
    * Parses the {@code expression} and returns an {@code Expression} that represents it.
    *
    * <p>This is like {@code StaticJavaParser.parseExpression}, but it does not lead to memory leaks
    * because it creates a new instance of JavaParser each time it is invoked. Re-using {@code
    * StaticJavaParser} causes memory problems because it retains too much memory.
->>>>>>> 81cae824
    *
    * @param expression the expression string
    * @return the parsed expression
@@ -153,8 +141,6 @@
       throw new ParseProblemException(parseResult.getProblems());
     }
   }
-<<<<<<< HEAD
-=======
 
   ///
   /// Other methods
@@ -273,5 +259,4 @@
       }
     }
   }
->>>>>>> 81cae824
 }