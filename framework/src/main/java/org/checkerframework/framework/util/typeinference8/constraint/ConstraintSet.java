package org.checkerframework.framework.util.typeinference8.constraint;

import java.util.ArrayList;
import java.util.Arrays;
import java.util.Collection;
import java.util.Collections;
import java.util.LinkedHashSet;
import java.util.List;
import java.util.Set;
import org.checkerframework.checker.interning.qual.InternedDistinct;
import org.checkerframework.framework.util.typeinference8.bound.BoundSet;
import org.checkerframework.framework.util.typeinference8.constraint.Constraint.Kind;
import org.checkerframework.framework.util.typeinference8.types.Dependencies;
import org.checkerframework.framework.util.typeinference8.types.Variable;
import org.checkerframework.framework.util.typeinference8.util.FalseBoundException;
import org.checkerframework.framework.util.typeinference8.util.Java8InferenceContext;
import org.checkerframework.javacutil.BugInCF;

/** A set of constraints and the operations that can be performed on them. */
public class ConstraintSet implements ReductionResult {

  /** The result given when a constraint set reduces to true. */
  @SuppressWarnings("interning:assignment")
  public static final @InternedDistinct ConstraintSet TRUE =
      new ConstraintSet() {
        @Override
        public String toString() {
          return "TRUE";
        }
      };

  /**
   * The Java types are correct, but the qualifiers are not in the correct relationship. Return this
   * rather than throwing an exception so that type arguments with the correct Java type are still
   * inferred.
   */
  @SuppressWarnings("interning:assignment")
  public static final @InternedDistinct ConstraintSet TRUE_ANNO_FAIL =
      new ConstraintSet(true) {
        @Override
        public String toString() {
          return "TRUE_ANNO_FAIL";
        }
      };

  /** The result given when a constraint set reduces to false. */
  @SuppressWarnings("interning:assignment")
  public static final @InternedDistinct ReductionResult FALSE =
      new ReductionResult() {
        @Override
        public String toString() {
          return "FALSE";
        }
      };

  /**
   * A list of constraints in this set. It does not contain constraints that are equal. This needs
   * to be kept in the order created, which should be lexically left to right. This is so the {@link
   * #getClosedSubset(Dependencies)} is computed correctly.
   */
  private final List<Constraint> list;

  /** Whether inference failed because the qualifiers where not in the correct relationship. */
  private boolean annotationFailure = false;

  /**
   * Creates a new constraint set.
   *
   * @param annotationFailure inference failed because the qualifiers where not in the correct
   *     relationship
   */
  private ConstraintSet(boolean annotationFailure) {
    this();
    this.annotationFailure = annotationFailure;
  }

  /**
   * Creates a constraint set with {@code constraints}.
   *
   * @param constraints constraints to add to the newly created set
   */
  public ConstraintSet(Constraint... constraints) {
    if (constraints != null) {
      list = new ArrayList<>(constraints.length);
      list.addAll(Arrays.asList(constraints));
    } else {
      list = new ArrayList<>();
    }
  }

  /**
   * Adds {@code c} to this set, if c isn't already in the list.
   *
   * @param c a constraint to add to this set
   */
  public void add(Constraint c) {
    if (c != null && !list.contains(c)) {
      list.add(c);
    }
  }

  /**
   * Adds all constraints in {@code constraintSet} to this constraint set.
   *
   * @param constraintSet a set of constraints to add to this set
   */
  public void addAll(ConstraintSet constraintSet) {
    if (constraintSet.annotationFailure) {
      this.annotationFailure = true;
    }
    constraintSet.list.forEach(this::add);
  }

  /**
   * Adds all constraints in {@code constraintSet} to this constraint set.
   *
   * @param constraintSet a collection of constraints to add to this set
   */
  public void addAll(Collection<? extends Constraint> constraintSet) {
    list.addAll(constraintSet);
  }

  /**
   * Return whether or not this constraint set is empty.
   *
   * @return whether or not this constraint set is empty
   */
  public boolean isEmpty() {
    return list.isEmpty();
  }

  /**
   * Removes and returns the first constraint that was added to this set.
   *
   * @return first constraint that was added to this set
   */
  public Constraint pop() {
    assert !isEmpty();
    return list.remove(0);
  }

  /**
   * Adds the constraint to the beginning of this set.
   *
   * @param constraint a constraint
   */
  public void push(Constraint constraint) {
    if (constraint != null && !list.contains(constraint)) {
      list.add(0, constraint);
    }
  }

  /**
<<<<<<< HEAD
   * Adds the constraints to the beginning of the set and maintains the order of the constraints.
=======
   * Adds the constraints to the beginning of this set and matatines the order of the constraints.
>>>>>>> 6f99a067
   *
   * @param constraints constraints
   */
  public void pushAll(ConstraintSet constraints) {
    for (int i = constraints.list.size() - 1; i > -1; i--) {
      this.push(constraints.list.get(i));
    }
  }

  /**
   * Remove all constraints in {@code subset} from this constraint set.
   *
   * @param subset the set of constraints to remove from this set
   */
  @SuppressWarnings("interning:not.interned")
  public void remove(ConstraintSet subset) {
    if (this == subset) {
      list.clear();
    }
    list.removeAll(subset.list);
  }

  /**
   * A subset of constraints is selected in this constraint set, satisfying the property that, for
   * each constraint, no input variable can influence an output variable of another constraint in
   * this constraint set. (See JLS 18.5.2.2)
   *
   * @param dependencies an object describing the dependencies of inference variables
   * @return s a subset of constraints is this constraint set
   */
  public ConstraintSet getClosedSubset(Dependencies dependencies) {
    ConstraintSet subset = new ConstraintSet();
    Set<Variable> allOutputsOfC = new LinkedHashSet<>();
    for (Constraint constraint : list) {
      if (constraint instanceof TypeConstraint) {
        allOutputsOfC.addAll(((TypeConstraint) constraint).getOutputVariables());
      }
      // No other constraints have output variables
    }
    for (Constraint constraint : list) {
      if (constraint.getKind() == Kind.EXPRESSION
          || constraint.getKind() == Kind.LAMBDA_EXCEPTION
          || constraint.getKind() == Kind.METHOD_REF_EXCEPTION) {
        TypeConstraint c = (TypeConstraint) constraint;
        List<Variable> inputs = c.getInputVariables();
        boolean found = false;
        for (Variable in : inputs) {
          for (Variable out : allOutputsOfC) {
            if (dependencies.get(in).contains(out) || dependencies.get(out).contains(in)) {
              found = true;
            }
          }
        }
        if (!found) {
          subset.add(constraint);
        }
      } else {
        // Other kinds of constraints do not have input variables.
        subset.add(constraint);
      }
    }

    if (!subset.isEmpty()) {
      return subset;
    }

    // TODO: double check that this code is correct.
    // checker/tests/all-systems/java8inference/MapEntryGetFails.java is a test that uses this code.
    Set<Variable> inputDependencies = new LinkedHashSet<>();
    Set<Variable> outDependencies = new LinkedHashSet<>();
    // If this subset is empty, then there is a cycle (or cycles) in the graph of dependencies
    // between constraints.
    // In this case, the constraints in C that participate in a dependency cycle (or cycles) and do
    // not depend on any constraints outside of the cycle (or cycles) are considered.
    List<Constraint> consideredConstraints = new ArrayList<>();
    for (Constraint constraint : list) {

      if (!(constraint instanceof TypeConstraint)) {
        continue;
      }
      TypeConstraint c = (TypeConstraint) constraint;
      Set<Variable> newInputs = dependencies.get(c.getInputVariables());
      Set<Variable> newOutputs = dependencies.get(c.getOutputVariables());
      if (inputDependencies.isEmpty()
          || !Collections.disjoint(newInputs, outDependencies)
          || !Collections.disjoint(newOutputs, inputDependencies)) {
        inputDependencies.addAll(newInputs);
        outDependencies.addAll(newOutputs);
        consideredConstraints.add(c);
      }
    }

    // A single constraint is selected from the considered constraints, as follows:

    // If any of the considered constraints have the form <Expression -> T>, then the selected
    // constraint is the considered constraint of this form that contains the expression to the
    // left (3.5) of the expression of every other considered constraint of this form.

    // If no considered constraint has the form <Expression -> T>, then the selected constraint
    // is the considered constraint that contains the expression to the left of the expression
    // of every other considered constraint.

    for (Constraint c : consideredConstraints) {
      if (c.getKind() == Kind.EXPRESSION) {
        return new ConstraintSet(c);
      }
    }

    return new ConstraintSet(consideredConstraints.get(0));
  }

  /**
   * Return all variables mentioned by any constraint in this set.
   *
   * @return all variables mentioned by any constraint in this set
   */
  public Set<Variable> getAllInferenceVariables() {
    Set<Variable> vars = new LinkedHashSet<>();
    for (Constraint c : list) {
      if (c instanceof TypeConstraint) {
        vars.addAll(((TypeConstraint) c).getInferenceVariables());
      }
    }
    return vars;
  }

  /**
   * Return all input variables for all constraints in this set.
   *
   * @return all input variables for all constraints in this set
   */
  public Set<Variable> getAllInputVariables() {
    Set<Variable> vars = new LinkedHashSet<>();
    for (Constraint constraint : list) {
      if (constraint instanceof TypeConstraint) {
        vars.addAll(((TypeConstraint) constraint).getInputVariables());
      }
    }
    return vars;
  }

  /** Applies the instantiations to all the constraints in this set. */
  public void applyInstantiations() {
    for (Constraint constraint : list) {
      if (constraint instanceof TypeConstraint) {
        ((TypeConstraint) constraint).applyInstantiations();
      }
    }
  }

  @Override
  public String toString() {
    return "Size: " + list.size();
  }

  /**
   * Reduces all the constraints in this set. (See JLS 18.2)
   *
   * @param context the context
   * @return the bound set produced by reducing this constraint set
   */
  public BoundSet reduce(Java8InferenceContext context) {
    BoundSet boundSet = new BoundSet(context);
    while (!this.isEmpty()) {
      if (this.list.size() > BoundSet.MAX_INCORPORATION_STEPS) {
        throw new BugInCF("TO MANY CONSTRAINTS: %s", context.pathToExpression.getLeaf());
      }
      BoundSet result = reduceOneStep(context);
      boundSet.merge(result);
    }
    return boundSet;
  }

  /**
   * Reduces all the constraints in this set. (See JLS 18.2) If an {@link AdditionalArgument} is
   * found it is reduced one step and then this method returns.
   *
   * @param context the context
   * @return the bound set produced by reducing this constraint set
   */
  public BoundSet reduceAdditionalArgOnce(Java8InferenceContext context) {
    BoundSet boundSet = new BoundSet(context);
    while (!this.isEmpty()) {
      if (this.list.size() > BoundSet.MAX_INCORPORATION_STEPS) {
        throw new BugInCF("TOO MANY CONSTRAINTS: %s", context.pathToExpression.getLeaf());
      }
      boolean foundAA = this.list.get(0).getKind() == Kind.ADDITIONAL_ARG;
      BoundSet result = reduceOneStep(context);
      if (foundAA) {
        return boundSet;
      }
      boundSet.merge(result);
    }
    return boundSet;
  }

  /**
   * Reduce one constraint in this set.
   *
   * @param context the context
   * @return the result of reducing one constraint in this set
   */
  public BoundSet reduceOneStep(Java8InferenceContext context) {
    boolean alreadyFailed = this.annotationFailure;
    BoundSet boundSet = new BoundSet(context);

    Constraint constraint = this.pop();
    ReductionResult result = constraint.reduce(context);
    if (result instanceof ReductionResultPair) {
      boundSet.merge(((ReductionResultPair) result).boundSet);
      if (boundSet.containsFalse()) {
        throw new FalseBoundException(constraint, result);
      }
      this.addAll(((ReductionResultPair) result).constraintSet);
    } else if (result instanceof TypeConstraint) {
      // Add the new constraints to the beginning of the list so they are reduced first. This is
      // because
      // each constraint is supposed to be fully resolved before moving onto another one.
      this.push((Constraint) result);
    } else if (result instanceof ConstraintSet) {
      if (result == TRUE_ANNO_FAIL) {
        this.annotationFailure = true;
      } else {
        // Add the new constraints to the beginning of the list so they are reduced first. This is
        // because each constraint is supposed to be fully resolved before moving onto another one.
        this.pushAll((ConstraintSet) result);
      }
    } else if (result instanceof BoundSet) {
      boundSet.merge((BoundSet) result);
      if (boundSet.containsFalse()) {
        throw new FalseBoundException(constraint, result);
      }
    } else if (result == null || result == ConstraintSet.FALSE) {
      throw new FalseBoundException(constraint, result);
    } else if (result == UNCHECKED_CONVERSION) {
      boundSet.setUncheckedConversion(true);
    } else {
      throw new RuntimeException("Not found " + result);
    }
    if (this.annotationFailure) {
      boundSet.annoInferenceFailed = true;
      if (!alreadyFailed && boundSet.errorMsg.isEmpty()) {
        if (constraint instanceof TypeConstraint) {
          boundSet.errorMsg = ((TypeConstraint) constraint).constraintHistory();
        } else {
          boundSet.errorMsg = constraint.toString();
        }
      }
    }
    return boundSet;
  }
}<|MERGE_RESOLUTION|>--- conflicted
+++ resolved
@@ -151,11 +151,7 @@
   }
 
   /**
-<<<<<<< HEAD
-   * Adds the constraints to the beginning of the set and maintains the order of the constraints.
-=======
-   * Adds the constraints to the beginning of this set and matatines the order of the constraints.
->>>>>>> 6f99a067
+   * Adds the constraints to the beginning of this set and maintains the order of the constraints.
    *
    * @param constraints constraints
    */
