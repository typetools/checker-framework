--- conflicted
+++ resolved
@@ -261,18 +261,13 @@
     @SuppressWarnings("JdkObsolete") // I tried replacing Stack with ArrayDeque, but tests fail.
     private static List<TypeRecord> depthFirstSearchForSupertype(
             final TypeElement subtype, final TypeElement target, final Types types) {
-<<<<<<< HEAD
         ArrayDeque<TypeRecord> pathFromRoot = new ArrayDeque<>();
-=======
-        Stack<TypeRecord> pathFromRoot = new Stack<>();
->>>>>>> 651a2ffe
         final TypeRecord pathStart = new TypeRecord(subtype, null);
         pathFromRoot.push(pathStart);
         final List<TypeRecord> result = recursiveDepthFirstSearch(pathFromRoot, target, types);
         return result;
     }
 
-<<<<<<< HEAD
     /**
      * Computes one level for depthFirstSearchForSupertype then recurses.
      *
@@ -282,10 +277,6 @@
      * @return a list of type records that extends pathFromRoot (a sequence of directSupertypes) to
      *     target
      */
-=======
-    /** Computes one level for depthFirstSearchForSupertype then recurses. */
-    @SuppressWarnings("JdkObsolete") // I tried replacing Stack with ArrayDeque, but tests fail.
->>>>>>> 651a2ffe
     private static List<TypeRecord> recursiveDepthFirstSearch(
             final ArrayDeque<TypeRecord> pathFromRoot,
             final TypeElement target,
