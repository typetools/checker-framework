--- conflicted
+++ resolved
@@ -217,8 +217,7 @@
    *
    * @param vars the variables
    */
-<<<<<<< HEAD
-  private void resolveNoCapturesFirst(List<Variable> vars) {
+  private void resolveNonCapturesFirst(List<Variable> vars) {
     // Variables that are not captures and need to be resolved. (Avoid side-effecting vars)
     List<Variable> variables = new ArrayList<>(vars);
     variables.removeIf(Variable::isCaptureVariable);
@@ -234,12 +233,6 @@
     while (!variables.isEmpty()) {
       Variable alpha = null;
       // Smallest number of variables mentioned in alpha's bounds so far.
-=======
-  private void resolveNonCapturesFirst(List<Variable> variables) {
-    Variable smallV;
-    do {
-      smallV = null;
->>>>>>> 4807e8fd
       int smallest = Integer.MAX_VALUE;
       for (Variable v : variables) {
         int size = v.getBounds().getVariablesMentionedInBounds().size();
