--- conflicted
+++ resolved
@@ -66,7 +66,6 @@
 /** Miscellaneous utilities to help in type argument inference. */
 public class TypeArgInferenceUtil {
 
-<<<<<<< HEAD
     /**
      * Returns a list of boxed annotated types corresponding to the arguments in {@code
      * methodInvocation}.
@@ -80,11 +79,11 @@
             final ExpressionTree methodInvocation, final AnnotatedTypeFactory typeFactory) {
         final List<? extends ExpressionTree> argTrees;
 
-        if (methodInvocation.getKind() == Kind.METHOD_INVOCATION) {
-            argTrees = ((MethodInvocationTree) methodInvocation).getArguments();
-
-        } else if (methodInvocation.getKind() == Kind.NEW_CLASS) {
-            argTrees = ((NewClassTree) methodInvocation).getArguments();
+    if (methodInvocation.getKind() == Tree.Kind.METHOD_INVOCATION) {
+      argTrees = ((MethodInvocationTree) methodInvocation).getArguments();
+
+    } else if (methodInvocation.getKind() == Tree.Kind.NEW_CLASS) {
+      argTrees = ((NewClassTree) methodInvocation).getArguments();
 
         } else {
             throw new BugInCF(
@@ -93,19 +92,19 @@
                     methodInvocation);
         }
 
-        List<AnnotatedTypeMirror> argTypes =
-                SystemUtil.mapList(
-                        (Tree arg) -> {
-                            AnnotatedTypeMirror argType = typeFactory.getAnnotatedType(arg);
-                            if (TypesUtils.isPrimitive(argType.getUnderlyingType())) {
-                                return typeFactory.getBoxedType((AnnotatedPrimitiveType) argType);
-                            } else {
-                                return argType;
-                            }
-                        },
-                        argTrees);
-        return argTypes;
-    }
+    List<AnnotatedTypeMirror> argTypes =
+        CollectionsPlume.mapList(
+            (Tree arg) -> {
+              AnnotatedTypeMirror argType = typeFactory.getAnnotatedType(arg);
+              if (TypesUtils.isPrimitive(argType.getUnderlyingType())) {
+                return typeFactory.getBoxedType((AnnotatedPrimitiveType) argType);
+              } else {
+                return argType;
+              }
+            },
+            argTrees);
+    return argTypes;
+  }
 
     /**
      * Given a set of type variables for which we are inferring a type, returns true if type is a
@@ -184,151 +183,6 @@
             //            type = AnnotatedTypes.innerMostType(type);
             //            return type;
 
-        } else if (assignmentContext instanceof NewClassTree) {
-            // This need to be basically like MethodTree
-            NewClassTree newClassTree = (NewClassTree) assignmentContext;
-            if (newClassTree.getEnclosingExpression() instanceof NewClassTree
-                    && (newClassTree.getEnclosingExpression() == path.getLeaf())) {
-                return null;
-            }
-            ExecutableElement constructorElt = TreeUtils.constructor(newClassTree);
-            AnnotatedTypeMirror receiver = atypeFactory.fromNewClass(newClassTree);
-            res =
-                    assignedToExecutable(
-                            atypeFactory,
-                            path,
-                            constructorElt,
-                            receiver,
-                            newClassTree.getArguments());
-        } else if (assignmentContext instanceof ReturnTree) {
-            HashSet<Kind> kinds = new HashSet<>(Arrays.asList(Kind.LAMBDA_EXPRESSION, Kind.METHOD));
-            Tree enclosing = TreePathUtil.enclosingOfKind(path, kinds);
-
-            if (enclosing.getKind() == Kind.METHOD) {
-                res = atypeFactory.getAnnotatedType((MethodTree) enclosing).getReturnType();
-            } else {
-                AnnotatedExecutableType fninf =
-                        atypeFactory.getFunctionTypeFromTree((LambdaExpressionTree) enclosing);
-                res = fninf.getReturnType();
-            }
-
-        } else if (assignmentContext instanceof VariableTree) {
-            res = assignedToVariable(atypeFactory, assignmentContext);
-        } else {
-            throw new BugInCF("AnnotatedTypes.assignedTo: shouldn't be here");
-        }
-=======
-  /**
-   * Returns a list of boxed annotated types corresponding to the arguments in {@code
-   * methodInvocation}.
-   *
-   * @param methodInvocation {@link MethodInvocationTree} or {@link NewClassTree}
-   * @param typeFactory type factory
-   * @return a list of boxed annotated types corresponding to the arguments in {@code
-   *     methodInvocation}.
-   */
-  public static List<AnnotatedTypeMirror> getArgumentTypes(
-      final ExpressionTree methodInvocation, final AnnotatedTypeFactory typeFactory) {
-    final List<? extends ExpressionTree> argTrees;
-
-    if (methodInvocation.getKind() == Tree.Kind.METHOD_INVOCATION) {
-      argTrees = ((MethodInvocationTree) methodInvocation).getArguments();
-
-    } else if (methodInvocation.getKind() == Tree.Kind.NEW_CLASS) {
-      argTrees = ((NewClassTree) methodInvocation).getArguments();
-
-    } else {
-      throw new BugInCF(
-          "TypeArgumentInference.relationsFromMethodArguments:%n"
-              + "couldn't determine arguments from tree: %s",
-          methodInvocation);
-    }
-
-    List<AnnotatedTypeMirror> argTypes =
-        CollectionsPlume.mapList(
-            (Tree arg) -> {
-              AnnotatedTypeMirror argType = typeFactory.getAnnotatedType(arg);
-              if (TypesUtils.isPrimitive(argType.getUnderlyingType())) {
-                return typeFactory.getBoxedType((AnnotatedPrimitiveType) argType);
-              } else {
-                return argType;
-              }
-            },
-            argTrees);
-    return argTypes;
-  }
-
-  /**
-   * Given a set of type variables for which we are inferring a type, returns true if type is a use
-   * of a type variable in the list of targetTypeVars.
-   */
-  public static boolean isATarget(
-      final AnnotatedTypeMirror type, final Set<TypeVariable> targetTypeVars) {
-    return type.getKind() == TypeKind.TYPEVAR
-        && targetTypeVars.contains(
-            (TypeVariable) TypeAnnotationUtils.unannotatedType(type.getUnderlyingType()));
-  }
-
-  /**
-   * Given an AnnotatedExecutableType return a set of type variables that represents the generic
-   * type parameters of that method.
-   */
-  public static Set<TypeVariable> methodTypeToTargets(final AnnotatedExecutableType methodType) {
-    final List<AnnotatedTypeVariable> annotatedTypeVars = methodType.getTypeVariables();
-    final Set<TypeVariable> targets = new LinkedHashSet<>(annotatedTypeVars.size());
-
-    for (final AnnotatedTypeVariable atv : annotatedTypeVars) {
-      targets.add((TypeVariable) TypeAnnotationUtils.unannotatedType(atv.getUnderlyingType()));
-    }
-
-    return targets;
-  }
-
-  /**
-   * Returns the annotated type that the leaf of path is assigned to, if it is within an assignment
-   * context. Returns the annotated type that the method invocation at the leaf is assigned to. If
-   * the result is a primitive, return the boxed version.
-   *
-   * @param atypeFactory the type factory, for looking up types
-   * @param path the path whole leaf to look up a type for
-   * @return the type of path's leaf
-   */
-  @SuppressWarnings("interning:not.interned") // AST node comparisons
-  public static AnnotatedTypeMirror assignedTo(AnnotatedTypeFactory atypeFactory, TreePath path) {
-    Tree assignmentContext = TreePathUtil.getAssignmentContext(path);
-    AnnotatedTypeMirror res;
-    if (assignmentContext == null) {
-      res = null;
-    } else if (assignmentContext instanceof AssignmentTree) {
-      ExpressionTree variable = ((AssignmentTree) assignmentContext).getVariable();
-      res = atypeFactory.getAnnotatedType(variable);
-    } else if (assignmentContext instanceof CompoundAssignmentTree) {
-      ExpressionTree variable = ((CompoundAssignmentTree) assignmentContext).getVariable();
-      res = atypeFactory.getAnnotatedType(variable);
-    } else if (assignmentContext instanceof MethodInvocationTree) {
-      MethodInvocationTree methodInvocation = (MethodInvocationTree) assignmentContext;
-      // TODO move to getAssignmentContext
-      if (methodInvocation.getMethodSelect() instanceof MemberSelectTree
-          && ((MemberSelectTree) methodInvocation.getMethodSelect()).getExpression()
-              == path.getLeaf()) {
-        return null;
-      }
-      ExecutableElement methodElt = TreeUtils.elementFromUse(methodInvocation);
-      AnnotatedTypeMirror receiver = atypeFactory.getReceiverType(methodInvocation);
-      res =
-          assignedToExecutable(
-              atypeFactory, path, methodElt, receiver, methodInvocation.getArguments());
-    } else if (assignmentContext instanceof NewArrayTree) {
-      // TODO: I left the previous implementation below, it definitely caused infinite loops
-      // TODO: if you called it from places like the TreeAnnotator.
-      res = null;
-
-      // TODO: This may cause infinite loop
-      //            AnnotatedTypeMirror type =
-      //                    atypeFactory.getAnnotatedType((NewArrayTree)assignmentContext);
-      //            type = AnnotatedTypes.innerMostType(type);
-      //            return type;
-
     } else if (assignmentContext instanceof NewClassTree) {
       // This need to be basically like MethodTree
       NewClassTree newClassTree = (NewClassTree) assignmentContext;
@@ -354,12 +208,11 @@
         res = fninf.getReturnType();
       }
 
-    } else if (assignmentContext instanceof VariableTree) {
-      res = assignedToVariable(atypeFactory, assignmentContext);
-    } else {
-      throw new BugInCF("AnnotatedTypes.assignedTo: shouldn't be here");
-    }
->>>>>>> ebd59474
+        } else if (assignmentContext instanceof VariableTree) {
+            res = assignedToVariable(atypeFactory, assignmentContext);
+        } else {
+            throw new BugInCF("AnnotatedTypes.assignedTo: shouldn't be here");
+        }
 
         if (res != null && TypesUtils.isPrimitive(res.getUnderlyingType())) {
             return atypeFactory.getBoxedType((AnnotatedPrimitiveType) res);
@@ -401,7 +254,6 @@
             paramType = method.getParameterTypes().get(treeIndex);
         }
 
-<<<<<<< HEAD
         // Examples like this:
         // <T> T outMethod()
         // <U> void inMethod(U u);
@@ -410,9 +262,9 @@
         if (paramType == null || containsUninferredTypeParameter(paramType, method)) {
             return null;
         }
-=======
-    return paramType;
-  }
+
+        return paramType;
+    }
 
   /**
    * Returns whether argumentTree is the tree at the leaf of path. If tree is a conditional
@@ -435,60 +287,60 @@
     return false;
   }
 
-  /**
-   * If the variable's type is a type variable, return getAnnotatedTypeLhsNoTypeVarDefault(tree).
-   * Rational:
-   *
-   * <p>For example:
-   *
-   * <pre>{@code
-   * <S> S bar () {...}
-   *
-   * <T> T foo(T p) {
-   *     T local = bar();
-   *     return local;
-   *   }
-   * }</pre>
-   *
-   * During type argument inference of {@code bar}, the assignment context is {@code local}. If the
-   * local variable default is used, then the type of assignment context type is {@code @Nullable T}
-   * and the type argument inferred for {@code bar()} is {@code @Nullable T}. And an incompatible
-   * types in return error is issued.
-   *
-   * <p>If instead, the local variable default is not applied, then the assignment context type is
-   * {@code T} (with lower bound {@code @NonNull Void} and upper bound {@code @Nullable Object}) and
-   * the type argument inferred for {@code bar()} is {@code T}. During dataflow, the type of {@code
-   * local} is refined to {@code T} and the return is legal.
-   *
-   * <p>If the assignment context type was a declared type, for example:
-   *
-   * <pre>{@code
-   * <S> S bar () {...}
-   * Object foo() {
-   *     Object local = bar();
-   *     return local;
-   * }
-   * }</pre>
-   *
-   * The local variable default must be used or else the assignment context type is missing an
-   * annotation. So, an incompatible types in return error is issued in the above code. We could
-   * improve type argument inference in this case and by using the lower bound of {@code S} instead
-   * of the local variable default.
-   *
-   * @param atypeFactory AnnotatedTypeFactory
-   * @param assignmentContext VariableTree
-   * @return AnnotatedTypeMirror of Assignment context
-   */
-  public static AnnotatedTypeMirror assignedToVariable(
-      AnnotatedTypeFactory atypeFactory, Tree assignmentContext) {
-    if (atypeFactory instanceof GenericAnnotatedTypeFactory<?, ?, ?, ?>) {
-      final GenericAnnotatedTypeFactory<?, ?, ?, ?> gatf =
-          ((GenericAnnotatedTypeFactory<?, ?, ?, ?>) atypeFactory);
-      return gatf.getAnnotatedTypeLhsNoTypeVarDefault(assignmentContext);
-    } else {
-      return atypeFactory.getAnnotatedType(assignmentContext);
-    }
-  }
+    /**
+     * If the variable's type is a type variable, return getAnnotatedTypeLhsNoTypeVarDefault(tree).
+     * Rational:
+     *
+     * <p>For example:
+     *
+     * <pre>{@code
+     * <S> S bar () {...}
+     *
+     * <T> T foo(T p) {
+     *     T local = bar();
+     *     return local;
+     *   }
+     * }</pre>
+     *
+     * During type argument inference of {@code bar}, the assignment context is {@code local}. If
+     * the local variable default is used, then the type of assignment context type is
+     * {@code @Nullable T} and the type argument inferred for {@code bar()} is {@code @Nullable T}.
+     * And an incompatible types in return error is issued.
+     *
+     * <p>If instead, the local variable default is not applied, then the assignment context type is
+     * {@code T} (with lower bound {@code @NonNull Void} and upper bound {@code @Nullable Object})
+     * and the type argument inferred for {@code bar()} is {@code T}. During dataflow, the type of
+     * {@code local} is refined to {@code T} and the return is legal.
+     *
+     * <p>If the assignment context type was a declared type, for example:
+     *
+     * <pre>{@code
+     * <S> S bar () {...}
+     * Object foo() {
+     *     Object local = bar();
+     *     return local;
+     * }
+     * }</pre>
+     *
+     * The local variable default must be used or else the assignment context type is missing an
+     * annotation. So, an incompatible types in return error is issued in the above code. We could
+     * improve type argument inference in this case and by using the lower bound of {@code S}
+     * instead of the local variable default.
+     *
+     * @param atypeFactory AnnotatedTypeFactory
+     * @param assignmentContext VariableTree
+     * @return AnnotatedTypeMirror of Assignment context
+     */
+    public static AnnotatedTypeMirror assignedToVariable(
+            AnnotatedTypeFactory atypeFactory, Tree assignmentContext) {
+        if (atypeFactory instanceof GenericAnnotatedTypeFactory<?, ?, ?, ?>) {
+            final GenericAnnotatedTypeFactory<?, ?, ?, ?> gatf =
+                    ((GenericAnnotatedTypeFactory<?, ?, ?, ?>) atypeFactory);
+            return gatf.getAnnotatedTypeLhsNoTypeVarDefault(assignmentContext);
+        } else {
+            return atypeFactory.getAnnotatedType(assignmentContext);
+        }
+    }
 
   /**
    * Returns true if the type contains a use of a type variable from methodType.
@@ -505,131 +357,6 @@
                     TypeAnnotationUtils.unannotatedType(annotatedTypeVar.getUnderlyingType()),
             annotatedTypeVars);
 
-    return containsTypeParameter(type, typeVars);
-  }
-
-  /**
-   * Returns true if {@code type} contains a use of a type variable in {@code typeVariables}.
-   *
-   * @param type type to search
-   * @param typeVariables collection of type variables
-   * @return true if {@code type} contains a use of a type variable in {@code typeVariables}
-   */
-  public static boolean containsTypeParameter(
-      AnnotatedTypeMirror type, Collection<TypeVariable> typeVariables) {
-    // note NULL values creep in because the underlying visitor uses them in various places
-    final Boolean result = type.accept(new TypeVariableFinder(), typeVariables);
-    return result != null && result;
-  }
-
-  /**
-   * Take a set of annotations and separate them into a mapping of {@code hierarchy top =>
-   * annotations in hierarchy}.
-   */
-  public static AnnotationMirrorMap<AnnotationMirror> createHierarchyMap(
-      final AnnotationMirrorSet annos, final QualifierHierarchy qualifierHierarchy) {
-    AnnotationMirrorMap<AnnotationMirror> result = new AnnotationMirrorMap<>();
-
-    for (AnnotationMirror anno : annos) {
-      result.put(qualifierHierarchy.getTopAnnotation(anno), anno);
-    }
->>>>>>> ebd59474
-
-        return paramType;
-    }
-
-    /**
-     * Returns whether argumentTree is the tree at the leaf of path. If tree is a conditional
-     * expression, isArgument is called recursively on the true and false expressions.
-     *
-     * @param path the path whose leaf to test
-     * @param argumentTree the expression that might be path's leaf
-     * @return true if {@code argumentTree} is the leaf of {@code path}
-     */
-    private static boolean isArgument(TreePath path, @FindDistinct ExpressionTree argumentTree) {
-        argumentTree = TreeUtils.withoutParens(argumentTree);
-        if (argumentTree == path.getLeaf()) {
-            return true;
-        } else if (argumentTree.getKind() == Kind.CONDITIONAL_EXPRESSION) {
-            ConditionalExpressionTree conditionalExpressionTree =
-                    (ConditionalExpressionTree) argumentTree;
-            return isArgument(path, conditionalExpressionTree.getTrueExpression())
-                    || isArgument(path, conditionalExpressionTree.getFalseExpression());
-        }
-        return false;
-    }
-
-    /**
-     * If the variable's type is a type variable, return getAnnotatedTypeLhsNoTypeVarDefault(tree).
-     * Rational:
-     *
-     * <p>For example:
-     *
-     * <pre>{@code
-     * <S> S bar () {...}
-     *
-     * <T> T foo(T p) {
-     *     T local = bar();
-     *     return local;
-     *   }
-     * }</pre>
-     *
-     * During type argument inference of {@code bar}, the assignment context is {@code local}. If
-     * the local variable default is used, then the type of assignment context type is
-     * {@code @Nullable T} and the type argument inferred for {@code bar()} is {@code @Nullable T}.
-     * And an incompatible types in return error is issued.
-     *
-     * <p>If instead, the local variable default is not applied, then the assignment context type is
-     * {@code T} (with lower bound {@code @NonNull Void} and upper bound {@code @Nullable Object})
-     * and the type argument inferred for {@code bar()} is {@code T}. During dataflow, the type of
-     * {@code local} is refined to {@code T} and the return is legal.
-     *
-     * <p>If the assignment context type was a declared type, for example:
-     *
-     * <pre>{@code
-     * <S> S bar () {...}
-     * Object foo() {
-     *     Object local = bar();
-     *     return local;
-     * }
-     * }</pre>
-     *
-     * The local variable default must be used or else the assignment context type is missing an
-     * annotation. So, an incompatible types in return error is issued in the above code. We could
-     * improve type argument inference in this case and by using the lower bound of {@code S}
-     * instead of the local variable default.
-     *
-     * @param atypeFactory AnnotatedTypeFactory
-     * @param assignmentContext VariableTree
-     * @return AnnotatedTypeMirror of Assignment context
-     */
-    public static AnnotatedTypeMirror assignedToVariable(
-            AnnotatedTypeFactory atypeFactory, Tree assignmentContext) {
-        if (atypeFactory instanceof GenericAnnotatedTypeFactory<?, ?, ?, ?>) {
-            final GenericAnnotatedTypeFactory<?, ?, ?, ?> gatf =
-                    ((GenericAnnotatedTypeFactory<?, ?, ?, ?>) atypeFactory);
-            return gatf.getAnnotatedTypeLhsNoTypeVarDefault(assignmentContext);
-        } else {
-            return atypeFactory.getAnnotatedType(assignmentContext);
-        }
-    }
-
-    /**
-     * Returns true if the type contains a use of a type variable from methodType.
-     *
-     * @return true if the type contains a use of a type variable from methodType
-     */
-    private static boolean containsUninferredTypeParameter(
-            AnnotatedTypeMirror type, AnnotatedExecutableType methodType) {
-        final List<AnnotatedTypeVariable> annotatedTypeVars = methodType.getTypeVariables();
-        final List<TypeVariable> typeVars =
-                SystemUtil.mapList(
-                        (AnnotatedTypeVariable annotatedTypeVar) ->
-                                (TypeVariable)
-                                        TypeAnnotationUtils.unannotatedType(
-                                                annotatedTypeVar.getUnderlyingType()),
-                        annotatedTypeVars);
-
         return containsTypeParameter(type, typeVars);
     }
 
@@ -677,16 +404,115 @@
         }
     }
 
-<<<<<<< HEAD
     /**
      * Used to detect if the visited type contains one of the type variables in the typeVars
      * parameter.
      */
     private static class TypeVariableFinder
             extends AnnotatedTypeScanner<Boolean, Collection<TypeVariable>> {
-=======
-    return lubType;
-  }
+
+        /** Create TypeVariableFinder. */
+        protected TypeVariableFinder() {
+            super(Boolean::logicalOr, false);
+        }
+
+        @Override
+        public Boolean visitTypeVariable(
+                AnnotatedTypeVariable type, Collection<TypeVariable> typeVars) {
+            if (typeVars.contains(
+                    (TypeVariable) TypeAnnotationUtils.unannotatedType(type.getUnderlyingType()))) {
+                return true;
+            } else {
+                return super.visitTypeVariable(type, typeVars);
+            }
+        }
+    }
+
+    /*
+     * Various TypeArgumentInference steps require substituting types for type arguments that have already been
+     * inferred into constraints that are used infer other type arguments.  Substituter is used in
+     * the utility methods to do this.
+     */
+    private static final TypeVariableSubstitutor substitutor = new TypeVariableSubstitutor();
+
+    // Substituter requires an input map that the substitute methods build.  We just reuse the same
+    // map rather than recreate it each time.
+    private static final Map<TypeVariable, AnnotatedTypeMirror> substituteMap = new HashMap<>(5);
+
+    /**
+     * Replace all uses of typeVariable with substitution in a copy of toModify using the normal
+     * substitution rules. Return the copy
+     *
+     * @see TypeVariableSubstitutor
+     */
+    public static AnnotatedTypeMirror substitute(
+            final TypeVariable typeVariable,
+            final AnnotatedTypeMirror substitution,
+            final AnnotatedTypeMirror toModify) {
+        substituteMap.clear();
+        substituteMap.put(typeVariable, substitution.deepCopy());
+
+        final AnnotatedTypeMirror toModifyCopy = toModify.deepCopy();
+        substitutor.substitute(substituteMap, toModifyCopy);
+        return toModifyCopy;
+    }
+
+    /**
+     * Create a copy of toModify. In the copy, for each pair {@code typeVariable => annotated type}
+     * replace uses of typeVariable with the corresponding annotated type using normal substitution
+     * rules (@see TypeVariableSubstitutor). Return the copy.
+     */
+    public static AnnotatedTypeMirror substitute(
+            Map<TypeVariable, AnnotatedTypeMirror> substitutions,
+            final AnnotatedTypeMirror toModify) {
+        final AnnotatedTypeMirror substitution;
+        if (toModify.getKind() == TypeKind.TYPEVAR) {
+            substitution =
+                    substitutions.get(
+                            (TypeVariable)
+                                    TypeAnnotationUtils.unannotatedType(
+                                            toModify.getUnderlyingType()));
+        } else {
+            substitution = null;
+        }
+        if (substitution != null) {
+            return substitution.deepCopy();
+        }
+
+        final AnnotatedTypeMirror toModifyCopy = toModify.deepCopy();
+        substitutor.substitute(substitutions, toModifyCopy);
+        return toModifyCopy;
+    }
+
+    /**
+     * Successively calls least upper bound on the elements of types. Unlike leastUpperBound, this
+     * method will box primitives if necessary
+     */
+    public static AnnotatedTypeMirror leastUpperBound(
+            final AnnotatedTypeFactory typeFactory, final Iterable<AnnotatedTypeMirror> types) {
+        final Iterator<AnnotatedTypeMirror> typesIter = types.iterator();
+        if (!typesIter.hasNext()) {
+            throw new BugInCF("Calling LUB on empty list");
+        }
+        AnnotatedTypeMirror lubType = typesIter.next();
+        AnnotatedTypeMirror nextType = null;
+        while (typesIter.hasNext()) {
+            nextType = typesIter.next();
+
+            if (lubType.getKind().isPrimitive()) {
+                if (!nextType.getKind().isPrimitive()) {
+                    lubType = typeFactory.getBoxedType((AnnotatedPrimitiveType) lubType);
+                }
+            } else if (nextType.getKind().isPrimitive()) {
+                if (!lubType.getKind().isPrimitive()) {
+                    nextType = typeFactory.getBoxedType((AnnotatedPrimitiveType) nextType);
+                }
+            }
+            lubType = AnnotatedTypes.leastUpperBound(typeFactory, lubType, nextType);
+        }
+
+        return lubType;
+    }
 
   /**
    * If the type arguments computed by DefaultTypeArgumentInference don't match the return type
@@ -756,207 +582,6 @@
     return false;
   }
 
-  /**
-   * Returns a mapping of type variable to type argument computed using the type of {@code
-   * methodInvocationTree} and the return type of {@code methodType}.
-   */
-  private static Map<TypeVariable, TypeMirror> getMappingFromReturnType(
-      ExpressionTree methodInvocationTree, ExecutableType methodType, ProcessingEnvironment env) {
-    TypeMirror methodCallType = TreeUtils.typeOf(methodInvocationTree);
-    Types types = env.getTypeUtils();
-    GetMapping mapping = new GetMapping(methodType.getTypeVariables(), types);
-    mapping.visit(methodType.getReturnType(), methodCallType);
-    return mapping.subs;
-  }
-
-  /**
-   * Helper class for {@link #getMappingFromReturnType(ExpressionTree, ExecutableType,
-   * ProcessingEnvironment)}
-   */
-  private static class GetMapping implements TypeVisitor<Void, TypeMirror> {
-
-    final Map<TypeVariable, TypeMirror> subs = new HashMap<>();
-    final List<? extends TypeVariable> typeVariables;
-    final Types types;
-
-    private GetMapping(List<? extends TypeVariable> typeVariables, Types types) {
-      this.typeVariables = typeVariables;
-      this.types = types;
-    }
->>>>>>> ebd59474
-
-        /** Create TypeVariableFinder. */
-        protected TypeVariableFinder() {
-            super(Boolean::logicalOr, false);
-        }
-
-        @Override
-        public Boolean visitTypeVariable(
-                AnnotatedTypeVariable type, Collection<TypeVariable> typeVars) {
-            if (typeVars.contains(
-                    (TypeVariable) TypeAnnotationUtils.unannotatedType(type.getUnderlyingType()))) {
-                return true;
-            } else {
-                return super.visitTypeVariable(type, typeVars);
-            }
-        }
-    }
-
-    /*
-     * Various TypeArgumentInference steps require substituting types for type arguments that have already been
-     * inferred into constraints that are used infer other type arguments.  Substituter is used in
-     * the utility methods to do this.
-     */
-    private static final TypeVariableSubstitutor substitutor = new TypeVariableSubstitutor();
-
-    // Substituter requires an input map that the substitute methods build.  We just reuse the same
-    // map rather than recreate it each time.
-    private static final Map<TypeVariable, AnnotatedTypeMirror> substituteMap = new HashMap<>(5);
-
-    /**
-     * Replace all uses of typeVariable with substitution in a copy of toModify using the normal
-     * substitution rules. Return the copy
-     *
-     * @see TypeVariableSubstitutor
-     */
-    public static AnnotatedTypeMirror substitute(
-            final TypeVariable typeVariable,
-            final AnnotatedTypeMirror substitution,
-            final AnnotatedTypeMirror toModify) {
-        substituteMap.clear();
-        substituteMap.put(typeVariable, substitution.deepCopy());
-
-        final AnnotatedTypeMirror toModifyCopy = toModify.deepCopy();
-        substitutor.substitute(substituteMap, toModifyCopy);
-        return toModifyCopy;
-    }
-
-    /**
-     * Create a copy of toModify. In the copy, for each pair {@code typeVariable => annotated type}
-     * replace uses of typeVariable with the corresponding annotated type using normal substitution
-     * rules (@see TypeVariableSubstitutor). Return the copy.
-     */
-    public static AnnotatedTypeMirror substitute(
-            Map<TypeVariable, AnnotatedTypeMirror> substitutions,
-            final AnnotatedTypeMirror toModify) {
-        final AnnotatedTypeMirror substitution;
-        if (toModify.getKind() == TypeKind.TYPEVAR) {
-            substitution =
-                    substitutions.get(
-                            (TypeVariable)
-                                    TypeAnnotationUtils.unannotatedType(
-                                            toModify.getUnderlyingType()));
-        } else {
-            substitution = null;
-        }
-        if (substitution != null) {
-            return substitution.deepCopy();
-        }
-
-        final AnnotatedTypeMirror toModifyCopy = toModify.deepCopy();
-        substitutor.substitute(substitutions, toModifyCopy);
-        return toModifyCopy;
-    }
-
-    /**
-     * Successively calls least upper bound on the elements of types. Unlike leastUpperBound, this
-     * method will box primitives if necessary
-     */
-    public static AnnotatedTypeMirror leastUpperBound(
-            final AnnotatedTypeFactory typeFactory, final Iterable<AnnotatedTypeMirror> types) {
-        final Iterator<AnnotatedTypeMirror> typesIter = types.iterator();
-        if (!typesIter.hasNext()) {
-            throw new BugInCF("Calling LUB on empty list");
-        }
-        AnnotatedTypeMirror lubType = typesIter.next();
-        AnnotatedTypeMirror nextType = null;
-        while (typesIter.hasNext()) {
-            nextType = typesIter.next();
-
-            if (lubType.getKind().isPrimitive()) {
-                if (!nextType.getKind().isPrimitive()) {
-                    lubType = typeFactory.getBoxedType((AnnotatedPrimitiveType) lubType);
-                }
-            } else if (nextType.getKind().isPrimitive()) {
-                if (!lubType.getKind().isPrimitive()) {
-                    nextType = typeFactory.getBoxedType((AnnotatedPrimitiveType) nextType);
-                }
-            }
-            lubType = AnnotatedTypes.leastUpperBound(typeFactory, lubType, nextType);
-        }
-
-        return lubType;
-    }
-
-    /**
-     * If the type arguments computed by DefaultTypeArgumentInference don't match the return type
-     * mirror of {@code invocation}, then replace those type arguments with an uninferred wildcard.
-     */
-    protected static Map<TypeVariable, AnnotatedTypeMirror> correctResults(
-            Map<TypeVariable, AnnotatedTypeMirror> result,
-            ExpressionTree invocation,
-            ExecutableType methodType,
-            AnnotatedTypeFactory factory) {
-        ProcessingEnvironment env = factory.getProcessingEnv();
-        Types types = env.getTypeUtils();
-        Map<TypeVariable, TypeMirror> fromReturn =
-                getMappingFromReturnType(invocation, methodType, env);
-        for (Map.Entry<TypeVariable, AnnotatedTypeMirror> entry :
-                // result is side-effected by this loop, so iterate over a copy
-                new ArrayList<>(result.entrySet())) {
-            TypeVariable typeVariable = entry.getKey();
-            if (!fromReturn.containsKey(typeVariable)) {
-                continue;
-            }
-            TypeMirror correctType = fromReturn.get(typeVariable);
-            TypeMirror inferredType = entry.getValue().getUnderlyingType();
-            if (types.isSameType(types.erasure(correctType), types.erasure(inferredType))) {
-                if (areSameCapture(correctType, inferredType, types)) {
-                    continue;
-                }
-            }
-            if (!types.isSameType(correctType, inferredType)) {
-                AnnotatedWildcardType wt =
-                        factory.getUninferredWildcardType(
-                                (AnnotatedTypeVariable)
-                                        AnnotatedTypeMirror.createType(
-                                                typeVariable, factory, false));
-                wt.replaceAnnotations(entry.getValue().getAnnotations());
-                result.put(typeVariable, wt);
-            }
-        }
-        return result;
-    }
-
-    /**
-     * Returns true if actual and inferred are captures of the same wildcard or declared type.
-     *
-     * @return true if actual and inferred are captures of the same wildcard or declared type
-     */
-    private static boolean areSameCapture(TypeMirror actual, TypeMirror inferred, Types types) {
-        if (TypesUtils.isCaptured(actual) && TypesUtils.isCaptured(inferred)) {
-            return true;
-        } else if (TypesUtils.isCaptured(actual) && inferred.getKind() == TypeKind.WILDCARD) {
-            return true;
-        } else if (actual.getKind() == TypeKind.DECLARED
-                && inferred.getKind() == TypeKind.DECLARED) {
-            DeclaredType actualDT = (DeclaredType) actual;
-            DeclaredType inferredDT = (DeclaredType) inferred;
-            if (actualDT.getTypeArguments().size() == inferredDT.getTypeArguments().size()) {
-                for (int i = 0; i < actualDT.getTypeArguments().size(); i++) {
-                    if (!areSameCapture(
-                            actualDT.getTypeArguments().get(i),
-                            inferredDT.getTypeArguments().get(i),
-                            types)) {
-                        return false;
-                    }
-                }
-                return true;
-            }
-        }
-        return false;
-    }
-
     /**
      * Returns a mapping of type variable to type argument computed using the type of {@code
      * methodInvocationTree} and the return type of {@code methodType}.
