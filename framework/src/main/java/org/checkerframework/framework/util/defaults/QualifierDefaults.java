package org.checkerframework.framework.util.defaults;

import com.sun.source.tree.ClassTree;
import com.sun.source.tree.ExpressionTree;
import com.sun.source.tree.IdentifierTree;
import com.sun.source.tree.MemberSelectTree;
import com.sun.source.tree.MethodInvocationTree;
import com.sun.source.tree.MethodTree;
import com.sun.source.tree.Tree;
import com.sun.source.tree.TypeParameterTree;
import com.sun.source.tree.VariableTree;
import com.sun.source.util.TreePath;
import java.util.Arrays;
import java.util.Collections;
import java.util.IdentityHashMap;
import java.util.List;
import java.util.Map;
import java.util.Set;
import javax.annotation.processing.ProcessingEnvironment;
import javax.lang.model.element.AnnotationMirror;
import javax.lang.model.element.Element;
import javax.lang.model.element.ElementKind;
import javax.lang.model.element.ExecutableElement;
import javax.lang.model.element.Name;
import javax.lang.model.element.PackageElement;
import javax.lang.model.element.TypeParameterElement;
import javax.lang.model.type.TypeKind;
import javax.lang.model.util.Elements;
import org.checkerframework.checker.interning.qual.FindDistinct;
import org.checkerframework.framework.qual.AnnotatedFor;
import org.checkerframework.framework.qual.DefaultQualifier;
import org.checkerframework.framework.qual.TypeUseLocation;
import org.checkerframework.framework.type.AnnotatedTypeFactory;
import org.checkerframework.framework.type.AnnotatedTypeMirror;
import org.checkerframework.framework.type.AnnotatedTypeMirror.AnnotatedDeclaredType;
import org.checkerframework.framework.type.AnnotatedTypeMirror.AnnotatedExecutableType;
import org.checkerframework.framework.type.AnnotatedTypeMirror.AnnotatedNoType;
import org.checkerframework.framework.type.AnnotatedTypeMirror.AnnotatedTypeVariable;
import org.checkerframework.framework.type.AnnotatedTypeMirror.AnnotatedUnionType;
import org.checkerframework.framework.type.AnnotatedTypeMirror.AnnotatedWildcardType;
import org.checkerframework.framework.type.GenericAnnotatedTypeFactory;
import org.checkerframework.framework.type.QualifierHierarchy;
import org.checkerframework.framework.type.visitor.AnnotatedTypeScanner;
import org.checkerframework.framework.util.AnnotatedTypes;
import org.checkerframework.javacutil.AnnotationBuilder;
import org.checkerframework.javacutil.AnnotationUtils;
import org.checkerframework.javacutil.BugInCF;
import org.checkerframework.javacutil.CollectionUtils;
import org.checkerframework.javacutil.ElementUtils;
import org.checkerframework.javacutil.TreeUtils;
import org.checkerframework.javacutil.TypesUtils;
import org.plumelib.util.StringsPlume;

/**
 * Determines the default qualifiers on a type. Default qualifiers are specified via the {@link
 * org.checkerframework.framework.qual.DefaultQualifier} annotation.
 *
 * @see org.checkerframework.framework.qual.DefaultQualifier
 */
public class QualifierDefaults {

  // TODO add visitor state to get the default annotations from the top down?
  // TODO apply from package elements also
  // TODO try to remove some dependencies (e.g. on factory)

  /**
   * This field indicates whether or not a default should be applied to type vars located in the
   * type being defaulted. This should only ever be true when the type variable is a local variable,
   * non-component use, i.e.
   *
   * <pre>{@code
   * <T> void method(@NOT_HERE T tIn) {
   *     T t = tIn;
   * }
   * }</pre>
   *
   * The local variable T will be defaulted in order to allow dataflow to refine T. This variable
   * will be false if dataflow is not in use.
   */
  private boolean applyToTypeVar = false;

  /** Element utilities to use. */
  private final Elements elements;

  /** The value() element/field of a @DefaultQualifier annotation. */
  protected final ExecutableElement defaultQualifierValueElement;
  /** The locations() element/field of a @DefaultQualifier annotation. */
  protected final ExecutableElement defaultQualifierLocationsElement;
  /** The value() element/field of a @DefaultQualifier.List annotation. */
  protected final ExecutableElement defaultQualifierListValueElement;

  /** AnnotatedTypeFactory to use. */
  private final AnnotatedTypeFactory atypeFactory;

  /** Defaults for checked code. */
  private final DefaultSet checkedCodeDefaults = new DefaultSet();

  /** Defaults for unchecked code. */
  private final DefaultSet uncheckedCodeDefaults = new DefaultSet();

  /** Size for caches. */
  private static final int CACHE_SIZE = 300;

  /** Mapping from an Element to the bound type. */
  protected final Map<Element, BoundType> elementToBoundType =
      CollectionUtils.createLRUCache(CACHE_SIZE);

  /**
   * Defaults that apply for a certain Element. On the one hand this is used for caching (an earlier
   * name for the field was "qualifierCache"). It can also be used by type systems to set defaults
   * for certain Elements.
   */
  private final IdentityHashMap<Element, DefaultSet> elementDefaults = new IdentityHashMap<>();

  /** A mapping of Element &rarr; Whether or not that element is AnnotatedFor this type system. */
  private final IdentityHashMap<Element, Boolean> elementAnnotatedFors = new IdentityHashMap<>();

  /** CLIMB locations whose standard default is top for a given type system. */
  public static final List<TypeUseLocation> STANDARD_CLIMB_DEFAULTS_TOP =
      Collections.unmodifiableList(
          Arrays.asList(
              TypeUseLocation.LOCAL_VARIABLE,
              TypeUseLocation.RESOURCE_VARIABLE,
              TypeUseLocation.EXCEPTION_PARAMETER,
              TypeUseLocation.IMPLICIT_UPPER_BOUND));

  /** CLIMB locations whose standard default is bottom for a given type system. */
  public static final List<TypeUseLocation> STANDARD_CLIMB_DEFAULTS_BOTTOM =
      Collections.unmodifiableList(Arrays.asList(TypeUseLocation.IMPLICIT_LOWER_BOUND));

  /** List of TypeUseLocations that are valid for unchecked code defaults. */
  private static final List<TypeUseLocation> validUncheckedCodeDefaultLocations =
      Collections.unmodifiableList(
          Arrays.asList(
              TypeUseLocation.FIELD,
              TypeUseLocation.PARAMETER,
              TypeUseLocation.RETURN,
              TypeUseLocation.RECEIVER,
              TypeUseLocation.UPPER_BOUND,
              TypeUseLocation.LOWER_BOUND,
              TypeUseLocation.OTHERWISE,
              TypeUseLocation.ALL));

  /** Standard unchecked default locations that should be top. */
  // Fields are defaulted to top so that warnings are issued at field reads, which we believe are
  // more common than field writes. Future work is to specify different defaults for field reads
  // and field writes.  (When a field is written to, its type should be bottom.)
  public static final List<TypeUseLocation> STANDARD_UNCHECKED_DEFAULTS_TOP =
      Collections.unmodifiableList(
          Arrays.asList(
              TypeUseLocation.RETURN, TypeUseLocation.FIELD, TypeUseLocation.UPPER_BOUND));

  /** Standard unchecked default locations that should be bottom. */
  public static final List<TypeUseLocation> STANDARD_UNCHECKED_DEFAULTS_BOTTOM =
      Collections.unmodifiableList(
          Arrays.asList(TypeUseLocation.PARAMETER, TypeUseLocation.LOWER_BOUND));

  /** True if conservative defaults should be used in unannotated source code. */
  private final boolean useConservativeDefaultsSource;

  /** True if conservative defaults should be used for bytecode. */
  private final boolean useConservativeDefaultsBytecode;

  /**
   * Returns an array of locations that are valid for the unchecked value defaults. These are simply
   * by syntax, since an entire file is typechecked, it is not possible for local variables to be
   * unchecked.
   */
  public static List<TypeUseLocation> validLocationsForUncheckedCodeDefaults() {
    return validUncheckedCodeDefaultLocations;
  }

  /**
   * @param elements interface to Element data in the current processing environment
   * @param atypeFactory an annotation factory, used to get annotations by name
   */
  public QualifierDefaults(Elements elements, AnnotatedTypeFactory atypeFactory) {
    this.elements = elements;
    this.atypeFactory = atypeFactory;
    this.useConservativeDefaultsBytecode =
        atypeFactory.getChecker().useConservativeDefault("bytecode");
    this.useConservativeDefaultsSource = atypeFactory.getChecker().useConservativeDefault("source");
    ProcessingEnvironment processingEnv = atypeFactory.getProcessingEnv();
    this.defaultQualifierValueElement =
        TreeUtils.getMethod(DefaultQualifier.class, "value", 0, processingEnv);
    this.defaultQualifierLocationsElement =
        TreeUtils.getMethod(DefaultQualifier.class, "locations", 0, processingEnv);
    this.defaultQualifierListValueElement =
        TreeUtils.getMethod(DefaultQualifier.List.class, "value", 0, processingEnv);
  }

  @Override
  public String toString() {
    // displays the checked and unchecked code defaults
    return StringsPlume.joinLines(
        "Checked code defaults: ",
        StringsPlume.joinLines(checkedCodeDefaults),
        "Unchecked code defaults: ",
        StringsPlume.joinLines(uncheckedCodeDefaults),
        "useConservativeDefaultsSource: " + useConservativeDefaultsSource,
        "useConservativeDefaultsBytecode: " + useConservativeDefaultsBytecode);
  }

  /**
   * Check that a default with TypeUseLocation OTHERWISE or ALL is specified.
   *
   * @return whether we found a Default with location OTHERWISE or ALL
   */
  public boolean hasDefaultsForCheckedCode() {
    for (Default def : checkedCodeDefaults) {
      if (def.location == TypeUseLocation.OTHERWISE || def.location == TypeUseLocation.ALL) {
        return true;
      }
    }
    return false;
  }

  /** Add standard unchecked defaults that do not conflict with previously added defaults. */
  public void addUncheckedStandardDefaults() {
    QualifierHierarchy qualHierarchy = this.atypeFactory.getQualifierHierarchy();
    Set<? extends AnnotationMirror> tops = qualHierarchy.getTopAnnotations();
    Set<? extends AnnotationMirror> bottoms = qualHierarchy.getBottomAnnotations();

    for (TypeUseLocation loc : STANDARD_UNCHECKED_DEFAULTS_TOP) {
      // Only add standard defaults in locations where a default has not be specified
      for (AnnotationMirror top : tops) {
        if (!conflictsWithExistingDefaults(uncheckedCodeDefaults, top, loc)) {
          addUncheckedCodeDefault(top, loc);
        }
      }
    }

    for (TypeUseLocation loc : STANDARD_UNCHECKED_DEFAULTS_BOTTOM) {
      for (AnnotationMirror bottom : bottoms) {
        // Only add standard defaults in locations where a default has not be specified
        if (!conflictsWithExistingDefaults(uncheckedCodeDefaults, bottom, loc)) {
          addUncheckedCodeDefault(bottom, loc);
        }
      }
    }
  }

  /** Add standard CLIMB defaults that do not conflict with previously added defaults. */
  public void addClimbStandardDefaults() {
    QualifierHierarchy qualHierarchy = this.atypeFactory.getQualifierHierarchy();
    Set<? extends AnnotationMirror> tops = qualHierarchy.getTopAnnotations();
    Set<? extends AnnotationMirror> bottoms = qualHierarchy.getBottomAnnotations();

    for (TypeUseLocation loc : STANDARD_CLIMB_DEFAULTS_TOP) {
      for (AnnotationMirror top : tops) {
        if (!conflictsWithExistingDefaults(checkedCodeDefaults, top, loc)) {
          // Only add standard defaults in locations where a default has not been
          // specified
          addCheckedCodeDefault(top, loc);
        }
      }
    }

    for (TypeUseLocation loc : STANDARD_CLIMB_DEFAULTS_BOTTOM) {
      for (AnnotationMirror bottom : bottoms) {
        if (!conflictsWithExistingDefaults(checkedCodeDefaults, bottom, loc)) {
          // Only add standard defaults in locations where a default has not been
          // specified
          addCheckedCodeDefault(bottom, loc);
        }
      }
    }
  }

  /**
   * Sets the default annotations. A programmer may override this by writing the @DefaultQualifier
   * annotation on an element.
   */
  public void addCheckedCodeDefault(
      AnnotationMirror absoluteDefaultAnno, TypeUseLocation location) {
    checkDuplicates(checkedCodeDefaults, absoluteDefaultAnno, location);
    checkedCodeDefaults.add(new Default(absoluteDefaultAnno, location));
  }

  /**
   * Add a default annotation for unchecked elements.
   *
   * @param uncheckedDefaultAnno the default annotation mirror
   * @param location the type use location
   */
  public void addUncheckedCodeDefault(
      AnnotationMirror uncheckedDefaultAnno, TypeUseLocation location) {
    checkDuplicates(uncheckedCodeDefaults, uncheckedDefaultAnno, location);
    checkIsValidUncheckedCodeLocation(uncheckedDefaultAnno, location);

    uncheckedCodeDefaults.add(new Default(uncheckedDefaultAnno, location));
  }

  /** Sets the default annotation for unchecked elements, with specific locations. */
  public void addUncheckedCodeDefaults(
      AnnotationMirror absoluteDefaultAnno, TypeUseLocation[] locations) {
    for (TypeUseLocation location : locations) {
      addUncheckedCodeDefault(absoluteDefaultAnno, location);
    }
  }

  public void addCheckedCodeDefaults(
      AnnotationMirror absoluteDefaultAnno, TypeUseLocation[] locations) {
    for (TypeUseLocation location : locations) {
      addCheckedCodeDefault(absoluteDefaultAnno, location);
    }
  }

  /**
   * Sets the default annotations for a certain Element.
   *
   * @param elem the scope to set the default within
   * @param elementDefaultAnno the default to set
   * @param location the location to apply the default to
   */
  public void addElementDefault(
      Element elem, AnnotationMirror elementDefaultAnno, TypeUseLocation location) {
    DefaultSet prevset = elementDefaults.get(elem);
    if (prevset != null) {
      checkDuplicates(prevset, elementDefaultAnno, location);
    } else {
      prevset = new DefaultSet();
    }
    prevset.add(new Default(elementDefaultAnno, location));
    elementDefaults.put(elem, prevset);
  }

  private void checkIsValidUncheckedCodeLocation(
      AnnotationMirror uncheckedDefaultAnno, TypeUseLocation location) {
    boolean isValidUntypeLocation = false;
    for (TypeUseLocation validLoc : validLocationsForUncheckedCodeDefaults()) {
      if (location == validLoc) {
        isValidUntypeLocation = true;
        break;
      }
    }

    if (!isValidUntypeLocation) {
      throw new BugInCF(
          "Invalid unchecked code default location: " + location + " -> " + uncheckedDefaultAnno);
    }
  }

  private void checkDuplicates(
      DefaultSet previousDefaults, AnnotationMirror newAnno, TypeUseLocation newLoc) {
    if (conflictsWithExistingDefaults(previousDefaults, newAnno, newLoc)) {
      throw new BugInCF(
          "Only one qualifier from a hierarchy can be the default. Existing: "
              + previousDefaults
              + " and new: "
              + new Default(newAnno, newLoc));
    }
  }

  private boolean conflictsWithExistingDefaults(
      DefaultSet previousDefaults, AnnotationMirror newAnno, TypeUseLocation newLoc) {
    final QualifierHierarchy qualHierarchy = atypeFactory.getQualifierHierarchy();

    for (Default previous : previousDefaults) {
      if (!AnnotationUtils.areSame(newAnno, previous.anno) && previous.location == newLoc) {
        final AnnotationMirror previousTop = qualHierarchy.getTopAnnotation(previous.anno);
        if (qualHierarchy.isSubtype(newAnno, previousTop)) {
          return true;
        }
      }
    }
    return false;
  }

  /**
   * Applies default annotations to a type obtained from an {@link
   * javax.lang.model.element.Element}.
   *
   * @param elt the element from which the type was obtained
   * @param type the type to annotate
   */
  public void annotate(Element elt, AnnotatedTypeMirror type) {
    if (elt != null) {
      switch (elt.getKind()) {
        case FIELD:
        case LOCAL_VARIABLE:
        case PARAMETER:
        case RESOURCE_VARIABLE:
        case EXCEPTION_PARAMETER:
        case ENUM_CONSTANT:
          String varName = elt.getSimpleName().toString();
          ((GenericAnnotatedTypeFactory<?, ?, ?, ?>) atypeFactory)
              .getDefaultForTypeAnnotator()
              .defaultTypeFromName(type, varName);

          break;

        case METHOD:
          String methodName = elt.getSimpleName().toString();
          AnnotatedTypeMirror returnType = ((AnnotatedExecutableType) type).getReturnType();
          ((GenericAnnotatedTypeFactory<?, ?, ?, ?>) atypeFactory)
              .getDefaultForTypeAnnotator()
              .defaultTypeFromName(returnType, methodName);

          break;

        default:
          break;
      }
    }

    applyDefaultsElement(elt, type);
  }

  /**
   * Applies default annotations to a type given a {@link com.sun.source.tree.Tree}.
   *
   * @param tree the tree from which the type was obtained
   * @param type the type to annotate
   */
  public void annotate(Tree tree, AnnotatedTypeMirror type) {
    applyDefaults(tree, type);
  }

  /**
   * Determines the nearest enclosing element for a tree by climbing the tree toward the root and
   * obtaining the element for the first declaration (variable, method, or class) that encloses the
   * tree. Initializers of local variables are handled in a special way: within an initializer we
   * look for the DefaultQualifier(s) annotation and keep track of the previously visited tree.
   * TODO: explain the behavior better.
   *
   * @param tree the tree
   * @return the nearest enclosing element for a tree
   */
  private Element nearestEnclosingExceptLocal(Tree tree) {
    TreePath path = atypeFactory.getPath(tree);
    if (path == null) {
      Element element = atypeFactory.getEnclosingElementForArtificialTree(tree);
      if (element != null) {
        return element;
      } else {
        return TreeUtils.elementFromTree(tree);
      }
    }

    Tree prev = null;

    for (Tree t : path) {
      switch (TreeUtils.getKindRecordAsClass(t)) {
        case ANNOTATED_TYPE:
        case ANNOTATION:
          // If the tree is in an annotation, then there is no relevant scope.
          return null;
        case VARIABLE:
          VariableTree vtree = (VariableTree) t;
          ExpressionTree vtreeInit = vtree.getInitializer();
          @SuppressWarnings("interning:not.interned") // check cached value
          boolean sameAsPrev = (vtreeInit != null && prev == vtreeInit);
          if (sameAsPrev) {
            Element elt = TreeUtils.elementFromDeclaration((VariableTree) t);
            AnnotationMirror d = atypeFactory.getDeclAnnotation(elt, DefaultQualifier.class);
            AnnotationMirror ds = atypeFactory.getDeclAnnotation(elt, DefaultQualifier.List.class);

            if (d == null && ds == null) {
              break;
            }
          }
          if (prev != null && prev.getKind() == Tree.Kind.MODIFIERS) {
            // Annotations are modifiers. We do not want to apply the local variable
            // default to annotations. Without this, test fenum/TestSwitch failed,
            // because the default for an argument became incompatible with the declared
            // type.
            break;
          }
          return TreeUtils.elementFromDeclaration((VariableTree) t);
        case METHOD:
          return TreeUtils.elementFromDeclaration((MethodTree) t);
        case CLASS: // Including RECORD
        case ENUM:
        case INTERFACE:
        case ANNOTATION_TYPE:
          return TreeUtils.elementFromDeclaration((ClassTree) t);
        default: // Do nothing.
      }
      prev = t;
    }

    return null;
  }

  /**
   * Applies default annotations to a type. A {@link com.sun.source.tree.Tree} determines the
   * appropriate scope for defaults.
   *
   * <p>For instance, if the tree is associated with a declaration (e.g., it's the use of a field,
   * or a method invocation), defaults in the scope of the <i>declaration</i> are used; if the tree
   * is not associated with a declaration (e.g., a typecast), defaults in the scope of the tree are
   * used.
   *
   * @param tree the tree associated with the type
   * @param type the type to which defaults will be applied
   * @see #applyDefaultsElement(javax.lang.model.element.Element,
   *     org.checkerframework.framework.type.AnnotatedTypeMirror)
   */
  private void applyDefaults(Tree tree, AnnotatedTypeMirror type) {

    // The location to take defaults from.
    Element elt;
    switch (tree.getKind()) {
      case MEMBER_SELECT:
        elt = TreeUtils.elementFromUse((MemberSelectTree) tree);
        break;

      case IDENTIFIER:
        elt = TreeUtils.elementFromUse((IdentifierTree) tree);
        if (ElementUtils.isTypeDeclaration(elt)) {
          // If the Idenitifer is a type, then use the scope of the tree.
          elt = nearestEnclosingExceptLocal(tree);
        }
        break;

      case METHOD_INVOCATION:
        elt = TreeUtils.elementFromUse((MethodInvocationTree) tree);
        break;

        // TODO cases for array access, etc. -- every expression tree
        // (The above probably means that we should use defaults in the
        // scope of the declaration of the array.  Is that right?  -MDE)

      default:
        // If no associated symbol was found, use the tree's (lexical) scope.
        elt = nearestEnclosingExceptLocal(tree);
        // elt = nearestEnclosing(tree);
    }
    // System.out.println("applyDefaults on tree " + tree +
    //        " gives elt: " + elt + "(" + elt.getKind() + ")");

    boolean defaultTypeVarLocals =
        (atypeFactory instanceof GenericAnnotatedTypeFactory<?, ?, ?, ?>)
            && ((GenericAnnotatedTypeFactory<?, ?, ?, ?>) atypeFactory)
                .getShouldDefaultTypeVarLocals();
    applyToTypeVar =
        defaultTypeVarLocals
            && elt != null
            && ElementUtils.isLocalVariable(elt)
            && type.getKind() == TypeKind.TYPEVAR;
    applyDefaultsElement(elt, type);
    applyToTypeVar = false;
  }

  /** The default {@code value} element for a @DefaultQualifier annotation. */
  private static final TypeUseLocation[] defaultQualifierValueDefault =
      new TypeUseLocation[] {org.checkerframework.framework.qual.TypeUseLocation.ALL};

  /**
   * Create a DefaultSet from a @DefaultQualifier annotation.
   *
   * @param dq a @DefaultQualifier annotation
   * @return a DefaultSet corresponding to the @DefaultQualifier annotation
   */
  private DefaultSet fromDefaultQualifier(AnnotationMirror dq) {
    @SuppressWarnings("unchecked")
    Name cls = AnnotationUtils.getElementValueClassName(dq, defaultQualifierValueElement);
    AnnotationMirror anno = AnnotationBuilder.fromName(elements, cls);

    if (anno == null) {
      return null;
    }

    if (!atypeFactory.isSupportedQualifier(anno)) {
      anno = atypeFactory.canonicalAnnotation(anno);
    }

    if (atypeFactory.isSupportedQualifier(anno)) {
      TypeUseLocation[] locations =
          AnnotationUtils.getElementValueEnumArray(
              dq,
              defaultQualifierLocationsElement,
              TypeUseLocation.class,
              defaultQualifierValueDefault);
      DefaultSet ret = new DefaultSet();
      for (TypeUseLocation loc : locations) {
        ret.add(new Default(anno, loc));
      }
      return ret;
    } else {
      return null;
    }
  }

  private boolean isElementAnnotatedForThisChecker(final Element elt) {
    boolean elementAnnotatedForThisChecker = false;

    if (elt == null) {
      throw new BugInCF("Call of QualifierDefaults.isElementAnnotatedForThisChecker with null");
    }

    if (elementAnnotatedFors.containsKey(elt)) {
      return elementAnnotatedFors.get(elt);
    }

    final AnnotationMirror annotatedFor = atypeFactory.getDeclAnnotation(elt, AnnotatedFor.class);

    if (annotatedFor != null) {
      elementAnnotatedForThisChecker =
          atypeFactory.doesAnnotatedForApplyToThisChecker(annotatedFor);
    }

    if (!elementAnnotatedForThisChecker) {
      Element parent;
      if (elt.getKind() == ElementKind.PACKAGE) {
        // elt.getEnclosingElement() on a package is null; therefore,
        // use the dedicated method.
        parent = ElementUtils.parentPackage((PackageElement) elt, elements);
      } else {
        parent = elt.getEnclosingElement();
      }

      if (parent != null && isElementAnnotatedForThisChecker(parent)) {
        elementAnnotatedForThisChecker = true;
      }
    }

    if (atypeFactory.shouldCache
        && !atypeFactory.stubTypes.isParsing()
        && !atypeFactory.ajavaTypes.isParsing()) {
      elementAnnotatedFors.put(elt, elementAnnotatedForThisChecker);
    }

    return elementAnnotatedForThisChecker;
  }

  /**
   * Returns the defaults that apply to the given Element, considering defaults from enclosing
   * Elements.
   *
   * @param elt the element
   * @return the defaults
   */
  private DefaultSet defaultsAt(final Element elt) {
    if (elt == null) {
      return DefaultSet.EMPTY;
    }

    if (elementDefaults.containsKey(elt)) {
      return elementDefaults.get(elt);
    }

    DefaultSet qualifiers = null;

    {
      AnnotationMirror dqAnno = atypeFactory.getDeclAnnotation(elt, DefaultQualifier.class);

      if (dqAnno != null) {
        qualifiers = new DefaultSet();
        Set<Default> p = fromDefaultQualifier(dqAnno);

        if (p != null) {
          qualifiers.addAll(p);
        }
      }
    }

    {
      AnnotationMirror dqListAnno =
          atypeFactory.getDeclAnnotation(elt, DefaultQualifier.List.class);
      if (dqListAnno != null) {
        if (qualifiers == null) {
          qualifiers = new DefaultSet();
        }
        @SuppressWarnings("unchecked")
        List<AnnotationMirror> values =
            AnnotationUtils.getElementValue(
                dqListAnno, defaultQualifierListValueElement, List.class);
        for (AnnotationMirror dqAnno : values) {
          Set<Default> p = fromDefaultQualifier(dqAnno);
          if (p != null) {
            qualifiers.addAll(p);
          }
        }
      }
    }

    Element parent;
    if (elt.getKind() == ElementKind.PACKAGE) {
      parent = ElementUtils.parentPackage((PackageElement) elt, elements);
    } else {
      parent = elt.getEnclosingElement();
    }

    DefaultSet parentDefaults = defaultsAt(parent);
    if (qualifiers == null || qualifiers.isEmpty()) {
      qualifiers = parentDefaults;
    } else {
      qualifiers.addAll(parentDefaults);
    }

    if (qualifiers != null && !qualifiers.isEmpty()) {
      if (atypeFactory.shouldCache
          && !atypeFactory.stubTypes.isParsing()
          && !atypeFactory.ajavaTypes.isParsing()) {
        elementDefaults.put(elt, qualifiers);
      }
      return qualifiers;
    } else {
      return DefaultSet.EMPTY;
    }
  }

  /**
   * Given an element, returns whether the conservative default should be applied for it. Handles
   * elements from bytecode or source code.
   *
   * @param annotationScope the element that the conservative default might apply to
   * @return whether the conservative default applies to the given element
   */
  public boolean applyConservativeDefaults(final Element annotationScope) {
    if (annotationScope == null) {
      return false;
    }

    if (uncheckedCodeDefaults.isEmpty()) {
      return false;
    }

    // TODO: I would expect this:
    //   atypeFactory.isFromByteCode(annotationScope)) {
    // to work instead of the
    // isElementFromByteCode/declarationFromElement/isFromStubFile calls,
    // but it doesn't work correctly and tests fail.

    boolean isFromStubFile = atypeFactory.isFromStubFile(annotationScope);
    boolean isBytecode =
        ElementUtils.isElementFromByteCode(annotationScope)
            && atypeFactory.declarationFromElement(annotationScope) == null
            && !isFromStubFile;
    if (isBytecode) {
      return useConservativeDefaultsBytecode && !isElementAnnotatedForThisChecker(annotationScope);
    } else if (isFromStubFile) {
      // TODO: Types in stub files not annotated for a particular checker should be
      // treated as unchecked bytecode.  For now, all types in stub files are treated as
      // checked code. Eventually, @AnnotateFor(checker) will be programmatically added
      // to methods in stub files supplied via the @Stubfile annotation.  Stub files will
      // be treated like unchecked code except for methods in the scope for an @AnnotatedFor.
      return false;
    } else if (useConservativeDefaultsSource) {
      return !isElementAnnotatedForThisChecker(annotationScope);
    }
    return false;
  }

  /**
   * Applies default annotations to a type. Conservative defaults are applied first as appropriate,
   * followed by source code defaults.
   *
   * <p>For a discussion on the rules for application of source code and conservative defaults,
   * please see the linked manual sections.
   *
   * @param annotationScope the element representing the nearest enclosing default annotation scope
   *     for the type
   * @param type the type to which defaults will be applied
   * @checker_framework.manual #effective-qualifier The effective qualifier on a type (defaults and
   *     inference)
   * @checker_framework.manual #annotating-libraries Annotating libraries
   */
  private void applyDefaultsElement(final Element annotationScope, final AnnotatedTypeMirror type) {
    DefaultSet defaults = defaultsAt(annotationScope);
    DefaultApplierElement applier =
        createDefaultApplierElement(atypeFactory, annotationScope, type, applyToTypeVar);

    for (Default def : defaults) {
      applier.applyDefault(def);
    }

    if (applyConservativeDefaults(annotationScope)) {
      for (Default def : uncheckedCodeDefaults) {
        applier.applyDefault(def);
      }
    }

    for (Default def : checkedCodeDefaults) {
      applier.applyDefault(def);
    }
  }

  protected DefaultApplierElement createDefaultApplierElement(
      AnnotatedTypeFactory atypeFactory,
      Element annotationScope,
      AnnotatedTypeMirror type,
      boolean applyToTypeVar) {
    return new DefaultApplierElement(atypeFactory, annotationScope, type, applyToTypeVar);
  }

  /** A default applier element. */
  protected class DefaultApplierElement {

    /** The annotated type factory. */
    protected final AnnotatedTypeFactory atypeFactory;

    /** The scope of the default. */
    protected final Element scope;

    /** The type to which to apply the default. */
    protected final AnnotatedTypeMirror type;

    /** Location to which to apply the default. (Should only be set by the applyDefault method.) */
    protected TypeUseLocation location;

    /** The default element applier implementation. */
    protected final DefaultApplierElementImpl impl;

    /*
      Local type variables are defaulted to top when flow is turned on
      We only want to default the top level type variable (and not type variables that are nested
      in its bounds). E.g.,
        <T extends List<E>, E extends Object> void method() {
           T t;
        }
      We would like t to have its primary annotation defaulted but NOT the E inside its upper bound.
      we use referential equality with the top level type var to determine which ones are definite
      type uses, i.e. uses which can be defaulted
    */
    private final AnnotatedTypeVariable defaultableTypeVar;

    public DefaultApplierElement(
        AnnotatedTypeFactory atypeFactory,
        Element scope,
        AnnotatedTypeMirror type,
        boolean applyToTypeVar) {
      this.atypeFactory = atypeFactory;
      this.scope = scope;
      this.type = type;
      this.impl = new DefaultApplierElementImpl();
      this.defaultableTypeVar = applyToTypeVar ? (AnnotatedTypeVariable) type : null;
    }

    /**
     * Apply default to the type.
     *
     * @param def default to apply
     */
    public void applyDefault(Default def) {
      this.location = def.location;
      impl.visit(type, def.anno);
    }

    /**
     * Returns true if the given qualifier should be applied to the given type. Currently we do not
     * apply defaults to void types, packages, wildcards, and type variables.
     *
     * @param type type to which qual would be applied
     * @return true if this application should proceed
     */
    protected boolean shouldBeAnnotated(
        final AnnotatedTypeMirror type, final boolean applyToTypeVar) {

      return !(type == null
          // TODO: executables themselves should not be annotated
          // For some reason h1h2checker-tests fails with this.
          // || type.getKind() == TypeKind.EXECUTABLE
          || type.getKind() == TypeKind.NONE
          || type.getKind() == TypeKind.WILDCARD
          || (type.getKind() == TypeKind.TYPEVAR && !applyToTypeVar)
          || type instanceof AnnotatedNoType);
    }

    /**
     * Add the qualifier to the type if it does not already have an annotation in the same hierarchy
     * as qual.
     *
     * @param type type to add qual
     * @param qual annotation to add
     */
    protected void addAnnotation(AnnotatedTypeMirror type, AnnotationMirror qual) {
      // Add the default annotation, but only if no other
      // annotation is present.
      if (!type.isAnnotatedInHierarchy(qual) && type.getKind() != TypeKind.EXECUTABLE) {
        type.addAnnotation(qual);
      }
    }

    protected class DefaultApplierElementImpl extends AnnotatedTypeScanner<Void, AnnotationMirror> {

      @Override
      public Void scan(@FindDistinct AnnotatedTypeMirror t, AnnotationMirror qual) {
        if (!shouldBeAnnotated(t, t == defaultableTypeVar)) {
          return super.scan(t, qual);
        }

        // Some defaults only apply to the top level type.
        boolean isTopLevelType = t == type;
        switch (location) {
          case FIELD:
            if (scope != null && scope.getKind() == ElementKind.FIELD && isTopLevelType) {
              addAnnotation(t, qual);
            }
            break;
          case LOCAL_VARIABLE:
            if (scope != null && scope.getKind() == ElementKind.LOCAL_VARIABLE && isTopLevelType) {
              // TODO: how do we determine that we are in a cast or instanceof type?
              addAnnotation(t, qual);
            }
            break;
          case RESOURCE_VARIABLE:
            if (scope != null
                && scope.getKind() == ElementKind.RESOURCE_VARIABLE
                && isTopLevelType) {
              addAnnotation(t, qual);
            }
            break;
          case EXCEPTION_PARAMETER:
            if (scope != null
                && scope.getKind() == ElementKind.EXCEPTION_PARAMETER
                && isTopLevelType) {
              addAnnotation(t, qual);
              if (t.getKind() == TypeKind.UNION) {
                AnnotatedUnionType aut = (AnnotatedUnionType) t;
                // Also apply the default to the alternative types
                for (AnnotatedDeclaredType anno : aut.getAlternatives()) {
                  addAnnotation(anno, qual);
                }
              }
            }
            break;
          case PARAMETER:
            if (scope != null && scope.getKind() == ElementKind.PARAMETER && isTopLevelType) {
              addAnnotation(t, qual);
            } else if (scope != null
                && (scope.getKind() == ElementKind.METHOD
                    || scope.getKind() == ElementKind.CONSTRUCTOR)
                && t.getKind() == TypeKind.EXECUTABLE
                && isTopLevelType) {

              for (AnnotatedTypeMirror atm : ((AnnotatedExecutableType) t).getParameterTypes()) {
                if (shouldBeAnnotated(atm, false)) {
                  addAnnotation(atm, qual);
                }
              }
            }
            break;
          case RECEIVER:
            if (scope != null
                && scope.getKind() == ElementKind.PARAMETER
                && isTopLevelType
                && scope.getSimpleName().contentEquals("this")) {
              // TODO: comparison against "this" is ugly, won't work
              // for all possible names for receiver parameter.
              // Comparison to Names._this might be a bit faster.
              addAnnotation(t, qual);
            } else if (scope != null
                && (scope.getKind() == ElementKind.METHOD)
                && t.getKind() == TypeKind.EXECUTABLE
                && isTopLevelType) {

              final AnnotatedDeclaredType receiver =
                  ((AnnotatedExecutableType) t).getReceiverType();
              if (shouldBeAnnotated(receiver, false)) {
                addAnnotation(receiver, qual);
              }
            }
            break;
          case RETURN:
            if (scope != null
                && scope.getKind() == ElementKind.METHOD
                && t.getKind() == TypeKind.EXECUTABLE
                && isTopLevelType) {
              final AnnotatedTypeMirror returnType = ((AnnotatedExecutableType) t).getReturnType();
              if (shouldBeAnnotated(returnType, false)) {
                addAnnotation(returnType, qual);
              }
            }
            break;
          case CONSTRUCTOR_RESULT:
            if (scope != null
                && scope.getKind() == ElementKind.CONSTRUCTOR
                && t.getKind() == TypeKind.EXECUTABLE
                && isTopLevelType) {
              // This is the return type of a constructor declaration (not a
              // constructor invocation).
              final AnnotatedTypeMirror returnType = ((AnnotatedExecutableType) t).getReturnType();
              if (shouldBeAnnotated(returnType, false)) {
                addAnnotation(returnType, qual);
              }
            }
            break;
          case IMPLICIT_LOWER_BOUND:
            if (isLowerBound && boundType.isOneOf(BoundType.UNBOUNDED, BoundType.UPPER)) {
              addAnnotation(t, qual);
            }
            break;
          case EXPLICIT_LOWER_BOUND:
            if (isLowerBound && boundType.isOneOf(BoundType.LOWER)) {
              addAnnotation(t, qual);
            }
            break;
          case LOWER_BOUND:
            if (isLowerBound) {
              addAnnotation(t, qual);
            }
            break;
          case IMPLICIT_UPPER_BOUND:
            if (isUpperBound && boundType.isOneOf(BoundType.UNBOUNDED, BoundType.LOWER)) {
              addAnnotation(t, qual);
            }
            break;
          case EXPLICIT_UPPER_BOUND:
            if (isUpperBound && boundType.isOneOf(BoundType.UPPER)) {
              addAnnotation(t, qual);
            }
            break;
          case UPPER_BOUND:
            if (this.isUpperBound) {
              addAnnotation(t, qual);
            }
            break;
          case OTHERWISE:
          case ALL:
            // TODO: forbid ALL if anything else was given.
            addAnnotation(t, qual);
            break;
          default:
            throw new BugInCF(
                "QualifierDefaults.DefaultApplierElement: unhandled location: " + location);
        }

        return super.scan(t, qual);
      }

      @Override
      public void reset() {
        super.reset();
        impl.isLowerBound = false;
        impl.isUpperBound = false;
        impl.boundType = BoundType.UNBOUNDED;
      }

      // are we currently defaulting the lower bound of a type variable or wildcard
      private boolean isLowerBound = false;

      // are we currently defaulting the upper bound of a type variable or wildcard
      private boolean isUpperBound = false;

      // the bound type of the current wildcard or type variable being defaulted
      private BoundType boundType = BoundType.UNBOUNDED;

      @Override
      public Void visitTypeVariable(AnnotatedTypeVariable type, AnnotationMirror qual) {
        if (visitedNodes.containsKey(type)) {
          return visitedNodes.get(type);
        }

        visitBounds(type, type.getUpperBound(), type.getLowerBound(), qual);
        return null;
      }

      @Override
      public Void visitWildcard(AnnotatedWildcardType type, AnnotationMirror qual) {
        if (visitedNodes.containsKey(type)) {
          return visitedNodes.get(type);
        }

        visitBounds(type, type.getExtendsBound(), type.getSuperBound(), qual);
        return null;
      }

      /**
       * Visit the bounds of a type variable or a wildcard and potentially apply qual to those
       * bounds. This method will also update the boundType, isLowerBound, and isUpperbound fields.
       */
      protected void visitBounds(
          AnnotatedTypeMirror boundedType,
          AnnotatedTypeMirror upperBound,
          AnnotatedTypeMirror lowerBound,
          AnnotationMirror qual) {

        final boolean prevIsUpperBound = isUpperBound;
        final boolean prevIsLowerBound = isLowerBound;
        final BoundType prevBoundType = boundType;

        boundType = getBoundType(boundedType);

        try {
          isLowerBound = true;
          isUpperBound = false;
          scanAndReduce(lowerBound, qual, null);

          visitedNodes.put(type, null);

          isLowerBound = false;
          isUpperBound = true;
          scanAndReduce(upperBound, qual, null);

          visitedNodes.put(type, null);

        } finally {
          isUpperBound = prevIsUpperBound;
          isLowerBound = prevIsLowerBound;
          boundType = prevBoundType;
        }
      }
    }
  }

  /**
   * Specifies whether the type variable or wildcard has an explicit upper bound (UPPER), an
   * explicit lower bound (LOWER), or no explicit bounds (UNBOUNDED).
   */
  protected enum BoundType {

    /** Indicates an upper-bounded type variable or wildcard. */
    UPPER,

    /** Indicates a lower-bounded type variable or wildcard. */
    LOWER,

    /**
     * Neither bound is specified, BOTH are implicit. (If a type variable is declared in bytecode
     * and the type of the upper bound is Object, then the checker assumes that the bound was not
     * explicitly written in source code.)
     */
    UNBOUNDED;

    public boolean isOneOf(final BoundType... choices) {
      for (final BoundType choice : choices) {
        if (this == choice) {
          return true;
        }
      }

      return false;
    }
  }

  /**
   * Returns the boundType for type.
   *
   * @param type the type whose boundType is returned. type must be an AnnotatedWildcardType or
   *     AnnotatedTypeVariable.
   * @return the boundType for type
   */
  private BoundType getBoundType(final AnnotatedTypeMirror type) {
    if (type instanceof AnnotatedTypeVariable) {
      return getTypeVarBoundType((AnnotatedTypeVariable) type);
    }

    if (type instanceof AnnotatedWildcardType) {
      return getWildcardBoundType((AnnotatedWildcardType) type);
    }

    throw new BugInCF("Unexpected type kind: type=" + type);
  }

  /**
   * Returns the bound type of the input typeVar.
   *
   * @param typeVar the type variable
   * @return the bound type of the input typeVar
   */
  private BoundType getTypeVarBoundType(final AnnotatedTypeVariable typeVar) {
    return getTypeVarBoundType((TypeParameterElement) typeVar.getUnderlyingType().asElement());
  }

  /**
   * Returns the boundType (UPPER or UNBOUNDED) of the declaration of typeParamElem.
   *
   * @param typeParamElem the type parameter element
   * @return the boundType (UPPER or UNBOUNDED) of the declaration of typeParamElem
   */
  // Results are cached in {@link elementToBoundType}.
  private BoundType getTypeVarBoundType(final TypeParameterElement typeParamElem) {
    final BoundType prev = elementToBoundType.get(typeParamElem);
    if (prev != null) {
      return prev;
    }

    TreePath declaredTypeVarEle = atypeFactory.getTreeUtils().getPath(typeParamElem);
    Tree typeParamDecl = declaredTypeVarEle == null ? null : declaredTypeVarEle.getLeaf();

    final BoundType boundType;
    if (typeParamDecl == null) {
      // This is not only for elements from binaries, but also
      // when the compilation unit is no-longer available.
      if (typeParamElem.getBounds().size() == 1
          && TypesUtils.isObject(typeParamElem.getBounds().get(0))) {
        // If the bound was Object, then it may or may not have been explicitly written.
        // Assume that it was not.
        Boolean isBound = atypeFactory.stubTypes.isBound(typeParamElem.asType());
        if (isBound != null && isBound) {
          boundType = BoundType.UPPER;
        } else {
          boundType = BoundType.UNBOUNDED;
        }
      } else {
        // The bound is not Object, so it must have been explicitly written and thus the
        // type variable has an upper bound.
        boundType = BoundType.UPPER;
      }

    } else {
      if (typeParamDecl.getKind() == Tree.Kind.TYPE_PARAMETER) {
        final TypeParameterTree tptree = (TypeParameterTree) typeParamDecl;

        List<? extends Tree> bnds = tptree.getBounds();
        if (bnds != null && !bnds.isEmpty()) {
          boundType = BoundType.UPPER;
        } else {
          boundType = BoundType.UNBOUNDED;
        }
      } else {
        throw new BugInCF(
            StringsPlume.joinLines(
                "Unexpected tree type for typeVar Element:",
                "typeParamElem=" + typeParamElem,
                typeParamDecl));
      }
    }
    if (atypeFactory.shouldCache
        && !atypeFactory.stubTypes.isParsing()
        && !atypeFactory.ajavaTypes.isParsing()) {
      elementToBoundType.put(typeParamElem, boundType);
    }
    return boundType;
  }

  /**
   * Returns the BoundType of annotatedWildcard. If it is unbounded, use the type parameter to which
   * its an argument.
   *
   * @param wildcardType the annotated wildcard type
   * @return the BoundType of annotatedWildcard. If it is unbounded, use the type parameter to which
   *     its an argument
   */
  public BoundType getWildcardBoundType(final AnnotatedWildcardType wildcardType) {
<<<<<<< HEAD
    if (atypeFactory.hasNoExplicitBound(wildcardType)) {
=======
    if (AnnotatedTypes.hasNoExplicitBound(wildcardType)) {
>>>>>>> 41df2c19
      TypeParameterElement e = TypesUtils.wildcardToTypeParam(wildcardType.getUnderlyingType());
      if (e != null) {
        return getTypeVarBoundType(e);
      } else {
        return BoundType.UNBOUNDED;
      }
<<<<<<< HEAD
    } else if (atypeFactory.hasExplicitSuperBound(wildcardType)) {
=======
    } else if (AnnotatedTypes.hasExplicitSuperBound(wildcardType)) {
>>>>>>> 41df2c19
      return BoundType.LOWER;
    } else {
      return BoundType.UPPER;
    }
  }
}<|MERGE_RESOLUTION|>--- conflicted
+++ resolved
@@ -1226,22 +1226,14 @@
    *     its an argument
    */
   public BoundType getWildcardBoundType(final AnnotatedWildcardType wildcardType) {
-<<<<<<< HEAD
     if (atypeFactory.hasNoExplicitBound(wildcardType)) {
-=======
-    if (AnnotatedTypes.hasNoExplicitBound(wildcardType)) {
->>>>>>> 41df2c19
       TypeParameterElement e = TypesUtils.wildcardToTypeParam(wildcardType.getUnderlyingType());
       if (e != null) {
         return getTypeVarBoundType(e);
       } else {
         return BoundType.UNBOUNDED;
       }
-<<<<<<< HEAD
     } else if (atypeFactory.hasExplicitSuperBound(wildcardType)) {
-=======
-    } else if (AnnotatedTypes.hasExplicitSuperBound(wildcardType)) {
->>>>>>> 41df2c19
       return BoundType.LOWER;
     } else {
       return BoundType.UPPER;
