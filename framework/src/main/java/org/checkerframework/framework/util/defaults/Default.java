package org.checkerframework.framework.util.defaults;

import java.util.Objects;
import javax.lang.model.element.AnnotationMirror;
import org.checkerframework.checker.nullness.qual.Nullable;
import org.checkerframework.framework.qual.TypeUseLocation;
import org.checkerframework.javacutil.AnnotationUtils;

/**
 * Represents a mapping from an Annotation to a TypeUseLocation it should be applied to during
 * defaulting. The Comparable ordering of this class first tests location then tests annotation
 * ordering (via {@link org.checkerframework.javacutil.AnnotationUtils}).
 *
 * <p>It also has a handy toString method that is useful for debugging.
 */
public class Default implements Comparable<Default> {
    // please remember to add any fields to the hashcode calculation
    public final AnnotationMirror anno;
    public final TypeUseLocation location;

    public Default(final AnnotationMirror anno, final TypeUseLocation location) {
        this.anno = anno;
        this.location = location;
    }

    @Override
    public int compareTo(Default other) {
        int locationOrder = location.compareTo(other.location);
<<<<<<< HEAD
        if (locationOrder != 0) {
=======
        if (locationOrder == 0) {
            return AnnotationUtils.compareAnnotationMirrors(anno, other.anno);
        } else {
>>>>>>> c6325754
            return locationOrder;
        }
        return AnnotationUtils.compareAnnotationMirrors(anno, other.anno);
    }

    @Override
    public boolean equals(@Nullable Object thatObj) {
        if (thatObj == this) {
            return true;
        }

        if (thatObj == null || thatObj.getClass() != Default.class) {
            return false;
        }

        return compareTo((Default) thatObj) == 0;
    }

    @Override
    public int hashCode() {
        return Objects.hash(anno, location);
    }

    @Override
    public String toString() {
        return "( " + location.name() + " => " + anno + " )";
    }
}<|MERGE_RESOLUTION|>--- conflicted
+++ resolved
@@ -26,16 +26,11 @@
     @Override
     public int compareTo(Default other) {
         int locationOrder = location.compareTo(other.location);
-<<<<<<< HEAD
-        if (locationOrder != 0) {
-=======
         if (locationOrder == 0) {
             return AnnotationUtils.compareAnnotationMirrors(anno, other.anno);
         } else {
->>>>>>> c6325754
             return locationOrder;
         }
-        return AnnotationUtils.compareAnnotationMirrors(anno, other.anno);
     }
 
     @Override
