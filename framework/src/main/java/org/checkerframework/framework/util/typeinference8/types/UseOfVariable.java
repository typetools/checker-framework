package org.checkerframework.framework.util.typeinference8.types;

import java.util.Collection;
import java.util.Collections;
import java.util.List;
import java.util.Set;
import javax.lang.model.element.AnnotationMirror;
import javax.lang.model.type.TypeKind;
import javax.lang.model.type.TypeMirror;
import javax.lang.model.type.TypeVariable;
import org.checkerframework.framework.type.AnnotatedTypeMirror;
import org.checkerframework.framework.type.AnnotatedTypeMirror.AnnotatedTypeVariable;
import org.checkerframework.framework.type.QualifierHierarchy;
import org.checkerframework.framework.util.typeinference8.constraint.Constraint;
import org.checkerframework.framework.util.typeinference8.types.VariableBounds.BoundKind;
import org.checkerframework.framework.util.typeinference8.util.Java8InferenceContext;
import org.checkerframework.javacutil.AnnotationMirrorMap;
import org.checkerframework.javacutil.AnnotationMirrorSet;

/**
 * A use of an inference variable. This class keeps track of whether the use of this variable has a
 * primary annotation.
 */
public class UseOfVariable extends AbstractType {

  /** The variable that this is a use of. */
  private final Variable variable;

  /** Whether this use has a primary annotation. */
  private final boolean hasPrimaryAnno;

  /** The bottom annotations for each hierarchy that has a primary annotation on this use. */
  private final Set<AnnotationMirror> bots;

  /** The top annotations for each hierarchy that has a primary annotation on this use. */
  private final Set<AnnotationMirror> tops;

  /** The annotated type variable for this use. */
  private final AnnotatedTypeVariable type;

  /** A mapping from polymorphic annotation to {@link QualifierVar}. */
  private final AnnotationMirrorMap<QualifierVar> qualifierVars;

  /**
   * Creates a use of a variable.
   *
   * @param type annotated type variable for this use
   * @param variable variable that this is a use of
   * @param qualifierVars a mapping from polymorphic annotation to {@link QualifierVar}
   * @param context the context
   * @param ignoreAnnotations whether the annotations on this type should be ignored
   */
  public UseOfVariable(
      AnnotatedTypeVariable type,
      Variable variable,
      AnnotationMirrorMap<QualifierVar> qualifierVars,
      Java8InferenceContext context,
      boolean ignoreAnnotations) {
    super(context, ignoreAnnotations);
    QualifierHierarchy qh = context.typeFactory.getQualifierHierarchy();
    this.qualifierVars = qualifierVars;
    this.variable = variable;
    this.type = type.deepCopy();
    this.hasPrimaryAnno = !type.getPrimaryAnnotations().isEmpty();
    this.bots = new AnnotationMirrorSet();
    this.tops = new AnnotationMirrorSet();
    if (hasPrimaryAnno) {
      for (AnnotationMirror anno : type.getPrimaryAnnotations()) {
        bots.add(qh.getBottomAnnotation(anno));
        tops.add(qh.getTopAnnotation(anno));
      }
    }
  }

  @Override
  public AbstractType create(AnnotatedTypeMirror atm, TypeMirror type, boolean ignoreAnnotations) {
    return InferenceType.create(atm, type, variable.map, qualifierVars, context, ignoreAnnotations);
  }

  @Override
  public boolean isObject() {
    return false;
  }

  @Override
  public List<ProperType> getTypeParameterBounds() {
    return null;
  }

  @Override
  public UseOfVariable capture(Java8InferenceContext context) {
    return this;
  }

  @Override
  public UseOfVariable getErased() {
    return this;
  }

  @Override
  public TypeVariable getJavaType() {
    return variable.typeVariable.getUnderlyingType();
  }

  @Override
  public AnnotatedTypeVariable getAnnotatedType() {
    return type;
  }

  @Override
  public Kind getKind() {
    return Kind.USE_OF_VARIABLE;
  }

  @Override
  public Collection<Variable> getInferenceVariables() {
    return Collections.singleton(variable);
  }

  @Override
  public AbstractType applyInstantiations() {
    if (this.variable.getInstantiation() != null) {
      return this.variable.getInstantiation();
    }

    return this;
  }

  /**
   * Returns the variable that this is a use of.
   *
   * @return the variable that this is a use of
   */
  public Variable getVariable() {
    return variable;
  }

  /**
   * Set whether this use has a throws bound.
   *
   * @param hasThrowsBound whether this use has a throws bound
   */
  public void setHasThrowsBound(boolean hasThrowsBound) {
    variable.getBounds().setHasThrowsBound(hasThrowsBound);
  }

  /**
   * Adds a qualifier bound for this variable, is this use does not have a primary annotation.
   *
   * @param kind the kind of bound
   * @param annotations the qualifiers to add
   */
  public void addQualifierBound(BoundKind kind, Set<AbstractQualifier> annotations) {
    if (!hasPrimaryAnno) {
      variable.getBounds().addQualifierBound(kind, annotations);
    }
  }

  /**
   * Adds a bound for this variable, is this use does not have a primary annotation.
   *
   * @param parent the constraint whose reduction created this bound
   * @param kind the kind of bound
   * @param bound the type of the bound
   */
  public void addBound(Constraint parent, BoundKind kind, AbstractType bound) {
    if (!hasPrimaryAnno) {
      variable.getBounds().addBound(parent, kind, bound);
    } else {
<<<<<<< HEAD
      AnnotatedTypeMirror boundCopyATM = bound.getAnnotatedType().deepCopy();
      AbstractType boundCopy = bound.create(boundCopyATM, bound.getJavaType(), true);
      if (boundCopyATM.getKind() == TypeKind.TYPEVAR && kind == BoundKind.EQUAL) {
        variable.getBounds().addBound(parent, kind, boundCopy);
      } else if (kind == BoundKind.LOWER) {
=======
      // If the use has a primary annotation, then add the bound but with that annotations
      // set to bottom or top.  This makes it so that the java type is still a bound, but
      // the qualifiers do not change the results of inference.
      AnnotatedTypeMirror boundCopyATM = bound.getAnnotatedType().deepCopy();
      AbstractType boundCopy = bound.create(boundCopyATM, bound.getJavaType());
      if (kind == BoundKind.LOWER) {
>>>>>>> 76f82266
        boundCopyATM.replaceAnnotations(bots);
        variable.getBounds().addBound(parent, kind, boundCopy);
      } else if (kind == BoundKind.UPPER) {
        boundCopyATM.replaceAnnotations(tops);
        variable.getBounds().addBound(parent, kind, boundCopy);
      } else {
        boundCopyATM.replaceAnnotations(tops);
        variable.getBounds().addBound(parent, BoundKind.UPPER, boundCopy);

        AnnotatedTypeMirror boundCopyATM2 = bound.getAnnotatedType().deepCopy();
<<<<<<< HEAD
        AbstractType boundCopy2 = bound.create(boundCopyATM2, bound.getJavaType(), true);
=======
        AbstractType boundCopy2 = bound.create(boundCopyATM2, bound.getJavaType());
>>>>>>> 76f82266
        boundCopyATM2.replaceAnnotations(bots);
        variable.getBounds().addBound(parent, BoundKind.LOWER, boundCopy2);
      }
    }
  }

  @Override
  public Set<AbstractQualifier> getQualifiers() {
    if (hasPrimaryAnno) {
      return AbstractQualifier.create(
          getAnnotatedType().getPrimaryAnnotations(), qualifierVars, context);
    } else {
      return Collections.emptySet();
    }
  }

  @Override
  public String toString() {
    return "use of " + variable + (hasPrimaryAnno ? " with primary" : "");
  }

  @Override
  public boolean equals(Object o) {
    if (this == o) {
      return true;
    }
    if (o == null || getClass() != o.getClass()) {
      return false;
    }
    if (!super.equals(o)) {
      return false;
    }

    UseOfVariable that = (UseOfVariable) o;

    if (hasPrimaryAnno != that.hasPrimaryAnno) {
      return false;
    }
    if (variable != that.variable) {
      return false;
    }
    if (!bots.equals(that.bots)) {
      return false;
    }
    if (!tops.equals(that.tops)) {
      return false;
    }

    return type.equals(that.type);
  }

  @Override
  public int hashCode() {
    int result = super.hashCode();
    result = 31 * result + variable.hashCode();
    result = 31 * result + (hasPrimaryAnno ? 1 : 0);
    result = 31 * result + bots.hashCode();
    result = 31 * result + tops.hashCode();
    result = 31 * result + type.hashCode();
    return result;
  }
}<|MERGE_RESOLUTION|>--- conflicted
+++ resolved
@@ -167,20 +167,15 @@
     if (!hasPrimaryAnno) {
       variable.getBounds().addBound(parent, kind, bound);
     } else {
-<<<<<<< HEAD
+      // If the use has a primary annotation, then mark the bound so that the annotations will be
+      // ignored. Also, set to bottom or top, unless the bound is a type variable. This way if all
+      // the bounds of a variable have annotations to be ignored, the instantiation of that variable
+      // is as flexable as possible.
       AnnotatedTypeMirror boundCopyATM = bound.getAnnotatedType().deepCopy();
       AbstractType boundCopy = bound.create(boundCopyATM, bound.getJavaType(), true);
       if (boundCopyATM.getKind() == TypeKind.TYPEVAR && kind == BoundKind.EQUAL) {
         variable.getBounds().addBound(parent, kind, boundCopy);
       } else if (kind == BoundKind.LOWER) {
-=======
-      // If the use has a primary annotation, then add the bound but with that annotations
-      // set to bottom or top.  This makes it so that the java type is still a bound, but
-      // the qualifiers do not change the results of inference.
-      AnnotatedTypeMirror boundCopyATM = bound.getAnnotatedType().deepCopy();
-      AbstractType boundCopy = bound.create(boundCopyATM, bound.getJavaType());
-      if (kind == BoundKind.LOWER) {
->>>>>>> 76f82266
         boundCopyATM.replaceAnnotations(bots);
         variable.getBounds().addBound(parent, kind, boundCopy);
       } else if (kind == BoundKind.UPPER) {
@@ -191,11 +186,7 @@
         variable.getBounds().addBound(parent, BoundKind.UPPER, boundCopy);
 
         AnnotatedTypeMirror boundCopyATM2 = bound.getAnnotatedType().deepCopy();
-<<<<<<< HEAD
         AbstractType boundCopy2 = bound.create(boundCopyATM2, bound.getJavaType(), true);
-=======
-        AbstractType boundCopy2 = bound.create(boundCopyATM2, bound.getJavaType());
->>>>>>> 76f82266
         boundCopyATM2.replaceAnnotations(bots);
         variable.getBounds().addBound(parent, BoundKind.LOWER, boundCopy2);
       }
