--- conflicted
+++ resolved
@@ -923,11 +923,7 @@
 
     /**
      * Given an AnnotatedExecutableType of a method or constructor declaration, get the parameter
-<<<<<<< HEAD
      * type expected at the indexth position (unwrapping varargs if necessary).
-=======
-     * type expected at the indexth position (unwrapping var args if necessary).
->>>>>>> 18950361
      *
      * @param methodType AnnotatedExecutableType of method or constructor containing parameter to
      *     return
