package org.checkerframework.framework.util;

import com.sun.source.tree.ExpressionTree;
import com.sun.source.tree.MemberReferenceTree;
import com.sun.source.tree.MethodInvocationTree;
import com.sun.source.tree.NewClassTree;
import com.sun.source.tree.Tree;
import com.sun.tools.javac.code.Attribute;
import com.sun.tools.javac.code.Symbol;
import com.sun.tools.javac.code.Type;
import com.sun.tools.javac.code.Type.WildcardType;
import java.lang.annotation.Annotation;
import java.lang.annotation.ElementType;
import java.lang.annotation.Target;
import java.util.ArrayDeque;
import java.util.ArrayList;
import java.util.Collection;
import java.util.Collections;
import java.util.Comparator;
import java.util.Deque;
import java.util.HashMap;
import java.util.IdentityHashMap;
import java.util.LinkedHashMap;
import java.util.LinkedHashSet;
import java.util.List;
import java.util.Map;
import java.util.Set;
import javax.annotation.processing.ProcessingEnvironment;
import javax.lang.model.element.AnnotationMirror;
import javax.lang.model.element.Element;
import javax.lang.model.element.ExecutableElement;
import javax.lang.model.element.TypeElement;
import javax.lang.model.element.TypeParameterElement;
import javax.lang.model.type.TypeKind;
import javax.lang.model.type.TypeMirror;
import javax.lang.model.type.TypeVariable;
import javax.lang.model.util.ElementFilter;
import javax.lang.model.util.Elements;
import javax.lang.model.util.Types;
import org.checkerframework.checker.nullness.qual.Nullable;
import org.checkerframework.framework.type.AnnotatedTypeFactory;
import org.checkerframework.framework.type.AnnotatedTypeMirror;
import org.checkerframework.framework.type.AnnotatedTypeMirror.AnnotatedArrayType;
import org.checkerframework.framework.type.AnnotatedTypeMirror.AnnotatedDeclaredType;
import org.checkerframework.framework.type.AnnotatedTypeMirror.AnnotatedExecutableType;
import org.checkerframework.framework.type.AnnotatedTypeMirror.AnnotatedIntersectionType;
import org.checkerframework.framework.type.AnnotatedTypeMirror.AnnotatedTypeVariable;
import org.checkerframework.framework.type.AnnotatedTypeMirror.AnnotatedWildcardType;
import org.checkerframework.framework.type.AsSuperVisitor;
import org.checkerframework.framework.type.QualifierHierarchy;
import org.checkerframework.framework.type.SyntheticArrays;
import org.checkerframework.framework.type.poly.QualifierPolymorphism;
import org.checkerframework.javacutil.AnnotationUtils;
import org.checkerframework.javacutil.BugInCF;
import org.checkerframework.javacutil.ElementUtils;
import org.checkerframework.javacutil.Pair;
import org.checkerframework.javacutil.TypesUtils;

/**
 * Utility methods for operating on {@code AnnotatedTypeMirror}. This class mimics the class {@link
 * Types}.
 */
public class AnnotatedTypes {
    // Class cannot be instantiated.
    private AnnotatedTypes() {
        throw new AssertionError("Class AnnotatedTypes cannot be instantiated.");
    }

    private static AsSuperVisitor asSuperVisitor;

    /**
     * Copies annotations from {@code type} to a copy of {@code superType} where the type variables
     * of {@code superType} have been substituted. How the annotations are copied depends on the
     * kinds of AnnotatedTypeMirrors given. Generally, if {@code type} and {@code superType} are
     * both declared types, asSuper is called recursively on the direct super types, see {@link
     * AnnotatedTypeMirror#directSuperTypes()}, of {@code type} until {@code type}'s erased Java
     * type is the same as {@code superType}'s erased super type. Then {@code type is returned}. For
     * compound types, asSuper is called recursively on components.
     *
     * <p>Preconditions:<br>
     * {@code superType} may have annotations, but they are ignored. <br>
     * {@code type} may not be an instanceof AnnotatedNullType, because if {@code superType} is a
     * compound type, the annotations on the component types are undefined.<br>
     * The underlying {@code type} (ie the Java type) of {@code type} should be a subtype (or the
     * same type) of the underlying type of {@code superType}. Except for these cases:
     *
     * <ul>
     *   <li>If {@code type} is a primitive, then the boxed type of {@code type} must be subtype of
     *       {@code superType}.
     *   <li>If {@code superType} is a primitive, then {@code type} must be convertible to {@code
     *       superType}.
     *   <li>If {@code superType} is a type variable or wildcard without a lower bound, then {@code
     *       type} must be a subtype of the upper bound of {@code superType}. (This relaxed rule is
     *       used during type argument inference where the type variable or wildcard is the type
     *       argument that was inferred.)
     *   <li>If {@code superType} is a wildcard with a lower bound, then {@code type} must be a
     *       subtype of the lower bound of {@code superType}.
     * </ul>
     *
     * <p>Postconditions: {@code type} and {@code superType} are not modified.
     *
     * @param atypeFactory {@link AnnotatedTypeFactory}
     * @param type type from which to copy annotations
     * @param superType a type whose erased Java type is a supertype of {@code type}'s erased Java
     *     type.
     * @return {@code superType} with annotations copied from {@code type} and type variables
     *     substituted from {@code type}.
     */
    public static <T extends AnnotatedTypeMirror> T asSuper(
            AnnotatedTypeFactory atypeFactory, AnnotatedTypeMirror type, T superType) {
        if (asSuperVisitor == null || !asSuperVisitor.sameAnnotatedTypeFactory(atypeFactory)) {
            asSuperVisitor = new AsSuperVisitor(atypeFactory);
        }
        return asSuperVisitor.asSuper(type, superType);
    }

    /**
     * Calls asSuper and casts the result to the same type as the input supertype.
     *
     * @param subtype subtype to be transformed to supertype
     * @param supertype supertype that subtype is transformed to
     * @param <T> the type of supertype and return type
     * @return subtype as an instance of supertype
     */
    public static <T extends AnnotatedTypeMirror> T castedAsSuper(
            final AnnotatedTypeFactory atypeFactory,
            final AnnotatedTypeMirror subtype,
            final T supertype) {
        final Types types = atypeFactory.getProcessingEnv().getTypeUtils();
        final Elements elements = atypeFactory.getProcessingEnv().getElementUtils();

        if (subtype.getKind() == TypeKind.NULL) {
            // Make a copy of the supertype so that if supertype is a composite type, the
            // returned type will be fully annotated.  (For example, if sub is @C null and super is
            // @A List<@B String>, then the returned type is @C List<@B String>.)
            @SuppressWarnings("unchecked")
            T copy = (T) supertype.deepCopy();
            copy.replaceAnnotations(subtype.getAnnotations());
            return copy;
        }

        final T asSuperType = AnnotatedTypes.asSuper(atypeFactory, subtype, supertype);

        fixUpRawTypes(subtype, asSuperType, supertype, types);

        // if we have a type for enum MyEnum {...}
        // When the supertype is the declaration of java.lang.Enum<E>, MyEnum values become
        // Enum<MyEnum>.  Where really, we would like an Enum<E> with the annotations from
        // Enum<MyEnum> are transferred to Enum<E>.  That is, if we have a type:
        // @1 Enum<@2 MyEnum>
        // asSuper should return:
        // @1 Enum<E extends @2 Enum<E>>
        if (asSuperType != null
                && AnnotatedTypes.isEnum(asSuperType)
                && AnnotatedTypes.isDeclarationOfJavaLangEnum(types, elements, supertype)) {
            final AnnotatedDeclaredType resultAtd = ((AnnotatedDeclaredType) supertype).deepCopy();
            resultAtd.clearAnnotations();
            resultAtd.addAnnotations(asSuperType.getAnnotations());

            final AnnotatedDeclaredType asSuperAdt = (AnnotatedDeclaredType) asSuperType;
            if (!resultAtd.getTypeArguments().isEmpty()
                    && !asSuperAdt.getTypeArguments().isEmpty()) {
                final AnnotatedTypeMirror sourceTypeArg = asSuperAdt.getTypeArguments().get(0);
                final AnnotatedTypeMirror resultTypeArg = resultAtd.getTypeArguments().get(0);
                resultTypeArg.clearAnnotations();
                if (resultTypeArg.getKind() == TypeKind.TYPEVAR) {
                    // Only change the upper bound of a type variable.
                    AnnotatedTypeVariable resultTypeArgTV = (AnnotatedTypeVariable) resultTypeArg;
                    resultTypeArgTV.getUpperBound().addAnnotations(sourceTypeArg.getAnnotations());
                } else {
                    resultTypeArg.addAnnotations(sourceTypeArg.getAnnotations());
                }
                @SuppressWarnings("unchecked")
                T result = (T) resultAtd;
                return result;
            }
        }
        return asSuperType;
    }

    /**
     * Some times we create type arguments for types that were raw. When we do an asSuper we lose
     * these arguments. If in the converted type (i.e. the subtype as super) is missing type
     * arguments AND those type arguments should come from the original subtype's type arguments
     * then we copy the original type arguments to the converted type. e.g. We have a type W, that
     * "wasRaw" {@code ArrayList<? extends Object>} When W is converted to type A, List, using
     * asSuper it no longer has its type argument. But since the type argument to List should be the
     * same as that to ArrayList we copy over the type argument of W to A. A becomes {@code List<?
     * extends Object>}
     *
     * @param originalSubtype the subtype before being converted by asSuper
     * @param asSuperType he subtype after being converted by asSuper
     * @param supertype the supertype for which asSuperType should have the same underlying type
     * @param types the types utility
     */
    private static void fixUpRawTypes(
            final AnnotatedTypeMirror originalSubtype,
            final AnnotatedTypeMirror asSuperType,
            final AnnotatedTypeMirror supertype,
            final Types types) {
        if (asSuperType == null
                || asSuperType.getKind() != TypeKind.DECLARED
                || originalSubtype.getKind() != TypeKind.DECLARED) {
            return;
        }

        final AnnotatedDeclaredType declaredAsSuper = (AnnotatedDeclaredType) asSuperType;
        final AnnotatedDeclaredType declaredSubtype = (AnnotatedDeclaredType) originalSubtype;

        if (!declaredAsSuper.wasRaw()
                || !declaredAsSuper.getTypeArguments().isEmpty()
                || declaredSubtype.getTypeArguments().isEmpty()) {
            return;
        }

        Set<Pair<Integer, Integer>> typeArgMap =
                TypeArgumentMapper.mapTypeArgumentIndices(
                        (TypeElement) declaredSubtype.getUnderlyingType().asElement(),
                        (TypeElement) declaredAsSuper.getUnderlyingType().asElement(),
                        types);

        if (typeArgMap.size() != declaredSubtype.getTypeArguments().size()) {
            return;
        }

        List<AnnotatedTypeMirror> newTypeArgs = new ArrayList<>();

        List<Pair<Integer, Integer>> orderedByDestination = new ArrayList<>(typeArgMap);
        Collections.sort(
                orderedByDestination,
                new Comparator<Pair<Integer, Integer>>() {
                    @Override
                    public int compare(Pair<Integer, Integer> o1, Pair<Integer, Integer> o2) {
                        return o1.second - o2.second;
                    }
                });

        final List<? extends AnnotatedTypeMirror> subTypeArgs = declaredSubtype.getTypeArguments();
        if (typeArgMap.size() == ((AnnotatedDeclaredType) supertype).getTypeArguments().size()) {
            for (Pair<Integer, Integer> mapping : orderedByDestination) {
                newTypeArgs.add(subTypeArgs.get(mapping.first).deepCopy());
            }
        }
        declaredAsSuper.setTypeArguments(newTypeArgs);
    }

    /** This method identifies wildcard types that are unbound. */
    public static boolean hasNoExplicitBound(final AnnotatedTypeMirror wildcard) {
        return ((Type.WildcardType) wildcard.getUnderlyingType()).isUnbound();
    }

    /**
     * This method identifies wildcard types that have an explicit super bound. NOTE:
     * Type.WildcardType.isSuperBound will return true for BOTH unbound and super bound wildcards
     * which necessitates this method
     */
    public static boolean hasExplicitSuperBound(final AnnotatedTypeMirror wildcard) {
        final Type.WildcardType wildcardType = (Type.WildcardType) wildcard.getUnderlyingType();
        return wildcardType.isSuperBound()
                && !((WildcardType) wildcard.getUnderlyingType()).isUnbound();
    }

    /**
     * This method identifies wildcard types that have an explicit extends bound. NOTE:
     * Type.WildcardType.isExtendsBound will return true for BOTH unbound and extends bound
     * wildcards which necessitates this method
     */
    public static boolean hasExplicitExtendsBound(final AnnotatedTypeMirror wildcard) {
        final Type.WildcardType wildcardType = (Type.WildcardType) wildcard.getUnderlyingType();
        return wildcardType.isExtendsBound()
                && !((WildcardType) wildcard.getUnderlyingType()).isUnbound();
    }

    /**
     * Return the base type of type or any of its outer types that starts with the given type. If
     * none exists, return null.
     *
     * @param type a type
     * @param superType a type
     */
    private static AnnotatedTypeMirror asOuterSuper(
            Types types,
            AnnotatedTypeFactory atypeFactory,
            AnnotatedTypeMirror type,
            AnnotatedTypeMirror superType) {
        if (type.getKind() == TypeKind.DECLARED) {
            AnnotatedDeclaredType dt = (AnnotatedDeclaredType) type;
            AnnotatedDeclaredType enclosingType = dt;
            TypeMirror superTypeMirror = types.erasure(superType.getUnderlyingType());
            while (enclosingType != null) {
                TypeMirror enclosingTypeMirror = types.erasure(enclosingType.getUnderlyingType());
                if (types.isSubtype(enclosingTypeMirror, superTypeMirror)) {
                    dt = enclosingType;
                    break;
                }
                enclosingType = enclosingType.getEnclosingType();
            }
            if (enclosingType == null) {
                // TODO: https://github.com/typetools/checker-framework/issues/724
                // testcase javacheck -processor nullness  src/java/util/AbstractMap.java
                //                SourceChecker checker =  atypeFactory.getContext().getChecker();
                //                String msg = (String.format("OuterAsSuper did not find outer
                // class. type: %s superType: %s", type, superType));
                //                checker.message(Kind.WARNING, msg);
                return superType;
            }
            return asSuper(atypeFactory, dt, superType);
        }
        return asSuper(atypeFactory, type, superType);
    }

    /** @see #asMemberOf(Types, AnnotatedTypeFactory, AnnotatedTypeMirror, Element) */
    public static AnnotatedExecutableType asMemberOf(
            Types types,
            AnnotatedTypeFactory atypeFactory,
            AnnotatedTypeMirror t,
            ExecutableElement elem) {
        return (AnnotatedExecutableType) asMemberOf(types, atypeFactory, t, (Element) elem);
    }

    /**
     * Returns the type of an element when that element is viewed as a member of, or otherwise
     * directly contained by, a given type.
     *
     * <p>For example, when viewed as a member of the parameterized type {@code Set<@NonNull
     * String>}, the {@code Set.add} method is an {@code ExecutableType} whose parameter is of type
     * {@code @NonNull String}.
     *
     * <p>The result is customized according to the type system semantics, according to {@link
     * AnnotatedTypeFactory#postAsMemberOf( AnnotatedTypeMirror, AnnotatedTypeMirror, Element)}.
     *
     * <p>Note that this method does not currently return (top level) captured types for type
     * parameters, parameters, and return types. Instead, the original wildcard is returned, or
     * sometimes inferring type arguments will create a wildcard type which is returned. The bounds
     * of an inferred wildcard may itself have captures.
     *
     * <p>To prevent unsoundness, the rest of the checker framework must expect wildcard in places
     * where captures should appear (like type arguments). This should just involve the bounds of
     * the wildcard where the bounds of the capture would have been used.
     *
     * @param t a type
     * @param elem an element
     */
    public static AnnotatedTypeMirror asMemberOf(
            Types types, AnnotatedTypeFactory atypeFactory, AnnotatedTypeMirror t, Element elem) {
        // asMemberOf is only for fields, variables, and methods!
        // Otherwise, simply use fromElement.
        switch (elem.getKind()) {
            case PACKAGE:
            case INSTANCE_INIT:
            case OTHER:
            case STATIC_INIT:
            case TYPE_PARAMETER:
                return atypeFactory.fromElement(elem);
            default:
                AnnotatedTypeMirror type = asMemberOfImpl(types, atypeFactory, t, elem);
                if (!ElementUtils.isStatic(elem)) {
                    atypeFactory.postAsMemberOf(type, t, elem);
                }
                return type;
        }
    }

    private static AnnotatedTypeMirror asMemberOfImpl(
            final Types types,
            final AnnotatedTypeFactory atypeFactory,
            final AnnotatedTypeMirror of,
            final Element member) {
        final AnnotatedTypeMirror memberType = atypeFactory.getAnnotatedType(member);

        if (ElementUtils.isStatic(member)) {
            return memberType;
        }

        switch (of.getKind()) {
            case ARRAY:
                // Method references like String[]::clone should have a return type of String[]
                // rather than Object
                if (SyntheticArrays.isArrayClone(of, member)) {
                    return SyntheticArrays.replaceReturnType(member, (AnnotatedArrayType) of);
                }
                return memberType;
            case TYPEVAR:
                return asMemberOf(
                        types, atypeFactory, ((AnnotatedTypeVariable) of).getUpperBound(), member);
            case WILDCARD:
                return asMemberOf(
                        types,
                        atypeFactory,
                        ((AnnotatedWildcardType) of).getExtendsBound().deepCopy(),
                        member);
            case INTERSECTION:
            case UNION:
            case DECLARED:
                return substituteTypeVariables(types, atypeFactory, of, member, memberType);
            default:
                throw new BugInCF("asMemberOf called on unexpected type.\nt: " + of);
        }
    }

    private static AnnotatedTypeMirror substituteTypeVariables(
            Types types,
            AnnotatedTypeFactory atypeFactory,
            AnnotatedTypeMirror of,
            Element member,
            AnnotatedTypeMirror memberType) {

        // Basic Algorithm:
        // 1. Find the enclosingClassOfMember of the element
        // 2. Find the base type of enclosingClassOfMember (e.g. type of enclosingClassOfMember as
        //      supertype of passed type)
        // 3. Substitute for type variables if any exist
        TypeElement enclosingClassOfMember = ElementUtils.enclosingClass(member);
        final Map<TypeVariable, AnnotatedTypeMirror> mappings = new HashMap<>();

        // Look for all enclosing classes that have type variables
        // and collect type to be substituted for those type variables
        while (enclosingClassOfMember != null) {
            addTypeVarMappings(types, atypeFactory, of, enclosingClassOfMember, mappings);
            enclosingClassOfMember =
                    ElementUtils.enclosingClass(enclosingClassOfMember.getEnclosingElement());
        }

        if (!mappings.isEmpty()) {
            memberType = atypeFactory.getTypeVarSubstitutor().substitute(mappings, memberType);
        }

        return memberType;
    }

    private static void addTypeVarMappings(
            Types types,
            AnnotatedTypeFactory atypeFactory,
            AnnotatedTypeMirror t,
            TypeElement enclosingClassOfElem,
            Map<TypeVariable, AnnotatedTypeMirror> mappings) {
        if (enclosingClassOfElem.getTypeParameters().isEmpty()) {
            return;
        }
        AnnotatedDeclaredType enclosingType = atypeFactory.getAnnotatedType(enclosingClassOfElem);
        AnnotatedDeclaredType base =
                (AnnotatedDeclaredType) asOuterSuper(types, atypeFactory, t, enclosingType);

        final List<AnnotatedTypeVariable> ownerParams =
                new ArrayList<>(enclosingType.getTypeArguments().size());
        for (final AnnotatedTypeMirror typeParam : enclosingType.getTypeArguments()) {
            if (typeParam.getKind() != TypeKind.TYPEVAR) {
                throw new BugInCF(
                        "Type arguments of a declaration should be type variables\n"
                                + "enclosingClassOfElem="
                                + enclosingClassOfElem
                                + "\n"
                                + "enclosingType="
                                + enclosingType
                                + "\n"
                                + "typeMirror="
                                + t);
            }
            ownerParams.add((AnnotatedTypeVariable) typeParam);
        }

        List<AnnotatedTypeMirror> baseParams = base.getTypeArguments();
        if (ownerParams.size() != baseParams.size() && !base.wasRaw()) {
            throw new BugInCF(
                    "Unexpected number of parameters.\n"
                            + "enclosingType="
                            + enclosingType
                            + "\n"
                            + "baseType="
                            + base);
        }
        if (!ownerParams.isEmpty() && baseParams.isEmpty() && base.wasRaw()) {
            List<AnnotatedTypeMirror> newBaseParams = new ArrayList<>();
            for (AnnotatedTypeVariable arg : ownerParams) {
                // If base type was raw and the type arguments are missing,
                // set them to the erased type of the type variable.
                // (which is the erased type of the upper bound.)
                newBaseParams.add(arg.getErased());
            }
            baseParams = newBaseParams;
        }

        for (int i = 0; i < ownerParams.size(); ++i) {
            mappings.put(ownerParams.get(i).getUnderlyingType(), baseParams.get(i));
        }
    }

    /**
     * Returns the iterated type of the passed iterable type, and throws {@link
     * IllegalArgumentException} if the passed type is not iterable.
     *
     * <p>The iterated type is the component type of an array, and the type argument of {@link
     * Iterable} for declared types.
     *
     * @param iterableType the iterable type (either array or declared)
     * @return the types of elements in the iterable type
     */
    public static AnnotatedTypeMirror getIteratedType(
            ProcessingEnvironment processingEnv,
            AnnotatedTypeFactory atypeFactory,
            AnnotatedTypeMirror iterableType) {
        if (iterableType.getKind() == TypeKind.ARRAY) {
            return ((AnnotatedArrayType) iterableType).getComponentType();
        }

        // For type variables and wildcards take the effective upper bound.
        if (iterableType.getKind() == TypeKind.WILDCARD) {
            return getIteratedType(
                    processingEnv,
                    atypeFactory,
                    ((AnnotatedWildcardType) iterableType).getExtendsBound().deepCopy());
        }
        if (iterableType.getKind() == TypeKind.TYPEVAR) {
            return getIteratedType(
                    processingEnv,
                    atypeFactory,
                    ((AnnotatedTypeVariable) iterableType).getUpperBound());
        }

        if (iterableType.getKind() != TypeKind.DECLARED) {
            throw new BugInCF("AnnotatedTypes.getIteratedType: not iterable type: " + iterableType);
        }

        TypeElement iterableElement =
                processingEnv.getElementUtils().getTypeElement("java.lang.Iterable");
        AnnotatedDeclaredType iterableElmType = atypeFactory.getAnnotatedType(iterableElement);
        AnnotatedDeclaredType dt = asSuper(atypeFactory, iterableType, iterableElmType);
        if (dt.getTypeArguments().isEmpty()) {
            TypeElement e = processingEnv.getElementUtils().getTypeElement("java.lang.Object");
            AnnotatedDeclaredType t = atypeFactory.getAnnotatedType(e);
            return t;
        } else {
            return dt.getTypeArguments().get(0);
        }
    }

    /**
     * Returns all the super types of the given declared type.
     *
     * @param type a declared type
     * @return all the supertypes of the given type
     */
    public static Set<AnnotatedDeclaredType> getSuperTypes(AnnotatedDeclaredType type) {

        Set<AnnotatedDeclaredType> supertypes = new LinkedHashSet<>();
        if (type == null) {
            return supertypes;
        }

        // Set up a stack containing the type mirror of subtype, which
        // is our starting point.
        Deque<AnnotatedDeclaredType> stack = new ArrayDeque<>();
        stack.push(type);

        while (!stack.isEmpty()) {
            AnnotatedDeclaredType current = stack.pop();

            // For each direct supertype of the current type, if it
            // hasn't already been visited, push it onto the stack and
            // add it to our supertypes set.
            for (AnnotatedDeclaredType supertype : current.directSuperTypes()) {
                if (!supertypes.contains(supertype)) {
                    stack.push(supertype);
                    supertypes.add(supertype);
                }
            }
        }

        return Collections.unmodifiableSet(supertypes);
    }

    /**
     * A utility method that takes a Method element and returns a set of all elements that this
     * method overrides (as {@link ExecutableElement}s).
     *
     * @param method the overriding method
     * @return an unmodifiable set of {@link ExecutableElement}s representing the elements that
     *     method overrides
     */
    public static Map<AnnotatedDeclaredType, ExecutableElement> overriddenMethods(
            Elements elements, AnnotatedTypeFactory atypeFactory, ExecutableElement method) {
        final TypeElement elem = (TypeElement) method.getEnclosingElement();
        final AnnotatedDeclaredType type = atypeFactory.getAnnotatedType(elem);
        final Collection<AnnotatedDeclaredType> supertypes = getSuperTypes(type);
        return overriddenMethods(elements, method, supertypes);
    }

    /**
     * A utility method that takes the element for a method and the set of all supertypes of the
     * method's containing class and returns the set of all elements that method overrides (as
     * {@link ExecutableElement}s).
     *
     * @param method the overriding method
     * @param supertypes the set of supertypes to check for methods that are overridden by {@code
     *     method}
     * @return an unmodified set of {@link ExecutableElement}s representing the elements that {@code
     *     method} overrides among {@code supertypes}
     */
    public static Map<AnnotatedDeclaredType, ExecutableElement> overriddenMethods(
            Elements elements,
            ExecutableElement method,
            Collection<AnnotatedDeclaredType> supertypes) {

        Map<AnnotatedDeclaredType, ExecutableElement> overrides = new LinkedHashMap<>();

        for (AnnotatedDeclaredType supertype : supertypes) {
            @Nullable TypeElement superElement = (TypeElement) supertype.getUnderlyingType().asElement();
            assert superElement != null; /*nninvariant*/
            // For all method in the supertype, add it to the set if
            // it overrides the given method.
            for (ExecutableElement supermethod :
                    ElementFilter.methodsIn(superElement.getEnclosedElements())) {
                if (elements.overrides(method, supermethod, superElement)) {
                    overrides.put(supertype, supermethod);
                    break;
                }
            }
        }

        return Collections.unmodifiableMap(overrides);
    }

    /**
     * Given a method or constructor invocation, return a mapping of the type variables to their
     * type arguments, if any exist.
     *
     * <p>It uses the method or constructor invocation type arguments if they were specified and
     * otherwise it infers them based on the passed arguments or the return type context, according
     * to JLS 15.12.2.
     *
     * @param atypeFactory the annotated type factory
     * @param expr the method or constructor invocation tree; the passed argument has to be a
     *     subtype of MethodInvocationTree or NewClassTree
     * @param elt the element corresponding to the tree
     * @param preType the (partially annotated) type corresponding to the tree - the result of
     *     AnnotatedTypes.asMemberOf with the receiver and elt.
     * @return the mapping of the type variables to type arguments for this method or constructor
     *     invocation
     */
    public static Map<TypeVariable, AnnotatedTypeMirror> findTypeArguments(
            final ProcessingEnvironment processingEnv,
            final AnnotatedTypeFactory atypeFactory,
            final ExpressionTree expr,
            final ExecutableElement elt,
            final AnnotatedExecutableType preType) {

        // Is the method a generic method?
        if (elt.getTypeParameters().isEmpty()) {
            return Collections.emptyMap();
        }

        List<? extends Tree> targs;
        if (expr instanceof MethodInvocationTree) {
            targs = ((MethodInvocationTree) expr).getTypeArguments();
        } else if (expr instanceof NewClassTree) {
            targs = ((NewClassTree) expr).getTypeArguments();
        } else if (expr instanceof MemberReferenceTree) {
            targs = ((MemberReferenceTree) expr).getTypeArguments();
            if (targs == null) {
                // TODO: Add type argument inference as part of fix for #979
                return new HashMap<>();
            }
        } else {
            // This case should never happen.
            throw new BugInCF("AnnotatedTypes.findTypeArguments: unexpected tree: " + expr);
        }

        // Has the user supplied type arguments?
        if (!targs.isEmpty()) {
            List<? extends AnnotatedTypeVariable> tvars = preType.getTypeVariables();

            Map<TypeVariable, AnnotatedTypeMirror> typeArguments = new HashMap<>();
            for (int i = 0; i < elt.getTypeParameters().size(); ++i) {
                AnnotatedTypeVariable typeVar = tvars.get(i);
                AnnotatedTypeMirror typeArg =
                        atypeFactory.getAnnotatedTypeFromTypeTree(targs.get(i));
                // TODO: the call to getTypeParameterDeclaration shouldn't be necessary - typeVar
                // already should be a declaration.
                typeArguments.put(typeVar.getUnderlyingType(), typeArg);
            }
            return typeArguments;
        } else {
            return atypeFactory
                    .getTypeArgumentInference()
                    .inferTypeArgs(atypeFactory, expr, elt, preType);
        }
    }

    /**
     * Returns the lub of two annotated types.
     *
     * @param atypeFactory AnnotatedTypeFactory
     * @param type1 annotated type
     * @param type2 annotated type
     * @return the lub of type1 and type2
     */
    public static AnnotatedTypeMirror leastUpperBound(
            AnnotatedTypeFactory atypeFactory,
            AnnotatedTypeMirror type1,
            AnnotatedTypeMirror type2) {
        TypeMirror lub =
                TypesUtils.leastUpperBound(
                        type1.getUnderlyingType(),
                        type2.getUnderlyingType(),
                        atypeFactory.getProcessingEnv());
        return leastUpperBound(atypeFactory, type1, type2, lub);
    }

    /**
     * Returns the lub, whose underlying type is {@code lubTypeMirror} of two annotated types.
     *
     * @param atypeFactory AnnotatedTypeFactory
     * @param type1 annotated type whose underlying type must be a subtype or convertible to
     *     lubTypeMirror
     * @param type2 annotated type whose underlying type must be a subtype or convertible to
     *     lubTypeMirror
     * @param lubTypeMirror underlying type of the returned lub
     * @return the lub of type1 and type2 with underlying type lubTypeMirror
     */
    public static AnnotatedTypeMirror leastUpperBound(
            AnnotatedTypeFactory atypeFactory,
            AnnotatedTypeMirror type1,
            AnnotatedTypeMirror type2,
            TypeMirror lubTypeMirror) {
        return new AtmLubVisitor(atypeFactory).lub(type1, type2, lubTypeMirror);
    }

    /**
     * Returns the method parameters for the invoked method, with the same number of arguments
     * passed in the methodInvocation tree.
     *
     * <p>If the invoked method is not a vararg method or it is a vararg method but the invocation
     * passes an array to the vararg parameter, it would simply return the method parameters.
     *
     * <p>Otherwise, it would return the list of parameters as if the vararg is expanded to match
     * the size of the passed arguments.
     *
     * @param method the method's type
     * @param args the arguments to the method invocation
     * @return the types that the method invocation arguments need to be subtype of
     */
    public static List<AnnotatedTypeMirror> expandVarArgs(
            AnnotatedTypeFactory atypeFactory,
            AnnotatedExecutableType method,
            List<? extends ExpressionTree> args) {
        List<AnnotatedTypeMirror> parameters = method.getParameterTypes();
        if (!method.getElement().isVarArgs()) {
            return parameters;
        }

        AnnotatedArrayType varargs = (AnnotatedArrayType) parameters.get(parameters.size() - 1);

        if (parameters.size() == args.size()) {
            // Check if one sent an element or an array
            AnnotatedTypeMirror lastArg = atypeFactory.getAnnotatedType(args.get(args.size() - 1));
            if (lastArg.getKind() == TypeKind.ARRAY
                    && getArrayDepth(varargs) == getArrayDepth((AnnotatedArrayType) lastArg)) {
                return parameters;
            }
        }

        parameters = new ArrayList<>(parameters.subList(0, parameters.size() - 1));
        for (int i = args.size() - parameters.size(); i > 0; --i) {
            parameters.add(varargs.getComponentType().deepCopy());
        }

        return parameters;
    }

    public static List<AnnotatedTypeMirror> expandVarArgsFromTypes(
            AnnotatedExecutableType method, List<AnnotatedTypeMirror> args) {
        List<AnnotatedTypeMirror> parameters = method.getParameterTypes();
        if (!method.getElement().isVarArgs()) {
            return parameters;
        }

        AnnotatedArrayType varargs = (AnnotatedArrayType) parameters.get(parameters.size() - 1);

        if (parameters.size() == args.size()) {
            // Check if one sent an element or an array
            AnnotatedTypeMirror lastArg = args.get(args.size() - 1);
            if (lastArg.getKind() == TypeKind.ARRAY
                    && (getArrayDepth(varargs) == getArrayDepth((AnnotatedArrayType) lastArg)
                            // If the array depths don't match, but the component type of the vararg
                            // is a type variable, then that type variable might later be
                            // substituted for an array.
                            || varargs.getComponentType().getKind() == TypeKind.TYPEVAR)) {
                return parameters;
            }
        }

        parameters = new ArrayList<>(parameters.subList(0, parameters.size() - 1));
        for (int i = args.size() - parameters.size(); i > 0; --i) {
            parameters.add(varargs.getComponentType());
        }

        return parameters;
    }

    /**
     * Given an AnnotatedExecutableType of a method or constructor declaration, get the parameter
     * type expect at the indexth position (unwrapping var args if necessary).
     *
     * @param methodType AnnotatedExecutableType of method or constructor containing parameter to
     *     return
     * @param index position of parameter type to return
     * @return if that parameter is a varArgs, return the component of the var args and NOT the
     *     array type. Otherwise, return the exact type of the parameter in the index position.
     */
    public static AnnotatedTypeMirror getAnnotatedTypeMirrorOfParameter(
            AnnotatedExecutableType methodType, int index) {
        List<AnnotatedTypeMirror> parameterTypes = methodType.getParameterTypes();
        boolean hasVarArg = methodType.getElement().isVarArgs();

        final int lastIndex = parameterTypes.size() - 1;
        final AnnotatedTypeMirror lastType = parameterTypes.get(lastIndex);
        final boolean parameterBeforeVarargs = index < lastIndex;
        if (!parameterBeforeVarargs && lastType instanceof AnnotatedArrayType) {
            final AnnotatedArrayType arrayType = (AnnotatedArrayType) lastType;
            if (hasVarArg) {
                return arrayType.getComponentType();
            }
        }
        return parameterTypes.get(index);
    }

    /**
     * Return a list of the AnnotatedTypeMirror of the passed expression trees, in the same order as
     * the trees.
     *
     * @param paramTypes the parameter types to use as assignment context
     * @param trees the AST nodes
     * @return a list with the AnnotatedTypeMirror of each tree in trees
     */
    public static List<AnnotatedTypeMirror> getAnnotatedTypes(
            AnnotatedTypeFactory atypeFactory,
            List<AnnotatedTypeMirror> paramTypes,
            List<? extends ExpressionTree> trees) {
        assert paramTypes.size() == trees.size()
                : "AnnotatedTypes.getAnnotatedTypes: size mismatch! "
                        + "Parameter types: "
                        + paramTypes
                        + " Arguments: "
                        + trees;
        List<AnnotatedTypeMirror> types = new ArrayList<>();
        Pair<Tree, AnnotatedTypeMirror> preAssCtxt =
                atypeFactory.getVisitorState().getAssignmentContext();

        try {
            for (int i = 0; i < trees.size(); ++i) {
                AnnotatedTypeMirror param = paramTypes.get(i);
                atypeFactory.getVisitorState().setAssignmentContext(Pair.of((Tree) null, param));
                ExpressionTree arg = trees.get(i);
                types.add(atypeFactory.getAnnotatedType(arg));
            }
        } finally {
            atypeFactory.getVisitorState().setAssignmentContext(preAssCtxt);
        }
        return types;
    }

    /**
     * Returns the depth of the array type of the provided array.
     *
     * @param array the type of the array
     * @return the depth of the provided array
     */
    public static int getArrayDepth(AnnotatedArrayType array) {
        int counter = 0;
        AnnotatedTypeMirror type = array;
        while (type.getKind() == TypeKind.ARRAY) {
            counter++;
            type = ((AnnotatedArrayType) type).getComponentType();
        }
        return counter;
    }

    // The innermost *array* type.
    public static AnnotatedTypeMirror innerMostType(AnnotatedTypeMirror t) {
        AnnotatedTypeMirror inner = t;
        while (inner.getKind() == TypeKind.ARRAY) {
            inner = ((AnnotatedArrayType) inner).getComponentType();
        }
        return inner;
    }

    /**
     * Checks whether type contains the given modifier, also recursively in type arguments and
     * arrays. This method might be easier to implement directly as instance method in
     * AnnotatedTypeMirror; it corresponds to a "deep" version of {@link
     * AnnotatedTypeMirror#hasAnnotation(AnnotationMirror)}.
     *
     * @param type the type to search
     * @param modifier the modifier to search for
     * @return whether the type contains the modifier
     */
    public static boolean containsModifier(AnnotatedTypeMirror type, AnnotationMirror modifier) {
        return containsModifierImpl(type, modifier, new ArrayList<>());
    }

    /*
     * For type variables we might hit the same type again. We keep a list of visited types.
     */
    private static boolean containsModifierImpl(
            AnnotatedTypeMirror type,
            AnnotationMirror modifier,
            List<AnnotatedTypeMirror> visited) {
        boolean found = type.hasAnnotation(modifier);
        boolean vis = visited.contains(type);
        visited.add(type);

        if (!found && !vis) {
            if (type.getKind() == TypeKind.DECLARED) {
                AnnotatedDeclaredType declaredType = (AnnotatedDeclaredType) type;
                for (AnnotatedTypeMirror typeMirror : declaredType.getTypeArguments()) {
                    found |= containsModifierImpl(typeMirror, modifier, visited);
                    if (found) {
                        break;
                    }
                }
            } else if (type.getKind() == TypeKind.ARRAY) {
                AnnotatedArrayType arrayType = (AnnotatedArrayType) type;
                found = containsModifierImpl(arrayType.getComponentType(), modifier, visited);
            } else if (type.getKind() == TypeKind.TYPEVAR) {
                AnnotatedTypeVariable atv = (AnnotatedTypeVariable) type;
                if (atv.getUpperBound() != null) {
                    found = containsModifierImpl(atv.getUpperBound(), modifier, visited);
                }
                if (!found && atv.getLowerBound() != null) {
                    found = containsModifierImpl(atv.getLowerBound(), modifier, visited);
                }
            } else if (type.getKind() == TypeKind.WILDCARD) {
                AnnotatedWildcardType awc = (AnnotatedWildcardType) type;
                if (awc.getExtendsBound() != null) {
                    found = containsModifierImpl(awc.getExtendsBound(), modifier, visited);
                }
                if (!found && awc.getSuperBound() != null) {
                    found = containsModifierImpl(awc.getSuperBound(), modifier, visited);
                }
            }
        }

        return found;
    }

    // TODO: is this cache limited in size?
    private static Map<Object, Boolean> isTypeAnnotationCache = new IdentityHashMap<>();

    /**
     * Determine whether the given annotation is only annotated with a target type of TYPE_USE and
     * optionally TYPE_PARAMETER, but nothing else.
     *
     * @param anno the annotation to check
     * @return true iff the annotation is only targeted to type use annotations
     */
    public static boolean isOnlyTypeAnnotation(Class<? extends Annotation> anno) {
        Boolean cached = isTypeAnnotationCache.get(anno);
        if (cached != null) {
            return cached;
        }

        // the annotation is a type annotation if it has the proper ElementTypes in the @Target
        // meta-annotation
        Target target = anno.getAnnotation(Target.class);
        boolean result =
                target != null && hasOnlyTypeQualifierElementTypes(target.value(), anno.getName());
        isTypeAnnotationCache.put(anno, result);
        return result;
    }

    /**
     * Determine whether the given annotation is annotated with a target type of TYPE_USE, and
     * optionally also something else.
     *
     * @param anno the annotation to check
     * @return true iff the annotation is also targeted to type use annotations
     */
    public static boolean isAlsoTypeAnnotation(AnnotationMirror anno) {
        Boolean cached = isTypeAnnotationCache.get(anno);
        if (cached != null) {
            return cached;
        }
        TypeElement elem = (TypeElement) anno.getAnnotationType().asElement();

        // the annotation is a type annotation if it has the proper ElementTypes in the @Target
        // meta-annotation
        Target target = elem.getAnnotation(Target.class);
        boolean result =
                target != null
                        && hasAlsoTypeQualifierElementTypes(
                                target.value(), elem.getSimpleName().toString());
        isTypeAnnotationCache.put(anno, result);
        return result;
    }

    /**
     * Returns true if the given array contains {@link ElementType#TYPE_USE}, false otherwise.
     *
     * @param elements an array of {@link ElementType} values
<<<<<<< HEAD
     * @param name the annotation being tested; used for diagnostic messages only
     * @return true iff the annotation is only targeted to type use annotations
     * @throws RuntimeException if the array contains both {@link ElementType#TYPE_USE} and
     *     something besides {@link ElementType#TYPE_PARAMETER}
     */
    private static boolean hasOnlyTypeQualifierElementTypes(ElementType[] elements, String name) {
        return hasTypeQualifierElementTypes(elements, name, true);
    }

    /**
     * Sees if the passed in array of {@link ElementType} values have the correct set of values
     * which defines a type qualifier, and optionally other targets.
     *
     * @param elements an array of {@link ElementType} values
     * @param name the annotation being tested; used for diagnostic messages only
     * @return true iff the annotation is also targeted to type use annotations
     */
    private static boolean hasAlsoTypeQualifierElementTypes(ElementType[] elements, String name) {
        return hasTypeQualifierElementTypes(elements, name, false);
    }

    private static boolean hasTypeQualifierElementTypes(
            ElementType[] elements, String name, boolean only) {
=======
     * @param cls the annotation class being tested; used for diagnostic messages only
     * @return true iff the give array contains {@link ElementType#TYPE_USE}
     * @throws RuntimeException if the array contains both {@link ElementType#TYPE_USE} and
     *     something besides {@link ElementType#TYPE_PARAMETER}
     */
    public static boolean hasTypeQualifierElementTypes(ElementType[] elements, Class<?> cls) {
        // True if the array contains TYPE_USE
>>>>>>> f48678bf
        boolean hasTypeUse = false;
        // Non-null if the array contains an element other than TYPE_USE or TYPE_PARAMETER
        ElementType otherElementType = null;

        for (ElementType element : elements) {
            if (element.equals(ElementType.TYPE_USE)) {
                hasTypeUse = true;
            } else if (!element.equals(ElementType.TYPE_PARAMETER)) {
                otherElementType = element;
            }
            if (hasTypeUse && only && otherElementType != null) {
                throw new BugInCF(
                        "@Target meta-annotation should not contain both TYPE_USE and "
                                + otherElementType
                                + ", for annotation "
                                + name);
            }
        }

        return hasTypeUse;
    }

    private static String annotationClassName =
            java.lang.annotation.Annotation.class.getCanonicalName();

    /** @return true if the underlying type of this atm is a java.lang.annotation.Annotation */
    public static boolean isJavaLangAnnotation(final AnnotatedTypeMirror atm) {
        return TypesUtils.isDeclaredOfName(atm.getUnderlyingType(), annotationClassName);
    }

    /**
     * @return true if atm is an Annotation interface, i.e. an implementation of
     *     java.lang.annotation.Annotation e.g. @interface MyAnno - implementsAnnotation would
     *     return true when called on an AnnotatedDeclaredType representing a use of MyAnno
     */
    public static boolean implementsAnnotation(final AnnotatedTypeMirror atm) {
        if (atm.getKind() != TypeKind.DECLARED) {
            return false;
        }
        final AnnotatedTypeMirror.AnnotatedDeclaredType declaredType =
                (AnnotatedTypeMirror.AnnotatedDeclaredType) atm;

        Symbol.ClassSymbol classSymbol =
                (Symbol.ClassSymbol) declaredType.getUnderlyingType().asElement();
        for (final Type iface : classSymbol.getInterfaces()) {
            if (TypesUtils.isDeclaredOfName(iface, annotationClassName)) {
                return true;
            }
        }

        return false;
    }

    public static boolean isEnum(final AnnotatedTypeMirror typeMirror) {
        if (typeMirror.getKind() == TypeKind.DECLARED) {
            final AnnotatedDeclaredType adt = (AnnotatedDeclaredType) typeMirror;
            return TypesUtils.isDeclaredOfName(
                    adt.getUnderlyingType(), java.lang.Enum.class.getName());
        }

        return false;
    }

    public static boolean isDeclarationOfJavaLangEnum(
            final Types types, final Elements elements, final AnnotatedTypeMirror typeMirror) {
        if (isEnum(typeMirror)) {
            return elements.getTypeElement("java.lang.Enum")
                    .equals(((AnnotatedDeclaredType) typeMirror).getUnderlyingType().asElement());
        }

        return false;
    }

    /** @return true if the typeVar1 and typeVar2 are two uses of the same type variable */
    public static boolean haveSameDeclaration(
            Types types,
            final AnnotatedTypeVariable typeVar1,
            final AnnotatedTypeVariable typeVar2) {
        return types.isSameType(typeVar1.getUnderlyingType(), typeVar2.getUnderlyingType());
    }

    /**
     * When overriding a method, you must include the same number of type parameters as the base
     * method. By index, these parameters are considered equivalent to the type parameters of the
     * overridden method. Necessary conditions: Both type variables are defined in methods One of
     * the two methods overrides the other Within their method declaration, both types have the same
     * type parameter index
     *
     * @return returns true if type1 and type2 are corresponding type variables (that is, either one
     *     "overrides" the other)
     */
    public static boolean areCorrespondingTypeVariables(
            Elements elements, AnnotatedTypeVariable type1, AnnotatedTypeVariable type2) {
        final TypeParameterElement type1ParamElem =
                (TypeParameterElement) type1.getUnderlyingType().asElement();
        final TypeParameterElement type2ParamElem =
                (TypeParameterElement) type2.getUnderlyingType().asElement();

        if (type1ParamElem.getGenericElement() instanceof ExecutableElement
                && type2ParamElem.getGenericElement() instanceof ExecutableElement) {
            final ExecutableElement type1Executable =
                    (ExecutableElement) type1ParamElem.getGenericElement();
            final ExecutableElement type2Executable =
                    (ExecutableElement) type2ParamElem.getGenericElement();

            final TypeElement type1Class = (TypeElement) type1Executable.getEnclosingElement();
            final TypeElement type2Class = (TypeElement) type2Executable.getEnclosingElement();

            boolean methodIsOverriden =
                    elements.overrides(type1Executable, type2Executable, type1Class)
                            || elements.overrides(type2Executable, type1Executable, type2Class);
            if (methodIsOverriden) {
                boolean haveSameIndex =
                        type1Executable.getTypeParameters().indexOf(type1ParamElem)
                                == type2Executable.getTypeParameters().indexOf(type2ParamElem);
                return haveSameIndex;
            }
        }

        return false;
    }

    /**
     * When comparing types against the bounds of a type variable, we may encounter other type
     * variables, wildcards, and intersections in those bounds. This method traverses the bounds
     * until it finds a concrete type from which it can pull an annotation.
     *
     * @param top the top of the hierarchy for which you are searching
     * @return the AnnotationMirror that represents the type of toSearch in the hierarchy of top
     */
    public static AnnotationMirror findEffectiveAnnotationInHierarchy(
            final QualifierHierarchy qualifierHierarchy,
            final AnnotatedTypeMirror toSearch,
            final AnnotationMirror top) {
        return findEffectiveAnnotationInHierarchy(qualifierHierarchy, toSearch, top, false);
    }

    /**
     * When comparing types against the bounds of a type variable, we may encounter other type
     * variables, wildcards, and intersections in those bounds. This method traverses the bounds
     * until it finds a concrete type from which it can pull an annotation.
     *
     * @param top the top of the hierarchy for which you are searching
     * @param canBeEmpty whether or not the effective type can have NO annotation in the hierarchy
     *     specified by top If this param is false, an exception will be thrown if no annotation is
     *     found Otherwise the result is null
     * @return the AnnotationMirror that represents the type of toSearch in the hierarchy of top
     */
    public static AnnotationMirror findEffectiveAnnotationInHierarchy(
            final QualifierHierarchy qualifierHierarchy,
            final AnnotatedTypeMirror toSearch,
            final AnnotationMirror top,
            final boolean canBeEmpty) {
        AnnotatedTypeMirror source = toSearch;
        while (source.getAnnotationInHierarchy(top) == null) {

            switch (source.getKind()) {
                case TYPEVAR:
                    source = ((AnnotatedTypeVariable) source).getUpperBound();
                    break;

                case WILDCARD:
                    source = ((AnnotatedWildcardType) source).getExtendsBound();
                    break;

                case INTERSECTION:
                    // if there are multiple conflicting annotations, choose the lowest
                    final AnnotationMirror glb =
                            glbOfBoundsInHierarchy(
                                    (AnnotatedIntersectionType) source, top, qualifierHierarchy);

                    if (glb == null) {
                        throw new BugInCF(
                                "AnnotatedIntersectionType has no annotation in hierarchy "
                                        + "on any of its supertypes.\n"
                                        + "intersectionType="
                                        + source);
                    }
                    return glb;

                default:
                    if (canBeEmpty) {
                        return null;
                    }

                    throw new BugInCF(
                            "Unexpected AnnotatedTypeMirror with no primary annotation.\n"
                                    + "toSearch="
                                    + toSearch
                                    + "\n"
                                    + "top="
                                    + top
                                    + "\n"
                                    + "source="
                                    + source);
            }
        }

        return source.getAnnotationInHierarchy(top);
    }

    /**
     * When comparing types against the bounds of a type variable, we may encounter other type
     * variables, wildcards, and intersections in those bounds. This method traverses the lower
     * bounds until it finds a concrete type from which it can pull an annotation. This occurs for
     * every hierarchy in QualifierHierarchy
     *
     * @return the set of effective annotation mirrors in all hierarchies
     */
    public static Set<AnnotationMirror> findEffectiveLowerBoundAnnotations(
            final QualifierHierarchy qualifierHierarchy, final AnnotatedTypeMirror toSearch) {
        AnnotatedTypeMirror source = toSearch;
        TypeKind kind = source.getKind();
        while (kind == TypeKind.TYPEVAR
                || kind == TypeKind.WILDCARD
                || kind == TypeKind.INTERSECTION) {

            switch (source.getKind()) {
                case TYPEVAR:
                    source = ((AnnotatedTypeVariable) source).getLowerBound();
                    break;

                case WILDCARD:
                    source = ((AnnotatedWildcardType) source).getSuperBound();
                    break;

                case INTERSECTION:
                    // if there are multiple conflicting annotations, choose the lowest
                    final Set<AnnotationMirror> glb =
                            glbOfBounds((AnnotatedIntersectionType) source, qualifierHierarchy);
                    return glb;

                default:
                    throw new BugInCF(
                            "Unexpected AnnotatedTypeMirror with no primary annotation;"
                                    + " toSearch="
                                    + toSearch
                                    + " source="
                                    + source);
            }

            kind = source.getKind();
        }

        return source.getAnnotations();
    }

    /**
     * When comparing types against the bounds of a type variable, we may encounter other type
     * variables, wildcards, and intersections in those bounds. This method traverses the bounds
     * until it finds a concrete type from which it can pull an annotation. This occurs for every
     * hierarchy in QualifierHierarchy
     *
     * @return the set of effective annotation mirrors in all hierarchies
     */
    public static Set<AnnotationMirror> findEffectiveAnnotations(
            final QualifierHierarchy qualifierHierarchy, final AnnotatedTypeMirror toSearch) {
        AnnotatedTypeMirror source = toSearch;
        TypeKind kind = source.getKind();
        while (kind == TypeKind.TYPEVAR
                || kind == TypeKind.WILDCARD
                || kind == TypeKind.INTERSECTION) {

            switch (source.getKind()) {
                case TYPEVAR:
                    source = ((AnnotatedTypeVariable) source).getUpperBound();
                    break;

                case WILDCARD:
                    source = ((AnnotatedWildcardType) source).getExtendsBound();
                    break;

                case INTERSECTION:
                    // if there are multiple conflicting annotations, choose the lowest
                    final Set<AnnotationMirror> glb =
                            glbOfBounds((AnnotatedIntersectionType) source, qualifierHierarchy);
                    return glb;

                default:
                    throw new BugInCF(
                            "Unexpected AnnotatedTypeMirror with no primary annotation;"
                                    + " toSearch="
                                    + toSearch
                                    + " source="
                                    + source);
            }

            kind = source.getKind();
        }

        return source.getAnnotations();
    }

    private static AnnotationMirror glbOfBoundsInHierarchy(
            final AnnotatedIntersectionType isect,
            final AnnotationMirror top,
            final QualifierHierarchy qualifierHierarchy) {
        AnnotationMirror anno = isect.getAnnotationInHierarchy(top);
        for (final AnnotatedTypeMirror supertype : isect.directSuperTypes()) {
            final AnnotationMirror superAnno = supertype.getAnnotationInHierarchy(top);
            if (superAnno != null
                    && (anno == null || qualifierHierarchy.isSubtype(superAnno, anno))) {
                anno = superAnno;
            }
        }

        return anno;
    }

    /**
     * Gets the lowest primary annotation of all bounds in the intersection.
     *
     * @param isect the intersection for which we are glbing bounds
     * @param qualifierHierarchy the qualifier used to get the hierarchies in which to glb
     * @return a set of annotations representing the glb of the intersection's bounds
     */
    public static Set<AnnotationMirror> glbOfBounds(
            final AnnotatedIntersectionType isect, final QualifierHierarchy qualifierHierarchy) {
        Set<AnnotationMirror> result = AnnotationUtils.createAnnotationSet();
        for (final AnnotationMirror top : qualifierHierarchy.getTopAnnotations()) {
            final AnnotationMirror glbAnno = glbOfBoundsInHierarchy(isect, top, qualifierHierarchy);
            if (glbAnno != null) {
                result.add(glbAnno);
            }
        }

        return result;
    }

    // For Wildcards, isSuperBound and isExtendsBound will return true if isUnbound does.

    public static boolean isExplicitlySuperBounded(final AnnotatedWildcardType wildcardType) {
        return ((Type.WildcardType) wildcardType.getUnderlyingType()).isSuperBound()
                && !((Type.WildcardType) wildcardType.getUnderlyingType()).isUnbound();
    }

    /** Returns true if wildcard type was explicitly unbounded. */
    public static boolean isExplicitlyExtendsBounded(final AnnotatedWildcardType wildcardType) {
        return ((Type.WildcardType) wildcardType.getUnderlyingType()).isExtendsBound()
                && !((Type.WildcardType) wildcardType.getUnderlyingType()).isUnbound();
    }

    /** Returns true if this type is super bounded or unbounded. */
    public static boolean isUnboundedOrSuperBounded(final AnnotatedWildcardType wildcardType) {
        return ((Type.WildcardType) wildcardType.getUnderlyingType()).isSuperBound();
    }

    /** Returns true if this type is extends bounded or unbounded. */
    public static boolean isUnboundedOrExtendsBounded(final AnnotatedWildcardType wildcardType) {
        return ((Type.WildcardType) wildcardType.getUnderlyingType()).isExtendsBound();
    }

    /**
     * Copies explicit annotations and annotations resulting from resolution of polymorphic
     * qualifiers from {@code constructor} to {@code returnType}. If {@code returnType} has an
     * annotation in the same hierarchy of an annotation to be copied, that annotation is not
     * copied.
     *
     * @param atypeFactory type factory
     * @param returnType return type to copy annotations to
     * @param constructor the ATM for the constructor
     */
    public static void copyOnlyExplicitConstructorAnnotations(
            AnnotatedTypeFactory atypeFactory,
            AnnotatedDeclaredType returnType,
            AnnotatedExecutableType constructor) {

        // TODO: There will be a nicer way to access this in 308 soon.
        List<Attribute.TypeCompound> decall =
                ((Symbol) constructor.getElement()).getRawTypeAttributes();
        Set<AnnotationMirror> decret = AnnotationUtils.createAnnotationSet();
        for (Attribute.TypeCompound da : decall) {
            if (da.position.type == com.sun.tools.javac.code.TargetType.METHOD_RETURN) {
                decret.add(da);
            }
        }

        // Collect all polymorphic qualifiers; we should substitute them.
        Set<AnnotationMirror> polys = AnnotationUtils.createAnnotationSet();
        for (AnnotationMirror anno : returnType.getAnnotations()) {
            if (QualifierPolymorphism.hasPolymorphicQualifier(anno)) {
                polys.add(anno);
            }
        }

        for (AnnotationMirror cta : constructor.getReturnType().getAnnotations()) {
            AnnotationMirror ctatop = atypeFactory.getQualifierHierarchy().getTopAnnotation(cta);
            if (returnType.isAnnotatedInHierarchy(cta)) {
                continue;
            }
            if (atypeFactory.isSupportedQualifier(cta) && !returnType.isAnnotatedInHierarchy(cta)) {
                for (AnnotationMirror fromDecl : decret) {
                    if (atypeFactory.isSupportedQualifier(fromDecl)
                            && AnnotationUtils.areSame(
                                    ctatop,
                                    atypeFactory
                                            .getQualifierHierarchy()
                                            .getTopAnnotation(fromDecl))) {
                        returnType.addAnnotation(cta);
                        break;
                    }
                }
            }

            // Go through the polymorphic qualifiers and see whether
            // there is anything left to replace.
            for (AnnotationMirror pa : polys) {
                if (AnnotationUtils.areSame(
                        ctatop, atypeFactory.getQualifierHierarchy().getTopAnnotation(pa))) {
                    returnType.replaceAnnotation(cta);
                    break;
                }
            }
        }
    }
}<|MERGE_RESOLUTION|>--- conflicted
+++ resolved
@@ -997,14 +997,13 @@
      * Returns true if the given array contains {@link ElementType#TYPE_USE}, false otherwise.
      *
      * @param elements an array of {@link ElementType} values
-<<<<<<< HEAD
-     * @param name the annotation being tested; used for diagnostic messages only
+     * @param cls the annotation class being tested; used for diagnostic messages only
      * @return true iff the annotation is only targeted to type use annotations
      * @throws RuntimeException if the array contains both {@link ElementType#TYPE_USE} and
      *     something besides {@link ElementType#TYPE_PARAMETER}
      */
-    private static boolean hasOnlyTypeQualifierElementTypes(ElementType[] elements, String name) {
-        return hasTypeQualifierElementTypes(elements, name, true);
+    private static boolean hasOnlyTypeQualifierElementTypes(ElementType[] elements, Class<?> cls) {
+        return hasTypeQualifierElementTypes(elements, cls, true);
     }
 
     /**
@@ -1012,24 +1011,24 @@
      * which defines a type qualifier, and optionally other targets.
      *
      * @param elements an array of {@link ElementType} values
-     * @param name the annotation being tested; used for diagnostic messages only
+     * @param cls the annotation class being tested; used for diagnostic messages only
      * @return true iff the annotation is also targeted to type use annotations
      */
-    private static boolean hasAlsoTypeQualifierElementTypes(ElementType[] elements, String name) {
-        return hasTypeQualifierElementTypes(elements, name, false);
-    }
-
-    private static boolean hasTypeQualifierElementTypes(
-            ElementType[] elements, String name, boolean only) {
-=======
+    private static boolean hasAlsoTypeQualifierElementTypes(ElementType[] elements, Class<?> cls) {
+        return hasTypeQualifierElementTypes(elements, cls, false);
+    }
+
+    /**
+     * Returns true if the given array contains {@link ElementType#TYPE_USE}, false otherwise.
+     *
+     * @param elements an array of {@link ElementType} values
      * @param cls the annotation class being tested; used for diagnostic messages only
      * @return true iff the give array contains {@link ElementType#TYPE_USE}
      * @throws RuntimeException if the array contains both {@link ElementType#TYPE_USE} and
      *     something besides {@link ElementType#TYPE_PARAMETER}
      */
-    public static boolean hasTypeQualifierElementTypes(ElementType[] elements, Class<?> cls) {
+     private static boolean hasTypeQualifierElementTypes(ElementType[] elements, Class<?> cls, boolean only) {
         // True if the array contains TYPE_USE
->>>>>>> f48678bf
         boolean hasTypeUse = false;
         // Non-null if the array contains an element other than TYPE_USE or TYPE_PARAMETER
         ElementType otherElementType = null;
