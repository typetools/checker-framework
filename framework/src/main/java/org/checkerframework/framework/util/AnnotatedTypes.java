package org.checkerframework.framework.util;

import com.sun.source.tree.ExpressionTree;
import com.sun.source.tree.MemberReferenceTree;
import com.sun.source.tree.MethodInvocationTree;
import com.sun.source.tree.NewClassTree;
import com.sun.source.tree.Tree;
import com.sun.tools.javac.code.Attribute;
import com.sun.tools.javac.code.Symbol;
import com.sun.tools.javac.code.Type;
import com.sun.tools.javac.code.Type.WildcardType;
import java.util.ArrayDeque;
import java.util.ArrayList;
import java.util.Collection;
import java.util.Collections;
import java.util.Comparator;
import java.util.Deque;
import java.util.HashMap;
import java.util.LinkedHashMap;
import java.util.LinkedHashSet;
import java.util.List;
import java.util.Map;
import java.util.Set;
import javax.annotation.processing.ProcessingEnvironment;
import javax.lang.model.element.AnnotationMirror;
import javax.lang.model.element.Element;
import javax.lang.model.element.ElementKind;
import javax.lang.model.element.ExecutableElement;
import javax.lang.model.element.TypeElement;
import javax.lang.model.element.TypeParameterElement;
import javax.lang.model.type.DeclaredType;
import javax.lang.model.type.ExecutableType;
import javax.lang.model.type.TypeKind;
import javax.lang.model.type.TypeMirror;
import javax.lang.model.type.TypeVariable;
import javax.lang.model.util.ElementFilter;
import javax.lang.model.util.Elements;
import javax.lang.model.util.Types;
import org.checkerframework.checker.nullness.qual.Nullable;
import org.checkerframework.checker.signature.qual.CanonicalName;
import org.checkerframework.framework.type.AnnotatedTypeFactory;
import org.checkerframework.framework.type.AnnotatedTypeMirror;
import org.checkerframework.framework.type.AnnotatedTypeMirror.AnnotatedArrayType;
import org.checkerframework.framework.type.AnnotatedTypeMirror.AnnotatedDeclaredType;
import org.checkerframework.framework.type.AnnotatedTypeMirror.AnnotatedExecutableType;
import org.checkerframework.framework.type.AnnotatedTypeMirror.AnnotatedIntersectionType;
import org.checkerframework.framework.type.AnnotatedTypeMirror.AnnotatedTypeVariable;
import org.checkerframework.framework.type.AnnotatedTypeMirror.AnnotatedWildcardType;
import org.checkerframework.framework.type.AsSuperVisitor;
import org.checkerframework.framework.type.QualifierHierarchy;
import org.checkerframework.framework.type.SyntheticArrays;
import org.checkerframework.javacutil.AnnotationUtils;
import org.checkerframework.javacutil.BugInCF;
import org.checkerframework.javacutil.ElementUtils;
import org.checkerframework.javacutil.Pair;
import org.checkerframework.javacutil.TypesUtils;
import org.plumelib.util.CollectionsPlume;
import org.plumelib.util.StringsPlume;

/**
 * Utility methods for operating on {@code AnnotatedTypeMirror}. This class mimics the class {@link
 * Types}.
 */
public class AnnotatedTypes {
  /** Class cannot be instantiated. */
  private AnnotatedTypes() {
    throw new AssertionError("Class AnnotatedTypes cannot be instantiated.");
  }

  private static AsSuperVisitor asSuperVisitor;

  /**
   * Copies annotations from {@code type} to a copy of {@code superType} where the type variables of
   * {@code superType} have been substituted. How the annotations are copied depends on the kinds of
   * AnnotatedTypeMirrors given. Generally, if {@code type} and {@code superType} are both declared
   * types, asSuper is called recursively on the direct super types, see {@link
   * AnnotatedTypeMirror#directSupertypes()}, of {@code type} until {@code type}'s erased Java type
   * is the same as {@code superType}'s erased super type. Then {@code type is returned}. For
   * compound types, asSuper is called recursively on components.
   *
   * <p>Preconditions:<br>
   * {@code superType} may have annotations, but they are ignored. <br>
   * {@code type} may not be an instanceof AnnotatedNullType, because if {@code superType} is a
   * compound type, the annotations on the component types are undefined.<br>
   * The underlying {@code type} (ie the Java type) of {@code type} should be a subtype (or the same
   * type) of the underlying type of {@code superType}. Except for these cases:
   *
   * <ul>
   *   <li>If {@code type} is a primitive, then the boxed type of {@code type} must be subtype of
   *       {@code superType}.
   *   <li>If {@code superType} is a primitive, then {@code type} must be convertible to {@code
   *       superType}.
   *   <li>If {@code superType} is a type variable or wildcard without a lower bound, then {@code
   *       type} must be a subtype of the upper bound of {@code superType}. (This relaxed rule is
   *       used during type argument inference where the type variable or wildcard is the type
   *       argument that was inferred.)
   *   <li>If {@code superType} is a wildcard with a lower bound, then {@code type} must be a
   *       subtype of the lower bound of {@code superType}.
   * </ul>
   *
   * <p>Postconditions: {@code type} and {@code superType} are not modified.
   *
   * @param atypeFactory {@link AnnotatedTypeFactory}
   * @param type type from which to copy annotations
   * @param superType a type whose erased Java type is a supertype of {@code type}'s erased Java
   *     type.
   * @return {@code superType} with annotations copied from {@code type} and type variables
   *     substituted from {@code type}.
   */
  public static <T extends AnnotatedTypeMirror> T asSuper(
      AnnotatedTypeFactory atypeFactory, AnnotatedTypeMirror type, T superType) {
    if (asSuperVisitor == null || !asSuperVisitor.sameAnnotatedTypeFactory(atypeFactory)) {
      asSuperVisitor = new AsSuperVisitor(atypeFactory);
    }
    return asSuperVisitor.asSuper(type, superType);
  }

  /**
   * Calls asSuper and casts the result to the same type as the input supertype.
   *
   * @param subtype subtype to be transformed to supertype
   * @param supertype supertype that subtype is transformed to
   * @param <T> the type of supertype and return type
   * @return subtype as an instance of supertype
   */
  public static <T extends AnnotatedTypeMirror> T castedAsSuper(
      final AnnotatedTypeFactory atypeFactory,
      final AnnotatedTypeMirror subtype,
      final T supertype) {
    final Types types = atypeFactory.getProcessingEnv().getTypeUtils();
    final Elements elements = atypeFactory.getProcessingEnv().getElementUtils();

    if (subtype.getKind() == TypeKind.NULL) {
      // Make a copy of the supertype so that if supertype is a composite type, the
      // returned type will be fully annotated.  (For example, if sub is @C null and super is
      // @A List<@B String>, then the returned type is @C List<@B String>.)
      @SuppressWarnings("unchecked")
      T copy = (T) supertype.deepCopy();
      copy.replaceAnnotations(subtype.getAnnotations());
      return copy;
    }

    final T asSuperType = AnnotatedTypes.asSuper(atypeFactory, subtype, supertype);

    fixUpRawTypes(subtype, asSuperType, supertype, types);

    // if we have a type for enum MyEnum {...}
    // When the supertype is the declaration of java.lang.Enum<E>, MyEnum values become
    // Enum<MyEnum>.  Where really, we would like an Enum<E> with the annotations from
    // Enum<MyEnum> are transferred to Enum<E>.  That is, if we have a type:
    // @1 Enum<@2 MyEnum>
    // asSuper should return:
    // @1 Enum<E extends @2 Enum<E>>
    if (asSuperType != null
        && AnnotatedTypes.isEnum(asSuperType)
        && AnnotatedTypes.isDeclarationOfJavaLangEnum(types, elements, supertype)) {
      final AnnotatedDeclaredType resultAtd = ((AnnotatedDeclaredType) supertype).deepCopy();
      resultAtd.clearPrimaryAnnotations();
      resultAtd.addAnnotations(asSuperType.getAnnotations());

      final AnnotatedDeclaredType asSuperAdt = (AnnotatedDeclaredType) asSuperType;
      if (!resultAtd.getTypeArguments().isEmpty() && !asSuperAdt.getTypeArguments().isEmpty()) {
        final AnnotatedTypeMirror sourceTypeArg = asSuperAdt.getTypeArguments().get(0);
        final AnnotatedTypeMirror resultTypeArg = resultAtd.getTypeArguments().get(0);
        resultTypeArg.clearPrimaryAnnotations();
        if (resultTypeArg.getKind() == TypeKind.TYPEVAR) {
          // Only change the upper bound of a type variable.
          AnnotatedTypeVariable resultTypeArgTV = (AnnotatedTypeVariable) resultTypeArg;
          resultTypeArgTV.getUpperBound().addAnnotations(sourceTypeArg.getAnnotations());
        } else {
          resultTypeArg.addAnnotations(sourceTypeArg.getEffectiveAnnotations());
        }
        @SuppressWarnings("unchecked")
        T result = (T) resultAtd;
        return result;
      }
    }
    return asSuperType;
  }

  /**
   * Some times we create type arguments for types that were raw. When we do an asSuper we lose
   * these arguments. If in the converted type (i.e. the subtype as super) is missing type arguments
   * AND those type arguments should come from the original subtype's type arguments then we copy
   * the original type arguments to the converted type. e.g. We have a type W, that "wasRaw" {@code
   * ArrayList<? extends Object>} When W is converted to type A, List, using asSuper it no longer
   * has its type argument. But since the type argument to List should be the same as that to
   * ArrayList we copy over the type argument of W to A. A becomes {@code List<? extends Object>}
   *
   * @param originalSubtype the subtype before being converted by asSuper
   * @param asSuperType he subtype after being converted by asSuper
   * @param supertype the supertype for which asSuperType should have the same underlying type
   * @param types the types utility
   */
  private static void fixUpRawTypes(
      final AnnotatedTypeMirror originalSubtype,
      final AnnotatedTypeMirror asSuperType,
      final AnnotatedTypeMirror supertype,
      final Types types) {
    if (asSuperType == null
        || asSuperType.getKind() != TypeKind.DECLARED
        || originalSubtype.getKind() != TypeKind.DECLARED) {
      return;
    }

    final AnnotatedDeclaredType declaredAsSuper = (AnnotatedDeclaredType) asSuperType;
    final AnnotatedDeclaredType declaredSubtype = (AnnotatedDeclaredType) originalSubtype;

    if (!declaredAsSuper.isUnderlyingTypeRaw()
        || !declaredAsSuper.getTypeArguments().isEmpty()
        || declaredSubtype.getTypeArguments().isEmpty()) {
      return;
    }

    Set<Pair<Integer, Integer>> typeArgMap =
        TypeArgumentMapper.mapTypeArgumentIndices(
            (TypeElement) declaredSubtype.getUnderlyingType().asElement(),
            (TypeElement) declaredAsSuper.getUnderlyingType().asElement(),
            types);

    if (typeArgMap.size() != declaredSubtype.getTypeArguments().size()) {
      return;
    }

    List<Pair<Integer, Integer>> orderedByDestination = new ArrayList<>(typeArgMap);
    orderedByDestination.sort(Comparator.comparingInt(o -> o.second));

    if (typeArgMap.size() == ((AnnotatedDeclaredType) supertype).getTypeArguments().size()) {
      List<? extends AnnotatedTypeMirror> subTypeArgs = declaredSubtype.getTypeArguments();
      List<AnnotatedTypeMirror> newTypeArgs =
          CollectionsPlume.mapList(
              mapping -> subTypeArgs.get(mapping.first).deepCopy(), orderedByDestination);
      declaredAsSuper.setTypeArguments(newTypeArgs);
    } else {
      declaredAsSuper.setTypeArguments(Collections.emptyList());
    }
  }

  /** This method identifies wildcard types that are unbound. */
  public static boolean hasNoExplicitBound(final AnnotatedTypeMirror wildcard) {
    return ((Type.WildcardType) wildcard.getUnderlyingType()).isUnbound();
  }

  /**
   * This method identifies wildcard types that have an explicit super bound. NOTE:
   * Type.WildcardType.isSuperBound will return true for BOTH unbound and super bound wildcards
   * which necessitates this method
   */
  public static boolean hasExplicitSuperBound(final AnnotatedTypeMirror wildcard) {
    final Type.WildcardType wildcardType = (Type.WildcardType) wildcard.getUnderlyingType();
    return wildcardType.isSuperBound()
        && !((WildcardType) wildcard.getUnderlyingType()).isUnbound();
  }

  /**
   * This method identifies wildcard types that have an explicit extends bound. NOTE:
   * Type.WildcardType.isExtendsBound will return true for BOTH unbound and extends bound wildcards
   * which necessitates this method
   */
  public static boolean hasExplicitExtendsBound(final AnnotatedTypeMirror wildcard) {
    final Type.WildcardType wildcardType = (Type.WildcardType) wildcard.getUnderlyingType();
    return wildcardType.isExtendsBound()
        && !((WildcardType) wildcard.getUnderlyingType()).isUnbound();
  }

  /**
   * Return the base type of type or any of its outer types that starts with the given type. If none
   * exists, return null.
   *
   * @param type a type
   * @param superType a type
   */
  private static AnnotatedTypeMirror asOuterSuper(
      Types types,
      AnnotatedTypeFactory atypeFactory,
      AnnotatedTypeMirror type,
      AnnotatedTypeMirror superType) {
    if (type.getKind() == TypeKind.DECLARED) {
      AnnotatedDeclaredType dt = (AnnotatedDeclaredType) type;
      AnnotatedDeclaredType enclosingType = dt;
      TypeMirror superTypeMirror = types.erasure(superType.getUnderlyingType());
      while (enclosingType != null) {
        TypeMirror enclosingTypeMirror = types.erasure(enclosingType.getUnderlyingType());
        if (types.isSubtype(enclosingTypeMirror, superTypeMirror)) {
          dt = enclosingType;
          break;
        }
        enclosingType = enclosingType.getEnclosingType();
      }
      if (enclosingType == null) {
        // TODO: https://github.com/typetools/checker-framework/issues/724
        // testcase javacheck -processor nullness  src/java/util/AbstractMap.java
        //                SourceChecker checker =  atypeFactory.getChecker().getChecker();
        //                String msg = (String.format("OuterAsSuper did not find outer
        // class. type: %s superType: %s", type, superType));
        //                checker.message(Kind.WARNING, msg);
        return superType;
      }
      return asSuper(atypeFactory, dt, superType);
    }
    return asSuper(atypeFactory, type, superType);
  }

  /**
   * Specialization of {@link #asMemberOf(Types, AnnotatedTypeFactory, AnnotatedTypeMirror,
   * Element)} with more precise return type.
   *
   * @see #asMemberOf(Types, AnnotatedTypeFactory, AnnotatedTypeMirror, Element)
   * @param types the Types instance to use
   * @param atypeFactory the type factory to use
   * @param t the receiver type
   * @param elem the element that should be viewed as member of t
   * @return the type of elem as member of t
   */
  public static AnnotatedExecutableType asMemberOf(
      Types types,
      AnnotatedTypeFactory atypeFactory,
      AnnotatedTypeMirror t,
      ExecutableElement elem) {
    return (AnnotatedExecutableType) asMemberOf(types, atypeFactory, t, (Element) elem);
  }

  /**
   * Specialization of {@link #asMemberOf(Types, AnnotatedTypeFactory, AnnotatedTypeMirror, Element,
   * AnnotatedTypeMirror)} with more precise return type.
   *
   * @see #asMemberOf(Types, AnnotatedTypeFactory, AnnotatedTypeMirror, Element,
   *     AnnotatedTypeMirror)
   * @param types the Types instance to use
   * @param atypeFactory the type factory to use
   * @param t the receiver type
   * @param elem the element that should be viewed as member of t
   * @param type unsubstituted type of member
   * @return the type of member as member of of, with initial type memberType; can be an alias to
   *     memberType
   */
  public static AnnotatedExecutableType asMemberOf(
      Types types,
      AnnotatedTypeFactory atypeFactory,
      AnnotatedTypeMirror t,
      ExecutableElement elem,
      AnnotatedExecutableType type) {
    return (AnnotatedExecutableType) asMemberOf(types, atypeFactory, t, (Element) elem, type);
  }

  /**
   * Returns the type of an element when that element is viewed as a member of, or otherwise
   * directly contained by, a given type.
   *
   * <p>For example, when viewed as a member of the parameterized type {@code Set<@NonNull String>},
   * the {@code Set.add} method is an {@code ExecutableType} whose parameter is of type
   * {@code @NonNull String}.
   *
   * <p>Before returning the result, this method adjusts it by calling {@link
   * AnnotatedTypeFactory#postAsMemberOf(AnnotatedTypeMirror, AnnotatedTypeMirror, Element)}.
   *
   * @param types the Types instance to use
   * @param atypeFactory the type factory to use
   * @param t the receiver type
   * @param elem the element that should be viewed as member of t
   * @return the type of elem as member of t
   */
  public static AnnotatedTypeMirror asMemberOf(
      Types types, AnnotatedTypeFactory atypeFactory, AnnotatedTypeMirror t, Element elem) {
    final AnnotatedTypeMirror memberType = atypeFactory.getAnnotatedType(elem);
    return asMemberOf(types, atypeFactory, t, elem, memberType);
  }

  /**
   * Returns the type of an element when that element is viewed as a member of, or otherwise
   * directly contained by, a given type. An initial type for the member is provided, to allow for
   * earlier changes to the declared type of elem. For example, polymorphic qualifiers must be
   * substituted before type variables are substituted.
   *
   * @param types the Types instance to use
   * @param atypeFactory the type factory to use
   * @param t the receiver type
   * @param elem the element that should be viewed as member of t
   * @param elemType unsubstituted type of elem
   * @return the type of elem as member of t
   * @see #asMemberOf(Types, AnnotatedTypeFactory, AnnotatedTypeMirror, Element)
   */
  public static AnnotatedTypeMirror asMemberOf(
      Types types,
      AnnotatedTypeFactory atypeFactory,
      @Nullable AnnotatedTypeMirror t,
      Element elem,
      AnnotatedTypeMirror elemType) {
    // asMemberOf is only for fields, variables, and methods!
    // Otherwise, simply use fromElement.
    switch (elem.getKind()) {
      case PACKAGE:
      case INSTANCE_INIT:
      case OTHER:
      case STATIC_INIT:
      case TYPE_PARAMETER:
        return elemType;
      default:
        if (t == null || ElementUtils.isStatic(elem)) {
          return elemType;
        }
        AnnotatedTypeMirror res = asMemberOfImpl(types, atypeFactory, t, elem, elemType);
        atypeFactory.postAsMemberOf(res, t, elem);
        return res;
    }
  }

  /**
   * Helper for {@link AnnotatedTypes#asMemberOf(Types, AnnotatedTypeFactory, AnnotatedTypeMirror,
   * Element)}.
   *
   * @param types the Types instance to use
   * @param atypeFactory the type factory to use
   * @param receiverType the receiver type
   * @param member the element that should be viewed as member of receiverType
   * @param memberType unsubstituted type of member
   * @return the type of member as a member of receiverType; can be an alias to memberType
   */
  private static AnnotatedTypeMirror asMemberOfImpl(
      final Types types,
      final AnnotatedTypeFactory atypeFactory,
      final AnnotatedTypeMirror receiverType,
      final Element member,
      final AnnotatedTypeMirror memberType) {
    switch (receiverType.getKind()) {
      case ARRAY:
        // Method references like String[]::clone should have a return type of String[]
        // rather than Object.
        if (SyntheticArrays.isArrayClone(receiverType, member)) {
          return SyntheticArrays.replaceReturnType(member, (AnnotatedArrayType) receiverType);
        }
        return memberType;
      case TYPEVAR:
        return asMemberOf(
            types,
            atypeFactory,
            atypeFactory.applyCaptureConversion(
                ((AnnotatedTypeVariable) receiverType).getUpperBound()),
            member,
            memberType);
      case WILDCARD:
        if (((AnnotatedWildcardType) receiverType).isUninferredTypeArgument()) {
          return substituteUninferredTypeArgs(atypeFactory, member, memberType);
        }
        return asMemberOf(
            types,
            atypeFactory,
            ((AnnotatedWildcardType) receiverType).getExtendsBound().deepCopy(),
            member,
            memberType);
      case INTERSECTION:
        AnnotatedTypeMirror result = memberType;
        for (AnnotatedTypeMirror bound : ((AnnotatedIntersectionType) receiverType).getBounds()) {
          result = substituteTypeVariables(types, atypeFactory, bound, member, result);
        }
        return result;
      case UNION:
      case DECLARED:
        return substituteTypeVariables(types, atypeFactory, receiverType, member, memberType);
      default:
        throw new BugInCF("asMemberOf called on unexpected type.%nt: %s", receiverType);
    }
  }

  /**
   * Substitute type variables.
   *
   * @param types type utilities
   * @param atypeFactory the type factory
   * @param receiverType the type of the class that contains member (or a subtype of it)
   * @param member a type member, such as a method or field
   * @param memberType the type of {@code member}
   * @return {@code memberType}, substituted
   */
  private static AnnotatedTypeMirror substituteTypeVariables(
      Types types,
      AnnotatedTypeFactory atypeFactory,
      AnnotatedTypeMirror receiverType,
      Element member,
      AnnotatedTypeMirror memberType) {

    // Basic Algorithm:
    // 1. Find the enclosingClassOfMember of the element
    // 2. Find the base type of enclosingClassOfMember (e.g. type of enclosingClassOfMember as
    //      supertype of passed type)
    // 3. Substitute for type variables if any exist
    TypeElement enclosingClassOfMember = ElementUtils.enclosingTypeElement(member);
    final Map<TypeVariable, AnnotatedTypeMirror> mappings = new HashMap<>();

    // Look for all enclosing classes that have type variables
    // and collect type to be substituted for those type variables
    while (enclosingClassOfMember != null) {
      addTypeVarMappings(types, atypeFactory, receiverType, enclosingClassOfMember, mappings);
      enclosingClassOfMember =
          ElementUtils.enclosingTypeElement(enclosingClassOfMember.getEnclosingElement());
    }

    if (!mappings.isEmpty()) {
      memberType = atypeFactory.getTypeVarSubstitutor().substitute(mappings, memberType);
    }
<<<<<<< HEAD
    if (receiverType.getKind() == TypeKind.DECLARED) {
      TypeMirror s =
          types.asMemberOf(((AnnotatedDeclaredType) receiverType).getUnderlyingType(), member);
      AnnotatedTypeMirror t =
          AnnotatedTypeMirror.createType(s, atypeFactory, memberType.isDeclaration());
      if (t.getKind() == TypeKind.EXECUTABLE) {
        ((AnnotatedExecutableType) t).setElement((ExecutableElement) member);
      }
=======
    if (receiverType.getKind() == TypeKind.DECLARED && member.getKind() == ElementKind.METHOD) {
      TypeMirror s =
          types.asMemberOf(((AnnotatedDeclaredType) receiverType).getUnderlyingType(), member);
      @SuppressWarnings("UnusedVariable")
      TypeMirror re = ((ExecutableType) s).getReceiverType();
      AnnotatedExecutableType t =
          (AnnotatedExecutableType)
              AnnotatedTypeMirror.createType(s, atypeFactory, memberType.isDeclaration());
      AnnotatedDeclaredType r =
          (AnnotatedDeclaredType)
              AnnotatedTypeMirror.createType(receiverType.getUnderlyingType(), atypeFactory, false);
      t.setReceiverType(r);
      t.setElement((ExecutableElement) member);

>>>>>>> fa905f29
      atypeFactory.initializeAtm(t);
      atypeFactory.replaceAnnotations(memberType, t);
      return t;
    }

    return memberType;
  }

  private static void addTypeVarMappings(
      Types types,
      AnnotatedTypeFactory atypeFactory,
      AnnotatedTypeMirror t,
      TypeElement enclosingClassOfElem,
      Map<TypeVariable, AnnotatedTypeMirror> mappings) {
    if (enclosingClassOfElem.getTypeParameters().isEmpty()) {
      return;
    }
    AnnotatedDeclaredType enclosingType = atypeFactory.getAnnotatedType(enclosingClassOfElem);
    AnnotatedDeclaredType base =
        (AnnotatedDeclaredType) asOuterSuper(types, atypeFactory, t, enclosingType);

    final List<AnnotatedTypeVariable> ownerParams =
        new ArrayList<>(enclosingType.getTypeArguments().size());
    for (final AnnotatedTypeMirror typeParam : enclosingType.getTypeArguments()) {
      if (typeParam.getKind() != TypeKind.TYPEVAR) {
        throw new BugInCF(
            StringsPlume.joinLines(
                "Type arguments of a declaration should be type variables.",
                "  enclosingClassOfElem=" + enclosingClassOfElem,
                "  enclosingType=" + enclosingType,
                "  typeMirror=" + t));
      }
      ownerParams.add((AnnotatedTypeVariable) typeParam);
    }

    List<AnnotatedTypeMirror> baseParams = base.getTypeArguments();
    if (ownerParams.size() != baseParams.size() && !base.isUnderlyingTypeRaw()) {
      throw new BugInCF(
          StringsPlume.joinLines(
              "Unexpected number of parameters.",
              "enclosingType=" + enclosingType,
              "baseType=" + base));
    }
    if (!ownerParams.isEmpty() && baseParams.isEmpty() && base.isUnderlyingTypeRaw()) {
      // If base type was raw and the type arguments are missing, set them to the erased
      // type of the type variable (which is the erased type of the upper bound).
      baseParams = CollectionsPlume.mapList(AnnotatedTypeVariable::getErased, ownerParams);
    }

    for (int i = 0; i < ownerParams.size(); ++i) {
      mappings.put(ownerParams.get(i).getUnderlyingType(), baseParams.get(i));
    }
  }

  /**
   * Substitutes uninferred type arguments for type variables in {@code memberType}.
   *
   * @param atypeFactory the type factory
   * @param member the element with type {@code memberType}; used to obtain the enclosing type
   * @param memberType the type to side-effect
   * @return memberType, with type arguments substituted for type variables
   */
  private static AnnotatedTypeMirror substituteUninferredTypeArgs(
      AnnotatedTypeFactory atypeFactory, Element member, AnnotatedTypeMirror memberType) {
    TypeElement enclosingClassOfMember = ElementUtils.enclosingTypeElement(member);
    final Map<TypeVariable, AnnotatedTypeMirror> mappings = new HashMap<>();

    while (enclosingClassOfMember != null) {
      if (!enclosingClassOfMember.getTypeParameters().isEmpty()) {
        AnnotatedDeclaredType enclosingType = atypeFactory.getAnnotatedType(enclosingClassOfMember);
        for (final AnnotatedTypeMirror type : enclosingType.getTypeArguments()) {
          AnnotatedTypeVariable typeParameter = (AnnotatedTypeVariable) type;
          mappings.put(
              typeParameter.getUnderlyingType(),
              atypeFactory.getUninferredWildcardType(typeParameter));
        }
      }
      enclosingClassOfMember =
          ElementUtils.enclosingTypeElement(enclosingClassOfMember.getEnclosingElement());
    }

    if (!mappings.isEmpty()) {
      return atypeFactory.getTypeVarSubstitutor().substitute(mappings, memberType);
    }

    return memberType;
  }

  /**
   * Returns all the supertypes (direct or indirect) of the given declared type.
   *
   * @param type a declared type
   * @return all the supertypes of the given type
   */
  public static Set<AnnotatedDeclaredType> getSuperTypes(AnnotatedDeclaredType type) {

    Set<AnnotatedDeclaredType> supertypes = new LinkedHashSet<>();
    if (type == null) {
      return supertypes;
    }

    // Set up a stack containing the type mirror of subtype, which
    // is our starting point.
    Deque<AnnotatedDeclaredType> stack = new ArrayDeque<>();
    stack.push(type);

    while (!stack.isEmpty()) {
      AnnotatedDeclaredType current = stack.pop();

      // For each direct supertype of the current type, if it
      // hasn't already been visited, push it onto the stack and
      // add it to our supertypes set.
      for (AnnotatedDeclaredType supertype : current.directSupertypes()) {
        if (!supertypes.contains(supertype)) {
          stack.push(supertype);
          supertypes.add(supertype);
        }
      }
    }

    return Collections.unmodifiableSet(supertypes);
  }

  /**
   * Given a method, return the methods that it overrides.
   *
   * @param method the overriding method
   * @return a map from types to methods that {@code method} overrides
   */
  public static Map<AnnotatedDeclaredType, ExecutableElement> overriddenMethods(
      Elements elements, AnnotatedTypeFactory atypeFactory, ExecutableElement method) {
    final TypeElement elem = (TypeElement) method.getEnclosingElement();
    final AnnotatedDeclaredType type = atypeFactory.getAnnotatedType(elem);
    final Collection<AnnotatedDeclaredType> supertypes = getSuperTypes(type);
    return overriddenMethods(elements, method, supertypes);
  }

  /**
   * Given a method and all supertypes (recursively) of the method's containing class, returns the
   * methods that the method overrides.
   *
   * @param method the overriding method
   * @param supertypes the set of supertypes to check for methods that are overridden by {@code
   *     method}
   * @return a map from types to methods that {@code method} overrides
   */
  public static Map<AnnotatedDeclaredType, ExecutableElement> overriddenMethods(
      Elements elements, ExecutableElement method, Collection<AnnotatedDeclaredType> supertypes) {

    Map<AnnotatedDeclaredType, ExecutableElement> overrides = new LinkedHashMap<>();

    for (AnnotatedDeclaredType supertype : supertypes) {
      @Nullable TypeElement superElement = (TypeElement) supertype.getUnderlyingType().asElement();
      assert superElement != null;
      // For all method in the supertype, add it to the set if
      // it overrides the given method.
      for (ExecutableElement supermethod :
          ElementFilter.methodsIn(superElement.getEnclosedElements())) {
        if (elements.overrides(method, supermethod, superElement)) {
          overrides.put(supertype, supermethod);
          break;
        }
      }
    }

    return Collections.unmodifiableMap(overrides);
  }

  /**
   * Given a method or constructor invocation, return a mapping of the type variables to their type
   * arguments, if any exist.
   *
   * <p>It uses the method or constructor invocation type arguments if they were specified and
   * otherwise it infers them based on the passed arguments or the return type context, according to
   * JLS 15.12.2.
   *
   * @param atypeFactory the annotated type factory
   * @param expr the method or constructor invocation tree; the passed argument has to be a subtype
   *     of MethodInvocationTree or NewClassTree
   * @param elt the element corresponding to the tree
   * @param preType the (partially annotated) type corresponding to the tree - the result of
   *     AnnotatedTypes.asMemberOf with the receiver and elt
   * @return the mapping of the type variables to type arguments for this method or constructor
   *     invocation
   */
  public static Map<TypeVariable, AnnotatedTypeMirror> findTypeArguments(
      final ProcessingEnvironment processingEnv,
      final AnnotatedTypeFactory atypeFactory,
      final ExpressionTree expr,
      final ExecutableElement elt,
      final AnnotatedExecutableType preType) {
    return findTypeArguments(processingEnv, atypeFactory, expr, elt, preType, true);
  }

  public static Map<TypeVariable, AnnotatedTypeMirror> findTypeArguments(
      final ProcessingEnvironment processingEnv,
      final AnnotatedTypeFactory atypeFactory,
      final ExpressionTree expr,
      final ExecutableElement elt,
      final AnnotatedExecutableType preType,
      boolean inferTypeArgs) {
    // Is the method a generic method?
    if (elt.getTypeParameters().isEmpty()) {
      return Collections.emptyMap();
    }

    List<? extends Tree> targs;
    if (expr instanceof MethodInvocationTree) {
      targs = ((MethodInvocationTree) expr).getTypeArguments();
    } else if (expr instanceof NewClassTree) {
      targs = ((NewClassTree) expr).getTypeArguments();
    } else if (expr instanceof MemberReferenceTree) {
      targs = ((MemberReferenceTree) expr).getTypeArguments();
      if (targs == null) {
        // TODO: Add type argument inference as part of fix for #979
        return new HashMap<>();
      }
    } else {
      // This case should never happen.
      throw new BugInCF("AnnotatedTypes.findTypeArguments: unexpected tree: " + expr);
    }

    // Has the user supplied type arguments?
    if (!targs.isEmpty()) {
      List<? extends AnnotatedTypeVariable> tvars = preType.getTypeVariables();

      Map<TypeVariable, AnnotatedTypeMirror> typeArguments = new HashMap<>();
      for (int i = 0; i < elt.getTypeParameters().size(); ++i) {
        AnnotatedTypeVariable typeVar = tvars.get(i);
        AnnotatedTypeMirror typeArg = atypeFactory.getAnnotatedTypeFromTypeTree(targs.get(i));
        // TODO: the call to getTypeParameterDeclaration shouldn't be necessary - typeVar
        // already should be a declaration.
        typeArguments.put(typeVar.getUnderlyingType(), typeArg);
      }
      return typeArguments;
    } else {
      if (inferTypeArgs) {
        return atypeFactory
            .getTypeArgumentInference()
            .inferTypeArgs(atypeFactory, expr, elt, preType);
      } else {
        return Collections.emptyMap();
      }
    }
  }

  /**
   * Returns the lub of two annotated types.
   *
   * @param atypeFactory AnnotatedTypeFactory
   * @param type1 annotated type
   * @param type2 annotated type
   * @return the lub of type1 and type2
   */
  public static AnnotatedTypeMirror leastUpperBound(
      AnnotatedTypeFactory atypeFactory, AnnotatedTypeMirror type1, AnnotatedTypeMirror type2) {
    TypeMirror lub =
        TypesUtils.leastUpperBound(
            type1.getUnderlyingType(), type2.getUnderlyingType(), atypeFactory.getProcessingEnv());
    return leastUpperBound(atypeFactory, type1, type2, lub);
  }

  /**
   * Returns the lub, whose underlying type is {@code lubTypeMirror} of two annotated types.
   *
   * @param atypeFactory AnnotatedTypeFactory
   * @param type1 annotated type whose underlying type must be a subtype or convertible to
   *     lubTypeMirror
   * @param type2 annotated type whose underlying type must be a subtype or convertible to
   *     lubTypeMirror
   * @param lubTypeMirror underlying type of the returned lub
   * @return the lub of type1 and type2 with underlying type lubTypeMirror
   */
  public static AnnotatedTypeMirror leastUpperBound(
      AnnotatedTypeFactory atypeFactory,
      AnnotatedTypeMirror type1,
      AnnotatedTypeMirror type2,
      TypeMirror lubTypeMirror) {
    return new AtmLubVisitor(atypeFactory).lub(type1, type2, lubTypeMirror);
  }

  /**
   * Returns the "annotated greatest lower bound" of {@code type1} and {@code type2}.
   *
   * <p>Suppose that there is an expression e with annotated type T. The underlying type of T must
   * be the same as javac's type for e. (This is a requirement of the Checker Framework.) As a
   * corollary, when computing a glb of atype1 and atype2, it is required that
   * underlyingType(cfGLB(atype1, atype2) == glb(javacGLB(underlyingType(atype1),
   * underlyingType(atype2)). Because of this requirement, the return value of this method (the
   * "annotated GLB") may not be a subtype of one of the types.
   *
   * <p>The "annotated greatest lower bound" is defined as follows:
   *
   * <ol>
   *   <li>If the underlying type of {@code type1} and {@code type2} are the same, then return a
   *       copy of {@code type1} whose primary annotations are the greatest lower bound of the
   *       primary annotations on {@code type1} and {@code type2}.
   *   <li>If the underlying type of {@code type1} is a subtype of the underlying type of {@code
   *       type2}, then return a copy of {@code type1} whose primary annotations are the greatest
   *       lower bound of the primary annotations on {@code type1} and {@code type2}.
   *   <li>If the underlying type of {@code type1} is a supertype of the underlying type of {@code
   *       type2}, then return a copy of {@code type2} whose primary annotations are the greatest
   *       lower bound of the primary annotations on {@code type1} and {@code type2}.
   *   <li>If the underlying type of {@code type1} and {@code type2} are not in a subtyping
   *       relationship, then return an annotated intersection type whose bounds are {@code type1}
   *       and {@code type2}.
   * </ol>
   *
   * @param atypeFactory the AnnotatedTypeFactory
   * @param type1 annotated type
   * @param type2 annotated type
   * @return the annotated glb of type1 and type2
   */
  public static AnnotatedTypeMirror annotatedGLB(
      AnnotatedTypeFactory atypeFactory, AnnotatedTypeMirror type1, AnnotatedTypeMirror type2) {
    TypeMirror glbJava =
        TypesUtils.greatestLowerBound(
            type1.getUnderlyingType(), type2.getUnderlyingType(), atypeFactory.getProcessingEnv());
    Types types = atypeFactory.types;
    if (types.isSubtype(type1.getUnderlyingType(), type2.getUnderlyingType())) {
      return glbSubtype(atypeFactory.getQualifierHierarchy(), type1, type2);
    } else if (types.isSubtype(type2.getUnderlyingType(), type1.getUnderlyingType())) {
      return glbSubtype(atypeFactory.getQualifierHierarchy(), type2, type1);
    }

    if (types.isSameType(type1.getUnderlyingType(), glbJava)) {
      return glbSubtype(atypeFactory.getQualifierHierarchy(), type1, type2);
    } else if (types.isSameType(type2.getUnderlyingType(), glbJava)) {
      return glbSubtype(atypeFactory.getQualifierHierarchy(), type2, type1);
    }

    if (glbJava.getKind() != TypeKind.INTERSECTION) {
      // If one type isn't a subtype of the other, then GLB must be an intersection.
      throw new BugInCF(
          "AnnotatedTypes#annotatedGLB: expected intersection, got [%s] %s. "
              + "type1: %s, type2: %s",
          glbJava.getKind(), glbJava, type1, type2);
    }
    QualifierHierarchy qualifierHierarchy = atypeFactory.getQualifierHierarchy();
    Set<AnnotationMirror> set1 =
        AnnotatedTypes.findEffectiveLowerBoundAnnotations(qualifierHierarchy, type1);
    Set<AnnotationMirror> set2 =
        AnnotatedTypes.findEffectiveLowerBoundAnnotations(qualifierHierarchy, type2);
    Set<? extends AnnotationMirror> glbAnno = qualifierHierarchy.greatestLowerBounds(set1, set2);

    AnnotatedIntersectionType glb =
        (AnnotatedIntersectionType) AnnotatedTypeMirror.createType(glbJava, atypeFactory, false);

    List<AnnotatedTypeMirror> newBounds = new ArrayList<>(2);
    for (AnnotatedTypeMirror bound : glb.getBounds()) {
      if (types.isSameType(bound.getUnderlyingType(), type1.getUnderlyingType())) {
        newBounds.add(type1.deepCopy());
      } else if (types.isSameType(bound.getUnderlyingType(), type2.getUnderlyingType())) {
        newBounds.add(type2.deepCopy());
      } else if (type1.getKind() == TypeKind.INTERSECTION) {
        AnnotatedIntersectionType intertype1 = (AnnotatedIntersectionType) type1;
        for (AnnotatedTypeMirror otherBound : intertype1.getBounds()) {
          if (types.isSameType(bound.getUnderlyingType(), otherBound.getUnderlyingType())) {
            newBounds.add(otherBound.deepCopy());
          }
        }
      } else if (type2.getKind() == TypeKind.INTERSECTION) {
        AnnotatedIntersectionType intertype2 = (AnnotatedIntersectionType) type2;
        for (AnnotatedTypeMirror otherBound : intertype2.getBounds()) {
          if (types.isSameType(bound.getUnderlyingType(), otherBound.getUnderlyingType())) {
            newBounds.add(otherBound.deepCopy());
          }
        }
      } else {
        throw new BugInCF(
            "Neither %s nor %s is one of the intersection bounds in %s. Bound: %s",
            type1, type2, bound, glb);
      }
    }

    glb.setBounds(newBounds);
    glb.addAnnotations(glbAnno);
    return glb;
  }

  /**
   * Returns the annotated greatest lower bound of {@code subtype} and {@code supertype}, where the
   * underlying Java types are in a subtyping relationship.
   *
   * <p>This handles cases 1, 2, and 3 mentioned in the Javadoc of {@link
   * #annotatedGLB(AnnotatedTypeFactory, AnnotatedTypeMirror, AnnotatedTypeMirror)}.
   *
   * @param qualifierHierarchy QualifierHierarchy
   * @param subtype annotated type whose underlying type is a subtype of {@code supertype}
   * @param supertype annotated type whose underlying type is a supertype of {@code subtype}
   * @return the annotated greatest lower bound of {@code subtype} and {@code supertype}
   */
  private static AnnotatedTypeMirror glbSubtype(
      QualifierHierarchy qualifierHierarchy,
      AnnotatedTypeMirror subtype,
      AnnotatedTypeMirror supertype) {
    AnnotatedTypeMirror glb = subtype.deepCopy();
    glb.clearPrimaryAnnotations();

    for (AnnotationMirror top : qualifierHierarchy.getTopAnnotations()) {
      AnnotationMirror subAnno = subtype.getAnnotationInHierarchy(top);
      AnnotationMirror superAnno = supertype.getAnnotationInHierarchy(top);
      if (subAnno != null && superAnno != null) {
        glb.addAnnotation(qualifierHierarchy.greatestLowerBound(subAnno, superAnno));
      } else if (subAnno == null && superAnno == null) {
        if (subtype.getKind() != TypeKind.TYPEVAR || supertype.getKind() != TypeKind.TYPEVAR) {
          throw new BugInCF(
              "Missing primary annotations: subtype: %s, supertype: %s", subtype, supertype);
        }
      } else if (subAnno == null) {
        if (subtype.getKind() != TypeKind.TYPEVAR) {
          throw new BugInCF("Missing primary annotations: subtype: %s", subtype);
        }
        Set<AnnotationMirror> lb = findEffectiveLowerBoundAnnotations(qualifierHierarchy, subtype);
        AnnotationMirror lbAnno = qualifierHierarchy.findAnnotationInHierarchy(lb, top);
        if (lbAnno != null && !qualifierHierarchy.isSubtype(lbAnno, superAnno)) {
          // The superAnno is lower than the lower bound annotation, so add it.
          glb.addAnnotation(superAnno);
        } // else don't add any annotation.
      } else {
        throw new BugInCF("GLB: subtype: %s, supertype: %s", subtype, supertype);
      }
    }
    return glb;
  }

  /**
   * Returns the method parameters for the invoked method, with the same number of arguments passed
   * in the methodInvocation tree.
   *
   * <p>If the invoked method is not a vararg method or it is a vararg method but the invocation
   * passes an array to the vararg parameter, it would simply return the method parameters.
   *
   * <p>Otherwise, it would return the list of parameters as if the vararg is expanded to match the
   * size of the passed arguments.
   *
   * @param atypeFactory the type factory to use for fetching annotated types
   * @param method the method's type
   * @param args the arguments to the method invocation
   * @return the types that the method invocation arguments need to be subtype of
   */
  public static List<AnnotatedTypeMirror> expandVarArgsParameters(
      AnnotatedTypeFactory atypeFactory,
      AnnotatedExecutableType method,
      List<? extends ExpressionTree> args) {
    List<AnnotatedTypeMirror> parameters = method.getParameterTypes();
    if (!method.getElement().isVarArgs()) {
      return parameters;
    }

    AnnotatedArrayType varargs = (AnnotatedArrayType) parameters.get(parameters.size() - 1);

    if (parameters.size() == args.size()) {
      // Check if one sent an element or an array
      AnnotatedTypeMirror lastArg = atypeFactory.getAnnotatedType(args.get(args.size() - 1));
      if (lastArg.getKind() == TypeKind.NULL
          || (lastArg.getKind() == TypeKind.ARRAY
              && getArrayDepth(varargs) == getArrayDepth((AnnotatedArrayType) lastArg))) {
        return parameters;
      }
    }

    parameters = new ArrayList<>(parameters.subList(0, parameters.size() - 1));
    for (int i = args.size() - parameters.size(); i > 0; --i) {
      parameters.add(varargs.getComponentType().deepCopy());
    }

    return parameters;
  }

  /**
   * Returns the method parameters for the invoked method, with the same number of formal parameters
   * as the arguments in the given list.
   *
   * @param method the method's type
   * @param args the types of the arguments at the call site
   * @return the method parameters, with varargs replaced by instances of its component type
   */
  public static List<AnnotatedTypeMirror> expandVarArgsParametersFromTypes(
      AnnotatedExecutableType method, List<AnnotatedTypeMirror> args) {
    List<AnnotatedTypeMirror> parameters = method.getParameterTypes();
    if (!method.getElement().isVarArgs()) {
      return parameters;
    }

    AnnotatedArrayType varargs = (AnnotatedArrayType) parameters.get(parameters.size() - 1);

    if (parameters.size() == args.size()) {
      // Check if one sent an element or an array
      AnnotatedTypeMirror lastArg = args.get(args.size() - 1);
      if (lastArg.getKind() == TypeKind.ARRAY
          && (getArrayDepth(varargs) == getArrayDepth((AnnotatedArrayType) lastArg)
              // If the array depths don't match, but the component type of the vararg
              // is a type variable, then that type variable might later be
              // substituted for an array.
              || varargs.getComponentType().getKind() == TypeKind.TYPEVAR)) {
        return parameters;
      }
    }

    parameters = new ArrayList<>(parameters.subList(0, parameters.size() - 1));
    for (int i = args.size() - parameters.size(); i > 0; --i) {
      parameters.add(varargs.getComponentType());
    }

    return parameters;
  }

  /**
   * Given an AnnotatedExecutableType of a method or constructor declaration, get the parameter type
   * expected at the indexth position (unwrapping varargs if necessary).
   *
   * @param methodType AnnotatedExecutableType of method or constructor containing parameter to
   *     return
   * @param index position of parameter type to return
   * @return if that parameter is a varArgs, return the component of the var args and NOT the array
   *     type. Otherwise, return the exact type of the parameter in the index position.
   */
  public static AnnotatedTypeMirror getAnnotatedTypeMirrorOfParameter(
      AnnotatedExecutableType methodType, int index) {
    List<AnnotatedTypeMirror> parameterTypes = methodType.getParameterTypes();
    boolean hasVarArg = methodType.getElement().isVarArgs();

    final int lastIndex = parameterTypes.size() - 1;
    final AnnotatedTypeMirror lastType = parameterTypes.get(lastIndex);
    final boolean parameterBeforeVarargs = index < lastIndex;
    if (!parameterBeforeVarargs && lastType instanceof AnnotatedArrayType) {
      final AnnotatedArrayType arrayType = (AnnotatedArrayType) lastType;
      if (hasVarArg) {
        return arrayType.getComponentType();
      }
    }
    return parameterTypes.get(index);
  }

  /**
   * Return a list of the AnnotatedTypeMirror of the passed expression trees, in the same order as
   * the trees.
   *
   * @param atypeFactory a type factory
   * @param paramTypes the parameter types to use as assignment context
   * @param trees the AST nodes
   * @return a list with the AnnotatedTypeMirror of each tree in trees
   * @deprecated use CollectionsPlume.mapList(atypeFactory::getAnnotatedType, trees) instead.
   */
  @Deprecated
  public static List<AnnotatedTypeMirror> getAnnotatedTypes(
      AnnotatedTypeFactory atypeFactory,
      List<AnnotatedTypeMirror> paramTypes,
      List<? extends ExpressionTree> trees) {
    if (paramTypes.size() != trees.size()) {
      throw new BugInCF(
          "AnnotatedTypes.getAnnotatedTypes: size mismatch! "
              + "Parameter types: "
              + paramTypes
              + " Arguments: "
              + trees);
    }

    return CollectionsPlume.mapList(atypeFactory::getAnnotatedType, trees);
  }

  /**
   * Returns the depth of the array type of the provided array.
   *
   * @param array the type of the array
   * @return the depth of the provided array
   */
  public static int getArrayDepth(AnnotatedArrayType array) {
    int counter = 0;
    AnnotatedTypeMirror type = array;
    while (type.getKind() == TypeKind.ARRAY) {
      counter++;
      type = ((AnnotatedArrayType) type).getComponentType();
    }
    return counter;
  }

  // The innermost *array* type.
  public static AnnotatedTypeMirror innerMostType(AnnotatedTypeMirror t) {
    AnnotatedTypeMirror inner = t;
    while (inner.getKind() == TypeKind.ARRAY) {
      inner = ((AnnotatedArrayType) inner).getComponentType();
    }
    return inner;
  }

  /**
   * Checks whether type contains the given modifier, also recursively in type arguments and arrays.
   * This method might be easier to implement directly as instance method in AnnotatedTypeMirror; it
   * corresponds to a "deep" version of {@link AnnotatedTypeMirror#hasAnnotation(AnnotationMirror)}.
   *
   * @param type the type to search
   * @param modifier the modifier to search for
   * @return whether the type contains the modifier
   */
  public static boolean containsModifier(AnnotatedTypeMirror type, AnnotationMirror modifier) {
    return containsModifierImpl(type, modifier, new ArrayList<>());
  }

  /*
   * For type variables we might hit the same type again. We keep a list of visited types.
   */
  private static boolean containsModifierImpl(
      AnnotatedTypeMirror type, AnnotationMirror modifier, List<AnnotatedTypeMirror> visited) {
    boolean found = type.hasAnnotation(modifier);
    boolean vis = visited.contains(type);
    visited.add(type);

    if (!found && !vis) {
      if (type.getKind() == TypeKind.DECLARED) {
        AnnotatedDeclaredType declaredType = (AnnotatedDeclaredType) type;
        for (AnnotatedTypeMirror typeMirror : declaredType.getTypeArguments()) {
          found |= containsModifierImpl(typeMirror, modifier, visited);
          if (found) {
            break;
          }
        }
      } else if (type.getKind() == TypeKind.ARRAY) {
        AnnotatedArrayType arrayType = (AnnotatedArrayType) type;
        found = containsModifierImpl(arrayType.getComponentType(), modifier, visited);
      } else if (type.getKind() == TypeKind.TYPEVAR) {
        AnnotatedTypeVariable atv = (AnnotatedTypeVariable) type;
        if (atv.getUpperBound() != null) {
          found = containsModifierImpl(atv.getUpperBound(), modifier, visited);
        }
        if (!found && atv.getLowerBound() != null) {
          found = containsModifierImpl(atv.getLowerBound(), modifier, visited);
        }
      } else if (type.getKind() == TypeKind.WILDCARD) {
        AnnotatedWildcardType awc = (AnnotatedWildcardType) type;
        if (awc.getExtendsBound() != null) {
          found = containsModifierImpl(awc.getExtendsBound(), modifier, visited);
        }
        if (!found && awc.getSuperBound() != null) {
          found = containsModifierImpl(awc.getSuperBound(), modifier, visited);
        }
      }
    }

    return found;
  }

  /** java.lang.annotation.Annotation.class canonical name. */
  private static @CanonicalName String annotationClassName =
      java.lang.annotation.Annotation.class.getCanonicalName();

  /**
   * Returns true if the underlying type of this atm is a java.lang.annotation.Annotation.
   *
   * @return true if the underlying type of this atm is a java.lang.annotation.Annotation
   */
  public static boolean isJavaLangAnnotation(final AnnotatedTypeMirror atm) {
    return TypesUtils.isDeclaredOfName(atm.getUnderlyingType(), annotationClassName);
  }

  /**
   * Returns true if atm is an Annotation interface, i.e., an implementation of
   * java.lang.annotation.Annotation. Given {@code @interface MyAnno}, a call to {@code
   * implementsAnnotation} returns true when called on an AnnotatedDeclaredType representing a use
   * of MyAnno.
   *
   * @return true if atm is an Annotation interface
   */
  public static boolean implementsAnnotation(final AnnotatedTypeMirror atm) {
    if (atm.getKind() != TypeKind.DECLARED) {
      return false;
    }
    final AnnotatedTypeMirror.AnnotatedDeclaredType declaredType =
        (AnnotatedTypeMirror.AnnotatedDeclaredType) atm;

    Symbol.ClassSymbol classSymbol =
        (Symbol.ClassSymbol) declaredType.getUnderlyingType().asElement();
    for (final Type iface : classSymbol.getInterfaces()) {
      if (TypesUtils.isDeclaredOfName(iface, annotationClassName)) {
        return true;
      }
    }

    return false;
  }

  public static boolean isEnum(final AnnotatedTypeMirror typeMirror) {
    if (typeMirror.getKind() == TypeKind.DECLARED) {
      final AnnotatedDeclaredType adt = (AnnotatedDeclaredType) typeMirror;
      return TypesUtils.isDeclaredOfName(adt.getUnderlyingType(), java.lang.Enum.class.getName());
    }

    return false;
  }

  public static boolean isDeclarationOfJavaLangEnum(
      final Types types, final Elements elements, final AnnotatedTypeMirror typeMirror) {
    if (isEnum(typeMirror)) {
      return elements
          .getTypeElement(Enum.class.getCanonicalName())
          .equals(((AnnotatedDeclaredType) typeMirror).getUnderlyingType().asElement());
    }

    return false;
  }

  /**
   * Returns true if the typeVar1 and typeVar2 are two uses of the same type variable.
   *
   * @param types type utils
   * @param typeVar1 a type variable
   * @param typeVar2 a type variable
   * @return true if the typeVar1 and typeVar2 are two uses of the same type variable
   */
  @SuppressWarnings(
      "interning:not.interned" // This is an equals method but @EqualsMethod can't be used because
  // this method has 3 arguments.
  )
  public static boolean haveSameDeclaration(
      Types types, final AnnotatedTypeVariable typeVar1, final AnnotatedTypeVariable typeVar2) {

    if (typeVar1.getUnderlyingType() == typeVar2.getUnderlyingType()) {
      return true;
    }
    return types.isSameType(typeVar1.getUnderlyingType(), typeVar2.getUnderlyingType());
  }

  /**
   * When overriding a method, you must include the same number of type parameters as the base
   * method. By index, these parameters are considered equivalent to the type parameters of the
   * overridden method.
   *
   * <p>Necessary conditions:
   *
   * <ul>
   *   <li>Both type variables are defined in methods.
   *   <li>One of the two methods overrides the other.
   *   <li>Within their method declaration, both types have the same type parameter index.
   * </ul>
   *
   * @return true if type1 and type2 are corresponding type variables (that is, either one
   *     "overrides" the other)
   */
  public static boolean areCorrespondingTypeVariables(
      Elements elements, AnnotatedTypeVariable type1, AnnotatedTypeVariable type2) {
    final TypeParameterElement type1ParamElem =
        (TypeParameterElement) type1.getUnderlyingType().asElement();
    final TypeParameterElement type2ParamElem =
        (TypeParameterElement) type2.getUnderlyingType().asElement();

    if (type1ParamElem.getGenericElement() instanceof ExecutableElement
        && type2ParamElem.getGenericElement() instanceof ExecutableElement) {
      final ExecutableElement type1Executable =
          (ExecutableElement) type1ParamElem.getGenericElement();
      final ExecutableElement type2Executable =
          (ExecutableElement) type2ParamElem.getGenericElement();

      final TypeElement type1Class = (TypeElement) type1Executable.getEnclosingElement();
      final TypeElement type2Class = (TypeElement) type2Executable.getEnclosingElement();

      boolean methodIsOverriden =
          elements.overrides(type1Executable, type2Executable, type1Class)
              || elements.overrides(type2Executable, type1Executable, type2Class);
      if (methodIsOverriden) {
        boolean haveSameIndex =
            type1Executable.getTypeParameters().indexOf(type1ParamElem)
                == type2Executable.getTypeParameters().indexOf(type2ParamElem);
        return haveSameIndex;
      }
    }

    return false;
  }

  /**
   * When comparing types against the bounds of a type variable, we may encounter other type
   * variables, wildcards, and intersections in those bounds. This method traverses the bounds until
   * it finds a concrete type from which it can pull an annotation.
   *
   * @param top the top of the hierarchy for which you are searching
   * @return the AnnotationMirror that represents the type of toSearch in the hierarchy of top
   */
  public static AnnotationMirror findEffectiveAnnotationInHierarchy(
      final QualifierHierarchy qualifierHierarchy,
      final AnnotatedTypeMirror toSearch,
      final AnnotationMirror top) {
    return findEffectiveAnnotationInHierarchy(qualifierHierarchy, toSearch, top, false);
  }

  /**
   * When comparing types against the bounds of a type variable, we may encounter other type
   * variables, wildcards, and intersections in those bounds. This method traverses the bounds until
   * it finds a concrete type from which it can pull an annotation.
   *
   * @param top the top of the hierarchy for which you are searching
   * @param canBeEmpty whether or not the effective type can have NO annotation in the hierarchy
   *     specified by top If this param is false, an exception will be thrown if no annotation is
   *     found Otherwise the result is null
   * @return the AnnotationMirror that represents the type of toSearch in the hierarchy of top
   */
  public static AnnotationMirror findEffectiveAnnotationInHierarchy(
      final QualifierHierarchy qualifierHierarchy,
      final AnnotatedTypeMirror toSearch,
      final AnnotationMirror top,
      final boolean canBeEmpty) {
    AnnotatedTypeMirror source = toSearch;
    while (source.getAnnotationInHierarchy(top) == null) {

      switch (source.getKind()) {
        case TYPEVAR:
          source = ((AnnotatedTypeVariable) source).getUpperBound();
          break;

        case WILDCARD:
          source = ((AnnotatedWildcardType) source).getExtendsBound();
          break;

        case INTERSECTION:
          // if there are multiple conflicting annotations, choose the lowest
          final AnnotationMirror glb =
              glbOfBoundsInHierarchy((AnnotatedIntersectionType) source, top, qualifierHierarchy);

          if (glb == null) {
            throw new BugInCF(
                "AnnotatedIntersectionType has no annotation in hierarchy "
                    + "on any of its supertypes."
                    + System.lineSeparator()
                    + "intersectionType="
                    + source);
          }
          return glb;

        default:
          if (canBeEmpty) {
            return null;
          }

          throw new BugInCF(
              StringsPlume.joinLines(
                  "Unexpected AnnotatedTypeMirror with no primary annotation.",
                  "toSearch=" + toSearch,
                  "top=" + top,
                  "source=" + source));
      }
    }

    return source.getAnnotationInHierarchy(top);
  }

  /**
   * This method returns the effective annotation on the lower bound of a type, or on the type
   * itself if the type has no lower bound (it is not a type variable, wildcard, or intersection).
   *
   * @return the set of effective annotation mirrors in all hierarchies
   */
  public static Set<AnnotationMirror> findEffectiveLowerBoundAnnotations(
      final QualifierHierarchy qualifierHierarchy, final AnnotatedTypeMirror toSearch) {
    AnnotatedTypeMirror source = toSearch;
    TypeKind kind = source.getKind();
    while (kind == TypeKind.TYPEVAR || kind == TypeKind.WILDCARD || kind == TypeKind.INTERSECTION) {

      switch (source.getKind()) {
        case TYPEVAR:
          source = ((AnnotatedTypeVariable) source).getLowerBound();
          break;

        case WILDCARD:
          source = ((AnnotatedWildcardType) source).getSuperBound();
          break;

        case INTERSECTION:
          // if there are multiple conflicting annotations, choose the lowest
          final Set<AnnotationMirror> glb =
              glbOfBounds((AnnotatedIntersectionType) source, qualifierHierarchy);
          return glb;

        default:
          throw new BugInCF(
              "Unexpected AnnotatedTypeMirror with no primary annotation;"
                  + " toSearch="
                  + toSearch
                  + " source="
                  + source);
      }

      kind = source.getKind();
    }

    return source.getAnnotations();
  }

  /**
   * When comparing types against the bounds of a type variable, we may encounter other type
   * variables, wildcards, and intersections in those bounds. This method traverses the bounds until
   * it finds a concrete type from which it can pull an annotation. This occurs for every hierarchy
   * in QualifierHierarchy.
   *
   * @return the set of effective annotation mirrors in all hierarchies
   */
  public static Set<AnnotationMirror> findEffectiveAnnotations(
      final QualifierHierarchy qualifierHierarchy, final AnnotatedTypeMirror toSearch) {
    AnnotatedTypeMirror source = toSearch;
    TypeKind kind = source.getKind();
    while (kind == TypeKind.TYPEVAR || kind == TypeKind.WILDCARD || kind == TypeKind.INTERSECTION) {

      switch (source.getKind()) {
        case TYPEVAR:
          source = ((AnnotatedTypeVariable) source).getUpperBound();
          break;

        case WILDCARD:
          source = ((AnnotatedWildcardType) source).getExtendsBound();
          break;

        case INTERSECTION:
          // if there are multiple conflicting annotations, choose the lowest
          final Set<AnnotationMirror> glb =
              glbOfBounds((AnnotatedIntersectionType) source, qualifierHierarchy);
          return glb;

        default:
          throw new BugInCF(
              "Unexpected AnnotatedTypeMirror with no primary annotation;"
                  + " toSearch="
                  + toSearch
                  + " source="
                  + source);
      }

      kind = source.getKind();
    }

    return source.getAnnotations();
  }

  private static AnnotationMirror glbOfBoundsInHierarchy(
      final AnnotatedIntersectionType isect,
      final AnnotationMirror top,
      final QualifierHierarchy qualifierHierarchy) {
    AnnotationMirror anno = isect.getAnnotationInHierarchy(top);
    for (AnnotatedTypeMirror bound : isect.getBounds()) {
      AnnotationMirror boundAnno = bound.getAnnotationInHierarchy(top);
      if (boundAnno != null && (anno == null || qualifierHierarchy.isSubtype(boundAnno, anno))) {
        anno = boundAnno;
      }
    }

    return anno;
  }

  /**
   * Gets the lowest primary annotation of all bounds in the intersection.
   *
   * @param isect the intersection for which we are glbing bounds
   * @param qualifierHierarchy the qualifier used to get the hierarchies in which to glb
   * @return a set of annotations representing the glb of the intersection's bounds
   */
  public static Set<AnnotationMirror> glbOfBounds(
      final AnnotatedIntersectionType isect, final QualifierHierarchy qualifierHierarchy) {
    Set<AnnotationMirror> result = AnnotationUtils.createAnnotationSet();
    for (final AnnotationMirror top : qualifierHierarchy.getTopAnnotations()) {
      final AnnotationMirror glbAnno = glbOfBoundsInHierarchy(isect, top, qualifierHierarchy);
      if (glbAnno != null) {
        result.add(glbAnno);
      }
    }

    return result;
  }

  // For Wildcards, isSuperBound and isExtendsBound will return true if isUnbound does.

  public static boolean isExplicitlySuperBounded(final AnnotatedWildcardType wildcardType) {
    return ((Type.WildcardType) wildcardType.getUnderlyingType()).isSuperBound()
        && !((Type.WildcardType) wildcardType.getUnderlyingType()).isUnbound();
  }

  /** Returns true if wildcard type was explicitly unbounded. */
  public static boolean isExplicitlyExtendsBounded(final AnnotatedWildcardType wildcardType) {
    return ((Type.WildcardType) wildcardType.getUnderlyingType()).isExtendsBound()
        && !((Type.WildcardType) wildcardType.getUnderlyingType()).isUnbound();
  }

  /** Returns true if this type is super bounded or unbounded. */
  public static boolean isUnboundedOrSuperBounded(final AnnotatedWildcardType wildcardType) {
    return ((Type.WildcardType) wildcardType.getUnderlyingType()).isSuperBound();
  }

  /** Returns true if this type is extends bounded or unbounded. */
  public static boolean isUnboundedOrExtendsBounded(final AnnotatedWildcardType wildcardType) {
    return ((Type.WildcardType) wildcardType.getUnderlyingType()).isExtendsBound();
  }

  /**
   * Copies explicit annotations and annotations resulting from resolution of polymorphic qualifiers
   * from {@code constructor} to {@code returnType}. If {@code returnType} has an annotation in the
   * same hierarchy of an annotation to be copied, that annotation is not copied.
   *
   * @param atypeFactory type factory
   * @param returnType return type to copy annotations to
   * @param constructor the ATM for the constructor
   */
  public static void copyOnlyExplicitConstructorAnnotations(
      AnnotatedTypeFactory atypeFactory,
      AnnotatedDeclaredType returnType,
      AnnotatedExecutableType constructor) {

    // TODO: There will be a nicer way to access this in 308 soon.
    List<Attribute.TypeCompound> decall =
        ((Symbol) constructor.getElement()).getRawTypeAttributes();
    Set<AnnotationMirror> decret = AnnotationUtils.createAnnotationSet();
    for (Attribute.TypeCompound da : decall) {
      if (da.position.type == com.sun.tools.javac.code.TargetType.METHOD_RETURN) {
        decret.add(da);
      }
    }

    // Collect all polymorphic qualifiers; we should substitute them.
    Set<AnnotationMirror> polys = AnnotationUtils.createAnnotationSet();
    for (AnnotationMirror anno : returnType.getAnnotations()) {
      if (atypeFactory.getQualifierHierarchy().isPolymorphicQualifier(anno)) {
        polys.add(anno);
      }
    }

    for (AnnotationMirror cta : constructor.getReturnType().getAnnotations()) {
      AnnotationMirror ctatop = atypeFactory.getQualifierHierarchy().getTopAnnotation(cta);
      if (returnType.isAnnotatedInHierarchy(cta)) {
        continue;
      }
      if (atypeFactory.isSupportedQualifier(cta) && !returnType.isAnnotatedInHierarchy(cta)) {
        for (AnnotationMirror fromDecl : decret) {
          if (atypeFactory.isSupportedQualifier(fromDecl)
              && AnnotationUtils.areSame(
                  ctatop, atypeFactory.getQualifierHierarchy().getTopAnnotation(fromDecl))) {
            returnType.addAnnotation(cta);
            break;
          }
        }
      }

      // Go through the polymorphic qualifiers and see whether
      // there is anything left to replace.
      for (AnnotationMirror pa : polys) {
        if (AnnotationUtils.areSame(
            ctatop, atypeFactory.getQualifierHierarchy().getTopAnnotation(pa))) {
          returnType.replaceAnnotation(cta);
          break;
        }
      }
    }
  }

  /**
   * Add all the annotations in {@code declaredType} to {@code annotatedDeclaredType}.
   *
   * <p>(The {@code TypeMirror} returned by {@code annotatedDeclaredType#getUnderlyingType} may have
   * not have all the annotations on the type, so allow the user to specify a different one.)
   *
   * @param annotatedDeclaredType annotated type to which annotations are added
   * @param declaredType TypeMirror that may have annotations
   */
  public static void applyAnnotationsFromDeclaredType(
      AnnotatedDeclaredType annotatedDeclaredType, DeclaredType declaredType) {
    TypeMirror underlyingTypeMirror = declaredType;
    while (annotatedDeclaredType != null) {
      List<? extends AnnotationMirror> annosOnTypeMirror =
          underlyingTypeMirror.getAnnotationMirrors();
      annotatedDeclaredType.addAnnotations(annosOnTypeMirror);
      annotatedDeclaredType = annotatedDeclaredType.getEnclosingType();
      underlyingTypeMirror = ((DeclaredType) underlyingTypeMirror).getEnclosingType();
    }
  }
}<|MERGE_RESOLUTION|>--- conflicted
+++ resolved
@@ -498,16 +498,7 @@
     if (!mappings.isEmpty()) {
       memberType = atypeFactory.getTypeVarSubstitutor().substitute(mappings, memberType);
     }
-<<<<<<< HEAD
-    if (receiverType.getKind() == TypeKind.DECLARED) {
-      TypeMirror s =
-          types.asMemberOf(((AnnotatedDeclaredType) receiverType).getUnderlyingType(), member);
-      AnnotatedTypeMirror t =
-          AnnotatedTypeMirror.createType(s, atypeFactory, memberType.isDeclaration());
-      if (t.getKind() == TypeKind.EXECUTABLE) {
-        ((AnnotatedExecutableType) t).setElement((ExecutableElement) member);
-      }
-=======
+
     if (receiverType.getKind() == TypeKind.DECLARED && member.getKind() == ElementKind.METHOD) {
       TypeMirror s =
           types.asMemberOf(((AnnotatedDeclaredType) receiverType).getUnderlyingType(), member);
@@ -522,7 +513,6 @@
       t.setReceiverType(r);
       t.setElement((ExecutableElement) member);
 
->>>>>>> fa905f29
       atypeFactory.initializeAtm(t);
       atypeFactory.replaceAnnotations(memberType, t);
       return t;
