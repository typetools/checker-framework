--- conflicted
+++ resolved
@@ -60,15 +60,7 @@
  * Types}.
  */
 public class AnnotatedTypes {
-<<<<<<< HEAD
-
-    /** Debugging related to issue #3094. */
-    @SuppressWarnings("UnusedVariable")
-
     /** Class cannot be instantiated. */
-=======
-    // Class cannot be instantiated.
->>>>>>> 34b9fe96
     private AnnotatedTypes() {
         throw new AssertionError("Class AnnotatedTypes cannot be instantiated.");
     }
