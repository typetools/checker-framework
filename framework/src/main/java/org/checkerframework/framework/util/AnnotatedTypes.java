--- conflicted
+++ resolved
@@ -856,11 +856,7 @@
 
     /**
      * Given an AnnotatedExecutableType of a method or constructor declaration, get the parameter
-<<<<<<< HEAD
-     * type expected at the indexth position (unwrapping var args if necessary).
-=======
      * type expected at the indexth position (unwrapping varargs if necessary).
->>>>>>> 4505e7f2
      *
      * @param methodType AnnotatedExecutableType of method or constructor containing parameter to
      *     return
