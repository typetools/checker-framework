--- conflicted
+++ resolved
@@ -220,29 +220,6 @@
       return;
     }
 
-<<<<<<< HEAD
-    /**
-     * Returns the type of an element when that element is viewed as a member of, or otherwise
-     * directly contained by, a given type.
-     *
-     * <p>For example, when viewed as a member of the parameterized type {@code Set<@NonNull
-     * String>}, the {@code Set.add} method is an {@code ExecutableType} whose parameter is of type
-     * {@code @NonNull String}.
-     *
-     * <p>Before returning the result, this method adjusts it by calling {@link
-     * AnnotatedTypeFactory#postAsMemberOf(AnnotatedTypeMirror, AnnotatedTypeMirror, Element)}.
-     *
-     * @param types the Types instance to use
-     * @param atypeFactory the type factory to use
-     * @param t the receiver type
-     * @param elem the element that should be viewed as member of t
-     * @return the type of elem as member of t
-     */
-    public static AnnotatedTypeMirror asMemberOf(
-            Types types, AnnotatedTypeFactory atypeFactory, AnnotatedTypeMirror t, Element elem) {
-        final AnnotatedTypeMirror memberType = atypeFactory.getAnnotatedType(elem);
-        return asMemberOf(types, atypeFactory, t, elem, memberType);
-=======
     List<Pair<Integer, Integer>> orderedByDestination = new ArrayList<>(typeArgMap);
     orderedByDestination.sort(Comparator.comparingInt(o -> o.second));
 
@@ -254,7 +231,6 @@
       declaredAsSuper.setTypeArguments(newTypeArgs);
     } else {
       declaredAsSuper.setTypeArguments(Collections.emptyList());
->>>>>>> b8373e6c
     }
   }
 
@@ -320,66 +296,6 @@
       }
       return asSuper(atypeFactory, dt, superType);
     }
-<<<<<<< HEAD
-
-    /**
-     * Helper for {@link AnnotatedTypes#asMemberOf(Types, AnnotatedTypeFactory, AnnotatedTypeMirror,
-     * Element)}.
-     *
-     * @param types the Types instance to use
-     * @param atypeFactory the type factory to use
-     * @param receiverType the receiver type
-     * @param member the element that should be viewed as member of receiverType
-     * @param memberType unsubstituted type of member
-     * @return the type of member as a member of receiverType; can be an alias to memberType
-     */
-    private static AnnotatedTypeMirror asMemberOfImpl(
-            final Types types,
-            final AnnotatedTypeFactory atypeFactory,
-            final AnnotatedTypeMirror receiverType,
-            final Element member,
-            final AnnotatedTypeMirror memberType) {
-        switch (receiverType.getKind()) {
-            case ARRAY:
-                // Method references like String[]::clone should have a return type of String[]
-                // rather than Object.
-                if (SyntheticArrays.isArrayClone(receiverType, member)) {
-                    return SyntheticArrays.replaceReturnType(
-                            member, (AnnotatedArrayType) receiverType);
-                }
-                return memberType;
-            case TYPEVAR:
-                return asMemberOf(
-                        types,
-                        atypeFactory,
-                        atypeFactory.applyCaptureConversion(
-                                ((AnnotatedTypeVariable) receiverType).getUpperBound()),
-                        member,
-                        memberType);
-            case WILDCARD:
-                if (((AnnotatedWildcardType) receiverType).isUninferredTypeArgument()) {
-                    return substituteUninferredTypeArgs(atypeFactory, member, memberType);
-                }
-                return asMemberOf(
-                        types,
-                        atypeFactory,
-                        ((AnnotatedWildcardType) receiverType).getExtendsBound().deepCopy(),
-                        member,
-                        memberType);
-            case INTERSECTION:
-                AnnotatedTypeMirror result = memberType;
-                for (AnnotatedTypeMirror bound :
-                        ((AnnotatedIntersectionType) receiverType).getBounds()) {
-                    result = substituteTypeVariables(types, atypeFactory, bound, member, result);
-                }
-                return result;
-            case UNION:
-            case DECLARED:
-                return substituteTypeVariables(
-                        types, atypeFactory, receiverType, member, memberType);
-            default:
-                throw new BugInCF("asMemberOf called on unexpected type.%nt: %s", receiverType);
-=======
     return asSuper(atypeFactory, type, superType);
   }
 
@@ -435,15 +351,6 @@
    *
    * <p>Before returning the result, this method adjusts it by calling {@link
    * AnnotatedTypeFactory#postAsMemberOf(AnnotatedTypeMirror, AnnotatedTypeMirror, Element)}.
-   *
-   * <p>Note that this method does not currently return (top level) captured types for type
-   * parameters, parameters, and return types. Instead, the original wildcard is returned, or
-   * sometimes inferring type arguments will create a wildcard type which is returned. The bounds of
-   * an inferred wildcard may itself have captures.
-   *
-   * <p>To prevent unsoundness, the rest of the Checker Framework must handle wildcards in places
-   * where captures should appear (like type arguments). This should just involve the bounds of the
-   * wildcard where the bounds of the capture would have been used.
    *
    * @param types the Types instance to use
    * @param atypeFactory the type factory to use
@@ -489,7 +396,6 @@
       default:
         if (t == null || ElementUtils.isStatic(elem)) {
           return elemType;
->>>>>>> b8373e6c
         }
         AnnotatedTypeMirror res = asMemberOfImpl(types, atypeFactory, t, elem, elemType);
         atypeFactory.postAsMemberOf(res, t, elem);
@@ -526,7 +432,8 @@
         return asMemberOf(
             types,
             atypeFactory,
-            ((AnnotatedTypeVariable) receiverType).getUpperBound(),
+            atypeFactory.applyCaptureConversion(
+                ((AnnotatedTypeVariable) receiverType).getUpperBound()),
             member,
             memberType);
       case WILDCARD:
@@ -637,145 +544,6 @@
     for (int i = 0; i < ownerParams.size(); ++i) {
       mappings.put(ownerParams.get(i).getUnderlyingType(), baseParams.get(i));
     }
-<<<<<<< HEAD
-
-    /**
-     * Returns the glb of two annotated types.
-     *
-     * @param atypeFactory AnnotatedTypeFactory
-     * @param type1 annotated type
-     * @param type2 annotated type
-     * @return the glb of type1 and type2
-     */
-    public static AnnotatedTypeMirror greatestLowerBound(
-            AnnotatedTypeFactory atypeFactory,
-            AnnotatedTypeMirror type1,
-            AnnotatedTypeMirror type2) {
-        Types types = atypeFactory.types;
-        if (types.isSubtype(type1.getUnderlyingType(), type2.getUnderlyingType())) {
-            return glbSubtype(atypeFactory.getQualifierHierarchy(), type1, type2);
-        } else if (types.isSubtype(type2.getUnderlyingType(), type1.getUnderlyingType())) {
-            return glbSubtype(atypeFactory.getQualifierHierarchy(), type2, type1);
-        }
-
-        TypeMirror glbJava =
-                TypesUtils.greatestLowerBound(
-                        type1.getUnderlyingType(),
-                        type2.getUnderlyingType(),
-                        atypeFactory.getProcessingEnv());
-
-        if (glbJava.getKind() != TypeKind.INTERSECTION) {
-            // If one type isn't a subtype of the other, then GLB must be an intersection.
-            throw new BugInCF(
-                    "AnnotatedTypes#greatestLowerBound: unexpected java type: %s. type1: %s, type2: %s",
-                    glbJava, type1, type2);
-        }
-        QualifierHierarchy qualifierHierarchy = atypeFactory.getQualifierHierarchy();
-        Set<AnnotationMirror> setA =
-                AnnotatedTypes.findEffectiveLowerBoundAnnotations(qualifierHierarchy, type1);
-        Set<AnnotationMirror> setB =
-                AnnotatedTypes.findEffectiveLowerBoundAnnotations(qualifierHierarchy, type2);
-        Set<? extends AnnotationMirror> glbAnno =
-                qualifierHierarchy.greatestLowerBounds(setA, setB);
-
-        AnnotatedIntersectionType glb =
-                (AnnotatedIntersectionType)
-                        AnnotatedTypeMirror.createType(glbJava, atypeFactory, false);
-
-        for (AnnotatedTypeMirror bound : glb.getBounds()) {
-            if (types.isSameType(bound.getUnderlyingType(), type1.getUnderlyingType())) {
-                atypeFactory.replaceAnnotations(type1, bound);
-            } else if (types.isSameType(bound.getUnderlyingType(), type2.getUnderlyingType())) {
-                atypeFactory.replaceAnnotations(type2, bound);
-            } else {
-                throw new BugInCF(
-                        "Neither %s nor %s is one of the intersection bounds in %s. Bound: %s",
-                        type1, type2, bound, glb);
-            }
-        }
-
-        glb.addAnnotations(glbAnno);
-        return glb;
-    }
-
-    /**
-     * Returns the annotated greatest lower bound of {@code subtype} and {@code supertype}, where
-     * the underlying java types are in a subtying relationship. The annotations need no
-     *
-     * @param qualifierHierarchy QualifierHierarchy
-     * @param subtype annotated types whose underlying type is a subtype of {@code supertype}
-     * @param supertype annotated types whose underlying type is a supertype of {@code subtype}
-     * @return the annotated greatest lower bound of {@code subtype} and {@code supertype}
-     */
-    private static AnnotatedTypeMirror glbSubtype(
-            QualifierHierarchy qualifierHierarchy,
-            AnnotatedTypeMirror subtype,
-            AnnotatedTypeMirror supertype) {
-        AnnotatedTypeMirror glb = subtype.deepCopy();
-        glb.clearAnnotations();
-
-        for (AnnotationMirror top : qualifierHierarchy.getTopAnnotations()) {
-            AnnotationMirror subAnno = subtype.getAnnotationInHierarchy(top);
-            AnnotationMirror superAnno = supertype.getAnnotationInHierarchy(top);
-            if (subAnno != null && superAnno != null) {
-                glb.addAnnotation(qualifierHierarchy.greatestLowerBound(subAnno, superAnno));
-            } else if (subAnno == null && superAnno == null) {
-                assert subtype.getKind() == TypeKind.TYPEVAR
-                        && supertype.getKind() == TypeKind.TYPEVAR;
-            } else if (subAnno == null) {
-                assert subtype.getKind() == TypeKind.TYPEVAR;
-                Set<AnnotationMirror> lb =
-                        findEffectiveLowerBoundAnnotations(qualifierHierarchy, subtype);
-                AnnotationMirror lbAnno = qualifierHierarchy.findAnnotationInHierarchy(lb, top);
-                if (lbAnno != null && !qualifierHierarchy.isSubtype(lbAnno, superAnno)) {
-                    // The superAnno is lower than the lower bound annotation, so add it.
-                    glb.addAnnotation(superAnno);
-                } // else don't add any annotation.
-            } else {
-                throw new BugInCF("GLB: subtype: %s, supertype: %s", subtype, supertype);
-            }
-        }
-        return glb;
-    }
-
-    /**
-     * Returns the method parameters for the invoked method, with the same number of arguments
-     * passed in the methodInvocation tree.
-     *
-     * <p>If the invoked method is not a vararg method or it is a vararg method but the invocation
-     * passes an array to the vararg parameter, it would simply return the method parameters.
-     *
-     * <p>Otherwise, it would return the list of parameters as if the vararg is expanded to match
-     * the size of the passed arguments.
-     *
-     * @param method the method's type
-     * @param args the arguments to the method invocation
-     * @return the types that the method invocation arguments need to be subtype of
-     */
-    public static List<AnnotatedTypeMirror> expandVarArgs(
-            AnnotatedTypeFactory atypeFactory,
-            AnnotatedExecutableType method,
-            List<? extends ExpressionTree> args) {
-        List<AnnotatedTypeMirror> parameters = method.getParameterTypes();
-        if (!method.getElement().isVarArgs()) {
-            return parameters;
-        }
-
-        AnnotatedArrayType varargs = (AnnotatedArrayType) parameters.get(parameters.size() - 1);
-
-        if (parameters.size() == args.size()) {
-            // Check if one sent an element or an array
-            AnnotatedTypeMirror lastArg = atypeFactory.getAnnotatedType(args.get(args.size() - 1));
-            if (lastArg.getKind() == TypeKind.ARRAY
-                    && getArrayDepth(varargs) == getArrayDepth((AnnotatedArrayType) lastArg)) {
-                return parameters;
-            }
-        }
-
-        parameters = new ArrayList<>(parameters.subList(0, parameters.size() - 1));
-        for (int i = args.size() - parameters.size(); i > 0; --i) {
-            parameters.add(varargs.getComponentType().deepCopy());
-=======
   }
 
   /**
@@ -799,7 +567,6 @@
           mappings.put(
               typeParameter.getUnderlyingType(),
               atypeFactory.getUninferredWildcardType(typeParameter));
->>>>>>> b8373e6c
         }
       }
       enclosingClassOfMember =
@@ -994,6 +761,97 @@
   }
 
   /**
+   * Returns the glb of two annotated types.
+   *
+   * @param atypeFactory AnnotatedTypeFactory
+   * @param type1 annotated type
+   * @param type2 annotated type
+   * @return the glb of type1 and type2
+   */
+  public static AnnotatedTypeMirror greatestLowerBound(
+      AnnotatedTypeFactory atypeFactory, AnnotatedTypeMirror type1, AnnotatedTypeMirror type2) {
+    Types types = atypeFactory.types;
+    if (types.isSubtype(type1.getUnderlyingType(), type2.getUnderlyingType())) {
+      return glbSubtype(atypeFactory.getQualifierHierarchy(), type1, type2);
+    } else if (types.isSubtype(type2.getUnderlyingType(), type1.getUnderlyingType())) {
+      return glbSubtype(atypeFactory.getQualifierHierarchy(), type2, type1);
+    }
+
+    TypeMirror glbJava =
+        TypesUtils.greatestLowerBound(
+            type1.getUnderlyingType(), type2.getUnderlyingType(), atypeFactory.getProcessingEnv());
+
+    if (glbJava.getKind() != TypeKind.INTERSECTION) {
+      // If one type isn't a subtype of the other, then GLB must be an intersection.
+      throw new BugInCF(
+          "AnnotatedTypes#greatestLowerBound: unexpected java type: %s. type1: %s, type2: %s",
+          glbJava, type1, type2);
+    }
+    QualifierHierarchy qualifierHierarchy = atypeFactory.getQualifierHierarchy();
+    Set<AnnotationMirror> setA =
+        AnnotatedTypes.findEffectiveLowerBoundAnnotations(qualifierHierarchy, type1);
+    Set<AnnotationMirror> setB =
+        AnnotatedTypes.findEffectiveLowerBoundAnnotations(qualifierHierarchy, type2);
+    Set<? extends AnnotationMirror> glbAnno = qualifierHierarchy.greatestLowerBounds(setA, setB);
+
+    AnnotatedIntersectionType glb =
+        (AnnotatedIntersectionType) AnnotatedTypeMirror.createType(glbJava, atypeFactory, false);
+
+    for (AnnotatedTypeMirror bound : glb.getBounds()) {
+      if (types.isSameType(bound.getUnderlyingType(), type1.getUnderlyingType())) {
+        atypeFactory.replaceAnnotations(type1, bound);
+      } else if (types.isSameType(bound.getUnderlyingType(), type2.getUnderlyingType())) {
+        atypeFactory.replaceAnnotations(type2, bound);
+      } else {
+        throw new BugInCF(
+            "Neither %s nor %s is one of the intersection bounds in %s. Bound: %s",
+            type1, type2, bound, glb);
+      }
+    }
+
+    glb.addAnnotations(glbAnno);
+    return glb;
+  }
+
+  /**
+   * Returns the annotated greatest lower bound of {@code subtype} and {@code supertype}, where the
+   * underlying java types are in a subtying relationship. The annotations need no
+   *
+   * @param qualifierHierarchy QualifierHierarchy
+   * @param subtype annotated types whose underlying type is a subtype of {@code supertype}
+   * @param supertype annotated types whose underlying type is a supertype of {@code subtype}
+   * @return the annotated greatest lower bound of {@code subtype} and {@code supertype}
+   */
+  private static AnnotatedTypeMirror glbSubtype(
+      QualifierHierarchy qualifierHierarchy,
+      AnnotatedTypeMirror subtype,
+      AnnotatedTypeMirror supertype) {
+    AnnotatedTypeMirror glb = subtype.deepCopy();
+    glb.clearAnnotations();
+
+    for (AnnotationMirror top : qualifierHierarchy.getTopAnnotations()) {
+      AnnotationMirror subAnno = subtype.getAnnotationInHierarchy(top);
+      AnnotationMirror superAnno = supertype.getAnnotationInHierarchy(top);
+      if (subAnno != null && superAnno != null) {
+        glb.addAnnotation(qualifierHierarchy.greatestLowerBound(subAnno, superAnno));
+      } else if (subAnno == null && superAnno == null) {
+        assert subtype.getKind() == TypeKind.TYPEVAR && supertype.getKind() == TypeKind.TYPEVAR;
+      } else if (subAnno == null) {
+        assert subtype.getKind() == TypeKind.TYPEVAR;
+        Set<AnnotationMirror> lb = findEffectiveLowerBoundAnnotations(qualifierHierarchy, subtype);
+        AnnotationMirror lbAnno = qualifierHierarchy.findAnnotationInHierarchy(lb, top);
+        if (lbAnno != null && !qualifierHierarchy.isSubtype(lbAnno, superAnno)) {
+          // The superAnno is lower than the lower bound annotation, so add it.
+          glb.addAnnotation(superAnno);
+        } // else don't add any annotation.
+      } else {
+        throw new BugInCF("GLB: subtype: %s, supertype: %s", subtype, supertype);
+      }
+    }
+    return glb;
+  }
+
+  /**
    * Returns the method parameters for the invoked method, with the same number of arguments passed
    * in the methodInvocation tree.
    *
@@ -1062,27 +920,6 @@
       parameters.add(varargs.getComponentType());
     }
 
-<<<<<<< HEAD
-    /**
-     * Returns true if the typeVar1 and typeVar2 are two uses of the same type variable.
-     *
-     * @param types type utils
-     * @param typeVar1 a type variable
-     * @param typeVar2 a type variable
-     * @return true if the typeVar1 and typeVar2 are two uses of the same type variable
-     */
-    // This is an equals method but @EqualsMethod can't be used because this method has 3 arguments.
-    @SuppressWarnings("interning:not.interned")
-    public static boolean haveSameDeclaration(
-            Types types,
-            final AnnotatedTypeVariable typeVar1,
-            final AnnotatedTypeVariable typeVar2) {
-
-        if (typeVar1.getUnderlyingType() == typeVar2.getUnderlyingType()) {
-            return true;
-        }
-        return types.isSameType(typeVar1.getUnderlyingType(), typeVar2.getUnderlyingType());
-=======
     return parameters;
   }
 
@@ -1109,7 +946,6 @@
       if (hasVarArg) {
         return arrayType.getComponentType();
       }
->>>>>>> b8373e6c
     }
     return parameterTypes.get(index);
   }
@@ -1294,10 +1130,19 @@
   /**
    * Returns true if the typeVar1 and typeVar2 are two uses of the same type variable.
    *
+   * @param types type utils
+   * @param typeVar1 a type variable
+   * @param typeVar2 a type variable
    * @return true if the typeVar1 and typeVar2 are two uses of the same type variable
    */
+  // This is an equals method but @EqualsMethod can't be used because this method has 3 arguments.
+  @SuppressWarnings("interning:not.interned")
   public static boolean haveSameDeclaration(
       Types types, final AnnotatedTypeVariable typeVar1, final AnnotatedTypeVariable typeVar2) {
+
+    if (typeVar1.getUnderlyingType() == typeVar2.getUnderlyingType()) {
+      return true;
+    }
     return types.isSameType(typeVar1.getUnderlyingType(), typeVar2.getUnderlyingType());
   }
 
