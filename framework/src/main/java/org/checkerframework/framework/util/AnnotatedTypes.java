--- conflicted
+++ resolved
@@ -727,21 +727,14 @@
    * @return the mapping of the type variables to type arguments for this method or constructor
    *     invocation
    */
-<<<<<<< HEAD
   public static Pair<Map<TypeVariable, AnnotatedTypeMirror>, Boolean> findTypeArguments(
-=======
-  public static Map<TypeVariable, AnnotatedTypeMirror> findTypeArguments(
->>>>>>> 9be94d86
       ProcessingEnvironment processingEnv,
       AnnotatedTypeFactory atypeFactory,
       ExpressionTree expr,
       ExecutableElement elt,
       AnnotatedExecutableType preType) {
-<<<<<<< HEAD
     return findTypeArguments(processingEnv, atypeFactory, expr, elt, preType, true);
   }
-=======
->>>>>>> 9be94d86
 
   public static Pair<Map<TypeVariable, AnnotatedTypeMirror>, Boolean> findTypeArguments(
       ProcessingEnvironment processingEnv,
