--- conflicted
+++ resolved
@@ -143,102 +143,6 @@
 
         fixUpRawTypes(subtype, asSuperType, supertype, types);
 
-        // if we have a type for enum MyEnum {...}
-        // When the supertype is the declaration of java.lang.Enum<E>, MyEnum values become
-        // Enum<MyEnum>.  Where really, we would like an Enum<E> with the annotations from
-        // Enum<MyEnum> are transferred to Enum<E>.  That is, if we have a type:
-        // @1 Enum<@2 MyEnum>
-        // asSuper should return:
-        // @1 Enum<E extends @2 Enum<E>>
-        if (asSuperType != null
-                && AnnotatedTypes.isEnum(asSuperType)
-                && AnnotatedTypes.isDeclarationOfJavaLangEnum(types, elements, supertype)) {
-            final AnnotatedDeclaredType resultAtd = ((AnnotatedDeclaredType) supertype).deepCopy();
-            resultAtd.clearAnnotations();
-            resultAtd.addAnnotations(asSuperType.getAnnotations());
-
-            final AnnotatedDeclaredType asSuperAdt = (AnnotatedDeclaredType) asSuperType;
-            if (!resultAtd.getTypeArguments().isEmpty()
-                    && !asSuperAdt.getTypeArguments().isEmpty()) {
-                final AnnotatedTypeMirror sourceTypeArg = asSuperAdt.getTypeArguments().get(0);
-                final AnnotatedTypeMirror resultTypeArg = resultAtd.getTypeArguments().get(0);
-                resultTypeArg.clearAnnotations();
-                if (resultTypeArg.getKind() == TypeKind.TYPEVAR) {
-                    // Only change the upper bound of a type variable.
-                    AnnotatedTypeVariable resultTypeArgTV = (AnnotatedTypeVariable) resultTypeArg;
-                    resultTypeArgTV.getUpperBound().addAnnotations(sourceTypeArg.getAnnotations());
-                } else {
-                    resultTypeArg.addAnnotations(sourceTypeArg.getEffectiveAnnotations());
-                }
-                @SuppressWarnings("unchecked")
-                T result = (T) resultAtd;
-                return result;
-            }
-        }
-        return asSuperType;
-    }
-
-<<<<<<< HEAD
-    /**
-     * Some times we create type arguments for types that were raw. When we do an asSuper we lose
-     * these arguments. If in the converted type (i.e. the subtype as super) is missing type
-     * arguments AND those type arguments should come from the original subtype's type arguments
-     * then we copy the original type arguments to the converted type. e.g. We have a type W, that
-     * "wasRaw" {@code ArrayList<? extends Object>} When W is converted to type A, List, using
-     * asSuper it no longer has its type argument. But since the type argument to List should be the
-     * same as that to ArrayList we copy over the type argument of W to A. A becomes {@code List<?
-     * extends Object>}
-     *
-     * @param originalSubtype the subtype before being converted by asSuper
-     * @param asSuperType he subtype after being converted by asSuper
-     * @param supertype the supertype for which asSuperType should have the same underlying type
-     * @param types the types utility
-     */
-    private static void fixUpRawTypes(
-            final AnnotatedTypeMirror originalSubtype,
-            final AnnotatedTypeMirror asSuperType,
-            final AnnotatedTypeMirror supertype,
-            final Types types) {
-        if (asSuperType == null
-                || asSuperType.getKind() != TypeKind.DECLARED
-                || originalSubtype.getKind() != TypeKind.DECLARED) {
-            return;
-        }
-
-        final AnnotatedDeclaredType declaredAsSuper = (AnnotatedDeclaredType) asSuperType;
-        final AnnotatedDeclaredType declaredSubtype = (AnnotatedDeclaredType) originalSubtype;
-
-        if (!declaredAsSuper.wasRaw()
-                || !declaredAsSuper.getTypeArguments().isEmpty()
-                || declaredSubtype.getTypeArguments().isEmpty()) {
-            return;
-        }
-
-        Set<Pair<Integer, Integer>> typeArgMap =
-                TypeArgumentMapper.mapTypeArgumentIndices(
-                        (TypeElement) declaredSubtype.getUnderlyingType().asElement(),
-                        (TypeElement) declaredAsSuper.getUnderlyingType().asElement(),
-                        types);
-
-        if (typeArgMap.size() != declaredSubtype.getTypeArguments().size()) {
-            return;
-        }
-
-        List<Pair<Integer, Integer>> orderedByDestination = new ArrayList<>(typeArgMap);
-        orderedByDestination.sort(Comparator.comparingInt(o -> o.second));
-
-        if (typeArgMap.size() == ((AnnotatedDeclaredType) supertype).getTypeArguments().size()) {
-            List<? extends AnnotatedTypeMirror> subTypeArgs = declaredSubtype.getTypeArguments();
-            List<AnnotatedTypeMirror> newTypeArgs =
-                    SystemUtil.mapList(
-                            mapping -> subTypeArgs.get(mapping.first).deepCopy(),
-                            orderedByDestination);
-            declaredAsSuper.setTypeArguments(newTypeArgs);
-=======
-    final T asSuperType = AnnotatedTypes.asSuper(atypeFactory, subtype, supertype);
-
-    fixUpRawTypes(subtype, asSuperType, supertype, types);
-
     // if we have a type for enum MyEnum {...}
     // When the supertype is the declaration of java.lang.Enum<E>, MyEnum values become
     // Enum<MyEnum>.  Where really, we would like an Enum<E> with the annotations from
@@ -262,11 +166,75 @@
           // Only change the upper bound of a type variable.
           AnnotatedTypeVariable resultTypeArgTV = (AnnotatedTypeVariable) resultTypeArg;
           resultTypeArgTV.getUpperBound().addAnnotations(sourceTypeArg.getAnnotations());
->>>>>>> ebd59474
         } else {
-            declaredAsSuper.setTypeArguments(Collections.emptyList());
-        }
-    }
+          resultTypeArg.addAnnotations(sourceTypeArg.getEffectiveAnnotations());
+        }
+        @SuppressWarnings("unchecked")
+        T result = (T) resultAtd;
+        return result;
+      }
+    }
+    return asSuperType;
+  }
+
+    /**
+     * Some times we create type arguments for types that were raw. When we do an asSuper we lose
+     * these arguments. If in the converted type (i.e. the subtype as super) is missing type
+     * arguments AND those type arguments should come from the original subtype's type arguments
+     * then we copy the original type arguments to the converted type. e.g. We have a type W, that
+     * "wasRaw" {@code ArrayList<? extends Object>} When W is converted to type A, List, using
+     * asSuper it no longer has its type argument. But since the type argument to List should be the
+     * same as that to ArrayList we copy over the type argument of W to A. A becomes {@code List<?
+     * extends Object>}
+     *
+     * @param originalSubtype the subtype before being converted by asSuper
+     * @param asSuperType he subtype after being converted by asSuper
+     * @param supertype the supertype for which asSuperType should have the same underlying type
+     * @param types the types utility
+     */
+    private static void fixUpRawTypes(
+            final AnnotatedTypeMirror originalSubtype,
+            final AnnotatedTypeMirror asSuperType,
+            final AnnotatedTypeMirror supertype,
+            final Types types) {
+        if (asSuperType == null
+                || asSuperType.getKind() != TypeKind.DECLARED
+                || originalSubtype.getKind() != TypeKind.DECLARED) {
+            return;
+        }
+
+        final AnnotatedDeclaredType declaredAsSuper = (AnnotatedDeclaredType) asSuperType;
+        final AnnotatedDeclaredType declaredSubtype = (AnnotatedDeclaredType) originalSubtype;
+
+    if (!declaredAsSuper.isUnderlyingTypeRaw()
+        || !declaredAsSuper.getTypeArguments().isEmpty()
+        || declaredSubtype.getTypeArguments().isEmpty()) {
+      return;
+    }
+
+        Set<Pair<Integer, Integer>> typeArgMap =
+                TypeArgumentMapper.mapTypeArgumentIndices(
+                        (TypeElement) declaredSubtype.getUnderlyingType().asElement(),
+                        (TypeElement) declaredAsSuper.getUnderlyingType().asElement(),
+                        types);
+
+        if (typeArgMap.size() != declaredSubtype.getTypeArguments().size()) {
+            return;
+        }
+
+        List<Pair<Integer, Integer>> orderedByDestination = new ArrayList<>(typeArgMap);
+        orderedByDestination.sort(Comparator.comparingInt(o -> o.second));
+
+    if (typeArgMap.size() == ((AnnotatedDeclaredType) supertype).getTypeArguments().size()) {
+      List<? extends AnnotatedTypeMirror> subTypeArgs = declaredSubtype.getTypeArguments();
+      List<AnnotatedTypeMirror> newTypeArgs =
+          CollectionsPlume.mapList(
+              mapping -> subTypeArgs.get(mapping.first).deepCopy(), orderedByDestination);
+      declaredAsSuper.setTypeArguments(newTypeArgs);
+    } else {
+      declaredAsSuper.setTypeArguments(Collections.emptyList());
+    }
+  }
 
     /** This method identifies wildcard types that are unbound. */
     public static boolean hasNoExplicitBound(final AnnotatedTypeMirror wildcard) {
@@ -295,7 +263,6 @@
                 && !((WildcardType) wildcard.getUnderlyingType()).isUnbound();
     }
 
-<<<<<<< HEAD
     /**
      * Return the base type of type or any of its outer types that starts with the given type. If
      * none exists, return null.
@@ -332,12 +299,6 @@
             return asSuper(atypeFactory, dt, superType);
         }
         return asSuper(atypeFactory, type, superType);
-=======
-    if (!declaredAsSuper.isUnderlyingTypeRaw()
-        || !declaredAsSuper.getTypeArguments().isEmpty()
-        || declaredSubtype.getTypeArguments().isEmpty()) {
-      return;
->>>>>>> ebd59474
     }
 
     /**
@@ -382,51 +343,28 @@
         return (AnnotatedExecutableType) asMemberOf(types, atypeFactory, t, (Element) elem, type);
     }
 
-<<<<<<< HEAD
-    /**
-     * Returns the type of an element when that element is viewed as a member of, or otherwise
-     * directly contained by, a given type.
-     *
-     * <p>For example, when viewed as a member of the parameterized type {@code Set<@NonNull
-     * String>}, the {@code Set.add} method is an {@code ExecutableType} whose parameter is of type
-     * {@code @NonNull String}.
-     *
-     * <p>Before returning the result, this method adjusts it by calling {@link
-     * AnnotatedTypeFactory#postAsMemberOf(AnnotatedTypeMirror, AnnotatedTypeMirror, Element)}.
-     *
-     * <p>Note that this method does not currently return (top level) captured types for type
-     * parameters, parameters, and return types. Instead, the original wildcard is returned, or
-     * sometimes inferring type arguments will create a wildcard type which is returned. The bounds
-     * of an inferred wildcard may itself have captures.
-     *
-     * <p>To prevent unsoundness, the rest of the Checker Framework must handle wildcards in places
-     * where captures should appear (like type arguments). This should just involve the bounds of
-     * the wildcard where the bounds of the capture would have been used.
-     *
-     * @param types the Types instance to use
-     * @param atypeFactory the type factory to use
-     * @param t the receiver type
-     * @param elem the element that should be viewed as member of t
-     * @return the type of elem as member of t
-     */
-    public static AnnotatedTypeMirror asMemberOf(
-            Types types, AnnotatedTypeFactory atypeFactory, AnnotatedTypeMirror t, Element elem) {
-        final AnnotatedTypeMirror memberType = atypeFactory.getAnnotatedType(elem);
-        return asMemberOf(types, atypeFactory, t, elem, memberType);
-=======
-    List<Pair<Integer, Integer>> orderedByDestination = new ArrayList<>(typeArgMap);
-    orderedByDestination.sort(Comparator.comparingInt(o -> o.second));
-
-    if (typeArgMap.size() == ((AnnotatedDeclaredType) supertype).getTypeArguments().size()) {
-      List<? extends AnnotatedTypeMirror> subTypeArgs = declaredSubtype.getTypeArguments();
-      List<AnnotatedTypeMirror> newTypeArgs =
-          CollectionsPlume.mapList(
-              mapping -> subTypeArgs.get(mapping.first).deepCopy(), orderedByDestination);
-      declaredAsSuper.setTypeArguments(newTypeArgs);
-    } else {
-      declaredAsSuper.setTypeArguments(Collections.emptyList());
->>>>>>> ebd59474
-    }
+  /**
+   * Returns the type of an element when that element is viewed as a member of, or otherwise
+   * directly contained by, a given type.
+   *
+   * <p>For example, when viewed as a member of the parameterized type {@code Set<@NonNull String>},
+   * the {@code Set.add} method is an {@code ExecutableType} whose parameter is of type
+   * {@code @NonNull String}.
+   *
+   * <p>Before returning the result, this method adjusts it by calling {@link
+   * AnnotatedTypeFactory#postAsMemberOf(AnnotatedTypeMirror, AnnotatedTypeMirror, Element)}.
+   *
+   * @param types the Types instance to use
+   * @param atypeFactory the type factory to use
+   * @param t the receiver type
+   * @param elem the element that should be viewed as member of t
+   * @return the type of elem as member of t
+   */
+  public static AnnotatedTypeMirror asMemberOf(
+      Types types, AnnotatedTypeFactory atypeFactory, AnnotatedTypeMirror t, Element elem) {
+    final AnnotatedTypeMirror memberType = atypeFactory.getAnnotatedType(elem);
+    return asMemberOf(types, atypeFactory, t, elem, memberType);
+  }
 
     /**
      * Returns the type of an element when that element is viewed as a member of, or otherwise
@@ -466,219 +404,32 @@
                 return res;
         }
     }
-<<<<<<< HEAD
-
-    /**
-     * Helper for {@link AnnotatedTypes#asMemberOf(Types, AnnotatedTypeFactory, AnnotatedTypeMirror,
-     * Element)}.
-     *
-     * @param types the Types instance to use
-     * @param atypeFactory the type factory to use
-     * @param receiverType the receiver type
-     * @param member the element that should be viewed as member of receiverType
-     * @param memberType unsubstituted type of member
-     * @return the type of member as a member of receiverType; can be an alias to memberType
-     */
-    private static AnnotatedTypeMirror asMemberOfImpl(
-            final Types types,
-            final AnnotatedTypeFactory atypeFactory,
-            final AnnotatedTypeMirror receiverType,
-            final Element member,
-            final AnnotatedTypeMirror memberType) {
-        switch (receiverType.getKind()) {
-            case ARRAY:
-                // Method references like String[]::clone should have a return type of String[]
-                // rather than Object.
-                if (SyntheticArrays.isArrayClone(receiverType, member)) {
-                    return SyntheticArrays.replaceReturnType(
-                            member, (AnnotatedArrayType) receiverType);
-                }
-                return memberType;
-            case TYPEVAR:
-                return asMemberOf(
-                        types,
-                        atypeFactory,
-                        ((AnnotatedTypeVariable) receiverType).getUpperBound(),
-                        member,
-                        memberType);
-            case WILDCARD:
-                if (((AnnotatedWildcardType) receiverType).isUninferredTypeArgument()) {
-                    return substituteUninferredTypeArgs(atypeFactory, member, memberType);
-                }
-                return asMemberOf(
-                        types,
-                        atypeFactory,
-                        ((AnnotatedWildcardType) receiverType).getExtendsBound().deepCopy(),
-                        member,
-                        memberType);
-            case INTERSECTION:
-                AnnotatedTypeMirror result = memberType;
-                for (AnnotatedTypeMirror bound :
-                        ((AnnotatedIntersectionType) receiverType).getBounds()) {
-                    result = substituteTypeVariables(types, atypeFactory, bound, member, result);
-                }
-                return result;
-            case UNION:
-            case DECLARED:
-                return substituteTypeVariables(
-                        types, atypeFactory, receiverType, member, memberType);
-            default:
-                throw new BugInCF("asMemberOf called on unexpected type.%nt: %s", receiverType);
-=======
-    return asSuper(atypeFactory, type, superType);
-  }
 
   /**
-   * Specialization of {@link #asMemberOf(Types, AnnotatedTypeFactory, AnnotatedTypeMirror,
-   * Element)} with more precise return type.
-   *
-   * @see #asMemberOf(Types, AnnotatedTypeFactory, AnnotatedTypeMirror, Element)
+   * Helper for {@link AnnotatedTypes#asMemberOf(Types, AnnotatedTypeFactory, AnnotatedTypeMirror,
+   * Element)}.
+   *
    * @param types the Types instance to use
    * @param atypeFactory the type factory to use
-   * @param t the receiver type
-   * @param elem the element that should be viewed as member of t
-   * @return the type of elem as member of t
+   * @param receiverType the receiver type
+   * @param member the element that should be viewed as member of receiverType
+   * @param memberType unsubstituted type of member
+   * @return the type of member as a member of receiverType; can be an alias to memberType
    */
-  public static AnnotatedExecutableType asMemberOf(
-      Types types,
-      AnnotatedTypeFactory atypeFactory,
-      AnnotatedTypeMirror t,
-      ExecutableElement elem) {
-    return (AnnotatedExecutableType) asMemberOf(types, atypeFactory, t, (Element) elem);
-  }
-
-  /**
-   * Specialization of {@link #asMemberOf(Types, AnnotatedTypeFactory, AnnotatedTypeMirror, Element,
-   * AnnotatedTypeMirror)} with more precise return type.
-   *
-   * @see #asMemberOf(Types, AnnotatedTypeFactory, AnnotatedTypeMirror, Element,
-   *     AnnotatedTypeMirror)
-   * @param types the Types instance to use
-   * @param atypeFactory the type factory to use
-   * @param t the receiver type
-   * @param elem the element that should be viewed as member of t
-   * @param type unsubstituted type of member
-   * @return the type of member as member of of, with initial type memberType; can be an alias to
-   *     memberType
-   */
-  public static AnnotatedExecutableType asMemberOf(
-      Types types,
-      AnnotatedTypeFactory atypeFactory,
-      AnnotatedTypeMirror t,
-      ExecutableElement elem,
-      AnnotatedExecutableType type) {
-    return (AnnotatedExecutableType) asMemberOf(types, atypeFactory, t, (Element) elem, type);
-  }
-
-  /**
-   * Returns the type of an element when that element is viewed as a member of, or otherwise
-   * directly contained by, a given type.
-   *
-   * <p>For example, when viewed as a member of the parameterized type {@code Set<@NonNull String>},
-   * the {@code Set.add} method is an {@code ExecutableType} whose parameter is of type
-   * {@code @NonNull String}.
-   *
-   * <p>Before returning the result, this method adjusts it by calling {@link
-   * AnnotatedTypeFactory#postAsMemberOf(AnnotatedTypeMirror, AnnotatedTypeMirror, Element)}.
-   *
-   * @param types the Types instance to use
-   * @param atypeFactory the type factory to use
-   * @param t the receiver type
-   * @param elem the element that should be viewed as member of t
-   * @return the type of elem as member of t
-   */
-  public static AnnotatedTypeMirror asMemberOf(
-      Types types, AnnotatedTypeFactory atypeFactory, AnnotatedTypeMirror t, Element elem) {
-    final AnnotatedTypeMirror memberType = atypeFactory.getAnnotatedType(elem);
-    return asMemberOf(types, atypeFactory, t, elem, memberType);
-  }
-
-  /**
-   * Returns the type of an element when that element is viewed as a member of, or otherwise
-   * directly contained by, a given type. An initial type for the member is provided, to allow for
-   * earlier changes to the declared type of elem. For example, polymorphic qualifiers must be
-   * substituted before type variables are substituted.
-   *
-   * @param types the Types instance to use
-   * @param atypeFactory the type factory to use
-   * @param t the receiver type
-   * @param elem the element that should be viewed as member of t
-   * @param elemType unsubstituted type of elem
-   * @return the type of elem as member of t
-   * @see #asMemberOf(Types, AnnotatedTypeFactory, AnnotatedTypeMirror, Element)
-   */
-  public static AnnotatedTypeMirror asMemberOf(
-      Types types,
-      AnnotatedTypeFactory atypeFactory,
-      @Nullable AnnotatedTypeMirror t,
-      Element elem,
-      AnnotatedTypeMirror elemType) {
-    // asMemberOf is only for fields, variables, and methods!
-    // Otherwise, simply use fromElement.
-    switch (elem.getKind()) {
-      case PACKAGE:
-      case INSTANCE_INIT:
-      case OTHER:
-      case STATIC_INIT:
-      case TYPE_PARAMETER:
-        return elemType;
-      default:
-        if (t == null || ElementUtils.isStatic(elem)) {
-          return elemType;
->>>>>>> ebd59474
-        }
-    }
-
-    /**
-     * Substitute type variables.
-     *
-     * @param types type utilities
-     * @param atypeFactory the type factory
-     * @param receiverType the type of the class that contains member (or a subtype of it)
-     * @param member a type member, such as a method or field
-     * @param memberType the type of {@code member}
-     * @return {@code memberType}, substituted
-     */
-    private static AnnotatedTypeMirror substituteTypeVariables(
-            Types types,
-            AnnotatedTypeFactory atypeFactory,
-            AnnotatedTypeMirror receiverType,
-            Element member,
-            AnnotatedTypeMirror memberType) {
-
-        // Basic Algorithm:
-        // 1. Find the enclosingClassOfMember of the element
-        // 2. Find the base type of enclosingClassOfMember (e.g. type of enclosingClassOfMember as
-        //      supertype of passed type)
-        // 3. Substitute for type variables if any exist
-        TypeElement enclosingClassOfMember = ElementUtils.enclosingTypeElement(member);
-        final Map<TypeVariable, AnnotatedTypeMirror> mappings = new HashMap<>();
-
-        // Look for all enclosing classes that have type variables
-        // and collect type to be substituted for those type variables
-        while (enclosingClassOfMember != null) {
-            addTypeVarMappings(types, atypeFactory, receiverType, enclosingClassOfMember, mappings);
-            enclosingClassOfMember =
-                    ElementUtils.enclosingTypeElement(enclosingClassOfMember.getEnclosingElement());
-        }
-
-        if (!mappings.isEmpty()) {
-            memberType = atypeFactory.getTypeVarSubstitutor().substitute(mappings, memberType);
-        }
-
+  private static AnnotatedTypeMirror asMemberOfImpl(
+      final Types types,
+      final AnnotatedTypeFactory atypeFactory,
+      final AnnotatedTypeMirror receiverType,
+      final Element member,
+      final AnnotatedTypeMirror memberType) {
+    switch (receiverType.getKind()) {
+      case ARRAY:
+        // Method references like String[]::clone should have a return type of String[]
+        // rather than Object.
+        if (SyntheticArrays.isArrayClone(receiverType, member)) {
+          return SyntheticArrays.replaceReturnType(member, (AnnotatedArrayType) receiverType);
+        }
         return memberType;
-<<<<<<< HEAD
-    }
-
-    private static void addTypeVarMappings(
-            Types types,
-            AnnotatedTypeFactory atypeFactory,
-            AnnotatedTypeMirror t,
-            TypeElement enclosingClassOfElem,
-            Map<TypeVariable, AnnotatedTypeMirror> mappings) {
-        if (enclosingClassOfElem.getTypeParameters().isEmpty()) {
-            return;
-=======
       case TYPEVAR:
         return asMemberOf(
             types,
@@ -690,7 +441,75 @@
       case WILDCARD:
         if (((AnnotatedWildcardType) receiverType).isUninferredTypeArgument()) {
           return substituteUninferredTypeArgs(atypeFactory, member, memberType);
->>>>>>> ebd59474
+        }
+        return asMemberOf(
+            types,
+            atypeFactory,
+            ((AnnotatedWildcardType) receiverType).getExtendsBound().deepCopy(),
+            member,
+            memberType);
+      case INTERSECTION:
+        AnnotatedTypeMirror result = memberType;
+        for (AnnotatedTypeMirror bound : ((AnnotatedIntersectionType) receiverType).getBounds()) {
+          result = substituteTypeVariables(types, atypeFactory, bound, member, result);
+        }
+        return result;
+      case UNION:
+      case DECLARED:
+        return substituteTypeVariables(types, atypeFactory, receiverType, member, memberType);
+      default:
+        throw new BugInCF("asMemberOf called on unexpected type.%nt: %s", receiverType);
+    }
+  }
+
+    /**
+     * Substitute type variables.
+     *
+     * @param types type utilities
+     * @param atypeFactory the type factory
+     * @param receiverType the type of the class that contains member (or a subtype of it)
+     * @param member a type member, such as a method or field
+     * @param memberType the type of {@code member}
+     * @return {@code memberType}, substituted
+     */
+    private static AnnotatedTypeMirror substituteTypeVariables(
+            Types types,
+            AnnotatedTypeFactory atypeFactory,
+            AnnotatedTypeMirror receiverType,
+            Element member,
+            AnnotatedTypeMirror memberType) {
+
+        // Basic Algorithm:
+        // 1. Find the enclosingClassOfMember of the element
+        // 2. Find the base type of enclosingClassOfMember (e.g. type of enclosingClassOfMember as
+        //      supertype of passed type)
+        // 3. Substitute for type variables if any exist
+        TypeElement enclosingClassOfMember = ElementUtils.enclosingTypeElement(member);
+        final Map<TypeVariable, AnnotatedTypeMirror> mappings = new HashMap<>();
+
+        // Look for all enclosing classes that have type variables
+        // and collect type to be substituted for those type variables
+        while (enclosingClassOfMember != null) {
+            addTypeVarMappings(types, atypeFactory, receiverType, enclosingClassOfMember, mappings);
+            enclosingClassOfMember =
+                    ElementUtils.enclosingTypeElement(enclosingClassOfMember.getEnclosingElement());
+        }
+
+        if (!mappings.isEmpty()) {
+            memberType = atypeFactory.getTypeVarSubstitutor().substitute(mappings, memberType);
+        }
+
+        return memberType;
+    }
+
+    private static void addTypeVarMappings(
+            Types types,
+            AnnotatedTypeFactory atypeFactory,
+            AnnotatedTypeMirror t,
+            TypeElement enclosingClassOfElem,
+            Map<TypeVariable, AnnotatedTypeMirror> mappings) {
+        if (enclosingClassOfElem.getTypeParameters().isEmpty()) {
+            return;
         }
         AnnotatedDeclaredType enclosingType = atypeFactory.getAnnotatedType(enclosingClassOfElem);
         AnnotatedDeclaredType base =
@@ -710,26 +529,25 @@
             ownerParams.add((AnnotatedTypeVariable) typeParam);
         }
 
-        List<AnnotatedTypeMirror> baseParams = base.getTypeArguments();
-        if (ownerParams.size() != baseParams.size() && !base.wasRaw()) {
-            throw new BugInCF(
-                    StringsPlume.joinLines(
-                            "Unexpected number of parameters.",
-                            "enclosingType=" + enclosingType,
-                            "baseType=" + base));
-        }
-        if (!ownerParams.isEmpty() && baseParams.isEmpty() && base.wasRaw()) {
-            // If base type was raw and the type arguments are missing, set them to the erased
-            // type of the type variable (which is the erased type of the upper bound).
-            baseParams = SystemUtil.mapList(AnnotatedTypeVariable::getErased, ownerParams);
-        }
+    List<AnnotatedTypeMirror> baseParams = base.getTypeArguments();
+    if (ownerParams.size() != baseParams.size() && !base.isUnderlyingTypeRaw()) {
+      throw new BugInCF(
+          StringsPlume.joinLines(
+              "Unexpected number of parameters.",
+              "enclosingType=" + enclosingType,
+              "baseType=" + base));
+    }
+    if (!ownerParams.isEmpty() && baseParams.isEmpty() && base.isUnderlyingTypeRaw()) {
+      // If base type was raw and the type arguments are missing, set them to the erased
+      // type of the type variable (which is the erased type of the upper bound).
+      baseParams = CollectionsPlume.mapList(AnnotatedTypeVariable::getErased, ownerParams);
+    }
 
         for (int i = 0; i < ownerParams.size(); ++i) {
             mappings.put(ownerParams.get(i).getUnderlyingType(), baseParams.get(i));
         }
     }
 
-<<<<<<< HEAD
     /**
      * Substitutes uninferred type arguments for type variables in {@code memberType}.
      *
@@ -757,21 +575,6 @@
             enclosingClassOfMember =
                     ElementUtils.enclosingTypeElement(enclosingClassOfMember.getEnclosingElement());
         }
-=======
-    List<AnnotatedTypeMirror> baseParams = base.getTypeArguments();
-    if (ownerParams.size() != baseParams.size() && !base.isUnderlyingTypeRaw()) {
-      throw new BugInCF(
-          StringsPlume.joinLines(
-              "Unexpected number of parameters.",
-              "enclosingType=" + enclosingType,
-              "baseType=" + base));
-    }
-    if (!ownerParams.isEmpty() && baseParams.isEmpty() && base.isUnderlyingTypeRaw()) {
-      // If base type was raw and the type arguments are missing, set them to the erased
-      // type of the type variable (which is the erased type of the upper bound).
-      baseParams = CollectionsPlume.mapList(AnnotatedTypeVariable::getErased, ownerParams);
-    }
->>>>>>> ebd59474
 
         if (!mappings.isEmpty()) {
             return atypeFactory.getTypeVarSubstitutor().substitute(mappings, memberType);
@@ -966,125 +769,6 @@
             TypeMirror lubTypeMirror) {
         return new AtmLubVisitor(atypeFactory).lub(type1, type2, lubTypeMirror);
     }
-
-    /**
-     * Returns the glb of two annotated types.
-     *
-     * @param atypeFactory AnnotatedTypeFactory
-     * @param type1 annotated type
-     * @param type2 annotated type
-     * @return the glb of type1 and type2
-     */
-    public static AnnotatedTypeMirror greatestLowerBound(
-            AnnotatedTypeFactory atypeFactory,
-            AnnotatedTypeMirror type1,
-            AnnotatedTypeMirror type2) {
-        @SuppressWarnings("deprecation") // TODO: this needs to be implemented properly.
-        Set<? extends AnnotationMirror> glbAnno =
-                atypeFactory
-                        .getQualifierHierarchy()
-                        .greatestLowerBounds(
-                                type1, type2, type1.getAnnotations(), type2.getAnnotations());
-        AnnotatedTypeMirror type1Copy = type1.deepCopy();
-        type1Copy.replaceAnnotations(glbAnno);
-        AnnotatedTypeMirror type2Copy = type2.deepCopy();
-        type2Copy.replaceAnnotations(glbAnno);
-
-        AnnotatedTypeMirror subtype = glbSubtype(atypeFactory, type1Copy, type2Copy);
-        if (subtype != null) {
-            return subtype.getKind() == TypeKind.NULL ? null : subtype;
-        }
-
-        TypeMirror glbJava =
-                TypesUtils.greatestLowerBound(
-                        type1.getUnderlyingType(),
-                        type2.getUnderlyingType(),
-                        atypeFactory.getProcessingEnv());
-
-        if (glbJava.getKind() != TypeKind.INTERSECTION) {
-            // If one type isn't a subtype of the other, then GLB must be an intersection.
-            return null;
-        }
-        AnnotatedIntersectionType glb =
-                (AnnotatedIntersectionType)
-                        AnnotatedTypeMirror.createType(glbJava, atypeFactory, false);
-        glb.addAnnotations(glbAnno);
-        Types types = atypeFactory.getProcessingEnv().getTypeUtils();
-
-        for (AnnotatedTypeMirror bound : glb.getBounds()) {
-            if (types.isSameType(bound.getUnderlyingType(), type1Copy.getUnderlyingType())) {
-                atypeFactory.replaceAnnotations(type1Copy, bound);
-            } else if (types.isSameType(bound.getUnderlyingType(), type2Copy.getUnderlyingType())) {
-                atypeFactory.replaceAnnotations(type2Copy, bound);
-            } else {
-                return null;
-            }
-        }
-
-        return glb;
-    }
-<<<<<<< HEAD
-
-    private static AnnotatedTypeMirror glbSubtype(
-            AnnotatedTypeFactory atypeFactory,
-            AnnotatedTypeMirror type1,
-            AnnotatedTypeMirror type2) {
-        Types types = atypeFactory.getProcessingEnv().getTypeUtils();
-        if (types.isSubtype(type1.getUnderlyingType(), type2.getUnderlyingType())) {
-            if (atypeFactory.getTypeHierarchy().isSubtype(type1, type2)) {
-                return type1;
-            } else {
-                // There's no annotated GLB.
-                return atypeFactory.getAnnotatedNullType(
-                        atypeFactory.getQualifierHierarchy().getBottomAnnotations());
-            }
-        } else if (types.isSubtype(type2.getUnderlyingType(), type1.getUnderlyingType())) {
-            if (atypeFactory.getTypeHierarchy().isSubtype(type2, type1)) {
-                return type2;
-            } else {
-                // There's no annotated GLB.
-                return atypeFactory.getAnnotatedNullType(
-                        atypeFactory.getQualifierHierarchy().getBottomAnnotations());
-            }
-        }
-        return null;
-=======
-  }
-
-  /**
-   * Returns the lub of two annotated types.
-   *
-   * @param atypeFactory AnnotatedTypeFactory
-   * @param type1 annotated type
-   * @param type2 annotated type
-   * @return the lub of type1 and type2
-   */
-  public static AnnotatedTypeMirror leastUpperBound(
-      AnnotatedTypeFactory atypeFactory, AnnotatedTypeMirror type1, AnnotatedTypeMirror type2) {
-    TypeMirror lub =
-        TypesUtils.leastUpperBound(
-            type1.getUnderlyingType(), type2.getUnderlyingType(), atypeFactory.getProcessingEnv());
-    return leastUpperBound(atypeFactory, type1, type2, lub);
-  }
-
-  /**
-   * Returns the lub, whose underlying type is {@code lubTypeMirror} of two annotated types.
-   *
-   * @param atypeFactory AnnotatedTypeFactory
-   * @param type1 annotated type whose underlying type must be a subtype or convertible to
-   *     lubTypeMirror
-   * @param type2 annotated type whose underlying type must be a subtype or convertible to
-   *     lubTypeMirror
-   * @param lubTypeMirror underlying type of the returned lub
-   * @return the lub of type1 and type2 with underlying type lubTypeMirror
-   */
-  public static AnnotatedTypeMirror leastUpperBound(
-      AnnotatedTypeFactory atypeFactory,
-      AnnotatedTypeMirror type1,
-      AnnotatedTypeMirror type2,
-      TypeMirror lubTypeMirror) {
-    return new AtmLubVisitor(atypeFactory).lub(type1, type2, lubTypeMirror);
-  }
 
   /**
    * Returns the "annotated greatest lower bound" of {@code type1} and {@code type2}.
@@ -1239,66 +923,42 @@
     List<AnnotatedTypeMirror> parameters = method.getParameterTypes();
     if (!method.getElement().isVarArgs()) {
       return parameters;
->>>>>>> ebd59474
-    }
-
-    /**
-     * Returns the method parameters for the invoked method, with the same number of arguments
-     * passed in the methodInvocation tree.
-     *
-     * <p>If the invoked method is not a vararg method or it is a vararg method but the invocation
-     * passes an array to the vararg parameter, it would simply return the method parameters.
-     *
-     * <p>Otherwise, it would return the list of parameters as if the vararg is expanded to match
-     * the size of the passed arguments.
-     *
-     * @param method the method's type
-     * @param args the arguments to the method invocation
-     * @return the types that the method invocation arguments need to be subtype of
-     */
-    public static List<AnnotatedTypeMirror> expandVarArgs(
-            AnnotatedTypeFactory atypeFactory,
-            AnnotatedExecutableType method,
-            List<? extends ExpressionTree> args) {
-        List<AnnotatedTypeMirror> parameters = method.getParameterTypes();
-        if (!method.getElement().isVarArgs()) {
-            return parameters;
-        }
+    }
 
         AnnotatedArrayType varargs = (AnnotatedArrayType) parameters.get(parameters.size() - 1);
 
-        if (parameters.size() == args.size()) {
-            // Check if one sent an element or an array
-            AnnotatedTypeMirror lastArg = atypeFactory.getAnnotatedType(args.get(args.size() - 1));
-            if (lastArg.getKind() == TypeKind.ARRAY
-                    && getArrayDepth(varargs) == getArrayDepth((AnnotatedArrayType) lastArg)) {
-                return parameters;
-            }
-        }
-
-        parameters = new ArrayList<>(parameters.subList(0, parameters.size() - 1));
-        for (int i = args.size() - parameters.size(); i > 0; --i) {
-            parameters.add(varargs.getComponentType().deepCopy());
-        }
-
-<<<<<<< HEAD
-=======
     if (parameters.size() == args.size()) {
       // Check if one sent an element or an array
       AnnotatedTypeMirror lastArg = atypeFactory.getAnnotatedType(args.get(args.size() - 1));
       if (lastArg.getKind() == TypeKind.NULL
           || (lastArg.getKind() == TypeKind.ARRAY
               && getArrayDepth(varargs) == getArrayDepth((AnnotatedArrayType) lastArg))) {
->>>>>>> ebd59474
         return parameters;
-    }
-
-    public static List<AnnotatedTypeMirror> expandVarArgsFromTypes(
-            AnnotatedExecutableType method, List<AnnotatedTypeMirror> args) {
-        List<AnnotatedTypeMirror> parameters = method.getParameterTypes();
-        if (!method.getElement().isVarArgs()) {
-            return parameters;
-        }
+      }
+    }
+
+        parameters = new ArrayList<>(parameters.subList(0, parameters.size() - 1));
+        for (int i = args.size() - parameters.size(); i > 0; --i) {
+            parameters.add(varargs.getComponentType().deepCopy());
+        }
+
+        return parameters;
+    }
+
+  /**
+   * Returns the method parameters for the invoked method, with the same number of formal parameters
+   * as the arguments in the given list.
+   *
+   * @param method the method's type
+   * @param args the types of the arguments at the call site
+   * @return the method parameters, with varargs replaced by instances of its component type
+   */
+  public static List<AnnotatedTypeMirror> expandVarArgsParametersFromTypes(
+      AnnotatedExecutableType method, List<AnnotatedTypeMirror> args) {
+    List<AnnotatedTypeMirror> parameters = method.getParameterTypes();
+    if (!method.getElement().isVarArgs()) {
+      return parameters;
+    }
 
         AnnotatedArrayType varargs = (AnnotatedArrayType) parameters.get(parameters.size() - 1);
 
@@ -1315,27 +975,10 @@
             }
         }
 
-<<<<<<< HEAD
         parameters = new ArrayList<>(parameters.subList(0, parameters.size() - 1));
         for (int i = args.size() - parameters.size(); i > 0; --i) {
             parameters.add(varargs.getComponentType());
         }
-=======
-  /**
-   * Returns the method parameters for the invoked method, with the same number of formal parameters
-   * as the arguments in the given list.
-   *
-   * @param method the method's type
-   * @param args the types of the arguments at the call site
-   * @return the method parameters, with varargs replaced by instances of its component type
-   */
-  public static List<AnnotatedTypeMirror> expandVarArgsParametersFromTypes(
-      AnnotatedExecutableType method, List<AnnotatedTypeMirror> args) {
-    List<AnnotatedTypeMirror> parameters = method.getParameterTypes();
-    if (!method.getElement().isVarArgs()) {
-      return parameters;
-    }
->>>>>>> ebd59474
 
         return parameters;
     }
@@ -1547,184 +1190,6 @@
         return false;
     }
 
-    /**
-     * Returns true if the typeVar1 and typeVar2 are two uses of the same type variable.
-     *
-     * @return true if the typeVar1 and typeVar2 are two uses of the same type variable
-     */
-    public static boolean haveSameDeclaration(
-            Types types,
-            final AnnotatedTypeVariable typeVar1,
-            final AnnotatedTypeVariable typeVar2) {
-        return types.isSameType(typeVar1.getUnderlyingType(), typeVar2.getUnderlyingType());
-    }
-
-    /**
-     * When overriding a method, you must include the same number of type parameters as the base
-     * method. By index, these parameters are considered equivalent to the type parameters of the
-     * overridden method. Necessary conditions: Both type variables are defined in methods One of
-     * the two methods overrides the other Within their method declaration, both types have the same
-     * type parameter index
-     *
-     * @return true if type1 and type2 are corresponding type variables (that is, either one
-     *     "overrides" the other)
-     */
-    public static boolean areCorrespondingTypeVariables(
-            Elements elements, AnnotatedTypeVariable type1, AnnotatedTypeVariable type2) {
-        final TypeParameterElement type1ParamElem =
-                (TypeParameterElement) type1.getUnderlyingType().asElement();
-        final TypeParameterElement type2ParamElem =
-                (TypeParameterElement) type2.getUnderlyingType().asElement();
-
-        if (type1ParamElem.getGenericElement() instanceof ExecutableElement
-                && type2ParamElem.getGenericElement() instanceof ExecutableElement) {
-            final ExecutableElement type1Executable =
-                    (ExecutableElement) type1ParamElem.getGenericElement();
-            final ExecutableElement type2Executable =
-                    (ExecutableElement) type2ParamElem.getGenericElement();
-
-            final TypeElement type1Class = (TypeElement) type1Executable.getEnclosingElement();
-            final TypeElement type2Class = (TypeElement) type2Executable.getEnclosingElement();
-
-            boolean methodIsOverriden =
-                    elements.overrides(type1Executable, type2Executable, type1Class)
-                            || elements.overrides(type2Executable, type1Executable, type2Class);
-            if (methodIsOverriden) {
-                boolean haveSameIndex =
-                        type1Executable.getTypeParameters().indexOf(type1ParamElem)
-                                == type2Executable.getTypeParameters().indexOf(type2ParamElem);
-                return haveSameIndex;
-            }
-        }
-
-        return false;
-    }
-
-    /**
-     * When comparing types against the bounds of a type variable, we may encounter other type
-     * variables, wildcards, and intersections in those bounds. This method traverses the bounds
-     * until it finds a concrete type from which it can pull an annotation.
-     *
-     * @param top the top of the hierarchy for which you are searching
-     * @return the AnnotationMirror that represents the type of toSearch in the hierarchy of top
-     */
-    public static AnnotationMirror findEffectiveAnnotationInHierarchy(
-            final QualifierHierarchy qualifierHierarchy,
-            final AnnotatedTypeMirror toSearch,
-            final AnnotationMirror top) {
-        return findEffectiveAnnotationInHierarchy(qualifierHierarchy, toSearch, top, false);
-    }
-
-    /**
-     * When comparing types against the bounds of a type variable, we may encounter other type
-     * variables, wildcards, and intersections in those bounds. This method traverses the bounds
-     * until it finds a concrete type from which it can pull an annotation.
-     *
-     * @param top the top of the hierarchy for which you are searching
-     * @param canBeEmpty whether or not the effective type can have NO annotation in the hierarchy
-     *     specified by top If this param is false, an exception will be thrown if no annotation is
-     *     found Otherwise the result is null
-     * @return the AnnotationMirror that represents the type of toSearch in the hierarchy of top
-     */
-    public static AnnotationMirror findEffectiveAnnotationInHierarchy(
-            final QualifierHierarchy qualifierHierarchy,
-            final AnnotatedTypeMirror toSearch,
-            final AnnotationMirror top,
-            final boolean canBeEmpty) {
-        AnnotatedTypeMirror source = toSearch;
-        while (source.getAnnotationInHierarchy(top) == null) {
-
-            switch (source.getKind()) {
-                case TYPEVAR:
-                    source = ((AnnotatedTypeVariable) source).getUpperBound();
-                    break;
-
-                case WILDCARD:
-                    source = ((AnnotatedWildcardType) source).getExtendsBound();
-                    break;
-
-                case INTERSECTION:
-                    // if there are multiple conflicting annotations, choose the lowest
-                    final AnnotationMirror glb =
-                            glbOfBoundsInHierarchy(
-                                    (AnnotatedIntersectionType) source, top, qualifierHierarchy);
-
-                    if (glb == null) {
-                        throw new BugInCF(
-                                "AnnotatedIntersectionType has no annotation in hierarchy "
-                                        + "on any of its supertypes."
-                                        + System.lineSeparator()
-                                        + "intersectionType="
-                                        + source);
-                    }
-                    return glb;
-
-                default:
-                    if (canBeEmpty) {
-                        return null;
-                    }
-
-                    throw new BugInCF(
-                            StringsPlume.joinLines(
-                                    "Unexpected AnnotatedTypeMirror with no primary annotation.",
-                                    "toSearch=" + toSearch,
-                                    "top=" + top,
-                                    "source=" + source));
-            }
-        }
-
-        return source.getAnnotationInHierarchy(top);
-    }
-
-<<<<<<< HEAD
-    /**
-     * When comparing types against the bounds of a type variable, we may encounter other type
-     * variables, wildcards, and intersections in those bounds. This method traverses the lower
-     * bounds until it finds a concrete type from which it can pull an annotation. This occurs for
-     * every hierarchy in QualifierHierarchy
-     *
-     * @return the set of effective annotation mirrors in all hierarchies
-     */
-    public static Set<AnnotationMirror> findEffectiveLowerBoundAnnotations(
-            final QualifierHierarchy qualifierHierarchy, final AnnotatedTypeMirror toSearch) {
-        AnnotatedTypeMirror source = toSearch;
-        TypeKind kind = source.getKind();
-        while (kind == TypeKind.TYPEVAR
-                || kind == TypeKind.WILDCARD
-                || kind == TypeKind.INTERSECTION) {
-
-            switch (source.getKind()) {
-                case TYPEVAR:
-                    source = ((AnnotatedTypeVariable) source).getLowerBound();
-                    break;
-
-                case WILDCARD:
-                    source = ((AnnotatedWildcardType) source).getSuperBound();
-                    break;
-
-                case INTERSECTION:
-                    // if there are multiple conflicting annotations, choose the lowest
-                    final Set<AnnotationMirror> glb =
-                            glbOfBounds((AnnotatedIntersectionType) source, qualifierHierarchy);
-                    return glb;
-
-                default:
-                    throw new BugInCF(
-                            "Unexpected AnnotatedTypeMirror with no primary annotation;"
-                                    + " toSearch="
-                                    + toSearch
-                                    + " source="
-                                    + source);
-            }
-
-            kind = source.getKind();
-        }
-
-        return source.getAnnotations();
-=======
-    return false;
-  }
-
   /**
    * Returns true if the typeVar1 and typeVar2 are two uses of the same type variable.
    *
@@ -1769,43 +1234,63 @@
     final TypeParameterElement type2ParamElem =
         (TypeParameterElement) type2.getUnderlyingType().asElement();
 
-    if (type1ParamElem.getGenericElement() instanceof ExecutableElement
-        && type2ParamElem.getGenericElement() instanceof ExecutableElement) {
-      final ExecutableElement type1Executable =
-          (ExecutableElement) type1ParamElem.getGenericElement();
-      final ExecutableElement type2Executable =
-          (ExecutableElement) type2ParamElem.getGenericElement();
-
-      final TypeElement type1Class = (TypeElement) type1Executable.getEnclosingElement();
-      final TypeElement type2Class = (TypeElement) type2Executable.getEnclosingElement();
-
-      boolean methodIsOverriden =
-          elements.overrides(type1Executable, type2Executable, type1Class)
-              || elements.overrides(type2Executable, type1Executable, type2Class);
-      if (methodIsOverriden) {
-        boolean haveSameIndex =
-            type1Executable.getTypeParameters().indexOf(type1ParamElem)
-                == type2Executable.getTypeParameters().indexOf(type2ParamElem);
-        return haveSameIndex;
-      }
->>>>>>> ebd59474
+        if (type1ParamElem.getGenericElement() instanceof ExecutableElement
+                && type2ParamElem.getGenericElement() instanceof ExecutableElement) {
+            final ExecutableElement type1Executable =
+                    (ExecutableElement) type1ParamElem.getGenericElement();
+            final ExecutableElement type2Executable =
+                    (ExecutableElement) type2ParamElem.getGenericElement();
+
+            final TypeElement type1Class = (TypeElement) type1Executable.getEnclosingElement();
+            final TypeElement type2Class = (TypeElement) type2Executable.getEnclosingElement();
+
+            boolean methodIsOverriden =
+                    elements.overrides(type1Executable, type2Executable, type1Class)
+                            || elements.overrides(type2Executable, type1Executable, type2Class);
+            if (methodIsOverriden) {
+                boolean haveSameIndex =
+                        type1Executable.getTypeParameters().indexOf(type1ParamElem)
+                                == type2Executable.getTypeParameters().indexOf(type2ParamElem);
+                return haveSameIndex;
+            }
+        }
+
+        return false;
     }
 
     /**
      * When comparing types against the bounds of a type variable, we may encounter other type
      * variables, wildcards, and intersections in those bounds. This method traverses the bounds
-     * until it finds a concrete type from which it can pull an annotation. This occurs for every
-     * hierarchy in QualifierHierarchy
-     *
-     * @return the set of effective annotation mirrors in all hierarchies
-     */
-    public static Set<AnnotationMirror> findEffectiveAnnotations(
-            final QualifierHierarchy qualifierHierarchy, final AnnotatedTypeMirror toSearch) {
+     * until it finds a concrete type from which it can pull an annotation.
+     *
+     * @param top the top of the hierarchy for which you are searching
+     * @return the AnnotationMirror that represents the type of toSearch in the hierarchy of top
+     */
+    public static AnnotationMirror findEffectiveAnnotationInHierarchy(
+            final QualifierHierarchy qualifierHierarchy,
+            final AnnotatedTypeMirror toSearch,
+            final AnnotationMirror top) {
+        return findEffectiveAnnotationInHierarchy(qualifierHierarchy, toSearch, top, false);
+    }
+
+    /**
+     * When comparing types against the bounds of a type variable, we may encounter other type
+     * variables, wildcards, and intersections in those bounds. This method traverses the bounds
+     * until it finds a concrete type from which it can pull an annotation.
+     *
+     * @param top the top of the hierarchy for which you are searching
+     * @param canBeEmpty whether or not the effective type can have NO annotation in the hierarchy
+     *     specified by top If this param is false, an exception will be thrown if no annotation is
+     *     found Otherwise the result is null
+     * @return the AnnotationMirror that represents the type of toSearch in the hierarchy of top
+     */
+    public static AnnotationMirror findEffectiveAnnotationInHierarchy(
+            final QualifierHierarchy qualifierHierarchy,
+            final AnnotatedTypeMirror toSearch,
+            final AnnotationMirror top,
+            final boolean canBeEmpty) {
         AnnotatedTypeMirror source = toSearch;
-        TypeKind kind = source.getKind();
-        while (kind == TypeKind.TYPEVAR
-                || kind == TypeKind.WILDCARD
-                || kind == TypeKind.INTERSECTION) {
+        while (source.getAnnotationInHierarchy(top) == null) {
 
             switch (source.getKind()) {
                 case TYPEVAR:
@@ -1814,6 +1299,60 @@
 
                 case WILDCARD:
                     source = ((AnnotatedWildcardType) source).getExtendsBound();
+                    break;
+
+                case INTERSECTION:
+                    // if there are multiple conflicting annotations, choose the lowest
+                    final AnnotationMirror glb =
+                            glbOfBoundsInHierarchy(
+                                    (AnnotatedIntersectionType) source, top, qualifierHierarchy);
+
+                    if (glb == null) {
+                        throw new BugInCF(
+                                "AnnotatedIntersectionType has no annotation in hierarchy "
+                                        + "on any of its supertypes."
+                                        + System.lineSeparator()
+                                        + "intersectionType="
+                                        + source);
+                    }
+                    return glb;
+
+                default:
+                    if (canBeEmpty) {
+                        return null;
+                    }
+
+                    throw new BugInCF(
+                            StringsPlume.joinLines(
+                                    "Unexpected AnnotatedTypeMirror with no primary annotation.",
+                                    "toSearch=" + toSearch,
+                                    "top=" + top,
+                                    "source=" + source));
+            }
+        }
+
+        return source.getAnnotationInHierarchy(top);
+    }
+
+  /**
+   * This method returns the effective annotation on the lower bound of a type, or on the type
+   * itself if the type has no lower bound (it is not a type variable, wildcard, or intersection).
+   *
+   * @return the set of effective annotation mirrors in all hierarchies
+   */
+  public static Set<AnnotationMirror> findEffectiveLowerBoundAnnotations(
+      final QualifierHierarchy qualifierHierarchy, final AnnotatedTypeMirror toSearch) {
+    AnnotatedTypeMirror source = toSearch;
+    TypeKind kind = source.getKind();
+    while (kind == TypeKind.TYPEVAR || kind == TypeKind.WILDCARD || kind == TypeKind.INTERSECTION) {
+
+            switch (source.getKind()) {
+                case TYPEVAR:
+                    source = ((AnnotatedTypeVariable) source).getLowerBound();
+                    break;
+
+                case WILDCARD:
+                    source = ((AnnotatedWildcardType) source).getSuperBound();
                     break;
 
                 case INTERSECTION:
@@ -1837,7 +1376,50 @@
         return source.getAnnotations();
     }
 
-<<<<<<< HEAD
+  /**
+   * When comparing types against the bounds of a type variable, we may encounter other type
+   * variables, wildcards, and intersections in those bounds. This method traverses the bounds until
+   * it finds a concrete type from which it can pull an annotation. This occurs for every hierarchy
+   * in QualifierHierarchy.
+   *
+   * @return the set of effective annotation mirrors in all hierarchies
+   */
+  public static Set<AnnotationMirror> findEffectiveAnnotations(
+      final QualifierHierarchy qualifierHierarchy, final AnnotatedTypeMirror toSearch) {
+    AnnotatedTypeMirror source = toSearch;
+    TypeKind kind = source.getKind();
+    while (kind == TypeKind.TYPEVAR || kind == TypeKind.WILDCARD || kind == TypeKind.INTERSECTION) {
+
+            switch (source.getKind()) {
+                case TYPEVAR:
+                    source = ((AnnotatedTypeVariable) source).getUpperBound();
+                    break;
+
+                case WILDCARD:
+                    source = ((AnnotatedWildcardType) source).getExtendsBound();
+                    break;
+
+                case INTERSECTION:
+                    // if there are multiple conflicting annotations, choose the lowest
+                    final Set<AnnotationMirror> glb =
+                            glbOfBounds((AnnotatedIntersectionType) source, qualifierHierarchy);
+                    return glb;
+
+                default:
+                    throw new BugInCF(
+                            "Unexpected AnnotatedTypeMirror with no primary annotation;"
+                                    + " toSearch="
+                                    + toSearch
+                                    + " source="
+                                    + source);
+            }
+
+            kind = source.getKind();
+        }
+
+        return source.getAnnotations();
+    }
+
     private static AnnotationMirror glbOfBoundsInHierarchy(
             final AnnotatedIntersectionType isect,
             final AnnotationMirror top,
@@ -1872,92 +1454,6 @@
         }
 
         return result;
-=======
-    return source.getAnnotationInHierarchy(top);
-  }
-
-  /**
-   * This method returns the effective annotation on the lower bound of a type, or on the type
-   * itself if the type has no lower bound (it is not a type variable, wildcard, or intersection).
-   *
-   * @return the set of effective annotation mirrors in all hierarchies
-   */
-  public static Set<AnnotationMirror> findEffectiveLowerBoundAnnotations(
-      final QualifierHierarchy qualifierHierarchy, final AnnotatedTypeMirror toSearch) {
-    AnnotatedTypeMirror source = toSearch;
-    TypeKind kind = source.getKind();
-    while (kind == TypeKind.TYPEVAR || kind == TypeKind.WILDCARD || kind == TypeKind.INTERSECTION) {
-
-      switch (source.getKind()) {
-        case TYPEVAR:
-          source = ((AnnotatedTypeVariable) source).getLowerBound();
-          break;
-
-        case WILDCARD:
-          source = ((AnnotatedWildcardType) source).getSuperBound();
-          break;
-
-        case INTERSECTION:
-          // if there are multiple conflicting annotations, choose the lowest
-          final Set<AnnotationMirror> glb =
-              glbOfBounds((AnnotatedIntersectionType) source, qualifierHierarchy);
-          return glb;
-
-        default:
-          throw new BugInCF(
-              "Unexpected AnnotatedTypeMirror with no primary annotation;"
-                  + " toSearch="
-                  + toSearch
-                  + " source="
-                  + source);
-      }
-
-      kind = source.getKind();
-    }
-
-    return source.getAnnotations();
-  }
-
-  /**
-   * When comparing types against the bounds of a type variable, we may encounter other type
-   * variables, wildcards, and intersections in those bounds. This method traverses the bounds until
-   * it finds a concrete type from which it can pull an annotation. This occurs for every hierarchy
-   * in QualifierHierarchy.
-   *
-   * @return the set of effective annotation mirrors in all hierarchies
-   */
-  public static Set<AnnotationMirror> findEffectiveAnnotations(
-      final QualifierHierarchy qualifierHierarchy, final AnnotatedTypeMirror toSearch) {
-    AnnotatedTypeMirror source = toSearch;
-    TypeKind kind = source.getKind();
-    while (kind == TypeKind.TYPEVAR || kind == TypeKind.WILDCARD || kind == TypeKind.INTERSECTION) {
-
-      switch (source.getKind()) {
-        case TYPEVAR:
-          source = ((AnnotatedTypeVariable) source).getUpperBound();
-          break;
-
-        case WILDCARD:
-          source = ((AnnotatedWildcardType) source).getExtendsBound();
-          break;
-
-        case INTERSECTION:
-          // if there are multiple conflicting annotations, choose the lowest
-          final Set<AnnotationMirror> glb =
-              glbOfBounds((AnnotatedIntersectionType) source, qualifierHierarchy);
-          return glb;
-
-        default:
-          throw new BugInCF(
-              "Unexpected AnnotatedTypeMirror with no primary annotation;"
-                  + " toSearch="
-                  + toSearch
-                  + " source="
-                  + source);
-      }
-
-      kind = source.getKind();
->>>>>>> ebd59474
     }
 
     // For Wildcards, isSuperBound and isExtendsBound will return true if isUnbound does.
