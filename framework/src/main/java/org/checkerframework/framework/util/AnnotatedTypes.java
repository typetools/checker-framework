--- conflicted
+++ resolved
@@ -1045,19 +1045,10 @@
 
     // Handle vararg methods.
     if (!TreeUtils.isVarargsCall(invok)) {
-<<<<<<< HEAD
       System.out.printf("Not a varargs invocation: %s%n", invok);
-=======
       return parameters;
     }
     if (parameters.isEmpty()) {
->>>>>>> 1af31434
-      return parameters;
-    }
-
-    System.out.printf("looking at vararg invocation of %s%n", method);
-
-    if (parameters.size() == 0) {
       throw new BugInCF("isVarargsCall but parameters is empty: %s", invok);
     }
 
