package org.checkerframework.framework.util;

import com.sun.source.tree.ExpressionTree;
import com.sun.source.tree.MemberReferenceTree;
import com.sun.source.tree.MethodInvocationTree;
import com.sun.source.tree.NewClassTree;
import com.sun.source.tree.Tree;
import com.sun.tools.javac.code.Attribute;
import com.sun.tools.javac.code.Symbol;
import com.sun.tools.javac.code.Type;
import com.sun.tools.javac.code.Type.WildcardType;
import java.lang.annotation.ElementType;
import java.lang.annotation.Target;
import java.util.ArrayDeque;
import java.util.ArrayList;
import java.util.Collection;
import java.util.Collections;
import java.util.Comparator;
import java.util.Deque;
import java.util.HashMap;
import java.util.LinkedHashMap;
import java.util.LinkedHashSet;
import java.util.List;
import java.util.Map;
import java.util.Set;
import javax.annotation.processing.ProcessingEnvironment;
import javax.lang.model.element.AnnotationMirror;
import javax.lang.model.element.Element;
import javax.lang.model.element.ExecutableElement;
import javax.lang.model.element.TypeElement;
import javax.lang.model.element.TypeParameterElement;
import javax.lang.model.type.TypeKind;
import javax.lang.model.type.TypeMirror;
import javax.lang.model.type.TypeVariable;
import javax.lang.model.util.ElementFilter;
import javax.lang.model.util.Elements;
import javax.lang.model.util.Types;
import org.checkerframework.checker.nullness.qual.Nullable;
import org.checkerframework.framework.type.AnnotatedTypeFactory;
import org.checkerframework.framework.type.AnnotatedTypeMirror;
import org.checkerframework.framework.type.AnnotatedTypeMirror.AnnotatedArrayType;
import org.checkerframework.framework.type.AnnotatedTypeMirror.AnnotatedDeclaredType;
import org.checkerframework.framework.type.AnnotatedTypeMirror.AnnotatedExecutableType;
import org.checkerframework.framework.type.AnnotatedTypeMirror.AnnotatedIntersectionType;
import org.checkerframework.framework.type.AnnotatedTypeMirror.AnnotatedTypeVariable;
import org.checkerframework.framework.type.AnnotatedTypeMirror.AnnotatedWildcardType;
import org.checkerframework.framework.type.AsSuperVisitor;
import org.checkerframework.framework.type.QualifierHierarchy;
import org.checkerframework.framework.type.SyntheticArrays;
import org.checkerframework.framework.type.poly.QualifierPolymorphism;
import org.checkerframework.javacutil.AnnotationUtils;
import org.checkerframework.javacutil.BugInCF;
import org.checkerframework.javacutil.ElementUtils;
import org.checkerframework.javacutil.Pair;
import org.checkerframework.javacutil.TypesUtils;

/**
 * Utility methods for operating on {@code AnnotatedTypeMirror}. This class mimics the class {@link
 * Types}.
 */
public class AnnotatedTypes {
    // Class cannot be instantiated.
    private AnnotatedTypes() {
        throw new AssertionError("Class AnnotatedTypes cannot be instantiated.");
    }

    private static AsSuperVisitor asSuperVisitor;

    /**
     * Copies annotations from {@code type} to a copy of {@code superType} where the type variables
     * of {@code superType} have been substituted. How the annotations are copied depends on the
     * kinds of AnnotatedTypeMirrors given. Generally, if {@code type} and {@code superType} are
     * both declared types, asSuper is called recursively on the direct super types, see {@link
     * AnnotatedTypeMirror#directSuperTypes()}, of {@code type} until {@code type}'s erased Java
     * type is the same as {@code superType}'s erased super type. Then {@code type is returned}. For
     * compound types, asSuper is called recursively on components.
     *
     * <p>Preconditions:<br>
     * {@code superType} may have annotations, but they are ignored. <br>
     * {@code type} may not be an instanceof AnnotatedNullType, because if {@code superType} is a
     * compound type, the annotations on the component types are undefined.<br>
     * The underlying {@code type} (ie the Java type) of {@code type} should be a subtype (or the
     * same type) of the underlying type of {@code superType}. Except for these cases:
     *
     * <ul>
     *   <li>If {@code type} is a primitive, then the boxed type of {@code type} must be subtype of
     *       {@code superType}.
     *   <li>If {@code superType} is a primitive, then {@code type} must be convertible to {@code
     *       superType}.
     *   <li>If {@code superType} is a type variable or wildcard without a lower bound, then {@code
     *       type} must be a subtype of the upper bound of {@code superType}. (This relaxed rule is
     *       used during type argument inference where the type variable or wildcard is the type
     *       argument that was inferred.)
     *   <li>If {@code superType} is a wildcard with a lower bound, then {@code type} must be a
     *       subtype of the lower bound of {@code superType}.
     * </ul>
     *
     * <p>Postconditions: {@code type} and {@code superType} are not modified.
     *
     * @param atypeFactory {@link AnnotatedTypeFactory}
     * @param type type from which to copy annotations
     * @param superType a type whose erased Java type is a supertype of {@code type}'s erased Java
     *     type.
     * @return {@code superType} with annotations copied from {@code type} and type variables
     *     substituted from {@code type}.
     */
    public static <T extends AnnotatedTypeMirror> T asSuper(
            AnnotatedTypeFactory atypeFactory, AnnotatedTypeMirror type, T superType) {
        if (asSuperVisitor == null || !asSuperVisitor.sameAnnotatedTypeFactory(atypeFactory)) {
            asSuperVisitor = new AsSuperVisitor(atypeFactory);
        }
        return asSuperVisitor.asSuper(type, superType);
    }

    /**
     * Calls asSuper and casts the result to the same type as the input supertype.
     *
     * @param subtype subtype to be transformed to supertype
     * @param supertype supertype that subtype is transformed to
     * @param <T> the type of supertype and return type
     * @return subtype as an instance of supertype
     */
    public static <T extends AnnotatedTypeMirror> T castedAsSuper(
            final AnnotatedTypeFactory atypeFactory,
            final AnnotatedTypeMirror subtype,
            final T supertype) {
        final Types types = atypeFactory.getProcessingEnv().getTypeUtils();
        final Elements elements = atypeFactory.getProcessingEnv().getElementUtils();

        if (subtype.getKind() == TypeKind.NULL) {
            // Make a copy of the supertype so that if supertype is a composite type, the
            // returned type will be fully annotated.  (For example, if sub is @C null and super is
            // @A List<@B String>, then the returned type is @C List<@B String>.)
            @SuppressWarnings("unchecked")
            T copy = (T) supertype.deepCopy();
            copy.replaceAnnotations(subtype.getAnnotations());
            return copy;
        }

        final T asSuperType = AnnotatedTypes.asSuper(atypeFactory, subtype, supertype);

        fixUpRawTypes(subtype, asSuperType, supertype, types);

        // if we have a type for enum MyEnum {...}
        // When the supertype is the declaration of java.lang.Enum<E>, MyEnum values become
        // Enum<MyEnum>.  Where really, we would like an Enum<E> with the annotations from
        // Enum<MyEnum> are transferred to Enum<E>.  That is, if we have a type:
        // @1 Enum<@2 MyEnum>
        // asSuper should return:
        // @1 Enum<E extends @2 Enum<E>>
        if (asSuperType != null
                && AnnotatedTypes.isEnum(asSuperType)
                && AnnotatedTypes.isDeclarationOfJavaLangEnum(types, elements, supertype)) {
            final AnnotatedDeclaredType resultAtd = ((AnnotatedDeclaredType) supertype).deepCopy();
            resultAtd.clearAnnotations();
            resultAtd.addAnnotations(asSuperType.getAnnotations());

            final AnnotatedDeclaredType asSuperAdt = (AnnotatedDeclaredType) asSuperType;
            if (!resultAtd.getTypeArguments().isEmpty()
                    && !asSuperAdt.getTypeArguments().isEmpty()) {
                final AnnotatedTypeMirror sourceTypeArg = asSuperAdt.getTypeArguments().get(0);
                final AnnotatedTypeMirror resultTypeArg = resultAtd.getTypeArguments().get(0);
                resultTypeArg.clearAnnotations();
                if (resultTypeArg.getKind() == TypeKind.TYPEVAR) {
                    // Only change the upper bound of a type variable.
                    AnnotatedTypeVariable resultTypeArgTV = (AnnotatedTypeVariable) resultTypeArg;
                    resultTypeArgTV.getUpperBound().addAnnotations(sourceTypeArg.getAnnotations());
                } else {
                    resultTypeArg.addAnnotations(sourceTypeArg.getAnnotations());
                }
                @SuppressWarnings("unchecked")
                T result = (T) resultAtd;
                return result;
            }
        }
        return asSuperType;
    }

    /**
     * Some times we create type arguments for types that were raw. When we do an asSuper we lose
     * these arguments. If in the converted type (i.e. the subtype as super) is missing type
     * arguments AND those type arguments should come from the original subtype's type arguments
     * then we copy the original type arguments to the converted type. e.g. We have a type W, that
     * "wasRaw" {@code ArrayList<? extends Object>} When W is converted to type A, List, using
     * asSuper it no longer has its type argument. But since the type argument to List should be the
     * same as that to ArrayList we copy over the type argument of W to A. A becomes {@code List<?
     * extends Object>}
     *
     * @param originalSubtype the subtype before being converted by asSuper
     * @param asSuperType he subtype after being converted by asSuper
     * @param supertype the supertype for which asSuperType should have the same underlying type
     * @param types the types utility
     */
    private static void fixUpRawTypes(
            final AnnotatedTypeMirror originalSubtype,
            final AnnotatedTypeMirror asSuperType,
            final AnnotatedTypeMirror supertype,
            final Types types) {
        if (asSuperType == null
                || asSuperType.getKind() != TypeKind.DECLARED
                || originalSubtype.getKind() != TypeKind.DECLARED) {
            return;
        }

        final AnnotatedDeclaredType declaredAsSuper = (AnnotatedDeclaredType) asSuperType;
        final AnnotatedDeclaredType declaredSubtype = (AnnotatedDeclaredType) originalSubtype;

        if (!declaredAsSuper.wasRaw()
                || !declaredAsSuper.getTypeArguments().isEmpty()
                || declaredSubtype.getTypeArguments().isEmpty()) {
            return;
        }

        Set<Pair<Integer, Integer>> typeArgMap =
                TypeArgumentMapper.mapTypeArgumentIndices(
                        (TypeElement) declaredSubtype.getUnderlyingType().asElement(),
                        (TypeElement) declaredAsSuper.getUnderlyingType().asElement(),
                        types);

        if (typeArgMap.size() != declaredSubtype.getTypeArguments().size()) {
            return;
        }

        List<AnnotatedTypeMirror> newTypeArgs = new ArrayList<>();

        List<Pair<Integer, Integer>> orderedByDestination = new ArrayList<>(typeArgMap);
        Collections.sort(
                orderedByDestination,
                new Comparator<Pair<Integer, Integer>>() {
                    @Override
                    public int compare(Pair<Integer, Integer> o1, Pair<Integer, Integer> o2) {
                        return o1.second - o2.second;
                    }
                });

        final List<? extends AnnotatedTypeMirror> subTypeArgs = declaredSubtype.getTypeArguments();
        if (typeArgMap.size() == ((AnnotatedDeclaredType) supertype).getTypeArguments().size()) {
            for (Pair<Integer, Integer> mapping : orderedByDestination) {
                newTypeArgs.add(subTypeArgs.get(mapping.first).deepCopy());
            }
        }
        declaredAsSuper.setTypeArguments(newTypeArgs);
    }

    /** This method identifies wildcard types that are unbound. */
    public static boolean hasNoExplicitBound(final AnnotatedTypeMirror wildcard) {
        return ((Type.WildcardType) wildcard.getUnderlyingType()).isUnbound();
    }

    /**
     * This method identifies wildcard types that have an explicit super bound. NOTE:
     * Type.WildcardType.isSuperBound will return true for BOTH unbound and super bound wildcards
     * which necessitates this method
     */
    public static boolean hasExplicitSuperBound(final AnnotatedTypeMirror wildcard) {
        final Type.WildcardType wildcardType = (Type.WildcardType) wildcard.getUnderlyingType();
        return wildcardType.isSuperBound()
                && !((WildcardType) wildcard.getUnderlyingType()).isUnbound();
    }

    /**
     * This method identifies wildcard types that have an explicit extends bound. NOTE:
     * Type.WildcardType.isExtendsBound will return true for BOTH unbound and extends bound
     * wildcards which necessitates this method
     */
    public static boolean hasExplicitExtendsBound(final AnnotatedTypeMirror wildcard) {
        final Type.WildcardType wildcardType = (Type.WildcardType) wildcard.getUnderlyingType();
        return wildcardType.isExtendsBound()
                && !((WildcardType) wildcard.getUnderlyingType()).isUnbound();
    }

    /**
     * Return the base type of type or any of its outer types that starts with the given type. If
     * none exists, return null.
     *
     * @param type a type
     * @param superType a type
     */
    private static AnnotatedTypeMirror asOuterSuper(
            Types types,
            AnnotatedTypeFactory atypeFactory,
            AnnotatedTypeMirror type,
            AnnotatedTypeMirror superType) {
        if (type.getKind() == TypeKind.DECLARED) {
            AnnotatedDeclaredType dt = (AnnotatedDeclaredType) type;
            AnnotatedDeclaredType enclosingType = dt;
            TypeMirror superTypeMirror = types.erasure(superType.getUnderlyingType());
            while (enclosingType != null) {
                TypeMirror enclosingTypeMirror = types.erasure(enclosingType.getUnderlyingType());
                if (types.isSubtype(enclosingTypeMirror, superTypeMirror)) {
                    dt = enclosingType;
                    break;
                }
                enclosingType = enclosingType.getEnclosingType();
            }
            if (enclosingType == null) {
                // TODO: https://github.com/typetools/checker-framework/issues/724
                // testcase javacheck -processor nullness  src/java/util/AbstractMap.java
                //                SourceChecker checker =  atypeFactory.getContext().getChecker();
                //                String msg = (String.format("OuterAsSuper did not find outer
                // class. type: %s superType: %s", type, superType));
                //                checker.message(Kind.WARNING, msg);
                return superType;
            }
            return asSuper(atypeFactory, dt, superType);
        }
        return asSuper(atypeFactory, type, superType);
    }

    /** @see #asMemberOf(Types, AnnotatedTypeFactory, AnnotatedTypeMirror, Element) */
    public static AnnotatedExecutableType asMemberOf(
            Types types,
            AnnotatedTypeFactory atypeFactory,
            AnnotatedTypeMirror t,
            ExecutableElement elem) {
        return (AnnotatedExecutableType) asMemberOf(types, atypeFactory, t, (Element) elem);
    }

    /**
     * Returns the type of an element when that element is viewed as a member of, or otherwise
     * directly contained by, a given type.
     *
     * <p>For example, when viewed as a member of the parameterized type {@code Set<@NonNull
     * String>}, the {@code Set.add} method is an {@code ExecutableType} whose parameter is of type
     * {@code @NonNull String}.
     *
     * <p>The result is customized according to the type system semantics, according to {@link
     * AnnotatedTypeFactory#postAsMemberOf( AnnotatedTypeMirror, AnnotatedTypeMirror, Element)}.
     *
     * <p>Note that this method does not currently return (top level) captured types for type
     * parameters, parameters, and return types. Instead, the original wildcard is returned, or
     * sometimes inferring type arguments will create a wildcard type which is returned. The bounds
     * of an inferred wildcard may itself have captures.
     *
     * <p>To prevent unsoundness, the rest of the checker framework must expect wildcard in places
     * where captures should appear (like type arguments). This should just involve the bounds of
     * the wildcard where the bounds of the capture would have been used.
     *
     * @param t a type
     * @param elem an element
     */
    public static AnnotatedTypeMirror asMemberOf(
            Types types, AnnotatedTypeFactory atypeFactory, AnnotatedTypeMirror t, Element elem) {
        // asMemberOf is only for fields, variables, and methods!
        // Otherwise, simply use fromElement.
        switch (elem.getKind()) {
            case PACKAGE:
            case INSTANCE_INIT:
            case OTHER:
            case STATIC_INIT:
            case TYPE_PARAMETER:
                return atypeFactory.fromElement(elem);
            default:
                AnnotatedTypeMirror type = asMemberOfImpl(types, atypeFactory, t, elem);
                if (!ElementUtils.isStatic(elem)) {
                    atypeFactory.postAsMemberOf(type, t, elem);
                }
                return type;
        }
    }

    private static AnnotatedTypeMirror asMemberOfImpl(
            final Types types,
            final AnnotatedTypeFactory atypeFactory,
            final AnnotatedTypeMirror of,
            final Element member) {
        AnnotatedTypeMirror memberType = atypeFactory.getAnnotatedType(member);

        if (ElementUtils.isStatic(member)) {
            return memberType;
        }

        switch (of.getKind()) {
            case ARRAY:
                // Method references like String[]::clone should have a return type of String[]
                // rather than Object
                if (SyntheticArrays.isArrayClone(of, member)) {
                    return SyntheticArrays.replaceReturnType(member, (AnnotatedArrayType) of);
                }
                return memberType;
            case TYPEVAR:
                return asMemberOf(
                        types, atypeFactory, ((AnnotatedTypeVariable) of).getUpperBound(), member);
            case WILDCARD:
                if (((AnnotatedWildcardType) of).isUninferredTypeArgument()) {
                    return substituteUninferredTypeArgs(atypeFactory, member, memberType);
                }
                return asMemberOf(
                        types,
                        atypeFactory,
                        ((AnnotatedWildcardType) of).getExtendsBound().deepCopy(),
                        member);
            case INTERSECTION:
                for (AnnotatedDeclaredType superType :
                        ((AnnotatedIntersectionType) of).directSuperTypes()) {
                    memberType =
                            substituteTypeVariables(
                                    types, atypeFactory, superType, member, memberType);
                }
                return memberType;
            case UNION:
            case DECLARED:
                return substituteTypeVariables(types, atypeFactory, of, member, memberType);
            default:
                throw new BugInCF("asMemberOf called on unexpected type.\nt: " + of);
        }
    }

    private static AnnotatedTypeMirror substituteTypeVariables(
            Types types,
            AnnotatedTypeFactory atypeFactory,
            AnnotatedTypeMirror of,
            Element member,
            AnnotatedTypeMirror memberType) {

        // Basic Algorithm:
        // 1. Find the enclosingClassOfMember of the element
        // 2. Find the base type of enclosingClassOfMember (e.g. type of enclosingClassOfMember as
        //      supertype of passed type)
        // 3. Substitute for type variables if any exist
        TypeElement enclosingClassOfMember = ElementUtils.enclosingClass(member);
        final Map<TypeVariable, AnnotatedTypeMirror> mappings = new HashMap<>();

        // Look for all enclosing classes that have type variables
        // and collect type to be substituted for those type variables
        while (enclosingClassOfMember != null) {
            addTypeVarMappings(types, atypeFactory, of, enclosingClassOfMember, mappings);
            enclosingClassOfMember =
                    ElementUtils.enclosingClass(enclosingClassOfMember.getEnclosingElement());
        }

        if (!mappings.isEmpty()) {
            memberType = atypeFactory.getTypeVarSubstitutor().substitute(mappings, memberType);
        }

        return memberType;
    }

    private static void addTypeVarMappings(
            Types types,
            AnnotatedTypeFactory atypeFactory,
            AnnotatedTypeMirror t,
            TypeElement enclosingClassOfElem,
            Map<TypeVariable, AnnotatedTypeMirror> mappings) {
        if (enclosingClassOfElem.getTypeParameters().isEmpty()) {
            return;
        }
        AnnotatedDeclaredType enclosingType = atypeFactory.getAnnotatedType(enclosingClassOfElem);
        AnnotatedDeclaredType base =
                (AnnotatedDeclaredType) asOuterSuper(types, atypeFactory, t, enclosingType);

        final List<AnnotatedTypeVariable> ownerParams =
                new ArrayList<>(enclosingType.getTypeArguments().size());
        for (final AnnotatedTypeMirror typeParam : enclosingType.getTypeArguments()) {
            if (typeParam.getKind() != TypeKind.TYPEVAR) {
                throw new BugInCF(
                        "Type arguments of a declaration should be type variables\n"
                                + "enclosingClassOfElem="
                                + enclosingClassOfElem
                                + "\n"
                                + "enclosingType="
                                + enclosingType
                                + "\n"
                                + "typeMirror="
                                + t);
            }
            ownerParams.add((AnnotatedTypeVariable) typeParam);
        }

        List<AnnotatedTypeMirror> baseParams = base.getTypeArguments();
        if (ownerParams.size() != baseParams.size() && !base.wasRaw()) {
            throw new BugInCF(
                    "Unexpected number of parameters.\n"
                            + "enclosingType="
                            + enclosingType
                            + "\n"
                            + "baseType="
                            + base);
        }
        if (!ownerParams.isEmpty() && baseParams.isEmpty() && base.wasRaw()) {
            List<AnnotatedTypeMirror> newBaseParams = new ArrayList<>();
            for (AnnotatedTypeVariable arg : ownerParams) {
                // If base type was raw and the type arguments are missing,
                // set them to the erased type of the type variable.
                // (which is the erased type of the upper bound.)
                newBaseParams.add(arg.getErased());
            }
            baseParams = newBaseParams;
        }

        for (int i = 0; i < ownerParams.size(); ++i) {
            mappings.put(ownerParams.get(i).getUnderlyingType(), baseParams.get(i));
        }
    }

    /** Substitutes uninferred type arguments for type variables in {@code memberType}. */
    private static AnnotatedTypeMirror substituteUninferredTypeArgs(
            AnnotatedTypeFactory atypeFactory, Element member, AnnotatedTypeMirror memberType) {
        TypeElement enclosingClassOfMember = ElementUtils.enclosingClass(member);
        final Map<TypeVariable, AnnotatedTypeMirror> mappings = new HashMap<>();

        while (enclosingClassOfMember != null) {
            if (!enclosingClassOfMember.getTypeParameters().isEmpty()) {
                AnnotatedDeclaredType enclosingType =
                        atypeFactory.getAnnotatedType(enclosingClassOfMember);
                for (final AnnotatedTypeMirror type : enclosingType.getTypeArguments()) {
                    AnnotatedTypeVariable typeParameter = (AnnotatedTypeVariable) type;
                    mappings.put(
                            typeParameter.getUnderlyingType(),
                            atypeFactory.getUninferredWildcardType(typeParameter));
                }
            }
            enclosingClassOfMember =
                    ElementUtils.enclosingClass(enclosingClassOfMember.getEnclosingElement());
        }

        if (!mappings.isEmpty()) {
            return atypeFactory.getTypeVarSubstitutor().substitute(mappings, memberType);
        }

        return memberType;
    }

    /**
     * Returns the iterated type of the passed iterable type, and throws {@link
     * IllegalArgumentException} if the passed type is not iterable.
     *
     * <p>The iterated type is the component type of an array, and the type argument of {@link
     * Iterable} for declared types.
     *
     * @param iterableType the iterable type (either array or declared)
     * @return the types of elements in the iterable type
     */
    public static AnnotatedTypeMirror getIteratedType(
            ProcessingEnvironment processingEnv,
            AnnotatedTypeFactory atypeFactory,
            AnnotatedTypeMirror iterableType) {
        if (iterableType.getKind() == TypeKind.ARRAY) {
            return ((AnnotatedArrayType) iterableType).getComponentType();
        }

        // For type variables and wildcards take the effective upper bound.
        if (iterableType.getKind() == TypeKind.WILDCARD) {
            return getIteratedType(
                    processingEnv,
                    atypeFactory,
                    ((AnnotatedWildcardType) iterableType).getExtendsBound().deepCopy());
        }
        if (iterableType.getKind() == TypeKind.TYPEVAR) {
            return getIteratedType(
                    processingEnv,
                    atypeFactory,
                    ((AnnotatedTypeVariable) iterableType).getUpperBound());
        }

        if (iterableType.getKind() != TypeKind.DECLARED) {
            throw new BugInCF("AnnotatedTypes.getIteratedType: not iterable type: " + iterableType);
        }

        TypeElement iterableElement =
                processingEnv.getElementUtils().getTypeElement("java.lang.Iterable");
        AnnotatedDeclaredType iterableElmType = atypeFactory.getAnnotatedType(iterableElement);
        AnnotatedDeclaredType dt = asSuper(atypeFactory, iterableType, iterableElmType);
        if (dt.getTypeArguments().isEmpty()) {
            TypeElement e = processingEnv.getElementUtils().getTypeElement("java.lang.Object");
            AnnotatedDeclaredType t = atypeFactory.getAnnotatedType(e);
            return t;
        } else {
            return dt.getTypeArguments().get(0);
        }
    }

    /**
     * Returns all the super types of the given declared type.
     *
     * @param type a declared type
     * @return all the supertypes of the given type
     */
    public static Set<AnnotatedDeclaredType> getSuperTypes(AnnotatedDeclaredType type) {

        Set<AnnotatedDeclaredType> supertypes = new LinkedHashSet<>();
        if (type == null) {
            return supertypes;
        }

        // Set up a stack containing the type mirror of subtype, which
        // is our starting point.
        Deque<AnnotatedDeclaredType> stack = new ArrayDeque<>();
        stack.push(type);

        while (!stack.isEmpty()) {
            AnnotatedDeclaredType current = stack.pop();

            // For each direct supertype of the current type, if it
            // hasn't already been visited, push it onto the stack and
            // add it to our supertypes set.
            for (AnnotatedDeclaredType supertype : current.directSuperTypes()) {
                if (!supertypes.contains(supertype)) {
                    stack.push(supertype);
                    supertypes.add(supertype);
                }
            }
        }

        return Collections.unmodifiableSet(supertypes);
    }

    /**
     * A utility method that takes a Method element and returns a set of all elements that this
     * method overrides (as {@link ExecutableElement}s).
     *
     * @param method the overriding method
     * @return an unmodifiable set of {@link ExecutableElement}s representing the elements that
     *     method overrides
     */
    public static Map<AnnotatedDeclaredType, ExecutableElement> overriddenMethods(
            Elements elements, AnnotatedTypeFactory atypeFactory, ExecutableElement method) {
        final TypeElement elem = (TypeElement) method.getEnclosingElement();
        final AnnotatedDeclaredType type = atypeFactory.getAnnotatedType(elem);
        final Collection<AnnotatedDeclaredType> supertypes = getSuperTypes(type);
        return overriddenMethods(elements, method, supertypes);
    }

    /**
     * A utility method that takes the element for a method and the set of all supertypes of the
     * method's containing class and returns the set of all elements that method overrides (as
     * {@link ExecutableElement}s).
     *
     * @param method the overriding method
     * @param supertypes the set of supertypes to check for methods that are overridden by {@code
     *     method}
     * @return an unmodified set of {@link ExecutableElement}s representing the elements that {@code
     *     method} overrides among {@code supertypes}
     */
    public static Map<AnnotatedDeclaredType, ExecutableElement> overriddenMethods(
            Elements elements,
            ExecutableElement method,
            Collection<AnnotatedDeclaredType> supertypes) {

        Map<AnnotatedDeclaredType, ExecutableElement> overrides = new LinkedHashMap<>();

        for (AnnotatedDeclaredType supertype : supertypes) {
            @Nullable TypeElement superElement = (TypeElement) supertype.getUnderlyingType().asElement();
            assert superElement != null; /*nninvariant*/
            // For all method in the supertype, add it to the set if
            // it overrides the given method.
            for (ExecutableElement supermethod :
                    ElementFilter.methodsIn(superElement.getEnclosedElements())) {
                if (elements.overrides(method, supermethod, superElement)) {
                    overrides.put(supertype, supermethod);
                    break;
                }
            }
        }

        return Collections.unmodifiableMap(overrides);
    }

    /**
     * Given a method or constructor invocation, return a mapping of the type variables to their
     * type arguments, if any exist.
     *
     * <p>It uses the method or constructor invocation type arguments if they were specified and
     * otherwise it infers them based on the passed arguments or the return type context, according
     * to JLS 15.12.2.
     *
     * @param atypeFactory the annotated type factory
     * @param expr the method or constructor invocation tree; the passed argument has to be a
     *     subtype of MethodInvocationTree or NewClassTree
     * @param elt the element corresponding to the tree
     * @param preType the (partially annotated) type corresponding to the tree - the result of
     *     AnnotatedTypes.asMemberOf with the receiver and elt.
     * @return the mapping of the type variables to type arguments for this method or constructor
     *     invocation
     */
    public static Map<TypeVariable, AnnotatedTypeMirror> findTypeArguments(
            final ProcessingEnvironment processingEnv,
            final AnnotatedTypeFactory atypeFactory,
            final ExpressionTree expr,
            final ExecutableElement elt,
            final AnnotatedExecutableType preType) {

        // Is the method a generic method?
        if (elt.getTypeParameters().isEmpty()) {
            return Collections.emptyMap();
        }

        List<? extends Tree> targs;
        if (expr instanceof MethodInvocationTree) {
            targs = ((MethodInvocationTree) expr).getTypeArguments();
        } else if (expr instanceof NewClassTree) {
            targs = ((NewClassTree) expr).getTypeArguments();
        } else if (expr instanceof MemberReferenceTree) {
            targs = ((MemberReferenceTree) expr).getTypeArguments();
            if (targs == null) {
                // TODO: Add type argument inference as part of fix for #979
                return new HashMap<>();
            }
        } else {
            // This case should never happen.
            throw new BugInCF("AnnotatedTypes.findTypeArguments: unexpected tree: " + expr);
        }

        // Has the user supplied type arguments?
        if (!targs.isEmpty()) {
            List<? extends AnnotatedTypeVariable> tvars = preType.getTypeVariables();

            Map<TypeVariable, AnnotatedTypeMirror> typeArguments = new HashMap<>();
            for (int i = 0; i < elt.getTypeParameters().size(); ++i) {
                AnnotatedTypeVariable typeVar = tvars.get(i);
                AnnotatedTypeMirror typeArg =
                        atypeFactory.getAnnotatedTypeFromTypeTree(targs.get(i));
                // TODO: the call to getTypeParameterDeclaration shouldn't be necessary - typeVar
                // already should be a declaration.
                typeArguments.put(typeVar.getUnderlyingType(), typeArg);
            }
            return typeArguments;
        } else {
            return atypeFactory
                    .getTypeArgumentInference()
                    .inferTypeArgs(atypeFactory, expr, elt, preType);
        }
    }

    /**
     * Returns the lub of two annotated types.
     *
     * @param atypeFactory AnnotatedTypeFactory
     * @param type1 annotated type
     * @param type2 annotated type
     * @return the lub of type1 and type2
     */
    public static AnnotatedTypeMirror leastUpperBound(
            AnnotatedTypeFactory atypeFactory,
            AnnotatedTypeMirror type1,
            AnnotatedTypeMirror type2) {
        TypeMirror lub =
                TypesUtils.leastUpperBound(
                        type1.getUnderlyingType(),
                        type2.getUnderlyingType(),
                        atypeFactory.getProcessingEnv());
        return leastUpperBound(atypeFactory, type1, type2, lub);
    }

    /**
     * Returns the lub, whose underlying type is {@code lubTypeMirror} of two annotated types.
     *
     * @param atypeFactory AnnotatedTypeFactory
     * @param type1 annotated type whose underlying type must be a subtype or convertible to
     *     lubTypeMirror
     * @param type2 annotated type whose underlying type must be a subtype or convertible to
     *     lubTypeMirror
     * @param lubTypeMirror underlying type of the returned lub
     * @return the lub of type1 and type2 with underlying type lubTypeMirror
     */
    public static AnnotatedTypeMirror leastUpperBound(
            AnnotatedTypeFactory atypeFactory,
            AnnotatedTypeMirror type1,
            AnnotatedTypeMirror type2,
            TypeMirror lubTypeMirror) {
        return new AtmLubVisitor(atypeFactory).lub(type1, type2, lubTypeMirror);
    }

    /**
     * Returns the method parameters for the invoked method, with the same number of arguments
     * passed in the methodInvocation tree.
     *
     * <p>If the invoked method is not a vararg method or it is a vararg method but the invocation
     * passes an array to the vararg parameter, it would simply return the method parameters.
     *
     * <p>Otherwise, it would return the list of parameters as if the vararg is expanded to match
     * the size of the passed arguments.
     *
     * @param method the method's type
     * @param args the arguments to the method invocation
     * @return the types that the method invocation arguments need to be subtype of
     */
    public static List<AnnotatedTypeMirror> expandVarArgs(
            AnnotatedTypeFactory atypeFactory,
            AnnotatedExecutableType method,
            List<? extends ExpressionTree> args) {
        List<AnnotatedTypeMirror> parameters = method.getParameterTypes();
        if (!method.getElement().isVarArgs()) {
            return parameters;
        }

        AnnotatedArrayType varargs = (AnnotatedArrayType) parameters.get(parameters.size() - 1);

        if (parameters.size() == args.size()) {
            // Check if one sent an element or an array
            AnnotatedTypeMirror lastArg = atypeFactory.getAnnotatedType(args.get(args.size() - 1));
            if (lastArg.getKind() == TypeKind.ARRAY
                    && getArrayDepth(varargs) == getArrayDepth((AnnotatedArrayType) lastArg)) {
                return parameters;
            }
        }

        parameters = new ArrayList<>(parameters.subList(0, parameters.size() - 1));
        for (int i = args.size() - parameters.size(); i > 0; --i) {
            parameters.add(varargs.getComponentType().deepCopy());
        }

        return parameters;
    }

    public static List<AnnotatedTypeMirror> expandVarArgsFromTypes(
            AnnotatedExecutableType method, List<AnnotatedTypeMirror> args) {
        List<AnnotatedTypeMirror> parameters = method.getParameterTypes();
        if (!method.getElement().isVarArgs()) {
            return parameters;
        }

        AnnotatedArrayType varargs = (AnnotatedArrayType) parameters.get(parameters.size() - 1);

        if (parameters.size() == args.size()) {
            // Check if one sent an element or an array
            AnnotatedTypeMirror lastArg = args.get(args.size() - 1);
            if (lastArg.getKind() == TypeKind.ARRAY
                    && (getArrayDepth(varargs) == getArrayDepth((AnnotatedArrayType) lastArg)
                            // If the array depths don't match, but the component type of the vararg
                            // is a type variable, then that type variable might later be
                            // substituted for an array.
                            || varargs.getComponentType().getKind() == TypeKind.TYPEVAR)) {
                return parameters;
            }
        }

        parameters = new ArrayList<>(parameters.subList(0, parameters.size() - 1));
        for (int i = args.size() - parameters.size(); i > 0; --i) {
            parameters.add(varargs.getComponentType());
        }

        return parameters;
    }

    /**
     * Given an AnnotatedExecutableType of a method or constructor declaration, get the parameter
     * type expect at the indexth position (unwrapping var args if necessary).
     *
     * @param methodType AnnotatedExecutableType of method or constructor containing parameter to
     *     return
     * @param index position of parameter type to return
     * @return if that parameter is a varArgs, return the component of the var args and NOT the
     *     array type. Otherwise, return the exact type of the parameter in the index position.
     */
    public static AnnotatedTypeMirror getAnnotatedTypeMirrorOfParameter(
            AnnotatedExecutableType methodType, int index) {
        List<AnnotatedTypeMirror> parameterTypes = methodType.getParameterTypes();
        boolean hasVarArg = methodType.getElement().isVarArgs();

        final int lastIndex = parameterTypes.size() - 1;
        final AnnotatedTypeMirror lastType = parameterTypes.get(lastIndex);
        final boolean parameterBeforeVarargs = index < lastIndex;
        if (!parameterBeforeVarargs && lastType instanceof AnnotatedArrayType) {
            final AnnotatedArrayType arrayType = (AnnotatedArrayType) lastType;
            if (hasVarArg) {
                return arrayType.getComponentType();
            }
        }
        return parameterTypes.get(index);
    }

    /**
     * Return a list of the AnnotatedTypeMirror of the passed expression trees, in the same order as
     * the trees.
     *
     * @param paramTypes the parameter types to use as assignment context
     * @param trees the AST nodes
     * @return a list with the AnnotatedTypeMirror of each tree in trees
     */
    public static List<AnnotatedTypeMirror> getAnnotatedTypes(
            AnnotatedTypeFactory atypeFactory,
            List<AnnotatedTypeMirror> paramTypes,
            List<? extends ExpressionTree> trees) {
        assert paramTypes.size() == trees.size()
                : "AnnotatedTypes.getAnnotatedTypes: size mismatch! "
                        + "Parameter types: "
                        + paramTypes
                        + " Arguments: "
                        + trees;
        List<AnnotatedTypeMirror> types = new ArrayList<>();
        Pair<Tree, AnnotatedTypeMirror> preAssCtxt =
                atypeFactory.getVisitorState().getAssignmentContext();

        try {
            for (int i = 0; i < trees.size(); ++i) {
                AnnotatedTypeMirror param = paramTypes.get(i);
                atypeFactory.getVisitorState().setAssignmentContext(Pair.of((Tree) null, param));
                ExpressionTree arg = trees.get(i);
                types.add(atypeFactory.getAnnotatedType(arg));
            }
        } finally {
            atypeFactory.getVisitorState().setAssignmentContext(preAssCtxt);
        }
        return types;
    }

    /**
     * Returns the depth of the array type of the provided array.
     *
     * @param array the type of the array
     * @return the depth of the provided array
     */
    public static int getArrayDepth(AnnotatedArrayType array) {
        int counter = 0;
        AnnotatedTypeMirror type = array;
        while (type.getKind() == TypeKind.ARRAY) {
            counter++;
            type = ((AnnotatedArrayType) type).getComponentType();
        }
        return counter;
    }

    // The innermost *array* type.
    public static AnnotatedTypeMirror innerMostType(AnnotatedTypeMirror t) {
        AnnotatedTypeMirror inner = t;
        while (inner.getKind() == TypeKind.ARRAY) {
            inner = ((AnnotatedArrayType) inner).getComponentType();
        }
        return inner;
    }

    /**
     * Checks whether type contains the given modifier, also recursively in type arguments and
     * arrays. This method might be easier to implement directly as instance method in
     * AnnotatedTypeMirror; it corresponds to a "deep" version of {@link
     * AnnotatedTypeMirror#hasAnnotation(AnnotationMirror)}.
     *
     * @param type the type to search
     * @param modifier the modifier to search for
     * @return whether the type contains the modifier
     */
    public static boolean containsModifier(AnnotatedTypeMirror type, AnnotationMirror modifier) {
        return containsModifierImpl(type, modifier, new ArrayList<>());
    }

    /*
     * For type variables we might hit the same type again. We keep a list of visited types.
     */
    private static boolean containsModifierImpl(
            AnnotatedTypeMirror type,
            AnnotationMirror modifier,
            List<AnnotatedTypeMirror> visited) {
        boolean found = type.hasAnnotation(modifier);
        boolean vis = visited.contains(type);
        visited.add(type);

        if (!found && !vis) {
            if (type.getKind() == TypeKind.DECLARED) {
                AnnotatedDeclaredType declaredType = (AnnotatedDeclaredType) type;
                for (AnnotatedTypeMirror typeMirror : declaredType.getTypeArguments()) {
                    found |= containsModifierImpl(typeMirror, modifier, visited);
                    if (found) {
                        break;
                    }
                }
            } else if (type.getKind() == TypeKind.ARRAY) {
                AnnotatedArrayType arrayType = (AnnotatedArrayType) type;
                found = containsModifierImpl(arrayType.getComponentType(), modifier, visited);
            } else if (type.getKind() == TypeKind.TYPEVAR) {
                AnnotatedTypeVariable atv = (AnnotatedTypeVariable) type;
                if (atv.getUpperBound() != null) {
                    found = containsModifierImpl(atv.getUpperBound(), modifier, visited);
                }
                if (!found && atv.getLowerBound() != null) {
                    found = containsModifierImpl(atv.getLowerBound(), modifier, visited);
                }
            } else if (type.getKind() == TypeKind.WILDCARD) {
                AnnotatedWildcardType awc = (AnnotatedWildcardType) type;
                if (awc.getExtendsBound() != null) {
                    found = containsModifierImpl(awc.getExtendsBound(), modifier, visited);
                }
                if (!found && awc.getSuperBound() != null) {
                    found = containsModifierImpl(awc.getSuperBound(), modifier, visited);
                }
            }
        }

        return found;
    }

    /**
     * Returns true if the given annotation mirror targets {@link ElementType#TYPE_USE}, false
     * otherwise.
     *
     * @param anno the {@link AnnotationMirror}
     * @param cls the annotation class being tested; used for diagnostic messages only
     * @return true iff the give array contains {@link ElementType#TYPE_USE}
     * @throws RuntimeException if the anno targets both {@link ElementType#TYPE_USE} and something
     *     besides {@link ElementType#TYPE_PARAMETER}
     * @deprecated Use {@link AnnotationUtils#hasTypeQualifierElementTypes(ElementType[], Class)}.
     */
    @Deprecated
    public static boolean isTypeAnnotation(AnnotationMirror anno, Class<?> cls) {
        TypeElement elem = (TypeElement) anno.getAnnotationType().asElement();
        return hasTypeQualifierElementTypes(elem.getAnnotation(Target.class).value(), cls);
    }

    /**
     * Returns true if the given array contains {@link ElementType#TYPE_USE}, false otherwise.
     *
     * @param elements an array of {@link ElementType} values
     * @param cls the annotation class being tested; used for diagnostic messages only
     * @return true iff the give array contains {@link ElementType#TYPE_USE}
     * @throws RuntimeException if the array contains both {@link ElementType#TYPE_USE} and
     *     something besides {@link ElementType#TYPE_PARAMETER}
<<<<<<< HEAD
     * @deprecated use {@link AnnotationUtils#hasTypeQualifierElementTypes(ElementType[], Class)}.
=======
     * @deprecated Use {@link AnnotationUtils#hasTypeQualifierElementTypes(ElementType[], Class)}.
>>>>>>> 9770fc88
     */
    @Deprecated
    public static boolean hasTypeQualifierElementTypes(ElementType[] elements, Class<?> cls) {
        return AnnotationUtils.hasTypeQualifierElementTypes(elements, cls);
    }

    private static String annotationClassName =
            java.lang.annotation.Annotation.class.getCanonicalName();

    /** @return true if the underlying type of this atm is a java.lang.annotation.Annotation */
    public static boolean isJavaLangAnnotation(final AnnotatedTypeMirror atm) {
        return TypesUtils.isDeclaredOfName(atm.getUnderlyingType(), annotationClassName);
    }

    /**
     * @return true if atm is an Annotation interface, i.e. an implementation of
     *     java.lang.annotation.Annotation e.g. @interface MyAnno - implementsAnnotation would
     *     return true when called on an AnnotatedDeclaredType representing a use of MyAnno
     */
    public static boolean implementsAnnotation(final AnnotatedTypeMirror atm) {
        if (atm.getKind() != TypeKind.DECLARED) {
            return false;
        }
        final AnnotatedTypeMirror.AnnotatedDeclaredType declaredType =
                (AnnotatedTypeMirror.AnnotatedDeclaredType) atm;

        Symbol.ClassSymbol classSymbol =
                (Symbol.ClassSymbol) declaredType.getUnderlyingType().asElement();
        for (final Type iface : classSymbol.getInterfaces()) {
            if (TypesUtils.isDeclaredOfName(iface, annotationClassName)) {
                return true;
            }
        }

        return false;
    }

    public static boolean isEnum(final AnnotatedTypeMirror typeMirror) {
        if (typeMirror.getKind() == TypeKind.DECLARED) {
            final AnnotatedDeclaredType adt = (AnnotatedDeclaredType) typeMirror;
            return TypesUtils.isDeclaredOfName(
                    adt.getUnderlyingType(), java.lang.Enum.class.getName());
        }

        return false;
    }

    public static boolean isDeclarationOfJavaLangEnum(
            final Types types, final Elements elements, final AnnotatedTypeMirror typeMirror) {
        if (isEnum(typeMirror)) {
            return elements.getTypeElement("java.lang.Enum")
                    .equals(((AnnotatedDeclaredType) typeMirror).getUnderlyingType().asElement());
        }

        return false;
    }

    /** @return true if the typeVar1 and typeVar2 are two uses of the same type variable */
    public static boolean haveSameDeclaration(
            Types types,
            final AnnotatedTypeVariable typeVar1,
            final AnnotatedTypeVariable typeVar2) {
        return types.isSameType(typeVar1.getUnderlyingType(), typeVar2.getUnderlyingType());
    }

    /**
     * When overriding a method, you must include the same number of type parameters as the base
     * method. By index, these parameters are considered equivalent to the type parameters of the
     * overridden method. Necessary conditions: Both type variables are defined in methods One of
     * the two methods overrides the other Within their method declaration, both types have the same
     * type parameter index
     *
     * @return returns true if type1 and type2 are corresponding type variables (that is, either one
     *     "overrides" the other)
     */
    public static boolean areCorrespondingTypeVariables(
            Elements elements, AnnotatedTypeVariable type1, AnnotatedTypeVariable type2) {
        final TypeParameterElement type1ParamElem =
                (TypeParameterElement) type1.getUnderlyingType().asElement();
        final TypeParameterElement type2ParamElem =
                (TypeParameterElement) type2.getUnderlyingType().asElement();

        if (type1ParamElem.getGenericElement() instanceof ExecutableElement
                && type2ParamElem.getGenericElement() instanceof ExecutableElement) {
            final ExecutableElement type1Executable =
                    (ExecutableElement) type1ParamElem.getGenericElement();
            final ExecutableElement type2Executable =
                    (ExecutableElement) type2ParamElem.getGenericElement();

            final TypeElement type1Class = (TypeElement) type1Executable.getEnclosingElement();
            final TypeElement type2Class = (TypeElement) type2Executable.getEnclosingElement();

            boolean methodIsOverriden =
                    elements.overrides(type1Executable, type2Executable, type1Class)
                            || elements.overrides(type2Executable, type1Executable, type2Class);
            if (methodIsOverriden) {
                boolean haveSameIndex =
                        type1Executable.getTypeParameters().indexOf(type1ParamElem)
                                == type2Executable.getTypeParameters().indexOf(type2ParamElem);
                return haveSameIndex;
            }
        }

        return false;
    }

    /**
     * When comparing types against the bounds of a type variable, we may encounter other type
     * variables, wildcards, and intersections in those bounds. This method traverses the bounds
     * until it finds a concrete type from which it can pull an annotation.
     *
     * @param top the top of the hierarchy for which you are searching
     * @return the AnnotationMirror that represents the type of toSearch in the hierarchy of top
     */
    public static AnnotationMirror findEffectiveAnnotationInHierarchy(
            final QualifierHierarchy qualifierHierarchy,
            final AnnotatedTypeMirror toSearch,
            final AnnotationMirror top) {
        return findEffectiveAnnotationInHierarchy(qualifierHierarchy, toSearch, top, false);
    }

    /**
     * When comparing types against the bounds of a type variable, we may encounter other type
     * variables, wildcards, and intersections in those bounds. This method traverses the bounds
     * until it finds a concrete type from which it can pull an annotation.
     *
     * @param top the top of the hierarchy for which you are searching
     * @param canBeEmpty whether or not the effective type can have NO annotation in the hierarchy
     *     specified by top If this param is false, an exception will be thrown if no annotation is
     *     found Otherwise the result is null
     * @return the AnnotationMirror that represents the type of toSearch in the hierarchy of top
     */
    public static AnnotationMirror findEffectiveAnnotationInHierarchy(
            final QualifierHierarchy qualifierHierarchy,
            final AnnotatedTypeMirror toSearch,
            final AnnotationMirror top,
            final boolean canBeEmpty) {
        AnnotatedTypeMirror source = toSearch;
        while (source.getAnnotationInHierarchy(top) == null) {

            switch (source.getKind()) {
                case TYPEVAR:
                    source = ((AnnotatedTypeVariable) source).getUpperBound();
                    break;

                case WILDCARD:
                    source = ((AnnotatedWildcardType) source).getExtendsBound();
                    break;

                case INTERSECTION:
                    // if there are multiple conflicting annotations, choose the lowest
                    final AnnotationMirror glb =
                            glbOfBoundsInHierarchy(
                                    (AnnotatedIntersectionType) source, top, qualifierHierarchy);

                    if (glb == null) {
                        throw new BugInCF(
                                "AnnotatedIntersectionType has no annotation in hierarchy "
                                        + "on any of its supertypes.\n"
                                        + "intersectionType="
                                        + source);
                    }
                    return glb;

                default:
                    if (canBeEmpty) {
                        return null;
                    }

                    throw new BugInCF(
                            "Unexpected AnnotatedTypeMirror with no primary annotation.\n"
                                    + "toSearch="
                                    + toSearch
                                    + "\n"
                                    + "top="
                                    + top
                                    + "\n"
                                    + "source="
                                    + source);
            }
        }

        return source.getAnnotationInHierarchy(top);
    }

    /**
     * When comparing types against the bounds of a type variable, we may encounter other type
     * variables, wildcards, and intersections in those bounds. This method traverses the lower
     * bounds until it finds a concrete type from which it can pull an annotation. This occurs for
     * every hierarchy in QualifierHierarchy
     *
     * @return the set of effective annotation mirrors in all hierarchies
     */
    public static Set<AnnotationMirror> findEffectiveLowerBoundAnnotations(
            final QualifierHierarchy qualifierHierarchy, final AnnotatedTypeMirror toSearch) {
        AnnotatedTypeMirror source = toSearch;
        TypeKind kind = source.getKind();
        while (kind == TypeKind.TYPEVAR
                || kind == TypeKind.WILDCARD
                || kind == TypeKind.INTERSECTION) {

            switch (source.getKind()) {
                case TYPEVAR:
                    source = ((AnnotatedTypeVariable) source).getLowerBound();
                    break;

                case WILDCARD:
                    source = ((AnnotatedWildcardType) source).getSuperBound();
                    break;

                case INTERSECTION:
                    // if there are multiple conflicting annotations, choose the lowest
                    final Set<AnnotationMirror> glb =
                            glbOfBounds((AnnotatedIntersectionType) source, qualifierHierarchy);
                    return glb;

                default:
                    throw new BugInCF(
                            "Unexpected AnnotatedTypeMirror with no primary annotation;"
                                    + " toSearch="
                                    + toSearch
                                    + " source="
                                    + source);
            }

            kind = source.getKind();
        }

        return source.getAnnotations();
    }

    /**
     * When comparing types against the bounds of a type variable, we may encounter other type
     * variables, wildcards, and intersections in those bounds. This method traverses the bounds
     * until it finds a concrete type from which it can pull an annotation. This occurs for every
     * hierarchy in QualifierHierarchy
     *
     * @return the set of effective annotation mirrors in all hierarchies
     */
    public static Set<AnnotationMirror> findEffectiveAnnotations(
            final QualifierHierarchy qualifierHierarchy, final AnnotatedTypeMirror toSearch) {
        AnnotatedTypeMirror source = toSearch;
        TypeKind kind = source.getKind();
        while (kind == TypeKind.TYPEVAR
                || kind == TypeKind.WILDCARD
                || kind == TypeKind.INTERSECTION) {

            switch (source.getKind()) {
                case TYPEVAR:
                    source = ((AnnotatedTypeVariable) source).getUpperBound();
                    break;

                case WILDCARD:
                    source = ((AnnotatedWildcardType) source).getExtendsBound();
                    break;

                case INTERSECTION:
                    // if there are multiple conflicting annotations, choose the lowest
                    final Set<AnnotationMirror> glb =
                            glbOfBounds((AnnotatedIntersectionType) source, qualifierHierarchy);
                    return glb;

                default:
                    throw new BugInCF(
                            "Unexpected AnnotatedTypeMirror with no primary annotation;"
                                    + " toSearch="
                                    + toSearch
                                    + " source="
                                    + source);
            }

            kind = source.getKind();
        }

        return source.getAnnotations();
    }

    private static AnnotationMirror glbOfBoundsInHierarchy(
            final AnnotatedIntersectionType isect,
            final AnnotationMirror top,
            final QualifierHierarchy qualifierHierarchy) {
        AnnotationMirror anno = isect.getAnnotationInHierarchy(top);
        for (final AnnotatedTypeMirror supertype : isect.directSuperTypes()) {
            final AnnotationMirror superAnno = supertype.getAnnotationInHierarchy(top);
            if (superAnno != null
                    && (anno == null || qualifierHierarchy.isSubtype(superAnno, anno))) {
                anno = superAnno;
            }
        }

        return anno;
    }

    /**
     * Gets the lowest primary annotation of all bounds in the intersection.
     *
     * @param isect the intersection for which we are glbing bounds
     * @param qualifierHierarchy the qualifier used to get the hierarchies in which to glb
     * @return a set of annotations representing the glb of the intersection's bounds
     */
    public static Set<AnnotationMirror> glbOfBounds(
            final AnnotatedIntersectionType isect, final QualifierHierarchy qualifierHierarchy) {
        Set<AnnotationMirror> result = AnnotationUtils.createAnnotationSet();
        for (final AnnotationMirror top : qualifierHierarchy.getTopAnnotations()) {
            final AnnotationMirror glbAnno = glbOfBoundsInHierarchy(isect, top, qualifierHierarchy);
            if (glbAnno != null) {
                result.add(glbAnno);
            }
        }

        return result;
    }

    // For Wildcards, isSuperBound and isExtendsBound will return true if isUnbound does.

    public static boolean isExplicitlySuperBounded(final AnnotatedWildcardType wildcardType) {
        return ((Type.WildcardType) wildcardType.getUnderlyingType()).isSuperBound()
                && !((Type.WildcardType) wildcardType.getUnderlyingType()).isUnbound();
    }

    /** Returns true if wildcard type was explicitly unbounded. */
    public static boolean isExplicitlyExtendsBounded(final AnnotatedWildcardType wildcardType) {
        return ((Type.WildcardType) wildcardType.getUnderlyingType()).isExtendsBound()
                && !((Type.WildcardType) wildcardType.getUnderlyingType()).isUnbound();
    }

    /** Returns true if this type is super bounded or unbounded. */
    public static boolean isUnboundedOrSuperBounded(final AnnotatedWildcardType wildcardType) {
        return ((Type.WildcardType) wildcardType.getUnderlyingType()).isSuperBound();
    }

    /** Returns true if this type is extends bounded or unbounded. */
    public static boolean isUnboundedOrExtendsBounded(final AnnotatedWildcardType wildcardType) {
        return ((Type.WildcardType) wildcardType.getUnderlyingType()).isExtendsBound();
    }

    /**
     * Copies explicit annotations and annotations resulting from resolution of polymorphic
     * qualifiers from {@code constructor} to {@code returnType}. If {@code returnType} has an
     * annotation in the same hierarchy of an annotation to be copied, that annotation is not
     * copied.
     *
     * @param atypeFactory type factory
     * @param returnType return type to copy annotations to
     * @param constructor the ATM for the constructor
     */
    public static void copyOnlyExplicitConstructorAnnotations(
            AnnotatedTypeFactory atypeFactory,
            AnnotatedDeclaredType returnType,
            AnnotatedExecutableType constructor) {

        // TODO: There will be a nicer way to access this in 308 soon.
        List<Attribute.TypeCompound> decall =
                ((Symbol) constructor.getElement()).getRawTypeAttributes();
        Set<AnnotationMirror> decret = AnnotationUtils.createAnnotationSet();
        for (Attribute.TypeCompound da : decall) {
            if (da.position.type == com.sun.tools.javac.code.TargetType.METHOD_RETURN) {
                decret.add(da);
            }
        }

        // Collect all polymorphic qualifiers; we should substitute them.
        Set<AnnotationMirror> polys = AnnotationUtils.createAnnotationSet();
        for (AnnotationMirror anno : returnType.getAnnotations()) {
            if (QualifierPolymorphism.hasPolymorphicQualifier(anno)) {
                polys.add(anno);
            }
        }

        for (AnnotationMirror cta : constructor.getReturnType().getAnnotations()) {
            AnnotationMirror ctatop = atypeFactory.getQualifierHierarchy().getTopAnnotation(cta);
            if (returnType.isAnnotatedInHierarchy(cta)) {
                continue;
            }
            if (atypeFactory.isSupportedQualifier(cta) && !returnType.isAnnotatedInHierarchy(cta)) {
                for (AnnotationMirror fromDecl : decret) {
                    if (atypeFactory.isSupportedQualifier(fromDecl)
                            && AnnotationUtils.areSame(
                                    ctatop,
                                    atypeFactory
                                            .getQualifierHierarchy()
                                            .getTopAnnotation(fromDecl))) {
                        returnType.addAnnotation(cta);
                        break;
                    }
                }
            }

            // Go through the polymorphic qualifiers and see whether
            // there is anything left to replace.
            for (AnnotationMirror pa : polys) {
                if (AnnotationUtils.areSame(
                        ctatop, atypeFactory.getQualifierHierarchy().getTopAnnotation(pa))) {
                    returnType.replaceAnnotation(cta);
                    break;
                }
            }
        }
    }
}<|MERGE_RESOLUTION|>--- conflicted
+++ resolved
@@ -1004,11 +1004,7 @@
      * @return true iff the give array contains {@link ElementType#TYPE_USE}
      * @throws RuntimeException if the array contains both {@link ElementType#TYPE_USE} and
      *     something besides {@link ElementType#TYPE_PARAMETER}
-<<<<<<< HEAD
      * @deprecated use {@link AnnotationUtils#hasTypeQualifierElementTypes(ElementType[], Class)}.
-=======
-     * @deprecated Use {@link AnnotationUtils#hasTypeQualifierElementTypes(ElementType[], Class)}.
->>>>>>> 9770fc88
      */
     @Deprecated
     public static boolean hasTypeQualifierElementTypes(ElementType[] elements, Class<?> cls) {
