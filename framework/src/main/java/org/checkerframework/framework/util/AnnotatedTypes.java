package org.checkerframework.framework.util;

import com.sun.source.tree.ExpressionTree;
import com.sun.source.tree.MemberReferenceTree;
import com.sun.source.tree.MethodInvocationTree;
import com.sun.source.tree.NewClassTree;
import com.sun.source.tree.Tree;
import com.sun.tools.javac.code.Attribute;
import com.sun.tools.javac.code.Symbol;
import com.sun.tools.javac.code.Type;
import com.sun.tools.javac.code.Type.WildcardType;
import java.util.ArrayDeque;
import java.util.ArrayList;
import java.util.Collection;
import java.util.Collections;
import java.util.Comparator;
import java.util.Deque;
import java.util.HashMap;
import java.util.LinkedHashMap;
import java.util.LinkedHashSet;
import java.util.List;
import java.util.Map;
import java.util.Set;
import javax.annotation.processing.ProcessingEnvironment;
import javax.lang.model.element.AnnotationMirror;
import javax.lang.model.element.Element;
import javax.lang.model.element.ElementKind;
import javax.lang.model.element.ExecutableElement;
import javax.lang.model.element.TypeElement;
import javax.lang.model.element.TypeParameterElement;
import javax.lang.model.type.DeclaredType;
import javax.lang.model.type.TypeKind;
import javax.lang.model.type.TypeMirror;
import javax.lang.model.type.TypeVariable;
import javax.lang.model.util.ElementFilter;
import javax.lang.model.util.Elements;
import javax.lang.model.util.Types;
import org.checkerframework.checker.nullness.qual.Nullable;
import org.checkerframework.checker.signature.qual.CanonicalName;
import org.checkerframework.framework.type.AnnotatedTypeFactory;
import org.checkerframework.framework.type.AnnotatedTypeMirror;
import org.checkerframework.framework.type.AnnotatedTypeMirror.AnnotatedArrayType;
import org.checkerframework.framework.type.AnnotatedTypeMirror.AnnotatedDeclaredType;
import org.checkerframework.framework.type.AnnotatedTypeMirror.AnnotatedExecutableType;
import org.checkerframework.framework.type.AnnotatedTypeMirror.AnnotatedIntersectionType;
import org.checkerframework.framework.type.AnnotatedTypeMirror.AnnotatedTypeVariable;
import org.checkerframework.framework.type.AnnotatedTypeMirror.AnnotatedWildcardType;
import org.checkerframework.framework.type.AsSuperVisitor;
import org.checkerframework.framework.type.QualifierHierarchy;
import org.checkerframework.framework.type.SyntheticArrays;
import org.checkerframework.javacutil.AnnotationUtils;
import org.checkerframework.javacutil.BugInCF;
import org.checkerframework.javacutil.ElementUtils;
import org.checkerframework.javacutil.Pair;
import org.checkerframework.javacutil.TreeUtils;
import org.checkerframework.javacutil.TypesUtils;
import org.plumelib.util.CollectionsPlume;
import org.plumelib.util.StringsPlume;

/**
 * Utility methods for operating on {@code AnnotatedTypeMirror}. This class mimics the class {@link
 * Types}.
 */
public class AnnotatedTypes {
  /** Class cannot be instantiated. */
  private AnnotatedTypes() {
    throw new AssertionError("Class AnnotatedTypes cannot be instantiated.");
  }

  private static AsSuperVisitor asSuperVisitor;

  /**
   * Copies annotations from {@code type} to a copy of {@code superType} where the type variables of
   * {@code superType} have been substituted. How the annotations are copied depends on the kinds of
   * AnnotatedTypeMirrors given. Generally, if {@code type} and {@code superType} are both declared
   * types, asSuper is called recursively on the direct super types, see {@link
   * AnnotatedTypeMirror#directSupertypes()}, of {@code type} until {@code type}'s erased Java type
   * is the same as {@code superType}'s erased super type. Then {@code type is returned}. For
   * compound types, asSuper is called recursively on components.
   *
   * <p>Preconditions:<br>
   * {@code superType} may have annotations, but they are ignored. <br>
   * {@code type} may not be an instanceof AnnotatedNullType, because if {@code superType} is a
   * compound type, the annotations on the component types are undefined.<br>
   * The underlying {@code type} (ie the Java type) of {@code type} should be a subtype (or the same
   * type) of the underlying type of {@code superType}. Except for these cases:
   *
   * <ul>
   *   <li>If {@code type} is a primitive, then the boxed type of {@code type} must be subtype of
   *       {@code superType}.
   *   <li>If {@code superType} is a primitive, then {@code type} must be convertible to {@code
   *       superType}.
   *   <li>If {@code superType} is a type variable or wildcard without a lower bound, then {@code
   *       type} must be a subtype of the upper bound of {@code superType}. (This relaxed rule is
   *       used during type argument inference where the type variable or wildcard is the type
   *       argument that was inferred.)
   *   <li>If {@code superType} is a wildcard with a lower bound, then {@code type} must be a
   *       subtype of the lower bound of {@code superType}.
   * </ul>
   *
   * <p>Postconditions: {@code type} and {@code superType} are not modified.
   *
   * @param atypeFactory {@link AnnotatedTypeFactory}
   * @param type type from which to copy annotations
   * @param superType a type whose erased Java type is a supertype of {@code type}'s erased Java
   *     type.
   * @return {@code superType} with annotations copied from {@code type} and type variables
   *     substituted from {@code type}.
   */
  public static <T extends AnnotatedTypeMirror> T asSuper(
      AnnotatedTypeFactory atypeFactory, AnnotatedTypeMirror type, T superType) {
    if (asSuperVisitor == null || !asSuperVisitor.sameAnnotatedTypeFactory(atypeFactory)) {
      asSuperVisitor = new AsSuperVisitor(atypeFactory);
    }
    return asSuperVisitor.asSuper(type, superType);
  }

  /**
   * Calls asSuper and casts the result to the same type as the input supertype.
   *
   * @param subtype subtype to be transformed to supertype
   * @param supertype supertype that subtype is transformed to
   * @param <T> the type of supertype and return type
   * @return subtype as an instance of supertype
   */
  public static <T extends AnnotatedTypeMirror> T castedAsSuper(
      final AnnotatedTypeFactory atypeFactory,
      final AnnotatedTypeMirror subtype,
      final T supertype) {
    final Types types = atypeFactory.getProcessingEnv().getTypeUtils();
    final Elements elements = atypeFactory.getProcessingEnv().getElementUtils();

    if (subtype.getKind() == TypeKind.NULL) {
      // Make a copy of the supertype so that if supertype is a composite type, the
      // returned type will be fully annotated.  (For example, if sub is @C null and super is
      // @A List<@B String>, then the returned type is @C List<@B String>.)
      @SuppressWarnings("unchecked")
      T copy = (T) supertype.deepCopy();
      copy.replaceAnnotations(subtype.getAnnotations());
      return copy;
    }

    final T asSuperType = AnnotatedTypes.asSuper(atypeFactory, subtype, supertype);

    fixUpRawTypes(subtype, asSuperType, supertype, types);

    // if we have a type for enum MyEnum {...}
    // When the supertype is the declaration of java.lang.Enum<E>, MyEnum values become
    // Enum<MyEnum>.  Where really, we would like an Enum<E> with the annotations from
    // Enum<MyEnum> are transferred to Enum<E>.  That is, if we have a type:
    // @1 Enum<@2 MyEnum>
    // asSuper should return:
    // @1 Enum<E extends @2 Enum<E>>
    if (asSuperType != null
        && AnnotatedTypes.isEnum(asSuperType)
        && AnnotatedTypes.isDeclarationOfJavaLangEnum(types, elements, supertype)) {
      final AnnotatedDeclaredType resultAtd = ((AnnotatedDeclaredType) supertype).deepCopy();
      resultAtd.clearPrimaryAnnotations();
      resultAtd.addAnnotations(asSuperType.getAnnotations());

      final AnnotatedDeclaredType asSuperAdt = (AnnotatedDeclaredType) asSuperType;
      if (!resultAtd.getTypeArguments().isEmpty() && !asSuperAdt.getTypeArguments().isEmpty()) {
        final AnnotatedTypeMirror sourceTypeArg = asSuperAdt.getTypeArguments().get(0);
        final AnnotatedTypeMirror resultTypeArg = resultAtd.getTypeArguments().get(0);
        resultTypeArg.clearPrimaryAnnotations();
        if (resultTypeArg.getKind() == TypeKind.TYPEVAR) {
          // Only change the upper bound of a type variable.
          AnnotatedTypeVariable resultTypeArgTV = (AnnotatedTypeVariable) resultTypeArg;
          resultTypeArgTV.getUpperBound().addAnnotations(sourceTypeArg.getAnnotations());
        } else {
          resultTypeArg.addAnnotations(sourceTypeArg.getEffectiveAnnotations());
        }
        @SuppressWarnings("unchecked")
        T result = (T) resultAtd;
        return result;
      }
    }
    return asSuperType;
  }

  /**
   * Some times we create type arguments for types that were raw. When we do an asSuper we lose
   * these arguments. If in the converted type (i.e. the subtype as super) is missing type arguments
   * AND those type arguments should come from the original subtype's type arguments then we copy
   * the original type arguments to the converted type. e.g. We have a type W, that "wasRaw" {@code
   * ArrayList<? extends Object>} When W is converted to type A, List, using asSuper it no longer
   * has its type argument. But since the type argument to List should be the same as that to
   * ArrayList we copy over the type argument of W to A. A becomes {@code List<? extends Object>}
   *
   * @param originalSubtype the subtype before being converted by asSuper
   * @param asSuperType he subtype after being converted by asSuper
   * @param supertype the supertype for which asSuperType should have the same underlying type
   * @param types the types utility
   */
  private static void fixUpRawTypes(
      final AnnotatedTypeMirror originalSubtype,
      final AnnotatedTypeMirror asSuperType,
      final AnnotatedTypeMirror supertype,
      final Types types) {
    if (asSuperType == null
        || asSuperType.getKind() != TypeKind.DECLARED
        || originalSubtype.getKind() != TypeKind.DECLARED) {
      return;
    }

    final AnnotatedDeclaredType declaredAsSuper = (AnnotatedDeclaredType) asSuperType;
    final AnnotatedDeclaredType declaredSubtype = (AnnotatedDeclaredType) originalSubtype;

    if (!declaredAsSuper.isUnderlyingTypeRaw()
        || !declaredAsSuper.getTypeArguments().isEmpty()
        || declaredSubtype.getTypeArguments().isEmpty()) {
      return;
    }

    Set<Pair<Integer, Integer>> typeArgMap =
        TypeArgumentMapper.mapTypeArgumentIndices(
            (TypeElement) declaredSubtype.getUnderlyingType().asElement(),
            (TypeElement) declaredAsSuper.getUnderlyingType().asElement(),
            types);

    if (typeArgMap.size() != declaredSubtype.getTypeArguments().size()) {
      return;
    }

    List<Pair<Integer, Integer>> orderedByDestination = new ArrayList<>(typeArgMap);
    orderedByDestination.sort(Comparator.comparingInt(o -> o.second));

    if (typeArgMap.size() == ((AnnotatedDeclaredType) supertype).getTypeArguments().size()) {
      List<? extends AnnotatedTypeMirror> subTypeArgs = declaredSubtype.getTypeArguments();
      List<AnnotatedTypeMirror> newTypeArgs =
          CollectionsPlume.mapList(
              mapping -> subTypeArgs.get(mapping.first).deepCopy(), orderedByDestination);
      declaredAsSuper.setTypeArguments(newTypeArgs);
    } else {
      declaredAsSuper.setTypeArguments(Collections.emptyList());
    }
  }

  /** This method identifies wildcard types that are unbound. */
  public static boolean hasNoExplicitBound(final AnnotatedTypeMirror wildcard) {
    return ((Type.WildcardType) wildcard.getUnderlyingType()).isUnbound();
  }

  /**
   * This method identifies wildcard types that have an explicit super bound. NOTE:
   * Type.WildcardType.isSuperBound will return true for BOTH unbound and super bound wildcards
   * which necessitates this method
   */
  public static boolean hasExplicitSuperBound(final AnnotatedTypeMirror wildcard) {
    final Type.WildcardType wildcardType = (Type.WildcardType) wildcard.getUnderlyingType();
    return wildcardType.isSuperBound()
        && !((WildcardType) wildcard.getUnderlyingType()).isUnbound();
  }

  /**
   * This method identifies wildcard types that have an explicit extends bound. NOTE:
   * Type.WildcardType.isExtendsBound will return true for BOTH unbound and extends bound wildcards
   * which necessitates this method
   */
  public static boolean hasExplicitExtendsBound(final AnnotatedTypeMirror wildcard) {
    final Type.WildcardType wildcardType = (Type.WildcardType) wildcard.getUnderlyingType();
    return wildcardType.isExtendsBound()
        && !((WildcardType) wildcard.getUnderlyingType()).isUnbound();
  }

  /**
   * Return the base type of type or any of its outer types that starts with the given type. If none
   * exists, return null.
   *
   * @param type a type
   * @param superType a type
   */
  private static AnnotatedTypeMirror asOuterSuper(
      Types types,
      AnnotatedTypeFactory atypeFactory,
      AnnotatedTypeMirror type,
      AnnotatedTypeMirror superType) {
    if (type.getKind() == TypeKind.DECLARED) {
      AnnotatedDeclaredType dt = (AnnotatedDeclaredType) type;
      AnnotatedDeclaredType enclosingType = dt;
      TypeMirror superTypeMirror = types.erasure(superType.getUnderlyingType());
      while (enclosingType != null) {
        TypeMirror enclosingTypeMirror = types.erasure(enclosingType.getUnderlyingType());
        if (types.isSubtype(enclosingTypeMirror, superTypeMirror)) {
          dt = enclosingType;
          break;
        }
        enclosingType = enclosingType.getEnclosingType();
      }
      if (enclosingType == null) {
        // TODO: https://github.com/typetools/checker-framework/issues/724
        // testcase javacheck -processor nullness  src/java/util/AbstractMap.java
        //                SourceChecker checker =  atypeFactory.getChecker().getChecker();
        //                String msg = (String.format("OuterAsSuper did not find outer
        // class. type: %s superType: %s", type, superType));
        //                checker.message(Kind.WARNING, msg);
        return superType;
      }
      return asSuper(atypeFactory, dt, superType);
    }
    return asSuper(atypeFactory, type, superType);
  }

  /**
   * Specialization of {@link #asMemberOf(Types, AnnotatedTypeFactory, AnnotatedTypeMirror,
   * Element)} with more precise return type.
   *
   * @see #asMemberOf(Types, AnnotatedTypeFactory, AnnotatedTypeMirror, Element)
   * @param types the Types instance to use
   * @param atypeFactory the type factory to use
   * @param t the receiver type
   * @param elem the element that should be viewed as member of t
   * @return the type of elem as member of t
   */
  public static AnnotatedExecutableType asMemberOf(
      Types types,
      AnnotatedTypeFactory atypeFactory,
      AnnotatedTypeMirror t,
      ExecutableElement elem) {
    return (AnnotatedExecutableType) asMemberOf(types, atypeFactory, t, (Element) elem);
  }

  /**
   * Specialization of {@link #asMemberOf(Types, AnnotatedTypeFactory, AnnotatedTypeMirror, Element,
   * AnnotatedTypeMirror)} with more precise return type.
   *
   * @see #asMemberOf(Types, AnnotatedTypeFactory, AnnotatedTypeMirror, Element,
   *     AnnotatedTypeMirror)
   * @param types the Types instance to use
   * @param atypeFactory the type factory to use
   * @param t the receiver type
   * @param elem the element that should be viewed as member of t
   * @param type unsubstituted type of member
   * @return the type of member as member of of, with initial type memberType; can be an alias to
   *     memberType
   */
  public static AnnotatedExecutableType asMemberOf(
      Types types,
      AnnotatedTypeFactory atypeFactory,
      AnnotatedTypeMirror t,
      ExecutableElement elem,
      AnnotatedExecutableType type) {
    return (AnnotatedExecutableType) asMemberOf(types, atypeFactory, t, (Element) elem, type);
  }

  /**
   * Returns the type of an element when that element is viewed as a member of, or otherwise
   * directly contained by, a given type.
   *
   * <p>For example, when viewed as a member of the parameterized type {@code Set<@NonNull String>},
   * the {@code Set.add} method is an {@code ExecutableType} whose parameter is of type
   * {@code @NonNull String}.
   *
   * <p>Before returning the result, this method adjusts it by calling {@link
   * AnnotatedTypeFactory#postAsMemberOf(AnnotatedTypeMirror, AnnotatedTypeMirror, Element)}.
   *
   * @param types the Types instance to use
   * @param atypeFactory the type factory to use
   * @param t the receiver type
   * @param elem the element that should be viewed as member of t
   * @return the type of elem as member of t
   */
  public static AnnotatedTypeMirror asMemberOf(
      Types types, AnnotatedTypeFactory atypeFactory, AnnotatedTypeMirror t, Element elem) {
    final AnnotatedTypeMirror memberType = atypeFactory.getAnnotatedType(elem);
    return asMemberOf(types, atypeFactory, t, elem, memberType);
  }

  /**
   * Returns the type of an element when that element is viewed as a member of, or otherwise
   * directly contained by, a given type. An initial type for the member is provided, to allow for
   * earlier changes to the declared type of elem. For example, polymorphic qualifiers must be
   * substituted before type variables are substituted.
   *
   * @param types the Types instance to use
   * @param atypeFactory the type factory to use
   * @param t the receiver type
   * @param elem the element that should be viewed as member of t
   * @param elemType unsubstituted type of elem
   * @return the type of elem as member of t
   * @see #asMemberOf(Types, AnnotatedTypeFactory, AnnotatedTypeMirror, Element)
   */
  public static AnnotatedTypeMirror asMemberOf(
      Types types,
      AnnotatedTypeFactory atypeFactory,
      @Nullable AnnotatedTypeMirror t,
      Element elem,
      AnnotatedTypeMirror elemType) {
    // asMemberOf is only for fields, variables, and methods!
    // Otherwise, simply use fromElement.
    switch (elem.getKind()) {
      case PACKAGE:
      case INSTANCE_INIT:
      case OTHER:
      case STATIC_INIT:
      case TYPE_PARAMETER:
        return elemType;
      default:
        if (t == null || ElementUtils.isStatic(elem)) {
          return elemType;
        }
        AnnotatedTypeMirror res = asMemberOfImpl(types, atypeFactory, t, elem, elemType);
        atypeFactory.postAsMemberOf(res, t, elem);
        return res;
    }
  }

  /**
   * Helper for {@link AnnotatedTypes#asMemberOf(Types, AnnotatedTypeFactory, AnnotatedTypeMirror,
   * Element)}.
   *
   * @param types the Types instance to use
   * @param atypeFactory the type factory to use
   * @param receiverType the receiver type
   * @param member the element that should be viewed as member of receiverType
   * @param memberType unsubstituted type of member
   * @return the type of member as a member of receiverType; can be an alias to memberType
   */
  private static AnnotatedTypeMirror asMemberOfImpl(
      final Types types,
      final AnnotatedTypeFactory atypeFactory,
      final AnnotatedTypeMirror receiverType,
      final Element member,
      final AnnotatedTypeMirror memberType) {
    switch (receiverType.getKind()) {
      case ARRAY:
        // Method references like String[]::clone should have a return type of String[]
        // rather than Object.
        if (SyntheticArrays.isArrayClone(receiverType, member)) {
          return SyntheticArrays.replaceReturnType(member, (AnnotatedArrayType) receiverType);
        }
        return memberType;
      case TYPEVAR:
        return asMemberOf(
            types,
            atypeFactory,
            atypeFactory.applyCaptureConversion(
                ((AnnotatedTypeVariable) receiverType).getUpperBound()),
            member,
            memberType);
      case WILDCARD:
        if (((AnnotatedWildcardType) receiverType).isUninferredTypeArgument()) {
          return substituteUninferredTypeArgs(atypeFactory, member, memberType);
        }
        return asMemberOf(
            types,
            atypeFactory,
            ((AnnotatedWildcardType) receiverType).getExtendsBound().deepCopy(),
            member,
            memberType);
      case INTERSECTION:
        AnnotatedTypeMirror result = memberType;
        TypeMirror enclosingElementType = member.getEnclosingElement().asType();
        for (AnnotatedTypeMirror bound : ((AnnotatedIntersectionType) receiverType).getBounds()) {
          if (TypesUtils.isErasedSubtype(bound.getUnderlyingType(), enclosingElementType, types)) {
            result =
                substituteTypeVariables(
                    types,
                    atypeFactory,
                    atypeFactory.applyCaptureConversion(bound),
                    member,
                    result);
          }
        }
        return result;
      case UNION:
      case DECLARED:
        return substituteTypeVariables(types, atypeFactory, receiverType, member, memberType);
      default:
        throw new BugInCF("asMemberOf called on unexpected type.%nt: %s", receiverType);
    }
  }

  /**
   * Substitute type variables.
   *
   * @param types type utilities
   * @param atypeFactory the type factory
   * @param receiverType the type of the class that contains member (or a subtype of it)
   * @param member a type member, such as a method or field
   * @param memberType the type of {@code member}
   * @return {@code memberType}, substituted
   */
  private static AnnotatedTypeMirror substituteTypeVariables(
      Types types,
      AnnotatedTypeFactory atypeFactory,
      AnnotatedTypeMirror receiverType,
      Element member,
      AnnotatedTypeMirror memberType) {

    // Basic Algorithm:
    // 1. Find the enclosingClassOfMember of the element
    // 2. Find the base type of enclosingClassOfMember (e.g. type of enclosingClassOfMember as
    //      supertype of passed type)
    // 3. Substitute for type variables if any exist
    TypeElement enclosingClassOfMember = ElementUtils.enclosingTypeElement(member);
    final Map<TypeVariable, AnnotatedTypeMirror> mappings = new HashMap<>();

    // Look for all enclosing classes that have type variables
    // and collect type to be substituted for those type variables
    while (enclosingClassOfMember != null) {
      addTypeVarMappings(types, atypeFactory, receiverType, enclosingClassOfMember, mappings);
      enclosingClassOfMember =
          ElementUtils.enclosingTypeElement(enclosingClassOfMember.getEnclosingElement());
    }

    if (!mappings.isEmpty()) {
      memberType = atypeFactory.getTypeVarSubstitutor().substitute(mappings, memberType);
    }

    return memberType;
  }

  private static void addTypeVarMappings(
      Types types,
      AnnotatedTypeFactory atypeFactory,
      AnnotatedTypeMirror t,
      TypeElement enclosingClassOfElem,
      Map<TypeVariable, AnnotatedTypeMirror> mappings) {
    if (enclosingClassOfElem.getTypeParameters().isEmpty()) {
      return;
    }
    AnnotatedDeclaredType enclosingType = atypeFactory.getAnnotatedType(enclosingClassOfElem);
    AnnotatedDeclaredType base =
        (AnnotatedDeclaredType) asOuterSuper(types, atypeFactory, t, enclosingType);
    base = (AnnotatedDeclaredType) atypeFactory.applyCaptureConversion(base);

    final List<AnnotatedTypeVariable> ownerParams =
        new ArrayList<>(enclosingType.getTypeArguments().size());
    for (final AnnotatedTypeMirror typeParam : enclosingType.getTypeArguments()) {
      if (typeParam.getKind() != TypeKind.TYPEVAR) {
        throw new BugInCF(
            StringsPlume.joinLines(
                "Type arguments of a declaration should be type variables.",
                "  enclosingClassOfElem=" + enclosingClassOfElem,
                "  enclosingType=" + enclosingType,
                "  typeMirror=" + t));
      }
      ownerParams.add((AnnotatedTypeVariable) typeParam);
    }

    List<AnnotatedTypeMirror> baseParams = base.getTypeArguments();
    if (ownerParams.size() != baseParams.size() && !base.isUnderlyingTypeRaw()) {
      throw new BugInCF(
          StringsPlume.joinLines(
              "Unexpected number of parameters.",
              "enclosingType=" + enclosingType,
              "baseType=" + base));
    }
    if (!ownerParams.isEmpty() && baseParams.isEmpty() && base.isUnderlyingTypeRaw()) {
      // If base type was raw and the type arguments are missing, set them to the erased
      // type of the type variable (which is the erased type of the upper bound).
      baseParams = CollectionsPlume.mapList(AnnotatedTypeVariable::getErased, ownerParams);
    }

    for (int i = 0; i < ownerParams.size(); ++i) {
      mappings.put(ownerParams.get(i).getUnderlyingType(), baseParams.get(i));
    }
  }

  /**
   * Substitutes uninferred type arguments for type variables in {@code memberType}.
   *
   * @param atypeFactory the type factory
   * @param member the element with type {@code memberType}; used to obtain the enclosing type
   * @param memberType the type to side-effect
   * @return memberType, with type arguments substituted for type variables
   */
  private static AnnotatedTypeMirror substituteUninferredTypeArgs(
      AnnotatedTypeFactory atypeFactory, Element member, AnnotatedTypeMirror memberType) {
    TypeElement enclosingClassOfMember = ElementUtils.enclosingTypeElement(member);
    final Map<TypeVariable, AnnotatedTypeMirror> mappings = new HashMap<>();

    while (enclosingClassOfMember != null) {
      if (!enclosingClassOfMember.getTypeParameters().isEmpty()) {
        AnnotatedDeclaredType enclosingType = atypeFactory.getAnnotatedType(enclosingClassOfMember);
        for (final AnnotatedTypeMirror type : enclosingType.getTypeArguments()) {
          AnnotatedTypeVariable typeParameter = (AnnotatedTypeVariable) type;
          mappings.put(
              typeParameter.getUnderlyingType(),
              atypeFactory.getUninferredWildcardType(typeParameter));
        }
      }
      enclosingClassOfMember =
          ElementUtils.enclosingTypeElement(enclosingClassOfMember.getEnclosingElement());
    }

    if (!mappings.isEmpty()) {
      return atypeFactory.getTypeVarSubstitutor().substitute(mappings, memberType);
    }

    return memberType;
  }

  /**
   * Returns all the supertypes (direct or indirect) of the given declared type.
   *
   * @param type a declared type
   * @return all the supertypes of the given type
   */
  public static Set<AnnotatedDeclaredType> getSuperTypes(AnnotatedDeclaredType type) {

    Set<AnnotatedDeclaredType> supertypes = new LinkedHashSet<>();
    if (type == null) {
      return supertypes;
    }

    // Set up a stack containing the type mirror of subtype, which
    // is our starting point.
    Deque<AnnotatedDeclaredType> stack = new ArrayDeque<>();
    stack.push(type);

    while (!stack.isEmpty()) {
      AnnotatedDeclaredType current = stack.pop();

      // For each direct supertype of the current type, if it
      // hasn't already been visited, push it onto the stack and
      // add it to our supertypes set.
      for (AnnotatedDeclaredType supertype : current.directSupertypes()) {
        if (!supertypes.contains(supertype)) {
          stack.push(supertype);
          supertypes.add(supertype);
        }
      }
    }

    return Collections.unmodifiableSet(supertypes);
  }

  /**
   * Given a method, return the methods that it overrides.
   *
   * @param method the overriding method
   * @return a map from types to methods that {@code method} overrides
   */
  public static Map<AnnotatedDeclaredType, ExecutableElement> overriddenMethods(
      Elements elements, AnnotatedTypeFactory atypeFactory, ExecutableElement method) {
    final TypeElement elem = (TypeElement) method.getEnclosingElement();
    final AnnotatedDeclaredType type = atypeFactory.getAnnotatedType(elem);
    final Collection<AnnotatedDeclaredType> supertypes = getSuperTypes(type);
    return overriddenMethods(elements, method, supertypes);
  }

  /**
   * Given a method and all supertypes (recursively) of the method's containing class, returns the
   * methods that the method overrides.
   *
   * @param method the overriding method
   * @param supertypes the set of supertypes to check for methods that are overridden by {@code
   *     method}
   * @return a map from types to methods that {@code method} overrides
   */
  public static Map<AnnotatedDeclaredType, ExecutableElement> overriddenMethods(
      Elements elements, ExecutableElement method, Collection<AnnotatedDeclaredType> supertypes) {

    Map<AnnotatedDeclaredType, ExecutableElement> overrides = new LinkedHashMap<>();

    for (AnnotatedDeclaredType supertype : supertypes) {
      @Nullable TypeElement superElement = (TypeElement) supertype.getUnderlyingType().asElement();
      assert superElement != null;
      // For all method in the supertype, add it to the set if
      // it overrides the given method.
      for (ExecutableElement supermethod :
          ElementFilter.methodsIn(superElement.getEnclosedElements())) {
        if (elements.overrides(method, supermethod, superElement)) {
          overrides.put(supertype, supermethod);
          break;
        }
      }
    }

    return Collections.unmodifiableMap(overrides);
  }

  /**
   * Given a method or constructor invocation, return a mapping of the type variables to their type
   * arguments, if any exist.
   *
   * <p>It uses the method or constructor invocation type arguments if they were specified and
   * otherwise it infers them based on the passed arguments or the return type context, according to
   * JLS 15.12.2.
   *
   * @param atypeFactory the annotated type factory
   * @param expr the method or constructor invocation tree; the passed argument has to be a subtype
   *     of MethodInvocationTree or NewClassTree
   * @param elt the element corresponding to the tree
   * @param preType the (partially annotated) type corresponding to the tree - the result of
   *     AnnotatedTypes.asMemberOf with the receiver and elt
   * @return the mapping of the type variables to type arguments for this method or constructor
   *     invocation
   */
  public static Map<TypeVariable, AnnotatedTypeMirror> findTypeArguments(
      final ProcessingEnvironment processingEnv,
      final AnnotatedTypeFactory atypeFactory,
      final ExpressionTree expr,
      final ExecutableElement elt,
      final AnnotatedExecutableType preType) {

    // Is the method a generic method?
    if (elt.getTypeParameters().isEmpty()) {
      return Collections.emptyMap();
    }

    List<? extends Tree> targs;
    if (expr instanceof MethodInvocationTree) {
      targs = ((MethodInvocationTree) expr).getTypeArguments();
    } else if (expr instanceof NewClassTree) {
      targs = ((NewClassTree) expr).getTypeArguments();
    } else if (expr instanceof MemberReferenceTree) {
      targs = ((MemberReferenceTree) expr).getTypeArguments();
      if (targs == null) {
        // TODO: Add type argument inference as part of fix for #979
        return new HashMap<>();
      }
    } else {
      // This case should never happen.
      throw new BugInCF("AnnotatedTypes.findTypeArguments: unexpected tree: " + expr);
    }

    // Has the user supplied type arguments?
    if (!targs.isEmpty()) {
      List<? extends AnnotatedTypeVariable> tvars = preType.getTypeVariables();

      Map<TypeVariable, AnnotatedTypeMirror> typeArguments = new HashMap<>();
      for (int i = 0; i < elt.getTypeParameters().size(); ++i) {
        AnnotatedTypeVariable typeVar = tvars.get(i);
        AnnotatedTypeMirror typeArg = atypeFactory.getAnnotatedTypeFromTypeTree(targs.get(i));
        // TODO: the call to getTypeParameterDeclaration shouldn't be necessary - typeVar
        // already should be a declaration.
        typeArguments.put(typeVar.getUnderlyingType(), typeArg);
      }
      return typeArguments;
    } else {
      return atypeFactory
          .getTypeArgumentInference()
          .inferTypeArgs(atypeFactory, expr, elt, preType);
    }
  }

  /**
   * Returns the lub of two annotated types.
   *
   * @param atypeFactory AnnotatedTypeFactory
   * @param type1 annotated type
   * @param type2 annotated type
   * @return the lub of type1 and type2
   */
  public static AnnotatedTypeMirror leastUpperBound(
      AnnotatedTypeFactory atypeFactory, AnnotatedTypeMirror type1, AnnotatedTypeMirror type2) {
    TypeMirror lub =
        TypesUtils.leastUpperBound(
            type1.getUnderlyingType(), type2.getUnderlyingType(), atypeFactory.getProcessingEnv());
    return leastUpperBound(atypeFactory, type1, type2, lub);
  }

  /**
   * Returns the lub, whose underlying type is {@code lubTypeMirror} of two annotated types.
   *
   * @param atypeFactory AnnotatedTypeFactory
   * @param type1 annotated type whose underlying type must be a subtype or convertible to
   *     lubTypeMirror
   * @param type2 annotated type whose underlying type must be a subtype or convertible to
   *     lubTypeMirror
   * @param lubTypeMirror underlying type of the returned lub
   * @return the lub of type1 and type2 with underlying type lubTypeMirror
   */
  public static AnnotatedTypeMirror leastUpperBound(
      AnnotatedTypeFactory atypeFactory,
      AnnotatedTypeMirror type1,
      AnnotatedTypeMirror type2,
      TypeMirror lubTypeMirror) {
    return new AtmLubVisitor(atypeFactory).lub(type1, type2, lubTypeMirror);
  }

  /**
   * Returns the "annotated greatest lower bound" of {@code type1} and {@code type2}.
   *
   * <p>Suppose that there is an expression e with annotated type T. The underlying type of T must
   * be the same as javac's type for e. (This is a requirement of the Checker Framework.) As a
   * corollary, when computing a glb of atype1 and atype2, it is required that
   * underlyingType(cfGLB(atype1, atype2) == glb(javacGLB(underlyingType(atype1),
   * underlyingType(atype2)). Because of this requirement, the return value of this method (the
   * "annotated GLB") may not be a subtype of one of the types.
   *
   * <p>The "annotated greatest lower bound" is defined as follows:
   *
   * <ol>
   *   <li>If the underlying type of {@code type1} and {@code type2} are the same, then return a
   *       copy of {@code type1} whose primary annotations are the greatest lower bound of the
   *       primary annotations on {@code type1} and {@code type2}.
   *   <li>If the underlying type of {@code type1} is a subtype of the underlying type of {@code
   *       type2}, then return a copy of {@code type1} whose primary annotations are the greatest
   *       lower bound of the primary annotations on {@code type1} and {@code type2}.
   *   <li>If the underlying type of {@code type1} is a supertype of the underlying type of {@code
   *       type2}, then return a copy of {@code type2} whose primary annotations are the greatest
   *       lower bound of the primary annotations on {@code type1} and {@code type2}.
   *   <li>If the underlying type of {@code type1} and {@code type2} are not in a subtyping
   *       relationship, then return an annotated intersection type whose bounds are {@code type1}
   *       and {@code type2}.
   * </ol>
   *
   * @param atypeFactory the AnnotatedTypeFactory
   * @param type1 annotated type
   * @param type2 annotated type
   * @return the annotated glb of type1 and type2
   */
  public static AnnotatedTypeMirror annotatedGLB(
      AnnotatedTypeFactory atypeFactory, AnnotatedTypeMirror type1, AnnotatedTypeMirror type2) {
    TypeMirror glbJava =
        TypesUtils.greatestLowerBound(
            type1.getUnderlyingType(), type2.getUnderlyingType(), atypeFactory.getProcessingEnv());
    Types types = atypeFactory.types;
    if (types.isSubtype(type1.getUnderlyingType(), type2.getUnderlyingType())) {
      return glbSubtype(atypeFactory.getQualifierHierarchy(), type1, type2);
    } else if (types.isSubtype(type2.getUnderlyingType(), type1.getUnderlyingType())) {
      return glbSubtype(atypeFactory.getQualifierHierarchy(), type2, type1);
    }

    if (types.isSameType(type1.getUnderlyingType(), glbJava)) {
      return glbSubtype(atypeFactory.getQualifierHierarchy(), type1, type2);
    } else if (types.isSameType(type2.getUnderlyingType(), glbJava)) {
      return glbSubtype(atypeFactory.getQualifierHierarchy(), type2, type1);
    }

    if (glbJava.getKind() != TypeKind.INTERSECTION) {
      // If one type isn't a subtype of the other, then GLB must be an intersection.
      throw new BugInCF(
          "AnnotatedTypes#annotatedGLB: expected intersection, got [%s] %s. "
              + "type1: %s, type2: %s",
          glbJava.getKind(), glbJava, type1, type2);
    }
    QualifierHierarchy qualifierHierarchy = atypeFactory.getQualifierHierarchy();
    Set<AnnotationMirror> set1 =
        AnnotatedTypes.findEffectiveLowerBoundAnnotations(qualifierHierarchy, type1);
    Set<AnnotationMirror> set2 =
        AnnotatedTypes.findEffectiveLowerBoundAnnotations(qualifierHierarchy, type2);
    Set<? extends AnnotationMirror> glbAnno = qualifierHierarchy.greatestLowerBounds(set1, set2);

    AnnotatedIntersectionType glb =
        (AnnotatedIntersectionType) AnnotatedTypeMirror.createType(glbJava, atypeFactory, false);

    List<AnnotatedTypeMirror> newBounds = new ArrayList<>(2);
    for (AnnotatedTypeMirror bound : glb.getBounds()) {
      if (types.isSameType(bound.getUnderlyingType(), type1.getUnderlyingType())) {
        newBounds.add(type1.deepCopy());
      } else if (types.isSameType(bound.getUnderlyingType(), type2.getUnderlyingType())) {
        newBounds.add(type2.deepCopy());
      } else if (type1.getKind() == TypeKind.INTERSECTION) {
        AnnotatedIntersectionType intertype1 = (AnnotatedIntersectionType) type1;
        for (AnnotatedTypeMirror otherBound : intertype1.getBounds()) {
          if (types.isSameType(bound.getUnderlyingType(), otherBound.getUnderlyingType())) {
            newBounds.add(otherBound.deepCopy());
          }
        }
      } else if (type2.getKind() == TypeKind.INTERSECTION) {
        AnnotatedIntersectionType intertype2 = (AnnotatedIntersectionType) type2;
        for (AnnotatedTypeMirror otherBound : intertype2.getBounds()) {
          if (types.isSameType(bound.getUnderlyingType(), otherBound.getUnderlyingType())) {
            newBounds.add(otherBound.deepCopy());
          }
        }
      } else {
        throw new BugInCF(
            "Neither %s nor %s is one of the intersection bounds in %s. Bound: %s",
            type1, type2, bound, glb);
      }
    }

    glb.setBounds(newBounds);
    glb.addAnnotations(glbAnno);
    return glb;
  }

  /**
   * Returns the annotated greatest lower bound of {@code subtype} and {@code supertype}, where the
   * underlying Java types are in a subtyping relationship.
   *
   * <p>This handles cases 1, 2, and 3 mentioned in the Javadoc of {@link
   * #annotatedGLB(AnnotatedTypeFactory, AnnotatedTypeMirror, AnnotatedTypeMirror)}.
   *
   * @param qualifierHierarchy QualifierHierarchy
   * @param subtype annotated type whose underlying type is a subtype of {@code supertype}
   * @param supertype annotated type whose underlying type is a supertype of {@code subtype}
   * @return the annotated greatest lower bound of {@code subtype} and {@code supertype}
   */
  private static AnnotatedTypeMirror glbSubtype(
      QualifierHierarchy qualifierHierarchy,
      AnnotatedTypeMirror subtype,
      AnnotatedTypeMirror supertype) {
    AnnotatedTypeMirror glb = subtype.deepCopy();
    glb.clearPrimaryAnnotations();

    for (AnnotationMirror top : qualifierHierarchy.getTopAnnotations()) {
      AnnotationMirror subAnno = subtype.getAnnotationInHierarchy(top);
      AnnotationMirror superAnno = supertype.getAnnotationInHierarchy(top);
      if (subAnno != null && superAnno != null) {
        glb.addAnnotation(qualifierHierarchy.greatestLowerBound(subAnno, superAnno));
      } else if (subAnno == null && superAnno == null) {
        if (subtype.getKind() != TypeKind.TYPEVAR || supertype.getKind() != TypeKind.TYPEVAR) {
          throw new BugInCF(
              "Missing primary annotations: subtype: %s, supertype: %s", subtype, supertype);
        }
      } else if (subAnno == null) {
        if (subtype.getKind() != TypeKind.TYPEVAR) {
          throw new BugInCF("Missing primary annotations: subtype: %s", subtype);
        }
        Set<AnnotationMirror> lb = findEffectiveLowerBoundAnnotations(qualifierHierarchy, subtype);
        AnnotationMirror lbAnno = qualifierHierarchy.findAnnotationInHierarchy(lb, top);
        if (lbAnno != null && !qualifierHierarchy.isSubtype(lbAnno, superAnno)) {
          // The superAnno is lower than the lower bound annotation, so add it.
          glb.addAnnotation(superAnno);
        } // else don't add any annotation.
      } else {
        throw new BugInCF("GLB: subtype: %s, supertype: %s", subtype, supertype);
      }
    }
    return glb;
  }

  /**
   * Returns the method parameters for the invoked method, with the same number of arguments passed
   * in the methodInvocation tree.
   *
   * <p>If the invoked method is not a vararg method or it is a vararg method but the invocation
   * passes an array to the vararg parameter, it would simply return the method parameters.
   *
   * <p>Otherwise, it would return the list of parameters as if the vararg is expanded to match the
   * size of the passed arguments.
   *
   * @param atypeFactory the type factory to use for fetching annotated types
   * @param method the method's type
   * @param args the arguments to the method invocation
   * @return the types that the method invocation arguments need to be subtype of
   * @deprecated Use {@link #adaptParameters(AnnotatedTypeFactory, AnnotatedExecutableType, List)}
   *     instead
   */
  @Deprecated
  public static List<AnnotatedTypeMirror> expandVarArgsParameters(
      AnnotatedTypeFactory atypeFactory,
      AnnotatedExecutableType method,
      List<? extends ExpressionTree> args) {
    return adaptParameters(atypeFactory, method, args);
  }

  /**
   * Returns the method parameters for the invoked method (or constructor), with the same number of
   * arguments passed to the invocation tree.
   *
   * <p>This expands the parameters if the call uses varargs or contracts the parameters if the call
   * is to an anonymous class that extends a class with an enclosing type. If the call is neither of
   * these, then the parameters are returned unchanged.
   *
   * @param atypeFactory the type factory to use for fetching annotated types
   * @param method the method or constructor's type
   * @param args the arguments to the method or constructor invocation
   * @return the types that the invocation arguments need to be subtype of
   */
  public static List<AnnotatedTypeMirror> adaptParameters(
      AnnotatedTypeFactory atypeFactory,
      AnnotatedExecutableType method,
      List<? extends ExpressionTree> args) {
    List<AnnotatedTypeMirror> parameters = method.getParameterTypes();
<<<<<<< HEAD
=======
    // Handle anonymous constructors that extend a class with an enclosing type.
>>>>>>> f9473ddc
    if (method.getElement().getKind() == ElementKind.CONSTRUCTOR
        && method.getElement().getEnclosingElement().getSimpleName().contentEquals("")) {
      DeclaredType t =
          TypesUtils.getSuperClassOrInterface(
              method.getElement().getEnclosingElement().asType(), atypeFactory.types);
      if (t.getEnclosingType() != null) {
        if (args.isEmpty() && !parameters.isEmpty()) {
          parameters = parameters.subList(1, parameters.size());
        } else if (!parameters.isEmpty()) {
          if (atypeFactory.types.isSameType(
              t.getEnclosingType(), parameters.get(0).getUnderlyingType())) {
            if (!atypeFactory.types.isSameType(
                TreeUtils.typeOf(args.get(0)), parameters.get(0).getUnderlyingType())) {
              parameters = parameters.subList(1, parameters.size());
            }
          }
        }
      }
    }
<<<<<<< HEAD
=======

    // Handle vararg methods.
>>>>>>> f9473ddc
    if (!method.getElement().isVarArgs()) {
      return parameters;
    }

    AnnotatedArrayType varargs = (AnnotatedArrayType) parameters.get(parameters.size() - 1);

    if (parameters.size() == args.size()) {
      // Check if one sent an element or an array
      AnnotatedTypeMirror lastArg = atypeFactory.getAnnotatedType(args.get(args.size() - 1));
      if (lastArg.getKind() == TypeKind.NULL
          || (lastArg.getKind() == TypeKind.ARRAY
              && getArrayDepth(varargs) == getArrayDepth((AnnotatedArrayType) lastArg))) {
        return parameters;
      }
    }

    parameters = new ArrayList<>(parameters.subList(0, parameters.size() - 1));
    for (int i = args.size() - parameters.size(); i > 0; --i) {
      parameters.add(varargs.getComponentType().deepCopy());
    }

    return parameters;
  }

  /**
   * Returns the method parameters for the invoked method, with the same number of formal parameters
   * as the arguments in the given list.
   *
   * @param method the method's type
   * @param args the types of the arguments at the call site
   * @return the method parameters, with varargs replaced by instances of its component type
   */
  public static List<AnnotatedTypeMirror> expandVarArgsParametersFromTypes(
      AnnotatedExecutableType method, List<AnnotatedTypeMirror> args) {
    List<AnnotatedTypeMirror> parameters = method.getParameterTypes();
    if (!method.getElement().isVarArgs()) {
      return parameters;
    }

    AnnotatedArrayType varargs = (AnnotatedArrayType) parameters.get(parameters.size() - 1);

    if (parameters.size() == args.size()) {
      // Check if one sent an element or an array
      AnnotatedTypeMirror lastArg = args.get(args.size() - 1);
      if (lastArg.getKind() == TypeKind.ARRAY
          && (getArrayDepth(varargs) == getArrayDepth((AnnotatedArrayType) lastArg)
              // If the array depths don't match, but the component type of the vararg
              // is a type variable, then that type variable might later be
              // substituted for an array.
              || varargs.getComponentType().getKind() == TypeKind.TYPEVAR)) {
        return parameters;
      }
    }

    parameters = new ArrayList<>(parameters.subList(0, parameters.size() - 1));
    for (int i = args.size() - parameters.size(); i > 0; --i) {
      parameters.add(varargs.getComponentType());
    }

    return parameters;
  }

  /**
   * Given an AnnotatedExecutableType of a method or constructor declaration, get the parameter type
   * expected at the indexth position (unwrapping varargs if necessary).
   *
   * @param methodType AnnotatedExecutableType of method or constructor containing parameter to
   *     return
   * @param index position of parameter type to return
   * @return if that parameter is a varArgs, return the component of the var args and NOT the array
   *     type. Otherwise, return the exact type of the parameter in the index position.
   */
  public static AnnotatedTypeMirror getAnnotatedTypeMirrorOfParameter(
      AnnotatedExecutableType methodType, int index) {
    List<AnnotatedTypeMirror> parameterTypes = methodType.getParameterTypes();
    boolean hasVarArg = methodType.getElement().isVarArgs();

    final int lastIndex = parameterTypes.size() - 1;
    final AnnotatedTypeMirror lastType = parameterTypes.get(lastIndex);
    final boolean parameterBeforeVarargs = index < lastIndex;
    if (!parameterBeforeVarargs && lastType instanceof AnnotatedArrayType) {
      final AnnotatedArrayType arrayType = (AnnotatedArrayType) lastType;
      if (hasVarArg) {
        return arrayType.getComponentType();
      }
    }
    return parameterTypes.get(index);
  }

  /**
   * Return a list of the AnnotatedTypeMirror of the passed expression trees, in the same order as
   * the trees.
   *
   * @param atypeFactory a type factory
   * @param paramTypes the parameter types to use as assignment context
   * @param trees the AST nodes
   * @return a list with the AnnotatedTypeMirror of each tree in trees
   * @deprecated use CollectionsPlume.mapList(atypeFactory::getAnnotatedType, trees) instead.
   */
  @Deprecated
  public static List<AnnotatedTypeMirror> getAnnotatedTypes(
      AnnotatedTypeFactory atypeFactory,
      List<AnnotatedTypeMirror> paramTypes,
      List<? extends ExpressionTree> trees) {
    if (paramTypes.size() != trees.size()) {
      throw new BugInCF(
          "AnnotatedTypes.getAnnotatedTypes: size mismatch! "
              + "Parameter types: "
              + paramTypes
              + " Arguments: "
              + trees);
    }

    return CollectionsPlume.mapList(atypeFactory::getAnnotatedType, trees);
  }

  /**
   * Returns the depth of the array type of the provided array.
   *
   * @param array the type of the array
   * @return the depth of the provided array
   */
  public static int getArrayDepth(AnnotatedArrayType array) {
    int counter = 0;
    AnnotatedTypeMirror type = array;
    while (type.getKind() == TypeKind.ARRAY) {
      counter++;
      type = ((AnnotatedArrayType) type).getComponentType();
    }
    return counter;
  }

  // The innermost *array* type.
  public static AnnotatedTypeMirror innerMostType(AnnotatedTypeMirror t) {
    AnnotatedTypeMirror inner = t;
    while (inner.getKind() == TypeKind.ARRAY) {
      inner = ((AnnotatedArrayType) inner).getComponentType();
    }
    return inner;
  }

  /**
   * Checks whether type contains the given modifier, also recursively in type arguments and arrays.
   * This method might be easier to implement directly as instance method in AnnotatedTypeMirror; it
   * corresponds to a "deep" version of {@link AnnotatedTypeMirror#hasAnnotation(AnnotationMirror)}.
   *
   * @param type the type to search
   * @param modifier the modifier to search for
   * @return whether the type contains the modifier
   */
  public static boolean containsModifier(AnnotatedTypeMirror type, AnnotationMirror modifier) {
    return containsModifierImpl(type, modifier, new ArrayList<>());
  }

  /*
   * For type variables we might hit the same type again. We keep a list of visited types.
   */
  private static boolean containsModifierImpl(
      AnnotatedTypeMirror type, AnnotationMirror modifier, List<AnnotatedTypeMirror> visited) {
    boolean found = type.hasAnnotation(modifier);
    boolean vis = visited.contains(type);
    visited.add(type);

    if (!found && !vis) {
      if (type.getKind() == TypeKind.DECLARED) {
        AnnotatedDeclaredType declaredType = (AnnotatedDeclaredType) type;
        for (AnnotatedTypeMirror typeMirror : declaredType.getTypeArguments()) {
          found |= containsModifierImpl(typeMirror, modifier, visited);
          if (found) {
            break;
          }
        }
      } else if (type.getKind() == TypeKind.ARRAY) {
        AnnotatedArrayType arrayType = (AnnotatedArrayType) type;
        found = containsModifierImpl(arrayType.getComponentType(), modifier, visited);
      } else if (type.getKind() == TypeKind.TYPEVAR) {
        AnnotatedTypeVariable atv = (AnnotatedTypeVariable) type;
        if (atv.getUpperBound() != null) {
          found = containsModifierImpl(atv.getUpperBound(), modifier, visited);
        }
        if (!found && atv.getLowerBound() != null) {
          found = containsModifierImpl(atv.getLowerBound(), modifier, visited);
        }
      } else if (type.getKind() == TypeKind.WILDCARD) {
        AnnotatedWildcardType awc = (AnnotatedWildcardType) type;
        if (awc.getExtendsBound() != null) {
          found = containsModifierImpl(awc.getExtendsBound(), modifier, visited);
        }
        if (!found && awc.getSuperBound() != null) {
          found = containsModifierImpl(awc.getSuperBound(), modifier, visited);
        }
      }
    }

    return found;
  }

  /** java.lang.annotation.Annotation.class canonical name. */
  private static @CanonicalName String annotationClassName =
      java.lang.annotation.Annotation.class.getCanonicalName();

  /**
   * Returns true if the underlying type of this atm is a java.lang.annotation.Annotation.
   *
   * @return true if the underlying type of this atm is a java.lang.annotation.Annotation
   */
  public static boolean isJavaLangAnnotation(final AnnotatedTypeMirror atm) {
    return TypesUtils.isDeclaredOfName(atm.getUnderlyingType(), annotationClassName);
  }

  /**
   * Returns true if atm is an Annotation interface, i.e., an implementation of
   * java.lang.annotation.Annotation. Given {@code @interface MyAnno}, a call to {@code
   * implementsAnnotation} returns true when called on an AnnotatedDeclaredType representing a use
   * of MyAnno.
   *
   * @return true if atm is an Annotation interface
   */
  public static boolean implementsAnnotation(final AnnotatedTypeMirror atm) {
    if (atm.getKind() != TypeKind.DECLARED) {
      return false;
    }
    final AnnotatedTypeMirror.AnnotatedDeclaredType declaredType =
        (AnnotatedTypeMirror.AnnotatedDeclaredType) atm;

    Symbol.ClassSymbol classSymbol =
        (Symbol.ClassSymbol) declaredType.getUnderlyingType().asElement();
    for (final Type iface : classSymbol.getInterfaces()) {
      if (TypesUtils.isDeclaredOfName(iface, annotationClassName)) {
        return true;
      }
    }

    return false;
  }

  public static boolean isEnum(final AnnotatedTypeMirror typeMirror) {
    if (typeMirror.getKind() == TypeKind.DECLARED) {
      final AnnotatedDeclaredType adt = (AnnotatedDeclaredType) typeMirror;
      return TypesUtils.isDeclaredOfName(adt.getUnderlyingType(), java.lang.Enum.class.getName());
    }

    return false;
  }

  public static boolean isDeclarationOfJavaLangEnum(
      final Types types, final Elements elements, final AnnotatedTypeMirror typeMirror) {
    if (isEnum(typeMirror)) {
      return elements
          .getTypeElement(Enum.class.getCanonicalName())
          .equals(((AnnotatedDeclaredType) typeMirror).getUnderlyingType().asElement());
    }

    return false;
  }

  /**
   * Returns true if the typeVar1 and typeVar2 are two uses of the same type variable.
   *
   * @param types type utils
   * @param typeVar1 a type variable
   * @param typeVar2 a type variable
   * @return true if the typeVar1 and typeVar2 are two uses of the same type variable
   */
  @SuppressWarnings(
      "interning:not.interned" // This is an equals method but @EqualsMethod can't be used because
  // this method has 3 arguments.
  )
  public static boolean haveSameDeclaration(
      Types types, final AnnotatedTypeVariable typeVar1, final AnnotatedTypeVariable typeVar2) {

    if (typeVar1.getUnderlyingType() == typeVar2.getUnderlyingType()) {
      return true;
    }
    return types.isSameType(typeVar1.getUnderlyingType(), typeVar2.getUnderlyingType());
  }

  /**
   * When overriding a method, you must include the same number of type parameters as the base
   * method. By index, these parameters are considered equivalent to the type parameters of the
   * overridden method.
   *
   * <p>Necessary conditions:
   *
   * <ul>
   *   <li>Both type variables are defined in methods.
   *   <li>One of the two methods overrides the other.
   *   <li>Within their method declaration, both types have the same type parameter index.
   * </ul>
   *
   * @return true if type1 and type2 are corresponding type variables (that is, either one
   *     "overrides" the other)
   */
  public static boolean areCorrespondingTypeVariables(
      Elements elements, AnnotatedTypeVariable type1, AnnotatedTypeVariable type2) {
    final TypeParameterElement type1ParamElem =
        (TypeParameterElement) type1.getUnderlyingType().asElement();
    final TypeParameterElement type2ParamElem =
        (TypeParameterElement) type2.getUnderlyingType().asElement();

    if (type1ParamElem.getGenericElement() instanceof ExecutableElement
        && type2ParamElem.getGenericElement() instanceof ExecutableElement) {
      final ExecutableElement type1Executable =
          (ExecutableElement) type1ParamElem.getGenericElement();
      final ExecutableElement type2Executable =
          (ExecutableElement) type2ParamElem.getGenericElement();

      final TypeElement type1Class = (TypeElement) type1Executable.getEnclosingElement();
      final TypeElement type2Class = (TypeElement) type2Executable.getEnclosingElement();

      boolean methodIsOverriden =
          elements.overrides(type1Executable, type2Executable, type1Class)
              || elements.overrides(type2Executable, type1Executable, type2Class);
      if (methodIsOverriden) {
        boolean haveSameIndex =
            type1Executable.getTypeParameters().indexOf(type1ParamElem)
                == type2Executable.getTypeParameters().indexOf(type2ParamElem);
        return haveSameIndex;
      }
    }

    return false;
  }

  /**
   * When comparing types against the bounds of a type variable, we may encounter other type
   * variables, wildcards, and intersections in those bounds. This method traverses the bounds until
   * it finds a concrete type from which it can pull an annotation.
   *
   * @param top the top of the hierarchy for which you are searching
   * @return the AnnotationMirror that represents the type of toSearch in the hierarchy of top
   */
  public static AnnotationMirror findEffectiveAnnotationInHierarchy(
      final QualifierHierarchy qualifierHierarchy,
      final AnnotatedTypeMirror toSearch,
      final AnnotationMirror top) {
    return findEffectiveAnnotationInHierarchy(qualifierHierarchy, toSearch, top, false);
  }

  /**
   * When comparing types against the bounds of a type variable, we may encounter other type
   * variables, wildcards, and intersections in those bounds. This method traverses the bounds until
   * it finds a concrete type from which it can pull an annotation.
   *
   * @param top the top of the hierarchy for which you are searching
   * @param canBeEmpty whether or not the effective type can have NO annotation in the hierarchy
   *     specified by top If this param is false, an exception will be thrown if no annotation is
   *     found Otherwise the result is null
   * @return the AnnotationMirror that represents the type of toSearch in the hierarchy of top
   */
  public static AnnotationMirror findEffectiveAnnotationInHierarchy(
      final QualifierHierarchy qualifierHierarchy,
      final AnnotatedTypeMirror toSearch,
      final AnnotationMirror top,
      final boolean canBeEmpty) {
    AnnotatedTypeMirror source = toSearch;
    while (source.getAnnotationInHierarchy(top) == null) {

      switch (source.getKind()) {
        case TYPEVAR:
          source = ((AnnotatedTypeVariable) source).getUpperBound();
          break;

        case WILDCARD:
          source = ((AnnotatedWildcardType) source).getExtendsBound();
          break;

        case INTERSECTION:
          // if there are multiple conflicting annotations, choose the lowest
          final AnnotationMirror glb =
              glbOfBoundsInHierarchy((AnnotatedIntersectionType) source, top, qualifierHierarchy);

          if (glb == null) {
            throw new BugInCF(
                "AnnotatedIntersectionType has no annotation in hierarchy "
                    + "on any of its supertypes."
                    + System.lineSeparator()
                    + "intersectionType="
                    + source);
          }
          return glb;

        default:
          if (canBeEmpty) {
            return null;
          }

          throw new BugInCF(
              StringsPlume.joinLines(
                  "Unexpected AnnotatedTypeMirror with no primary annotation.",
                  "toSearch=" + toSearch,
                  "top=" + top,
                  "source=" + source));
      }
    }

    return source.getAnnotationInHierarchy(top);
  }

  /**
   * This method returns the effective annotation on the lower bound of a type, or on the type
   * itself if the type has no lower bound (it is not a type variable, wildcard, or intersection).
   *
   * @return the set of effective annotation mirrors in all hierarchies
   */
  public static Set<AnnotationMirror> findEffectiveLowerBoundAnnotations(
      final QualifierHierarchy qualifierHierarchy, final AnnotatedTypeMirror toSearch) {
    AnnotatedTypeMirror source = toSearch;
    TypeKind kind = source.getKind();
    while (kind == TypeKind.TYPEVAR || kind == TypeKind.WILDCARD || kind == TypeKind.INTERSECTION) {

      switch (source.getKind()) {
        case TYPEVAR:
          source = ((AnnotatedTypeVariable) source).getLowerBound();
          break;

        case WILDCARD:
          source = ((AnnotatedWildcardType) source).getSuperBound();
          break;

        case INTERSECTION:
          // if there are multiple conflicting annotations, choose the lowest
          final Set<AnnotationMirror> glb =
              glbOfBounds((AnnotatedIntersectionType) source, qualifierHierarchy);
          return glb;

        default:
          throw new BugInCF(
              "Unexpected AnnotatedTypeMirror with no primary annotation;"
                  + " toSearch="
                  + toSearch
                  + " source="
                  + source);
      }

      kind = source.getKind();
    }

    return source.getAnnotations();
  }

  /**
   * When comparing types against the bounds of a type variable, we may encounter other type
   * variables, wildcards, and intersections in those bounds. This method traverses the bounds until
   * it finds a concrete type from which it can pull an annotation. This occurs for every hierarchy
   * in QualifierHierarchy.
   *
   * @return the set of effective annotation mirrors in all hierarchies
   */
  public static Set<AnnotationMirror> findEffectiveAnnotations(
      final QualifierHierarchy qualifierHierarchy, final AnnotatedTypeMirror toSearch) {
    AnnotatedTypeMirror source = toSearch;
    TypeKind kind = source.getKind();
    while (kind == TypeKind.TYPEVAR || kind == TypeKind.WILDCARD || kind == TypeKind.INTERSECTION) {

      switch (source.getKind()) {
        case TYPEVAR:
          source = ((AnnotatedTypeVariable) source).getUpperBound();
          break;

        case WILDCARD:
          source = ((AnnotatedWildcardType) source).getExtendsBound();
          break;

        case INTERSECTION:
          // if there are multiple conflicting annotations, choose the lowest
          final Set<AnnotationMirror> glb =
              glbOfBounds((AnnotatedIntersectionType) source, qualifierHierarchy);
          return glb;

        default:
          throw new BugInCF(
              "Unexpected AnnotatedTypeMirror with no primary annotation;"
                  + " toSearch="
                  + toSearch
                  + " source="
                  + source);
      }

      kind = source.getKind();
    }

    return source.getAnnotations();
  }

  private static AnnotationMirror glbOfBoundsInHierarchy(
      final AnnotatedIntersectionType isect,
      final AnnotationMirror top,
      final QualifierHierarchy qualifierHierarchy) {
    AnnotationMirror anno = isect.getAnnotationInHierarchy(top);
    for (AnnotatedTypeMirror bound : isect.getBounds()) {
      AnnotationMirror boundAnno = bound.getAnnotationInHierarchy(top);
      if (boundAnno != null && (anno == null || qualifierHierarchy.isSubtype(boundAnno, anno))) {
        anno = boundAnno;
      }
    }

    return anno;
  }

  /**
   * Gets the lowest primary annotation of all bounds in the intersection.
   *
   * @param isect the intersection for which we are glbing bounds
   * @param qualifierHierarchy the qualifier used to get the hierarchies in which to glb
   * @return a set of annotations representing the glb of the intersection's bounds
   */
  public static Set<AnnotationMirror> glbOfBounds(
      final AnnotatedIntersectionType isect, final QualifierHierarchy qualifierHierarchy) {
    Set<AnnotationMirror> result = AnnotationUtils.createAnnotationSet();
    for (final AnnotationMirror top : qualifierHierarchy.getTopAnnotations()) {
      final AnnotationMirror glbAnno = glbOfBoundsInHierarchy(isect, top, qualifierHierarchy);
      if (glbAnno != null) {
        result.add(glbAnno);
      }
    }

    return result;
  }

  // For Wildcards, isSuperBound and isExtendsBound will return true if isUnbound does.

  public static boolean isExplicitlySuperBounded(final AnnotatedWildcardType wildcardType) {
    return ((Type.WildcardType) wildcardType.getUnderlyingType()).isSuperBound()
        && !((Type.WildcardType) wildcardType.getUnderlyingType()).isUnbound();
  }

  /** Returns true if wildcard type was explicitly unbounded. */
  public static boolean isExplicitlyExtendsBounded(final AnnotatedWildcardType wildcardType) {
    return ((Type.WildcardType) wildcardType.getUnderlyingType()).isExtendsBound()
        && !((Type.WildcardType) wildcardType.getUnderlyingType()).isUnbound();
  }

  /** Returns true if this type is super bounded or unbounded. */
  public static boolean isUnboundedOrSuperBounded(final AnnotatedWildcardType wildcardType) {
    return ((Type.WildcardType) wildcardType.getUnderlyingType()).isSuperBound();
  }

  /** Returns true if this type is extends bounded or unbounded. */
  public static boolean isUnboundedOrExtendsBounded(final AnnotatedWildcardType wildcardType) {
    return ((Type.WildcardType) wildcardType.getUnderlyingType()).isExtendsBound();
  }

  /**
   * Copies explicit annotations and annotations resulting from resolution of polymorphic qualifiers
   * from {@code constructor} to {@code returnType}. If {@code returnType} has an annotation in the
   * same hierarchy of an annotation to be copied, that annotation is not copied.
   *
   * @param atypeFactory type factory
   * @param returnType return type to copy annotations to
   * @param constructor the ATM for the constructor
   */
  public static void copyOnlyExplicitConstructorAnnotations(
      AnnotatedTypeFactory atypeFactory,
      AnnotatedDeclaredType returnType,
      AnnotatedExecutableType constructor) {

    // TODO: There will be a nicer way to access this in 308 soon.
    List<Attribute.TypeCompound> decall =
        ((Symbol) constructor.getElement()).getRawTypeAttributes();
    Set<AnnotationMirror> decret = AnnotationUtils.createAnnotationSet();
    for (Attribute.TypeCompound da : decall) {
      if (da.position.type == com.sun.tools.javac.code.TargetType.METHOD_RETURN) {
        decret.add(da);
      }
    }

    // Collect all polymorphic qualifiers; we should substitute them.
    Set<AnnotationMirror> polys = AnnotationUtils.createAnnotationSet();
    for (AnnotationMirror anno : returnType.getAnnotations()) {
      if (atypeFactory.getQualifierHierarchy().isPolymorphicQualifier(anno)) {
        polys.add(anno);
      }
    }

    for (AnnotationMirror cta : constructor.getReturnType().getAnnotations()) {
      AnnotationMirror ctatop = atypeFactory.getQualifierHierarchy().getTopAnnotation(cta);
      if (returnType.isAnnotatedInHierarchy(cta)) {
        continue;
      }
      if (atypeFactory.isSupportedQualifier(cta) && !returnType.isAnnotatedInHierarchy(cta)) {
        for (AnnotationMirror fromDecl : decret) {
          if (atypeFactory.isSupportedQualifier(fromDecl)
              && AnnotationUtils.areSame(
                  ctatop, atypeFactory.getQualifierHierarchy().getTopAnnotation(fromDecl))) {
            returnType.addAnnotation(cta);
            break;
          }
        }
      }

      // Go through the polymorphic qualifiers and see whether
      // there is anything left to replace.
      for (AnnotationMirror pa : polys) {
        if (AnnotationUtils.areSame(
            ctatop, atypeFactory.getQualifierHierarchy().getTopAnnotation(pa))) {
          returnType.replaceAnnotation(cta);
          break;
        }
      }
    }
  }

  /**
   * Add all the annotations in {@code declaredType} to {@code annotatedDeclaredType}.
   *
   * <p>(The {@code TypeMirror} returned by {@code annotatedDeclaredType#getUnderlyingType} may have
   * not have all the annotations on the type, so allow the user to specify a different one.)
   *
   * @param annotatedDeclaredType annotated type to which annotations are added
   * @param declaredType TypeMirror that may have annotations
   */
  public static void applyAnnotationsFromDeclaredType(
      AnnotatedDeclaredType annotatedDeclaredType, DeclaredType declaredType) {
    TypeMirror underlyingTypeMirror = declaredType;
    while (annotatedDeclaredType != null) {
      List<? extends AnnotationMirror> annosOnTypeMirror =
          underlyingTypeMirror.getAnnotationMirrors();
      annotatedDeclaredType.addAnnotations(annosOnTypeMirror);
      annotatedDeclaredType = annotatedDeclaredType.getEnclosingType();
      underlyingTypeMirror = ((DeclaredType) underlyingTypeMirror).getEnclosingType();
    }
  }
}<|MERGE_RESOLUTION|>--- conflicted
+++ resolved
@@ -960,10 +960,7 @@
       AnnotatedExecutableType method,
       List<? extends ExpressionTree> args) {
     List<AnnotatedTypeMirror> parameters = method.getParameterTypes();
-<<<<<<< HEAD
-=======
     // Handle anonymous constructors that extend a class with an enclosing type.
->>>>>>> f9473ddc
     if (method.getElement().getKind() == ElementKind.CONSTRUCTOR
         && method.getElement().getEnclosingElement().getSimpleName().contentEquals("")) {
       DeclaredType t =
@@ -983,11 +980,8 @@
         }
       }
     }
-<<<<<<< HEAD
-=======
 
     // Handle vararg methods.
->>>>>>> f9473ddc
     if (!method.getElement().isVarArgs()) {
       return parameters;
     }
