package org.checkerframework.framework.util;

import com.sun.source.tree.ExpressionTree;
import com.sun.source.tree.MemberReferenceTree;
import com.sun.source.tree.MethodInvocationTree;
import com.sun.source.tree.NewClassTree;
import com.sun.source.tree.Tree;
import com.sun.tools.javac.code.Attribute;
import com.sun.tools.javac.code.BoundKind;
import com.sun.tools.javac.code.Symbol;
import com.sun.tools.javac.code.Type;
import java.util.ArrayDeque;
import java.util.ArrayList;
import java.util.Collection;
import java.util.Collections;
import java.util.Comparator;
import java.util.Deque;
import java.util.HashMap;
import java.util.LinkedHashMap;
import java.util.LinkedHashSet;
import java.util.List;
import java.util.Map;
import java.util.Set;
import javax.annotation.processing.ProcessingEnvironment;
import javax.lang.model.element.AnnotationMirror;
import javax.lang.model.element.Element;
import javax.lang.model.element.ElementKind;
import javax.lang.model.element.ExecutableElement;
import javax.lang.model.element.TypeElement;
import javax.lang.model.element.TypeParameterElement;
import javax.lang.model.type.DeclaredType;
import javax.lang.model.type.TypeKind;
import javax.lang.model.type.TypeMirror;
import javax.lang.model.type.TypeVariable;
import javax.lang.model.util.ElementFilter;
import javax.lang.model.util.Elements;
import javax.lang.model.util.Types;
import org.checkerframework.checker.nullness.qual.MonotonicNonNull;
import org.checkerframework.checker.nullness.qual.Nullable;
import org.checkerframework.checker.signature.qual.CanonicalName;
import org.checkerframework.framework.type.AnnotatedTypeFactory;
import org.checkerframework.framework.type.AnnotatedTypeMirror;
import org.checkerframework.framework.type.AnnotatedTypeMirror.AnnotatedArrayType;
import org.checkerframework.framework.type.AnnotatedTypeMirror.AnnotatedDeclaredType;
import org.checkerframework.framework.type.AnnotatedTypeMirror.AnnotatedExecutableType;
import org.checkerframework.framework.type.AnnotatedTypeMirror.AnnotatedIntersectionType;
import org.checkerframework.framework.type.AnnotatedTypeMirror.AnnotatedTypeVariable;
import org.checkerframework.framework.type.AnnotatedTypeMirror.AnnotatedWildcardType;
import org.checkerframework.framework.type.AsSuperVisitor;
import org.checkerframework.framework.type.QualifierHierarchy;
import org.checkerframework.framework.type.SyntheticArrays;
import org.checkerframework.javacutil.AnnotationMirrorSet;
import org.checkerframework.javacutil.AnnotationUtils;
import org.checkerframework.javacutil.BugInCF;
import org.checkerframework.javacutil.ElementUtils;
import org.checkerframework.javacutil.TreeUtils;
import org.checkerframework.javacutil.TypesUtils;
import org.plumelib.util.CollectionsPlume;
import org.plumelib.util.IPair;
import org.plumelib.util.StringsPlume;

/**
 * Utility methods for operating on {@code AnnotatedTypeMirror}. This class mimics the class {@link
 * Types}.
 */
public class AnnotatedTypes {
  /** Class cannot be instantiated. */
  private AnnotatedTypes() {
    throw new AssertionError("Class AnnotatedTypes cannot be instantiated.");
  }

  /** Implements {@code asSuper}. */
  private static @MonotonicNonNull AsSuperVisitor asSuperVisitor;

  /**
   * Copies annotations from {@code type} to a copy of {@code superType} where the type variables of
   * {@code superType} have been substituted. How the annotations are copied depends on the kinds of
   * AnnotatedTypeMirrors given. Generally, if {@code type} and {@code superType} are both declared
   * types, asSuper is called recursively on the direct super types, see {@link
   * AnnotatedTypeMirror#directSupertypes()}, of {@code type} until {@code type}'s erased Java type
   * is the same as {@code superType}'s erased super type. Then {@code type is returned}. For
   * compound types, asSuper is called recursively on components.
   *
   * <p>Preconditions:<br>
   * {@code superType} may have annotations, but they are ignored. <br>
   * {@code type} may not be an instanceof AnnotatedNullType, because if {@code superType} is a
   * compound type, the annotations on the component types are undefined.<br>
   * The underlying {@code type} (ie the Java type) of {@code type} should be a subtype (or the same
   * type) of the underlying type of {@code superType}. Except for these cases:
   *
   * <ul>
   *   <li>If {@code type} is a primitive, then the boxed type of {@code type} must be subtype of
   *       {@code superType}.
   *   <li>If {@code superType} is a primitive, then {@code type} must be convertible to {@code
   *       superType}.
   *   <li>If {@code superType} is a type variable or wildcard without a lower bound, then {@code
   *       type} must be a subtype of the upper bound of {@code superType}. (This relaxed rule is
   *       used during type argument inference where the type variable or wildcard is the type
   *       argument that was inferred.)
   *   <li>If {@code superType} is a wildcard with a lower bound, then {@code type} must be a
   *       subtype of the lower bound of {@code superType}.
   * </ul>
   *
   * <p>Postconditions: {@code type} and {@code superType} are not modified.
   *
   * @param atypeFactory {@link AnnotatedTypeFactory}
   * @param type type from which to copy annotations
   * @param superType a type whose erased Java type is a supertype of {@code type}'s erased Java
   *     type.
   * @return {@code superType} with annotations copied from {@code type} and type variables
   *     substituted from {@code type}.
   */
  public static <T extends AnnotatedTypeMirror> T asSuper(
      AnnotatedTypeFactory atypeFactory, AnnotatedTypeMirror type, T superType) {
    if (asSuperVisitor == null || !asSuperVisitor.sameAnnotatedTypeFactory(atypeFactory)) {
      asSuperVisitor = new AsSuperVisitor(atypeFactory);
    }
    return asSuperVisitor.asSuper(type, superType);
  }

  /**
   * Calls asSuper and casts the result to the same type as the input supertype.
   *
   * @param <T> the type of supertype and return type
   * @param atypeFactory the type factory
   * @param subtype subtype to be transformed to supertype
   * @param supertype supertype that subtype is transformed to
   * @return subtype as an instance of supertype
   */
  public static <T extends AnnotatedTypeMirror> T castedAsSuper(
      AnnotatedTypeFactory atypeFactory, AnnotatedTypeMirror subtype, T supertype) {
    Types types = atypeFactory.getProcessingEnv().getTypeUtils();
    Elements elements = atypeFactory.getProcessingEnv().getElementUtils();

    if (subtype.getKind() == TypeKind.NULL) {
      // Make a copy of the supertype so that if supertype is a composite type, the
      // returned type will be fully annotated.  (For example, if sub is @C null and super is
      // @A List<@B String>, then the returned type is @C List<@B String>.)
      @SuppressWarnings("unchecked")
      T copy = (T) supertype.deepCopy();
      copy.replaceAnnotations(subtype.getPrimaryAnnotations());
      return copy;
    }

    T asSuperType = AnnotatedTypes.asSuper(atypeFactory, subtype, supertype);

    fixUpRawTypes(subtype, asSuperType, supertype, types);

    // if we have a type for enum MyEnum {...}
    // When the supertype is the declaration of java.lang.Enum<E>, MyEnum values become
    // Enum<MyEnum>.  Where really, we would like an Enum<E> with the annotations from
    // Enum<MyEnum> are transferred to Enum<E>.  That is, if we have a type:
    // @1 Enum<@2 MyEnum>
    // asSuper should return:
    // @1 Enum<E extends @2 Enum<E>>
    if (asSuperType != null
        && AnnotatedTypes.isEnum(asSuperType)
        && AnnotatedTypes.isDeclarationOfJavaLangEnum(types, elements, supertype)) {
      AnnotatedDeclaredType resultAtd = ((AnnotatedDeclaredType) supertype).deepCopy();
      resultAtd.clearPrimaryAnnotations();
      resultAtd.addAnnotations(asSuperType.getPrimaryAnnotations());

      AnnotatedDeclaredType asSuperAdt = (AnnotatedDeclaredType) asSuperType;
      if (!resultAtd.getTypeArguments().isEmpty() && !asSuperAdt.getTypeArguments().isEmpty()) {
        AnnotatedTypeMirror sourceTypeArg = asSuperAdt.getTypeArguments().get(0);
        AnnotatedTypeMirror resultTypeArg = resultAtd.getTypeArguments().get(0);
        resultTypeArg.clearPrimaryAnnotations();
        if (resultTypeArg.getKind() == TypeKind.TYPEVAR) {
          // Only change the upper bound of a type variable.
          AnnotatedTypeVariable resultTypeArgTV = (AnnotatedTypeVariable) resultTypeArg;
          resultTypeArgTV.getUpperBound().addAnnotations(sourceTypeArg.getPrimaryAnnotations());
        } else {
          resultTypeArg.addAnnotations(sourceTypeArg.getEffectiveAnnotations());
        }
        @SuppressWarnings("unchecked")
        T result = (T) resultAtd;
        return result;
      }
    }
    return asSuperType;
  }

  /**
   * Some times we create type arguments for types that were raw. When we do an asSuper we lose
   * these arguments. If in the converted type (i.e. the subtype as super) is missing type arguments
   * AND those type arguments should come from the original subtype's type arguments then we copy
   * the original type arguments to the converted type. e.g. We have a type W, that "wasRaw" {@code
   * ArrayList<? extends Object>} When W is converted to type A, List, using asSuper it no longer
   * has its type argument. But since the type argument to List should be the same as that to
   * ArrayList we copy over the type argument of W to A. A becomes {@code List<? extends Object>}
   *
   * @param originalSubtype the subtype before being converted by asSuper
   * @param asSuperType he subtype after being converted by asSuper
   * @param supertype the supertype for which asSuperType should have the same underlying type
   * @param types the types utility
   */
  private static void fixUpRawTypes(
      AnnotatedTypeMirror originalSubtype,
      AnnotatedTypeMirror asSuperType,
      AnnotatedTypeMirror supertype,
      Types types) {
    if (asSuperType == null
        || asSuperType.getKind() != TypeKind.DECLARED
        || originalSubtype.getKind() != TypeKind.DECLARED) {
      return;
    }

    AnnotatedDeclaredType declaredAsSuper = (AnnotatedDeclaredType) asSuperType;
    AnnotatedDeclaredType declaredSubtype = (AnnotatedDeclaredType) originalSubtype;

    if (!declaredAsSuper.isUnderlyingTypeRaw()
        || !declaredAsSuper.getTypeArguments().isEmpty()
        || declaredSubtype.getTypeArguments().isEmpty()) {
      return;
    }

    Set<IPair<Integer, Integer>> typeArgMap =
        TypeArgumentMapper.mapTypeArgumentIndices(
            (TypeElement) declaredSubtype.getUnderlyingType().asElement(),
            (TypeElement) declaredAsSuper.getUnderlyingType().asElement(),
            types);

    if (typeArgMap.size() != declaredSubtype.getTypeArguments().size()) {
      return;
    }

    List<IPair<Integer, Integer>> orderedByDestination = new ArrayList<>(typeArgMap);
    orderedByDestination.sort(Comparator.comparingInt(o -> o.second));

    if (typeArgMap.size() == ((AnnotatedDeclaredType) supertype).getTypeArguments().size()) {
      List<? extends AnnotatedTypeMirror> subTypeArgs = declaredSubtype.getTypeArguments();
      List<AnnotatedTypeMirror> newTypeArgs =
          CollectionsPlume.mapList(
              mapping -> subTypeArgs.get(mapping.first).deepCopy(), orderedByDestination);
      declaredAsSuper.setTypeArguments(newTypeArgs);
    } else {
      declaredAsSuper.setTypeArguments(Collections.emptyList());
    }
  }

  /**
   * Returns the result of calling {@link #asSuper(AnnotatedTypeFactory, AnnotatedTypeMirror,
   * AnnotatedTypeMirror)} on {@code type} and {@code superType} or an enclosing type of {@code
   * type}.
   *
   * <p>If the underlying type of {@code type} is a subtype of the underlying type of {@code
   * superType}, then this method returns the result of calling {@code asSuper(atypeFactory, type,
   * superType)}.
   *
   * <p>If the underlying type of an enclosing of {@code type} is a subtype of the underlying type
   * of {@code superType}, then this method returns the result of calling {@code
   * asSuper(atypeFactory, type.getEnclosingType(), superType)}.
   *
   * <p>Otherwise, throws {@link BugInCF}.
   *
   * @param types types utils
   * @param atypeFactory the type factory
   * @param type a type
   * @param superType a supertype of {@code type} or a supertype of an enclosing type of {@code
   *     type}
   * @return {@code type} or an enclosing type of {@code type} as {@code superType}
   */
  private static AnnotatedTypeMirror asOuterSuper(
      Types types,
      AnnotatedTypeFactory atypeFactory,
      AnnotatedTypeMirror type,
      AnnotatedTypeMirror superType) {
    if (type.getKind() == TypeKind.DECLARED) {
      AnnotatedDeclaredType dt = (AnnotatedDeclaredType) type;
      AnnotatedDeclaredType enclosingType = dt;
      TypeMirror superTypeMirror = types.erasure(superType.getUnderlyingType());
      while (enclosingType != null) {
        TypeMirror enclosingTypeMirror = types.erasure(enclosingType.getUnderlyingType());
        if (types.isSubtype(enclosingTypeMirror, superTypeMirror)) {
          dt = enclosingType;
          break;
        }
        enclosingType = enclosingType.getEnclosingType();
      }
      if (enclosingType == null) {
        throw new BugInCF("Enclosing type not found %s %s", dt, superType);
      }
      return asSuper(atypeFactory, dt, superType);
    }
    return asSuper(atypeFactory, type, superType);
  }

  /**
   * Specialization of {@link #asMemberOf(Types, AnnotatedTypeFactory, AnnotatedTypeMirror,
   * Element)} with more precise return type.
   *
   * @see #asMemberOf(Types, AnnotatedTypeFactory, AnnotatedTypeMirror, Element)
   * @param types the Types instance to use
   * @param atypeFactory the type factory to use
   * @param t the receiver type
   * @param elem the element that should be viewed as member of t
   * @return the type of elem as member of t
   */
  public static AnnotatedExecutableType asMemberOf(
      Types types,
      AnnotatedTypeFactory atypeFactory,
      AnnotatedTypeMirror t,
      ExecutableElement elem) {
    return (AnnotatedExecutableType) asMemberOf(types, atypeFactory, t, (Element) elem);
  }

  /**
   * Specialization of {@link #asMemberOf(Types, AnnotatedTypeFactory, AnnotatedTypeMirror, Element,
   * AnnotatedTypeMirror)} with more precise return type.
   *
   * @see #asMemberOf(Types, AnnotatedTypeFactory, AnnotatedTypeMirror, Element,
   *     AnnotatedTypeMirror)
   * @param types the Types instance to use
   * @param atypeFactory the type factory to use
   * @param t the receiver type
   * @param elem the element that should be viewed as member of t
   * @param type unsubstituted type of member
   * @return the type of member as member of {@code t}, with initial type memberType; can be an
   *     alias to memberType
   */
  public static AnnotatedExecutableType asMemberOf(
      Types types,
      AnnotatedTypeFactory atypeFactory,
      AnnotatedTypeMirror t,
      ExecutableElement elem,
      AnnotatedExecutableType type) {
    return (AnnotatedExecutableType) asMemberOf(types, atypeFactory, t, (Element) elem, type);
  }

  /**
   * Returns the type of an element when that element is viewed as a member of, or otherwise
   * directly contained by, a given type.
   *
   * <p>For example, when viewed as a member of the parameterized type {@code Set<@NonNull String>},
   * the {@code Set.add} method is an {@code ExecutableType} whose parameter is of type
   * {@code @NonNull String}.
   *
   * <p>Before returning the result, this method adjusts it by calling {@link
   * AnnotatedTypeFactory#postAsMemberOf(AnnotatedTypeMirror, AnnotatedTypeMirror, Element)}.
   *
   * @param types the Types instance to use
   * @param atypeFactory the type factory to use
   * @param t the receiver type
   * @param elem the element that should be viewed as member of t
   * @return the type of elem as member of t
   */
  public static AnnotatedTypeMirror asMemberOf(
      Types types, AnnotatedTypeFactory atypeFactory, AnnotatedTypeMirror t, Element elem) {
    AnnotatedTypeMirror memberType = atypeFactory.getAnnotatedType(elem);
    return asMemberOf(types, atypeFactory, t, elem, memberType);
  }

  /**
   * Returns the type of an element when that element is viewed as a member of, or otherwise
   * directly contained by, a given type. An initial type for the member is provided, to allow for
   * earlier changes to the declared type of elem. For example, polymorphic qualifiers must be
   * substituted before type variables are substituted.
   *
   * @param types the Types instance to use
   * @param atypeFactory the type factory to use
   * @param t the receiver type
   * @param elem the element that should be viewed as member of t
   * @param elemType unsubstituted type of elem
   * @return the type of elem as member of t
   * @see #asMemberOf(Types, AnnotatedTypeFactory, AnnotatedTypeMirror, Element)
   */
  public static AnnotatedTypeMirror asMemberOf(
      Types types,
      AnnotatedTypeFactory atypeFactory,
      @Nullable AnnotatedTypeMirror t,
      Element elem,
      AnnotatedTypeMirror elemType) {
    // asMemberOf is only for fields, variables, and methods!
    // Otherwise, simply use fromElement.
    switch (elem.getKind()) {
      case PACKAGE:
      case INSTANCE_INIT:
      case OTHER:
      case STATIC_INIT:
      case TYPE_PARAMETER:
        return elemType;
      default:
        if (t == null || ElementUtils.isStatic(elem)) {
          return elemType;
        }
        AnnotatedTypeMirror res = asMemberOfImpl(types, atypeFactory, t, elem, elemType);
        atypeFactory.postAsMemberOf(res, t, elem);
        return res;
    }
  }

  /**
   * Helper for {@link AnnotatedTypes#asMemberOf(Types, AnnotatedTypeFactory, AnnotatedTypeMirror,
   * Element)}.
   *
   * @param types the Types instance to use
   * @param atypeFactory the type factory to use
   * @param receiverType the receiver type
   * @param member the element that should be viewed as member of receiverType
   * @param memberType unsubstituted type of member
   * @return the type of member as a member of receiverType; can be an alias to memberType
   */
  private static AnnotatedTypeMirror asMemberOfImpl(
      Types types,
      AnnotatedTypeFactory atypeFactory,
      AnnotatedTypeMirror receiverType,
      Element member,
      AnnotatedTypeMirror memberType) {
    switch (receiverType.getKind()) {
      case ARRAY:
        // Method references like String[]::clone should have a return type of String[]
        // rather than Object.
        if (SyntheticArrays.isArrayClone(receiverType, member)) {
          return SyntheticArrays.replaceReturnType(member, (AnnotatedArrayType) receiverType);
        }
        return memberType;
      case TYPEVAR:
        return asMemberOf(
            types,
            atypeFactory,
            atypeFactory.applyCaptureConversion(
                ((AnnotatedTypeVariable) receiverType).getUpperBound()),
            member,
            memberType);
      case WILDCARD:
        if (((AnnotatedWildcardType) receiverType).isUninferredTypeArgument()) {
          return substituteUninferredTypeArgs(atypeFactory, member, memberType);
        }
        return asMemberOf(
            types,
            atypeFactory,
            ((AnnotatedWildcardType) receiverType).getExtendsBound().deepCopy(),
            member,
            memberType);
      case INTERSECTION:
        AnnotatedTypeMirror result = memberType;
        TypeMirror enclosingElementType = member.getEnclosingElement().asType();
        for (AnnotatedTypeMirror bound : ((AnnotatedIntersectionType) receiverType).getBounds()) {
          if (TypesUtils.isErasedSubtype(bound.getUnderlyingType(), enclosingElementType, types)) {
            result =
                substituteTypeVariables(
                    types,
                    atypeFactory,
                    atypeFactory.applyCaptureConversion(bound),
                    member,
                    result);
          }
        }
        return result;
      case UNION:
        return substituteTypeVariables(types, atypeFactory, receiverType, member, memberType);
      case DECLARED:
        AnnotatedDeclaredType receiverTypeDT = (AnnotatedDeclaredType) receiverType;
        if (isRawCall(receiverTypeDT, member, types)) {
          return memberType.getErased();
        }
        return substituteTypeVariables(types, atypeFactory, receiverType, member, memberType);
      default:
        throw new BugInCF("asMemberOf called on unexpected type.%nt: %s", receiverType);
    }
  }

  /**
   * Is the call to {@code method} with {@code receiver} raw?
   *
   * @param receiver type of the receiver of the call
   * @param method the element of a method or constructor
   * @param types type utilities
   * @return whether the call to {@code method} with {@code receiver} raw
   */
  private static boolean isRawCall(AnnotatedDeclaredType receiver, Element method, Types types) {
    // Section 4.8, "Raw Types".
    // (https://docs.oracle.com/javase/specs/jls/se11/html/jls-4.html#jls-4.8)
    //
    // The type of a constructor (§8.8), instance method (8.4, 9.4), or non-static field
    // (8.3) of a raw type C that is not inherited from its superclasses or superinterfaces
    // is the raw type that corresponds to the erasure of its type in the generic declaration
    // corresponding to C.
    if (method.getEnclosingElement().equals(receiver.getUnderlyingType().asElement())) {
      return receiver.isUnderlyingTypeRaw();
    }

    // The below is checking for a super() call where the super type is a raw type.
    // See framework/tests/all-systems/RawSuper.java for an example.
    if ("<init>".contentEquals(method.getSimpleName())) {
      ExecutableElement constructor = (ExecutableElement) method;
      TypeMirror constructorClass = types.erasure(constructor.getEnclosingElement().asType());
      TypeMirror directSuper = types.directSupertypes(receiver.getUnderlyingType()).get(0);
      while (!types.isSameType(types.erasure(directSuper), constructorClass)
          && !TypesUtils.isObject(directSuper)) {
        directSuper = types.directSupertypes(directSuper).get(0);
      }
      if (directSuper.getKind() == TypeKind.DECLARED) {
        DeclaredType declaredType = (DeclaredType) directSuper;
        TypeElement typeelem = (TypeElement) declaredType.asElement();
        DeclaredType declty = (DeclaredType) typeelem.asType();
        return !declty.getTypeArguments().isEmpty() && declaredType.getTypeArguments().isEmpty();
      }
    }

    return false;
  }

  /**
   * Substitute type variables.
   *
   * @param types type utilities
   * @param atypeFactory the type factory
   * @param receiverType the type of the class that contains member (or a subtype of it)
   * @param member a type member, such as a method or field
   * @param memberType the type of {@code member}
   * @return {@code memberType}, substituted
   */
  private static AnnotatedTypeMirror substituteTypeVariables(
      Types types,
      AnnotatedTypeFactory atypeFactory,
      AnnotatedTypeMirror receiverType,
      Element member,
      AnnotatedTypeMirror memberType) {

    // Basic Algorithm:
    // 1. Find the enclosingClassOfMember of the element
    // 2. Find the base type of enclosingClassOfMember (e.g. type of enclosingClassOfMember as
    //      supertype of passed type)
    // 3. Substitute for type variables if any exist
    TypeElement enclosingClassOfMember = ElementUtils.enclosingTypeElement(member);
    DeclaredType enclosingType = (DeclaredType) enclosingClassOfMember.asType();
    Map<TypeVariable, AnnotatedTypeMirror> mappings = new HashMap<>();

    // Look for all enclosing types that have type variables
    // and collect type to be substituted for those type variables
    while (enclosingType != null) {
      TypeElement enclosingTypeElement = (TypeElement) enclosingType.asElement();
      addTypeVarMappings(types, atypeFactory, receiverType, enclosingTypeElement, mappings);
      if (enclosingType.getEnclosingType() != null
          && enclosingType.getEnclosingType().getKind() == TypeKind.DECLARED) {
        enclosingType = (DeclaredType) enclosingType.getEnclosingType();
      } else {
        enclosingType = null;
      }
    }

    if (!mappings.isEmpty()) {
      memberType = atypeFactory.getTypeVarSubstitutor().substitute(mappings, memberType);
    }

    return memberType;
  }

  private static void addTypeVarMappings(
      Types types,
      AnnotatedTypeFactory atypeFactory,
      AnnotatedTypeMirror t,
      TypeElement enclosingClassOfElem,
      Map<TypeVariable, AnnotatedTypeMirror> mappings) {
    if (enclosingClassOfElem.getTypeParameters().isEmpty()) {
      return;
    }
    AnnotatedDeclaredType enclosingType = atypeFactory.getAnnotatedType(enclosingClassOfElem);
    AnnotatedDeclaredType base =
        (AnnotatedDeclaredType) asOuterSuper(types, atypeFactory, t, enclosingType);
    base = (AnnotatedDeclaredType) atypeFactory.applyCaptureConversion(base);

    List<AnnotatedTypeVariable> ownerParams =
        new ArrayList<>(enclosingType.getTypeArguments().size());
    for (AnnotatedTypeMirror typeParam : enclosingType.getTypeArguments()) {
      if (typeParam.getKind() != TypeKind.TYPEVAR) {
        throw new BugInCF(
            StringsPlume.joinLines(
                "Type arguments of a declaration should be type variables.",
                "  enclosingClassOfElem=" + enclosingClassOfElem,
                "  enclosingType=" + enclosingType,
                "  typeMirror=" + t));
      }
      ownerParams.add((AnnotatedTypeVariable) typeParam);
    }

    List<AnnotatedTypeMirror> baseParams = base.getTypeArguments();
    if (ownerParams.size() != baseParams.size() && !base.isUnderlyingTypeRaw()) {
      throw new BugInCF(
          StringsPlume.joinLines(
              "Unexpected number of parameters.",
              "enclosingType=" + enclosingType,
              "baseType=" + base));
    }
    if (!ownerParams.isEmpty() && baseParams.isEmpty() && base.isUnderlyingTypeRaw()) {
      // If base type was raw and the type arguments are missing, set them to the erased
      // type of the type variable (which is the erased type of the upper bound).
      baseParams = CollectionsPlume.mapList(AnnotatedTypeVariable::getErased, ownerParams);
    }

    for (int i = 0; i < ownerParams.size(); ++i) {
      mappings.put(ownerParams.get(i).getUnderlyingType(), baseParams.get(i).asUse());
    }
  }

  /**
   * Substitutes uninferred type arguments for type variables in {@code memberType}.
   *
   * @param atypeFactory the type factory
   * @param member the element with type {@code memberType}; used to obtain the enclosing type
   * @param memberType the type to side-effect
   * @return memberType, with type arguments substituted for type variables
   */
  private static AnnotatedTypeMirror substituteUninferredTypeArgs(
      AnnotatedTypeFactory atypeFactory, Element member, AnnotatedTypeMirror memberType) {
    TypeElement enclosingClassOfMember = ElementUtils.enclosingTypeElement(member);
    Map<TypeVariable, AnnotatedTypeMirror> mappings = new HashMap<>();

    while (enclosingClassOfMember != null) {
      if (!enclosingClassOfMember.getTypeParameters().isEmpty()) {
        AnnotatedDeclaredType enclosingType = atypeFactory.getAnnotatedType(enclosingClassOfMember);
        for (AnnotatedTypeMirror type : enclosingType.getTypeArguments()) {
          AnnotatedTypeVariable typeParameter = (AnnotatedTypeVariable) type;
          mappings.put(
              typeParameter.getUnderlyingType(),
              atypeFactory.getUninferredWildcardType(typeParameter));
        }
      }
      enclosingClassOfMember =
          ElementUtils.enclosingTypeElement(enclosingClassOfMember.getEnclosingElement());
    }

    if (!mappings.isEmpty()) {
      return atypeFactory.getTypeVarSubstitutor().substitute(mappings, memberType);
    }

    return memberType;
  }

  /**
   * Returns all the supertypes (direct or indirect) of the given declared type.
   *
   * @param type a declared type
   * @return all the supertypes of the given type
   */
  public static Set<AnnotatedDeclaredType> getSuperTypes(AnnotatedDeclaredType type) {

    Set<AnnotatedDeclaredType> supertypes = new LinkedHashSet<>();
    if (type == null) {
      return supertypes;
    }

    // Set up a stack containing the type mirror of subtype, which
    // is our starting point.
    Deque<AnnotatedDeclaredType> stack = new ArrayDeque<>();
    stack.push(type);

    while (!stack.isEmpty()) {
      AnnotatedDeclaredType current = stack.pop();

      // For each direct supertype of the current type, if it
      // hasn't already been visited, push it onto the stack and
      // add it to our supertypes set.
      for (AnnotatedDeclaredType supertype : current.directSupertypes()) {
        if (!supertypes.contains(supertype)) {
          stack.push(supertype);
          supertypes.add(supertype);
        }
      }
    }

    return Collections.unmodifiableSet(supertypes);
  }

  /**
   * Given a method, return the methods that it overrides.
   *
   * @param method the overriding method
   * @return a map from types to methods that {@code method} overrides
   */
  public static Map<AnnotatedDeclaredType, ExecutableElement> overriddenMethods(
      Elements elements, AnnotatedTypeFactory atypeFactory, ExecutableElement method) {
    TypeElement elem = (TypeElement) method.getEnclosingElement();
    AnnotatedDeclaredType type = atypeFactory.getAnnotatedType(elem);
    Collection<AnnotatedDeclaredType> supertypes = getSuperTypes(type);
    return overriddenMethods(elements, method, supertypes);
  }

  /**
   * Given a method and all supertypes (recursively) of the method's containing class, returns the
   * methods that the method overrides.
   *
   * @param method the overriding method
   * @param supertypes the set of supertypes to check for methods that are overridden by {@code
   *     method}
   * @return a map from types to methods that {@code method} overrides
   */
  public static Map<AnnotatedDeclaredType, ExecutableElement> overriddenMethods(
      Elements elements, ExecutableElement method, Collection<AnnotatedDeclaredType> supertypes) {

    Map<AnnotatedDeclaredType, ExecutableElement> overrides = new LinkedHashMap<>();

    for (AnnotatedDeclaredType supertype : supertypes) {
      TypeElement superElement = (TypeElement) supertype.getUnderlyingType().asElement();
      assert superElement != null;
      // For all method in the supertype, add it to the set if
      // it overrides the given method.
      for (ExecutableElement supermethod :
          ElementFilter.methodsIn(superElement.getEnclosedElements())) {
        if (elements.overrides(method, supermethod, superElement)) {
          overrides.put(supertype, supermethod);
          break;
        }
      }
    }

    return Collections.unmodifiableMap(overrides);
  }

  /**
   * Given a method or constructor invocation, return a mapping of the type variables to their type
   * arguments, if any exist.
   *
   * <p>It uses the method or constructor invocation type arguments if they were specified and
   * otherwise it infers them based on the passed arguments or the return type context, according to
   * JLS 15.12.2.
   *
   * @param atypeFactory the annotated type factory
   * @param expr the method or constructor invocation tree; the passed argument has to be a subtype
   *     of MethodInvocationTree or NewClassTree
   * @param elt the element corresponding to the tree
   * @param preType the (partially annotated) type corresponding to the tree - the result of
   *     AnnotatedTypes.asMemberOf with the receiver and elt
   * @return the mapping of the type variables to type arguments for this method or constructor
   *     invocation
   */
  public static Map<TypeVariable, AnnotatedTypeMirror> findTypeArguments(
      ProcessingEnvironment processingEnv,
      AnnotatedTypeFactory atypeFactory,
      ExpressionTree expr,
      ExecutableElement elt,
      AnnotatedExecutableType preType) {

    // Is the method a generic method?
    if (elt.getTypeParameters().isEmpty()) {
      return Collections.emptyMap();
    }

    List<? extends Tree> targs;
    if (expr instanceof MethodInvocationTree) {
      targs = ((MethodInvocationTree) expr).getTypeArguments();
    } else if (expr instanceof NewClassTree) {
      targs = ((NewClassTree) expr).getTypeArguments();
    } else if (expr instanceof MemberReferenceTree) {
      targs = ((MemberReferenceTree) expr).getTypeArguments();
      if (targs == null) {
        // TODO: Add type argument inference as part of fix for #979
        return new HashMap<>();
      }
    } else {
      // This case should never happen.
      throw new BugInCF("AnnotatedTypes.findTypeArguments: unexpected tree: " + expr);
    }

    // Has the user supplied type arguments?
    if (!targs.isEmpty()) {
      List<? extends AnnotatedTypeVariable> tvars = preType.getTypeVariables();
      if (tvars.isEmpty()) {
        // This happens when the method is invoked with a raw receiver.
        return Collections.emptyMap();
      }

      Map<TypeVariable, AnnotatedTypeMirror> typeArguments = new HashMap<>();
      for (int i = 0; i < elt.getTypeParameters().size(); ++i) {
        AnnotatedTypeVariable typeVar = tvars.get(i);
        AnnotatedTypeMirror typeArg = atypeFactory.getAnnotatedTypeFromTypeTree(targs.get(i));
        // TODO: the call to getTypeParameterDeclaration shouldn't be necessary - typeVar
        // already should be a declaration.
        typeArguments.put(typeVar.getUnderlyingType(), typeArg);
      }
      return typeArguments;
    } else {
      return atypeFactory
          .getTypeArgumentInference()
          .inferTypeArgs(atypeFactory, expr, elt, preType);
    }
  }

  /**
   * Returns the lub of two annotated types.
   *
   * @param atypeFactory the type factory
   * @param type1 a type
   * @param type2 another type
   * @return the lub of {@code type1} and {@code type2}
   */
  public static AnnotatedTypeMirror leastUpperBound(
      AnnotatedTypeFactory atypeFactory, AnnotatedTypeMirror type1, AnnotatedTypeMirror type2) {
    TypeMirror lub =
        TypesUtils.leastUpperBound(
            type1.getUnderlyingType(), type2.getUnderlyingType(), atypeFactory.getProcessingEnv());
    return leastUpperBound(atypeFactory, type1, type2, lub);
  }

  /**
   * Returns the lub, whose underlying type is {@code lubTypeMirror} of two annotated types.
   *
   * @param atypeFactory a type factory
   * @param type1 annotated type whose underlying type must be a subtype or convertible to
   *     lubTypeMirror
   * @param type2 annotated type whose underlying type must be a subtype or convertible to
   *     lubTypeMirror
   * @param lubTypeMirror underlying type of the returned lub
   * @return the lub of type1 and type2 with underlying type lubTypeMirror
   */
  public static AnnotatedTypeMirror leastUpperBound(
      AnnotatedTypeFactory atypeFactory,
      AnnotatedTypeMirror type1,
      AnnotatedTypeMirror type2,
      TypeMirror lubTypeMirror) {
    return new AtmLubVisitor(atypeFactory).lub(type1, type2, lubTypeMirror);
  }

  /**
   * Returns the "annotated greatest lower bound" of {@code type1} and {@code type2}.
   *
   * <p>Suppose that there is an expression e with annotated type T. The underlying type of T must
   * be the same as javac's type for e. (This is a requirement of the Checker Framework.) As a
   * corollary, when computing a glb of atype1 and atype2, it is required that
   * underlyingType(cfGLB(atype1, atype2) == glb(javacGLB(underlyingType(atype1),
   * underlyingType(atype2)). Because of this requirement, the return value of this method (the
   * "annotated GLB") may not be a subtype of one of the types.
   *
   * <p>The "annotated greatest lower bound" is defined as follows:
   *
   * <ol>
   *   <li>If the underlying type of {@code type1} and {@code type2} are the same, then return a
   *       copy of {@code type1} whose primary annotations are the greatest lower bound of the
   *       primary annotations on {@code type1} and {@code type2}.
   *   <li>If the underlying type of {@code type1} is a subtype of the underlying type of {@code
   *       type2}, then return a copy of {@code type1} whose primary annotations are the greatest
   *       lower bound of the primary annotations on {@code type1} and {@code type2}.
   *   <li>If the underlying type of {@code type1} is a supertype of the underlying type of {@code
   *       type2}, then return a copy of {@code type2} whose primary annotations are the greatest
   *       lower bound of the primary annotations on {@code type1} and {@code type2}.
   *   <li>If the underlying type of {@code type1} and {@code type2} are not in a subtyping
   *       relationship, then return an annotated intersection type whose bounds are {@code type1}
   *       and {@code type2}.
   * </ol>
   *
   * @param atypeFactory the AnnotatedTypeFactory
   * @param type1 annotated type
   * @param type2 annotated type
   * @return the annotated glb of type1 and type2
   */
  public static AnnotatedTypeMirror annotatedGLB(
      AnnotatedTypeFactory atypeFactory, AnnotatedTypeMirror type1, AnnotatedTypeMirror type2) {
    TypeMirror tm1 = type1.getUnderlyingType();
    TypeMirror tm2 = type2.getUnderlyingType();
    TypeMirror glbJava = TypesUtils.greatestLowerBound(tm1, tm2, atypeFactory.getProcessingEnv());
    Types types = atypeFactory.types;
    QualifierHierarchy qualHierarchy = atypeFactory.getQualifierHierarchy();
    if (types.isSubtype(tm1, tm2)) {
      return glbSubtype(qualHierarchy, type1, type2);
    } else if (types.isSubtype(tm2, tm1)) {
      return glbSubtype(qualHierarchy, type2, type1);
    }

    if (types.isSameType(tm1, glbJava)) {
      return glbSubtype(qualHierarchy, type1, type2);
    } else if (types.isSameType(tm2, glbJava)) {
      return glbSubtype(qualHierarchy, type2, type1);
    }

    if (glbJava.getKind() != TypeKind.INTERSECTION) {
      // If one type isn't a subtype of the other, then GLB must be an intersection.
      throw new BugInCF(
          "AnnotatedTypes#annotatedGLB: expected intersection, got [%s] %s. "
              + "type1: %s, type2: %s",
          glbJava.getKind(), glbJava, type1, type2);
    }
    AnnotationMirrorSet set1 =
        AnnotatedTypes.findEffectiveLowerBoundAnnotations(qualHierarchy, type1);
    AnnotationMirrorSet set2 =
        AnnotatedTypes.findEffectiveLowerBoundAnnotations(qualHierarchy, type2);
    Set<? extends AnnotationMirror> glbAnno =
        qualHierarchy.greatestLowerBoundsShallow(set1, tm1, set2, tm2);

    AnnotatedIntersectionType glb =
        (AnnotatedIntersectionType) AnnotatedTypeMirror.createType(glbJava, atypeFactory, false);

    List<AnnotatedTypeMirror> newBounds = new ArrayList<>(2);
    for (AnnotatedTypeMirror bound : glb.getBounds()) {
      if (types.isSameType(bound.getUnderlyingType(), tm1)) {
        newBounds.add(type1.deepCopy());
      } else if (types.isSameType(bound.getUnderlyingType(), tm2)) {
        newBounds.add(type2.deepCopy());
      } else if (type1.getKind() == TypeKind.INTERSECTION) {
        AnnotatedIntersectionType intertype1 = (AnnotatedIntersectionType) type1;
        for (AnnotatedTypeMirror otherBound : intertype1.getBounds()) {
          if (types.isSameType(bound.getUnderlyingType(), otherBound.getUnderlyingType())) {
            newBounds.add(otherBound.deepCopy());
          }
        }
      } else if (type2.getKind() == TypeKind.INTERSECTION) {
        AnnotatedIntersectionType intertype2 = (AnnotatedIntersectionType) type2;
        for (AnnotatedTypeMirror otherBound : intertype2.getBounds()) {
          if (types.isSameType(bound.getUnderlyingType(), otherBound.getUnderlyingType())) {
            newBounds.add(otherBound.deepCopy());
          }
        }
      } else {
        throw new BugInCF(
            "Neither %s nor %s is one of the intersection bounds in %s. Bound: %s",
            type1, type2, bound, glb);
      }
    }

    glb.setBounds(newBounds);
    glb.addAnnotations(glbAnno);
    return glb;
  }

  /**
   * Returns the annotated greatest lower bound of {@code subtype} and {@code supertype}, where the
   * underlying Java types are in a subtyping relationship.
   *
   * <p>This handles cases 1, 2, and 3 mentioned in the Javadoc of {@link
   * #annotatedGLB(AnnotatedTypeFactory, AnnotatedTypeMirror, AnnotatedTypeMirror)}.
   *
   * @param qualHierarchy the qualifier hierarchy
   * @param subtype annotated type whose underlying type is a subtype of {@code supertype}
   * @param supertype annotated type whose underlying type is a supertype of {@code subtype}
   * @return the annotated greatest lower bound of {@code subtype} and {@code supertype}
   */
  private static AnnotatedTypeMirror glbSubtype(
      QualifierHierarchy qualHierarchy,
      AnnotatedTypeMirror subtype,
      AnnotatedTypeMirror supertype) {
    AnnotatedTypeMirror glb = subtype.deepCopy();
    glb.clearPrimaryAnnotations();

    TypeMirror subTM = subtype.getUnderlyingType();
    TypeMirror superTM = supertype.getUnderlyingType();
    for (AnnotationMirror top : qualHierarchy.getTopAnnotations()) {
      AnnotationMirror subAnno = subtype.getPrimaryAnnotationInHierarchy(top);
      AnnotationMirror superAnno = supertype.getPrimaryAnnotationInHierarchy(top);
      if (subAnno != null && superAnno != null) {
        glb.addAnnotation(
            qualHierarchy.greatestLowerBoundShallow(subAnno, subTM, superAnno, superTM));
      } else if (subAnno == null && superAnno == null) {
        if (subtype.getKind() != TypeKind.TYPEVAR || supertype.getKind() != TypeKind.TYPEVAR) {
          throw new BugInCF(
              "Missing primary annotations: subtype: %s, supertype: %s", subtype, supertype);
        }
      } else if (subAnno == null) {
        if (subtype.getKind() != TypeKind.TYPEVAR) {
          throw new BugInCF("Missing primary annotations: subtype: %s", subtype);
        }
        AnnotationMirrorSet lb = findEffectiveLowerBoundAnnotations(qualHierarchy, subtype);
        AnnotationMirror lbAnno = qualHierarchy.findAnnotationInHierarchy(lb, top);
        if (lbAnno != null && !qualHierarchy.isSubtypeShallow(lbAnno, subTM, superAnno, superTM)) {
          // The superAnno is lower than the lower bound annotation, so add it.
          glb.addAnnotation(superAnno);
        } // else don't add any annotation.
      } else {
        throw new BugInCF("GLB: subtype: %s, supertype: %s", subtype, supertype);
      }
    }
    return glb;
  }

  /**
   * Returns the method parameters for the invoked method, with the same number of arguments passed
   * in the methodInvocation tree.
   *
   * <p>If the invoked method is not a vararg method or it is a vararg method but the invocation
   * passes an array to the vararg parameter, it would simply return the method parameters.
   *
   * <p>Otherwise, it would return the list of parameters as if the vararg is expanded to match the
   * size of the passed arguments.
   *
   * @param atypeFactory the type factory to use for fetching annotated types
   * @param method the method's type
   * @param args the arguments to the method invocation
   * @return the types that the method invocation arguments need to be subtype of
   * @deprecated Use {@link #adaptParameters(AnnotatedTypeFactory,
   *     AnnotatedTypeMirror.AnnotatedExecutableType, List)} instead
   */
  @Deprecated
  public static List<AnnotatedTypeMirror> expandVarArgsParameters(
      AnnotatedTypeFactory atypeFactory,
      AnnotatedExecutableType method,
      List<? extends ExpressionTree> args) {
    return adaptParameters(atypeFactory, method, args);
  }

  /**
   * Returns the method parameters for the invoked method (or constructor), with the same number of
   * arguments as passed to the invocation tree.
   *
   * <p>This expands the parameters if the call uses varargs or contracts the parameters if the call
   * is to an anonymous class that extends a class with an enclosing type. If the call is neither of
   * these, then the parameters are returned unchanged.
   *
   * @param atypeFactory the type factory to use for fetching annotated types
   * @param method the method or constructor's type
   * @param args the arguments to the method or constructor invocation
   * @return a list of the types that the invocation arguments need to be subtype of; has the same
   *     length as {@code args}
   */
  public static List<AnnotatedTypeMirror> adaptParameters(
      AnnotatedTypeFactory atypeFactory,
      AnnotatedExecutableType method,
      List<? extends ExpressionTree> args) {
    List<AnnotatedTypeMirror> parameters = method.getParameterTypes();

    // Handle anonymous constructors that extend a class with an enclosing type.
    if (method.getElement().getKind() == ElementKind.CONSTRUCTOR
        && method.getElement().getEnclosingElement().getSimpleName().contentEquals("")) {
      DeclaredType t =
          TypesUtils.getSuperClassOrInterface(
              method.getElement().getEnclosingElement().asType(), atypeFactory.types);
      if (t.getEnclosingType() != null) {
        if (args.isEmpty() && !parameters.isEmpty()) {
          parameters = parameters.subList(1, parameters.size());
        } else if (!parameters.isEmpty()) {
          if (atypeFactory.types.isSameType(
              t.getEnclosingType(), parameters.get(0).getUnderlyingType())) {
            if (!atypeFactory.types.isSameType(
                TreeUtils.typeOf(args.get(0)), parameters.get(0).getUnderlyingType())) {
              parameters = parameters.subList(1, parameters.size());
            }
          }
        }
      }
    }

    // Handle vararg methods.
    if (!method.getElement().isVarArgs()) {
      return parameters;
    }
    if (parameters.size() == 0) {
      return parameters;
    }

    AnnotatedArrayType varargs = (AnnotatedArrayType) parameters.get(parameters.size() - 1);

    if (parameters.size() == args.size()) {
      // Check if one sent an element or an array
      AnnotatedTypeMirror lastArg = atypeFactory.getAnnotatedType(args.get(args.size() - 1));
      if (lastArg.getKind() == TypeKind.NULL
          || (lastArg.getKind() == TypeKind.ARRAY
              && getArrayDepth(varargs) == getArrayDepth((AnnotatedArrayType) lastArg))) {
        return parameters;
      }
    }

    parameters = new ArrayList<>(parameters.subList(0, parameters.size() - 1));
    for (int i = args.size() - parameters.size(); i > 0; --i) {
      parameters.add(varargs.getComponentType().deepCopy());
    }

    return parameters;
  }

  /**
   * Returns the method parameters for the invoked method, with the same number of formal parameters
   * as the arguments in the given list.
   *
   * @param method the method's type
   * @param args the types of the arguments at the call site
   * @return the method parameters, with varargs replaced by instances of its component type
   */
  public static List<AnnotatedTypeMirror> expandVarArgsParametersFromTypes(
      AnnotatedExecutableType method, List<AnnotatedTypeMirror> args) {
    List<AnnotatedTypeMirror> parameters = method.getParameterTypes();
    if (!method.getElement().isVarArgs()) {
      return parameters;
    }

    AnnotatedArrayType varargs = (AnnotatedArrayType) parameters.get(parameters.size() - 1);

    if (parameters.size() == args.size()) {
      // Check if one sent an element or an array
      AnnotatedTypeMirror lastArg = args.get(args.size() - 1);
      if (lastArg.getKind() == TypeKind.ARRAY
          && (getArrayDepth(varargs) == getArrayDepth((AnnotatedArrayType) lastArg)
              // If the array depths don't match, but the component type of the vararg
              // is a type variable, then that type variable might later be
              // substituted for an array.
              || varargs.getComponentType().getKind() == TypeKind.TYPEVAR)) {
        return parameters;
      }
    }

    parameters = new ArrayList<>(parameters.subList(0, parameters.size() - 1));
    for (int i = args.size() - parameters.size(); i > 0; --i) {
      parameters.add(varargs.getComponentType());
    }

    return parameters;
  }

  /**
   * Given an AnnotatedExecutableType of a method or constructor declaration, get the parameter type
   * expected at the indexth position (unwrapping varargs if necessary).
   *
   * @param methodType the type of a method or constructor containing the parameter to return
   * @param index position of the parameter type to return
   * @return the type of the parameter in the index position. If that parameter is a varArgs, return
   *     the component type of the varargs and NOT the array type.
   */
  public static AnnotatedTypeMirror getAnnotatedTypeMirrorOfParameter(
      AnnotatedExecutableType methodType, int index) {
    List<AnnotatedTypeMirror> parameterTypes = methodType.getParameterTypes();
    boolean hasVarArg = methodType.getElement().isVarArgs();

    int lastIndex = parameterTypes.size() - 1;
    AnnotatedTypeMirror lastType = parameterTypes.get(lastIndex);
    boolean parameterBeforeVarargs = index < lastIndex;
    if (!parameterBeforeVarargs && lastType instanceof AnnotatedArrayType) {
      AnnotatedArrayType arrayType = (AnnotatedArrayType) lastType;
      if (hasVarArg) {
        return arrayType.getComponentType();
      }
    }
    return parameterTypes.get(index);
  }

  /**
   * Return a list of the AnnotatedTypeMirror of the passed expression trees, in the same order as
   * the trees.
   *
   * @param atypeFactory a type factory
   * @param paramTypes the parameter types to use as assignment context
   * @param trees the AST nodes
   * @return a list with the AnnotatedTypeMirror of each tree in trees
   * @deprecated use CollectionsPlume.mapList(atypeFactory::getAnnotatedType, trees) instead.
   */
  @Deprecated
  public static List<AnnotatedTypeMirror> getAnnotatedTypes(
      AnnotatedTypeFactory atypeFactory,
      List<AnnotatedTypeMirror> paramTypes,
      List<? extends ExpressionTree> trees) {
    if (paramTypes.size() != trees.size()) {
      throw new BugInCF(
          "AnnotatedTypes.getAnnotatedTypes: size mismatch! "
              + "Parameter types: "
              + paramTypes
              + " Arguments: "
              + trees);
    }

    return CollectionsPlume.mapList(atypeFactory::getAnnotatedType, trees);
  }

  /**
   * Returns the depth of the array type of the provided array.
   *
   * @param array the type of the array
   * @return the depth of the provided array
   */
  public static int getArrayDepth(AnnotatedArrayType array) {
    int counter = 0;
    AnnotatedTypeMirror type = array;
    while (type.getKind() == TypeKind.ARRAY) {
      counter++;
      type = ((AnnotatedArrayType) type).getComponentType();
    }
    return counter;
  }

  // The innermost *array* type.
  public static AnnotatedTypeMirror innerMostType(AnnotatedTypeMirror t) {
    AnnotatedTypeMirror inner = t;
    while (inner.getKind() == TypeKind.ARRAY) {
      inner = ((AnnotatedArrayType) inner).getComponentType();
    }
    return inner;
  }

  /**
   * Checks whether type contains the given modifier, also recursively in type arguments and arrays.
   * This method might be easier to implement directly as instance method in AnnotatedTypeMirror; it
   * corresponds to a "deep" version of {@link
   * AnnotatedTypeMirror#hasPrimaryAnnotation(AnnotationMirror)}.
   *
   * @param type the type to search
   * @param modifier the modifier to search for
   * @return whether the type contains the modifier
   */
  public static boolean containsModifier(AnnotatedTypeMirror type, AnnotationMirror modifier) {
    return containsModifierImpl(type, modifier, new ArrayList<>());
  }

  /*
   * For type variables we might hit the same type again. We keep a list of visited types.
   */
  private static boolean containsModifierImpl(
      AnnotatedTypeMirror type, AnnotationMirror modifier, List<AnnotatedTypeMirror> visited) {
    boolean found = type.hasPrimaryAnnotation(modifier);
    boolean vis = visited.contains(type);
    visited.add(type);

    if (!found && !vis) {
      if (type.getKind() == TypeKind.DECLARED) {
        AnnotatedDeclaredType declaredType = (AnnotatedDeclaredType) type;
        for (AnnotatedTypeMirror typeMirror : declaredType.getTypeArguments()) {
          found |= containsModifierImpl(typeMirror, modifier, visited);
          if (found) {
            break;
          }
        }
      } else if (type.getKind() == TypeKind.ARRAY) {
        AnnotatedArrayType arrayType = (AnnotatedArrayType) type;
        found = containsModifierImpl(arrayType.getComponentType(), modifier, visited);
      } else if (type.getKind() == TypeKind.TYPEVAR) {
        AnnotatedTypeVariable atv = (AnnotatedTypeVariable) type;
        if (atv.getUpperBound() != null) {
          found = containsModifierImpl(atv.getUpperBound(), modifier, visited);
        }
        if (!found && atv.getLowerBound() != null) {
          found = containsModifierImpl(atv.getLowerBound(), modifier, visited);
        }
      } else if (type.getKind() == TypeKind.WILDCARD) {
        AnnotatedWildcardType awc = (AnnotatedWildcardType) type;
        if (awc.getExtendsBound() != null) {
          found = containsModifierImpl(awc.getExtendsBound(), modifier, visited);
        }
        if (!found && awc.getSuperBound() != null) {
          found = containsModifierImpl(awc.getSuperBound(), modifier, visited);
        }
      }
    }

    return found;
  }

  /** java.lang.annotation.Annotation.class canonical name. */
  private static final @CanonicalName String annotationClassName =
      java.lang.annotation.Annotation.class.getCanonicalName();

  /**
   * Returns true if the underlying type of this atm is a java.lang.annotation.Annotation.
   *
   * @return true if the underlying type of this atm is a java.lang.annotation.Annotation
   */
  public static boolean isJavaLangAnnotation(AnnotatedTypeMirror atm) {
    return TypesUtils.isDeclaredOfName(atm.getUnderlyingType(), annotationClassName);
  }

  /**
   * Returns true if atm is an Annotation interface, i.e., an implementation of
   * java.lang.annotation.Annotation. Given {@code @interface MyAnno}, a call to {@code
   * implementsAnnotation} returns true when called on an AnnotatedDeclaredType representing a use
   * of MyAnno.
   *
   * @return true if atm is an Annotation interface
   */
  public static boolean implementsAnnotation(AnnotatedTypeMirror atm) {
    if (atm.getKind() != TypeKind.DECLARED) {
      return false;
    }
    AnnotatedTypeMirror.AnnotatedDeclaredType declaredType =
        (AnnotatedTypeMirror.AnnotatedDeclaredType) atm;

    Symbol.ClassSymbol classSymbol =
        (Symbol.ClassSymbol) declaredType.getUnderlyingType().asElement();
    for (Type iface : classSymbol.getInterfaces()) {
      if (TypesUtils.isDeclaredOfName(iface, annotationClassName)) {
        return true;
      }
    }

    return false;
  }

  public static boolean isEnum(AnnotatedTypeMirror typeMirror) {
    if (typeMirror.getKind() == TypeKind.DECLARED) {
      AnnotatedDeclaredType adt = (AnnotatedDeclaredType) typeMirror;
      return TypesUtils.isDeclaredOfName(adt.getUnderlyingType(), java.lang.Enum.class.getName());
    }

    return false;
  }

  public static boolean isDeclarationOfJavaLangEnum(
      Types types, Elements elements, AnnotatedTypeMirror typeMirror) {
    if (isEnum(typeMirror)) {
      return elements
          .getTypeElement(Enum.class.getCanonicalName())
          .equals(((AnnotatedDeclaredType) typeMirror).getUnderlyingType().asElement());
    }

    return false;
  }

  /**
   * Returns true if the typeVar1 and typeVar2 are two uses of the same type variable.
   *
   * @param types type utils
   * @param typeVar1 a type variable
   * @param typeVar2 a type variable
   * @return true if the typeVar1 and typeVar2 are two uses of the same type variable
   */
  @SuppressWarnings(
      "interning:not.interned" // This is an equals method but @EqualsMethod can't be used
  // because this method has 3 arguments.
  )
  public static boolean haveSameDeclaration(
      Types types, AnnotatedTypeVariable typeVar1, AnnotatedTypeVariable typeVar2) {

    if (typeVar1.getUnderlyingType() == typeVar2.getUnderlyingType()) {
      return true;
    }
    return types.isSameType(typeVar1.getUnderlyingType(), typeVar2.getUnderlyingType());
  }

  /**
   * When overriding a method, you must include the same number of type parameters as the base
   * method. By index, these parameters are considered equivalent to the type parameters of the
   * overridden method.
   *
   * <p>Necessary conditions:
   *
   * <ul>
   *   <li>Both type variables are defined in methods.
   *   <li>One of the two methods overrides the other.
   *   <li>Within their method declaration, both types have the same type parameter index.
   * </ul>
   *
   * @return true if type1 and type2 are corresponding type variables (that is, either one
   *     "overrides" the other)
   */
  public static boolean areCorrespondingTypeVariables(
      Elements elements, AnnotatedTypeVariable type1, AnnotatedTypeVariable type2) {
    TypeParameterElement type1ParamElem =
        (TypeParameterElement) type1.getUnderlyingType().asElement();
    TypeParameterElement type2ParamElem =
        (TypeParameterElement) type2.getUnderlyingType().asElement();

    if (type1ParamElem.getGenericElement() instanceof ExecutableElement
        && type2ParamElem.getGenericElement() instanceof ExecutableElement) {
      ExecutableElement type1Executable = (ExecutableElement) type1ParamElem.getGenericElement();
      ExecutableElement type2Executable = (ExecutableElement) type2ParamElem.getGenericElement();

      TypeElement type1Class = (TypeElement) type1Executable.getEnclosingElement();
      TypeElement type2Class = (TypeElement) type2Executable.getEnclosingElement();

      boolean methodIsOverridden =
          elements.overrides(type1Executable, type2Executable, type1Class)
              || elements.overrides(type2Executable, type1Executable, type2Class);
      if (methodIsOverridden) {
        boolean haveSameIndex =
            type1Executable.getTypeParameters().indexOf(type1ParamElem)
                == type2Executable.getTypeParameters().indexOf(type2ParamElem);
        return haveSameIndex;
      }
    }

    return false;
  }

  /**
   * When comparing types against the bounds of a type variable, we may encounter other type
   * variables, wildcards, and intersections in those bounds. This method traverses the bounds until
   * it finds a concrete type from which it can pull an annotation.
   *
   * @param top the top of the hierarchy for which you are searching
   * @return the AnnotationMirror that represents the type of toSearch in the hierarchy of top
   */
  public static AnnotationMirror findEffectiveAnnotationInHierarchy(
      QualifierHierarchy qualHierarchy, AnnotatedTypeMirror toSearch, AnnotationMirror top) {
    return findEffectiveAnnotationInHierarchy(qualHierarchy, toSearch, top, false);
  }

  /**
   * When comparing types against the bounds of a type variable, we may encounter other type
   * variables, wildcards, and intersections in those bounds. This method traverses the bounds until
   * it finds a concrete type from which it can pull an annotation.
   *
   * @param top the top of the hierarchy for which you are searching
   * @param canBeEmpty whether or not the effective type can have NO annotation in the hierarchy
   *     specified by top. If this param is false, an exception will be thrown if no annotation is
   *     found. Otherwise the result is null.
   * @return the AnnotationMirror that represents the type of {@code toSearch} in the hierarchy of
   *     {@code top}
   */
  public static @Nullable AnnotationMirror findEffectiveAnnotationInHierarchy(
      QualifierHierarchy qualHierarchy,
      AnnotatedTypeMirror toSearch,
      AnnotationMirror top,
      boolean canBeEmpty) {
    AnnotatedTypeMirror source = toSearch;
    while (source.getPrimaryAnnotationInHierarchy(top) == null) {

      switch (source.getKind()) {
        case TYPEVAR:
          source = ((AnnotatedTypeVariable) source).getUpperBound();
          break;

        case WILDCARD:
          source = ((AnnotatedWildcardType) source).getExtendsBound();
          break;

        case INTERSECTION:
          // if there are multiple conflicting annotations, choose the lowest
          AnnotationMirror glb =
              glbOfBoundsInHierarchy((AnnotatedIntersectionType) source, top, qualHierarchy);

          if (glb == null) {
            throw new BugInCF(
                "AnnotatedIntersectionType has no annotation in hierarchy "
                    + "on any of its supertypes."
                    + System.lineSeparator()
                    + "intersectionType="
                    + source);
          }
          return glb;

        default:
          if (canBeEmpty) {
            return null;
          }

          throw new BugInCF(
              StringsPlume.joinLines(
                  "Unexpected AnnotatedTypeMirror with no primary annotation.",
                  "toSearch=" + toSearch,
                  "top=" + top,
                  "source=" + source));
      }
    }

    return source.getPrimaryAnnotationInHierarchy(top);
  }

  /**
   * This method returns the effective annotation on the lower bound of a type, or on the type
   * itself if the type has no lower bound (it is not a type variable, wildcard, or intersection).
   *
   * @param qualHierarchy the qualifier hierarchy
   * @param toSearch the type whose lower bound to examine
   * @return the set of effective annotation mirrors in all hierarchies
   */
  public static AnnotationMirrorSet findEffectiveLowerBoundAnnotations(
      QualifierHierarchy qualHierarchy, AnnotatedTypeMirror toSearch) {
    AnnotatedTypeMirror source = toSearch;
    TypeKind kind = source.getKind();
    while (kind == TypeKind.TYPEVAR || kind == TypeKind.WILDCARD || kind == TypeKind.INTERSECTION) {

      switch (source.getKind()) {
        case TYPEVAR:
          source = ((AnnotatedTypeVariable) source).getLowerBound();
          break;

        case WILDCARD:
          source = ((AnnotatedWildcardType) source).getSuperBound();
          break;

        case INTERSECTION:
          // if there are multiple conflicting annotations, choose the lowest
          AnnotationMirrorSet glb = glbOfBounds((AnnotatedIntersectionType) source, qualHierarchy);
          return glb;

        default:
          throw new BugInCF(
              "Unexpected AnnotatedTypeMirror with no primary annotation;"
                  + " toSearch="
                  + toSearch
                  + " source="
                  + source);
      }

      kind = source.getKind();
    }

    return source.getPrimaryAnnotations();
  }

  /**
   * When comparing types against the bounds of a type variable, we may encounter other type
   * variables, wildcards, and intersections in those bounds. This method traverses the bounds until
   * it finds a concrete type from which it can pull an annotation. This occurs for every hierarchy
   * in QualifierHierarchy.
   *
   * @param qualHierarchy the qualifier hierarchy
   * @param toSearch the type whose effective annotations to determine
   * @return the set of effective annotation mirrors in all hierarchies
   */
  public static AnnotationMirrorSet findEffectiveAnnotations(
      QualifierHierarchy qualHierarchy, AnnotatedTypeMirror toSearch) {
    AnnotatedTypeMirror source = toSearch;
    TypeKind kind = source.getKind();
    while (kind == TypeKind.TYPEVAR || kind == TypeKind.WILDCARD || kind == TypeKind.INTERSECTION) {

      switch (source.getKind()) {
        case TYPEVAR:
          source = ((AnnotatedTypeVariable) source).getUpperBound();
          break;

        case WILDCARD:
          source = ((AnnotatedWildcardType) source).getExtendsBound();
          break;

        case INTERSECTION:
          // if there are multiple conflicting annotations, choose the lowest
          AnnotationMirrorSet glb = glbOfBounds((AnnotatedIntersectionType) source, qualHierarchy);
          return glb;

        default:
          throw new BugInCF(
              "Unexpected AnnotatedTypeMirror with no primary annotation;"
                  + " toSearch="
                  + toSearch
                  + " source="
                  + source);
      }

      kind = source.getKind();
    }

    return source.getPrimaryAnnotations();
  }

  private static AnnotationMirror glbOfBoundsInHierarchy(
      AnnotatedIntersectionType isect, AnnotationMirror top, QualifierHierarchy qualHierarchy) {
    AnnotationMirror anno = isect.getPrimaryAnnotationInHierarchy(top);
    for (AnnotatedTypeMirror bound : isect.getBounds()) {
<<<<<<< HEAD
      AnnotationMirror boundAnno = bound.getAnnotationInHierarchy(top);
      if (boundAnno != null
          && (anno == null
              || qualHierarchy.isSubtypeShallow(
                  boundAnno, bound.getUnderlyingType(), anno, isect.getUnderlyingType()))) {
=======
      AnnotationMirror boundAnno = bound.getPrimaryAnnotationInHierarchy(top);
      if (boundAnno != null && (anno == null || qualHierarchy.isSubtype(boundAnno, anno))) {
>>>>>>> 0fc4f1e0
        anno = boundAnno;
      }
    }

    return anno;
  }

  /**
   * Gets the lowest primary annotation of all bounds in the intersection.
   *
   * @param isect the intersection for which we are glbing bounds
   * @param qualHierarchy the qualifier used to get the hierarchies in which to glb
   * @return a set of annotations representing the glb of the intersection's bounds
   */
  public static AnnotationMirrorSet glbOfBounds(
      AnnotatedIntersectionType isect, QualifierHierarchy qualHierarchy) {
    AnnotationMirrorSet result = new AnnotationMirrorSet();
    for (AnnotationMirror top : qualHierarchy.getTopAnnotations()) {
      AnnotationMirror glbAnno = glbOfBoundsInHierarchy(isect, top, qualHierarchy);
      if (glbAnno != null) {
        result.add(glbAnno);
      }
    }

    return result;
  }

  // For Wildcards, isSuperBound() and isExtendsBound() will return true if isUnbound() does.
  // But don't use isUnbound(), because as of Java 18, it returns true for "? extends Object".

  /**
   * This method identifies wildcard types that are unbound.
   *
   * @param wildcard the type to check
   * @return true if the given card is an unbounded wildcard
   */
  public static boolean hasNoExplicitBound(AnnotatedTypeMirror wildcard) {
    return ((Type.WildcardType) wildcard.getUnderlyingType()).kind == BoundKind.UNBOUND;
  }

  /**
   * Returns true if wildcard type is explicitly super bounded.
   *
   * @param wildcardType the wildcard type to test
   * @return true if wildcard type is explicitly super bounded
   * @deprecated Use {@link #hasExplicitSuperBound(AnnotatedTypeMirror)}
   */
  @Deprecated
  public static boolean isExplicitlySuperBounded(AnnotatedWildcardType wildcardType) {
    return hasExplicitSuperBound(wildcardType);
  }

  /**
   * Returns true if wildcard type has an explicit super bound.
   *
   * @param wildcard the wildcard type to test
   * @return true if wildcard type is explicitly super bounded
   */
  public static boolean hasExplicitSuperBound(AnnotatedTypeMirror wildcard) {
    return ((Type.WildcardType) wildcard.getUnderlyingType()).isSuperBound()
        && ((Type.WildcardType) wildcard.getUnderlyingType()).kind != BoundKind.UNBOUND;
  }

  /**
   * Returns true if wildcard type is explicitly extends bounded.
   *
   * @param wildcardType the wildcard type to test
   * @return true if wildcard type is explicitly extends bounded
   * @deprecated Use {@link #hasExplicitExtendsBound(AnnotatedTypeMirror)}.
   */
  @Deprecated
  public static boolean isExplicitlyExtendsBounded(AnnotatedWildcardType wildcardType) {
    return hasExplicitExtendsBound(wildcardType);
  }

  /**
   * Returns true if wildcard type has an explicit extends bound.
   *
   * @param wildcardType the wildcard type to test
   * @return true if wildcard type is explicitly extends bounded
   */
  public static boolean hasExplicitExtendsBound(AnnotatedTypeMirror wildcardType) {
    return ((Type.WildcardType) wildcardType.getUnderlyingType()).isExtendsBound()
        && ((Type.WildcardType) wildcardType.getUnderlyingType()).kind != BoundKind.UNBOUND;
  }

  /**
   * Returns true if this type is super bounded or unbounded.
   *
   * @param wildcardType the wildcard type to test
   * @return true if this type is super bounded or unbounded
   */
  public static boolean isUnboundedOrSuperBounded(AnnotatedWildcardType wildcardType) {
    return ((Type.WildcardType) wildcardType.getUnderlyingType()).isSuperBound();
  }

  /**
   * Returns true if this type is extends bounded or unbounded.
   *
   * @param wildcardType the wildcard type to test
   * @return true if this type is extends bounded or unbounded
   */
  public static boolean isUnboundedOrExtendsBounded(AnnotatedWildcardType wildcardType) {
    return ((Type.WildcardType) wildcardType.getUnderlyingType()).isExtendsBound();
  }

  /**
   * Copies explicit annotations and annotations resulting from resolution of polymorphic qualifiers
   * from {@code constructor} to {@code returnType}. If {@code returnType} has an annotation in the
   * same hierarchy of an annotation to be copied, that annotation is not copied.
   *
   * @param atypeFactory type factory
   * @param returnType return type to copy annotations to
   * @param constructor the ATM for the constructor
   */
  public static void copyOnlyExplicitConstructorAnnotations(
      AnnotatedTypeFactory atypeFactory,
      AnnotatedDeclaredType returnType,
      AnnotatedExecutableType constructor) {

    // TODO: There will be a nicer way to access this in 308 soon.
    List<Attribute.TypeCompound> decall =
        ((Symbol) constructor.getElement()).getRawTypeAttributes();
    AnnotationMirrorSet decret = new AnnotationMirrorSet();
    for (Attribute.TypeCompound da : decall) {
      if (da.position.type == com.sun.tools.javac.code.TargetType.METHOD_RETURN) {
        decret.add(da);
      }
    }

    QualifierHierarchy qualHierarchy = atypeFactory.getQualifierHierarchy();

    // Collect all polymorphic qualifiers; we should substitute them.
    AnnotationMirrorSet polys = new AnnotationMirrorSet();
    for (AnnotationMirror anno : returnType.getPrimaryAnnotations()) {
      if (qualHierarchy.isPolymorphicQualifier(anno)) {
        polys.add(anno);
      }
    }

    for (AnnotationMirror cta : constructor.getReturnType().getPrimaryAnnotations()) {
      AnnotationMirror ctatop = qualHierarchy.getTopAnnotation(cta);
      if (returnType.hasPrimaryAnnotationInHierarchy(cta)) {
        continue;
      }
      if (atypeFactory.isSupportedQualifier(cta)
          && !returnType.hasPrimaryAnnotationInHierarchy(cta)) {
        for (AnnotationMirror fromDecl : decret) {
          if (atypeFactory.isSupportedQualifier(fromDecl)
              && AnnotationUtils.areSame(ctatop, qualHierarchy.getTopAnnotation(fromDecl))) {
            returnType.addAnnotation(cta);
            break;
          }
        }
      }

      // Go through the polymorphic qualifiers and see whether
      // there is anything left to replace.
      for (AnnotationMirror pa : polys) {
        if (AnnotationUtils.areSame(ctatop, qualHierarchy.getTopAnnotation(pa))) {
          returnType.replaceAnnotation(cta);
          break;
        }
      }
    }
  }

  /**
   * Add all the annotations in {@code declaredType} to {@code annotatedDeclaredType}.
   *
   * <p>(The {@code TypeMirror} returned by {@code annotatedDeclaredType#getUnderlyingType} may not
   * have all the annotations on the type, so allow the user to specify a different one.)
   *
   * @param annotatedDeclaredType annotated type to which annotations are added
   * @param declaredType a type that may have annotations
   */
  public static void applyAnnotationsFromDeclaredType(
      AnnotatedDeclaredType annotatedDeclaredType, DeclaredType declaredType) {
    TypeMirror underlyingTypeMirror = declaredType;
    while (annotatedDeclaredType != null) {
      List<? extends AnnotationMirror> annosOnTypeMirror =
          underlyingTypeMirror.getAnnotationMirrors();
      annotatedDeclaredType.addAnnotations(annosOnTypeMirror);
      annotatedDeclaredType = annotatedDeclaredType.getEnclosingType();
      underlyingTypeMirror = ((DeclaredType) underlyingTypeMirror).getEnclosingType();
    }
  }
}<|MERGE_RESOLUTION|>--- conflicted
+++ resolved
@@ -1519,16 +1519,11 @@
       AnnotatedIntersectionType isect, AnnotationMirror top, QualifierHierarchy qualHierarchy) {
     AnnotationMirror anno = isect.getPrimaryAnnotationInHierarchy(top);
     for (AnnotatedTypeMirror bound : isect.getBounds()) {
-<<<<<<< HEAD
       AnnotationMirror boundAnno = bound.getAnnotationInHierarchy(top);
       if (boundAnno != null
           && (anno == null
               || qualHierarchy.isSubtypeShallow(
                   boundAnno, bound.getUnderlyingType(), anno, isect.getUnderlyingType()))) {
-=======
-      AnnotationMirror boundAnno = bound.getPrimaryAnnotationInHierarchy(top);
-      if (boundAnno != null && (anno == null || qualHierarchy.isSubtype(boundAnno, anno))) {
->>>>>>> 0fc4f1e0
         anno = boundAnno;
       }
     }
