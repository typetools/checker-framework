package org.checkerframework.framework.util;

import java.util.Collections;
import java.util.HashMap;
import java.util.LinkedHashSet;
import java.util.List;
import java.util.Map;
import java.util.Set;
import javax.lang.model.element.AnnotationMirror;
import javax.lang.model.element.Element;
import javax.lang.model.element.ExecutableElement;
import javax.lang.model.element.Name;
import javax.lang.model.util.ElementFilter;
import org.checkerframework.checker.nullness.qual.Nullable;
import org.checkerframework.framework.qual.ConditionalPostconditionAnnotation;
import org.checkerframework.framework.qual.EnsuresQualifier;
import org.checkerframework.framework.qual.EnsuresQualifierIf;
import org.checkerframework.framework.qual.PostconditionAnnotation;
import org.checkerframework.framework.qual.PreconditionAnnotation;
import org.checkerframework.framework.qual.QualifierArgument;
import org.checkerframework.framework.qual.RequiresQualifier;
import org.checkerframework.framework.type.GenericAnnotatedTypeFactory;
import org.checkerframework.javacutil.AnnotationBuilder;
import org.checkerframework.javacutil.AnnotationUtils;
import org.checkerframework.javacutil.TreeUtils;
import org.checkerframework.javacutil.TypeSystemError;
import org.plumelib.util.IPair;

/**
 * A utility class to retrieve pre- and postconditions from a method.
 *
 * @see PreconditionAnnotation
 * @see RequiresQualifier
 * @see PostconditionAnnotation
 * @see EnsuresQualifier
 * @see ConditionalPostconditionAnnotation
 * @see EnsuresQualifierIf
 */
// TODO: This class assumes that most annotations have a field named "expression". If not, issue a
// more helpful error message.
public class ContractsFromMethod {

  /** The QualifierArgument.value field/element. */
  protected final ExecutableElement qualifierArgumentValueElement;

  /** The factory that this ContractsFromMethod is associated with. */
  protected final GenericAnnotatedTypeFactory<?, ?, ?, ?> factory;

  /**
   * Creates a ContractsFromMethod for the given factory.
   *
   * @param factory the type factory associated with the newly-created ContractsFromMethod
   */
  public ContractsFromMethod(GenericAnnotatedTypeFactory<?, ?, ?, ?> factory) {
    this.factory = factory;
    qualifierArgumentValueElement =
        TreeUtils.getMethod(QualifierArgument.class, "value", 0, factory.getProcessingEnv());
  }

  /**
   * Returns all the contracts on method or constructor {@code executableElement}.
   *
   * @param executableElement the method or constructor whose contracts to retrieve
   * @return the contracts on {@code executableElement}
   */
  public Set<Contract> getContracts(ExecutableElement executableElement) {
    Set<Contract> contracts = new LinkedHashSet<>();
    contracts.addAll(getPreconditions(executableElement));
    contracts.addAll(getPostconditions(executableElement));
    contracts.addAll(getConditionalPostconditions(executableElement));
    return contracts;
  }

  /**
   * Returns the precondition contracts on method or constructor {@code executableElement}.
   *
   * @param executableElement the method whose contracts to return
   * @return the precondition contracts on {@code executableElement}
   */
  public Set<Contract.Precondition> getPreconditions(ExecutableElement executableElement) {
    return getContractsOfKind(
        executableElement, Contract.Kind.PRECONDITION, Contract.Precondition.class);
  }

  /**
   * Returns the postcondition contracts on {@code executableElement}.
   *
   * @param executableElement the method whose contracts to return
   * @return the postcondition contracts on {@code executableElement}
   */
  public Set<Contract.Postcondition> getPostconditions(ExecutableElement executableElement) {
    return getContractsOfKind(
        executableElement, Contract.Kind.POSTCONDITION, Contract.Postcondition.class);
  }

  /**
   * Returns the conditional postcondition contracts on method {@code methodElement}.
   *
   * @param methodElement the method whose contracts to return
   * @return the conditional postcondition contracts on {@code methodElement}
   */
  public Set<Contract.ConditionalPostcondition> getConditionalPostconditions(
      ExecutableElement methodElement) {
    return getContractsOfKind(
        methodElement,
        Contract.Kind.CONDITIONALPOSTCONDITION,
        Contract.ConditionalPostcondition.class);
  }

  /// Helper methods

  /**
   * Returns the contracts (of a particular kind) on method or constructor {@code
   * executableElement}.
   *
   * @param <T> the type of {@link Contract} to return
   * @param executableElement the method whose contracts to return
   * @param kind the kind of contracts to retrieve
   * @param clazz the class to determine the return type
   * @return the contracts on {@code executableElement}
   */
  private <T extends Contract> Set<T> getContractsOfKind(
      ExecutableElement executableElement, Contract.Kind kind, Class<T> clazz) {
    Set<T> result = new LinkedHashSet<>();

    // Check for a single framework-defined contract annotation.
    // The result is RequiresQualifier, EnsuresQualifier, EnsuresQualifierIf, or null.
    AnnotationMirror frameworkContractAnno =
        factory.getDeclAnnotation(executableElement, kind.frameworkContractClass);
    result.addAll(getContract(kind, frameworkContractAnno, clazz));

    // Check for a framework-defined wrapper around contract annotations.
    // The result is RequiresQualifier.List, EnsuresQualifier.List, or EnsuresQualifierIf.List.
    // Add its elements to `result`.
    AnnotationMirror frameworkContractListAnno =
        factory.getDeclAnnotation(executableElement, kind.frameworkContractListClass);
    if (frameworkContractListAnno != null) {
      List<AnnotationMirror> frameworkContractAnnoList =
          factory.getContractListValues(frameworkContractListAnno);
      for (AnnotationMirror a : frameworkContractAnnoList) {
        result.addAll(getContract(kind, a, clazz));
      }
    }

<<<<<<< HEAD
    // At this point, `result` contains only framework-defined contract annotations.
    Set<AnnotationMirror> tops = factory.getQualifierHierarchy().getTopAnnotations();
    for (T contract : result) {
      AnnotationMirror anno = contract.annotation;
      if (AnnotationUtils.containsSame(tops, anno)) {
        // TODO: issue a warning on the annotation itself rather than on the method declaration.
        // This requires iterating over the annotation trees on the method declaration to determine
        // which one led tho the given AnnotationMirror.
        if (executableElement != null) {
          String methodString = " on method " + executableElement.getSimpleName();
          factory
              .getChecker()
              .reportWarning(
                  executableElement,
                  "contracts.toptype",
                  anno,
                  contract.contractAnnotation + methodString);
        }
      }
    }

    // Check for type-system specific annotations.
=======
    // Check for type-system specific annotations.  These are the annotations that are
    // meta-annotated by `kind.metaAnnotation`, which is PreconditionAnnotation,
    // PostconditionAnnotation, or ConditionalPostconditionAnnotation.
>>>>>>> 677f5e76
    List<IPair<AnnotationMirror, AnnotationMirror>> declAnnotations =
        factory.getDeclAnnotationWithMetaAnnotation(executableElement, kind.metaAnnotation);
    for (IPair<AnnotationMirror, AnnotationMirror> r : declAnnotations) {
      AnnotationMirror anno = r.first;
      // contractAnno is the meta-annotation on anno, such as PreconditionAnnotation,
      // PostconditionAnnotation, or ConditionalPostconditionAnnotation.
      AnnotationMirror contractAnno = r.second;
      AnnotationMirror enforcedQualifier =
          getQualifierEnforcedByContractAnnotation(contractAnno, anno);
      if (enforcedQualifier == null) {
        continue;
      }
      if (AnnotationUtils.containsSame(tops, enforcedQualifier)) {
        // TODO: Unfortunately, TypeSystemError does not permit giving a tree at which to issue the
        // error.  Obtain the file and line number from the tree, and print them here.
        // TODO: Issue a warning on the annotation itself rather than on the method declaration.
        // This requires iterating over the annotation trees on the method declaration to determine
        // which one led tho the given AnnotationMirror.
        throw new TypeSystemError(
            "Contract annotation %s on method %s uses the top qualifier %s, which has no effect.",
            contractAnno, executableElement.getSimpleName(), enforcedQualifier);
      }

      List<String> expressions = factory.getContractExpressions(kind, anno);
      Collections.sort(expressions);
      Boolean ensuresQualifierIfResult = factory.getEnsuresQualifierIfResult(kind, anno);

      for (String expr : expressions) {
        T contract =
            clazz.cast(
                Contract.create(kind, expr, enforcedQualifier, anno, ensuresQualifierIfResult));
        result.add(contract);
      }
    }
    return result;
  }

  /**
   * Returns the contracts expressed by the given framework contract annotation.
   *
   * @param <T> the type of {@link Contract} to return
   * @param kind the kind of {@code contractAnnotation}
   * @param contractAnnotation a {@link RequiresQualifier}, {@link EnsuresQualifier}, {@link
   *     EnsuresQualifierIf}, or null
   * @param clazz the class to determine the return type
   * @return the contracts expressed by the given annotation, or the empty set if the argument is
   *     null
   */
  private <T extends Contract> Set<T> getContract(
      Contract.Kind kind, @Nullable AnnotationMirror contractAnnotation, Class<T> clazz) {
    if (contractAnnotation == null) {
      return Collections.emptySet();
    }

    AnnotationMirror enforcedQualifier =
        getQualifierEnforcedByContractAnnotation(contractAnnotation);
    if (enforcedQualifier == null) {
      return Collections.emptySet();
    }

    List<String> expressions = factory.getContractExpressions(contractAnnotation);
    Collections.sort(expressions);

    Boolean ensuresQualifierIfResult =
        factory.getEnsuresQualifierIfResult(kind, contractAnnotation);

    Set<T> result = new LinkedHashSet<>();
    for (String expr : expressions) {
      T contract =
          clazz.cast(
              Contract.create(
                  kind, expr, enforcedQualifier, contractAnnotation, ensuresQualifierIfResult));
      result.add(contract);
    }
    return result;
  }

  /**
   * Returns the annotation mirror as specified by the {@code qualifier} element in {@code
   * contractAnno}. May return null.
   *
   * @param contractAnno a pre- or post-condition annotation, such as {@code @RequiresQualifier}
   * @return the type annotation specified in {@code contractAnno.qualifier}
   */
  private @Nullable AnnotationMirror getQualifierEnforcedByContractAnnotation(
      AnnotationMirror contractAnno) {
    return getQualifierEnforcedByContractAnnotation(contractAnno, null, null);
  }

  /**
   * Returns the annotation mirror as specified by the {@code qualifier} element in {@code
   * contractAnno}, with elements/arguments taken from {@code argumentAnno}. May return null.
   *
   * @param contractAnno a pre- or post-condition annotation, such as {@code @RequiresQualifier}
   * @param argumentAnno supplies the elements/fields in the return value
   * @return the type annotation specified in {@code contractAnno.qualifier}
   */
  private @Nullable AnnotationMirror getQualifierEnforcedByContractAnnotation(
      AnnotationMirror contractAnno, AnnotationMirror argumentAnno) {

    Map<String, String> argumentRenaming =
        makeArgumentRenaming(argumentAnno.getAnnotationType().asElement());
    return getQualifierEnforcedByContractAnnotation(contractAnno, argumentAnno, argumentRenaming);
  }

  /**
   * Returns the annotation mirror as specified by the "qualifier" element in {@code contractAnno}.
   * If {@code argumentAnno} is specified, then elements/arguments are copied from {@code
   * argumentAnno} to the returned annotation, renamed according to {@code argumentRenaming}. If
   * {@code argumentAnno} is not specified, the result has no elements/arguments; this may make it
   * invalid.
   *
   * <p>This is a helper method. Use one of its overloads if possible.
   *
   * @param contractAnno a contract annotation, such as {@code @RequiresQualifier}, which has a
   *     {@code qualifier} element/field
   * @param argumentAnno annotation containing the element {@code values}, or {@code null}
   * @param argumentRenaming renaming of argument names, which maps from names in {@code
   *     argumentAnno} to names used in the returned annotation, or {@code null}
   * @return a qualifier whose type is that of {@code contractAnno.qualifier}, or an alias for it,
   *     or null if it is not a supported qualifier of the type system
   */
  private @Nullable AnnotationMirror getQualifierEnforcedByContractAnnotation(
      AnnotationMirror contractAnno,
      @Nullable AnnotationMirror argumentAnno,
      @Nullable Map<String, String> argumentRenaming) {

    @SuppressWarnings("deprecation") // permitted for use in the framework
    Name c = AnnotationUtils.getElementValueClassName(contractAnno, "qualifier", false);

    AnnotationMirror anno;
    if (argumentAnno == null || argumentRenaming.isEmpty()) {
      // If there are no arguments, use factory method that allows caching
      anno = AnnotationBuilder.fromName(factory.getElementUtils(), c);
    } else {
      AnnotationBuilder builder = new AnnotationBuilder(factory.getProcessingEnv(), c);
      builder.copyRenameElementValuesFromAnnotation(argumentAnno, argumentRenaming);
      anno = builder.build();
    }

    if (factory.isSupportedQualifier(anno)) {
      return anno;
    } else {
      AnnotationMirror aliasedAnno = factory.canonicalAnnotation(anno);
      if (factory.isSupportedQualifier(aliasedAnno)) {
        return aliasedAnno;
      } else {
        return null;
      }
    }
  }

  /**
   * Makes a map from element names of a contract annotation to qualifier argument names, as defined
   * by {@link QualifierArgument}.
   *
   * <p>Each element of {@code contractAnnoElement} that is annotated by {@link QualifierArgument}
   * is mapped to the name specified by the value of {@link QualifierArgument}. If the value is not
   * specified or is an empty string, then the element is mapped to an argument of the same name.
   *
   * @param contractAnnoElement the declaration of the contract annotation containing the elements
   * @return map from the names of elements of {@code sourceArgumentNames} to the corresponding
   *     qualifier argument names
   * @see QualifierArgument
   */
  private Map<String, String> makeArgumentRenaming(Element contractAnnoElement) {
    HashMap<String, String> argumentRenaming = new HashMap<>();
    for (ExecutableElement meth :
        ElementFilter.methodsIn(contractAnnoElement.getEnclosedElements())) {
      AnnotationMirror argumentAnnotation =
          factory.getDeclAnnotation(meth, QualifierArgument.class);
      if (argumentAnnotation != null) {
        String sourceName = meth.getSimpleName().toString();
        String targetName =
            AnnotationUtils.getElementValue(
                argumentAnnotation, qualifierArgumentValueElement, String.class);
        if (targetName == null || targetName.isEmpty()) {
          targetName = sourceName;
        }
        argumentRenaming.put(sourceName, targetName);
      }
    }
    return argumentRenaming;
  }
}<|MERGE_RESOLUTION|>--- conflicted
+++ resolved
@@ -142,7 +142,6 @@
       }
     }
 
-<<<<<<< HEAD
     // At this point, `result` contains only framework-defined contract annotations.
     Set<AnnotationMirror> tops = factory.getQualifierHierarchy().getTopAnnotations();
     for (T contract : result) {
@@ -164,12 +163,9 @@
       }
     }
 
-    // Check for type-system specific annotations.
-=======
     // Check for type-system specific annotations.  These are the annotations that are
     // meta-annotated by `kind.metaAnnotation`, which is PreconditionAnnotation,
     // PostconditionAnnotation, or ConditionalPostconditionAnnotation.
->>>>>>> 677f5e76
     List<IPair<AnnotationMirror, AnnotationMirror>> declAnnotations =
         factory.getDeclAnnotationWithMetaAnnotation(executableElement, kind.metaAnnotation);
     for (IPair<AnnotationMirror, AnnotationMirror> r : declAnnotations) {
