--- conflicted
+++ resolved
@@ -185,15 +185,8 @@
         if (enforcedQualifier == null) {
             return Collections.emptySet();
         }
-<<<<<<< HEAD
-        Set<T> result = new LinkedHashSet<>();
+
         List<String> expressions = factory.getContractExpressions(contractAnnotation);
-=======
-
-        List<String> expressions =
-                AnnotationUtils.getElementValueArray(
-                        contractAnnotation, "expression", String.class, false);
->>>>>>> 03ce0d40
         Collections.sort(expressions);
 
         Boolean ensuresQualifierIfResult =
