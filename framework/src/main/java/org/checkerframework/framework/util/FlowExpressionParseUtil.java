--- conflicted
+++ resolved
@@ -157,14 +157,8 @@
     }
 
     /**
-<<<<<<< HEAD
      * Matches field accesses whose receiver is a method call expression. First of returned pair is
      * a method call expression and the second is a field or method call expression.
-=======
-     * Matches a field access which contains a method call either in receiver or in remaining. First
-     * of returned pair is object and second is field. The object is not a field access expression
-     * itself.
->>>>>>> 6d9ab8ea
      *
      * @param sWithFormalParamNames expression string with replaced occurences of one-based
      *     parameter index of with formal parameter names
@@ -173,8 +167,7 @@
      *     parameters in the method call that is in s
      * @return pair of method call expression and field, or two method call expressions
      */
-<<<<<<< HEAD
-    private static Pair<String, String> parseMethod(
+    private static Pair<String, String> parseMethodCall(
             String sWithFormalParamNames, String s, ArrayList<String> argumentList) {
         Expression e = new Expression();
         try {
@@ -185,52 +178,12 @@
         if (e.getClass().equals(FieldAccessExpr.class)) {
             FieldAccessExpr fieldAccessExpr = (FieldAccessExpr) e;
             String fieldName = fieldAccessExpr.getName().toString();
-            if (s.indexOf(fieldName) == -1) fieldName = replaceString(fieldName, argumentList);
+            if (s.indexOf(fieldName) == -1) fieldName = asFormalParameter(fieldName, argumentList);
             String remaining = "." + fieldName;
             String receiver = s.substring(0, s.length() - remaining.length());
-            Pair<Pair<String, String>, String> method = parseMethod(receiver, argumentList);
+            Pair<Pair<String, String>, String> method = parseMethodCall(receiver, argumentList);
             if (method != null) {
                 if (method.second.startsWith(".")) {
-=======
-    private static Pair<String, String> parseMethodCall(
-            String s, String origString, ArrayList<String> argumentList) {
-        try {
-            Expression e = parseExpression(s);
-            if (e.getClass().equals(FieldAccessExpr.class)) {
-                FieldAccessExpr fieldAccessExpr = (FieldAccessExpr) e;
-                String fieldName = fieldAccessExpr.getName().toString();
-                if (origString.indexOf(fieldName) == -1)
-                    fieldName = asFormalParameter(fieldName, argumentList);
-                String remaining = "." + fieldName;
-                String receiver = origString.substring(0, origString.length() - remaining.length());
-                Pair<Pair<String, String>, String> method = parseMethodCall(receiver, argumentList);
-                if (method != null) {
-                    if (method.second.startsWith(".")) {
-                        String methodCall =
-                                method.first.first
-                                        + "("
-                                        + method.first.second
-                                        + ")."
-                                        + method.second.substring(1)
-                                        + remaining;
-                        if (methodCall.length() != origString.length()) return null;
-                        return Pair.of(
-                                method.first.first + "(" + method.first.second + ")",
-                                method.second.substring(1) + remaining);
-                    } else {
-                        String methodCall =
-                                method.first.first + "(" + method.first.second + ")." + fieldName;
-                        if (methodCall.length() != origString.length()) return null;
-                        return Pair.of(
-                                method.first.first + "(" + method.first.second + ")", fieldName);
-                    }
-                }
-                return null;
-            }
-            if (e.getClass().equals(MethodCallExpr.class)) {
-                Pair<Pair<String, String>, String> method = parseMethodCall(s, argumentList);
-                if (method != null && method.second.startsWith(".")) {
->>>>>>> 6d9ab8ea
                     String methodCall =
                             method.first.first
                                     + "("
@@ -252,7 +205,7 @@
             return null;
         }
         if (e.getClass().equals(MethodCallExpr.class)) {
-            Pair<Pair<String, String>, String> method = parseMethod(s, argumentList);
+            Pair<Pair<String, String>, String> method = parseMethodCall(s, argumentList);
             if (method != null && method.second.startsWith(".")) {
                 String methodCall =
                         method.first.first
@@ -278,14 +231,8 @@
      */
     private static Pair<String, String> parseMemberSelect(String s, FlowExpressionContext context) {
 
-<<<<<<< HEAD
-        // replace occurence of one-based parameter index of formal parameters with formal parameter
-        // names
+        // replace occurence of formal parameters, such as "#2", with corresponding arguments
         String sWithFormalParamNames = s;
-=======
-        // replace occurence of formal parameters, such as "#2", with corresponding arguments
-        String sCopy = s;
->>>>>>> 6d9ab8ea
         int k = 0;
         ArrayList<String> argumentList = new ArrayList<String>();
         if (context.arguments != null) {
@@ -298,14 +245,8 @@
             }
         }
 
-<<<<<<< HEAD
         // parses member select whose receiver is a method call expression
-        Pair<String, String> method = parseMethod(sWithFormalParamNames, s, argumentList);
-=======
-        // parses field accesses and method calls which contain a method call
-        // either in receiver or in remaining
-        Pair<String, String> method = parseMethodCall(sCopy, s, argumentList);
->>>>>>> 6d9ab8ea
+        Pair<String, String> method = parseMethodCall(sWithFormalParamNames, s, argumentList);
         if (method != null) {
             return method;
         }
@@ -638,15 +579,10 @@
      * If the argument is in the list, return a corresponding formal paramter such as "#2".
      * Otherwise, return the argument unchanged.
      *
-     * @param s expression string
-<<<<<<< HEAD
-     * @param argumentList list of formal parameter names corresponding to index of formal
-     *     parameters in the method call that is in s
-     * @return string containing argument replaced back by formal parameter
-=======
-     * @param argumentList list of arguments corresponding to formal parameters
+     * @param s argument string
+     * @param argumentList list of argument strings corresponding to formal parameters such as "#2"
+     *     in the method call that is currently being parsed
      * @return a formal parameter such as "#2", or the argument string
->>>>>>> 6d9ab8ea
      */
     public static String asFormalParameter(String s, ArrayList<String> argumentList) {
         if (argumentList.contains(s)) {
@@ -679,15 +615,15 @@
             String arguments = "";
             for (Expression exp : methodCallExpr.getArguments()) {
                 String argStr = exp.toString();
-                argStr = replaceString(argStr, argumentList);
-                if (arguments == "") {
+                argStr = asFormalParameter(argStr, argumentList);
+                if (arguments == "") { // interned: initialized to literal string
                     arguments = argStr;
                 } else {
                     arguments = arguments + ", " + argStr;
                 }
             }
             String methodName = methodCallExpr.getName().asString();
-            methodName = replaceString(methodName, argumentList);
+            methodName = asFormalParameter(methodName, argumentList);
             String remaining = "";
             if (methodCallExpr.getScope().isPresent()) {
                 remaining = "." + methodName + "(" + arguments + ")";
@@ -696,48 +632,16 @@
                 String argumentsScope = "";
                 for (Expression exp : scope.getArguments()) {
                     String argStr = exp.toString();
-<<<<<<< HEAD
-                    argStr = replaceString(argStr, argumentList);
-                    if (argumentsScope == "") {
+                    argStr = asFormalParameter(argStr, argumentList);
+                    if (argumentsScope == "") { // interned: initialized to literal string
                         argumentsScope = argStr;
-=======
-                    argStr = asFormalParameter(argStr, argumentList);
-                    if (arguments == "") { // interned: initialized to literal string
-                        arguments = argStr;
->>>>>>> 6d9ab8ea
                     } else {
                         argumentsScope = argumentsScope + ", " + argStr;
                     }
                 }
-<<<<<<< HEAD
                 String scopeName = scope.getName().toString();
-                scopeName = replaceString(scopeName, argumentList);
+                scopeName = asFormalParameter(scopeName, argumentList);
                 return Pair.of(Pair.of(scopeName, argumentsScope), remaining);
-=======
-                String methodName = methodCallExpr.getName().asString();
-                methodName = asFormalParameter(methodName, argumentList);
-                String remaining = "";
-                if (methodCallExpr.getScope().isPresent()) {
-                    remaining = "." + methodName + "(" + arguments + ")";
-                    Expression scopeExpr = methodCallExpr.getScope().get();
-                    MethodCallExpr scope = (MethodCallExpr) scopeExpr;
-                    String argumentsScope = "";
-                    for (Expression exp : scope.getArguments()) {
-                        String argStr = exp.toString();
-                        argStr = asFormalParameter(argStr, argumentList);
-                        if (argumentsScope == "") { // interned: initialized to literal string
-                            argumentsScope = argStr;
-                        } else {
-                            argumentsScope = argumentsScope + ", " + argStr;
-                        }
-                    }
-                    String scopeName = scope.getName().toString();
-                    scopeName = asFormalParameter(scopeName, argumentList);
-                    return Pair.of(Pair.of(scopeName, argumentsScope), remaining);
-                } else {
-                    return Pair.of(Pair.of(methodName, arguments), remaining);
-                }
->>>>>>> 6d9ab8ea
             } else {
                 return Pair.of(Pair.of(methodName, arguments), remaining);
             }
