package org.checkerframework.framework.util;

import com.sun.source.tree.ClassTree;
import com.sun.source.tree.ExpressionTree;
import com.sun.source.tree.LambdaExpressionTree;
import com.sun.source.tree.MethodInvocationTree;
import com.sun.source.tree.MethodTree;
import com.sun.source.tree.Tree;
import com.sun.source.tree.VariableTree;
import com.sun.source.util.TreePath;
import com.sun.tools.javac.code.Symbol;
import com.sun.tools.javac.code.Symbol.ClassSymbol;
import com.sun.tools.javac.code.Symbol.MethodSymbol;
import com.sun.tools.javac.code.Symbol.PackageSymbol;
import com.sun.tools.javac.code.Type;
import com.sun.tools.javac.code.Type.ArrayType;
import com.sun.tools.javac.code.Type.ClassType;
import java.util.ArrayList;
import java.util.Arrays;
import java.util.List;
import java.util.regex.Matcher;
import java.util.regex.Pattern;
import javax.annotation.processing.ProcessingEnvironment;
import javax.lang.model.element.Element;
import javax.lang.model.element.ElementKind;
import javax.lang.model.element.ExecutableElement;
import javax.lang.model.element.Modifier;
import javax.lang.model.element.TypeElement;
import javax.lang.model.element.VariableElement;
import javax.lang.model.type.DeclaredType;
import javax.lang.model.type.TypeKind;
import javax.lang.model.type.TypeMirror;
import javax.lang.model.util.Elements;
import javax.lang.model.util.Types;
import org.checkerframework.checker.compilermsgs.qual.CompilerMessageKey;
import org.checkerframework.dataflow.analysis.FlowExpressions;
import org.checkerframework.dataflow.analysis.FlowExpressions.ArrayAccess;
import org.checkerframework.dataflow.analysis.FlowExpressions.ClassName;
import org.checkerframework.dataflow.analysis.FlowExpressions.FieldAccess;
import org.checkerframework.dataflow.analysis.FlowExpressions.LocalVariable;
import org.checkerframework.dataflow.analysis.FlowExpressions.MethodCall;
import org.checkerframework.dataflow.analysis.FlowExpressions.Receiver;
import org.checkerframework.dataflow.analysis.FlowExpressions.ThisReference;
import org.checkerframework.dataflow.analysis.FlowExpressions.ValueLiteral;
import org.checkerframework.dataflow.cfg.node.ClassNameNode;
import org.checkerframework.dataflow.cfg.node.ImplicitThisLiteralNode;
import org.checkerframework.dataflow.cfg.node.LocalVariableNode;
import org.checkerframework.dataflow.cfg.node.MethodInvocationNode;
import org.checkerframework.dataflow.cfg.node.Node;
import org.checkerframework.dataflow.cfg.node.ObjectCreationNode;
import org.checkerframework.framework.source.Result;
import org.checkerframework.framework.type.AnnotatedTypeFactory;
import org.checkerframework.framework.util.dependenttypes.DependentTypesError;
import org.checkerframework.javacutil.ElementUtils;
import org.checkerframework.javacutil.Pair;
import org.checkerframework.javacutil.Resolver;
import org.checkerframework.javacutil.TreeUtils;
import org.checkerframework.javacutil.TypesUtils;
import org.checkerframework.javacutil.trees.TreeBuilder;

/**
 * A collection of helper methods to parse a string that represents a restricted Java expression.
 * Such expressions can be found in annotations (e.g., to specify a pre- or postcondition).
 */
public class FlowExpressionParseUtil {

    /**
     * Regular expression for an identifier. Permits '$' in the name, though that character never
     * appears in Java source code.
     */
    protected static final String IDENTIFIER_REGEX = "[a-zA-Z_$][a-zA-Z_$0-9]*";
    /** Regular expression for a formal parameter use. */
    protected static final String PARAMETER_REGEX = "#([1-9][0-9]*)";

    /** Regular expression for a string literal. */
    // Regex can be found at, for example, http://stackoverflow.com/a/481587/173852
    protected static final String STRING_REGEX = "\"(?:[^\"\\\\]|\\\\.)*\"";

    /** Unanchored; can be used to find all formal parameter uses. */
    protected static final Pattern UNANCHORED_PARAMETER_PATTERN = Pattern.compile(PARAMETER_REGEX);

    /** Returns a Pattern, anchored at the beginning and end, for the regex. */
    private static Pattern anchored(String regex) {
        return Pattern.compile("^" + regex + "$");
    }

    // Each of the below patterns is anchored with ^...$.
    /** Matches a parameter. */
    protected static final Pattern PARAMETER_PATTERN = anchored(PARAMETER_REGEX);
    /** Matches an identifier. */
    protected static final Pattern IDENTIFIER_PATTERN = anchored(IDENTIFIER_REGEX);
    /** Matches a string starting with an identifier. */
    protected static final Pattern STARTS_WITH_IDENTIFIER_PATTERN =
            anchored("(" + IDENTIFIER_REGEX + ").*");
    /** Matches integer literals. */
    protected static final Pattern INT_PATTERN = anchored("[-+]?[0-9]+");
    /** Matches long literals. */
    protected static final Pattern LONG_PATTERN = anchored("[-+]?[0-9]+[Ll]");
    /** Matches (some) floating-point and double literals. */
    protected static final Pattern FLOAT_PATTERN = anchored("[+-]?([0-9]+[.][0-9]*|[.][0-9]+)");

    /** Matches string literals. */
    protected static final Pattern STRING_PATTERN = anchored(STRING_REGEX);
    /** Matches an expression contained in matching start and end parentheses. */
    protected static final Pattern PARENTHESES_PATTERN = anchored("\\((.*)\\)");
    /** Matches an expression that starts with a string. */
    protected static final Pattern STARTS_WITH_STRING_PATTERN =
            anchored("(" + STRING_REGEX + ").*");
    /** Matches member select on a string, such as {@code "hello".length}. */
    protected static final Pattern STRING_SELECT_PATTERN =
            anchored("(" + STRING_REGEX + ")" + "\\.(.*)");

    /**
     * Parse a string and return its representation as a {@link Receiver}, or throw an {@link
     * FlowExpressionParseException}.
     *
     * @param expression flow expression to parse
     * @param context information about any receiver and arguments
     * @param localScope path to local scope to use
     * @param useLocalScope whether {@code localScope} should be used to resolve identifiers
     */
    public static FlowExpressions.Receiver parse(
            String expression,
            FlowExpressionContext context,
            TreePath localScope,
            boolean useLocalScope)
            throws FlowExpressionParseException {
        context = context.copyAndSetUseLocalScope(useLocalScope);
        FlowExpressions.Receiver result = parseHelper(expression, context, localScope);
        if (result instanceof ClassName && !expression.endsWith("class")) {
            throw constructParserException(
                    expression, "a class name cannot terminate a flow expression string");
        }
        return result;
    }

    private static FlowExpressions.Receiver parseHelper(
            String expression, FlowExpressionContext context, TreePath path)
            throws FlowExpressionParseException {
        expression = expression.trim();

        ProcessingEnvironment env = context.checkerContext.getProcessingEnvironment();
        Types types = env.getTypeUtils();

        if (isNullLiteral(expression, context)) {
            return parseNullLiteral(expression, types);
        } else if (isIntLiteral(expression, context)) {
            return parseIntLiteral(expression, types);
        } else if (isLongLiteral(expression, context)) {
            return parseLongLiteral(expression, types);
        } else if (isFloatLiteral(expression, context)) {
            throw constructParserException(
                    expression,
                    String.format("floating-point values '%s' cannot be parsed", expression));
        } else if (isStringLiteral(expression, context)) {
            return parseStringLiteral(expression, types, env.getElementUtils());
        } else if (isThisLiteral(expression, context)) {
            return parseThis(expression, context);
        } else if (isSuperLiteral(expression, context)) {
            return parseSuper(expression, types, context);
        } else if (isIdentifier(expression, context)) {
            return parseIdentifier(expression, env, path, context);
        } else if (isParameter(expression, context)) {
            return parseParameter(expression, context);
        } else if (isArray(expression, context)) {
            return parseArray(expression, context, path);
        } else if (isMethodCall(expression, context)) {
            return parseMethodCall(expression, context, path, env);
        } else if (isMemberSelect(expression, context)) {
            return parseMemberSelect(expression, env, context, path);
        } else if (isParentheses(expression, context)) {
            return parseParentheses(expression, context, path);
        } else {
            String message;
            if (expression.equals("#0")) {
<<<<<<< HEAD
                message = "Use \"this\" for the receiver or \"#1\" for the first formal parameter.";
            } else {
                message = String.format("unrecognized expression '%s'", expression);
            }
            throw constructParserException(
                    expression,
                    message + (context.parsingMember ? " in context with parsingMember=true" : ""));
=======
                message =
                        "one should use \"this\" for the receiver or \"#1\" for the first formal parameter";
            } else {
                message = String.format("is an unrecognized expression");
            }
            if (context.parsingMember) {
                message += " in a context with parsingMember=true";
            }
            throw constructParserException(expression, message);
>>>>>>> 2d527bc2
        }
    }

    private static boolean isMemberSelect(String s, FlowExpressionContext context) {
        return parseMemberSelect(s) != null;
    }

    /**
     * Matches a field access. First of returned pair is object and second is field.
     *
     * @param s expression string
     * @return pair of object and field
     */
    private static Pair<String, String> parseMemberSelect(String s) {
        Pair<Pair<String, String>, String> method = parseMethodCall(s);
        if (method != null && method.second.startsWith(".")) {
            return Pair.of(
                    method.first.first + "(" + method.first.second + ")",
                    method.second.substring(1));
        }

        Pair<Pair<String, String>, String> array = parseArray(s);
        if (array != null && array.second.startsWith(".")) {
            return Pair.of(
                    array.first.first + "[" + array.first.second + "]", array.second.substring(1));
        }

        Matcher m = STRING_SELECT_PATTERN.matcher(s);
        if (m.matches()) {
            return Pair.of(m.group(1), m.group(2));
        }

        int nextRParenPos = matchingCloseParen(s, 0, '(', ')');
        if (nextRParenPos != -1) {
            if (nextRParenPos + 1 < s.length() && s.charAt(nextRParenPos + 1) == '.') {
                String receiver = s.substring(0, nextRParenPos + 1);
                String remaining = s.substring(nextRParenPos + 2);
                return Pair.of(receiver, remaining);
            } else {
                return null;
            }
        }

        int i = s.indexOf(".");
        if (i == -1) {
            return null;
        }

        String receiver = s.substring(0, i);
        String remaining = s.substring(i + 1);

        return Pair.of(receiver, remaining);
    }

    private static Receiver parseMemberSelect(
            String s, ProcessingEnvironment env, FlowExpressionContext context, TreePath path)
            throws FlowExpressionParseException {
        Pair<String, String> select = parseMemberSelect(s);
        assert select != null : "isMemberSelect must be called first";

        Receiver receiver;
        String memberSelected;

        Resolver resolver = new Resolver(env);

        // Attempt to match a package and class name first.
        Pair<ClassName, String> classAndRemainingString =
                matchPackageAndClassNameWithinExpression(s, resolver, path);
        if (classAndRemainingString != null) {
            receiver = classAndRemainingString.first;
            memberSelected = classAndRemainingString.second;
            if (memberSelected == null) {
                throw constructParserException(
                        s, "a class cannot terminate a flow expression string");
            }
        } else {
            String receiverString = select.first;
            memberSelected = select.second;
            receiver = parseHelper(receiverString, context, path);
        }

        if (memberSelected.equals("class")) {
            if (receiver instanceof FlowExpressions.ClassName && !context.parsingMember) {
                return receiver;
            } else {
                throw constructParserException(s, "class is not a legal identifier");
            }
        }

        // Parse the rest, with a new receiver.
        FlowExpressionContext newContext = context.copyChangeToParsingMemberOfReceiver(receiver);
        return parseHelper(memberSelected, newContext, path);
    }

    // ########

    private static boolean isNullLiteral(String s, FlowExpressionContext context) {
        if (context.parsingMember) {
            return false;
        }
        return s.equals("null");
    }

    private static Receiver parseNullLiteral(String expression, Types types) {
        return new ValueLiteral(types.getNullType(), (Object) null);
    }

    private static boolean isIntLiteral(String s, FlowExpressionContext context) {
        if (context.parsingMember) {
            return false;
        }
        Matcher intMatcher = INT_PATTERN.matcher(s);
        return intMatcher.matches();
    }

    private static Receiver parseIntLiteral(String s, Types types) {
        int val = Integer.parseInt(s);
        return new ValueLiteral(types.getPrimitiveType(TypeKind.INT), val);
    }

    private static boolean isLongLiteral(String s, FlowExpressionContext context) {
        if (context.parsingMember) {
            return false;
        }
        Matcher longMatcher = LONG_PATTERN.matcher(s);
        return longMatcher.matches();
    }

    private static Receiver parseLongLiteral(String s, Types types) {
        // Remove L or l at the end of a long literal
        s = s.substring(0, s.length() - 1);
        long val = Long.parseLong(s);
        return new ValueLiteral(types.getPrimitiveType(TypeKind.LONG), val);
    }

    private static boolean isFloatLiteral(String s, FlowExpressionContext context) {
        if (context.parsingMember) {
            return false;
        }
        Matcher floatMatcher = FLOAT_PATTERN.matcher(s);
        return floatMatcher.matches();
    }

    /** Return true iff s is a string literal. */
    private static boolean isStringLiteral(String s, FlowExpressionContext context) {
        if (context.parsingMember) {
            return false;
        }
        Matcher stringMatcher = STRING_PATTERN.matcher(s);
        return stringMatcher.matches();
    }

    private static Receiver parseStringLiteral(String s, Types types, Elements elements) {
        TypeElement stringTypeElem = elements.getTypeElement("java.lang.String");
        return new ValueLiteral(
                types.getDeclaredType(stringTypeElem), s.substring(1, s.length() - 1));
    }

    private static boolean isThisLiteral(String s, FlowExpressionContext context) {
        if (context.parsingMember) {
            // TODO: this is probably wrong because you could have an inner class receiver
            // Outer.this
            return false;
        }
        // Do not allow "#0" because it's ambiguous:  a reader might assume that #0 is the first
        // formal parameter.
        return s.equals("this");
    }

    private static Receiver parseThis(String s, FlowExpressionContext context) {
        if (!(context.receiver == null || context.receiver.containsUnknown())) {
            // "this" is the receiver of the context
            return context.receiver;
        } else {
            return new ThisReference(context.receiver == null ? null : context.receiver.getType());
        }
    }

    private static boolean isSuperLiteral(String s, FlowExpressionContext context) {
        if (context.parsingMember) {
            return false;
        }
        return s.equals("super");
    }

    private static Receiver parseSuper(String s, Types types, FlowExpressionContext context)
            throws FlowExpressionParseException {
        // super literal
        List<? extends TypeMirror> superTypes = types.directSupertypes(context.receiver.getType());
        // find class supertype
        TypeMirror superType = null;
        for (TypeMirror t : superTypes) {
            // ignore interface types
            if (!(t instanceof ClassType)) {
                continue;
            }
            ClassType tt = (ClassType) t;
            if (!tt.isInterface()) {
                superType = t;
                break;
            }
        }
        if (superType == null) {
            throw constructParserException(s, "super class not found");
        }
        return new ThisReference(superType);
    }

    private static boolean isIdentifier(String s, FlowExpressionContext context) {
        return IDENTIFIER_PATTERN.matcher(s).matches();
    }

    private static Receiver parseIdentifier(
            String s, ProcessingEnvironment env, TreePath path, FlowExpressionContext context)
            throws FlowExpressionParseException {
        Resolver resolver = new Resolver(env);
        if (!context.parsingMember && context.useLocalScope) {
            // Attempt to match a local variable within the scope of the
            // given path before attempting to match a field.
            VariableElement varElem = resolver.findLocalVariableOrParameterOrField(s, path);
            if (varElem != null) {
                if (varElem.getKind() == ElementKind.FIELD) {
                    boolean isOriginalReceiver = context.receiver instanceof ThisReference;
                    return getReceiverField(s, context, isOriginalReceiver, varElem);
                } else {
                    return new LocalVariable(varElem);
                }
            }
        }

        // field access
        TypeMirror receiverType = context.receiver.getType();
        boolean originalReceiver = true;
        VariableElement fieldElem = null;

        if (receiverType.getKind() == TypeKind.ARRAY && s.equals("length")) {
            fieldElem = resolver.findField(s, receiverType, path);
        }

        // Search for field in each enclosing class.
        while (receiverType.getKind() == TypeKind.DECLARED) {
            fieldElem = resolver.findField(s, receiverType, path);
            if (fieldElem != null) {
                break;
            }
            receiverType = getTypeOfEnclosingClass((DeclaredType) receiverType);
            originalReceiver = false;
        }

        if (fieldElem != null && fieldElem.getKind() == ElementKind.FIELD) {
            return getReceiverField(s, context, originalReceiver, fieldElem);
        }

        // Class name
        Element classElem = resolver.findClass(s, path);
        TypeMirror classType = ElementUtils.getType(classElem);
        if (classType != null) {
            return new ClassName(classType);
        }

        MethodTree enclMethod = TreeUtils.enclosingMethod(path);
        if (enclMethod != null) {
            List<? extends VariableTree> params = enclMethod.getParameters();
            for (int i = 0; i < params.size(); i++) {
                if (params.get(i).getName().contentEquals(s)) {
                    throw constructParserException(
                            s,
                            String.format(DependentTypesError.FORMAL_PARAM_NAME_STRING, i + 1, s));
                }
            }
        }

        throw constructParserException(s, "identifier not found");
    }

    private static Receiver getReceiverField(
            String s,
            FlowExpressionContext context,
            boolean originalReceiver,
            VariableElement fieldElem)
            throws FlowExpressionParseException {
        TypeMirror receiverType = context.receiver.getType();

        TypeMirror fieldType = ElementUtils.getType(fieldElem);
        if (ElementUtils.isStatic(fieldElem)) {
            Element classElem = fieldElem.getEnclosingElement();
            Receiver staticClassReceiver = new ClassName(ElementUtils.getType(classElem));
            return new FieldAccess(staticClassReceiver, fieldType, fieldElem);
        }
        Receiver locationOfField;
        if (originalReceiver) {
            locationOfField = context.receiver;
        } else {
            locationOfField =
                    FlowExpressions.internalReprOf(
                            context.checkerContext.getAnnotationProvider(),
                            new ImplicitThisLiteralNode(receiverType));
        }
        if (locationOfField instanceof ClassName) {
            throw constructParserException(
                    s, "a non-static field cannot have a class name as a receiver.");
        }
        return new FieldAccess(locationOfField, fieldType, fieldElem);
    }

    private static boolean isParameter(String s, FlowExpressionContext context) {
        if (context.parsingMember) {
            return false;
        }
        Matcher parameterMatcher = PARAMETER_PATTERN.matcher(s);
        return parameterMatcher.matches();
    }

    private static Receiver parseParameter(String s, FlowExpressionContext context)
            throws FlowExpressionParseException {
        Matcher parameterMatcher = PARAMETER_PATTERN.matcher(s);
        if (!parameterMatcher.matches()) {
            return null;
        }
        if (context.arguments == null) {
            throw constructParserException(s, "no parameter found");
        }
        int idx = -1;
        try {
            idx = Integer.parseInt(parameterMatcher.group(1));
        } catch (NumberFormatException e) {
            // cannot occur by the way the pattern is defined (matches only numbers)
            assert false;
        }
        if (idx > context.arguments.size()) {
            throw new FlowExpressionParseException(
                    "flowexpr.parse.index.too.big", Integer.toString(idx));
        }
        return context.arguments.get(idx - 1);
    }

    /**
     * Parse a method call. First of returned pair is a pair of method name and arguments. Second of
     * returned pair is a remaining string.
     *
     * @param s expression string
     * @return pair of (pair of method name and arguments) and remaining
     */
    private static Pair<Pair<String, String>, String> parseMethodCall(String s) {
        // Parse Identifier
        Matcher m = STARTS_WITH_IDENTIFIER_PATTERN.matcher(s);
        if (!m.matches()) {
            return null;
        }
        String ident = m.group(1);
        int i = ident.length();

        int rparenPos = matchingCloseParen(s, i, '(', ')');
        if (rparenPos == -1) {
            return null;
        }

        String arguments = s.substring(i + 1, rparenPos);
        String remaining = s.substring(rparenPos + 1);
        return Pair.of(Pair.of(ident, arguments), remaining);
    }

    private static boolean isMethodCall(String s, FlowExpressionContext contex) {
        Pair<Pair<String, String>, String> result = parseMethodCall(s);
        return result != null && result.second.isEmpty();
    }

    private static Receiver parseMethodCall(
            String s, FlowExpressionContext context, TreePath path, ProcessingEnvironment env)
            throws FlowExpressionParseException {
        Pair<Pair<String, String>, String> method = parseMethodCall(s);
        if (method == null) {
            return null;
        }

        String methodName = method.first.first;

        // parse parameter list
        String parameterList = method.first.second;
        List<Receiver> parameters =
                ParameterListParser.parseParameterList(
                        parameterList, true, context.copyAndUseOuterReceiver(), path);

        // get types for parameters
        List<TypeMirror> parameterTypes = new ArrayList<>();
        for (Receiver p : parameters) {
            parameterTypes.add(p.getType());
        }
        ExecutableElement methodElement = null;
        try {
            Element element = null;

            // try to find the correct method
            Resolver resolver = new Resolver(env);
            TypeMirror receiverType = context.receiver.getType();

            if (receiverType.getKind() == TypeKind.ARRAY) {
                element = resolver.findMethod(methodName, receiverType, path, parameterTypes);
            }

            // Search for method in each enclosing class.
            while (receiverType.getKind() == TypeKind.DECLARED) {
                element = resolver.findMethod(methodName, receiverType, path, parameterTypes);
                if (element.getKind() == ElementKind.METHOD) {
                    break;
                }
                receiverType = getTypeOfEnclosingClass((DeclaredType) receiverType);
            }

            if (element == null) {
                throw constructParserException(s, "element==null");
            }
            if (element.getKind() != ElementKind.METHOD) {
                throw constructParserException(s, "element.getKind()==" + element.getKind());
            }

            methodElement = (ExecutableElement) element;

            for (int i = 0; i < parameters.size(); i++) {
                VariableElement formal = methodElement.getParameters().get(i);
                TypeMirror formalType = formal.asType();
                Receiver actual = parameters.get(i);
                TypeMirror actualType = actual.getType();
                // boxing necessary
                if (TypesUtils.isBoxedPrimitive(formalType) && TypesUtils.isPrimitive(actualType)) {
                    MethodSymbol valueOfMethod = TreeBuilder.getValueOfMethod(env, formalType);
                    List<Receiver> p = new ArrayList<>();
                    p.add(actual);
                    Receiver boxedParam =
                            new MethodCall(formalType, valueOfMethod, new ClassName(formalType), p);
                    parameters.set(i, boxedParam);
                }
            }
        } catch (Throwable t) {
            if (t.getMessage() == null) {
                throw new Error("no detail message in " + t.getClass(), t);
            }
            throw constructParserException(s, t.getMessage());
        }
        assert methodElement != null;
        // TODO: reinstate this test, but issue a warning that the user
        // can override, rather than halting parsing which the user cannot override.
        /*if (!PurityUtils.isDeterministic(context.checkerContext.getAnnotationProvider(),
                methodElement)) {
            throw new FlowExpressionParseException(Result.failure(
                    "flowexpr.method.not.deterministic",
                    methodElement.getSimpleName()));
        }*/
        if (ElementUtils.isStatic(methodElement)) {
            Element classElem = methodElement.getEnclosingElement();
            Receiver staticClassReceiver = new ClassName(ElementUtils.getType(classElem));
            return new MethodCall(
                    ElementUtils.getType(methodElement),
                    methodElement,
                    staticClassReceiver,
                    parameters);
        } else {
            if (context.receiver instanceof ClassName) {
                throw constructParserException(
                        s, "a non-static method call cannot have a class name as a receiver");
            }
            TypeMirror methodType =
                    TypesUtils.substituteMethodReturnType(
                            methodElement, context.receiver.getType(), env);
            return new MethodCall(methodType, methodElement, context.receiver, parameters);
        }
    }

    /**
     * Parse a array access. First of returned pair is a pair of an array to be accessed and an
     * index. Second of returned pair is a remaining string.
     *
     * @param s expression string
     * @return pair of (pair of an array to be accessed and an index) and remaining. Returns null if
     *     parsing fails.
     */
    private static Pair<Pair<String, String>, String> parseArray(String s) {
        int i = 0;
        while (i < s.length() && s.charAt(i) != '[') {
            i++;
        }

        if (i >= s.length()) {
            return null;
        }

        while (true) {
            int nextRBracketPos = matchingCloseParen(s, i, '[', ']');
            if (nextRBracketPos == -1) {
                return null;
            }

            int nextLBracketPos = nextRBracketPos + 1;
            if (nextLBracketPos < s.length() && s.charAt(nextLBracketPos) == '[') {
                i = nextLBracketPos;
                continue;
            }

            return Pair.of(
                    Pair.of(s.substring(0, i), s.substring(i + 1, nextRBracketPos)),
                    s.substring(nextLBracketPos));
        }
    }

    /**
     * Find occurrence of {@code close} that matches the occurrence of {@code open} at {@code
     * openPos}. Handles nested occurrences of "{@code open} ... {@code close}".
     *
     * @return matching occurrence of {@code close}, or -1 if not found
     */
    private static int matchingCloseParen(String s, int openPos, char open, char close) {
        // expect `open` at `openPos` in `s`
        if (s.length() <= openPos || s.charAt(openPos) != open) {
            return -1;
        }

        int i = openPos + 1;
        int depth = 1;
        while (i < s.length()) {
            char ch = s.charAt(i++);
            if (ch == '"') {
                i--;
                Matcher m = STARTS_WITH_STRING_PATTERN.matcher(s.substring(i));
                if (!m.matches()) {
                    break;
                }
                i += m.group(1).length();
            } else if (ch == open) {
                depth++;
            } else if (ch == close) {
                depth--;
                if (depth < 0) {
                    break;
                } else if (depth == 0) {
                    return i - 1;
                }
            }
        }
        return -1;
    }

    private static boolean isArray(String s, FlowExpressionContext context) {
        Pair<Pair<String, String>, String> result = parseArray(s);
        return result != null && result.second.isEmpty();
    }

    private static Receiver parseArray(String s, FlowExpressionContext context, TreePath path)
            throws FlowExpressionParseException {
        Pair<Pair<String, String>, String> array = parseArray(s);
        if (array == null) {
            return null;
        }

        String receiverStr = array.first.first;
        String indexStr = array.first.second;
        Receiver receiver = parseHelper(receiverStr, context, path);
        FlowExpressionContext contextForIndex = context.copyAndUseOuterReceiver();
        Receiver index = parseHelper(indexStr, contextForIndex, path);
        TypeMirror receiverType = receiver.getType();
        if (!(receiverType instanceof ArrayType)) {
            throw constructParserException(
                    s, String.format("receiver not an array: %s : %s", receiver, receiverType));
        }
        TypeMirror componentType = ((ArrayType) receiverType).getComponentType();
        ArrayAccess result = new ArrayAccess(componentType, receiver, index);
        return result;
    }

    // TODO: this returns true for "(a)+(b)" where the inital and final parens do not match.
    private static boolean isParentheses(String s, FlowExpressionContext contex) {
        return s.length() > 2 && s.charAt(0) == '(' && s.charAt(s.length() - 1) == ')';
    }

    private static Receiver parseParentheses(String s, FlowExpressionContext context, TreePath path)
            throws FlowExpressionParseException {
        if (!isParentheses(s, context)) {
            return null;
        }
        // TODO: this is the wrong thing for an expression like "(a)+(b)".
        String expressionString = s.substring(1, s.length() - 1);
        // Do not modify the value of recursiveCall, since a parenthesis match is essentially
        // a match to a no-op and should not semantically affect the parsing.
        return parseHelper(expressionString, context, path);
    }

    /**
     * Matches a substring of {@code expression} to a package and class name (starting from the
     * beginning of the string).
     *
     * @param expression the expression string that may start with a package and class name
     * @param resolver the {@code Resolver} for the current processing environment
     * @param path the tree path to the local scope
     * @return {@code null} if the expression string did not start with a package name; otherwise a
     *     {@code Pair} containing the {@code ClassName} for the matched class, and the remaining
     *     substring of the expression (possibly null) after the package and class name.
     * @throws FlowExpressionParseException if the entire expression string matches a package name
     *     (but no class name), or if a package name was matched but the class could not be found
     *     within the package (e.g., {@code "myExistingPackage.myNonExistentClass"}).
     */
    private static Pair<ClassName, String> matchPackageAndClassNameWithinExpression(
            String expression, Resolver resolver, TreePath path)
            throws FlowExpressionParseException {
        Pair<PackageSymbol, String> packageSymbolAndRemainingString =
                matchPackageNameWithinExpression(expression, resolver, path);

        if (packageSymbolAndRemainingString == null) {
            return null;
        }

        PackageSymbol packageSymbol = packageSymbolAndRemainingString.first;
        String packageRemainingString = packageSymbolAndRemainingString.second;

        Pair<String, String> select = parseMemberSelect(packageRemainingString);
        String classNameString;
        String remainingString;
        if (select != null) {
            classNameString = select.first;
            remainingString = select.second;
        } else {
            classNameString = packageRemainingString;
            remainingString = null;
        }
        ClassSymbol classSymbol;
        try {
            classSymbol = resolver.findClassInPackage(classNameString, packageSymbol, path);
        } catch (Throwable t) {
            if (t.getMessage() == null) {
                throw new Error("no detail message in " + t.getClass(), t);
            }
            throw constructParserException(
                    expression,
                    t.getMessage()
                            + " while looking up class "
                            + classNameString
                            + " in package "
                            + packageSymbol.toString());
        }
        if (classSymbol == null) {
            throw constructParserException(
                    expression,
                    "classSymbol==null when looking up class "
                            + classNameString
                            + " in package "
                            + packageSymbol.toString());
        }
        TypeMirror classType = ElementUtils.getType(classSymbol);
        if (classType == null) {
            throw constructParserException(
                    expression, "classType==null when looking for class symbol " + classSymbol);
        }
        return Pair.of(new ClassName(classType), remainingString);
    }

    /**
     * Greedily matches the longest substring of {@code expression} to a package (starting from the
     * beginning of the string).
     *
     * @param expression the expression string that may start with a package name
     * @param resolver the {@code Resolver} for the current processing environment
     * @param path the tree path to the local scope
     * @return {@code null} if the expression string did not start with a package name; otherwise a
     *     {@code Pair} containing the {@code PackageSymbol} for the matched package, and the
     *     remaining substring of the expression (always non-null) after the package name
     * @throws FlowExpressionParseException if the entire expression string matches a package name
     */
    private static Pair<PackageSymbol, String> matchPackageNameWithinExpression(
            String expression, Resolver resolver, TreePath path)
            throws FlowExpressionParseException {
        Pair<String, String> select = parseMemberSelect(expression);

        // To proceed past this point, at the minimum the expression must be composed of
        // packageName.className .  Do not remove the call to matches(), otherwise the dotMatcher
        // groups will not be filled in.
        if (select == null) {
            return null;
        }

        String packageName = select.first;
        String remainingString = select.second, remainingStringIfPackageMatched = remainingString;

        PackageSymbol result = null; // the result of this method call

        while (true) {
            // At this point, packageName is one component longer than result, and that extra
            // component appears in remainingString but not in remainingStringIfPackageMatched.  In
            // other words, result and remainingStringIfPackageMatched are consistent, and
            // packageName and remainingString are consistent.  Try to set result to account for the
            // extra component in packageName.
            PackageSymbol longerResult;
            try {
                longerResult = resolver.findPackage(packageName, path);
            } catch (Throwable t) {
                if (t.getMessage() == null) {
                    throw new Error("no detail message in " + t.getClass(), t);
                }
                throw constructParserException(
                        expression, t.getMessage() + " while looking up package " + packageName);
            }
            if (longerResult == null) {
                break;
            }
            result = longerResult;
            remainingString = remainingStringIfPackageMatched;
            select = parseMemberSelect(remainingString);
            if (select != null) {
                packageName += "." + select.first;
                remainingStringIfPackageMatched = select.second;
            } else {
                // There are no dots in remainingString, so we are done.
                // Fail if the whole string represents a package, otherwise return.
                PackageSymbol wholeExpressionAsPackage;
                try {
                    wholeExpressionAsPackage = resolver.findPackage(expression, path);
                } catch (Throwable t) {
                    if (t.getMessage() == null) {
                        throw new Error("no detail message in " + t.getClass(), t);
                    }
                    throw constructParserException(
                            expression, t.getMessage() + " while looking up package " + expression);
                }
                if (wholeExpressionAsPackage != null) {
                    // The entire expression matches a package name.
                    throw constructParserException(
                            expression, "a flow expression string cannot be just a package name");
                }
                break;
            }
        }

        if (result == null) {
            return null;
        }

        // an exception would have been thrown above if the entire expression is a package name
        assert remainingString != null;

        return Pair.of(result, remainingString);
    }

    /**
     * A very simple parser for parameter lists, i.e. strings of the form {@code a, b, c} for some
     * expressions {@code a}, {@code b} and {@code c}.
     */
    private static class ParameterListParser {

        /**
         * Parse a parameter list and return the parameters as a list (or throw a {@link
         * FlowExpressionParseException}).
         */
        private static List<Receiver> parseParameterList(
                String parameterString,
                boolean allowEmptyList,
                FlowExpressionContext context,
                TreePath path)
                throws FlowExpressionParseException {
            ArrayList<Receiver> result = new ArrayList<>();
            // the index of the character in 'parameterString' that the parser
            // is currently looking at
            int idx = 0;
            // how deeply are method calls nested at this point? callLevel is 0
            // in the beginning, and increases with every method call by 1. For
            // instance it would be 2 at the end of the following string:
            // "get(get(1,2,"
            int callLevel = 0;
            // is the parser currently in a string literal?
            boolean inString = false;
            while (true) {
                // end of string reached
                if (idx == parameterString.length()) {
                    // finish current param
                    if (inString) {
                        throw constructParserException(parameterString, "unterminated string");
                    } else if (callLevel > 0) {
                        throw constructParserException(
                                parameterString,
                                "unterminated method invocation, callLevel==" + callLevel);
                    } else {
                        finishParam(parameterString, allowEmptyList, context, path, result, idx);
                        return result;
                    }
                }

                // get next character
                char next = parameterString.charAt(idx);
                idx++;

                // case split on character
                switch (next) {
                    case ',':
                        if (inString) {
                            // stay in same state and consume the character
                        } else {
                            if (callLevel == 0) {
                                // parse first parameter
                                finishParam(
                                        parameterString,
                                        allowEmptyList,
                                        context,
                                        path,
                                        result,
                                        idx - 1);
                                // parse remaining parameters
                                List<Receiver> rest =
                                        parseParameterList(
                                                parameterString.substring(idx),
                                                false,
                                                context,
                                                path);
                                result.addAll(rest);
                                return result;
                            } else {
                                // not the outermost method call, defer parsing of
                                // this parameter list to recursive call.
                            }
                        }
                        break;
                    case '"':
                        // start or finish string
                        inString = !inString;
                        break;
                    case '(':
                        if (inString) {
                            // stay in same state and consume the character
                        } else {
                            callLevel++;
                        }
                        break;
                    case ')':
                        if (inString) {
                            // stay in same state and consume the character
                        } else {
                            if (callLevel == 0) {
                                throw constructParserException(parameterString, "callLevel==0");
                            } else {
                                callLevel--;
                            }
                        }
                        break;
                    case '\\':
                        idx++;
                        break;
                    default:
                        // stay in same state and consume the character
                        break;
                }
            }
        }

        private static void finishParam(
                String parameterString,
                boolean allowEmptyList,
                FlowExpressionContext context,
                TreePath path,
                ArrayList<Receiver> result,
                int idx)
                throws FlowExpressionParseException {
            if (idx == 0) {
                if (allowEmptyList) {
                    return;
                } else {
                    throw constructParserException(parameterString, "empty parameter list; idx==0");
                }
            } else {
                result.add(parseHelper(parameterString.substring(0, idx), context, path));
            }
        }
    }

    /**
     * @return a list of 1-based indices of all formal parameters that occur in {@code s}. Each
     *     formal parameter occurs in s as a string like "#1" or "#4". This routine does not do
     *     proper parsing; for instance, if "#2" appears within a string in s, then 2 would still be
     *     in the result list.
     */
    public static List<Integer> parameterIndices(String s) {
        List<Integer> result = new ArrayList<>();
        Matcher matcher = UNANCHORED_PARAMETER_PATTERN.matcher(s);
        while (matcher.find()) {
            int idx = Integer.parseInt(matcher.group(1));
            result.add(idx);
        }
        return result;
    }

    ///////////////////////////////////////////////////////////////////////////
    /// Contexts
    ///

    /**
     * Context used to parse a flow expression. When parsing flow expression E in annotation
     * {@code @A(E)}, the context is the program element that is annotated by {@code @A(E)}.
     */
    public static class FlowExpressionContext {
        public final Receiver receiver;
        public final List<Receiver> arguments;
        public final Receiver outerReceiver;
        public final BaseContext checkerContext;
        /**
         * Whether or not the FlowExpressionParser is parsing the "member" part of a member select.
         */
        public final boolean parsingMember;
        /** Whether the TreePath should be used to find identifiers. Defaults to true. */
        public final boolean useLocalScope;

        /**
         * Creates context for parsing a flow expression.
         *
         * @param receiver used to replace "this" in a flow expression and used to resolve
         *     identifiers in the flow expression with an implicit "this"
         * @param arguments used to replace parameter references, e.g. #1, in flow expressions, null
         *     if no arguments
         * @param checkerContext used to create {@link
         *     org.checkerframework.dataflow.analysis.FlowExpressions.Receiver}s
         */
        public FlowExpressionContext(
                Receiver receiver, List<Receiver> arguments, BaseContext checkerContext) {
            this(receiver, receiver, arguments, checkerContext);
        }

        private FlowExpressionContext(
                Receiver receiver,
                Receiver outerReceiver,
                List<Receiver> arguments,
                BaseContext checkerContext) {
            this(receiver, outerReceiver, arguments, checkerContext, false, true);
        }

        private FlowExpressionContext(
                Receiver receiver,
                Receiver outerReceiver,
                List<Receiver> arguments,
                BaseContext checkerContext,
                boolean parsingMember,
                boolean useLocalScope) {
            assert checkerContext != null;
            this.receiver = receiver;
            this.arguments = arguments;
            this.outerReceiver = outerReceiver;
            this.checkerContext = checkerContext;
            this.parsingMember = parsingMember;
            this.useLocalScope = useLocalScope;
        }

        /**
         * Creates a {@link FlowExpressionContext} for the method declared in {@code
         * methodDeclaration}.
         *
         * @param methodDeclaration used translate parameter numbers in a flow expression to formal
         *     parameters of the method
         * @param enclosingTree used to look up fields and as type of "this" in flow expressions
         * @param checkerContext use to build FlowExpressions.Receiver
         * @return context created of {@code methodDeclaration}
         */
        public static FlowExpressionContext buildContextForMethodDeclaration(
                MethodTree methodDeclaration, Tree enclosingTree, BaseContext checkerContext) {
            return buildContextForMethodDeclaration(
                    methodDeclaration, TreeUtils.typeOf(enclosingTree), checkerContext);
        }

        /**
         * Creates a {@link FlowExpressionContext} for the method declared in {@code
         * methodDeclaration}.
         *
         * @param methodDeclaration used translate parameter numbers in a flow expression to formal
         *     parameters of the method
         * @param enclosingType used to look up fields and as type of "this" in flow expressions
         * @param checkerContext use to build FlowExpressions.Receiver
         * @return context created of {@code methodDeclaration}
         */
        public static FlowExpressionContext buildContextForMethodDeclaration(
                MethodTree methodDeclaration,
                TypeMirror enclosingType,
                BaseContext checkerContext) {

            Node receiver;
            if (methodDeclaration.getModifiers().getFlags().contains(Modifier.STATIC)) {
                Element classElt =
                        ElementUtils.enclosingClass(
                                TreeUtils.elementFromDeclaration(methodDeclaration));
                receiver = new ClassNameNode(enclosingType, classElt);
            } else {
                receiver = new ImplicitThisLiteralNode(enclosingType);
            }
            Receiver internalReceiver =
                    FlowExpressions.internalReprOf(
                            checkerContext.getAnnotationProvider(), receiver);
            List<Receiver> internalArguments = new ArrayList<>();
            for (VariableTree arg : methodDeclaration.getParameters()) {
                internalArguments.add(
                        FlowExpressions.internalReprOf(
                                checkerContext.getAnnotationProvider(),
                                new LocalVariableNode(arg, receiver)));
            }
            FlowExpressionContext flowExprContext =
                    new FlowExpressionContext(internalReceiver, internalArguments, checkerContext);
            return flowExprContext;
        }

        public static FlowExpressionContext buildContextForLambda(
                LambdaExpressionTree lambdaTree, TreePath path, BaseContext checkerContext) {
            TypeMirror enclosingType = TreeUtils.typeOf(TreeUtils.enclosingClass(path));
            Node receiver = new ImplicitThisLiteralNode(enclosingType);
            Receiver internalReceiver =
                    FlowExpressions.internalReprOf(
                            checkerContext.getAnnotationProvider(), receiver);
            List<Receiver> internalArguments = new ArrayList<>();
            for (VariableTree arg : lambdaTree.getParameters()) {
                internalArguments.add(
                        FlowExpressions.internalReprOf(
                                checkerContext.getAnnotationProvider(),
                                new LocalVariableNode(arg, receiver)));
            }
            FlowExpressionContext flowExprContext =
                    new FlowExpressionContext(internalReceiver, internalArguments, checkerContext);
            return flowExprContext;
        }

        /**
         * Creates a {@link FlowExpressionContext} for the method declared in {@code
         * methodDeclaration}.
         *
         * @param methodDeclaration used translate parameter numbers in a flow expression to formal
         *     parameters of the method
         * @param currentPath to find the enclosing class, which is used to look up fields and as
         *     type of "this" in flow expressions
         * @param checkerContext use to build FlowExpressions.Receiver
         * @return context created of {@code methodDeclaration}
         */
        public static FlowExpressionContext buildContextForMethodDeclaration(
                MethodTree methodDeclaration, TreePath currentPath, BaseContext checkerContext) {
            Tree classTree = TreeUtils.enclosingClass(currentPath);
            return buildContextForMethodDeclaration(methodDeclaration, classTree, checkerContext);
        }

        /**
         * @return a {@link FlowExpressionContext} for the class {@code classTree} as seen at the
         *     class declaration.
         */
        public static FlowExpressionContext buildContextForClassDeclaration(
                ClassTree classTree, BaseContext checkerContext) {
            Node receiver = new ImplicitThisLiteralNode(TreeUtils.typeOf(classTree));

            Receiver internalReceiver =
                    FlowExpressions.internalReprOf(
                            checkerContext.getAnnotationProvider(), receiver);
            List<Receiver> internalArguments = new ArrayList<>();
            FlowExpressionContext flowExprContext =
                    new FlowExpressionContext(internalReceiver, internalArguments, checkerContext);
            return flowExprContext;
        }

        /**
         * @return a {@link FlowExpressionContext} for the method {@code methodInvocation}
         *     (represented as a {@link Node} as seen at the method use (i.e., at a method call
         *     site).
         */
        public static FlowExpressionContext buildContextForMethodUse(
                MethodInvocationNode methodInvocation, BaseContext checkerContext) {
            Node receiver = methodInvocation.getTarget().getReceiver();
            Receiver internalReceiver =
                    FlowExpressions.internalReprOf(
                            checkerContext.getAnnotationProvider(), receiver);
            List<Receiver> internalArguments = new ArrayList<>();
            for (Node arg : methodInvocation.getArguments()) {
                internalArguments.add(
                        FlowExpressions.internalReprOf(
                                checkerContext.getAnnotationProvider(), arg));
            }
            FlowExpressionContext flowExprContext =
                    new FlowExpressionContext(internalReceiver, internalArguments, checkerContext);
            return flowExprContext;
        }

        /**
         * @return a {@link FlowExpressionContext} for the method {@code methodInvocation}
         *     (represented as a {@link MethodInvocationTree} as seen at the method use (i.e., at a
         *     method call site).
         */
        public static FlowExpressionContext buildContextForMethodUse(
                MethodInvocationTree methodInvocation, BaseContext checkerContext) {
            ExpressionTree receiverTree = TreeUtils.getReceiverTree(methodInvocation);
            FlowExpressions.Receiver receiver;
            if (receiverTree == null) {
                receiver =
                        FlowExpressions.internalReprOfImplicitReceiver(
                                TreeUtils.elementFromUse(methodInvocation));
            } else {
                receiver =
                        FlowExpressions.internalReprOf(
                                checkerContext.getAnnotationProvider(), receiverTree);
            }

            List<? extends ExpressionTree> args = methodInvocation.getArguments();
            List<FlowExpressions.Receiver> argReceivers = new ArrayList<>(args.size());
            for (ExpressionTree argTree : args) {
                argReceivers.add(
                        FlowExpressions.internalReprOf(
                                checkerContext.getAnnotationProvider(), argTree));
            }

            return new FlowExpressionContext(receiver, argReceivers, checkerContext);
        }

        /**
         * @return a {@link FlowExpressionContext} for the constructor {@code n} (represented as a
         *     {@link Node} as seen at the method use (i.e., at a method call site).
         */
        public static FlowExpressionContext buildContextForNewClassUse(
                ObjectCreationNode n, BaseContext checkerContext) {

            // This returns an FlowExpressions.Unknown with the type set to the class in which the
            // constructor is declared
            Receiver internalReceiver =
                    FlowExpressions.internalReprOf(checkerContext.getAnnotationProvider(), n);

            List<Receiver> internalArguments = new ArrayList<>();
            for (Node arg : n.getArguments()) {
                internalArguments.add(
                        FlowExpressions.internalReprOf(
                                checkerContext.getAnnotationProvider(), arg));
            }

            FlowExpressionContext flowExprContext =
                    new FlowExpressionContext(internalReceiver, internalArguments, checkerContext);

            return flowExprContext;
        }

        /**
         * Returns a copy of the context that differs in that it has a different receiver and
         * parsingMember is set to true. The outer receiver remains unchanged.
         */
        public FlowExpressionContext copyChangeToParsingMemberOfReceiver(Receiver receiver) {
            return new FlowExpressionContext(
                    receiver,
                    outerReceiver,
                    arguments,
                    checkerContext,
                    /*parsingMember=*/ true,
                    useLocalScope);
        }

        /**
         * Returns a copy of the context that differs in that it uses the outer receiver as main
         * receiver (and also retains it as the outer receiver), and parsingMember is set to false.
         */
        public FlowExpressionContext copyAndUseOuterReceiver() {
            return new FlowExpressionContext(
                    outerReceiver, // NOTE different than in this object
                    outerReceiver,
                    arguments,
                    checkerContext,
                    /*parsingMember=*/ false,
                    useLocalScope);
        }

        /**
         * Returns a copy of the context that differs in that useLocalScope is set to the given
         * value.
         */
        public FlowExpressionContext copyAndSetUseLocalScope(boolean useLocalScope) {
            return new FlowExpressionContext(
                    receiver,
                    outerReceiver,
                    arguments,
                    checkerContext,
                    parsingMember,
                    useLocalScope);
        }
    }

    /**
     * Returns the type of the inner most enclosing class.Type.noType is returned if no enclosing
     * class is found. This is in contrast to {@link DeclaredType#getEnclosingType()} which returns
     * the type of the inner most instance. If the inner most enclosing class is static this method
     * will return the type of that class where as {@link DeclaredType#getEnclosingType()} will
     * return the type of the inner most enclosing class that is not static.
     *
     * @param type a DeclaredType
     * @return the type of the innermost enclosing class or Type.noType
     */
    private static TypeMirror getTypeOfEnclosingClass(DeclaredType type) {
        if (type instanceof ClassType) {
            // enclClass() needs to be called on tsym.owner,
            // otherwise it simply returns tsym.
            Symbol sym = ((ClassType) type).tsym.owner;

            if (sym == null) {
                return Type.noType;
            }

            ClassSymbol cs = sym.enclClass();

            if (cs == null) {
                return Type.noType;
            }

            return cs.asType();
        } else {
            return type.getEnclosingType();
        }
    }

    public static Receiver internalReprOfVariable(AnnotatedTypeFactory provider, VariableTree tree)
            throws FlowExpressionParseException {
        Element elt = TreeUtils.elementFromDeclaration(tree);

        if (elt.getKind() == ElementKind.LOCAL_VARIABLE
                || elt.getKind() == ElementKind.RESOURCE_VARIABLE
                || elt.getKind() == ElementKind.EXCEPTION_PARAMETER
                || elt.getKind() == ElementKind.PARAMETER) {
            return new LocalVariable(elt);
        }
        Receiver receiverF = FlowExpressions.internalReprOfImplicitReceiver(elt);
        FlowExpressionParseUtil.FlowExpressionContext context =
                new FlowExpressionParseUtil.FlowExpressionContext(
                        receiverF, null, provider.getContext());
        return FlowExpressionParseUtil.parse(
                tree.getName().toString(), context, provider.getPath(tree), false);
    }

    ///////////////////////////////////////////////////////////////////////////
    /// Exceptions
    ///

    /**
     * An exception that indicates a parse error. Call {@link #getResult} to obtain a {@link Result}
     * that can be used for error reporting.
     */
    public static class FlowExpressionParseException extends Exception {
        private static final long serialVersionUID = 2L;
        private @CompilerMessageKey String errorKey;
        public final Object[] args;

        public FlowExpressionParseException(@CompilerMessageKey String errorKey, Object... args) {
            this(null, errorKey, args);
        }

        public FlowExpressionParseException(
                Throwable cause, @CompilerMessageKey String errorKey, Object... args) {
            super(cause);
            this.errorKey = errorKey;
            this.args = args;
        }

        @Override
        public String getMessage() {
            return errorKey + " " + Arrays.toString(args);
        }

        /** Return a Result that can be used for error reporting. */
        public Result getResult() {
            return Result.failure(errorKey, args);
        }

        public boolean isFlowParseError() {
            return errorKey.endsWith("flowexpr.parse.error");
        }
    }

    /**
     * Returns a {@link FlowExpressionParseException} for the expression {@code expr} with
     * explanation {@code explanation}.
     */
    private static FlowExpressionParseException constructParserException(
            String expr, String explanation) {
        if (expr == null) {
            throw new Error("Must have an expression.");
        }
        if (explanation == null) {
            throw new Error("Must have an explanation.");
        }
        return new FlowExpressionParseException(
                (Throwable) null,
                "flowexpr.parse.error",
                "Invalid '" + expr + "' because " + explanation);
    }
}<|MERGE_RESOLUTION|>--- conflicted
+++ resolved
@@ -173,15 +173,6 @@
         } else {
             String message;
             if (expression.equals("#0")) {
-<<<<<<< HEAD
-                message = "Use \"this\" for the receiver or \"#1\" for the first formal parameter.";
-            } else {
-                message = String.format("unrecognized expression '%s'", expression);
-            }
-            throw constructParserException(
-                    expression,
-                    message + (context.parsingMember ? " in context with parsingMember=true" : ""));
-=======
                 message =
                         "one should use \"this\" for the receiver or \"#1\" for the first formal parameter";
             } else {
@@ -191,7 +182,6 @@
                 message += " in a context with parsingMember=true";
             }
             throw constructParserException(expression, message);
->>>>>>> 2d527bc2
         }
     }
 
