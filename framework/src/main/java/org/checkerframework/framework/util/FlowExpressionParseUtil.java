package org.checkerframework.framework.util;

import com.sun.source.tree.ClassTree;
import com.sun.source.tree.ExpressionTree;
import com.sun.source.tree.LambdaExpressionTree;
import com.sun.source.tree.MethodInvocationTree;
import com.sun.source.tree.MethodTree;
import com.sun.source.tree.Tree;
import com.sun.source.tree.VariableTree;
import com.sun.source.util.TreePath;
import com.sun.tools.javac.code.Symbol;
import com.sun.tools.javac.code.Symbol.ClassSymbol;
import com.sun.tools.javac.code.Symbol.MethodSymbol;
import com.sun.tools.javac.code.Symbol.PackageSymbol;
import com.sun.tools.javac.code.Type;
import com.sun.tools.javac.code.Type.ArrayType;
import com.sun.tools.javac.code.Type.ClassType;
import java.util.ArrayList;
import java.util.List;
import java.util.regex.Matcher;
import java.util.regex.Pattern;
import javax.annotation.processing.ProcessingEnvironment;
import javax.lang.model.element.Element;
import javax.lang.model.element.ElementKind;
import javax.lang.model.element.ExecutableElement;
import javax.lang.model.element.Modifier;
import javax.lang.model.element.TypeElement;
import javax.lang.model.element.VariableElement;
import javax.lang.model.type.DeclaredType;
import javax.lang.model.type.TypeKind;
import javax.lang.model.type.TypeMirror;
import javax.lang.model.util.Elements;
import javax.lang.model.util.Types;
import org.checkerframework.checker.compilermsgs.qual.CompilerMessageKey;
import org.checkerframework.dataflow.analysis.FlowExpressions;
import org.checkerframework.dataflow.analysis.FlowExpressions.ArrayAccess;
import org.checkerframework.dataflow.analysis.FlowExpressions.ClassName;
import org.checkerframework.dataflow.analysis.FlowExpressions.FieldAccess;
import org.checkerframework.dataflow.analysis.FlowExpressions.LocalVariable;
import org.checkerframework.dataflow.analysis.FlowExpressions.MethodCall;
import org.checkerframework.dataflow.analysis.FlowExpressions.Receiver;
import org.checkerframework.dataflow.analysis.FlowExpressions.ThisReference;
import org.checkerframework.dataflow.analysis.FlowExpressions.ValueLiteral;
import org.checkerframework.dataflow.cfg.node.ClassNameNode;
import org.checkerframework.dataflow.cfg.node.ImplicitThisLiteralNode;
import org.checkerframework.dataflow.cfg.node.LocalVariableNode;
import org.checkerframework.dataflow.cfg.node.MethodInvocationNode;
import org.checkerframework.dataflow.cfg.node.Node;
import org.checkerframework.dataflow.cfg.node.ObjectCreationNode;
import org.checkerframework.framework.source.Result;
import org.checkerframework.framework.type.AnnotatedTypeFactory;
import org.checkerframework.javacutil.ElementUtils;
import org.checkerframework.javacutil.Pair;
import org.checkerframework.javacutil.Resolver;
import org.checkerframework.javacutil.TreeUtils;
import org.checkerframework.javacutil.TypesUtils;
import org.checkerframework.javacutil.trees.TreeBuilder;

/**
 * A collection of helper methods to parse a string that represents a restricted Java expression.
 * Such expressions can be found in annotations (e.g., to specify a pre- or postcondition).
 */
public class FlowExpressionParseUtil {

    /**
     * Regular expression for an identifier. Permits '$' in the name, though that character never
     * appears in Java source code.
     */
    protected static final String IDENTIFIER_REGEX = "[a-zA-Z_$][a-zA-Z_$0-9]*";
    /** Regular expression for a formal parameter use. */
    protected static final String PARAMETER_REGEX = "#([1-9][0-9]*)";

    /** Regular expression for a string literal. */
    // Regex can be found at, for example, http://stackoverflow.com/a/481587/173852
    protected static final String STRING_REGEX = "\"(?:[^\"\\\\]|\\\\.)*\"";

    /** Unanchored; can be used to find all formal parameter uses. */
    protected static final Pattern UNANCHORED_PARAMETER_PATTERN = Pattern.compile(PARAMETER_REGEX);

    /** Returns a Pattern, anchored at the beginning and end, for the regex. */
    private static Pattern anchored(String regex) {
        return Pattern.compile("^" + regex + "$");
    }

    // Each of the below patterns is anchored with ^...$.
    /** Matches a parameter. */
    protected static final Pattern PARAMETER_PATTERN = anchored(PARAMETER_REGEX);
    /** Matches an identifier. */
    protected static final Pattern IDENTIFIER_PATTERN = anchored(IDENTIFIER_REGEX);
<<<<<<< HEAD
    /** Matches an identifier. */
    protected static final Pattern STARTS_WITH_IDENTIFIER_PATTERN =
            Pattern.compile("^(" + IDENTIFIER_REGEX + ")");
=======
    /** Matches a string starting with an identifier. */
    protected static final Pattern STARTS_WITH_IDENTIFIER_PATTERN =
            anchored("(" + IDENTIFIER_REGEX + ").*");
>>>>>>> fa8e76f0
    /** Matches integer literals. */
    protected static final Pattern INT_PATTERN = anchored("[-+]?[0-9]+");
    /** Matches long literals. */
    protected static final Pattern LONG_PATTERN = anchored("[-+]?[0-9]+[Ll]");
    /** Matches (some) floating-point and double literals. */
    protected static final Pattern FLOAT_PATTERN = anchored("[+-]?([0-9]+[.][0-9]*|[.][0-9]+)");

    /** Matches string literals. */
    protected static final Pattern STRING_PATTERN = anchored(STRING_REGEX);
    /** Matches an expression contained in matching start and end parentheses. */
    protected static final Pattern PARENTHESES_PATTERN = anchored("\\((.*)\\)");
    /** Matches an expression that starts with a string. */
    protected static final Pattern STARTS_WITH_STRING_PATTERN =
<<<<<<< HEAD
            Pattern.compile("^(" + STRING_REGEX + ")");
=======
            anchored("(" + STRING_REGEX + ").*");
>>>>>>> fa8e76f0
    /** Matches member select on a string, such as {@code "hello".length}. */
    protected static final Pattern STRING_SELECT_PATTERN =
            anchored("(" + STRING_REGEX + ")" + "\\.(.*)");

    /**
     * Parse a string and return its representation as a {@link Receiver}, or throw an {@link
     * FlowExpressionParseException}.
     *
     * @param expression flow expression to parse
     * @param context information about any receiver and arguments
     * @param localScope path to local scope to use
     * @param useLocalScope whether {@code localScope} should be used to resolve identifiers
     */
    public static FlowExpressions.Receiver parse(
            String expression,
            FlowExpressionContext context,
            TreePath localScope,
            boolean useLocalScope)
            throws FlowExpressionParseException {
        context.useLocalScope = useLocalScope;
        FlowExpressions.Receiver result = parseHelper(expression, context, localScope);
        if (result instanceof ClassName && !expression.endsWith("class")) {
            throw constructParserException(
                    expression, "a class name cannot terminate a flow expression string");
        }
        return result;
    }

    private static FlowExpressions.Receiver parseHelper(
            String expression, FlowExpressionContext context, TreePath path)
            throws FlowExpressionParseException {
        expression = expression.trim();

        ProcessingEnvironment env = context.checkerContext.getProcessingEnvironment();
        Types types = env.getTypeUtils();

        if (isNullLiteral(expression, context)) {
            return parseNullLiteral(expression, types);
        } else if (isIntLiteral(expression, context)) {
            return parseIntLiteral(expression, types);
        } else if (isLongLiteral(expression, context)) {
            return parseLongLiteral(expression, types);
        } else if (isFloatLiteral(expression, context)) {
            throw constructParserException(
                    expression,
                    String.format("Cannot parse floating-point values '%s'", expression));
        } else if (isStringLiteral(expression, context)) {
            return parseStringLiteral(expression, types, env.getElementUtils());
        } else if (isThisLiteral(expression, context)) {
            return parseThis(expression, context);
        } else if (isSuperLiteral(expression, context)) {
            return parseSuper(expression, types, context);
        } else if (isIdentifier(expression, context)) {
            return parseIdentifier(expression, env, path, context);
        } else if (isParameter(expression, context)) {
            return parseParameter(expression, context);
        } else if (isArray(expression, context)) {
            return parseArray(expression, context, path);
        } else if (isMethodCall(expression, context)) {
            return parseMethodCall(expression, context, path, env);
        } else if (isMemberSelect(expression, context)) {
            return parseMemberSelect(expression, env, context, path);
        } else if (isParentheses(expression, context)) {
            return parseParentheses(expression, context, path);
        } else {
            throw constructParserException(
                    expression,
                    String.format("unrecognized expression '%s'", expression)
                            + (context.parsingMember ? " in context with parsingMember=true" : ""));
        }
    }

    private static boolean isMemberSelect(String s, FlowExpressionContext context) {
        return parseMemberSelect(s) != null;
    }

    /**
     * Matches a field access. First of returned pair is object and second is field.
     *
     * @param s expression string
     * @return pair of object and field
     */
    private static Pair<String, String> parseMemberSelect(String s) {
        Pair<Pair<String, String>, String> method = parseMethodCall(s);
        if (method != null && method.second.startsWith(".")) {
            return Pair.of(
                    method.first.first + "(" + method.first.second + ")",
                    method.second.substring(1));
        }

        Pair<Pair<String, String>, String> array = parseArray(s);
        if (array != null && array.second.startsWith(".")) {
            return Pair.of(
                    array.first.first + "[" + array.first.second + "]", array.second.substring(1));
        }

        Matcher m = STRING_SELECT_PATTERN.matcher(s);
        if (m.matches()) {
            return Pair.of(m.group(1), m.group(2));
        }

        int nextRParenPos = matchingCloseParen(s, 0, '(', ')');
        if (nextRParenPos != -1) {
            if (nextRParenPos + 1 < s.length() && s.charAt(nextRParenPos + 1) == '.') {
                String receiver = s.substring(0, nextRParenPos + 1);
                String remaining = s.substring(nextRParenPos + 2);
                return Pair.of(receiver, remaining);
            } else {
                return null;
            }
        }

        int i = s.indexOf(".");
        if (i == -1) {
            return null;
        }

        String receiver = s.substring(0, i);
        String remaining = s.substring(i + 1);

        return Pair.of(receiver, remaining);
    }

    private static Receiver parseMemberSelect(
            String s, ProcessingEnvironment env, FlowExpressionContext context, TreePath path)
            throws FlowExpressionParseException {
        Pair<String, String> select = parseMemberSelect(s);
        assert select != null : "isMemberSelect must be called first";

        Receiver receiver;
        String memberSelected;

        Resolver resolver = new Resolver(env);

        // Attempt to match a package and class name first.
        Pair<ClassName, String> classAndRemainingString =
                matchPackageAndClassNameWithinExpression(s, resolver, path);
        if (classAndRemainingString != null) {
            receiver = classAndRemainingString.first;
            memberSelected = classAndRemainingString.second;
            if (memberSelected == null) {
                throw constructParserException(
                        s, "a class cannot terminate a flow expression string");
            }
        } else {
            String receiverString = select.first;
            memberSelected = select.second;
            receiver = parseHelper(receiverString, context, path);
        }

        if (memberSelected.equals("class")) {
            if (receiver instanceof FlowExpressions.ClassName && !context.parsingMember) {
                return receiver;
            } else {
                throw constructParserException(s, "class is not a legal identifier");
            }
        }

        // Parse the rest, with a new receiver.
        FlowExpressionContext newContext = context.copyChangeToParsingMemberOfReceiver(receiver);
        return parseHelper(memberSelected, newContext, path);
    }

    // ########

    private static boolean isNullLiteral(String s, FlowExpressionContext context) {
        if (context.parsingMember) {
            return false;
        }
        return s.equals("null");
    }

    private static Receiver parseNullLiteral(String expression, Types types) {
        return new ValueLiteral(types.getNullType(), (Object) null);
    }

    private static boolean isIntLiteral(String s, FlowExpressionContext context) {
        if (context.parsingMember) {
            return false;
        }
        Matcher intMatcher = INT_PATTERN.matcher(s);
        return intMatcher.matches();
    }

    private static Receiver parseIntLiteral(String s, Types types) {
        int val = Integer.parseInt(s);
        return new ValueLiteral(types.getPrimitiveType(TypeKind.INT), val);
    }

    private static boolean isLongLiteral(String s, FlowExpressionContext context) {
        if (context.parsingMember) {
            return false;
        }
        Matcher longMatcher = LONG_PATTERN.matcher(s);
        return longMatcher.matches();
    }

    private static Receiver parseLongLiteral(String s, Types types) {
        // Remove L or l at the end of a long literal
        s = s.substring(0, s.length() - 1);
        long val = Long.parseLong(s);
        return new ValueLiteral(types.getPrimitiveType(TypeKind.LONG), val);
    }

    private static boolean isFloatLiteral(String s, FlowExpressionContext context) {
        if (context.parsingMember) {
            return false;
        }
        Matcher floatMatcher = FLOAT_PATTERN.matcher(s);
        return floatMatcher.matches();
    }

    /** Return true iff s is a string literal. */
    private static boolean isStringLiteral(String s, FlowExpressionContext context) {
        if (context.parsingMember) {
            return false;
        }
        Matcher stringMatcher = STRING_PATTERN.matcher(s);
        return stringMatcher.matches();
    }

    private static Receiver parseStringLiteral(String s, Types types, Elements elements) {
        TypeElement stringTypeElem = elements.getTypeElement("java.lang.String");
        return new ValueLiteral(
                types.getDeclaredType(stringTypeElem), s.substring(1, s.length() - 1));
    }

    private static boolean isThisLiteral(String s, FlowExpressionContext context) {
        if (context.parsingMember) {
            // TODO: this is probably wrong because you could have and inner class receiver
            // Outer.this
            return false;
        }
        // Do not allow "#0" because it's ambiguous:  a reader might assume that #0 is the first
        // formal parameter.
        return s.equals("this");
    }

    private static Receiver parseThis(String s, FlowExpressionContext context) {
        if (!(context.receiver == null || context.receiver.containsUnknown())) {
            // "this" is the receiver of the context
            return context.receiver;
        } else {
            return new ThisReference(context.receiver == null ? null : context.receiver.getType());
        }
    }

    private static boolean isSuperLiteral(String s, FlowExpressionContext context) {
        if (context.parsingMember) {
            return false;
        }
        return s.equals("super");
    }

    private static Receiver parseSuper(String s, Types types, FlowExpressionContext context)
            throws FlowExpressionParseException {
        // super literal
        List<? extends TypeMirror> superTypes = types.directSupertypes(context.receiver.getType());
        // find class supertype
        TypeMirror superType = null;
        for (TypeMirror t : superTypes) {
            // ignore interface types
            if (!(t instanceof ClassType)) {
                continue;
            }
            ClassType tt = (ClassType) t;
            if (!tt.isInterface()) {
                superType = t;
                break;
            }
        }
        if (superType == null) {
            throw constructParserException(s, "super class not found");
        }
        return new ThisReference(superType);
    }

    private static boolean isIdentifier(String s, FlowExpressionContext context) {
        return IDENTIFIER_PATTERN.matcher(s).matches();
    }

    private static Receiver parseIdentifier(
            String s, ProcessingEnvironment env, TreePath path, FlowExpressionContext context)
            throws FlowExpressionParseException {
        Resolver resolver = new Resolver(env);
        if (!context.parsingMember && context.useLocalScope) {
            // Attempt to match a local variable within the scope of the
            // given path before attempting to match a field.
            VariableElement varElem = resolver.findLocalVariableOrParameterOrField(s, path);
            if (varElem != null) {
                if (varElem.getKind() == ElementKind.FIELD) {
                    boolean isOriginalReceiver = context.receiver instanceof ThisReference;
                    return getReceiverField(s, context, isOriginalReceiver, varElem);
                } else {
                    return new LocalVariable(varElem);
                }
            }
        }

        // field access
        TypeMirror receiverType = context.receiver.getType();
        boolean originalReceiver = true;
        VariableElement fieldElem = null;

        if (receiverType.getKind() == TypeKind.ARRAY && s.equals("length")) {
            fieldElem = resolver.findField(s, receiverType, path);
        }

        // Search for field in each enclosing class.
        while (receiverType.getKind() == TypeKind.DECLARED) {
            fieldElem = resolver.findField(s, receiverType, path);
            if (fieldElem != null) {
                break;
            }
            receiverType = getTypeOfEnclosingClass((DeclaredType) receiverType);
            originalReceiver = false;
        }

        if (fieldElem != null && fieldElem.getKind() == ElementKind.FIELD) {
            return getReceiverField(s, context, originalReceiver, fieldElem);
        }

        // Class name
        Element classElem = resolver.findClass(s, path);
        TypeMirror classType = ElementUtils.getType(classElem);
        if (classType != null) {
            return new ClassName(classType);
        }
        throw constructParserException(s, "identifier not found");
    }

    private static Receiver getReceiverField(
            String s,
            FlowExpressionContext context,
            boolean originalReceiver,
            VariableElement fieldElem)
            throws FlowExpressionParseException {
        TypeMirror receiverType = context.receiver.getType();

        TypeMirror fieldType = ElementUtils.getType(fieldElem);
        if (ElementUtils.isStatic(fieldElem)) {
            Element classElem = fieldElem.getEnclosingElement();
            Receiver staticClassReceiver = new ClassName(ElementUtils.getType(classElem));
            return new FieldAccess(staticClassReceiver, fieldType, fieldElem);
        }
        Receiver locationOfField;
        if (originalReceiver) {
            locationOfField = context.receiver;
        } else {
            locationOfField =
                    FlowExpressions.internalReprOf(
                            context.checkerContext.getAnnotationProvider(),
                            new ImplicitThisLiteralNode(receiverType));
        }
        if (locationOfField instanceof ClassName) {
            throw constructParserException(
                    s, "a non-static field cannot have a class name as a receiver.");
        }
        return new FieldAccess(locationOfField, fieldType, fieldElem);
    }

    private static boolean isParameter(String s, FlowExpressionContext context) {
        if (context.parsingMember) {
            return false;
        }
        Matcher parameterMatcher = PARAMETER_PATTERN.matcher(s);
        return parameterMatcher.matches();
    }

    private static Receiver parseParameter(String s, FlowExpressionContext context)
            throws FlowExpressionParseException {
        Matcher parameterMatcher = PARAMETER_PATTERN.matcher(s);
        if (!parameterMatcher.matches()) {
            return null;
        }
        if (context.arguments == null) {
            throw constructParserException(s, "no parameter found");
        }
        int idx = -1;
        try {
            idx = Integer.parseInt(parameterMatcher.group(1));
        } catch (NumberFormatException e) {
            // cannot occur by the way the pattern is defined (matches only numbers)
            assert false;
        }
        if (idx > context.arguments.size()) {
            throw new FlowExpressionParseException(
                    "flowexpr.parse.index.too.big", Integer.toString(idx));
        }
        return context.arguments.get(idx - 1);
    }

    /**
     * Parse a method call. First of returned pair is a pair of method name and arguments. Second of
     * returned pair is a remaining string.
     *
     * @param s expression string
     * @return pair of (pair of method name and arguments) and remaining
     */
    private static Pair<Pair<String, String>, String> parseMethodCall(String s) {
        // Parse Identifier
        Matcher m = STARTS_WITH_IDENTIFIER_PATTERN.matcher(s);
        if (!m.matches()) {
            return null;
        }
        String ident = m.group(1);
        int i = ident.length();

        int rparenPos = matchingCloseParen(s, i, '(', ')');
        if (rparenPos == -1) {
            return null;
        }

        String arguments = s.substring(i + 1, rparenPos);
        String remaining = s.substring(rparenPos + 1);
        return Pair.of(Pair.of(ident, arguments), remaining);
    }

    private static boolean isMethodCall(String s, FlowExpressionContext contex) {
        Pair<Pair<String, String>, String> result = parseMethodCall(s);
        return result != null && result.second.isEmpty();
    }

    private static Receiver parseMethodCall(
            String s, FlowExpressionContext context, TreePath path, ProcessingEnvironment env)
            throws FlowExpressionParseException {
        Pair<Pair<String, String>, String> method = parseMethodCall(s);
        if (method == null) {
            return null;
        }

        String methodName = method.first.first;

        // parse parameter list
        String parameterList = method.first.second;
        List<Receiver> parameters =
                ParameterListParser.parseParameterList(
                        parameterList, true, context.copyAndUseOuterReceiver(), path);

        // get types for parameters
        List<TypeMirror> parameterTypes = new ArrayList<>();
        for (Receiver p : parameters) {
            parameterTypes.add(p.getType());
        }
        ExecutableElement methodElement = null;
        try {
            Element element = null;

            // try to find the correct method
            Resolver resolver = new Resolver(env);
            TypeMirror receiverType = context.receiver.getType();

            if (receiverType.getKind() == TypeKind.ARRAY) {
                element = resolver.findMethod(methodName, receiverType, path, parameterTypes);
            }

            // Search for method in each enclosing class.
            while (receiverType.getKind() == TypeKind.DECLARED) {
                element = resolver.findMethod(methodName, receiverType, path, parameterTypes);
                if (element.getKind() == ElementKind.METHOD) {
                    break;
                }
                receiverType = getTypeOfEnclosingClass((DeclaredType) receiverType);
            }

            if (element == null) {
                throw constructParserException(s, "element==null");
            }
            if (element.getKind() != ElementKind.METHOD) {
                throw constructParserException(s, "element.getKind()==" + element.getKind());
            }

            methodElement = (ExecutableElement) element;

            for (int i = 0; i < parameters.size(); i++) {
                VariableElement formal = methodElement.getParameters().get(i);
                TypeMirror formalType = formal.asType();
                Receiver actual = parameters.get(i);
                TypeMirror actualType = actual.getType();
                // boxing necessary
                if (TypesUtils.isBoxedPrimitive(formalType) && TypesUtils.isPrimitive(actualType)) {
                    MethodSymbol valueOfMethod = TreeBuilder.getValueOfMethod(env, formalType);
                    List<Receiver> p = new ArrayList<>();
                    p.add(actual);
                    Receiver boxedParam =
                            new MethodCall(formalType, valueOfMethod, new ClassName(formalType), p);
                    parameters.set(i, boxedParam);
                }
            }
        } catch (Throwable t) {
            throw constructParserException(s, t.getMessage());
        }
        assert methodElement != null;
        // TODO: reinstate this test, but issue a warning that the user
        // can override, rather than halting parsing which the user cannot override.
        /*if (!PurityUtils.isDeterministic(context.checkerContext.getAnnotationProvider(),
                methodElement)) {
            throw new FlowExpressionParseException(Result.failure(
                    "flowexpr.method.not.deterministic",
                    methodElement.getSimpleName()));
        }*/
        if (ElementUtils.isStatic(methodElement)) {
            Element classElem = methodElement.getEnclosingElement();
            Receiver staticClassReceiver = new ClassName(ElementUtils.getType(classElem));
            return new MethodCall(
                    ElementUtils.getType(methodElement),
                    methodElement,
                    staticClassReceiver,
                    parameters);
        } else {
            if (context.receiver instanceof ClassName) {
                throw constructParserException(
                        s, "a non-static method call cannot have a class name as a receiver.");
            }
            TypeMirror methodType =
                    TypesUtils.substituteMethodReturnType(
                            methodElement, context.receiver.getType(), env);
            return new MethodCall(methodType, methodElement, context.receiver, parameters);
        }
    }

    /**
     * Parse a array access. First of returned pair is a pair of an array to be accessed and an
     * index. Second of returned pair is a remaining string.
     *
     * @param s expression string
     * @return pair of (pair of an array to be accessed and an index) and remaining. Returns null if
     *     parsing fails.
     */
    private static Pair<Pair<String, String>, String> parseArray(String s) {
        int i = 0;
        while (i < s.length() && s.charAt(i) != '[') {
            i++;
        }

        if (i >= s.length()) {
            return null;
        }

        while (true) {
            int nextRBracketPos = matchingCloseParen(s, i, '[', ']');
            if (nextRBracketPos == -1) {
                return null;
            }

            int nextLBracketPos = nextRBracketPos + 1;
            if (nextLBracketPos < s.length() && s.charAt(nextLBracketPos) == '[') {
                i = nextLBracketPos;
                continue;
            }

            return Pair.of(
                    Pair.of(s.substring(0, i), s.substring(i + 1, nextRBracketPos)),
                    s.substring(nextLBracketPos));
        }
    }

    /**
     * Find occurrence of {@code close} that matches the occurrence of {@code open} at {@code
     * openPos}. Handles nested occurrences of "{@code open} ... {@code close}".
     *
     * @return matching occurrence of {@code close}, or -1 if not found
     */
    private static int matchingCloseParen(String s, int openPos, char open, char close) {
        // expect `open` at `openPos` in `s`
        if (s.length() <= openPos || s.charAt(openPos) != open) {
            return -1;
        }

        int i = openPos + 1;
        int depth = 1;
        while (i < s.length()) {
            char ch = s.charAt(i++);
            if (ch == '"') {
                i--;
                Matcher m = STARTS_WITH_STRING_PATTERN.matcher(s.substring(i));
                if (!m.matches()) {
                    break;
                }
                i += m.group(1).length();
            } else if (ch == open) {
                depth++;
            } else if (ch == close) {
                depth--;
                if (depth < 0) {
                    break;
                } else if (depth == 0) {
                    return i - 1;
                }
            }
        }
        return -1;
    }

    private static boolean isArray(String s, FlowExpressionContext context) {
        Pair<Pair<String, String>, String> result = parseArray(s);
        return result != null && result.second.isEmpty();
    }

    private static Receiver parseArray(String s, FlowExpressionContext context, TreePath path)
            throws FlowExpressionParseException {
        Pair<Pair<String, String>, String> array = parseArray(s);
        if (array == null) {
            return null;
        }

        String receiverStr = array.first.first;
        String indexStr = array.first.second;
        Receiver receiver = parseHelper(receiverStr, context, path);
        FlowExpressionContext contextForIndex = context.copyAndUseOuterReceiver();
        Receiver index = parseHelper(indexStr, contextForIndex, path);
        TypeMirror receiverType = receiver.getType();
        if (!(receiverType instanceof ArrayType)) {
            throw constructParserException(
                    s, String.format("receiver not an array: %s : %s", receiver, receiverType));
        }
        TypeMirror componentType = ((ArrayType) receiverType).getComponentType();
        ArrayAccess result = new ArrayAccess(componentType, receiver, index);
        return result;
    }

    // TODO: this returns true for "(a)+(b)" where the inital and final parens do not match.
    private static boolean isParentheses(String s, FlowExpressionContext contex) {
        return s.length() > 2 && s.charAt(0) == '(' && s.charAt(s.length() - 1) == ')';
    }

    private static Receiver parseParentheses(String s, FlowExpressionContext context, TreePath path)
            throws FlowExpressionParseException {
        if (!isParentheses(s, context)) {
            return null;
        }
        // TODO: this is the wrong thing for an expression like "(a)+(b)".
        String expressionString = s.substring(1, s.length() - 1);
        // Do not modify the value of recursiveCall, since a parenthesis match is essentially
        // a match to a no-op and should not semantically affect the parsing.
        return parseHelper(expressionString, context, path);
    }

    /**
     * Matches a substring of {@code expression} to a package and class name (starting from the
     * beginning of the string).
     *
     * @param expression the expression string that may start with a package and class name
     * @param resolver the {@code Resolver} for the current processing environment
     * @param path the tree path to the local scope
     * @return {@code null} if the expression string did not start with a package name; otherwise a
     *     {@code Pair} containing the {@code ClassName} for the matched class, and the remaining
     *     substring of the expression (possibly null) after the package and class name.
     * @throws FlowExpressionParseException if the entire expression string matches a package name
     *     (but no class name), or if a package name was matched but the class could not be found
     *     within the package (e.g., {@code "myExistingPackage.myNonExistentClass"}).
     */
    private static Pair<ClassName, String> matchPackageAndClassNameWithinExpression(
            String expression, Resolver resolver, TreePath path)
            throws FlowExpressionParseException {
        Pair<PackageSymbol, String> packageSymbolAndRemainingString =
                matchPackageNameWithinExpression(expression, resolver, path);

        if (packageSymbolAndRemainingString == null) {
            return null;
        }

        PackageSymbol packageSymbol = packageSymbolAndRemainingString.first;
        String packageRemainingString = packageSymbolAndRemainingString.second;

        Pair<String, String> select = parseMemberSelect(packageRemainingString);
        String classNameString;
        String remainingString;
        if (select != null) {
            classNameString = select.first;
            remainingString = select.second;
        } else {
            classNameString = packageRemainingString;
            remainingString = null;
        }
        ClassSymbol classSymbol;
        try {
            classSymbol = resolver.findClassInPackage(classNameString, packageSymbol, path);
        } catch (Throwable t) {
            throw constructParserException(
                    expression,
                    t.getMessage()
                            + " while looking up class "
                            + classNameString
                            + " in package "
                            + packageSymbol.toString());
        }
        if (classSymbol == null) {
            throw constructParserException(
                    expression,
                    "classSymbol==null when looking up class "
                            + classNameString
                            + " in package "
                            + packageSymbol.toString());
        }
        TypeMirror classType = ElementUtils.getType(classSymbol);
        if (classType == null) {
            throw constructParserException(
                    expression, "classType==null when looking for class symbol " + classSymbol);
        }
        return Pair.of(new ClassName(classType), remainingString);
    }

    /**
     * Greedily matches the longest substring of {@code expression} to a package (starting from the
     * beginning of the string).
     *
     * @param expression the expression string that may start with a package name
     * @param resolver the {@code Resolver} for the current processing environment
     * @param path the tree path to the local scope
     * @return {@code null} if the expression string did not start with a package name; otherwise a
     *     {@code Pair} containing the {@code PackageSymbol} for the matched package, and the
     *     remaining substring of the expression (always non-null) after the package name
     * @throws FlowExpressionParseException if the entire expression string matches a package name
     */
    private static Pair<PackageSymbol, String> matchPackageNameWithinExpression(
            String expression, Resolver resolver, TreePath path)
            throws FlowExpressionParseException {
        Pair<String, String> select = parseMemberSelect(expression);

        // To proceed past this point, at the minimum the expression must be composed of
        // packageName.className .  Do not remove the call to matches(), otherwise the dotMatcher
        // groups will not be filled in.
        if (select == null) {
            return null;
        }

        String packageName = select.first;
        String remainingString = select.second, remainingStringIfPackageMatched = remainingString;

        PackageSymbol result = null; // the result of this method call

        while (true) {
            // At this point, packageName is one component longer than result, and that extra
            // component appears in remainingString but not in remainingStringIfPackageMatched.  In
            // other words, result and remainingStringIfPackageMatched are consistent, and
            // packageName and remainingString are consistent.  Try to set result to account for the
            // extra component in packageName.
            PackageSymbol longerResult;
            try {
                longerResult = resolver.findPackage(packageName, path);
            } catch (Throwable t) {
                throw constructParserException(
                        expression, t.getMessage() + " while looking up package " + packageName);
            }
            if (longerResult == null) {
                break;
            }
            result = longerResult;
            remainingString = remainingStringIfPackageMatched;
            select = parseMemberSelect(remainingString);
            if (select != null) {
                packageName += "." + select.first;
                remainingStringIfPackageMatched = select.second;
            } else {
                // There are no dots in remainingString, so we are done.
                // Fail if the whole string represents a package, otherwise return.
                PackageSymbol wholeExpressionAsPackage;
                try {
                    wholeExpressionAsPackage = resolver.findPackage(expression, path);
                } catch (Throwable t) {
                    throw constructParserException(
                            expression, t.getMessage() + " while looking up package " + expression);
                }
                if (wholeExpressionAsPackage != null) {
                    // The entire expression matches a package name.
                    throw constructParserException(
                            expression, "a flow expression string cannot be just a package name");
                }
                break;
            }
        }

        if (result == null) {
            return null;
        }

        // an exception would have been thrown above if the entire expression is a package name
        assert remainingString != null;

        return Pair.of(result, remainingString);
    }

    /**
     * A very simple parser for parameter lists, i.e. strings of the form {@code a, b, c} for some
     * expressions {@code a}, {@code b} and {@code c}.
     */
    private static class ParameterListParser {

        /**
         * Parse a parameter list and return the parameters as a list (or throw a {@link
         * FlowExpressionParseException}).
         */
        private static List<Receiver> parseParameterList(
                String parameterString,
                boolean allowEmptyList,
                FlowExpressionContext context,
                TreePath path)
                throws FlowExpressionParseException {
            ArrayList<Receiver> result = new ArrayList<>();
            // the index of the character in 'parameterString' that the parser
            // is currently looking at
            int idx = 0;
            // how deeply are method calls nested at this point? callLevel is 0
            // in the beginning, and increases with every method call by 1. For
            // instance it would be 2 at the end of the following string:
            // "get(get(1,2,"
            int callLevel = 0;
            // is the parser currently in a string literal?
            boolean inString = false;
            while (true) {
                // end of string reached
                if (idx == parameterString.length()) {
                    // finish current param
                    if (inString) {
                        throw constructParserException(parameterString, "unterminated string");
                    } else if (callLevel > 0) {
                        throw constructParserException(
                                parameterString,
                                "unterminated method invocation, callLevel==" + callLevel);
                    } else {
                        finishParam(parameterString, allowEmptyList, context, path, result, idx);
                        return result;
                    }
                }

                // get next character
                char next = parameterString.charAt(idx);
                idx++;

                // case split on character
                switch (next) {
                    case ',':
                        if (inString) {
                            // stay in same state and consume the character
                        } else {
                            if (callLevel == 0) {
                                // parse first parameter
                                finishParam(
                                        parameterString,
                                        allowEmptyList,
                                        context,
                                        path,
                                        result,
                                        idx - 1);
                                // parse remaining parameters
                                List<Receiver> rest =
                                        parseParameterList(
                                                parameterString.substring(idx),
                                                false,
                                                context,
                                                path);
                                result.addAll(rest);
                                return result;
                            } else {
                                // not the outermost method call, defer parsing of
                                // this parameter list to recursive call.
                            }
                        }
                        break;
                    case '"':
                        // start or finish string
                        inString = !inString;
                        break;
                    case '(':
                        if (inString) {
                            // stay in same state and consume the character
                        } else {
                            callLevel++;
                        }
                        break;
                    case ')':
                        if (inString) {
                            // stay in same state and consume the character
                        } else {
                            if (callLevel == 0) {
                                throw constructParserException(parameterString, "callLevel==0");
                            } else {
                                callLevel--;
                            }
                        }
                        break;
                    case '\\':
                        idx++;
                        break;
                    default:
                        // stay in same state and consume the character
                        break;
                }
            }
        }

        private static void finishParam(
                String parameterString,
                boolean allowEmptyList,
                FlowExpressionContext context,
                TreePath path,
                ArrayList<Receiver> result,
                int idx)
                throws FlowExpressionParseException {
            if (idx == 0) {
                if (allowEmptyList) {
                    return;
                } else {
                    throw constructParserException(parameterString, "empty parameter list; idx==0");
                }
            } else {
                result.add(parseHelper(parameterString.substring(0, idx), context, path));
            }
        }
    }

    /**
     * @return a list of 1-based indices of all formal parameters that occur in {@code s}. Each
     *     formal parameter occurs in s as a string like "#1" or "#4". This routine does not do
     *     proper parsing; for instance, if "#2" appears within a string in s, then 2 would still be
     *     in the result list.
     */
    public static List<Integer> parameterIndices(String s) {
        List<Integer> result = new ArrayList<>();
        Matcher matcher = UNANCHORED_PARAMETER_PATTERN.matcher(s);
        while (matcher.find()) {
            int idx = Integer.parseInt(matcher.group(1));
            result.add(idx);
        }
        return result;
    }

    ///////////////////////////////////////////////////////////////////////////
    /// Contexts
    ///

    /**
     * Context used to parse a flow expression. When parsing flow expression E in annotation
     * {@code @A(E)}, the context is the program element that is annotated by {@code @A(E)}.
     */
    public static class FlowExpressionContext {
        public final Receiver receiver;
        public final List<Receiver> arguments;
        public final Receiver outerReceiver;
        public final BaseContext checkerContext;
        /**
         * Whether or not the FlowExpressionParser is parsing the "member" part of a member select.
         */
        public final boolean parsingMember;
        /** Whether the TreePath should be used to find identifiers. */
        public boolean useLocalScope;

        /**
         * Creates context for parsing a flow expression.
         *
         * @param receiver used to replace "this" in a flow expression and used to resolve
         *     identifiers in the flow expression with an implicit "this"
         * @param arguments used to replace parameter references, e.g. #1, in flow expressions, null
         *     if no arguments
         * @param checkerContext used to create {@link
         *     org.checkerframework.dataflow.analysis.FlowExpressions.Receiver}s
         */
        public FlowExpressionContext(
                Receiver receiver, List<Receiver> arguments, BaseContext checkerContext) {
            this(receiver, receiver, arguments, checkerContext);
        }

        private FlowExpressionContext(
                Receiver receiver,
                Receiver outerReceiver,
                List<Receiver> arguments,
                BaseContext checkerContext) {
            this(receiver, outerReceiver, arguments, checkerContext, false, true);
        }

        private FlowExpressionContext(
                Receiver receiver,
                Receiver outerReceiver,
                List<Receiver> arguments,
                BaseContext checkerContext,
                boolean parsingMember,
                boolean useLocalScope) {
            assert checkerContext != null;
            this.receiver = receiver;
            this.arguments = arguments;
            this.outerReceiver = outerReceiver;
            this.checkerContext = checkerContext;
            this.parsingMember = parsingMember;
            this.useLocalScope = useLocalScope;
        }

        /**
         * Creates a {@link FlowExpressionContext} for the method declared in {@code
         * methodDeclaration}.
         *
         * @param methodDeclaration used translate parameter numbers in a flow expression to formal
         *     parameters of the method
         * @param enclosingTree used to look up fields and as type of "this" in flow expressions
         * @param checkerContext use to build FlowExpressions.Receiver
         * @return context created of {@code methodDeclaration}
         */
        public static FlowExpressionContext buildContextForMethodDeclaration(
                MethodTree methodDeclaration, Tree enclosingTree, BaseContext checkerContext) {
            return buildContextForMethodDeclaration(
                    methodDeclaration, TreeUtils.typeOf(enclosingTree), checkerContext);
        }

        /**
         * Creates a {@link FlowExpressionContext} for the method declared in {@code
         * methodDeclaration}.
         *
         * @param methodDeclaration used translate parameter numbers in a flow expression to formal
         *     parameters of the method
         * @param enclosingType used to look up fields and as type of "this" in flow expressions
         * @param checkerContext use to build FlowExpressions.Receiver
         * @return context created of {@code methodDeclaration}
         */
        public static FlowExpressionContext buildContextForMethodDeclaration(
                MethodTree methodDeclaration,
                TypeMirror enclosingType,
                BaseContext checkerContext) {

            Node receiver;
            if (methodDeclaration.getModifiers().getFlags().contains(Modifier.STATIC)) {
                Element classElt =
                        ElementUtils.enclosingClass(
                                TreeUtils.elementFromDeclaration(methodDeclaration));
                receiver = new ClassNameNode(enclosingType, classElt);
            } else {
                receiver = new ImplicitThisLiteralNode(enclosingType);
            }
            Receiver internalReceiver =
                    FlowExpressions.internalReprOf(
                            checkerContext.getAnnotationProvider(), receiver);
            List<Receiver> internalArguments = new ArrayList<>();
            for (VariableTree arg : methodDeclaration.getParameters()) {
                internalArguments.add(
                        FlowExpressions.internalReprOf(
                                checkerContext.getAnnotationProvider(),
                                new LocalVariableNode(arg, receiver)));
            }
            FlowExpressionContext flowExprContext =
                    new FlowExpressionContext(internalReceiver, internalArguments, checkerContext);
            return flowExprContext;
        }

        public static FlowExpressionContext buildContextForLambda(
                LambdaExpressionTree lambdaTree, TreePath path, BaseContext checkerContext) {
            TypeMirror enclosingType = TreeUtils.typeOf(TreeUtils.enclosingClass(path));
            Node receiver = new ImplicitThisLiteralNode(enclosingType);
            Receiver internalReceiver =
                    FlowExpressions.internalReprOf(
                            checkerContext.getAnnotationProvider(), receiver);
            List<Receiver> internalArguments = new ArrayList<>();
            for (VariableTree arg : lambdaTree.getParameters()) {
                internalArguments.add(
                        FlowExpressions.internalReprOf(
                                checkerContext.getAnnotationProvider(),
                                new LocalVariableNode(arg, receiver)));
            }
            FlowExpressionContext flowExprContext =
                    new FlowExpressionContext(internalReceiver, internalArguments, checkerContext);
            return flowExprContext;
        }

        /**
         * Creates a {@link FlowExpressionContext} for the method declared in {@code
         * methodDeclaration}.
         *
         * @param methodDeclaration used translate parameter numbers in a flow expression to formal
         *     parameters of the method
         * @param currentPath to find the enclosing class, which is used to look up fields and as
         *     type of "this" in flow expressions
         * @param checkerContext use to build FlowExpressions.Receiver
         * @return context created of {@code methodDeclaration}
         */
        public static FlowExpressionContext buildContextForMethodDeclaration(
                MethodTree methodDeclaration, TreePath currentPath, BaseContext checkerContext) {
            Tree classTree = TreeUtils.enclosingClass(currentPath);
            return buildContextForMethodDeclaration(methodDeclaration, classTree, checkerContext);
        }

        /**
         * @return a {@link FlowExpressionContext} for the class {@code classTree} as seen at the
         *     class declaration.
         */
        public static FlowExpressionContext buildContextForClassDeclaration(
                ClassTree classTree, BaseContext checkerContext) {
            Node receiver = new ImplicitThisLiteralNode(TreeUtils.typeOf(classTree));

            Receiver internalReceiver =
                    FlowExpressions.internalReprOf(
                            checkerContext.getAnnotationProvider(), receiver);
            List<Receiver> internalArguments = new ArrayList<>();
            FlowExpressionContext flowExprContext =
                    new FlowExpressionContext(internalReceiver, internalArguments, checkerContext);
            return flowExprContext;
        }

        /**
         * @return a {@link FlowExpressionContext} for the method {@code methodInvocation}
         *     (represented as a {@link Node} as seen at the method use (i.e., at a method call
         *     site).
         */
        public static FlowExpressionContext buildContextForMethodUse(
                MethodInvocationNode methodInvocation, BaseContext checkerContext) {
            Node receiver = methodInvocation.getTarget().getReceiver();
            Receiver internalReceiver =
                    FlowExpressions.internalReprOf(
                            checkerContext.getAnnotationProvider(), receiver);
            List<Receiver> internalArguments = new ArrayList<>();
            for (Node arg : methodInvocation.getArguments()) {
                internalArguments.add(
                        FlowExpressions.internalReprOf(
                                checkerContext.getAnnotationProvider(), arg));
            }
            FlowExpressionContext flowExprContext =
                    new FlowExpressionContext(internalReceiver, internalArguments, checkerContext);
            return flowExprContext;
        }

        /**
         * @return a {@link FlowExpressionContext} for the method {@code methodInvocation}
         *     (represented as a {@link MethodInvocationTree} as seen at the method use (i.e., at a
         *     method call site).
         */
        public static FlowExpressionContext buildContextForMethodUse(
                MethodInvocationTree methodInvocation, BaseContext checkerContext) {
            ExpressionTree receiverTree = TreeUtils.getReceiverTree(methodInvocation);
            FlowExpressions.Receiver receiver;
            if (receiverTree == null) {
                receiver =
                        FlowExpressions.internalReprOfImplicitReceiver(
                                TreeUtils.elementFromUse(methodInvocation));
            } else {
                receiver =
                        FlowExpressions.internalReprOf(
                                checkerContext.getAnnotationProvider(), receiverTree);
            }

            List<? extends ExpressionTree> args = methodInvocation.getArguments();
            List<FlowExpressions.Receiver> argReceivers = new ArrayList<>(args.size());
            for (ExpressionTree argTree : args) {
                argReceivers.add(
                        FlowExpressions.internalReprOf(
                                checkerContext.getAnnotationProvider(), argTree));
            }

            return new FlowExpressionContext(receiver, argReceivers, checkerContext);
        }

        /**
         * @return a {@link FlowExpressionContext} for the constructor {@code n} (represented as a
         *     {@link Node} as seen at the method use (i.e., at a method call site).
         */
        public static FlowExpressionContext buildContextForNewClassUse(
                ObjectCreationNode n, BaseContext checkerContext) {

            // This returns an FlowExpressions.Unknown with the type set to the class in which the
            // constructor is declared
            Receiver internalReceiver =
                    FlowExpressions.internalReprOf(checkerContext.getAnnotationProvider(), n);

            List<Receiver> internalArguments = new ArrayList<>();
            for (Node arg : n.getArguments()) {
                internalArguments.add(
                        FlowExpressions.internalReprOf(
                                checkerContext.getAnnotationProvider(), arg));
            }

            FlowExpressionContext flowExprContext =
                    new FlowExpressionContext(internalReceiver, internalArguments, checkerContext);

            return flowExprContext;
        }

        /**
         * Returns a copy of the context that differs in that it has a different receiver and
         * parsingMember is set to true. The outer receiver remains unchanged.
         */
        public FlowExpressionContext copyChangeToParsingMemberOfReceiver(Receiver receiver) {
            return new FlowExpressionContext(
                    receiver,
                    outerReceiver,
                    arguments,
                    checkerContext,
                    /*parsingMember=*/ true,
                    useLocalScope);
        }

        /**
         * Returns a copy of the context that differs in that it uses the outer receiver as main
         * receiver (and also uses it as the outer receiver).
         */
        public FlowExpressionContext copyAndUseOuterReceiver() {
            return new FlowExpressionContext(
                    outerReceiver,
                    outerReceiver,
                    arguments,
                    checkerContext,
                    /*parsingMember=*/ false,
                    useLocalScope);
        }
    }

    /**
     * Returns the type of the inner most enclosing class.Type.noType is returned if no enclosing
     * class is found. This is in contrast to {@link DeclaredType#getEnclosingType()} which returns
     * the type of the inner most instance. If the inner most enclosing class is static this method
     * will return the type of that class where as {@link DeclaredType#getEnclosingType()} will
     * return the type of the inner most enclosing class that is not static.
     *
     * @param type a DeclaredType
     * @return the type of the innermost enclosing class or Type.noType
     */
    private static TypeMirror getTypeOfEnclosingClass(DeclaredType type) {
        if (type instanceof ClassType) {
            // enclClass() needs to be called on tsym.owner,
            // otherwise it simply returns tsym.
            Symbol sym = ((ClassType) type).tsym.owner;

            if (sym == null) {
                return Type.noType;
            }

            ClassSymbol cs = sym.enclClass();

            if (cs == null) {
                return Type.noType;
            }

            return cs.asType();
        } else {
            return type.getEnclosingType();
        }
    }

    public static Receiver internalReprOfVariable(AnnotatedTypeFactory provider, VariableTree tree)
            throws FlowExpressionParseException {
        Element elt = TreeUtils.elementFromDeclaration(tree);

        if (elt.getKind() == ElementKind.LOCAL_VARIABLE
                || elt.getKind() == ElementKind.RESOURCE_VARIABLE
                || elt.getKind() == ElementKind.EXCEPTION_PARAMETER
                || elt.getKind() == ElementKind.PARAMETER) {
            return new LocalVariable(elt);
        }
        Receiver receiverF = FlowExpressions.internalReprOfImplicitReceiver(elt);
        FlowExpressionParseUtil.FlowExpressionContext context =
                new FlowExpressionParseUtil.FlowExpressionContext(
                        receiverF, null, provider.getContext());
        return FlowExpressionParseUtil.parse(
                tree.getName().toString(), context, provider.getPath(tree), false);
    }

    ///////////////////////////////////////////////////////////////////////////
    /// Exceptions
    ///

    /**
     * An exception that indicates a parse error. Call {@link #getResult} to obtain a {@link Result}
     * that can be used for error reporting.
     */
    public static class FlowExpressionParseException extends Exception {
        private static final long serialVersionUID = 2L;
        private @CompilerMessageKey String errorKey;
        public final Object[] args;

        public FlowExpressionParseException(@CompilerMessageKey String errorKey, Object... args) {
            this(null, errorKey, args);
        }

        public FlowExpressionParseException(
                Throwable cause, @CompilerMessageKey String errorKey, Object... args) {
            super(cause);
            this.errorKey = errorKey;
            this.args = args;
        }

        public Result getResult() {
            return Result.failure(errorKey, args);
        }

        public boolean isFlowParseError() {
            return errorKey.endsWith("flowexpr.parse.error");
        }
    }

    /**
     * Returns a {@link FlowExpressionParseException} for the expression {@code expr} with
     * explanation {@code explanation}.
     */
    private static FlowExpressionParseException constructParserException(
            String expr, String explanation) {
        if (explanation == null) {
            throw new Error("Must have an explanation.");
        }
        return new FlowExpressionParseException(
                (Throwable) null, "flowexpr.parse.error", "'" + expr + "' because " + explanation);
    }
}<|MERGE_RESOLUTION|>--- conflicted
+++ resolved
@@ -87,15 +87,9 @@
     protected static final Pattern PARAMETER_PATTERN = anchored(PARAMETER_REGEX);
     /** Matches an identifier. */
     protected static final Pattern IDENTIFIER_PATTERN = anchored(IDENTIFIER_REGEX);
-<<<<<<< HEAD
-    /** Matches an identifier. */
-    protected static final Pattern STARTS_WITH_IDENTIFIER_PATTERN =
-            Pattern.compile("^(" + IDENTIFIER_REGEX + ")");
-=======
     /** Matches a string starting with an identifier. */
     protected static final Pattern STARTS_WITH_IDENTIFIER_PATTERN =
             anchored("(" + IDENTIFIER_REGEX + ").*");
->>>>>>> fa8e76f0
     /** Matches integer literals. */
     protected static final Pattern INT_PATTERN = anchored("[-+]?[0-9]+");
     /** Matches long literals. */
@@ -109,11 +103,7 @@
     protected static final Pattern PARENTHESES_PATTERN = anchored("\\((.*)\\)");
     /** Matches an expression that starts with a string. */
     protected static final Pattern STARTS_WITH_STRING_PATTERN =
-<<<<<<< HEAD
-            Pattern.compile("^(" + STRING_REGEX + ")");
-=======
             anchored("(" + STRING_REGEX + ").*");
->>>>>>> fa8e76f0
     /** Matches member select on a string, such as {@code "hello".length}. */
     protected static final Pattern STRING_SELECT_PATTERN =
             anchored("(" + STRING_REGEX + ")" + "\\.(.*)");
