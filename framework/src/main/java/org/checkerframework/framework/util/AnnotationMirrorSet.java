package org.checkerframework.framework.util;

import java.util.Collection;
import java.util.Iterator;
import java.util.Set;
import java.util.TreeSet;
import javax.lang.model.element.AnnotationMirror;
import org.checkerframework.javacutil.AnnotationUtils;

/**
 * The Set interface defines many methods with respect to the equals method. This implementation of
 * Set violates those specifications, but fulfills the same property using {@link
 * AnnotationUtils#areSame} rather than equals.
 *
 * <p>For example, the specification for the contains(Object o) method says: "returns true if and
 * only if this collection contains at least one element e such that (o == null ? e == null : o
 * .equals(e))." The specification for {@link AnnotationMirrorSet#contains} is "returns true if and
 * only if this collection contains at least one element e such that (o == null ? e == null :
 * AnnotationUtils.areSame(o, e))".
 *
 * <p>AnnotationMirror is an interface and not all implementing classes provide a correct equals
 * method; therefore, the existing implementations of Set cannot be used.
 */
public class AnnotationMirrorSet implements Set<AnnotationMirror> {
    private Set<AnnotationMirror> shadowSet = new TreeSet<>(AnnotationUtils.annotationOrdering());

    /** Default constructor. */
    public AnnotationMirrorSet() {}

    public AnnotationMirrorSet(Collection<? extends AnnotationMirror> values) {
        this();
        this.addAll(values);
    }

    @Override
    public int size() {
        return shadowSet.size();
    }

    @Override
    public boolean isEmpty() {
        return shadowSet.isEmpty();
    }

    @Override
    public boolean contains(Object o) {
        return o instanceof AnnotationMirror
                && AnnotationUtils.containsSame(shadowSet, (AnnotationMirror) o);
    }

    @Override
    public Iterator<AnnotationMirror> iterator() {
        return shadowSet.iterator();
    }

    @Override
    public Object[] toArray() {
        return shadowSet.toArray();
    }

    @Override
    public <T> T[] toArray(T[] a) {
        return shadowSet.toArray(a);
    }

    @Override
    public boolean add(AnnotationMirror annotationMirror) {
        if (contains(annotationMirror)) {
            return false;
        }
        shadowSet.add(annotationMirror);
        return true;
    }

    @Override
    public boolean remove(Object o) {
        if (o instanceof AnnotationMirror) {
            AnnotationMirror found = AnnotationUtils.getSame(shadowSet, (AnnotationMirror) o);
            return found != null && shadowSet.remove(found);
        }
        return false;
    }

    @Override
    public boolean containsAll(Collection<?> c) {
        for (Object o : c) {
            if (!contains(o)) {
                return false;
            }
        }
        return true;
    }

    @Override
    public boolean addAll(Collection<? extends AnnotationMirror> c) {
        boolean result = true;
        for (AnnotationMirror a : c) {
            if (!add(a)) {
                result = false;
            }
        }
        return result;
    }

    @Override
    public boolean retainAll(Collection<?> c) {
        Set<AnnotationMirror> newSet = new TreeSet<>(AnnotationUtils.annotationOrdering());
        for (Object o : c) {
            if (contains(o)) {
                newSet.add((AnnotationMirror) o);
            }
        }
        if (newSet.size() != shadowSet.size()) {
            shadowSet = newSet;
            return true;
        }
        return false;
    }

    @Override
    public boolean removeAll(Collection<?> c) {
        boolean result = true;
        for (Object a : c) {
            if (!remove(a)) {
                result = false;
            }
        }
        return result;
    }

    @Override
    public void clear() {
        shadowSet.clear();
    }

    /**
     * Returns a new {@link AnnotationMirrorSet} that contains {@code value}.
     *
     * @param value AnnotationMirror to put in the set
     * @return a new {@link AnnotationMirrorSet} that contains {@code value}.
     */
<<<<<<< HEAD
    public static AnnotationMirrorSet singleton(AnnotationMirror value) {
=======
    public static AnnotationMirrorSet singleElementSet(AnnotationMirror value) {
>>>>>>> ab526df0
        AnnotationMirrorSet newSet = new AnnotationMirrorSet();
        newSet.add(value);
        return newSet;
    }
}<|MERGE_RESOLUTION|>--- conflicted
+++ resolved
@@ -139,11 +139,7 @@
      * @param value AnnotationMirror to put in the set
      * @return a new {@link AnnotationMirrorSet} that contains {@code value}.
      */
-<<<<<<< HEAD
-    public static AnnotationMirrorSet singleton(AnnotationMirror value) {
-=======
     public static AnnotationMirrorSet singleElementSet(AnnotationMirror value) {
->>>>>>> ab526df0
         AnnotationMirrorSet newSet = new AnnotationMirrorSet();
         newSet.add(value);
         return newSet;
