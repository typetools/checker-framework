--- conflicted
+++ resolved
@@ -127,18 +127,11 @@
 
     /** Assert that required jars exist. */
     protected void assertValidState() {
-<<<<<<< HEAD
-        if (PluginUtil.getJreVersion() == 8) {
-            assertFilesExist(Arrays.asList(javacJar, jdkJar, checkerJar, checkerQualJar));
-        } else {
-            assertFilesExist(Arrays.asList(checkerJar, checkerQualJar));
-=======
         if (PluginUtil.getJreVersion() < 9) {
             assertFilesExist(Arrays.asList(javacJar, jdkJar, checkerJar, checkerQualJar));
         } else {
             // TODO: once the jdk11 jars exist, check for them.
             assertFilesExist(Arrays.asList(javacJar, checkerJar, checkerQualJar));
->>>>>>> cd1a15b3
         }
     }
 
