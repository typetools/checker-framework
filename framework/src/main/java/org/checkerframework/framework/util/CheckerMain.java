package org.checkerframework.framework.util;

import java.io.BufferedReader;
import java.io.File;
import java.io.FileInputStream;
import java.io.FileReader;
import java.io.IOException;
import java.io.PrintWriter;
import java.io.UnsupportedEncodingException;
import java.net.URLDecoder;
import java.nio.charset.Charset;
import java.util.ArrayList;
import java.util.Arrays;
import java.util.Collections;
import java.util.List;
import java.util.jar.JarInputStream;
import java.util.regex.Matcher;
import java.util.regex.Pattern;
import java.util.zip.ZipEntry;
import org.checkerframework.javacutil.BugInCF;
import org.checkerframework.javacutil.SystemUtil;

/**
 * This class behaves similarly to javac. CheckerMain does the following:
 *
 * <ul>
 *   <li>add the {@code javac.jar} to the runtime classpath of the process that runs the Checker
 *       Framework.
 *   <li>parse and implement any special options used by the Checker Framework, e.g., using
 *       "shortnames" for annotation processors
 *   <li>pass all remaining command-line arguments to the real javac
 * </ul>
 *
 * To debug this class, use the {@code -AoutputArgsToFile=FILENAME} command-line argument or {@code
 * -AoutputArgsToFile=-} to output to standard out.
 *
 * <p>"To run the Checker Framework" really means to run java, where the program being run is a
 * special version of javac, and javac is passed a {@code -processor} command-line argument that
 * mentions a Checker Framework checker. There are 5 relevant classpaths: The classpath and
 * bootclasspath when running java, and the classpath, bootclasspath, and processorpath used by
 * javac. The latter three are the only important ones.
 *
 * <p>Note for developers: Try to limit the work done (and options interpreted) by CheckerMain,
 * because its functionality is not available to users who choose not to use the Checker Framework
 * javac script.
 */
public class CheckerMain {

    /** Any exception thrown by the Checker Framework escapes to the command line. */
    public static void main(String[] args) {
        final File pathToThisJar = new File(findPathTo(CheckerMain.class, false));
        ArrayList<String> alargs = new ArrayList<>(args.length);
        alargs.addAll(Arrays.asList(args));
        final CheckerMain program = new CheckerMain(pathToThisJar, alargs);
        final int exitStatus = program.invokeCompiler();
        System.exit(exitStatus);
    }

    /** The path to the javacJar to use. */
    protected final File javacJar;

    /** The path to the jar containing CheckerMain.class (i.e. checker.jar). */
    protected final File checkerJar;

    /** The path to checker-qual.jar. */
    protected final File checkerQualJar;

    private final List<String> compilationBootclasspath;

    private final List<String> runtimeClasspath;

    private final List<String> jvmOpts;

    /**
     * Each element is either a classpath element (a directory or jar file) or is a classpath
     * (containing elements separated by File.pathSeparator). To produce the final classpath,
     * concatenate them all (separated by File.pathSeparator).
     */
    private final List<String> cpOpts;

    /** Processor path options. */
    private final List<String> ppOpts;

    /** Arguments to the Checker Framework. */
    private final List<String> toolOpts;

    /** Command-line argument files (specified with @ on the command line). */
    private final List<File> argListFiles;

    /**
     * Option name for specifying an alternative checker-qual.jar location. The accompanying value
     * MUST be the path to the jar file (NOT the path to its encompassing directory)
     */
    public static final String CHECKER_QUAL_PATH_OPT = "-checkerQualJar";

    /**
     * Option name for specifying an alternative javac.jar location. The accompanying value MUST be
     * the path to the jar file (NOT the path to its encompassing directory)
     */
    public static final String JAVAC_PATH_OPT = "-javacJar";

    /**
     * Option name for specifying an alternative jdk.jar location. The accompanying value MUST be
     * the path to the jar file (NOT the path to its encompassing directory)
     */
    public static final String JDK_PATH_OPT = "-jdkJar";

    /**
     * Construct all the relevant file locations and Java version given the path to this jar and a
     * set of directories in which to search for jars.
     */
    public CheckerMain(final File checkerJar, final List<String> args) {

        this.checkerJar = checkerJar;
        final File searchPath = checkerJar.getParentFile();

        replaceShorthandProcessor(args);
        argListFiles = collectArgFiles(args);

        this.checkerQualJar =
                extractFileArg(
                        CHECKER_QUAL_PATH_OPT, new File(searchPath, "checker-qual.jar"), args);

        this.javacJar = extractFileArg(JAVAC_PATH_OPT, new File(searchPath, "javac.jar"), args);

<<<<<<< HEAD
=======
        final String jdkJarName = SystemUtil.getJdkJarName();
        this.jdkJar = extractFileArg(JDK_PATH_OPT, new File(searchPath, jdkJarName), args);

>>>>>>> 40a2e9da
        this.compilationBootclasspath = createCompilationBootclasspath(args);
        this.runtimeClasspath = createRuntimeClasspath(args);
        this.jvmOpts = extractJvmOpts(args);

        this.cpOpts = createCpOpts(args);
        this.ppOpts = createPpOpts(args);
        this.toolOpts = args;

        assertValidState();
    }

    /** Assert that required jars exist. */
    protected void assertValidState() {
<<<<<<< HEAD
        if (PluginUtil.getJreVersion() < 9) {
            assertFilesExist(Arrays.asList(javacJar, checkerJar, checkerQualJar));
=======
        if (SystemUtil.getJreVersion() < 9) {
            assertFilesExist(Arrays.asList(javacJar, jdkJar, checkerJar, checkerQualJar));
>>>>>>> 40a2e9da
        } else {
            // TODO: once the jdk11 jars exist, check for them.
            assertFilesExist(Arrays.asList(checkerJar, checkerQualJar));
        }
    }

    public void addToClasspath(List<String> cpOpts) {
        this.cpOpts.addAll(cpOpts);
    }

    public void addToProcessorpath(List<String> ppOpts) {
        this.ppOpts.addAll(ppOpts);
    }

    public void addToRuntimeClasspath(List<String> runtimeClasspathOpts) {
        this.runtimeClasspath.addAll(runtimeClasspathOpts);
    }

    protected List<String> createRuntimeClasspath(final List<String> argsList) {
        return new ArrayList<>(Arrays.asList(javacJar.getAbsolutePath()));
    }

    /**
     * Returns the compilation bootclasspath from {@code argsList}.
     *
     * @param argsList args to add
     * @return the compilation bootclasspath from {@code argsList}
     */
    protected List<String> createCompilationBootclasspath(final List<String> argsList) {
<<<<<<< HEAD
        return extractBootClassPath(argsList);
=======
        final List<String> extractedBcp = extractBootClassPath(argsList);
        if (SystemUtil.getJreVersion() == 8) {
            extractedBcp.add(0, jdkJar.getAbsolutePath());
        }

        return extractedBcp;
>>>>>>> 40a2e9da
    }

    protected List<String> createCpOpts(final List<String> argsList) {
        final List<String> extractedOpts = extractCpOpts(argsList);
        extractedOpts.add(0, this.checkerQualJar.getAbsolutePath());
        return extractedOpts;
    }

    // Assumes that createCpOpts has already been run.
    protected List<String> createPpOpts(final List<String> argsList) {
        final List<String> extractedOpts = extractPpOpts(argsList);
        if (extractedOpts.isEmpty()) {
            // If processorpath is not provided, then javac uses the classpath.
            // CheckerMain always supplies a processorpath, so if the user
            // didn't specify a processorpath, then use the classpath.
            extractedOpts.addAll(this.cpOpts);
        }
        extractedOpts.add(0, this.checkerJar.getAbsolutePath());
        return extractedOpts;
    }

    /**
     * Return the arguments that start with @ and therefore are files that contain javac arguments.
     *
     * @param args a list of command-line arguments; is not modified
     * @return a List of files representing all arguments that started with @
     */
    protected List<File> collectArgFiles(final List<String> args) {
        final List<File> argListFiles = new ArrayList<>();
        for (final String arg : args) {
            if (arg.startsWith("@")) {
                argListFiles.add(new File(arg.substring(1)));
            }
        }

        return argListFiles;
    }

    /**
     * Remove the argument given by argumentName and the subsequent value from the list args if
     * present. Return the subsequent value.
     *
     * @param argumentName a command-line option name whose argument to extract
     * @param alternative default value to return if argumentName does not appear in args
     * @param args the current list of arguments
     * @return the string that follows argumentName if argumentName is in args, or alternative if
     *     argumentName is not present in args
     */
    protected static String extractArg(
            final String argumentName, final String alternative, final List<String> args) {
        int i = args.indexOf(argumentName);
        if (i == -1) {
            return alternative;
        } else if (i == args.size() - 1) {
            throw new BugInCF(
                    "Command line contains " + argumentName + " but no value following it");
        } else {
            args.remove(i);
            return args.remove(i);
        }
    }

    /**
     * Remove the argument given by argumentName and the subsequent value from the list args if
     * present. Return the subsequent value wrapped as a File.
     *
     * @param argumentName argument to extract
     * @param alternative file to return if argumentName is not found in args
     * @param args the current list of arguments
     * @return the string that follows argumentName wrapped as a File if argumentName is in args or
     *     alternative if argumentName is not present in args
     */
    protected static File extractFileArg(
            final String argumentName, final File alternative, final List<String> args) {
        final String filePath = extractArg(argumentName, null, args);
        if (filePath == null) {
            return alternative;
        } else {
            return new File(filePath);
        }
    }

    /**
     * Find all args that match the given pattern and extract their index 1 group. Add all the index
     * 1 groups to the returned list. Remove all matching args from the input args list.
     *
     * @param pattern a pattern with at least one matching group
     * @param allowEmpties whether or not to add empty group(1) matches to the returned list
     * @param args the arguments to extract from
     * @return a list of arguments from the first group that matched the pattern for each input args
     *     or the empty list if there were none
     */
    protected static List<String> extractOptWithPattern(
            final Pattern pattern, boolean allowEmpties, final List<String> args) {
        final List<String> matchedArgs = new ArrayList<>();

        int i = 0;
        while (i < args.size()) {
            final Matcher matcher = pattern.matcher(args.get(i));
            if (matcher.matches()) {
                final String arg = matcher.group(1).trim();

                if (!arg.isEmpty() || allowEmpties) {
                    matchedArgs.add(arg);
                }

                args.remove(i);
            } else {
                i++;
            }
        }

        return matchedArgs;
    }

    /**
     * A pattern to match bootclasspath prepend entries, used to construct one {@code
     * -Xbootclasspath/p:} command-line argument.
     */
    protected static final Pattern BOOT_CLASS_PATH_REGEX =
            Pattern.compile("^(?:-J)?-Xbootclasspath/p:(.*)$");

    // TODO: Why does this treat -J and -J-X the same?  They have different semantics, don't they?
    /**
     * Remove all {@code -Xbootclasspath/p:} or {@code -J-Xbootclasspath/p:} arguments from args and
     * add them to the returned list.
     *
     * @param args the arguments to extract from
     * @return all non-empty arguments matching BOOT_CLASS_PATH_REGEX or an empty list if there were
     *     none
     */
    protected static List<String> extractBootClassPath(final List<String> args) {
        return extractOptWithPattern(BOOT_CLASS_PATH_REGEX, false, args);
    }

    /** Matches all {@code -J} arguments. */
    protected static final Pattern JVM_OPTS_REGEX = Pattern.compile("^(?:-J)(.*)$");

    /**
     * Remove all {@code -J} arguments from {@code args} and add them to the returned list (without
     * the {@code -J} prefix).
     *
     * @param args the arguments to extract from
     * @return all {@code -J} arguments (without the {@code -J} prefix) or an empty list if there
     *     were none
     */
    protected static List<String> extractJvmOpts(final List<String> args) {
        return extractOptWithPattern(JVM_OPTS_REGEX, false, args);
    }

    /**
     * Return the last {@code -cp} or {@code -classpath} option. If no {@code -cp} or {@code
     * -classpath} arguments were present, then return the CLASSPATH environment variable (if set)
     * followed by the current directory.
     *
     * <p>Also removes all {@code -cp} and {@code -classpath} options from args.
     *
     * @param args a list of arguments to extract from; is side-effected by this
     * @return collection of classpaths to concatenate to use when calling javac.jar
     */
    protected static List<String> extractCpOpts(final List<String> args) {
        List<String> actualArgs = new ArrayList<>();

        String lastCpArg = null;

        for (int i = 0; i < args.size(); i++) {
            if ((args.get(i).equals("-cp") || args.get(i).equals("-classpath"))
                    && (i + 1 < args.size())) {
                args.remove(i);
                // Every classpath entry overrides the one before it.
                lastCpArg = args.remove(i);
                // re-process whatever is currently at element i
                i--;
            }
        }

        // The logic below is exactly what the javac script does.  If no command-line classpath is
        // specified, use the "CLASSPATH" environment variable followed by the current directory.
        if (lastCpArg == null) {
            final String systemClassPath = System.getenv("CLASSPATH");
            if (systemClassPath != null && !systemClassPath.trim().isEmpty()) {
                actualArgs.add(systemClassPath.trim());
            }

            actualArgs.add(".");
        } else {
            actualArgs.add(lastCpArg);
        }

        return actualArgs;
    }

    /**
     * Remove the {@code -processorpath} options and their arguments from args. Return the last
     * argument.
     *
     * @param args a list of arguments to extract from
     * @return the arguments that should be put on the processorpath when calling javac.jar
     */
    protected static List<String> extractPpOpts(final List<String> args) {
        List<String> actualArgs = new ArrayList<>();

        String path = null;

        for (int i = 0; i < args.size(); i++) {
            if (args.get(i).equals("-processorpath") && (i + 1 < args.size())) {
                args.remove(i);
                path = args.remove(i);
                // re-process whatever is currently at element i
                i--;
            }
        }

        if (path != null) {
            actualArgs.add(path);
        }

        return actualArgs;
    }

    protected void addMainToArgs(final List<String> args) {
        args.add("com.sun.tools.javac.Main");
    }

    /** Invoke the compiler with all relevant jars on its classpath and/or bootclasspath. */
    public List<String> getExecArguments() {
        List<String> args = new ArrayList<>(jvmOpts.size() + cpOpts.size() + toolOpts.size() + 7);

        // TODO: do we need java.exe on Windows?
        final String java = "java";
        args.add(java);

        if (SystemUtil.getJreVersion() == 8) {
            args.add("-Xbootclasspath/p:" + SystemUtil.join(File.pathSeparator, runtimeClasspath));
        } else {
            args.addAll(
                    Arrays.asList(
                            "--illegal-access=warn",
                            "--add-opens",
                            "jdk.compiler/com.sun.tools.javac.comp=ALL-UNNAMED"));
        }

        args.add("-classpath");
        args.add(String.join(File.pathSeparator, runtimeClasspath));
        args.add("-ea");
        // com.sun.tools needs to be enabled separately
        args.add("-ea:com.sun.tools...");

        args.addAll(jvmOpts);

        addMainToArgs(args);

        if (!argsListHasClassPath(argListFiles)) {
            args.add("-classpath");
            args.add(quote(concatenatePaths(cpOpts)));
        }
        if (!argsListHasProcessorPath(argListFiles)) {
            args.add("-processorpath");
            args.add(quote(concatenatePaths(ppOpts)));
        }

        if (SystemUtil.getJreVersion() == 8) {
            // No classes on the compilation bootclasspath will be loaded
            // during compilation, but the classes are read by the compiler
            // without loading them.  The compiler assumes that any class on
            // this bootclasspath will be on the bootclasspath of the JVM used
            // to later run the classfiles that Javac produces.
            args.add(
                    "-Xbootclasspath/p:"
                            + String.join(File.pathSeparator, compilationBootclasspath));

            // We currently provide a Java 8 JDK and want to be runnable
            // on a Java 8 JVM. So set source/target to 8.
            args.add("-source");
            args.add("8");
            args.add("-target");
            args.add("8");
        }

        args.addAll(toolOpts);
        return args;
    }

    /** Given a list of paths, concatenate them to form a single path. Also expand wildcards. */
    private String concatenatePaths(List<String> paths) {
        List<String> elements = new ArrayList<>();
        for (String path : paths) {
            for (String element : path.split(File.pathSeparator)) {
                elements.addAll(expandWildcards(element));
            }
        }
        return String.join(File.pathSeparator, elements);
    }

    /** The string "/*" (on Unix). */
    private static final String FILESEP_STAR = File.separator + "*";

    /**
     * Given a path element that might be a wildcard, return a list of the elements it expands to.
     * If the element isn't a wildcard, return a singleton list containing the argument.
     */
    private List<String> expandWildcards(String pathElement) {
        if (pathElement.equals("*")) {
            return jarFiles(".");
        } else if (pathElement.endsWith(FILESEP_STAR)) {
            return jarFiles(pathElement.substring(0, pathElement.length() - 1));
        } else if (pathElement.equals("")) {
            return Collections.emptyList();
        } else {
            return Collections.singletonList(pathElement);
        }
    }

    /** Return all the .jar and .JAR files in the given directory. */
    private List<String> jarFiles(String directory) {
        File dir = new File(directory);
        File[] jarFiles =
                dir.listFiles((d, name) -> name.endsWith(".jar") || name.endsWith(".JAR"));
        List<String> result = new ArrayList<>(jarFiles.length);
        for (File jarFile : jarFiles) {
            result.add(jarFile.toString());
        }
        return result;
    }

    /** Invoke the compiler with all relevant jars on its classpath and/or bootclasspath. */
    public int invokeCompiler() {
        List<String> args = getExecArguments();

        for (int i = 0; i < args.size(); i++) {
            String arg = args.get(i);

            if (arg.startsWith("-AoutputArgsToFile=")) {
                String fileName = arg.substring(19);
                args.remove(i);
                outputArgumentsToFile(fileName, args);
                break;
            }
        }

        // Actually invoke the compiler
        return ExecUtil.execute(args.toArray(new String[args.size()]), System.out, System.err);
    }

    private static void outputArgumentsToFile(String outputFilename, List<String> args) {
        if (outputFilename != null) {
            String errorMessage = null;

            try {
                PrintWriter writer =
                        (outputFilename.equals("-")
                                ? new PrintWriter(System.out)
                                : new PrintWriter(outputFilename, "UTF-8"));
                for (int i = 0; i < args.size(); i++) {
                    String arg = args.get(i);

                    // We would like to include the filename of the argfile instead of its contents.
                    // The problem is that the file will sometimes disappear by the time the user
                    // can look at or run the resulting script. Maven deletes the argfile very
                    // shortly after it has been handed off to javac, for example. Ideally we would
                    // print the argfile filename as a comment but the resulting file couldn't then
                    // be run as a script on Unix or Windows.
                    if (arg.startsWith("@")) {
                        // Read argfile and include its parameters in the output file.
                        String inputFilename = arg.substring(1);

                        BufferedReader br = new BufferedReader(new FileReader(inputFilename));
                        String line;
                        while ((line = br.readLine()) != null) {
                            writer.print(line);
                            writer.print(" ");
                        }
                        br.close();
                    } else {
                        writer.print(arg);
                        writer.print(" ");
                    }
                }
                writer.close();
            } catch (IOException e) {
                errorMessage = e.toString();
            }

            if (errorMessage != null) {
                System.err.println(
                        "Failed to output command-line arguments to file "
                                + outputFilename
                                + " due to exception: "
                                + errorMessage);
            }
        }
    }

    /**
     * Returns true if some @arglist file sets the classpath.
     *
     * @param argListFiles command-line argument files (specified with @ on the command line)
     */
    private static boolean argsListHasClassPath(final List<File> argListFiles) {
        for (final String arg : expandArgFiles(argListFiles)) {
            if (arg.contains("-classpath") || arg.contains("-cp")) {
                return true;
            }
        }

        return false;
    }

    /**
     * Returns true if some @arglist file sets the processorpath.
     *
     * @param argListFiles command-line argument files (specified with @ on the command line)
     */
    private static boolean argsListHasProcessorPath(final List<File> argListFiles) {
        for (final String arg : expandArgFiles(argListFiles)) {
            if (arg.contains("-processorpath")) {
                return true;
            }
        }

        return false;
    }

    /**
     * Return all the lines in all the files.
     *
     * @param files a list of files
     * @return a list of all the lines in all the files
     */
    protected static List<String> expandArgFiles(final List<File> files) {
        final List<String> content = new ArrayList<>();
        for (final File file : files) {
            try {
                content.addAll(SystemUtil.readFile(file));
            } catch (final IOException exc) {
                throw new RuntimeException("Could not open file: " + file.getAbsolutePath(), exc);
            }
        }
        return content;
    }

    /**
     * Find the jar file or directory containing the .class file from which cls was loaded.
     *
     * @param cls the class whose .class file we wish to locate; if null, CheckerMain.class.
     * @param errIfFromDirectory if false, throw an exception if the file was loaded from a
     *     directory
     */
    public static String findPathTo(Class<?> cls, boolean errIfFromDirectory)
            throws IllegalStateException {
        if (cls == null) {
            cls = CheckerMain.class;
        }
        String name = cls.getName();
        String classFileName;
        /* name is something like package.name.ContainingClass$ClassName. We need to turn this into ContainingClass$ClassName.class. */
        {
            int idx = name.lastIndexOf('.');
            classFileName = (idx == -1 ? name : name.substring(idx + 1)) + ".class";
        }

        String uri = cls.getResource(classFileName).toString();
        if (uri.startsWith("file:")) {
            if (errIfFromDirectory) {
                return uri;
            } else {
                throw new IllegalStateException(
                        "This class has been loaded from a directory and not from a jar file.");
            }
        }
        if (!uri.startsWith("jar:file:")) {
            int idx = uri.indexOf(':');
            String protocol = idx == -1 ? "(unknown)" : uri.substring(0, idx);
            throw new IllegalStateException(
                    "This class has been loaded remotely via the "
                            + protocol
                            + " protocol. Only loading from a jar on the local file system is supported.");
        }

        int idx = uri.indexOf('!');
        // Sanity check
        if (idx == -1) {
            throw new IllegalStateException(
                    "You appear to have loaded this class from a local jar file, but I can't make sense of the URL!");
        }

        try {
            String fileName =
                    URLDecoder.decode(
                            uri.substring("jar:file:".length(), idx),
                            Charset.defaultCharset().name());
            return new File(fileName).getAbsolutePath();
        } catch (UnsupportedEncodingException e) {
            throw new BugInCF("Default charset doesn't exist. Your VM is borked.");
        }
    }

    /**
     * Assert that all files in the list exist and if they don't, throw a RuntimeException with a
     * list of the files that do not exist.
     *
     * @param expectedFiles files that must exist
     */
    private static void assertFilesExist(final List<File> expectedFiles) {
        final List<File> missingFiles = new ArrayList<>();
        for (final File file : expectedFiles) {
            if (file == null) {
                throw new RuntimeException("Null passed to assertFilesExist");
            }
            if (!file.exists()) {
                missingFiles.add(file);
            }
        }

        if (!missingFiles.isEmpty()) {
            List<String> missingAbsoluteFilenames = new ArrayList<>(missingFiles.size());
            for (File missingFile : missingFiles) {
                missingAbsoluteFilenames.add(missingFile.getAbsolutePath());
            }
            throw new RuntimeException(
                    "The following files could not be located: "
                            + String.join(", ", missingAbsoluteFilenames));
        }
    }

    private static String quote(final String str) {
        if (str.contains(" ")) {
            if (str.contains("\"")) {
                throw new BugInCF(
                        "Don't know how to quote a string containing a double-quote character "
                                + str);
            }
            return "\"" + str + "\"";
        }
        return str;
    }

    ///////////////////////////////////////////////////////////////////////////
    /// Shorthand checker names
    ///

    /**
     * All "built-in" Checker Framework checkers, except SubtypingChecker, start with this package
     * file path. Framework Checkers, except for SubtypingChecker, are excluded from processor
     * shorthand.
     */
    protected static final String CHECKER_BASE_PACKAGE = "org.checkerframework.checker";
    // Forward slash is used instead of File.separator because checker.jar uses / as the separator.
    protected static final String CHECKER_BASE_DIR_NAME = CHECKER_BASE_PACKAGE.replace(".", "/");

    protected static final String FULLY_QUALIFIED_SUBTYPING_CHECKER =
            org.checkerframework.common.subtyping.SubtypingChecker.class.getCanonicalName();

    protected static final String SUBTYPING_CHECKER_NAME =
            org.checkerframework.common.subtyping.SubtypingChecker.class.getSimpleName();

    /**
     * Returns true if processorString, once transformed into fully-qualified form, is present in
     * fullyQualifiedCheckerNames. Used by SourceChecker to determine whether a class is annotated
     * for any processor that is being run.
     *
     * @param processorString the name of a single processor, not a comma-separated list of
     *     processors
     * @param fullyQualifiedCheckerNames a list of fully-qualified checker names
     */
    public static boolean matchesCheckerOrSubcheckerFromList(
            final String processorString, List<String> fullyQualifiedCheckerNames) {
        if (processorString.contains(",")) {
            return false; // Do not process strings containing multiple processors.
        }

        return fullyQualifiedCheckerNames.contains(
                unshorthandProcessorNames(processorString, fullyQualifiedCheckerNames, true));
    }

    /**
     * For every "-processor" argument in args, replace its immediate successor argument using
     * unabbreviateProcessorNames.
     */
    protected void replaceShorthandProcessor(final List<String> args) {
        for (int i = 0; i < args.size(); i++) {
            final int nextIndex = i + 1;
            if (args.size() > nextIndex) {
                if (args.get(i).equals("-processor")) {
                    final String replacement =
                            unshorthandProcessorNames(
                                    args.get(nextIndex), getAllCheckerClassNames(), false);
                    args.remove(nextIndex);
                    args.add(nextIndex, replacement);
                }
            }
        }
    }

    /**
     * Returns the list of fully qualified names of the checkers found in checker.jar. This covers
     * only checkers with the name ending in "Checker". Checkers with a name ending in "Subchecker"
     * are not included in the returned list. Note however that it is possible for a checker with
     * the name ending in "Checker" to be used as a subchecker.
     */
    private List<String> getAllCheckerClassNames() {
        ArrayList<String> checkerClassNames = new ArrayList<>();
        try {
            final JarInputStream checkerJarIs = new JarInputStream(new FileInputStream(checkerJar));
            ZipEntry entry;
            while ((entry = checkerJarIs.getNextEntry()) != null) {
                final String name = entry.getName();
                // Checkers ending in "Subchecker" are not included in this list used by
                // CheckerMain.
                if (name.startsWith(CHECKER_BASE_DIR_NAME) && name.endsWith("Checker.class")) {
                    // Forward slash is used instead of File.separator because checker.jar uses / as
                    // the separator.
                    checkerClassNames.add(
                            SystemUtil.join(
                                    ".",
                                    name.substring(0, name.length() - ".class".length())
                                            .split("/")));
                }
            }
            checkerJarIs.close();
        } catch (IOException e) {
            // When using CheckerDevelMain we might not have a checker.jar file built yet.
            // Issue a warning instead of aborting execution.
            System.err.printf(
                    "Could not read %s. Shorthand processor names will not work.%n", checkerJar);
        }

        return checkerClassNames;
    }

    /**
     * Takes a string of comma-separated processor names, and expands any shorthands to
     * fully-qualified names from the fullyQualifiedCheckerNames list. For example:
     *
     * <pre>
     * NullnessChecker &rarr; org.checkerframework.checker.nullness.NullnessChecker
     * nullness &rarr; org.checkerframework.checker.nullness.NullnessChecker
     * NullnessChecker,RegexChecker &rarr; org.checkerframework.checker.nullness.NullnessChecker,org.checkerframework.checker.regex.RegexChecker
     * </pre>
     *
     * Note, a processor entry only gets replaced if it contains NO "." (i.e., it is not qualified
     * by a package name) and can be found under the package org.checkerframework.checker in
     * checker.jar.
     *
     * @param processorsString a comma-separated string identifying processors
     * @param fullyQualifiedCheckerNames a list of fully-qualified checker names to match
     *     processorsString against
     * @param allowSubcheckers whether to match against fully qualified checker names ending with
     *     "Subchecker"
     * @return processorsString where all shorthand references to Checker Framework built-in
     *     checkers are replaced with fully-qualified references
     */
    protected static String unshorthandProcessorNames(
            final String processorsString,
            List<String> fullyQualifiedCheckerNames,
            boolean allowSubcheckers) {
        final String[] processors = processorsString.split(",");
        for (int i = 0; i < processors.length; i++) {
            if (processors[i].equals(SUBTYPING_CHECKER_NAME)) { // Allow "subtyping" as well.
                processors[i] = FULLY_QUALIFIED_SUBTYPING_CHECKER;
            } else {
                if (!processors[i].contains(".")) { // Not already fully qualified
                    processors[i] =
                            unshorthandProcessorName(
                                    processors[i], fullyQualifiedCheckerNames, allowSubcheckers);
                }
            }
        }

        return SystemUtil.join(",", processors);
    }

    /**
     * Given a processor name, tries to expand it to a checker in the fullyQualifiedCheckerNames
     * list. Returns that expansion, or the argument itself if the expansion fails.
     */
    private static String unshorthandProcessorName(
            final String processor,
            List<String> fullyQualifiedCheckerNames,
            boolean allowSubcheckers) {
        for (final String name : fullyQualifiedCheckerNames) {
            boolean tryMatch = false;
            String[] checkerPath =
                    name.substring(0, name.length() - "Checker".length()).split("\\.");
            String checkerNameShort = checkerPath[checkerPath.length - 1];
            String checkerName = checkerNameShort + "Checker";

            if (name.endsWith("Checker")) {
                checkerPath = name.substring(0, name.length() - "Checker".length()).split("\\.");
                checkerNameShort = checkerPath[checkerPath.length - 1];
                checkerName = checkerNameShort + "Checker";
                tryMatch = true;
            } else if (allowSubcheckers && name.endsWith("Subchecker")) {
                checkerPath = name.substring(0, name.length() - "Subchecker".length()).split("\\.");
                checkerNameShort = checkerPath[checkerPath.length - 1];
                checkerName = checkerNameShort + "Subchecker";
                tryMatch = true;
            }

            if (tryMatch) {
                if (processor.equalsIgnoreCase(checkerName)
                        || processor.equalsIgnoreCase(checkerNameShort)) {
                    return name;
                }
            }
        }

        return processor; // If not matched, return the input string.
    }

    /**
     * Given a shorthand processor name, returns true if it can be expanded to a checker in the
     * fullyQualifiedCheckerNames list. Does not match the subtyping checker.
     *
     * @param processor a string identifying one processor
     * @param fullyQualifiedCheckerNames a list of fully-qualified checker names to match processor
     *     against
     * @param allowSubcheckers whether to match against fully qualified checker names ending with
     *     "Subchecker"
     */
    public static boolean matchesFullyQualifiedProcessor(
            final String processor,
            List<String> fullyQualifiedCheckerNames,
            boolean allowSubcheckers) {
        return !processor.equals(
                unshorthandProcessorName(processor, fullyQualifiedCheckerNames, allowSubcheckers));
    }
}<|MERGE_RESOLUTION|>--- conflicted
+++ resolved
@@ -123,12 +123,6 @@
 
         this.javacJar = extractFileArg(JAVAC_PATH_OPT, new File(searchPath, "javac.jar"), args);
 
-<<<<<<< HEAD
-=======
-        final String jdkJarName = SystemUtil.getJdkJarName();
-        this.jdkJar = extractFileArg(JDK_PATH_OPT, new File(searchPath, jdkJarName), args);
-
->>>>>>> 40a2e9da
         this.compilationBootclasspath = createCompilationBootclasspath(args);
         this.runtimeClasspath = createRuntimeClasspath(args);
         this.jvmOpts = extractJvmOpts(args);
@@ -142,13 +136,8 @@
 
     /** Assert that required jars exist. */
     protected void assertValidState() {
-<<<<<<< HEAD
-        if (PluginUtil.getJreVersion() < 9) {
+        if (SystemUtil.getJreVersion() < 9) {
             assertFilesExist(Arrays.asList(javacJar, checkerJar, checkerQualJar));
-=======
-        if (SystemUtil.getJreVersion() < 9) {
-            assertFilesExist(Arrays.asList(javacJar, jdkJar, checkerJar, checkerQualJar));
->>>>>>> 40a2e9da
         } else {
             // TODO: once the jdk11 jars exist, check for them.
             assertFilesExist(Arrays.asList(checkerJar, checkerQualJar));
@@ -178,16 +167,7 @@
      * @return the compilation bootclasspath from {@code argsList}
      */
     protected List<String> createCompilationBootclasspath(final List<String> argsList) {
-<<<<<<< HEAD
         return extractBootClassPath(argsList);
-=======
-        final List<String> extractedBcp = extractBootClassPath(argsList);
-        if (SystemUtil.getJreVersion() == 8) {
-            extractedBcp.add(0, jdkJar.getAbsolutePath());
-        }
-
-        return extractedBcp;
->>>>>>> 40a2e9da
     }
 
     protected List<String> createCpOpts(final List<String> argsList) {
