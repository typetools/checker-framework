--- conflicted
+++ resolved
@@ -19,10 +19,7 @@
 import java.util.zip.ZipEntry;
 import org.checkerframework.checker.signature.qual.CanonicalName;
 import org.checkerframework.checker.signature.qual.FullyQualifiedName;
-<<<<<<< HEAD
-=======
 import org.checkerframework.common.subtyping.SubtypingChecker;
->>>>>>> e9a756f4
 import org.checkerframework.javacutil.BugInCF;
 import org.checkerframework.javacutil.SystemUtil;
 
@@ -727,14 +724,9 @@
      */
     protected static final String CHECKER_BASE_DIR_NAME = CHECKER_BASE_PACKAGE.replace(".", "/");
 
-<<<<<<< HEAD
-    protected static final @CanonicalName String FULLY_QUALIFIED_SUBTYPING_CHECKER =
-            org.checkerframework.common.subtyping.SubtypingChecker.class.getCanonicalName();
-=======
     /** The canonical name of {@link SubtypingChecker}. */
     protected static final @CanonicalName String FULLY_QUALIFIED_SUBTYPING_CHECKER =
             SubtypingChecker.class.getCanonicalName();
->>>>>>> e9a756f4
 
     /** The simple name of {@link SubtypingChecker}. */
     protected static final String SUBTYPING_CHECKER_NAME = SubtypingChecker.class.getSimpleName();
@@ -789,11 +781,7 @@
      * @return fully qualified names of the checkers found in checker.jar
      */
     private List<@FullyQualifiedName String> getAllCheckerClassNames() {
-<<<<<<< HEAD
-        ArrayList<String> checkerClassNames = new ArrayList<>();
-=======
         ArrayList<@FullyQualifiedName String> checkerClassNames = new ArrayList<>();
->>>>>>> e9a756f4
         try {
             final JarInputStream checkerJarIs = new JarInputStream(new FileInputStream(checkerJar));
             ZipEntry entry;
