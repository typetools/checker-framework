package org.checkerframework.framework.util;

import java.util.ArrayList;
import java.util.List;
import java.util.Set;
import javax.lang.model.element.AnnotationMirror;
import javax.lang.model.type.TypeKind;
import javax.lang.model.type.TypeMirror;
import javax.lang.model.type.TypeVariable;
import org.checkerframework.checker.interning.qual.FindDistinct;
import org.checkerframework.framework.type.AnnotatedTypeFactory;
import org.checkerframework.framework.type.AnnotatedTypeMirror;
import org.checkerframework.framework.type.AnnotatedTypeMirror.AnnotatedArrayType;
import org.checkerframework.framework.type.AnnotatedTypeMirror.AnnotatedDeclaredType;
import org.checkerframework.framework.type.AnnotatedTypeMirror.AnnotatedIntersectionType;
import org.checkerframework.framework.type.AnnotatedTypeMirror.AnnotatedNullType;
import org.checkerframework.framework.type.AnnotatedTypeMirror.AnnotatedPrimitiveType;
import org.checkerframework.framework.type.AnnotatedTypeMirror.AnnotatedTypeVariable;
import org.checkerframework.framework.type.AnnotatedTypeMirror.AnnotatedUnionType;
import org.checkerframework.framework.type.AnnotatedTypeMirror.AnnotatedWildcardType;
import org.checkerframework.framework.type.QualifierHierarchy;
import org.checkerframework.framework.type.visitor.AbstractAtmComboVisitor;
import org.checkerframework.javacutil.BugInCF;
import org.checkerframework.javacutil.TypesUtils;

/**
 * Helper class to compute the least upper bound of two AnnotatedTypeMirrors.
 *
 * <p>This class should only be used by {@link AnnotatedTypes#leastUpperBound(AnnotatedTypeFactory,
 * AnnotatedTypeMirror, AnnotatedTypeMirror)}.
 */
class AtmLubVisitor extends AbstractAtmComboVisitor<Void, AnnotatedTypeMirror> {

    private final AnnotatedTypeFactory atypeFactory;
    private final QualifierHierarchy qualifierHierarchy;
    /**
     * List of {@link AnnotatedTypeVariable} or {@link AnnotatedWildcardType} that have been
     * visited. Call {@link #visited(AnnotatedTypeMirror)} to check if the type have been visited,
     * so that reference equality is used rather than {@link #equals(Object)}.
     */
    private final List<AnnotatedTypeMirror> visited = new ArrayList<>();

    AtmLubVisitor(AnnotatedTypeFactory atypeFactory) {
        this.atypeFactory = atypeFactory;
        this.qualifierHierarchy = atypeFactory.getQualifierHierarchy();
    }

    /**
     * Returns an ATM that is the least upper bound of type1 and type2 and whose Java type is
     * lubJavaType. lubJavaType must be a super type or convertible to the Java types of type1 and
     * type2.
     */
    AnnotatedTypeMirror lub(
            AnnotatedTypeMirror type1, AnnotatedTypeMirror type2, TypeMirror lubJavaType) {
        AnnotatedTypeMirror lub = AnnotatedTypeMirror.createType(lubJavaType, atypeFactory, false);

        if (type1.getKind() == TypeKind.NULL) {
            return lubWithNull((AnnotatedNullType) type1, type2, lub);
        }
        if (type2.getKind() == TypeKind.NULL) {
            return lubWithNull((AnnotatedNullType) type2, type1, lub);
        }

        AnnotatedTypeMirror type1AsLub = AnnotatedTypes.asSuper(atypeFactory, type1, lub);
        AnnotatedTypeMirror type2AsLub = AnnotatedTypes.asSuper(atypeFactory, type2, lub);

        visit(type1AsLub, type2AsLub, lub);
        visited.clear();
        return lub;
    }

    private AnnotatedTypeMirror lubWithNull(
            AnnotatedNullType nullType, AnnotatedTypeMirror otherType, AnnotatedTypeMirror lub) {
        AnnotatedTypeMirror otherAsLub;
        if (otherType.getKind() == TypeKind.NULL) {
            otherAsLub = otherType.deepCopy();
        } else {
            otherAsLub = AnnotatedTypes.asSuper(atypeFactory, otherType, lub);
        }

        lub = otherAsLub.deepCopy();

        if (otherAsLub.getKind() != TypeKind.TYPEVAR && otherAsLub.getKind() != TypeKind.WILDCARD) {
            for (AnnotationMirror nullAnno : nullType.getAnnotations()) {
                AnnotationMirror otherAnno = otherAsLub.getAnnotationInHierarchy(nullAnno);
                AnnotationMirror lubAnno = qualifierHierarchy.leastUpperBound(nullAnno, otherAnno);
                lub.replaceAnnotation(lubAnno);
            }
            return lub;
        }

        // LUB(@N null, T), where T's upper bound is @U and T's lower bound is @L
        // if @L <: @U <: @N then LUB(@N null, T) = @N T
        // if @L <: @N <:@U && @N != @L  then LUB(@N null, T) = @U T
        // if @N <: @L <: @U             then LUB(@N null, T) =    T
        Set<AnnotationMirror> lowerBounds =
                AnnotatedTypes.findEffectiveLowerBoundAnnotations(qualifierHierarchy, otherAsLub);
        for (AnnotationMirror lowerBound : lowerBounds) {
            AnnotationMirror nullAnno = nullType.getAnnotationInHierarchy(lowerBound);
            AnnotationMirror upperBound = otherAsLub.getEffectiveAnnotationInHierarchy(lowerBound);
            if (qualifierHierarchy.isSubtype(upperBound, nullAnno)) {
                // @L <: @U <: @N
                lub.replaceAnnotation(nullAnno);
            } else if (qualifierHierarchy.isSubtype(lowerBound, nullAnno)
                    && !qualifierHierarchy.isSubtype(nullAnno, lowerBound)) {
                // @L <: @N <:@U && @N != @L
                lub.replaceAnnotation(upperBound);
            } // else @N <: @L <: @U
        }
        return lub;
    }

    /**
     * Replaces the primary annotations of lub with the lub of the primary annotations of type1 and
     * type2.
     */
    private void lubPrimaryAnnotations(
            AnnotatedTypeMirror type1, AnnotatedTypeMirror type2, AnnotatedTypeMirror lub) {
        Set<? extends AnnotationMirror> lubSet;
        if (type1.getAnnotations().isEmpty()) {
            lubSet = type2.getAnnotations();
        } else if (type2.getAnnotations().isEmpty()) {
            lubSet = type1.getAnnotations();
        } else {
            lubSet =
                    qualifierHierarchy.leastUpperBounds(
                            type1.getAnnotations(), type2.getAnnotations());
        }
        lub.replaceAnnotations(lubSet);
    }

    /** Casts lub to the type of type and issues an error if type and lub are not the same kind. */
    private <T extends AnnotatedTypeMirror> T castLub(T type, AnnotatedTypeMirror lub) {
        if (type.getKind() != lub.getKind()) {
            throw new BugInCF(
                    "AtmLubVisitor: unexpected type. Found: %s Required %s",
                    lub.getKind(), type.getKind());
        }
        @SuppressWarnings("unchecked")
        T castedLub = (T) lub;
        return castedLub;
    }

    @Override
    public Void visitNull_Null(
            AnnotatedNullType type1, AnnotatedNullType type2, AnnotatedTypeMirror lub) {
        // Called to issue warning
        castLub(type1, lub);
        lubPrimaryAnnotations(type1, type2, lub);
        return null;
    }

    @Override
    public Void visitArray_Array(
            AnnotatedArrayType type1, AnnotatedArrayType type2, AnnotatedTypeMirror lub) {
        AnnotatedArrayType lubArray = castLub(type1, lub);
        lubPrimaryAnnotations(type1, type2, lubArray);

        visit(type1.getComponentType(), type2.getComponentType(), lubArray.getComponentType());
        return null;
    }

    @Override
    public Void visitDeclared_Declared(
            AnnotatedDeclaredType type1, AnnotatedDeclaredType type2, AnnotatedTypeMirror lub) {
        AnnotatedDeclaredType castedLub = castLub(type1, lub);

        lubPrimaryAnnotations(type1, type2, lub);
        List<AnnotatedTypeMirror> lubTypArgs = new ArrayList<>();
        for (int i = 0; i < type1.getTypeArguments().size(); i++) {
            AnnotatedTypeMirror type1TypeArg = type1.getTypeArguments().get(i);
            AnnotatedTypeMirror type2TypeArg = type2.getTypeArguments().get(i);
            AnnotatedTypeMirror lubTypeArg = castedLub.getTypeArguments().get(i);
            lubTypeArgument(type1TypeArg, type2TypeArg, lubTypeArg);
        }
        if (!lubTypArgs.isEmpty()) {
            castedLub.setTypeArguments(lubTypArgs);
        }
        return null;
    }

    private void lubTypeArgument(
            AnnotatedTypeMirror type1, AnnotatedTypeMirror type2, AnnotatedTypeMirror lub) {
        // In lub(), asSuper is called on type1 and type2, but asSuper does not recur into type
        // arguments, so call asSuper on the type arguments so that they have the same underlying
        // type.
        final AnnotatedTypeMirror type1AsLub = AnnotatedTypes.asSuper(atypeFactory, type1, lub);
        final AnnotatedTypeMirror type2AsLub = AnnotatedTypes.asSuper(atypeFactory, type2, lub);

        // If the type argument is a wildcard or captured wildcard, then the lub computation is
        // slightly different.  The primary annotation on the lower bound is the glb of lower bounds
        // of the type types.  This is because the lub of Gen<@A ? extends @A Object> and Gen<@B ?
        // extends @A Object> is Gen<@B ? extends @A Object>.  If visit(type1AsLub, type2AsLub, lub)
        // was called instead of the below code, then the lub would be Gen<@A ? extends @A Object>.
        // (Note the lub of Gen<@A ? super @A Object> and Gen<@A ? super @B Object> does not exist,
        // but Gen<@A ? super @B Object> is returned.)
        if (lub.getKind() == TypeKind.WILDCARD) {
            if (visited(lub)) {
                return;
            }
            AnnotatedWildcardType type1Wildcard = (AnnotatedWildcardType) type1AsLub;
            AnnotatedWildcardType type2Wildcard = (AnnotatedWildcardType) type2AsLub;
            AnnotatedWildcardType lubWildcard = (AnnotatedWildcardType) lub;
            if (type1Wildcard.isUninferredTypeArgument()
                    || type2Wildcard.isUninferredTypeArgument()) {
                lubWildcard.setUninferredTypeArgument();
            }
            lubWildcard(
                    type1Wildcard.getSuperBound(),
                    type1Wildcard.getExtendsBound(),
                    type2Wildcard.getSuperBound(),
                    type2Wildcard.getExtendsBound(),
                    lubWildcard.getSuperBound(),
                    lubWildcard.getExtendsBound());
        } else if (lub.getKind() == TypeKind.TYPEVAR
                && TypesUtils.isCaptured((TypeVariable) lub.getUnderlyingType())) {
            if (visited(lub)) {
                return;
            }
            AnnotatedTypeVariable type1typevar = (AnnotatedTypeVariable) type1AsLub;
            AnnotatedTypeVariable type2typevar = (AnnotatedTypeVariable) type2AsLub;
            AnnotatedTypeVariable lubTypevar = (AnnotatedTypeVariable) lub;
            lubWildcard(
                    type1typevar.getLowerBound(),
                    type1typevar.getUpperBound(),
                    type2typevar.getLowerBound(),
                    type2typevar.getUpperBound(),
                    lubTypevar.getLowerBound(),
                    lubTypevar.getUpperBound());
        } else {
            // Don't add to visit history because that will happen in visitTypevar_Typevar or
            // visitWildcard_Wildcard if needed.
            visit(type1AsLub, type2AsLub, lub);
        }
    }

    private void lubWildcard(
            AnnotatedTypeMirror type1LowerBound,
            AnnotatedTypeMirror type1UpperBound,
            AnnotatedTypeMirror type2LowerBound,
            AnnotatedTypeMirror type2UpperBound,
            AnnotatedTypeMirror lubLowerBound,
            AnnotatedTypeMirror lubUpperBound) {
        visit(type1UpperBound, type2UpperBound, lubUpperBound);
        visit(type1LowerBound, type2LowerBound, lubLowerBound);

        for (AnnotationMirror top : qualifierHierarchy.getTopAnnotations()) {
            AnnotationMirror anno1 = type1LowerBound.getAnnotationInHierarchy(top);
            AnnotationMirror anno2 = type2LowerBound.getAnnotationInHierarchy(top);

            AnnotationMirror glb = null;
            if (anno1 != null && anno2 != null) {
                glb = qualifierHierarchy.greatestLowerBound(anno1, anno2);
<<<<<<< HEAD
            }

            if (glb != null) {
=======
>>>>>>> f7e39a32
                lubLowerBound.replaceAnnotation(glb);
            }
        }
    }

    @Override
    public Void visitPrimitive_Primitive(
            AnnotatedPrimitiveType type1, AnnotatedPrimitiveType type2, AnnotatedTypeMirror lub) {
        // Called to issue warning
        castLub(type1, lub);
        lubPrimaryAnnotations(type1, type2, lub);
        return null;
    }

    @Override
    public Void visitTypevar_Typevar(
            AnnotatedTypeVariable type1, AnnotatedTypeVariable type2, AnnotatedTypeMirror lub1) {
        if (visited(lub1)) {
            return null;
        }

        AnnotatedTypeVariable lub = castLub(type1, lub1);
        visit(type1.getUpperBound(), type2.getUpperBound(), lub.getUpperBound());
        visit(type1.getLowerBound(), type2.getLowerBound(), lub.getLowerBound());

        lubPrimaryOnBoundedType(type1, type2, lub);

        return null;
    }

    @Override
    public Void visitWildcard_Wildcard(
            AnnotatedWildcardType type1, AnnotatedWildcardType type2, AnnotatedTypeMirror lub1) {
        if (visited(lub1)) {
            return null;
        }
        AnnotatedWildcardType lub = castLub(type1, lub1);
        visit(type1.getExtendsBound(), type2.getExtendsBound(), lub.getExtendsBound());
        visit(type1.getSuperBound(), type2.getSuperBound(), lub.getSuperBound());
        lubPrimaryOnBoundedType(type1, type2, lub);

        return null;
    }

    private void lubPrimaryOnBoundedType(
            AnnotatedTypeMirror type1, AnnotatedTypeMirror type2, AnnotatedTypeMirror lub) {
        // For each hierarchy, if type1 is not a subtype of type2 and type2 is not a
        // subtype of type1, then the primary annotation on lub must be the effective upper
        // bound of type1 or type2, whichever is higher.
        Set<AnnotationMirror> type1LowerBoundAnnos =
                AnnotatedTypes.findEffectiveLowerBoundAnnotations(qualifierHierarchy, type1);
        Set<AnnotationMirror> type2LowerBoundAnnos =
                AnnotatedTypes.findEffectiveLowerBoundAnnotations(qualifierHierarchy, type2);

        for (AnnotationMirror lower1 : type1LowerBoundAnnos) {
            AnnotationMirror top = qualifierHierarchy.getTopAnnotation(lower1);

            // Can't just call isSubtype because it will return false if bounds have
            // different annotations on component types
            AnnotationMirror lower2 =
                    qualifierHierarchy.findAnnotationInHierarchy(type2LowerBoundAnnos, top);
            AnnotationMirror upper1 = type1.getEffectiveAnnotationInHierarchy(lower1);
            AnnotationMirror upper2 = type2.getEffectiveAnnotationInHierarchy(lower1);

            if (qualifierHierarchy.isSubtype(upper2, upper1)
                    && qualifierHierarchy.isSubtype(upper1, upper2)
                    && qualifierHierarchy.isSubtype(lower1, lower2)
                    && qualifierHierarchy.isSubtype(lower2, lower1)) {
                continue;
            }

            if (!qualifierHierarchy.isSubtype(upper2, lower1)
                    && !qualifierHierarchy.isSubtype(upper1, lower2)) {
                lub.replaceAnnotation(qualifierHierarchy.leastUpperBound(upper1, upper2));
            }
        }
    }

    @Override
    public Void visitIntersection_Intersection(
            AnnotatedIntersectionType type1,
            AnnotatedIntersectionType type2,
            AnnotatedTypeMirror lub) {
        AnnotatedIntersectionType castedLub = castLub(type1, lub);
        lubPrimaryAnnotations(type1, type2, lub);

        for (int i = 0; i < lub.directSuperTypes().size(); i++) {
            AnnotatedDeclaredType lubST = castedLub.directSuperTypes().get(i);
            visit(type1.directSuperTypes().get(i), type2.directSuperTypes().get(i), lubST);
        }

        return null;
    }

    @Override
    public Void visitUnion_Union(
            AnnotatedUnionType type1, AnnotatedUnionType type2, AnnotatedTypeMirror lub) {
        AnnotatedUnionType castedLub = castLub(type1, lub);
        lubPrimaryAnnotations(type1, type2, lub);

        for (int i = 0; i < castedLub.getAlternatives().size(); i++) {
            AnnotatedDeclaredType lubAltern = castedLub.getAlternatives().get(i);
            visit(type1.getAlternatives().get(i), type2.getAlternatives().get(i), lubAltern);
        }
        return null;
    }

    @Override
    protected String defaultErrorMessage(
            AnnotatedTypeMirror type1, AnnotatedTypeMirror type2, AnnotatedTypeMirror lub) {
        return String.format(
                "AtmLubVisitor: Unexpected combination: type1: %s type2: %s.%n"
                        + "type1: %s%ntype2: %s%nlub: %s",
                type1.getKind(), type2.getKind(), type1, type2, lub);
    }

    /**
     * Returns true if the {@link AnnotatedTypeMirror} has been visited. If it has not, then it is
     * added to the list of visited AnnotatedTypeMirrors. This prevents infinite recursion on
     * recursive types.
     *
     * @param atm the type that might have been visited
     * @return true if the given type has been visited
     */
    private boolean visited(@FindDistinct AnnotatedTypeMirror atm) {
        for (AnnotatedTypeMirror atmVisit : visited) {
            // Use reference equality rather than equals because the visitor may visit two types
            // that are structurally equal, but not actually the same.  For example, the
            // wildcards in Pair<?,?> may be equal, but they both should be visited.
            if (atmVisit == atm) {
                return true;
            }
        }
        visited.add(atm);
        return false;
    }
}<|MERGE_RESOLUTION|>--- conflicted
+++ resolved
@@ -251,12 +251,6 @@
             AnnotationMirror glb = null;
             if (anno1 != null && anno2 != null) {
                 glb = qualifierHierarchy.greatestLowerBound(anno1, anno2);
-<<<<<<< HEAD
-            }
-
-            if (glb != null) {
-=======
->>>>>>> f7e39a32
                 lubLowerBound.replaceAnnotation(glb);
             }
         }
