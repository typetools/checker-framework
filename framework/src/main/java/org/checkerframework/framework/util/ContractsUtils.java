package org.checkerframework.framework.util;

import com.sun.tools.javac.code.Attribute;
import java.util.ArrayList;
import java.util.Collections;
import java.util.HashMap;
import java.util.LinkedHashSet;
import java.util.List;
import java.util.Map;
import java.util.Objects;
import java.util.Set;
import javax.lang.model.element.AnnotationMirror;
import javax.lang.model.element.AnnotationValue;
import javax.lang.model.element.Element;
import javax.lang.model.element.ExecutableElement;
import javax.lang.model.element.Name;
import javax.lang.model.util.ElementFilter;
import org.checkerframework.framework.qual.ConditionalPostconditionAnnotation;
import org.checkerframework.framework.qual.EnsuresQualifier;
import org.checkerframework.framework.qual.EnsuresQualifierIf;
import org.checkerframework.framework.qual.EnsuresQualifiers;
import org.checkerframework.framework.qual.EnsuresQualifiersIf;
import org.checkerframework.framework.qual.PostconditionAnnotation;
import org.checkerframework.framework.qual.PreconditionAnnotation;
import org.checkerframework.framework.qual.QualifierArgument;
import org.checkerframework.framework.qual.RequiresQualifier;
import org.checkerframework.framework.qual.RequiresQualifiers;
import org.checkerframework.framework.type.GenericAnnotatedTypeFactory;
import org.checkerframework.javacutil.AnnotationBuilder;
import org.checkerframework.javacutil.AnnotationUtils;
import org.checkerframework.javacutil.BugInCF;
import org.checkerframework.javacutil.Pair;

/**
 * A utility class to handle pre- and postconditions.
 *
 * @see PreconditionAnnotation
 * @see RequiresQualifier
 * @see PostconditionAnnotation
 * @see EnsuresQualifier
 * @see EnsuresQualifierIf
 */
// TODO: This class assumes that most annotations have a field named "expression".
// If not, issue a more helpful error message rather than a crash.
public class ContractsUtils {

    /**
     * The currently-used ContractsUtils object. This class is NOT a singleton: this value can
     * change.
     */
    protected static ContractsUtils instance;

    /** The factory that this ContractsUtils is associated with. */
    protected GenericAnnotatedTypeFactory<?, ?, ?, ?> factory;

    /** Creates a ContractsUtils for the given factory. */
    private ContractsUtils(GenericAnnotatedTypeFactory<?, ?, ?, ?> factory) {
        this.factory = factory;
    }

    /** Returns an instance of the {@link ContractsUtils} class. */
    public static ContractsUtils getInstance(GenericAnnotatedTypeFactory<?, ?, ?, ?> factory) {
        if (instance == null || instance.factory != factory) {
            instance = new ContractsUtils(factory);
        }
        return instance;
    }

    /**
     * A contract represents an annotation on an expression, along with the kind: precondition,
     * postcondition, or conditional postcondition.
     */
    public abstract static class Contract {

        public enum Kind {
            PRECONDITION("precondition"),
            POSTCONDTION("postcondition"),
            CONDITIONALPOSTCONDTION("conditional.postcondition");
            public final String errorKey;

            Kind(String errorKey) {
                this.errorKey = errorKey;
            }
        }

        /**
         * The expression for which the condition must hold, such as {@code "foo"} in
         * {@code @RequiresNonNull("foo")}.
         */
        public final String expression;

        /** The annotation that must be on the type of expression as part of this contract. */
        public final AnnotationMirror annotation;

        /** The annotation that expressed this contract; used for diagnostic messages. */
        public final AnnotationMirror contractAnnotation;

        /** The kind of contract: precondition, postcondition, or conditional postcondition. */
        public final Kind kind;

        /**
         * Creates a new Contract.
         *
         * @param expression the Java expression that should have a type qualifier
         * @param annotation the type qualifier that {@code expression} should have
         * @param contractAnnotation the pre- or post-condition annotation that the programmer
         *     wrote; used for diagnostic messages
         * @param kind precondition, postcondition, or conditional postcondition
         */
        public Contract(
                String expression,
                AnnotationMirror annotation,
                AnnotationMirror contractAnnotation,
                Kind kind) {
            this.expression = expression;
            this.annotation = annotation;
            this.contractAnnotation = contractAnnotation;
            this.kind = kind;
        }

        @Override
        public boolean equals(Object o) {
            if (this == o) {
                return true;
            }
            if (o == null || getClass() != o.getClass()) {
                return false;
            }

            Contract contract = (Contract) o;

            return Objects.equals(expression, contract.expression)
                    && Objects.equals(annotation, contract.annotation)
                    && kind == contract.kind;
        }

        @Override
        public int hashCode() {
            return Objects.hash(expression, annotation, kind);
        }
    }

    /** A precondition contract. */
    public static class Precondition extends Contract {
        /**
         * Create a precondition contract.
         *
         * @param expression the Java expression that should have a type qualifier
         * @param annotation the type qualifier that {@code expression} should have
         * @param contractAnnotation the precondition annotation that the programmer wrote; used for
         *     diagnostic messages
         */
        public Precondition(
                String expression,
                AnnotationMirror annotation,
                AnnotationMirror contractAnnotation) {
            super(expression, annotation, contractAnnotation, Kind.PRECONDITION);
        }
    }

    /** A postcondition contract. */
    public static class Postcondition extends Contract {
        /**
         * Create a postcondition contract.
         *
         * @param expression the Java expression that should have a type qualifier
         * @param annotation the type qualifier that {@code expression} should have
         * @param contractAnnotation the postcondition annotation that the programmer wrote; used
         *     for diagnostic messages
         */
        public Postcondition(
                String expression,
                AnnotationMirror annotation,
                AnnotationMirror contractAnnotation) {
            super(expression, annotation, contractAnnotation, Kind.POSTCONDTION);
        }
    }

    /**
     * Represents a conditional postcondition that must be verified by {@code BaseTypeVisitor} or
     * one of its subclasses. Automatically extracted from annotations with meta-annotation
     * {@code @ConditionalPostconditionAnnotation}, such as {@code EnsuresNonNullIf}.
     */
    public static class ConditionalPostcondition extends Contract {

        /**
         * The return value for the annotated method that ensures that the conditional postcondition
         * holds. For example, given<br>
         * {@code @EnsuresNonNullIf(expression="foo", result=false) boolean method()}<br>
         * {@code foo} is guaranteed to be {@code @NonNull} after a call to {@code method()} if that
         * call returns {@code false}.
         */
        public final boolean annoResult;

        /**
         * Create a new conditional postcondition.
         *
         * @param expression the Java expression that should have a type qualifier
         * @param annoResult whether the condition is the method returning true or false
         * @param annotation the type qualifier that {@code expression} should have
         * @param contractAnnotation the postcondition annotation that the programmer wrote; used
         *     for diagnostic messages
         */
        public ConditionalPostcondition(
                String expression,
                boolean annoResult,
                AnnotationMirror annotation,
                AnnotationMirror contractAnnotation) {
            super(expression, annotation, contractAnnotation, Kind.CONDITIONALPOSTCONDTION);
            this.annoResult = annoResult;
        }

        @Override
        public boolean equals(Object o) {
            if (this == o) {
                return true;
            }
            if (o == null || getClass() != o.getClass()) {
                return false;
            }
            if (!super.equals(o)) {
                return false;
            }

            ConditionalPostcondition that = (ConditionalPostcondition) o;
            return annoResult == that.annoResult;
        }

        @Override
        public int hashCode() {
            return Objects.hash(super.hashCode(), annoResult);
        }
    }

    public List<Contract> getContracts(ExecutableElement element) {
        List<Contract> contracts = new ArrayList<>();
        contracts.addAll(getPreconditions(element));
        contracts.addAll(getPostconditions(element));
        contracts.addAll(getConditionalPostconditions(element));
        return contracts;
    }

    /** Returns the set of preconditions on the element {@code element}. */
    public Set<Precondition> getPreconditions(Element element) {
        Set<Precondition> result = new LinkedHashSet<>();
        // Check for a single contract annotation.
        AnnotationMirror requiresQualifier =
                factory.getDeclAnnotation(element, RequiresQualifier.class);
        result.addAll(getPrecondition(requiresQualifier));

        // Check for a wrapper around contract annotations.
        AnnotationMirror requiresQualifiers =
                factory.getDeclAnnotation(element, RequiresQualifiers.class);
        if (requiresQualifiers != null) {
            List<AnnotationMirror> requiresQualifierList =
                    AnnotationUtils.getElementValueArray(
                            requiresQualifiers, "value", AnnotationMirror.class, false);
            for (AnnotationMirror a : requiresQualifierList) {
                result.addAll(getPrecondition(a));
            }
        }

        // Check for type-system specific annotations.
        List<Pair<AnnotationMirror, AnnotationMirror>> declAnnotations =
                factory.getDeclAnnotationWithMetaAnnotation(element, PreconditionAnnotation.class);
        for (Pair<AnnotationMirror, AnnotationMirror> r : declAnnotations) {
            AnnotationMirror anno = r.first;
            AnnotationMirror metaAnno = r.second;
            AnnotationMirror precondAnno = getAnnotationMirrorOfContractAnnotation(metaAnno, anno);
            if (precondAnno == null) {
                continue;
            }
            List<String> expressions =
                    AnnotationUtils.getElementValueArray(anno, "value", String.class, false);
            for (String expr : expressions) {
                result.add(new Precondition(expr, precondAnno, anno));
            }
        }
        return result;
    }

    /**
<<<<<<< HEAD
     * Returns the annotation mirror as specified by the "qualifier" element in {@code
     * contractAnno}. If {@code argumentAnno} is specified, then arguments are copied from {@code
     * argumentAnno} to the returned annotation, renamed according to {@code argumentRenaming}.
     *
     * <p>This is a helper method intended to be called from {@link
     * getAnnotationMirrorOfContractAnnotation} and {@link getAnnotationMirrorOfContractAnnotation}.
     * Use one of those methods if possible.
     *
     * @param contractAnno a contract annotation, which has a {@code qualifier} element
     * @param argumentAnno annotation containing the argument values, or {@code null}
     * @param argumentRenaming renaming of argument names, which maps from names in {@code
     *     argumentAnno} to names used in the returned annotation, or {@code null}
     * @return a qualifier whose type is that of {@code contract.qualifier}, or an alias for it, or
     *     null if it is not a supported qualifier of the type system
     */
    private AnnotationMirror getAnnotationMirrorOfQualifier(
            AnnotationMirror contractAnno,
            AnnotationMirror argumentAnno,
            Map<String, String> argumentRenaming) {

        Name c = AnnotationUtils.getElementValueClassName(contractAnno, "qualifier", false);

        AnnotationMirror anno;
        if (argumentAnno == null || argumentRenaming.isEmpty()) {
            // If there are no arguments, use factory method that allows caching
            anno = AnnotationBuilder.fromName(factory.getElementUtils(), c);
        } else {
            AnnotationBuilder builder = new AnnotationBuilder(factory.getProcessingEnv(), c);
            builder.copyRenameElementValuesFromAnnotation(argumentAnno, argumentRenaming);
            anno = builder.build();
        }

        if (factory.isSupportedQualifier(anno)) {
            return anno;
        } else {
            AnnotationMirror aliasedAnno = factory.canonicalAnnotation(anno);
            if (factory.isSupportedQualifier(aliasedAnno)) {
                return aliasedAnno;
            } else {
                return null;
            }
        }
    }

    /**
     * Returns the annotation mirror as specified by the "qualifier" element in {@code
     * contractAnno}.
     */
    private AnnotationMirror getAnnotationMirrorOfContractAnnotation(
            AnnotationMirror contractAnno) {
        return getAnnotationMirrorOfQualifier(contractAnno, null, null);
    }

    /**
     * Makes a map from element names of a contract annotation to qualifier argument names, as
     * defined by {@link QualifierArgument}.
     *
     * <p>Each element of {@code contractAnnoElement} that is annotated by {@link QualifierArgument}
     * is mapped to the name specified by the value of {@link QualifierArgument}. If the value is
     * not specified or is an empty string, then the element is mapped to an argument of the same
     * name.
     *
     * @param contractAnnoElement the declaration of the contract annotation containing the elements
     * @return map from the names of elements of {@code sourceArgumentNames} to the corresponding
     *     qualifier argument names
     * @see QualifierArgument
     */
    private Map<String, String> makeArgumentRenaming(Element contractAnnoElement) {
        HashMap<String, String> argumentRenaming = new HashMap<>();
        for (ExecutableElement meth :
                ElementFilter.methodsIn(contractAnnoElement.getEnclosedElements())) {
            AnnotationMirror argumentAnnotation =
                    factory.getDeclAnnotation(meth, QualifierArgument.class);
            if (argumentAnnotation != null) {
                String sourceName = meth.getSimpleName().toString();
                String targetName =
                        AnnotationUtils.getElementValue(
                                argumentAnnotation, "value", String.class, false);
                if (targetName == null || targetName.isEmpty()) {
                    targetName = sourceName;
                }
                argumentRenaming.put(sourceName, targetName);
            }
        }
        return argumentRenaming;
    }

    /**
     * Returns the annotation mirror as specified by the "qualifier" element in {@code
     * contractAnno}, with arguments taken from {@code argumentAnno}.
     */
    private AnnotationMirror getAnnotationMirrorOfContractAnnotation(
            AnnotationMirror contractAnno, AnnotationMirror argumentAnno) {

        Map<String, String> argumentRenaming =
                makeArgumentRenaming(argumentAnno.getAnnotationType().asElement());
        return getAnnotationMirrorOfQualifier(contractAnno, argumentAnno, argumentRenaming);
    }

    /**
=======
>>>>>>> 3e547c69
     * Returns the preconditions expressed by the given annotation.
     *
     * @param requiresQualifier a {@link RequiresQualifier}, or null
     * @return the preconditions expressed by the given annotation, or the empty set if the argument
     *     is null
     */
    private Set<Precondition> getPrecondition(AnnotationMirror requiresQualifier) {
        if (requiresQualifier == null) {
            return Collections.emptySet();
        }
        AnnotationMirror precondAnno = getAnnotationMirrorOfContractAnnotation(requiresQualifier);
        if (precondAnno == null) {
            return Collections.emptySet();
        }
        Set<Precondition> result = new LinkedHashSet<>();
        List<String> expressions =
                AnnotationUtils.getElementValueArray(
                        requiresQualifier, "expression", String.class, false);
        for (String expr : expressions) {
            result.add(new Precondition(expr, precondAnno, requiresQualifier));
        }
        return result;
    }

    /** Returns the set of postconditions on the method {@code methodElement}. */
    public Set<Postcondition> getPostconditions(ExecutableElement methodElement) {
        Set<Postcondition> result = new LinkedHashSet<>();
        // Check for a single contract annotation.
        AnnotationMirror ensuresQualifier =
                factory.getDeclAnnotation(methodElement, EnsuresQualifier.class);
        result.addAll(getPostcondition(ensuresQualifier));

        // Check for a wrapper around contract annotations.
        AnnotationMirror ensuresQualifiers =
                factory.getDeclAnnotation(methodElement, EnsuresQualifiers.class);
        if (ensuresQualifiers != null) {
            List<AnnotationMirror> ensuresQualifiersList =
                    AnnotationUtils.getElementValueArray(
                            ensuresQualifiers, "value", AnnotationMirror.class, false);
            for (AnnotationMirror a : ensuresQualifiersList) {
                result.addAll(getPostcondition(a));
            }
        }

        // Check for type-system specific annotations.
        List<Pair<AnnotationMirror, AnnotationMirror>> declAnnotations =
                factory.getDeclAnnotationWithMetaAnnotation(
                        methodElement, PostconditionAnnotation.class);
        for (Pair<AnnotationMirror, AnnotationMirror> r : declAnnotations) {
            AnnotationMirror anno = r.first;
            AnnotationMirror metaAnno = r.second;

            result.addAll(getPostConditionAnnotations(anno, metaAnno));
        }

        return result;
    }

    /**
     * Add multiple postcondition annotations or a single postcondition annotation present on the
     * method in a set and returns them.
     *
     * @param anno wrapper annotation of multiple postcondition annotations, or a single post
     *     condition annotation on the method
     * @param metaAnno used to return the annotation mirror as specified by the element in this
     *     meta-annotation
     */
    private Set<Postcondition> getPostConditionAnnotations(
            AnnotationMirror anno, AnnotationMirror metaAnno) {

        @SuppressWarnings("unchecked")
        List<AnnotationValue> annoValue =
                AnnotationUtils.getElementValue(anno, "value", List.class, false);
        if (annoValue.get(0) instanceof AnnotationMirror) {
            // Check for multiple contracts
            Set<Postcondition> result = new LinkedHashSet<>();
            for (AnnotationValue av : annoValue) {
                AnnotationMirror am = (AnnotationMirror) av.getValue();
                AnnotationMirror postcondAnno =
                        getAnnotationMirrorOfContractAnnotation(metaAnno, am);
                if (postcondAnno == null) {
                    continue;
                }
                List<String> expression =
                        AnnotationUtils.getElementValueArray(am, "value", String.class, false);
                for (String expr : expression) {
                    result.add(new Postcondition(expr, postcondAnno, am));
                }
            }
            return result;
        } else if (annoValue.get(0) instanceof Attribute.Constant) {
            // Check for a single contract
            Set<Postcondition> result = new LinkedHashSet<>();
            List<String> expressions = new ArrayList<>();
            for (AnnotationValue a : annoValue) {
                expressions.add((String) a.getValue());
            }
            AnnotationMirror postcondAnno = getAnnotationMirrorOfContractAnnotation(metaAnno, anno);
            if (postcondAnno != null) {
                for (String expr : expressions) {
                    result.add(new Postcondition(expr, postcondAnno, anno));
                }
            }
            return result;
        } else {
            throw new BugInCF(
                    "Unexpected value %s [%s] in %s",
                    annoValue.get(0), annoValue.get(0).getClass(), anno);
        }
    }

    /**
     * Returns the postconditions expressed by the given annotation.
     *
     * @param ensuresQualifier an {@link EnsuresQualifier}, or null
     * @return the postconditions expostssed by the given annotation, or the empty set if the
     *     argument is null
     */
    private Set<Postcondition> getPostcondition(AnnotationMirror ensuresQualifier) {
        if (ensuresQualifier == null) {
            return Collections.emptySet();
        }
        AnnotationMirror postcondAnno = getAnnotationMirrorOfContractAnnotation(ensuresQualifier);
        if (postcondAnno == null) {
            return Collections.emptySet();
        }
        Set<Postcondition> result = new LinkedHashSet<>();
        List<String> expressions =
                AnnotationUtils.getElementValueArray(
                        ensuresQualifier, "expression", String.class, false);
        for (String expr : expressions) {
            result.add(new Postcondition(expr, postcondAnno, ensuresQualifier));
        }
        return result;
    }

    /** Returns the conditional postconditions on the method {@code methodElement}. */
    public Set<ConditionalPostcondition> getConditionalPostconditions(
            ExecutableElement methodElement) {
        Set<ConditionalPostcondition> result = new LinkedHashSet<>();
        // Check for a single contract annotation.
        AnnotationMirror ensuresQualifierIf =
                factory.getDeclAnnotation(methodElement, EnsuresQualifierIf.class);
        result.addAll(getConditionalPostcondition(ensuresQualifierIf));

        // Check for a wrapper around contract annotations.
        AnnotationMirror ensuresQualifiersIf =
                factory.getDeclAnnotation(methodElement, EnsuresQualifiersIf.class);
        if (ensuresQualifiersIf != null) {
            List<AnnotationMirror> annotations =
                    AnnotationUtils.getElementValueArray(
                            ensuresQualifiersIf, "value", AnnotationMirror.class, false);
            for (AnnotationMirror a : annotations) {
                result.addAll(getConditionalPostcondition(a));
            }
        }

        // Check for type-system-specific annotations.
        List<Pair<AnnotationMirror, AnnotationMirror>> declAnnotations =
                factory.getDeclAnnotationWithMetaAnnotation(
                        methodElement, ConditionalPostconditionAnnotation.class);
        for (Pair<AnnotationMirror, AnnotationMirror> r : declAnnotations) {
            AnnotationMirror anno = r.first;
            AnnotationMirror metaAnno = r.second;

            result.addAll(getConditionalPostConditionAnnotations(anno, metaAnno));
        }

        return result;
    }

    /**
     * Returns true if the given AnnotationMirror has an element named {@code value}.
     *
     * @param anno the AnnotationMirror whose fields to search
     * @return true if {@code anno} has an element named {@code value}
     */
    private boolean hasValueElement(AnnotationMirror anno) {
        for (ExecutableElement elem : anno.getElementValues().keySet()) {
            if (elem.getSimpleName().contentEquals("value")) {
                return true;
            }
        }
        return false;
    }

    /**
     * Add multiple conditional postcondition annotations or a single conditional postcondition
     * annotation present on the method in a set and returns them.
     *
     * @param anno wrapper annotation of multiple conditional postcondition annotations, or a single
     *     conditional postcondition annotation on the method
     * @param metaAnno used to return the annotation mirror as specified by the element in this
     *     meta-annotation
     */
    private Set<ConditionalPostcondition> getConditionalPostConditionAnnotations(
            AnnotationMirror anno, AnnotationMirror metaAnno) {

        if (hasValueElement(anno)) {
            // Check for multiple contracts
            @SuppressWarnings("unchecked")
            List<AnnotationValue> annoValue =
                    AnnotationUtils.getElementValue(anno, "value", List.class, false);
            List<AnnotationMirror> annotations = new ArrayList<>(annoValue.size());
            for (AnnotationValue a : annoValue) {
                if (a instanceof AnnotationMirror) annotations.add((AnnotationMirror) a.getValue());
            }
            Set<ConditionalPostcondition> result = new LinkedHashSet<>();
            for (AnnotationMirror a : annotations) {
                AnnotationMirror postcondAnno =
                        getAnnotationMirrorOfContractAnnotation(metaAnno, a);
                if (postcondAnno == null) {
                    continue;
                }
                boolean annoResult =
                        AnnotationUtils.getElementValue(a, "result", Boolean.class, false);
                List<String> expressions =
                        AnnotationUtils.getElementValueArray(a, "expression", String.class, false);
                for (String expr : expressions) {
                    result.add(new ConditionalPostcondition(expr, annoResult, postcondAnno, a));
                }
            }
            return result;
        } else {
            // Check for a single contract
            @SuppressWarnings("unchecked")
            List<AnnotationValue> annoValue =
                    AnnotationUtils.getElementValue(anno, "expression", List.class, false);
            List<String> expressions = new ArrayList<>(annoValue.size());
            for (AnnotationValue a : annoValue) {
                if (a instanceof Attribute.Constant) expressions.add((String) a.getValue());
            }
            AnnotationMirror postcondAnno = getAnnotationMirrorOfContractAnnotation(metaAnno, anno);
            Set<ConditionalPostcondition> result = new LinkedHashSet<>();
            if (postcondAnno != null) {
                boolean annoResult =
                        AnnotationUtils.getElementValue(anno, "result", Boolean.class, false);
                for (String expr : expressions) {
                    result.add(new ConditionalPostcondition(expr, annoResult, postcondAnno, anno));
                }
            }
            return result;
        }
    }

    /**
     * Returns a set of triples {@code (expr, result, annotation)} of conditional postconditions
     * that are expressed in the source code using the given postcondition annotation.
     */
    private Set<ConditionalPostcondition> getConditionalPostcondition(
            AnnotationMirror ensuresQualifierIf) {
        if (ensuresQualifierIf == null) {
            return Collections.emptySet();
        }
        AnnotationMirror postcondAnno = getAnnotationMirrorOfContractAnnotation(ensuresQualifierIf);
        if (postcondAnno == null) {
            return Collections.emptySet();
        }
        Set<ConditionalPostcondition> result = new LinkedHashSet<>();
        List<String> expressions =
                AnnotationUtils.getElementValueArray(
                        ensuresQualifierIf, "expression", String.class, false);
        boolean annoResult =
                AnnotationUtils.getElementValue(ensuresQualifierIf, "result", Boolean.class, false);
        for (String expr : expressions) {
            result.add(
                    new ConditionalPostcondition(
                            expr, annoResult, postcondAnno, ensuresQualifierIf));
        }
        return result;
    }

    /// Helper methods

    /**
     * Returns the annotation mirror as specified by the "qualifier" element in {@code
     * contractAnno}. If {@code argumentAnno} is specified, then arguments are copied from {@code
     * argumentAnno} to the returned annotation, renamed according to {@code argumentRenaming}.
     *
     * <p>This is a helper method intended to be called from {@link
     * getAnnotationMirrorOfContractAnnotation} and {@link getAnnotationMirrorOfContractAnnotation}.
     * Use one of those methods if possible.
     *
     * @param contractAnno a contract annotation, which has a {@code qualifier} element
     * @param argumentAnno annotation containing the argument values, or {@code null}
     * @param argumentRenaming renaming of argument names, which maps from names in {@code
     *     argumentAnno} to names used in the returned annotation, or {@code null}
     * @return a qualifier whose type is that of {@code contract.qualifier}, or an alias for it, or
     *     null if it is not a supported qualifier of the type system
     */
    private AnnotationMirror getAnnotationMirrorOfQualifier(
            AnnotationMirror contractAnno,
            AnnotationMirror argumentAnno,
            Map<String, String> argumentRenaming) {

        Name c = AnnotationUtils.getElementValueClassName(contractAnno, "qualifier", false);

        AnnotationMirror anno;
        if (argumentAnno == null || argumentRenaming.isEmpty()) {
            // If there are no arguments, use factory method that allows caching
            anno = AnnotationBuilder.fromName(factory.getElementUtils(), c);
        } else {
            AnnotationBuilder builder = new AnnotationBuilder(factory.getProcessingEnv(), c);
            builder.copyRenameElementValuesFromAnnotation(argumentAnno, argumentRenaming);
            anno = builder.build();
        }

        if (factory.isSupportedQualifier(anno)) {
            return anno;
        } else {
            AnnotationMirror aliasedAnno = factory.canonicalAnnotation(anno);
            if (factory.isSupportedQualifier(aliasedAnno)) {
                return aliasedAnno;
            } else {
                return null;
            }
        }
    }

    /**
     * Returns the annotation mirror as specified by the "qualifier" element in {@code
     * contractAnno}.
     */
    private AnnotationMirror getAnnotationMirrorOfContractAnnotation(
            AnnotationMirror contractAnno) {
        return getAnnotationMirrorOfQualifier(contractAnno, null, null);
    }

    /**
     * Makes a map from element names of a contract annotation to qualifier argument names, as
     * defined by {@link QualifierArgument}.
     *
     * <p>Each element of {@code contractAnnoElement} that is annotated by {@link QualifierArgument}
     * is mapped to the name specified by the value of {@link QualifierArgument}. If the value is
     * not specified or is an empty string, then the element is mapped to an argument of the same
     * name.
     *
     * @param contractAnnoElement the declaration of the contract annotation containing the elements
     * @return map from the names of elements of {@code sourceArgumentNames} to the corresponding
     *     qualifier argument names
     * @see QualifierArgument
     */
    private Map<String, String> makeArgumentMap(Element contractAnnoElement) {
        HashMap<String, String> argumentMap = new HashMap<>();
        for (ExecutableElement meth :
                ElementFilter.methodsIn(contractAnnoElement.getEnclosedElements())) {
            AnnotationMirror argumentAnnotation =
                    factory.getDeclAnnotation(meth, QualifierArgument.class);
            if (argumentAnnotation != null) {
                String sourceName = meth.getSimpleName().toString();
                String targetName =
                        AnnotationUtils.getElementValue(
                                argumentAnnotation, "value", String.class, false);
                if (targetName == null || targetName.isEmpty()) {
                    targetName = sourceName;
                }
                argumentMap.put(sourceName, targetName);
            }
        }
        return argumentMap;
    }

    /**
     * Returns the annotation mirror as specified by the "qualifier" element in {@code
     * contractAnno}, with arguments taken from {@code argumentAnno}.
     */
    private AnnotationMirror getAnnotationMirrorOfContractAnnotation(
            AnnotationMirror contractAnno, AnnotationMirror argumentAnno) {

        Map<String, String> argumentMap =
                makeArgumentMap(argumentAnno.getAnnotationType().asElement());
        return getAnnotationMirrorOfQualifier(contractAnno, argumentAnno, argumentMap);
    }
}<|MERGE_RESOLUTION|>--- conflicted
+++ resolved
@@ -280,109 +280,6 @@
     }
 
     /**
-<<<<<<< HEAD
-     * Returns the annotation mirror as specified by the "qualifier" element in {@code
-     * contractAnno}. If {@code argumentAnno} is specified, then arguments are copied from {@code
-     * argumentAnno} to the returned annotation, renamed according to {@code argumentRenaming}.
-     *
-     * <p>This is a helper method intended to be called from {@link
-     * getAnnotationMirrorOfContractAnnotation} and {@link getAnnotationMirrorOfContractAnnotation}.
-     * Use one of those methods if possible.
-     *
-     * @param contractAnno a contract annotation, which has a {@code qualifier} element
-     * @param argumentAnno annotation containing the argument values, or {@code null}
-     * @param argumentRenaming renaming of argument names, which maps from names in {@code
-     *     argumentAnno} to names used in the returned annotation, or {@code null}
-     * @return a qualifier whose type is that of {@code contract.qualifier}, or an alias for it, or
-     *     null if it is not a supported qualifier of the type system
-     */
-    private AnnotationMirror getAnnotationMirrorOfQualifier(
-            AnnotationMirror contractAnno,
-            AnnotationMirror argumentAnno,
-            Map<String, String> argumentRenaming) {
-
-        Name c = AnnotationUtils.getElementValueClassName(contractAnno, "qualifier", false);
-
-        AnnotationMirror anno;
-        if (argumentAnno == null || argumentRenaming.isEmpty()) {
-            // If there are no arguments, use factory method that allows caching
-            anno = AnnotationBuilder.fromName(factory.getElementUtils(), c);
-        } else {
-            AnnotationBuilder builder = new AnnotationBuilder(factory.getProcessingEnv(), c);
-            builder.copyRenameElementValuesFromAnnotation(argumentAnno, argumentRenaming);
-            anno = builder.build();
-        }
-
-        if (factory.isSupportedQualifier(anno)) {
-            return anno;
-        } else {
-            AnnotationMirror aliasedAnno = factory.canonicalAnnotation(anno);
-            if (factory.isSupportedQualifier(aliasedAnno)) {
-                return aliasedAnno;
-            } else {
-                return null;
-            }
-        }
-    }
-
-    /**
-     * Returns the annotation mirror as specified by the "qualifier" element in {@code
-     * contractAnno}.
-     */
-    private AnnotationMirror getAnnotationMirrorOfContractAnnotation(
-            AnnotationMirror contractAnno) {
-        return getAnnotationMirrorOfQualifier(contractAnno, null, null);
-    }
-
-    /**
-     * Makes a map from element names of a contract annotation to qualifier argument names, as
-     * defined by {@link QualifierArgument}.
-     *
-     * <p>Each element of {@code contractAnnoElement} that is annotated by {@link QualifierArgument}
-     * is mapped to the name specified by the value of {@link QualifierArgument}. If the value is
-     * not specified or is an empty string, then the element is mapped to an argument of the same
-     * name.
-     *
-     * @param contractAnnoElement the declaration of the contract annotation containing the elements
-     * @return map from the names of elements of {@code sourceArgumentNames} to the corresponding
-     *     qualifier argument names
-     * @see QualifierArgument
-     */
-    private Map<String, String> makeArgumentRenaming(Element contractAnnoElement) {
-        HashMap<String, String> argumentRenaming = new HashMap<>();
-        for (ExecutableElement meth :
-                ElementFilter.methodsIn(contractAnnoElement.getEnclosedElements())) {
-            AnnotationMirror argumentAnnotation =
-                    factory.getDeclAnnotation(meth, QualifierArgument.class);
-            if (argumentAnnotation != null) {
-                String sourceName = meth.getSimpleName().toString();
-                String targetName =
-                        AnnotationUtils.getElementValue(
-                                argumentAnnotation, "value", String.class, false);
-                if (targetName == null || targetName.isEmpty()) {
-                    targetName = sourceName;
-                }
-                argumentRenaming.put(sourceName, targetName);
-            }
-        }
-        return argumentRenaming;
-    }
-
-    /**
-     * Returns the annotation mirror as specified by the "qualifier" element in {@code
-     * contractAnno}, with arguments taken from {@code argumentAnno}.
-     */
-    private AnnotationMirror getAnnotationMirrorOfContractAnnotation(
-            AnnotationMirror contractAnno, AnnotationMirror argumentAnno) {
-
-        Map<String, String> argumentRenaming =
-                makeArgumentRenaming(argumentAnno.getAnnotationType().asElement());
-        return getAnnotationMirrorOfQualifier(contractAnno, argumentAnno, argumentRenaming);
-    }
-
-    /**
-=======
->>>>>>> 3e547c69
      * Returns the preconditions expressed by the given annotation.
      *
      * @param requiresQualifier a {@link RequiresQualifier}, or null
