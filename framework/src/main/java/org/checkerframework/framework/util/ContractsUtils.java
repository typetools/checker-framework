package org.checkerframework.framework.util;

import java.util.ArrayList;
import java.util.Collections;
import java.util.HashMap;
import java.util.LinkedHashSet;
import java.util.List;
import java.util.Map;
import java.util.Objects;
import java.util.Set;
import javax.lang.model.element.AnnotationMirror;
import javax.lang.model.element.Element;
import javax.lang.model.element.ExecutableElement;
import javax.lang.model.element.Name;
import javax.lang.model.util.ElementFilter;
import org.checkerframework.dataflow.util.HashCodeUtils;
import org.checkerframework.framework.qual.ConditionalPostconditionAnnotation;
import org.checkerframework.framework.qual.EnsuresQualifier;
import org.checkerframework.framework.qual.EnsuresQualifierIf;
import org.checkerframework.framework.qual.EnsuresQualifiers;
import org.checkerframework.framework.qual.EnsuresQualifiersIf;
import org.checkerframework.framework.qual.PostconditionAnnotation;
import org.checkerframework.framework.qual.PreconditionAnnotation;
import org.checkerframework.framework.qual.QualifierArgument;
import org.checkerframework.framework.qual.RequiresQualifier;
import org.checkerframework.framework.qual.RequiresQualifiers;
import org.checkerframework.framework.type.GenericAnnotatedTypeFactory;
import org.checkerframework.javacutil.AnnotationBuilder;
import org.checkerframework.javacutil.AnnotationUtils;
import org.checkerframework.javacutil.Pair;

/**
 * A utility class to handle pre- and postconditions.
 *
 * @see PreconditionAnnotation
 * @see RequiresQualifier
 * @see PostconditionAnnotation
 * @see EnsuresQualifier
 * @see EnsuresQualifierIf
 */
// TODO: This class assumes that most annotations have a field named "expression".
// If not, issue a more helpful error message rather than a crash.
public class ContractsUtils {

    protected static ContractsUtils instance;
    protected GenericAnnotatedTypeFactory<?, ?, ?, ?> factory;

    /** Returns an instance of the {@link ContractsUtils} class. */
    public static ContractsUtils getInstance(GenericAnnotatedTypeFactory<?, ?, ?, ?> factory) {
        if (instance == null || instance.factory != factory) {
            instance = new ContractsUtils(factory);
        }
        return instance;
    }

    /**
     * A contract represents an annotation on an expression, along with the kind: precondition,
     * postcondition, or conditional postcondition.
     */
    public abstract static class Contract {

        public enum Kind {
            PRECONDITION("precondition"),
            POSTCONDTION("postcondition"),
            CONDITIONALPOSTCONDTION("conditional.postcondition");
            public final String errorKey;

            Kind(String errorKey) {
                this.errorKey = errorKey;
            }
        }

        /**
         * The expression for which the condition must hold, such as {@code "foo"} in
         * {@code @RequiresNonNull("foo")}.
         */
        public final String expression;

        /** The annotation that must be on the type of expression as part of this contract. */
        public final AnnotationMirror annotation;

        /** The annotation that expressed this contract; used for diagnostic messages. */
        public final AnnotationMirror contractAnnotation;

        /** The kind of contract: precondition, postcondition, or conditional postcondition. */
        public final Kind kind;

        /**
         * Creates a new Contract.
         *
         * @param expression the Java expression that should have a type qualifier
         * @param annotation the type qualifier that {@code expression} should have
         * @param contractAnnotation the pre- or post-condition annotation that the programmer
         *     wrote; used for diagnostic messages
         * @param kind precondition, postcondition, or conditional postcondition
         */
        public Contract(
                String expression,
                AnnotationMirror annotation,
                AnnotationMirror contractAnnotation,
                Kind kind) {
            this.expression = expression;
            this.annotation = annotation;
            this.contractAnnotation = contractAnnotation;
            this.kind = kind;
        }

        @Override
        public boolean equals(Object o) {
            if (this == o) {
                return true;
            }
            if (o == null || getClass() != o.getClass()) {
                return false;
            }

            Contract contract = (Contract) o;

            if (expression != null
                    ? !expression.equals(contract.expression)
                    : contract.expression != null) {
                return false;
            }
            if (annotation != null
                    ? !annotation.equals(contract.annotation)
                    : contract.annotation != null) {
                return false;
            }
            return kind == contract.kind;
        }

        @Override
        public int hashCode() {
<<<<<<< HEAD
            return HashCodeUtils.hash(expression, annotation, kind);
=======
            return Objects.hash(expression, annotation, kind);
>>>>>>> ae06f516
        }
    }

    /** A precondition contract. */
    public static class Precondition extends Contract {
        /**
         * Create a precondition contract.
         *
         * @param expression the Java expression that should have a type qualifier
         * @param annotation the type qualifier that {@code expression} should have
         * @param contractAnnotation the precondition annotation that the programmer wrote; used for
         *     diagnostic messages
         */
        public Precondition(
                String expression,
                AnnotationMirror annotation,
                AnnotationMirror contractAnnotation) {
            super(expression, annotation, contractAnnotation, Kind.PRECONDITION);
        }
    }

    /** A postcondition contract. */
    public static class Postcondition extends Contract {
        /**
         * Create a postcondition contract.
         *
         * @param expression the Java expression that should have a type qualifier
         * @param annotation the type qualifier that {@code expression} should have
         * @param contractAnnotation the postcondition annotation that the programmer wrote; used
         *     for diagnostic messages
         */
        public Postcondition(
                String expression,
                AnnotationMirror annotation,
                AnnotationMirror contractAnnotation) {
            super(expression, annotation, contractAnnotation, Kind.POSTCONDTION);
        }
    }

    /**
     * Represents a conditional postcondition that must be verified by {@code BaseTypeVisitor} or
     * one of its subclasses. Automatically extracted from annotations with meta-annotation
     * {@code @ConditionalPostconditionAnnotation}, such as {@code EnsuresNonNullIf}.
     */
    public static class ConditionalPostcondition extends Contract {

        /**
         * The return value for the annotated method that ensures that the conditional postcondition
         * holds. For example, given<br>
         * {@code @EnsuresNonNullIf(expression="foo", result=false) boolean method()}<br>
         * {@code foo} is guaranteed to be {@code @NonNull} after a call to {@code method()} if that
         * call returns {@code false}.
         */
        public final boolean annoResult;

        /**
         * Create a new conditional postcondition.
         *
         * @param expression the Java expression that should have a type qualifier
         * @param annoResult whether the condition is the method returning true or false
         * @param annotation the type qualifier that {@code expression} should have
         * @param contractAnnotation the postcondition annotation that the programmer wrote; used
         *     for diagnostic messages
         */
        public ConditionalPostcondition(
                String expression,
                boolean annoResult,
                AnnotationMirror annotation,
                AnnotationMirror contractAnnotation) {
            super(expression, annotation, contractAnnotation, Kind.CONDITIONALPOSTCONDTION);
            this.annoResult = annoResult;
        }

        @Override
        public boolean equals(Object o) {
            if (this == o) {
                return true;
            }
            if (o == null || getClass() != o.getClass()) {
                return false;
            }
            if (!super.equals(o)) {
                return false;
            }

            ConditionalPostcondition that = (ConditionalPostcondition) o;
            return annoResult == that.annoResult;
        }

        @Override
        public int hashCode() {
<<<<<<< HEAD
            return HashCodeUtils.hash(super.hashCode(), annoResult);
=======
            return Objects.hash(super.hashCode(), annoResult);
>>>>>>> ae06f516
        }
    }

    public List<Contract> getContracts(ExecutableElement element) {
        List<Contract> contracts = new ArrayList<>();
        contracts.addAll(getPreconditions(element));
        contracts.addAll(getPostconditions(element));
        contracts.addAll(getConditionalPostconditions(element));
        return contracts;
    }

    /** Returns the set of preconditions on the element {@code element}. */
    public Set<Precondition> getPreconditions(Element element) {
        Set<Precondition> result = new LinkedHashSet<>();
        // Check for a single contract.
        AnnotationMirror requiresAnnotation =
                factory.getDeclAnnotation(element, RequiresQualifier.class);
        result.addAll(getPrecondition(requiresAnnotation));

        // Check for multiple contracts.
        AnnotationMirror requiresAnnotations =
                factory.getDeclAnnotation(element, RequiresQualifiers.class);
        if (requiresAnnotations != null) {
            List<AnnotationMirror> annotations =
                    AnnotationUtils.getElementValueArray(
                            requiresAnnotations, "value", AnnotationMirror.class, false);
            for (AnnotationMirror a : annotations) {
                result.addAll(getPrecondition(a));
            }
        }

        // Check type-system specific annotations.
        Class<PreconditionAnnotation> metaAnnotation = PreconditionAnnotation.class;
        List<Pair<AnnotationMirror, AnnotationMirror>> declAnnotations =
                factory.getDeclAnnotationWithMetaAnnotation(element, metaAnnotation);
        for (Pair<AnnotationMirror, AnnotationMirror> r : declAnnotations) {
            AnnotationMirror anno = r.first;
            AnnotationMirror metaAnno = r.second;
            List<String> expressions =
                    AnnotationUtils.getElementValueArray(anno, "value", String.class, false);
            AnnotationMirror precondAnno = getAnnotationMirrorOfMetaAnnotation(metaAnno, anno);
            if (precondAnno == null) {
                continue;
            }
            for (String expr : expressions) {
                result.add(new Precondition(expr, precondAnno, anno));
            }
        }
        return result;
    }

    /**
     * Returns the annotation mirror as specified by the "qualifier" element in {@code
     * qualifierAnno}. If {@code argumentAnno} is specified, then arguments are copied from {@code
     * argumentAnno} to the returned annotation, renamed according to {@code argumentMap}.
     *
     * <p>This is a helper method intended to be called from {@link
     * getAnnotationMirrorOfContractAnnotation} and {@link getAnnotationMirrorOfMetaAnnotation}. Use
     * one of those methods if possible.
     *
     * @param qualifierAnno annotation specifying the qualifier class
     * @param argumentAnno annotation containing the argument values, or {@code null}
     * @param argumentRenaming renaming of argument names, which maps from names in {@code
     *     argumentAnno} to names used in the returned annotation, or {@code null}
     */
    private AnnotationMirror getAnnotationMirrorOfQualifier(
            AnnotationMirror qualifierAnno,
            AnnotationMirror argumentAnno,
            Map<String, String> argumentRenaming) {

        Name c = AnnotationUtils.getElementValueClassName(qualifierAnno, "qualifier", false);

        AnnotationMirror anno;
        if (argumentAnno == null || argumentRenaming.isEmpty()) {
            // If there are no arguments, use factory method that allows caching
            anno = AnnotationBuilder.fromName(factory.getElementUtils(), c);
        } else {
            AnnotationBuilder builder = new AnnotationBuilder(factory.getProcessingEnv(), c);
            builder.copyRenameElementValuesFromAnnotation(argumentAnno, argumentRenaming);
            anno = builder.build();
        }

        if (factory.isSupportedQualifier(anno)) {
            return anno;
        } else {
            AnnotationMirror aliasedAnno = factory.canonicalAnnotation(anno);
            if (factory.isSupportedQualifier(aliasedAnno)) {
                return aliasedAnno;
            } else {
                return null;
            }
        }
    }

    /**
     * Returns the annotation mirror as specified by the "qualifier" element in {@code
     * contractAnno}.
     */
    private AnnotationMirror getAnnotationMirrorOfContractAnnotation(
            AnnotationMirror contractAnno) {
        return getAnnotationMirrorOfQualifier(contractAnno, null, null);
    }

    /**
     * Makes a map from element names of a contract annotation to qualifier argument names, as
     * defined by {@link QualifierArgument}.
     *
     * <p>Each element of {@code contractAnnoElement} that is annotated by {@link QualifierArgument}
     * is mapped to the name specified by the value of {@link QualifierArgument}. If the value is
     * not specified or is an empty string, then the element is mapped to an argument of the same
     * name.
     *
     * @param contractAnnoElement the declaration of the contract annotation containing the elements
     * @return map from the names of elements of {@code sourceArgumentNames} to the corresponding
     *     qualifier argument names
     * @see QualifierArgument
     */
    private Map<String, String> makeArgumentMap(Element contractAnnoElement) {
        HashMap<String, String> argumentMap = new HashMap<>();
        for (ExecutableElement meth :
                ElementFilter.methodsIn(contractAnnoElement.getEnclosedElements())) {
            AnnotationMirror argumentAnnotation =
                    factory.getDeclAnnotation(meth, QualifierArgument.class);
            if (argumentAnnotation != null) {
                String sourceName = meth.getSimpleName().toString();
                String targetName =
                        AnnotationUtils.getElementValue(
                                argumentAnnotation, "value", String.class, false);
                if (targetName == null || targetName.isEmpty()) {
                    targetName = sourceName;
                }
                argumentMap.put(sourceName, targetName);
            }
        }
        return argumentMap;
    }

    /**
     * Returns the annotation mirror as specified by the "qualifier" element in {@code metaAnno},
     * with arguments taken from {@code argumentAnno}.
     */
    private AnnotationMirror getAnnotationMirrorOfMetaAnnotation(
            AnnotationMirror metaAnno, AnnotationMirror argumentAnno) {

        Map<String, String> argumentMap =
                makeArgumentMap(argumentAnno.getAnnotationType().asElement());
        return getAnnotationMirrorOfQualifier(metaAnno, argumentAnno, argumentMap);
    }

    /** Returns the set of preconditions according to the given {@link RequiresQualifier}. */
    private Set<Precondition> getPrecondition(AnnotationMirror requiresAnnotation) {
        if (requiresAnnotation == null) {
            return Collections.emptySet();
        }
        Set<Precondition> result = new LinkedHashSet<>();
        List<String> expressions =
                AnnotationUtils.getElementValueArray(
                        requiresAnnotation, "expression", String.class, false);
        AnnotationMirror precondAnno = getAnnotationMirrorOfContractAnnotation(requiresAnnotation);
        if (precondAnno == null) {
            return result;
        }
        for (String expr : expressions) {
            result.add(new Precondition(expr, precondAnno, requiresAnnotation));
        }
        return result;
    }

    /** Returns the set of postconditions on the method {@code methodElement}. */
    public Set<Postcondition> getPostconditions(ExecutableElement methodElement) {
        Set<Postcondition> result = new LinkedHashSet<>();
        // Check for a single contract.
        AnnotationMirror ensuresAnnotation =
                factory.getDeclAnnotation(methodElement, EnsuresQualifier.class);
        result.addAll(getPostcondition(ensuresAnnotation));

        // Check for multiple contracts.
        AnnotationMirror ensuresAnnotations =
                factory.getDeclAnnotation(methodElement, EnsuresQualifiers.class);
        if (ensuresAnnotations != null) {
            List<AnnotationMirror> annotations =
                    AnnotationUtils.getElementValueArray(
                            ensuresAnnotations, "value", AnnotationMirror.class, false);
            for (AnnotationMirror a : annotations) {
                result.addAll(getPostcondition(a));
            }
        }

        // Check type-system specific annotations.
        Class<PostconditionAnnotation> metaAnnotation = PostconditionAnnotation.class;
        List<Pair<AnnotationMirror, AnnotationMirror>> declAnnotations =
                factory.getDeclAnnotationWithMetaAnnotation(methodElement, metaAnnotation);
        for (Pair<AnnotationMirror, AnnotationMirror> r : declAnnotations) {
            AnnotationMirror anno = r.first;
            AnnotationMirror metaAnno = r.second;
            List<String> expressions =
                    AnnotationUtils.getElementValueArray(anno, "value", String.class, false);
            AnnotationMirror postcondAnno = getAnnotationMirrorOfMetaAnnotation(metaAnno, anno);
            if (postcondAnno == null) {
                continue;
            }
            for (String expr : expressions) {
                result.add(new Postcondition(expr, postcondAnno, anno));
            }
        }
        return result;
    }

    /** Returns the set of postconditions according to the given {@link EnsuresQualifier}. */
    private Set<Postcondition> getPostcondition(AnnotationMirror ensuresAnnotation) {
        if (ensuresAnnotation == null) {
            return Collections.emptySet();
        }
        Set<Postcondition> result = new LinkedHashSet<>();
        List<String> expressions =
                AnnotationUtils.getElementValueArray(
                        ensuresAnnotation, "expression", String.class, false);
        AnnotationMirror postcondAnno = getAnnotationMirrorOfContractAnnotation(ensuresAnnotation);
        if (postcondAnno == null) {
            return result;
        }
        for (String expr : expressions) {
            result.add(new Postcondition(expr, postcondAnno, ensuresAnnotation));
        }
        return result;
    }

    /**
     * Returns a set of triples {@code (expr, (result, annotation))} of conditional postconditions
     * on the method {@code methodElement}.
     */
    public Set<ConditionalPostcondition> getConditionalPostconditions(
            ExecutableElement methodElement) {
        Set<ConditionalPostcondition> result = new LinkedHashSet<>();
        // Check for a single contract.
        AnnotationMirror ensuresQualifierIf =
                factory.getDeclAnnotation(methodElement, EnsuresQualifierIf.class);
        result.addAll(getConditionalPostcondition(ensuresQualifierIf));

        // Check for multiple contracts.
        AnnotationMirror ensuresAnnotationsIf =
                factory.getDeclAnnotation(methodElement, EnsuresQualifiersIf.class);
        if (ensuresAnnotationsIf != null) {
            List<AnnotationMirror> annotations =
                    AnnotationUtils.getElementValueArray(
                            ensuresAnnotationsIf, "value", AnnotationMirror.class, false);
            for (AnnotationMirror a : annotations) {
                result.addAll(getConditionalPostcondition(a));
            }
        }

        // Check type-system specific annotations.
        Class<ConditionalPostconditionAnnotation> metaAnnotation =
                ConditionalPostconditionAnnotation.class;
        List<Pair<AnnotationMirror, AnnotationMirror>> declAnnotations =
                factory.getDeclAnnotationWithMetaAnnotation(methodElement, metaAnnotation);
        for (Pair<AnnotationMirror, AnnotationMirror> r : declAnnotations) {
            AnnotationMirror anno = r.first;
            AnnotationMirror metaAnno = r.second;
            List<String> expressions =
                    AnnotationUtils.getElementValueArray(anno, "expression", String.class, false);
            AnnotationMirror postcondAnno = getAnnotationMirrorOfMetaAnnotation(metaAnno, anno);
            if (postcondAnno == null) {
                continue;
            }
            boolean annoResult =
                    AnnotationUtils.getElementValue(anno, "result", Boolean.class, false);
            for (String expr : expressions) {
                result.add(new ConditionalPostcondition(expr, annoResult, postcondAnno, anno));
            }
        }
        return result;
    }

    /**
     * Returns a set of triples {@code (expr, result, annotation)} of conditional postconditions
     * that are expressed in the source code using the given postcondition annotation.
     */
    private Set<ConditionalPostcondition> getConditionalPostcondition(
            AnnotationMirror ensuresQualifierIf) {
        if (ensuresQualifierIf == null) {
            return Collections.emptySet();
        }
        Set<ConditionalPostcondition> result = new LinkedHashSet<>();
        List<String> expressions =
                AnnotationUtils.getElementValueArray(
                        ensuresQualifierIf, "expression", String.class, false);
        AnnotationMirror postcondAnno = getAnnotationMirrorOfContractAnnotation(ensuresQualifierIf);
        if (postcondAnno == null) {
            return result;
        }
        boolean annoResult =
                AnnotationUtils.getElementValue(ensuresQualifierIf, "result", Boolean.class, false);
        for (String expr : expressions) {
            result.add(
                    new ConditionalPostcondition(
                            expr, annoResult, postcondAnno, ensuresQualifierIf));
        }
        return result;
    }

    // private constructor
    private ContractsUtils(GenericAnnotatedTypeFactory<?, ?, ?, ?> factory) {
        this.factory = factory;
    }
}<|MERGE_RESOLUTION|>--- conflicted
+++ resolved
@@ -13,7 +13,6 @@
 import javax.lang.model.element.ExecutableElement;
 import javax.lang.model.element.Name;
 import javax.lang.model.util.ElementFilter;
-import org.checkerframework.dataflow.util.HashCodeUtils;
 import org.checkerframework.framework.qual.ConditionalPostconditionAnnotation;
 import org.checkerframework.framework.qual.EnsuresQualifier;
 import org.checkerframework.framework.qual.EnsuresQualifierIf;
@@ -131,11 +130,7 @@
 
         @Override
         public int hashCode() {
-<<<<<<< HEAD
-            return HashCodeUtils.hash(expression, annotation, kind);
-=======
             return Objects.hash(expression, annotation, kind);
->>>>>>> ae06f516
         }
     }
 
@@ -227,11 +222,7 @@
 
         @Override
         public int hashCode() {
-<<<<<<< HEAD
-            return HashCodeUtils.hash(super.hashCode(), annoResult);
-=======
             return Objects.hash(super.hashCode(), annoResult);
->>>>>>> ae06f516
         }
     }
 
