--- conflicted
+++ resolved
@@ -277,29 +277,187 @@
     }
 
     /**
-<<<<<<< HEAD
-=======
+     * Returns the preconditions expressed by the given annotation.
+     *
+     * @param requiresQualifier a {@link RequiresQualifier}, or null
+     * @return the preconditions expressed by the given annotation, or the empty set if the argument
+     *     is null
+     */
+    private Set<Precondition> getPrecondition(AnnotationMirror requiresQualifier) {
+        if (requiresQualifier == null) {
+            return Collections.emptySet();
+        }
+        AnnotationMirror precondAnno = getAnnotationMirrorOfContractAnnotation(requiresQualifier);
+        if (precondAnno == null) {
+            return Collections.emptySet();
+        }
+        Set<Precondition> result = new LinkedHashSet<>();
+        List<String> expressions =
+                AnnotationUtils.getElementValueArray(
+                        requiresQualifier, "expression", String.class, false);
+        for (String expr : expressions) {
+            result.add(new Precondition(expr, precondAnno, requiresQualifier));
+        }
+        return result;
+    }
+
+    /** Returns the set of postconditions on the method {@code methodElement}. */
+    public Set<Postcondition> getPostconditions(ExecutableElement methodElement) {
+        Set<Postcondition> result = new LinkedHashSet<>();
+        // Check for a single contract annotation.
+        AnnotationMirror ensuresQualifier =
+                factory.getDeclAnnotation(methodElement, EnsuresQualifier.class);
+        result.addAll(getPostcondition(ensuresQualifier));
+
+        // Check for a wrapper around contract annotations.
+        AnnotationMirror ensuresQualifiers =
+                factory.getDeclAnnotation(methodElement, EnsuresQualifiers.class);
+        if (ensuresQualifiers != null) {
+            List<AnnotationMirror> ensuresQualifiersList =
+                    AnnotationUtils.getElementValueArray(
+                            ensuresQualifiers, "value", AnnotationMirror.class, false);
+            for (AnnotationMirror a : ensuresQualifiersList) {
+                result.addAll(getPostcondition(a));
+            }
+        }
+
+        // Check for type-system specific annotations.
+        List<Pair<AnnotationMirror, AnnotationMirror>> declAnnotations =
+                factory.getDeclAnnotationWithMetaAnnotation(
+                        methodElement, PostconditionAnnotation.class);
+        for (Pair<AnnotationMirror, AnnotationMirror> r : declAnnotations) {
+            AnnotationMirror anno = r.first;
+            AnnotationMirror metaAnno = r.second;
+            AnnotationMirror postcondAnno = getAnnotationMirrorOfContractAnnotation(metaAnno, anno);
+            if (postcondAnno == null) {
+                continue;
+            }
+            List<String> expressions =
+                    AnnotationUtils.getElementValueArray(anno, "value", String.class, false);
+            for (String expr : expressions) {
+                result.add(new Postcondition(expr, postcondAnno, anno));
+            }
+        }
+        return result;
+    }
+
+    /**
+     * Returns the postconditions expressed by the given annotation.
+     *
+     * @param ensuresQualifier an {@link EnsuresQualifier}, or null
+     * @return the postconditions expostssed by the given annotation, or the empty set if the
+     *     argument is null
+     */
+    private Set<Postcondition> getPostcondition(AnnotationMirror ensuresQualifier) {
+        if (ensuresQualifier == null) {
+            return Collections.emptySet();
+        }
+        AnnotationMirror postcondAnno = getAnnotationMirrorOfContractAnnotation(ensuresQualifier);
+        if (postcondAnno == null) {
+            return Collections.emptySet();
+        }
+        Set<Postcondition> result = new LinkedHashSet<>();
+        List<String> expressions =
+                AnnotationUtils.getElementValueArray(
+                        ensuresQualifier, "expression", String.class, false);
+        for (String expr : expressions) {
+            result.add(new Postcondition(expr, postcondAnno, ensuresQualifier));
+        }
+        return result;
+    }
+
+    /** Returns the conditional postconditions on the method {@code methodElement}. */
+    public Set<ConditionalPostcondition> getConditionalPostconditions(
+            ExecutableElement methodElement) {
+        Set<ConditionalPostcondition> result = new LinkedHashSet<>();
+        // Check for a single contract annotation.
+        AnnotationMirror ensuresQualifierIf =
+                factory.getDeclAnnotation(methodElement, EnsuresQualifierIf.class);
+        result.addAll(getConditionalPostcondition(ensuresQualifierIf));
+
+        // Check for a wrapper around contract annotations.
+        AnnotationMirror ensuresQualifiersIf =
+                factory.getDeclAnnotation(methodElement, EnsuresQualifiersIf.class);
+        if (ensuresQualifiersIf != null) {
+            List<AnnotationMirror> annotations =
+                    AnnotationUtils.getElementValueArray(
+                            ensuresQualifiersIf, "value", AnnotationMirror.class, false);
+            for (AnnotationMirror a : annotations) {
+                result.addAll(getConditionalPostcondition(a));
+            }
+        }
+
+        // Check for type-system-specific annotations.
+        List<Pair<AnnotationMirror, AnnotationMirror>> declAnnotations =
+                factory.getDeclAnnotationWithMetaAnnotation(
+                        methodElement, ConditionalPostconditionAnnotation.class);
+        for (Pair<AnnotationMirror, AnnotationMirror> r : declAnnotations) {
+            AnnotationMirror anno = r.first;
+            AnnotationMirror metaAnno = r.second;
+            AnnotationMirror postcondAnno = getAnnotationMirrorOfContractAnnotation(metaAnno, anno);
+            if (postcondAnno == null) {
+                continue;
+            }
+            List<String> expressions =
+                    AnnotationUtils.getElementValueArray(anno, "expression", String.class, false);
+            boolean annoResult =
+                    AnnotationUtils.getElementValue(anno, "result", Boolean.class, false);
+            for (String expr : expressions) {
+                result.add(new ConditionalPostcondition(expr, annoResult, postcondAnno, anno));
+            }
+        }
+        return result;
+    }
+
+    /**
+     * Returns a set of triples {@code (expr, result, annotation)} of conditional postconditions
+     * that are expressed in the source code using the given postcondition annotation.
+     */
+    private Set<ConditionalPostcondition> getConditionalPostcondition(
+            AnnotationMirror ensuresQualifierIf) {
+        if (ensuresQualifierIf == null) {
+            return Collections.emptySet();
+        }
+        AnnotationMirror postcondAnno = getAnnotationMirrorOfContractAnnotation(ensuresQualifierIf);
+        if (postcondAnno == null) {
+            return Collections.emptySet();
+        }
+        Set<ConditionalPostcondition> result = new LinkedHashSet<>();
+        List<String> expressions =
+                AnnotationUtils.getElementValueArray(
+                        ensuresQualifierIf, "expression", String.class, false);
+        boolean annoResult =
+                AnnotationUtils.getElementValue(ensuresQualifierIf, "result", Boolean.class, false);
+        for (String expr : expressions) {
+            result.add(
+                    new ConditionalPostcondition(
+                            expr, annoResult, postcondAnno, ensuresQualifierIf));
+        }
+        return result;
+    }
+
+    /// Helper methods
+
+    /**
      * Returns the annotation mirror as specified by the "qualifier" element in {@code
-     * contractAnno}. If {@code argumentAnno} is specified, then arguments are copied from {@code
+     * qualifierAnno}. If {@code argumentAnno} is specified, then arguments are copied from {@code
      * argumentAnno} to the returned annotation, renamed according to {@code argumentRenaming}.
      *
      * <p>This is a helper method intended to be called from {@link
-     * getAnnotationMirrorOfContractAnnotation} and {@link getAnnotationMirrorOfContractAnnotation}.
-     * Use one of those methods if possible.
+     * getAnnotationMirrorOfContractAnnotation} and {@link getAnnotationMirrorOfMetaAnnotation}. Use
+     * one of those methods if possible.
      *
-     * @param contractAnno a contract annotation, which has a {@code qualifier} element
+     * @param qualifierAnno annotation specifying the qualifier class
      * @param argumentAnno annotation containing the argument values, or {@code null}
      * @param argumentRenaming renaming of argument names, which maps from names in {@code
      *     argumentAnno} to names used in the returned annotation, or {@code null}
-     * @return a qualifier whose type is that of {@code contract.qualifier}, or an alias for it, or
-     *     null if it is not a supported qualifier of the type system
      */
     private AnnotationMirror getAnnotationMirrorOfQualifier(
-            AnnotationMirror contractAnno,
+            AnnotationMirror qualifierAnno,
             AnnotationMirror argumentAnno,
             Map<String, String> argumentRenaming) {
 
-        Name c = AnnotationUtils.getElementValueClassName(contractAnno, "qualifier", false);
+        Name c = AnnotationUtils.getElementValueClassName(qualifierAnno, "qualifier", false);
 
         AnnotationMirror anno;
         if (argumentAnno == null || argumentRenaming.isEmpty()) {
@@ -347,7 +505,7 @@
      * @see QualifierArgument
      */
     private Map<String, String> makeArgumentMap(Element contractAnnoElement) {
-        HashMap<String, String> argumentMap = new HashMap<>();
+        HashMap<String, String> argumentRenaming = new HashMap<>();
         for (ExecutableElement meth :
                 ElementFilter.methodsIn(contractAnnoElement.getEnclosedElements())) {
             AnnotationMirror argumentAnnotation =
@@ -360,271 +518,10 @@
                 if (targetName == null || targetName.isEmpty()) {
                     targetName = sourceName;
                 }
-                argumentMap.put(sourceName, targetName);
-            }
-        }
-        return argumentMap;
-    }
-
-    /**
-     * Returns the annotation mirror as specified by the "qualifier" element in {@code
-     * contractAnno}, with arguments taken from {@code argumentAnno}.
-     */
-    private AnnotationMirror getAnnotationMirrorOfContractAnnotation(
-            AnnotationMirror contractAnno, AnnotationMirror argumentAnno) {
-
-        Map<String, String> argumentMap =
-                makeArgumentMap(argumentAnno.getAnnotationType().asElement());
-        return getAnnotationMirrorOfQualifier(contractAnno, argumentAnno, argumentMap);
-    }
-
-    /**
->>>>>>> f317de6b
-     * Returns the preconditions expressed by the given annotation.
-     *
-     * @param requiresQualifier a {@link RequiresQualifier}, or null
-     * @return the preconditions expressed by the given annotation, or the empty set if the argument
-     *     is null
-     */
-    private Set<Precondition> getPrecondition(AnnotationMirror requiresQualifier) {
-        if (requiresQualifier == null) {
-            return Collections.emptySet();
-        }
-        AnnotationMirror precondAnno = getAnnotationMirrorOfContractAnnotation(requiresQualifier);
-        if (precondAnno == null) {
-            return Collections.emptySet();
-        }
-        Set<Precondition> result = new LinkedHashSet<>();
-        List<String> expressions =
-                AnnotationUtils.getElementValueArray(
-                        requiresQualifier, "expression", String.class, false);
-        for (String expr : expressions) {
-            result.add(new Precondition(expr, precondAnno, requiresQualifier));
-        }
-        return result;
-    }
-
-    /** Returns the set of postconditions on the method {@code methodElement}. */
-    public Set<Postcondition> getPostconditions(ExecutableElement methodElement) {
-        Set<Postcondition> result = new LinkedHashSet<>();
-        // Check for a single contract annotation.
-        AnnotationMirror ensuresQualifier =
-                factory.getDeclAnnotation(methodElement, EnsuresQualifier.class);
-        result.addAll(getPostcondition(ensuresQualifier));
-
-        // Check for a wrapper around contract annotations.
-        AnnotationMirror ensuresQualifiers =
-                factory.getDeclAnnotation(methodElement, EnsuresQualifiers.class);
-        if (ensuresQualifiers != null) {
-            List<AnnotationMirror> ensuresQualifiersList =
-                    AnnotationUtils.getElementValueArray(
-                            ensuresQualifiers, "value", AnnotationMirror.class, false);
-            for (AnnotationMirror a : ensuresQualifiersList) {
-                result.addAll(getPostcondition(a));
-            }
-        }
-
-        // Check for type-system specific annotations.
-        List<Pair<AnnotationMirror, AnnotationMirror>> declAnnotations =
-                factory.getDeclAnnotationWithMetaAnnotation(
-                        methodElement, PostconditionAnnotation.class);
-        for (Pair<AnnotationMirror, AnnotationMirror> r : declAnnotations) {
-            AnnotationMirror anno = r.first;
-            AnnotationMirror metaAnno = r.second;
-            AnnotationMirror postcondAnno = getAnnotationMirrorOfContractAnnotation(metaAnno, anno);
-            if (postcondAnno == null) {
-                continue;
-            }
-            List<String> expressions =
-                    AnnotationUtils.getElementValueArray(anno, "value", String.class, false);
-            for (String expr : expressions) {
-                result.add(new Postcondition(expr, postcondAnno, anno));
-            }
-        }
-        return result;
-    }
-
-    /**
-     * Returns the postconditions expressed by the given annotation.
-     *
-     * @param ensuresQualifier an {@link EnsuresQualifier}, or null
-     * @return the postconditions expostssed by the given annotation, or the empty set if the
-     *     argument is null
-     */
-    private Set<Postcondition> getPostcondition(AnnotationMirror ensuresQualifier) {
-        if (ensuresQualifier == null) {
-            return Collections.emptySet();
-        }
-        AnnotationMirror postcondAnno = getAnnotationMirrorOfContractAnnotation(ensuresQualifier);
-        if (postcondAnno == null) {
-            return Collections.emptySet();
-        }
-        Set<Postcondition> result = new LinkedHashSet<>();
-        List<String> expressions =
-                AnnotationUtils.getElementValueArray(
-                        ensuresQualifier, "expression", String.class, false);
-        for (String expr : expressions) {
-            result.add(new Postcondition(expr, postcondAnno, ensuresQualifier));
-        }
-        return result;
-    }
-
-    /** Returns the conditional postconditions on the method {@code methodElement}. */
-    public Set<ConditionalPostcondition> getConditionalPostconditions(
-            ExecutableElement methodElement) {
-        Set<ConditionalPostcondition> result = new LinkedHashSet<>();
-        // Check for a single contract annotation.
-        AnnotationMirror ensuresQualifierIf =
-                factory.getDeclAnnotation(methodElement, EnsuresQualifierIf.class);
-        result.addAll(getConditionalPostcondition(ensuresQualifierIf));
-
-        // Check for a wrapper around contract annotations.
-        AnnotationMirror ensuresQualifiersIf =
-                factory.getDeclAnnotation(methodElement, EnsuresQualifiersIf.class);
-        if (ensuresQualifiersIf != null) {
-            List<AnnotationMirror> annotations =
-                    AnnotationUtils.getElementValueArray(
-                            ensuresQualifiersIf, "value", AnnotationMirror.class, false);
-            for (AnnotationMirror a : annotations) {
-                result.addAll(getConditionalPostcondition(a));
-            }
-        }
-
-        // Check for type-system-specific annotations.
-        List<Pair<AnnotationMirror, AnnotationMirror>> declAnnotations =
-                factory.getDeclAnnotationWithMetaAnnotation(
-                        methodElement, ConditionalPostconditionAnnotation.class);
-        for (Pair<AnnotationMirror, AnnotationMirror> r : declAnnotations) {
-            AnnotationMirror anno = r.first;
-            AnnotationMirror metaAnno = r.second;
-            AnnotationMirror postcondAnno = getAnnotationMirrorOfContractAnnotation(metaAnno, anno);
-            if (postcondAnno == null) {
-                continue;
-            }
-            List<String> expressions =
-                    AnnotationUtils.getElementValueArray(anno, "expression", String.class, false);
-            boolean annoResult =
-                    AnnotationUtils.getElementValue(anno, "result", Boolean.class, false);
-            for (String expr : expressions) {
-                result.add(new ConditionalPostcondition(expr, annoResult, postcondAnno, anno));
-            }
-        }
-        return result;
-    }
-
-    /**
-     * Returns a set of triples {@code (expr, result, annotation)} of conditional postconditions
-     * that are expressed in the source code using the given postcondition annotation.
-     */
-    private Set<ConditionalPostcondition> getConditionalPostcondition(
-            AnnotationMirror ensuresQualifierIf) {
-        if (ensuresQualifierIf == null) {
-            return Collections.emptySet();
-        }
-        AnnotationMirror postcondAnno = getAnnotationMirrorOfContractAnnotation(ensuresQualifierIf);
-        if (postcondAnno == null) {
-            return Collections.emptySet();
-        }
-        Set<ConditionalPostcondition> result = new LinkedHashSet<>();
-        List<String> expressions =
-                AnnotationUtils.getElementValueArray(
-                        ensuresQualifierIf, "expression", String.class, false);
-        boolean annoResult =
-                AnnotationUtils.getElementValue(ensuresQualifierIf, "result", Boolean.class, false);
-        for (String expr : expressions) {
-            result.add(
-                    new ConditionalPostcondition(
-                            expr, annoResult, postcondAnno, ensuresQualifierIf));
-        }
-        return result;
-    }
-
-    /// Helper methods
-
-    /**
-     * Returns the annotation mirror as specified by the "qualifier" element in {@code
-     * qualifierAnno}. If {@code argumentAnno} is specified, then arguments are copied from {@code
-     * argumentAnno} to the returned annotation, renamed according to {@code argumentMap}.
-     *
-     * <p>This is a helper method intended to be called from {@link
-     * getAnnotationMirrorOfContractAnnotation} and {@link getAnnotationMirrorOfMetaAnnotation}. Use
-     * one of those methods if possible.
-     *
-     * @param qualifierAnno annotation specifying the qualifier class
-     * @param argumentAnno annotation containing the argument values, or {@code null}
-     * @param argumentRenaming renaming of argument names, which maps from names in {@code
-     *     argumentAnno} to names used in the returned annotation, or {@code null}
-     */
-    private AnnotationMirror getAnnotationMirrorOfQualifier(
-            AnnotationMirror qualifierAnno,
-            AnnotationMirror argumentAnno,
-            Map<String, String> argumentRenaming) {
-
-        Name c = AnnotationUtils.getElementValueClassName(qualifierAnno, "qualifier", false);
-
-        AnnotationMirror anno;
-        if (argumentAnno == null || argumentRenaming.isEmpty()) {
-            // If there are no arguments, use factory method that allows caching
-            anno = AnnotationBuilder.fromName(factory.getElementUtils(), c);
-        } else {
-            AnnotationBuilder builder = new AnnotationBuilder(factory.getProcessingEnv(), c);
-            builder.copyRenameElementValuesFromAnnotation(argumentAnno, argumentRenaming);
-            anno = builder.build();
-        }
-
-        if (factory.isSupportedQualifier(anno)) {
-            return anno;
-        } else {
-            AnnotationMirror aliasedAnno = factory.canonicalAnnotation(anno);
-            if (factory.isSupportedQualifier(aliasedAnno)) {
-                return aliasedAnno;
-            } else {
-                return null;
-            }
-        }
-    }
-
-    /**
-     * Returns the annotation mirror as specified by the "qualifier" element in {@code
-     * contractAnno}.
-     */
-    private AnnotationMirror getAnnotationMirrorOfContractAnnotation(
-            AnnotationMirror contractAnno) {
-        return getAnnotationMirrorOfQualifier(contractAnno, null, null);
-    }
-
-    /**
-     * Makes a map from element names of a contract annotation to qualifier argument names, as
-     * defined by {@link QualifierArgument}.
-     *
-     * <p>Each element of {@code contractAnnoElement} that is annotated by {@link QualifierArgument}
-     * is mapped to the name specified by the value of {@link QualifierArgument}. If the value is
-     * not specified or is an empty string, then the element is mapped to an argument of the same
-     * name.
-     *
-     * @param contractAnnoElement the declaration of the contract annotation containing the elements
-     * @return map from the names of elements of {@code sourceArgumentNames} to the corresponding
-     *     qualifier argument names
-     * @see QualifierArgument
-     */
-    private Map<String, String> makeArgumentMap(Element contractAnnoElement) {
-        HashMap<String, String> argumentMap = new HashMap<>();
-        for (ExecutableElement meth :
-                ElementFilter.methodsIn(contractAnnoElement.getEnclosedElements())) {
-            AnnotationMirror argumentAnnotation =
-                    factory.getDeclAnnotation(meth, QualifierArgument.class);
-            if (argumentAnnotation != null) {
-                String sourceName = meth.getSimpleName().toString();
-                String targetName =
-                        AnnotationUtils.getElementValue(
-                                argumentAnnotation, "value", String.class, false);
-                if (targetName == null || targetName.isEmpty()) {
-                    targetName = sourceName;
-                }
-                argumentMap.put(sourceName, targetName);
-            }
-        }
-        return argumentMap;
+                argumentRenaming.put(sourceName, targetName);
+            }
+        }
+        return argumentRenaming;
     }
 
     /**
@@ -634,8 +531,8 @@
     private AnnotationMirror getAnnotationMirrorOfMetaAnnotation(
             AnnotationMirror metaAnno, AnnotationMirror argumentAnno) {
 
-        Map<String, String> argumentMap =
+        Map<String, String> argumentRenaming =
                 makeArgumentMap(argumentAnno.getAnnotationType().asElement());
-        return getAnnotationMirrorOfQualifier(metaAnno, argumentAnno, argumentMap);
+        return getAnnotationMirrorOfQualifier(metaAnno, argumentAnno, argumentRenaming);
     }
 }