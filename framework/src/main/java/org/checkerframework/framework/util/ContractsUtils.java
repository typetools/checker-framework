package org.checkerframework.framework.util;

import com.sun.tools.javac.code.Attribute;
import java.util.ArrayList;
import java.util.Collections;
import java.util.HashMap;
import java.util.Iterator;
import java.util.LinkedHashSet;
import java.util.List;
import java.util.Map;
import java.util.Objects;
import java.util.Set;
import javax.lang.model.element.AnnotationMirror;
import javax.lang.model.element.AnnotationValue;
import javax.lang.model.element.Element;
import javax.lang.model.element.ExecutableElement;
import javax.lang.model.element.Name;
import javax.lang.model.util.ElementFilter;
import org.checkerframework.framework.qual.ConditionalPostconditionAnnotation;
import org.checkerframework.framework.qual.EnsuresQualifier;
import org.checkerframework.framework.qual.EnsuresQualifierIf;
import org.checkerframework.framework.qual.EnsuresQualifiers;
import org.checkerframework.framework.qual.EnsuresQualifiersIf;
import org.checkerframework.framework.qual.PostconditionAnnotation;
import org.checkerframework.framework.qual.PreconditionAnnotation;
import org.checkerframework.framework.qual.QualifierArgument;
import org.checkerframework.framework.qual.RequiresQualifier;
import org.checkerframework.framework.qual.RequiresQualifiers;
import org.checkerframework.framework.type.GenericAnnotatedTypeFactory;
import org.checkerframework.javacutil.AnnotationBuilder;
import org.checkerframework.javacutil.AnnotationUtils;
import org.checkerframework.javacutil.Pair;

/**
 * A utility class to handle pre- and postconditions.
 *
 * @see PreconditionAnnotation
 * @see RequiresQualifier
 * @see PostconditionAnnotation
 * @see EnsuresQualifier
 * @see EnsuresQualifierIf
 */
// TODO: This class assumes that most annotations have a field named "expression".
// If not, issue a more helpful error message rather than a crash.
public class ContractsUtils {

    protected static ContractsUtils instance;
    protected GenericAnnotatedTypeFactory<?, ?, ?, ?> factory;

    /** Returns an instance of the {@link ContractsUtils} class. */
    public static ContractsUtils getInstance(GenericAnnotatedTypeFactory<?, ?, ?, ?> factory) {
        if (instance == null || instance.factory != factory) {
            instance = new ContractsUtils(factory);
        }
        return instance;
    }

    /**
     * A contract represents an annotation on an expression, along with the kind: precondition,
     * postcondition, or conditional postcondition.
     */
    public abstract static class Contract {

        public enum Kind {
            PRECONDITION("precondition"),
            POSTCONDTION("postcondition"),
            CONDITIONALPOSTCONDTION("conditional.postcondition");
            public final String errorKey;

            Kind(String errorKey) {
                this.errorKey = errorKey;
            }
        }

        /**
         * The expression for which the condition must hold, such as {@code "foo"} in
         * {@code @RequiresNonNull("foo")}.
         */
        public final String expression;

        /** The annotation that must be on the type of expression as part of this contract. */
        public final AnnotationMirror annotation;

        /** The annotation that expressed this contract; used for diagnostic messages. */
        public final AnnotationMirror contractAnnotation;

        /** The kind of contract: precondition, postcondition, or conditional postcondition. */
        public final Kind kind;

        /**
         * Creates a new Contract.
         *
         * @param expression the Java expression that should have a type qualifier
         * @param annotation the type qualifier that {@code expression} should have
         * @param contractAnnotation the pre- or post-condition annotation that the programmer
         *     wrote; used for diagnostic messages
         * @param kind precondition, postcondition, or conditional postcondition
         */
        public Contract(
                String expression,
                AnnotationMirror annotation,
                AnnotationMirror contractAnnotation,
                Kind kind) {
            this.expression = expression;
            this.annotation = annotation;
            this.contractAnnotation = contractAnnotation;
            this.kind = kind;
        }

        @Override
        public boolean equals(Object o) {
            if (this == o) {
                return true;
            }
            if (o == null || getClass() != o.getClass()) {
                return false;
            }

            Contract contract = (Contract) o;

            return Objects.equals(expression, contract.expression)
                    && Objects.equals(annotation, contract.annotation)
                    && kind == contract.kind;
        }

        @Override
        public int hashCode() {
            return Objects.hash(expression, annotation, kind);
        }
    }

    /** A precondition contract. */
    public static class Precondition extends Contract {
        /**
         * Create a precondition contract.
         *
         * @param expression the Java expression that should have a type qualifier
         * @param annotation the type qualifier that {@code expression} should have
         * @param contractAnnotation the precondition annotation that the programmer wrote; used for
         *     diagnostic messages
         */
        public Precondition(
                String expression,
                AnnotationMirror annotation,
                AnnotationMirror contractAnnotation) {
            super(expression, annotation, contractAnnotation, Kind.PRECONDITION);
        }
    }

    /** A postcondition contract. */
    public static class Postcondition extends Contract {
        /**
         * Create a postcondition contract.
         *
         * @param expression the Java expression that should have a type qualifier
         * @param annotation the type qualifier that {@code expression} should have
         * @param contractAnnotation the postcondition annotation that the programmer wrote; used
         *     for diagnostic messages
         */
        public Postcondition(
                String expression,
                AnnotationMirror annotation,
                AnnotationMirror contractAnnotation) {
            super(expression, annotation, contractAnnotation, Kind.POSTCONDTION);
        }
    }

    /**
     * Represents a conditional postcondition that must be verified by {@code BaseTypeVisitor} or
     * one of its subclasses. Automatically extracted from annotations with meta-annotation
     * {@code @ConditionalPostconditionAnnotation}, such as {@code EnsuresNonNullIf}.
     */
    public static class ConditionalPostcondition extends Contract {

        /**
         * The return value for the annotated method that ensures that the conditional postcondition
         * holds. For example, given<br>
         * {@code @EnsuresNonNullIf(expression="foo", result=false) boolean method()}<br>
         * {@code foo} is guaranteed to be {@code @NonNull} after a call to {@code method()} if that
         * call returns {@code false}.
         */
        public final boolean annoResult;

        /**
         * Create a new conditional postcondition.
         *
         * @param expression the Java expression that should have a type qualifier
         * @param annoResult whether the condition is the method returning true or false
         * @param annotation the type qualifier that {@code expression} should have
         * @param contractAnnotation the postcondition annotation that the programmer wrote; used
         *     for diagnostic messages
         */
        public ConditionalPostcondition(
                String expression,
                boolean annoResult,
                AnnotationMirror annotation,
                AnnotationMirror contractAnnotation) {
            super(expression, annotation, contractAnnotation, Kind.CONDITIONALPOSTCONDTION);
            this.annoResult = annoResult;
        }

        @Override
        public boolean equals(Object o) {
            if (this == o) {
                return true;
            }
            if (o == null || getClass() != o.getClass()) {
                return false;
            }
            if (!super.equals(o)) {
                return false;
            }

            ConditionalPostcondition that = (ConditionalPostcondition) o;
            return annoResult == that.annoResult;
        }

        @Override
        public int hashCode() {
            return Objects.hash(super.hashCode(), annoResult);
        }
    }

    public List<Contract> getContracts(ExecutableElement element) {
        List<Contract> contracts = new ArrayList<>();
        contracts.addAll(getPreconditions(element));
        contracts.addAll(getPostconditions(element));
        contracts.addAll(getConditionalPostconditions(element));
        return contracts;
    }

    /** Returns the set of preconditions on the element {@code element}. */
    public Set<Precondition> getPreconditions(Element element) {
        Set<Precondition> result = new LinkedHashSet<>();
        // Check for a single contract annotation.
        AnnotationMirror requiresQualifier =
                factory.getDeclAnnotation(element, RequiresQualifier.class);
        result.addAll(getPrecondition(requiresQualifier));

        // Check for a wrapper around contract annotations.
        AnnotationMirror requiresQualifiers =
                factory.getDeclAnnotation(element, RequiresQualifiers.class);
        if (requiresQualifiers != null) {
            List<AnnotationMirror> requiresQualifierList =
                    AnnotationUtils.getElementValueArray(
                            requiresQualifiers, "value", AnnotationMirror.class, false);
            for (AnnotationMirror a : requiresQualifierList) {
                result.addAll(getPrecondition(a));
            }
        }

        // Check for type-system specific annotations.
        List<Pair<AnnotationMirror, AnnotationMirror>> declAnnotations =
                factory.getDeclAnnotationWithMetaAnnotation(element, PreconditionAnnotation.class);
        for (Pair<AnnotationMirror, AnnotationMirror> r : declAnnotations) {
            AnnotationMirror anno = r.first;
            AnnotationMirror metaAnno = r.second;
            AnnotationMirror precondAnno = getAnnotationMirrorOfContractAnnotation(metaAnno, anno);
            if (precondAnno == null) {
                continue;
            }
            List<String> expressions =
                    AnnotationUtils.getElementValueArray(anno, "value", String.class, false);
            for (String expr : expressions) {
                result.add(new Precondition(expr, precondAnno, anno));
            }
        }
        return result;
    }

    /**
     * Returns the annotation mirror as specified by the "qualifier" element in {@code
<<<<<<< HEAD
     * qualifierAnno}. If {@code argumentAnno} is specified, then arguments are copied from {@code
=======
     * contractAnno}. If {@code argumentAnno} is specified, then arguments are copied from {@code
>>>>>>> a48dc95f
     * argumentAnno} to the returned annotation, renamed according to {@code argumentRenaming}.
     *
     * <p>This is a helper method intended to be called from {@link
     * getAnnotationMirrorOfContractAnnotation} and {@link getAnnotationMirrorOfContractAnnotation}.
     * Use one of those methods if possible.
     *
     * @param contractAnno a contract annotation, which has a {@code qualifier} element
     * @param argumentAnno annotation containing the argument values, or {@code null}
     * @param argumentRenaming renaming of argument names, which maps from names in {@code
     *     argumentAnno} to names used in the returned annotation, or {@code null}
     * @return a qualifier whose type is that of {@code contract.qualifier}, or an alias for it, or
     *     null if it is not a supported qualifier of the type system
     */
    private AnnotationMirror getAnnotationMirrorOfQualifier(
            AnnotationMirror contractAnno,
            AnnotationMirror argumentAnno,
            Map<String, String> argumentRenaming) {

        Name c = AnnotationUtils.getElementValueClassName(contractAnno, "qualifier", false);

        AnnotationMirror anno;
        if (argumentAnno == null || argumentRenaming.isEmpty()) {
            // If there are no arguments, use factory method that allows caching
            anno = AnnotationBuilder.fromName(factory.getElementUtils(), c);
        } else {
            AnnotationBuilder builder = new AnnotationBuilder(factory.getProcessingEnv(), c);
            builder.copyRenameElementValuesFromAnnotation(argumentAnno, argumentRenaming);
            anno = builder.build();
        }

        if (factory.isSupportedQualifier(anno)) {
            return anno;
        } else {
            AnnotationMirror aliasedAnno = factory.canonicalAnnotation(anno);
            if (factory.isSupportedQualifier(aliasedAnno)) {
                return aliasedAnno;
            } else {
                return null;
            }
        }
    }

    /**
     * Returns the annotation mirror as specified by the "qualifier" element in {@code
     * contractAnno}.
     */
    private AnnotationMirror getAnnotationMirrorOfContractAnnotation(
            AnnotationMirror contractAnno) {
        return getAnnotationMirrorOfQualifier(contractAnno, null, null);
    }

    /**
     * Makes a map from element names of a contract annotation to qualifier argument names, as
     * defined by {@link QualifierArgument}.
     *
     * <p>Each element of {@code contractAnnoElement} that is annotated by {@link QualifierArgument}
     * is mapped to the name specified by the value of {@link QualifierArgument}. If the value is
     * not specified or is an empty string, then the element is mapped to an argument of the same
     * name.
     *
     * @param contractAnnoElement the declaration of the contract annotation containing the elements
     * @return map from the names of elements of {@code sourceArgumentNames} to the corresponding
     *     qualifier argument names
     * @see QualifierArgument
     */
    private Map<String, String> makeArgumentRenaming(Element contractAnnoElement) {
        HashMap<String, String> argumentRenaming = new HashMap<>();
        for (ExecutableElement meth :
                ElementFilter.methodsIn(contractAnnoElement.getEnclosedElements())) {
            AnnotationMirror argumentAnnotation =
                    factory.getDeclAnnotation(meth, QualifierArgument.class);
            if (argumentAnnotation != null) {
                String sourceName = meth.getSimpleName().toString();
                String targetName =
                        AnnotationUtils.getElementValue(
                                argumentAnnotation, "value", String.class, false);
                if (targetName == null || targetName.isEmpty()) {
                    targetName = sourceName;
                }
                argumentRenaming.put(sourceName, targetName);
            }
        }
        return argumentRenaming;
    }

    /**
     * Returns the annotation mirror as specified by the "qualifier" element in {@code
     * contractAnno}, with arguments taken from {@code argumentAnno}.
     */
    private AnnotationMirror getAnnotationMirrorOfContractAnnotation(
<<<<<<< HEAD
            AnnotationMirror metaAnno, AnnotationMirror argumentAnno) {

        Map<String, String> argumentRenaming =
                makeArgumentRenaming(argumentAnno.getAnnotationType().asElement());
        return getAnnotationMirrorOfQualifier(metaAnno, argumentAnno, argumentRenaming);
=======
            AnnotationMirror contractAnno, AnnotationMirror argumentAnno) {

        Map<String, String> argumentMap =
                makeArgumentMap(argumentAnno.getAnnotationType().asElement());
        return getAnnotationMirrorOfQualifier(contractAnno, argumentAnno, argumentMap);
>>>>>>> a48dc95f
    }

    /**
     * Returns the preconditions expressed by the given annotation.
     *
     * @param requiresQualifier a {@link RequiresQualifier}, or null
     * @return the preconditions expressed by the given annotation, or the empty set if the argument
     *     is null
     */
    private Set<Precondition> getPrecondition(AnnotationMirror requiresQualifier) {
        if (requiresQualifier == null) {
            return Collections.emptySet();
        }
        AnnotationMirror precondAnno = getAnnotationMirrorOfContractAnnotation(requiresQualifier);
        if (precondAnno == null) {
            return Collections.emptySet();
        }
        Set<Precondition> result = new LinkedHashSet<>();
        List<String> expressions =
                AnnotationUtils.getElementValueArray(
                        requiresQualifier, "expression", String.class, false);
        for (String expr : expressions) {
            result.add(new Precondition(expr, precondAnno, requiresQualifier));
        }
        return result;
    }

    /** Returns the set of postconditions on the method {@code methodElement}. */
    public Set<Postcondition> getPostconditions(ExecutableElement methodElement) {
        Set<Postcondition> result = new LinkedHashSet<>();
        // Check for a single contract annotation.
        AnnotationMirror ensuresQualifier =
                factory.getDeclAnnotation(methodElement, EnsuresQualifier.class);
        result.addAll(getPostcondition(ensuresQualifier));

        // Check for a wrapper around contract annotations.
        AnnotationMirror ensuresQualifiers =
                factory.getDeclAnnotation(methodElement, EnsuresQualifiers.class);
        if (ensuresQualifiers != null) {
            List<AnnotationMirror> ensuresQualifiersList =
                    AnnotationUtils.getElementValueArray(
                            ensuresQualifiers, "value", AnnotationMirror.class, false);
            for (AnnotationMirror a : ensuresQualifiersList) {
                result.addAll(getPostcondition(a));
            }
        }

        // Check for type-system specific annotations.
        List<Pair<AnnotationMirror, AnnotationMirror>> declAnnotations =
                factory.getDeclAnnotationWithMetaAnnotation(
                        methodElement, PostconditionAnnotation.class);
        for (Pair<AnnotationMirror, AnnotationMirror> r : declAnnotations) {
            AnnotationMirror anno = r.first;
            AnnotationMirror metaAnno = r.second;
<<<<<<< HEAD

            result.addAll(getPostConditionAnnotations(anno, metaAnno));
        }

        return result;
    }

    /**
     * Add multiple post condition annotations or a single post condition annotation present on the
     * method in a set and returns them.
     *
     * @param anno wrapper annotation of multiple post condition annotations, or a single post
     *     condition annotation on the method
     * @param metaAnno used to return the annotation mirror as specified by the element in this
     *     meta-annotation
     */
    private Set<Postcondition> getPostConditionAnnotations(
            AnnotationMirror anno, AnnotationMirror metaAnno) {

        Set<Postcondition> result = new LinkedHashSet<>();
        // the value of the annotation with the given name
        @SuppressWarnings("unchecked")
        List<AnnotationValue> annoValue =
                AnnotationUtils.getElementValue(anno, "value", List.class, false);
        if (annoValue.get(0) instanceof AnnotationMirror) {
            // Check for multiple contracts
            List<AnnotationMirror> annotations = new ArrayList<>();
            for (AnnotationValue a : annoValue) {
                annotations.add((AnnotationMirror) a.getValue());
=======
            AnnotationMirror postcondAnno = getAnnotationMirrorOfContractAnnotation(metaAnno, anno);
            if (postcondAnno == null) {
                continue;
>>>>>>> a48dc95f
            }
            for (AnnotationMirror a : annotations) {
                AnnotationMirror postcondAnno =
                        getAnnotationMirrorOfContractAnnotation(metaAnno, a);
                if (postcondAnno == null) {
                    continue;
                }
                List<String> expression =
                        AnnotationUtils.getElementValueArray(a, "value", String.class, false);
                for (String expr : expression) {
                    result.add(new Postcondition(expr, postcondAnno, a));
                }
            }
        } else if (annoValue.get(0) instanceof Attribute.Constant) {
            // Check for a single contract
            List<String> expressions = new ArrayList<>();
            for (AnnotationValue a : annoValue) {
                expressions.add((String) a.getValue());
            }
            AnnotationMirror postcondAnno = getAnnotationMirrorOfContractAnnotation(metaAnno, anno);
            if (postcondAnno != null) {
                for (String expr : expressions) {
                    result.add(new Postcondition(expr, postcondAnno, anno));
                }
            }
        } else throw new RuntimeException("Not Valid");
        return result;
    }

    /**
     * Returns the postconditions expressed by the given annotation.
     *
     * @param ensuresQualifier an {@link EnsuresQualifier}, or null
     * @return the postconditions expostssed by the given annotation, or the empty set if the
     *     argument is null
     */
    private Set<Postcondition> getPostcondition(AnnotationMirror ensuresQualifier) {
        if (ensuresQualifier == null) {
            return Collections.emptySet();
        }
        AnnotationMirror postcondAnno = getAnnotationMirrorOfContractAnnotation(ensuresQualifier);
        if (postcondAnno == null) {
            return Collections.emptySet();
        }
        Set<Postcondition> result = new LinkedHashSet<>();
        List<String> expressions =
                AnnotationUtils.getElementValueArray(
                        ensuresQualifier, "expression", String.class, false);
        for (String expr : expressions) {
            result.add(new Postcondition(expr, postcondAnno, ensuresQualifier));
        }
        return result;
    }

    /** Returns the conditional postconditions on the method {@code methodElement}. */
    public Set<ConditionalPostcondition> getConditionalPostconditions(
            ExecutableElement methodElement) {
        Set<ConditionalPostcondition> result = new LinkedHashSet<>();
        // Check for a single contract annotation.
        AnnotationMirror ensuresQualifierIf =
                factory.getDeclAnnotation(methodElement, EnsuresQualifierIf.class);
        result.addAll(getConditionalPostcondition(ensuresQualifierIf));

        // Check for a wrapper around contract annotations.
        AnnotationMirror ensuresQualifiersIf =
                factory.getDeclAnnotation(methodElement, EnsuresQualifiersIf.class);
        if (ensuresQualifiersIf != null) {
            List<AnnotationMirror> annotations =
                    AnnotationUtils.getElementValueArray(
                            ensuresQualifiersIf, "value", AnnotationMirror.class, false);
            for (AnnotationMirror a : annotations) {
                result.addAll(getConditionalPostcondition(a));
            }
        }

        // Check for type-system-specific annotations.
        List<Pair<AnnotationMirror, AnnotationMirror>> declAnnotations =
                factory.getDeclAnnotationWithMetaAnnotation(
                        methodElement, ConditionalPostconditionAnnotation.class);
        for (Pair<AnnotationMirror, AnnotationMirror> r : declAnnotations) {
            AnnotationMirror anno = r.first;
            AnnotationMirror metaAnno = r.second;
<<<<<<< HEAD

            result.addAll(getConditionalPostConditionAnnotations(anno, metaAnno));
        }

        return result;
    }

    /**
     * Add multiple conditional post condition annotations or a single conditional post condition
     * annotation present on the method in a set and returns them.
     *
     * @param anno wrapper annotation of multiple conditional post condition annotations, or a
     *     single conditional post condition annotation on the method
     * @param metaAnno used to return the annotation mirror as specified by the element in this
     *     meta-annotation
     */
    private Set<ConditionalPostcondition> getConditionalPostConditionAnnotations(
            AnnotationMirror anno, AnnotationMirror metaAnno) {

        Set<ConditionalPostcondition> result = new LinkedHashSet<>();
        // the value of the annotation
        Map<? extends ExecutableElement, ? extends AnnotationValue> annovalue;
        annovalue = anno.getElementValues();
        Iterator<? extends ExecutableElement> iterator = annovalue.keySet().iterator();
        ExecutableElement elem = iterator.next();
        if (elem.getSimpleName().contentEquals("value")) {
            // Check for multiple contracts
            // the value of the annotation with the given name
            @SuppressWarnings("unchecked")
            List<AnnotationValue> annoValue =
                    AnnotationUtils.getElementValue(anno, "value", List.class, false);
            List<AnnotationMirror> annotations = new ArrayList<>(annoValue.size());
            for (AnnotationValue a : annoValue) {
                if (a instanceof AnnotationMirror) annotations.add((AnnotationMirror) a.getValue());
=======
            AnnotationMirror postcondAnno = getAnnotationMirrorOfContractAnnotation(metaAnno, anno);
            if (postcondAnno == null) {
                continue;
>>>>>>> a48dc95f
            }
            for (AnnotationMirror a : annotations) {
                AnnotationMirror postcondAnno =
                        getAnnotationMirrorOfContractAnnotation(metaAnno, a);
                if (postcondAnno == null) {
                    continue;
                }
                boolean annoResult =
                        AnnotationUtils.getElementValue(a, "result", Boolean.class, false);
                List<String> expressions =
                        AnnotationUtils.getElementValueArray(a, "expression", String.class, false);
                for (String expr : expressions) {
                    result.add(new ConditionalPostcondition(expr, annoResult, postcondAnno, a));
                }
            }
        } else {
            // Check for a single contract
            // the value of the annotation with the given name
            @SuppressWarnings("unchecked")
            List<AnnotationValue> annoValue =
                    AnnotationUtils.getElementValue(anno, "expression", List.class, false);
            List<String> expressions = new ArrayList<>(annoValue.size());
            for (AnnotationValue a : annoValue) {
                if (a instanceof Attribute.Constant) expressions.add((String) a.getValue());
            }
            AnnotationMirror postcondAnno = getAnnotationMirrorOfContractAnnotation(metaAnno, anno);
            if (postcondAnno != null) {
                boolean annoResult =
                        AnnotationUtils.getElementValue(anno, "result", Boolean.class, false);
                for (String expr : expressions) {
                    result.add(new ConditionalPostcondition(expr, annoResult, postcondAnno, anno));
                }
            }
        }
        return result;
    }

    /**
     * Returns a set of triples {@code (expr, result, annotation)} of conditional postconditions
     * that are expressed in the source code using the given postcondition annotation.
     */
    private Set<ConditionalPostcondition> getConditionalPostcondition(
            AnnotationMirror ensuresQualifierIf) {
        if (ensuresQualifierIf == null) {
            return Collections.emptySet();
        }
        AnnotationMirror postcondAnno = getAnnotationMirrorOfContractAnnotation(ensuresQualifierIf);
        if (postcondAnno == null) {
            return Collections.emptySet();
        }
        Set<ConditionalPostcondition> result = new LinkedHashSet<>();
        List<String> expressions =
                AnnotationUtils.getElementValueArray(
                        ensuresQualifierIf, "expression", String.class, false);
        boolean annoResult =
                AnnotationUtils.getElementValue(ensuresQualifierIf, "result", Boolean.class, false);
        for (String expr : expressions) {
            result.add(
                    new ConditionalPostcondition(
                            expr, annoResult, postcondAnno, ensuresQualifierIf));
        }
        return result;
    }

    // private constructor
    private ContractsUtils(GenericAnnotatedTypeFactory<?, ?, ?, ?> factory) {
        this.factory = factory;
    }
}<|MERGE_RESOLUTION|>--- conflicted
+++ resolved
@@ -270,11 +270,7 @@
 
     /**
      * Returns the annotation mirror as specified by the "qualifier" element in {@code
-<<<<<<< HEAD
-     * qualifierAnno}. If {@code argumentAnno} is specified, then arguments are copied from {@code
-=======
      * contractAnno}. If {@code argumentAnno} is specified, then arguments are copied from {@code
->>>>>>> a48dc95f
      * argumentAnno} to the returned annotation, renamed according to {@code argumentRenaming}.
      *
      * <p>This is a helper method intended to be called from {@link
@@ -365,19 +361,11 @@
      * contractAnno}, with arguments taken from {@code argumentAnno}.
      */
     private AnnotationMirror getAnnotationMirrorOfContractAnnotation(
-<<<<<<< HEAD
-            AnnotationMirror metaAnno, AnnotationMirror argumentAnno) {
+            AnnotationMirror contractAnno, AnnotationMirror argumentAnno) {
 
         Map<String, String> argumentRenaming =
                 makeArgumentRenaming(argumentAnno.getAnnotationType().asElement());
-        return getAnnotationMirrorOfQualifier(metaAnno, argumentAnno, argumentRenaming);
-=======
-            AnnotationMirror contractAnno, AnnotationMirror argumentAnno) {
-
-        Map<String, String> argumentMap =
-                makeArgumentMap(argumentAnno.getAnnotationType().asElement());
-        return getAnnotationMirrorOfQualifier(contractAnno, argumentAnno, argumentMap);
->>>>>>> a48dc95f
+        return getAnnotationMirrorOfQualifier(contractAnno, argumentAnno, argumentRenaming);
     }
 
     /**
@@ -432,7 +420,6 @@
         for (Pair<AnnotationMirror, AnnotationMirror> r : declAnnotations) {
             AnnotationMirror anno = r.first;
             AnnotationMirror metaAnno = r.second;
-<<<<<<< HEAD
 
             result.addAll(getPostConditionAnnotations(anno, metaAnno));
         }
@@ -462,11 +449,6 @@
             List<AnnotationMirror> annotations = new ArrayList<>();
             for (AnnotationValue a : annoValue) {
                 annotations.add((AnnotationMirror) a.getValue());
-=======
-            AnnotationMirror postcondAnno = getAnnotationMirrorOfContractAnnotation(metaAnno, anno);
-            if (postcondAnno == null) {
-                continue;
->>>>>>> a48dc95f
             }
             for (AnnotationMirror a : annotations) {
                 AnnotationMirror postcondAnno =
@@ -549,7 +531,6 @@
         for (Pair<AnnotationMirror, AnnotationMirror> r : declAnnotations) {
             AnnotationMirror anno = r.first;
             AnnotationMirror metaAnno = r.second;
-<<<<<<< HEAD
 
             result.addAll(getConditionalPostConditionAnnotations(anno, metaAnno));
         }
@@ -584,11 +565,6 @@
             List<AnnotationMirror> annotations = new ArrayList<>(annoValue.size());
             for (AnnotationValue a : annoValue) {
                 if (a instanceof AnnotationMirror) annotations.add((AnnotationMirror) a.getValue());
-=======
-            AnnotationMirror postcondAnno = getAnnotationMirrorOfContractAnnotation(metaAnno, anno);
-            if (postcondAnno == null) {
-                continue;
->>>>>>> a48dc95f
             }
             for (AnnotationMirror a : annotations) {
                 AnnotationMirror postcondAnno =
