--- conflicted
+++ resolved
@@ -426,7 +426,6 @@
         for (Pair<AnnotationMirror, AnnotationMirror> r : declAnnotations) {
             AnnotationMirror anno = r.first;
             AnnotationMirror metaAnno = r.second;
-<<<<<<< HEAD
 
             result.addAll(getPostConditionAnnotations(anno, metaAnno));
         }
@@ -475,14 +474,6 @@
         }
         AnnotationMirror postcondAnno = getAnnotationMirrorOfMetaAnnotation(metaAnno, anno);
         if (postcondAnno != null) {
-=======
-            AnnotationMirror postcondAnno = getAnnotationMirrorOfMetaAnnotation(metaAnno, anno);
-            if (postcondAnno == null) {
-                continue;
-            }
-            List<String> expressions =
-                    AnnotationUtils.getElementValueArray(anno, "value", String.class, false);
->>>>>>> 6e7a6ac3
             for (String expr : expressions) {
                 result.add(new Postcondition(expr, postcondAnno, anno));
             }
@@ -543,7 +534,6 @@
         for (Pair<AnnotationMirror, AnnotationMirror> r : declAnnotations) {
             AnnotationMirror anno = r.first;
             AnnotationMirror metaAnno = r.second;
-<<<<<<< HEAD
 
             result.addAll(getConditionalPostConditionAnnotations(anno, metaAnno));
         }
@@ -616,18 +606,6 @@
                                 new ConditionalPostcondition(expr, annoResult, postcondAnno, anno));
                     }
                 }
-=======
-            AnnotationMirror postcondAnno = getAnnotationMirrorOfMetaAnnotation(metaAnno, anno);
-            if (postcondAnno == null) {
-                continue;
-            }
-            List<String> expressions =
-                    AnnotationUtils.getElementValueArray(anno, "expression", String.class, false);
-            boolean annoResult =
-                    AnnotationUtils.getElementValue(anno, "result", Boolean.class, false);
-            for (String expr : expressions) {
-                result.add(new ConditionalPostcondition(expr, annoResult, postcondAnno, anno));
->>>>>>> 6e7a6ac3
             }
         }
         return result;
