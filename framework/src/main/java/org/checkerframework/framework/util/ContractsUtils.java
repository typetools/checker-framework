package org.checkerframework.framework.util;

import static org.checkerframework.framework.util.Contract.Kind.CONDITIONALPOSTCONDITION;
import static org.checkerframework.framework.util.Contract.Kind.POSTCONDITION;
import static org.checkerframework.framework.util.Contract.Kind.PRECONDITION;

import java.util.ArrayList;
import java.util.Collections;
import java.util.HashMap;
import java.util.LinkedHashSet;
import java.util.List;
import java.util.Map;
import java.util.Set;
import javax.lang.model.element.AnnotationMirror;
import javax.lang.model.element.Element;
import javax.lang.model.element.ExecutableElement;
import javax.lang.model.element.Name;
import javax.lang.model.util.ElementFilter;
import org.checkerframework.framework.qual.ConditionalPostconditionAnnotation;
import org.checkerframework.framework.qual.EnsuresQualifier;
import org.checkerframework.framework.qual.EnsuresQualifierIf;
import org.checkerframework.framework.qual.PostconditionAnnotation;
import org.checkerframework.framework.qual.PreconditionAnnotation;
import org.checkerframework.framework.qual.QualifierArgument;
import org.checkerframework.framework.qual.RequiresQualifier;
import org.checkerframework.framework.type.GenericAnnotatedTypeFactory;
import org.checkerframework.framework.util.Contract.Kind;
import org.checkerframework.javacutil.AnnotationBuilder;
import org.checkerframework.javacutil.AnnotationUtils;
import org.checkerframework.javacutil.Pair;

/**
 * A utility class to handle pre- and postconditions.
 *
 * @see PreconditionAnnotation
 * @see RequiresQualifier
 * @see PostconditionAnnotation
 * @see EnsuresQualifier
 * @see ConditionalPostconditionAnnotation
 * @see EnsuresQualifierIf
 */
// TODO: This class assumes that most annotations have a field named "expression".
// If not, issue a more helpful error message.
public class ContractsUtils {

    /**
     * The currently-used ContractsUtils object. This class is NOT a singleton: this value can
     * change.
     */
    protected static ContractsUtils instance;

    /** The factory that this ContractsUtils is associated with. */
    protected GenericAnnotatedTypeFactory<?, ?, ?, ?> factory;

    /** Creates a ContractsUtils for the given factory. */
    private ContractsUtils(GenericAnnotatedTypeFactory<?, ?, ?, ?> factory) {
        this.factory = factory;
    }

    /** Returns an instance of the {@link ContractsUtils} class. */
    public static ContractsUtils getInstance(GenericAnnotatedTypeFactory<?, ?, ?, ?> factory) {
        if (instance == null || instance.factory != factory) {
            instance = new ContractsUtils(factory);
        }
        return instance;
    }

    /**
     * Returns all the contracts on method or contstructor {@code executableElement}.
     *
     * @param executableElement the method or constructor whose contracts to retrieve
     * @return the contracts on {@code executableElement}
     */
    public List<Contract> getContracts(ExecutableElement executableElement) {
        List<Contract> contracts = new ArrayList<>();
        contracts.addAll(getPreconditions(executableElement));
        contracts.addAll(getPostconditions(executableElement));
        contracts.addAll(getConditionalPostconditions(executableElement));
        return contracts;
    }

    /// Precondition methods (keep in sync with other two types)

    /**
     * Returns the contracts on method or constructor {@code executableElement}.
     *
     * @param executableElement the method whose contracts to return
     * @return the contracts on {@code executableElement}
     */
<<<<<<< HEAD
    public Set<Precondition> getPreconditions(ExecutableElement methodElement) {
        Set<Precondition> result = new LinkedHashSet<>();
        // Check for a single contract annotation.
        AnnotationMirror requiresQualifier =
                factory.getDeclAnnotation(methodElement, RequiresQualifier.class);
        result.addAll(getPrecondition(requiresQualifier));

        // Check for a wrapper around contract annotations.
        AnnotationMirror requiresQualifierListAnno =
                factory.getDeclAnnotation(methodElement, RequiresQualifier.List.class);
        if (requiresQualifierListAnno != null) {
            List<AnnotationMirror> requiresQualifierList =
                    AnnotationUtils.getElementValueArray(
                            requiresQualifierListAnno, "value", AnnotationMirror.class, false);
            for (AnnotationMirror a : requiresQualifierList) {
                result.addAll(getPrecondition(a));
            }
        }

        // Check for type-system specific annotations.
        List<Pair<AnnotationMirror, AnnotationMirror>> declAnnotations =
                factory.getDeclAnnotationWithMetaAnnotation(
                        methodElement, PreconditionAnnotation.class);
        for (Pair<AnnotationMirror, AnnotationMirror> r : declAnnotations) {
            AnnotationMirror anno = r.first;
            AnnotationMirror contractAnno = r.second;
            AnnotationMirror precondAnno =
                    getAnnotationMirrorOfContractAnnotation(contractAnno, anno);
            if (precondAnno == null) {
                continue;
            }
            List<String> expressions =
                    AnnotationUtils.getElementValueArray(anno, "value", String.class, false);
            for (String expr : expressions) {
                result.add(new Precondition(expr, precondAnno, anno));
            }
        }
        return result;
=======
    public Set<Contract> getPreconditions(ExecutableElement executableElement) {
        return getContracts(executableElement, PRECONDITION);
>>>>>>> 0617923e
    }

    /// Postcondition methods (keep in sync with other two types)

    /**
     * Returns the contracts on {@code executableElement}.
     *
     * @param executableElement the method whose contracts to return
     * @return the contracts on {@code executableElement}
     */
    public Set<Contract> getPostconditions(ExecutableElement executableElement) {
        return getContracts(executableElement, POSTCONDITION);
    }

    /// Conditional postcondition methods (keep in sync with other two types)

    /**
     * Returns the contracts on method {@code methodElement}.
     *
     * @param methodElement the method whose contracts to return
     * @return the contracts on {@code methodElement}
     */
<<<<<<< HEAD
    public Set<Postcondition> getPostconditions(ExecutableElement methodElement) {
        Set<Postcondition> result = new LinkedHashSet<>();
        // Check for a single contract annotation.
        AnnotationMirror ensuresQualifier =
                factory.getDeclAnnotation(methodElement, EnsuresQualifier.class);
        result.addAll(getPostcondition(ensuresQualifier));

        // Check for a wrapper around contract annotations.
        AnnotationMirror ensuresQualifiers =
                factory.getDeclAnnotation(methodElement, EnsuresQualifier.List.class);
        if (ensuresQualifiers != null) {
            List<AnnotationMirror> ensuresQualifiersList =
                    AnnotationUtils.getElementValueArray(
                            ensuresQualifiers, "value", AnnotationMirror.class, false);
            for (AnnotationMirror a : ensuresQualifiersList) {
                result.addAll(getPostcondition(a));
            }
        }

        // Check for type-system specific annotations.
        List<Pair<AnnotationMirror, AnnotationMirror>> declAnnotations =
                factory.getDeclAnnotationWithMetaAnnotation(
                        methodElement, PostconditionAnnotation.class);
        for (Pair<AnnotationMirror, AnnotationMirror> r : declAnnotations) {
            AnnotationMirror anno = r.first;
            AnnotationMirror contractAnno = r.second;
            AnnotationMirror postcondAnno =
                    getAnnotationMirrorOfContractAnnotation(contractAnno, anno);
            if (postcondAnno == null) {
                continue;
            }
            List<String> expressions =
                    AnnotationUtils.getElementValueArray(anno, "value", String.class, false);
            for (String expr : expressions) {
                result.add(new Postcondition(expr, postcondAnno, anno));
            }
        }
        return result;
=======
    public Set<Contract> getConditionalPostconditions(ExecutableElement methodElement) {
        return getContracts(methodElement, CONDITIONALPOSTCONDITION);
>>>>>>> 0617923e
    }

    /// Helper methods

    /**
     * Returns the contracts expressed by the given framework contract annotation.
     *
     * @param contractAnnotation a {@link RequiresQualifier}, {@link EnsuresQualifier}, {@link
     *     EnsuresQualifierIf}, or null
     * @param kind the kind of {@code contractAnnotation}
     * @return the contracts expressed by the given annotation, or the empty set if the argument is
     *     null
     */
    private Set<Contract> getContract(Contract.Kind kind, AnnotationMirror contractAnnotation) {
        if (contractAnnotation == null) {
            return Collections.emptySet();
        }
        AnnotationMirror enforcedQualifier =
                getQualifierEnforcedByContractAnnotation(contractAnnotation);
        if (enforcedQualifier == null) {
            return Collections.emptySet();
        }
        Set<Contract> result = new LinkedHashSet<>();
        List<String> expressions =
                AnnotationUtils.getElementValueArray(
                        contractAnnotation, "expression", String.class, false);
        Boolean annoResult =
                AnnotationUtils.getElementValueOrNull(
                        contractAnnotation, "result", Boolean.class, false);
        for (String expr : expressions) {
            result.add(
                    Contract.create(kind, expr, enforcedQualifier, contractAnnotation, annoResult));
        }
        return result;
    }

    /**
     * Returns the contracts on method or constructor {@code executableElement}.
     *
     * @param executableElement the method whose contracts to return
     * @param kind the kind of contracts to retrieve
     * @return the contracts on {@code executableElement}
     */
    public Set<Contract> getContracts(ExecutableElement executableElement, Kind kind) {
        Set<Contract> result = new LinkedHashSet<>();
        // Check for a single contract annotation.
        AnnotationMirror frameworkContractAnno =
                factory.getDeclAnnotation(executableElement, kind.frameworkContractClass);
        result.addAll(getContract(kind, frameworkContractAnno));

        // Check for a wrapper around contract annotations.
<<<<<<< HEAD
        AnnotationMirror ensuresQualifiersIf =
                factory.getDeclAnnotation(methodElement, EnsuresQualifierIf.List.class);
        if (ensuresQualifiersIf != null) {
            List<AnnotationMirror> ensuresQualifiersIfList =
=======
        AnnotationMirror frameworkContractAnnos =
                factory.getDeclAnnotation(executableElement, kind.frameworkContractsClass);
        if (frameworkContractAnnos != null) {
            List<AnnotationMirror> frameworkContractAnnoList =
>>>>>>> 0617923e
                    AnnotationUtils.getElementValueArray(
                            frameworkContractAnnos, "value", AnnotationMirror.class, false);
            for (AnnotationMirror a : frameworkContractAnnoList) {
                result.addAll(getContract(kind, a));
            }
        }

        // Check for type-system specific annotations.
        List<Pair<AnnotationMirror, AnnotationMirror>> declAnnotations =
                factory.getDeclAnnotationWithMetaAnnotation(executableElement, kind.metaAnnotation);
        for (Pair<AnnotationMirror, AnnotationMirror> r : declAnnotations) {
            AnnotationMirror anno = r.first;
            AnnotationMirror contractAnno = r.second;
            AnnotationMirror enforcedQualifier =
                    getQualifierEnforcedByContractAnnotation(contractAnno, anno);
            if (enforcedQualifier == null) {
                continue;
            }
            List<String> expressions =
                    AnnotationUtils.getElementValueArray(
                            anno, kind.expressionElementName, String.class, false);
            Boolean annoResult =
                    AnnotationUtils.getElementValueOrNull(anno, "result", Boolean.class, false);
            for (String expr : expressions) {
                result.add(Contract.create(kind, expr, enforcedQualifier, anno, annoResult));
            }
        }
        return result;
    }

    /**
     * Returns the annotation mirror as specified by the {@code qualifier} element in {@code
     * contractAnno}. May return null.
     *
     * @param contractAnno a pre- or post-condition annotation
     * @return the type annotation specified in {@code contractAnno.qualifier}
     */
    private AnnotationMirror getQualifierEnforcedByContractAnnotation(
            AnnotationMirror contractAnno) {
        return getQualifierEnforcedByContractAnnotation(contractAnno, null, null);
    }

    /**
     * Returns the annotation mirror as specified by the {@code qualifier} element in {@code
     * contractAnno}, with arguments taken from {@code argumentAnno}. May return null.
     *
     * @param contractAnno a pre- or post-condition annotation
     * @param argumentAnno supplies the elements/fields in the return value
     * @return the type annotation specified in {@code contractAnno.qualifier}
     */
    private AnnotationMirror getQualifierEnforcedByContractAnnotation(
            AnnotationMirror contractAnno, AnnotationMirror argumentAnno) {

        Map<String, String> argumentRenaming =
                makeArgumentRenaming(argumentAnno.getAnnotationType().asElement());
        return getQualifierEnforcedByContractAnnotation(
                contractAnno, argumentAnno, argumentRenaming);
    }

    /**
     * Returns the annotation mirror as specified by the "qualifier" element in {@code
     * contractAnno}. If {@code argumentAnno} is specified, then arguments are copied from {@code
     * argumentAnno} to the returned annotation, renamed according to {@code argumentRenaming}.
     *
     * <p>This is a helper method. Use one of its overloads if possible.
     *
     * @param contractAnno a contract annotation, which has a {@code qualifier} element
     * @param argumentAnno annotation containing the argument values, or {@code null}
     * @param argumentRenaming renaming of argument names, which maps from names in {@code
     *     argumentAnno} to names used in the returned annotation, or {@code null}
     * @return a qualifier whose type is that of {@code contract.qualifier}, or an alias for it, or
     *     null if it is not a supported qualifier of the type system
     */
    private AnnotationMirror getQualifierEnforcedByContractAnnotation(
            AnnotationMirror contractAnno,
            AnnotationMirror argumentAnno,
            Map<String, String> argumentRenaming) {

        Name c = AnnotationUtils.getElementValueClassName(contractAnno, "qualifier", false);

        AnnotationMirror anno;
        if (argumentAnno == null || argumentRenaming.isEmpty()) {
            // If there are no arguments, use factory method that allows caching
            anno = AnnotationBuilder.fromName(factory.getElementUtils(), c);
        } else {
            AnnotationBuilder builder = new AnnotationBuilder(factory.getProcessingEnv(), c);
            builder.copyRenameElementValuesFromAnnotation(argumentAnno, argumentRenaming);
            anno = builder.build();
        }

        if (factory.isSupportedQualifier(anno)) {
            return anno;
        } else {
            AnnotationMirror aliasedAnno = factory.canonicalAnnotation(anno);
            if (factory.isSupportedQualifier(aliasedAnno)) {
                return aliasedAnno;
            } else {
                return null;
            }
        }
    }

    /**
     * Makes a map from element names of a contract annotation to qualifier argument names, as
     * defined by {@link QualifierArgument}.
     *
     * <p>Each element of {@code contractAnnoElement} that is annotated by {@link QualifierArgument}
     * is mapped to the name specified by the value of {@link QualifierArgument}. If the value is
     * not specified or is an empty string, then the element is mapped to an argument of the same
     * name.
     *
     * @param contractAnnoElement the declaration of the contract annotation containing the elements
     * @return map from the names of elements of {@code sourceArgumentNames} to the corresponding
     *     qualifier argument names
     * @see QualifierArgument
     */
    private Map<String, String> makeArgumentRenaming(Element contractAnnoElement) {
        HashMap<String, String> argumentRenaming = new HashMap<>();
        for (ExecutableElement meth :
                ElementFilter.methodsIn(contractAnnoElement.getEnclosedElements())) {
            AnnotationMirror argumentAnnotation =
                    factory.getDeclAnnotation(meth, QualifierArgument.class);
            if (argumentAnnotation != null) {
                String sourceName = meth.getSimpleName().toString();
                String targetName =
                        AnnotationUtils.getElementValue(
                                argumentAnnotation, "value", String.class, false);
                if (targetName == null || targetName.isEmpty()) {
                    targetName = sourceName;
                }
                argumentRenaming.put(sourceName, targetName);
            }
        }
        return argumentRenaming;
    }
}<|MERGE_RESOLUTION|>--- conflicted
+++ resolved
@@ -87,49 +87,8 @@
      * @param executableElement the method whose contracts to return
      * @return the contracts on {@code executableElement}
      */
-<<<<<<< HEAD
-    public Set<Precondition> getPreconditions(ExecutableElement methodElement) {
-        Set<Precondition> result = new LinkedHashSet<>();
-        // Check for a single contract annotation.
-        AnnotationMirror requiresQualifier =
-                factory.getDeclAnnotation(methodElement, RequiresQualifier.class);
-        result.addAll(getPrecondition(requiresQualifier));
-
-        // Check for a wrapper around contract annotations.
-        AnnotationMirror requiresQualifierListAnno =
-                factory.getDeclAnnotation(methodElement, RequiresQualifier.List.class);
-        if (requiresQualifierListAnno != null) {
-            List<AnnotationMirror> requiresQualifierList =
-                    AnnotationUtils.getElementValueArray(
-                            requiresQualifierListAnno, "value", AnnotationMirror.class, false);
-            for (AnnotationMirror a : requiresQualifierList) {
-                result.addAll(getPrecondition(a));
-            }
-        }
-
-        // Check for type-system specific annotations.
-        List<Pair<AnnotationMirror, AnnotationMirror>> declAnnotations =
-                factory.getDeclAnnotationWithMetaAnnotation(
-                        methodElement, PreconditionAnnotation.class);
-        for (Pair<AnnotationMirror, AnnotationMirror> r : declAnnotations) {
-            AnnotationMirror anno = r.first;
-            AnnotationMirror contractAnno = r.second;
-            AnnotationMirror precondAnno =
-                    getAnnotationMirrorOfContractAnnotation(contractAnno, anno);
-            if (precondAnno == null) {
-                continue;
-            }
-            List<String> expressions =
-                    AnnotationUtils.getElementValueArray(anno, "value", String.class, false);
-            for (String expr : expressions) {
-                result.add(new Precondition(expr, precondAnno, anno));
-            }
-        }
-        return result;
-=======
     public Set<Contract> getPreconditions(ExecutableElement executableElement) {
         return getContracts(executableElement, PRECONDITION);
->>>>>>> 0617923e
     }
 
     /// Postcondition methods (keep in sync with other two types)
@@ -152,49 +111,8 @@
      * @param methodElement the method whose contracts to return
      * @return the contracts on {@code methodElement}
      */
-<<<<<<< HEAD
-    public Set<Postcondition> getPostconditions(ExecutableElement methodElement) {
-        Set<Postcondition> result = new LinkedHashSet<>();
-        // Check for a single contract annotation.
-        AnnotationMirror ensuresQualifier =
-                factory.getDeclAnnotation(methodElement, EnsuresQualifier.class);
-        result.addAll(getPostcondition(ensuresQualifier));
-
-        // Check for a wrapper around contract annotations.
-        AnnotationMirror ensuresQualifiers =
-                factory.getDeclAnnotation(methodElement, EnsuresQualifier.List.class);
-        if (ensuresQualifiers != null) {
-            List<AnnotationMirror> ensuresQualifiersList =
-                    AnnotationUtils.getElementValueArray(
-                            ensuresQualifiers, "value", AnnotationMirror.class, false);
-            for (AnnotationMirror a : ensuresQualifiersList) {
-                result.addAll(getPostcondition(a));
-            }
-        }
-
-        // Check for type-system specific annotations.
-        List<Pair<AnnotationMirror, AnnotationMirror>> declAnnotations =
-                factory.getDeclAnnotationWithMetaAnnotation(
-                        methodElement, PostconditionAnnotation.class);
-        for (Pair<AnnotationMirror, AnnotationMirror> r : declAnnotations) {
-            AnnotationMirror anno = r.first;
-            AnnotationMirror contractAnno = r.second;
-            AnnotationMirror postcondAnno =
-                    getAnnotationMirrorOfContractAnnotation(contractAnno, anno);
-            if (postcondAnno == null) {
-                continue;
-            }
-            List<String> expressions =
-                    AnnotationUtils.getElementValueArray(anno, "value", String.class, false);
-            for (String expr : expressions) {
-                result.add(new Postcondition(expr, postcondAnno, anno));
-            }
-        }
-        return result;
-=======
     public Set<Contract> getConditionalPostconditions(ExecutableElement methodElement) {
         return getContracts(methodElement, CONDITIONALPOSTCONDITION);
->>>>>>> 0617923e
     }
 
     /// Helper methods
@@ -246,17 +164,10 @@
         result.addAll(getContract(kind, frameworkContractAnno));
 
         // Check for a wrapper around contract annotations.
-<<<<<<< HEAD
-        AnnotationMirror ensuresQualifiersIf =
-                factory.getDeclAnnotation(methodElement, EnsuresQualifierIf.List.class);
-        if (ensuresQualifiersIf != null) {
-            List<AnnotationMirror> ensuresQualifiersIfList =
-=======
         AnnotationMirror frameworkContractAnnos =
                 factory.getDeclAnnotation(executableElement, kind.frameworkContractsClass);
         if (frameworkContractAnnos != null) {
             List<AnnotationMirror> frameworkContractAnnoList =
->>>>>>> 0617923e
                     AnnotationUtils.getElementValueArray(
                             frameworkContractAnnos, "value", AnnotationMirror.class, false);
             for (AnnotationMirror a : frameworkContractAnnoList) {
