package org.checkerframework.framework.util;

import java.util.ArrayList;
import java.util.Collections;
import java.util.HashMap;
import java.util.LinkedHashSet;
import java.util.List;
import java.util.Map;
import java.util.Objects;
import java.util.Set;
import javax.lang.model.element.AnnotationMirror;
import javax.lang.model.element.Element;
import javax.lang.model.element.ExecutableElement;
import javax.lang.model.element.Name;
import javax.lang.model.util.ElementFilter;
import org.checkerframework.framework.qual.ConditionalPostconditionAnnotation;
import org.checkerframework.framework.qual.EnsuresQualifier;
import org.checkerframework.framework.qual.EnsuresQualifierIf;
import org.checkerframework.framework.qual.EnsuresQualifiers;
import org.checkerframework.framework.qual.EnsuresQualifiersIf;
import org.checkerframework.framework.qual.PostconditionAnnotation;
import org.checkerframework.framework.qual.PreconditionAnnotation;
import org.checkerframework.framework.qual.QualifierArgument;
import org.checkerframework.framework.qual.RequiresQualifier;
import org.checkerframework.framework.qual.RequiresQualifiers;
import org.checkerframework.framework.type.GenericAnnotatedTypeFactory;
import org.checkerframework.javacutil.AnnotationBuilder;
import org.checkerframework.javacutil.AnnotationUtils;
import org.checkerframework.javacutil.Pair;

/**
 * A utility class to handle pre- and postconditions.
 *
 * @see PreconditionAnnotation
 * @see RequiresQualifier
 * @see PostconditionAnnotation
 * @see EnsuresQualifier
 * @see EnsuresQualifierIf
 */
// TODO: This class assumes that most annotations have a field named "expression".
// If not, issue a more helpful error message rather than a crash.
public class ContractsUtils {

    protected static ContractsUtils instance;
    protected GenericAnnotatedTypeFactory<?, ?, ?, ?> factory;

    /** Returns an instance of the {@link ContractsUtils} class. */
    public static ContractsUtils getInstance(GenericAnnotatedTypeFactory<?, ?, ?, ?> factory) {
        if (instance == null || instance.factory != factory) {
            instance = new ContractsUtils(factory);
        }
        return instance;
    }

    /**
     * A contract represents an annotation on an expression, along with the kind: precondition,
     * postcondition, or conditional postcondition.
     */
    public abstract static class Contract {

        public enum Kind {
            PRECONDITION("precondition"),
            POSTCONDTION("postcondition"),
            CONDITIONALPOSTCONDTION("conditional.postcondition");
            public final String errorKey;

            Kind(String errorKey) {
                this.errorKey = errorKey;
            }
        }

        /**
         * The expression for which the condition must hold, such as {@code "foo"} in
         * {@code @RequiresNonNull("foo")}.
         */
        public final String expression;

        /** The annotation that must be on the type of expression as part of this contract. */
        public final AnnotationMirror annotation;

        /** The annotation that expressed this contract; used for diagnostic messages. */
        public final AnnotationMirror contractAnnotation;

        /** The kind of contract: precondition, postcondition, or conditional postcondition. */
        public final Kind kind;

        /**
         * Creates a new Contract.
         *
         * @param expression the Java expression that should have a type qualifier
         * @param annotation the type qualifier that {@code expression} should have
         * @param contractAnnotation the pre- or post-condition annotation that the programmer
         *     wrote; used for diagnostic messages
         * @param kind precondition, postcondition, or conditional postcondition
         */
        public Contract(
                String expression,
                AnnotationMirror annotation,
                AnnotationMirror contractAnnotation,
                Kind kind) {
            this.expression = expression;
            this.annotation = annotation;
            this.contractAnnotation = contractAnnotation;
            this.kind = kind;
        }

        @Override
        public boolean equals(Object o) {
            if (this == o) {
                return true;
            }
            if (o == null || getClass() != o.getClass()) {
                return false;
            }

            Contract contract = (Contract) o;

            if (expression != null
                    ? !expression.equals(contract.expression)
                    : contract.expression != null) {
                return false;
            }
            if (annotation != null
                    ? !annotation.equals(contract.annotation)
                    : contract.annotation != null) {
                return false;
            }
            return kind == contract.kind;
        }

        @Override
        public int hashCode() {
            return Objects.hash(expression, annotation, kind);
        }
    }

    /** A precondition contract. */
    public static class Precondition extends Contract {
        /**
         * Create a precondition contract.
         *
         * @param expression the Java expression that should have a type qualifier
         * @param annotation the type qualifier that {@code expression} should have
         * @param contractAnnotation the precondition annotation that the programmer wrote; used for
         *     diagnostic messages
         */
        public Precondition(
                String expression,
                AnnotationMirror annotation,
                AnnotationMirror contractAnnotation) {
            super(expression, annotation, contractAnnotation, Kind.PRECONDITION);
        }
    }

    /** A postcondition contract. */
    public static class Postcondition extends Contract {
        /**
         * Create a postcondition contract.
         *
         * @param expression the Java expression that should have a type qualifier
         * @param annotation the type qualifier that {@code expression} should have
         * @param contractAnnotation the postcondition annotation that the programmer wrote; used
         *     for diagnostic messages
         */
        public Postcondition(
                String expression,
                AnnotationMirror annotation,
                AnnotationMirror contractAnnotation) {
            super(expression, annotation, contractAnnotation, Kind.POSTCONDTION);
        }
    }

    /**
     * Represents a conditional postcondition that must be verified by {@code BaseTypeVisitor} or
     * one of its subclasses. Automatically extracted from annotations with meta-annotation
     * {@code @ConditionalPostconditionAnnotation}, such as {@code EnsuresNonNullIf}.
     */
    public static class ConditionalPostcondition extends Contract {

        /**
         * The return value for the annotated method that ensures that the conditional postcondition
         * holds. For example, given<br>
         * {@code @EnsuresNonNullIf(expression="foo", result=false) boolean method()}<br>
         * {@code foo} is guaranteed to be {@code @NonNull} after a call to {@code method()} if that
         * call returns {@code false}.
         */
        public final boolean annoResult;

        /**
         * Create a new conditional postcondition.
         *
         * @param expression the Java expression that should have a type qualifier
         * @param annoResult whether the condition is the method returning true or false
         * @param annotation the type qualifier that {@code expression} should have
         * @param contractAnnotation the postcondition annotation that the programmer wrote; used
         *     for diagnostic messages
         */
        public ConditionalPostcondition(
                String expression,
                boolean annoResult,
                AnnotationMirror annotation,
                AnnotationMirror contractAnnotation) {
            super(expression, annotation, contractAnnotation, Kind.CONDITIONALPOSTCONDTION);
            this.annoResult = annoResult;
        }

        @Override
        public boolean equals(Object o) {
            if (this == o) {
                return true;
            }
            if (o == null || getClass() != o.getClass()) {
                return false;
            }
            if (!super.equals(o)) {
                return false;
            }

            ConditionalPostcondition that = (ConditionalPostcondition) o;
            return annoResult == that.annoResult;
        }

        @Override
        public int hashCode() {
            return Objects.hash(super.hashCode(), annoResult);
        }
    }

    public List<Contract> getContracts(ExecutableElement element) {
        List<Contract> contracts = new ArrayList<>();
        contracts.addAll(getPreconditions(element));
        contracts.addAll(getPostconditions(element));
        contracts.addAll(getConditionalPostconditions(element));
        return contracts;
    }

    /** Returns the set of preconditions on the element {@code element}. */
    public Set<Precondition> getPreconditions(Element element) {
        Set<Precondition> result = new LinkedHashSet<>();
        // Check for a single contract annotation.
        AnnotationMirror requiresAnnotation =
                factory.getDeclAnnotation(element, RequiresQualifier.class);
        result.addAll(getPrecondition(requiresAnnotation));

        // Check for a wrapper around contract annotations.
        AnnotationMirror requiresAnnotations =
                factory.getDeclAnnotation(element, RequiresQualifiers.class);
        if (requiresAnnotations != null) {
            List<AnnotationMirror> annotations =
                    AnnotationUtils.getElementValueArray(
                            requiresAnnotations, "value", AnnotationMirror.class, false);
            for (AnnotationMirror a : annotations) {
                result.addAll(getPrecondition(a));
            }
        }

        // Check for type-system specific annotations.
        List<Pair<AnnotationMirror, AnnotationMirror>> declAnnotations =
                factory.getDeclAnnotationWithMetaAnnotation(element, PreconditionAnnotation.class);
        for (Pair<AnnotationMirror, AnnotationMirror> r : declAnnotations) {
            AnnotationMirror anno = r.first;
            AnnotationMirror metaAnno = r.second;
            AnnotationMirror precondAnno = getAnnotationMirrorOfMetaAnnotation(metaAnno, anno);
            if (precondAnno == null) {
                continue;
            }
            List<String> expressions =
                    AnnotationUtils.getElementValueArray(anno, "value", String.class, false);
            for (String expr : expressions) {
                result.add(new Precondition(expr, precondAnno, anno));
            }
        }
        return result;
    }

    /**
     * Returns the annotation mirror as specified by the "qualifier" element in {@code
     * qualifierAnno}. If {@code argumentAnno} is specified, then arguments are copied from {@code
     * argumentAnno} to the returned annotation, renamed according to {@code argumentMap}.
     *
     * <p>This is a helper method intended to be called from {@link
     * getAnnotationMirrorOfContractAnnotation} and {@link getAnnotationMirrorOfMetaAnnotation}. Use
     * one of those methods if possible.
     *
     * @param qualifierAnno annotation specifying the qualifier class
     * @param argumentAnno annotation containing the argument values, or {@code null}
     * @param argumentRenaming renaming of argument names, which maps from names in {@code
     *     argumentAnno} to names used in the returned annotation, or {@code null}
     */
    private AnnotationMirror getAnnotationMirrorOfQualifier(
            AnnotationMirror qualifierAnno,
            AnnotationMirror argumentAnno,
            Map<String, String> argumentRenaming) {

        Name c = AnnotationUtils.getElementValueClassName(qualifierAnno, "qualifier", false);

        AnnotationMirror anno;
        if (argumentAnno == null || argumentRenaming.isEmpty()) {
            // If there are no arguments, use factory method that allows caching
            anno = AnnotationBuilder.fromName(factory.getElementUtils(), c);
        } else {
            AnnotationBuilder builder = new AnnotationBuilder(factory.getProcessingEnv(), c);
            builder.copyRenameElementValuesFromAnnotation(argumentAnno, argumentRenaming);
            anno = builder.build();
        }

        if (factory.isSupportedQualifier(anno)) {
            return anno;
        } else {
            AnnotationMirror aliasedAnno = factory.canonicalAnnotation(anno);
            if (factory.isSupportedQualifier(aliasedAnno)) {
                return aliasedAnno;
            } else {
                return null;
            }
        }
    }

    /**
     * Returns the annotation mirror as specified by the "qualifier" element in {@code
     * contractAnno}.
     */
    private AnnotationMirror getAnnotationMirrorOfContractAnnotation(
            AnnotationMirror contractAnno) {
        return getAnnotationMirrorOfQualifier(contractAnno, null, null);
    }

    /**
     * Makes a map from element names of a contract annotation to qualifier argument names, as
     * defined by {@link QualifierArgument}.
     *
     * <p>Each element of {@code contractAnnoElement} that is annotated by {@link QualifierArgument}
     * is mapped to the name specified by the value of {@link QualifierArgument}. If the value is
     * not specified or is an empty string, then the element is mapped to an argument of the same
     * name.
     *
     * @param contractAnnoElement the declaration of the contract annotation containing the elements
     * @return map from the names of elements of {@code sourceArgumentNames} to the corresponding
     *     qualifier argument names
     * @see QualifierArgument
     */
    private Map<String, String> makeArgumentMap(Element contractAnnoElement) {
        HashMap<String, String> argumentMap = new HashMap<>();
        for (ExecutableElement meth :
                ElementFilter.methodsIn(contractAnnoElement.getEnclosedElements())) {
            AnnotationMirror argumentAnnotation =
                    factory.getDeclAnnotation(meth, QualifierArgument.class);
            if (argumentAnnotation != null) {
                String sourceName = meth.getSimpleName().toString();
                String targetName =
                        AnnotationUtils.getElementValue(
                                argumentAnnotation, "value", String.class, false);
                if (targetName == null || targetName.isEmpty()) {
                    targetName = sourceName;
                }
                argumentMap.put(sourceName, targetName);
            }
        }
        return argumentMap;
    }

    /**
     * Returns the annotation mirror as specified by the "qualifier" element in {@code metaAnno},
     * with arguments taken from {@code argumentAnno}.
     */
    private AnnotationMirror getAnnotationMirrorOfMetaAnnotation(
            AnnotationMirror metaAnno, AnnotationMirror argumentAnno) {

        Map<String, String> argumentMap =
                makeArgumentMap(argumentAnno.getAnnotationType().asElement());
        return getAnnotationMirrorOfQualifier(metaAnno, argumentAnno, argumentMap);
    }

    /**
     * Returns the preconditions expressed by the given annotation.
     *
     * @param requiresAnnotation a {@link RequiresQualifier}, or null
     * @return the preconditions expressed by the given annotation, or the empty set if the argument
     *     is null
     */
    private Set<Precondition> getPrecondition(AnnotationMirror requiresAnnotation) {
        if (requiresAnnotation == null) {
            return Collections.emptySet();
        }
        Set<Precondition> result = new LinkedHashSet<>();
        AnnotationMirror precondAnno = getAnnotationMirrorOfContractAnnotation(requiresAnnotation);
        if (precondAnno == null) {
            return result;
        }
        List<String> expressions =
                AnnotationUtils.getElementValueArray(
                        requiresAnnotation, "expression", String.class, false);
        for (String expr : expressions) {
            result.add(new Precondition(expr, precondAnno, requiresAnnotation));
        }
        return result;
    }

    /** Returns the set of postconditions on the method {@code methodElement}. */
    public Set<Postcondition> getPostconditions(ExecutableElement methodElement) {
        Set<Postcondition> result = new LinkedHashSet<>();
        // Check for a single contract annotation.
        AnnotationMirror ensuresAnnotation =
                factory.getDeclAnnotation(methodElement, EnsuresQualifier.class);
        result.addAll(getPostcondition(ensuresAnnotation));

        // Check for a wrapper around contract annotations.
        AnnotationMirror ensuresAnnotations =
                factory.getDeclAnnotation(methodElement, EnsuresQualifiers.class);
        if (ensuresAnnotations != null) {
            List<AnnotationMirror> annotations =
                    AnnotationUtils.getElementValueArray(
                            ensuresAnnotations, "value", AnnotationMirror.class, false);
            for (AnnotationMirror a : annotations) {
                result.addAll(getPostcondition(a));
            }
        }

        // Check for type-system specific annotations.
        List<Pair<AnnotationMirror, AnnotationMirror>> declAnnotations =
                factory.getDeclAnnotationWithMetaAnnotation(
                        methodElement, PostconditionAnnotation.class);
        for (Pair<AnnotationMirror, AnnotationMirror> r : declAnnotations) {
            AnnotationMirror anno = r.first;
            AnnotationMirror metaAnno = r.second;
            AnnotationMirror postcondAnno = getAnnotationMirrorOfMetaAnnotation(metaAnno, anno);
            if (postcondAnno == null) {
                continue;
            }
            List<String> expressions =
                    AnnotationUtils.getElementValueArray(anno, "value", String.class, false);
            for (String expr : expressions) {
                result.add(new Postcondition(expr, postcondAnno, anno));
            }
        }
        return result;
    }

    /**
     * Returns the postconditions expressed by the given annotation.
     *
     * @param ensuresAnnotation an {@link EnsuresQualifier}, or null
     * @return the postconditions expostssed by the given annotation, or the empty set if the
     *     argument is null
     */
    private Set<Postcondition> getPostcondition(AnnotationMirror ensuresAnnotation) {
        if (ensuresAnnotation == null) {
            return Collections.emptySet();
        }
        Set<Postcondition> result = new LinkedHashSet<>();
        AnnotationMirror postcondAnno = getAnnotationMirrorOfContractAnnotation(ensuresAnnotation);
        if (postcondAnno == null) {
            return result;
        }
        List<String> expressions =
                AnnotationUtils.getElementValueArray(
                        ensuresAnnotation, "expression", String.class, false);
        for (String expr : expressions) {
            result.add(new Postcondition(expr, postcondAnno, ensuresAnnotation));
        }
        return result;
    }

    /** Returns the conditional postconditions on the method {@code methodElement}. */
    public Set<ConditionalPostcondition> getConditionalPostconditions(
            ExecutableElement methodElement) {
        Set<ConditionalPostcondition> result = new LinkedHashSet<>();
        // Check for a single contract annotation.
        AnnotationMirror ensuresQualifierIf =
                factory.getDeclAnnotation(methodElement, EnsuresQualifierIf.class);
        result.addAll(getConditionalPostcondition(ensuresQualifierIf));

<<<<<<< HEAD
        // Check for a wrapper around contract annotations.
=======
        // Check for multiple contracts.
>>>>>>> e8aa7a5d
        AnnotationMirror ensuresQualifiersIf =
                factory.getDeclAnnotation(methodElement, EnsuresQualifiersIf.class);
        if (ensuresQualifiersIf != null) {
            List<AnnotationMirror> annotations =
                    AnnotationUtils.getElementValueArray(
                            ensuresQualifiersIf, "value", AnnotationMirror.class, false);
            for (AnnotationMirror a : annotations) {
                result.addAll(getConditionalPostcondition(a));
            }
        }

<<<<<<< HEAD
        // Check for type-system-specific annotations.
=======
        // Check type-system-specific annotations.
>>>>>>> e8aa7a5d
        List<Pair<AnnotationMirror, AnnotationMirror>> declAnnotations =
                factory.getDeclAnnotationWithMetaAnnotation(
                        methodElement, ConditionalPostconditionAnnotation.class);
        for (Pair<AnnotationMirror, AnnotationMirror> r : declAnnotations) {
            AnnotationMirror anno = r.first;
            AnnotationMirror metaAnno = r.second;
            AnnotationMirror postcondAnno = getAnnotationMirrorOfMetaAnnotation(metaAnno, anno);
            if (postcondAnno == null) {
                continue;
            }
            List<String> expressions =
                    AnnotationUtils.getElementValueArray(anno, "expression", String.class, false);
            boolean annoResult =
                    AnnotationUtils.getElementValue(anno, "result", Boolean.class, false);
            for (String expr : expressions) {
                result.add(new ConditionalPostcondition(expr, annoResult, postcondAnno, anno));
            }
        }
        return result;
    }

    /**
     * Returns a set of triples {@code (expr, result, annotation)} of conditional postconditions
     * that are expressed in the source code using the given postcondition annotation.
     */
    private Set<ConditionalPostcondition> getConditionalPostcondition(
            AnnotationMirror ensuresQualifierIf) {
        if (ensuresQualifierIf == null) {
            return Collections.emptySet();
        }
        Set<ConditionalPostcondition> result = new LinkedHashSet<>();
        AnnotationMirror postcondAnno = getAnnotationMirrorOfContractAnnotation(ensuresQualifierIf);
        if (postcondAnno == null) {
            return result;
        }
        List<String> expressions =
                AnnotationUtils.getElementValueArray(
                        ensuresQualifierIf, "expression", String.class, false);
        boolean annoResult =
                AnnotationUtils.getElementValue(ensuresQualifierIf, "result", Boolean.class, false);
        for (String expr : expressions) {
            result.add(
                    new ConditionalPostcondition(
                            expr, annoResult, postcondAnno, ensuresQualifierIf));
        }
        return result;
    }

    // private constructor
    private ContractsUtils(GenericAnnotatedTypeFactory<?, ?, ?, ?> factory) {
        this.factory = factory;
    }
}<|MERGE_RESOLUTION|>--- conflicted
+++ resolved
@@ -470,11 +470,7 @@
                 factory.getDeclAnnotation(methodElement, EnsuresQualifierIf.class);
         result.addAll(getConditionalPostcondition(ensuresQualifierIf));
 
-<<<<<<< HEAD
         // Check for a wrapper around contract annotations.
-=======
-        // Check for multiple contracts.
->>>>>>> e8aa7a5d
         AnnotationMirror ensuresQualifiersIf =
                 factory.getDeclAnnotation(methodElement, EnsuresQualifiersIf.class);
         if (ensuresQualifiersIf != null) {
@@ -486,11 +482,7 @@
             }
         }
 
-<<<<<<< HEAD
         // Check for type-system-specific annotations.
-=======
-        // Check type-system-specific annotations.
->>>>>>> e8aa7a5d
         List<Pair<AnnotationMirror, AnnotationMirror>> declAnnotations =
                 factory.getDeclAnnotationWithMetaAnnotation(
                         methodElement, ConditionalPostconditionAnnotation.class);
