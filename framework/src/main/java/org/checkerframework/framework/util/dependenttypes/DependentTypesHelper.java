--- conflicted
+++ resolved
@@ -393,10 +393,6 @@
         }
 
         ExecutableElement methodElt = TreeUtils.elementFromDeclaration(methodDeclTree);
-<<<<<<< HEAD
-        TypeMirror enclosingType = ElementUtils.enclosingType(methodElt).asType();
-=======
->>>>>>> 6cb6e4e5
 
         standardizeForMethodSignature(
                 methodDeclTree, pathToMethodDecl, methodElt, atm, removeErroneousExpressions);
@@ -464,20 +460,12 @@
 
                 if (enclTree.getKind() == Kind.METHOD) {
                     MethodTree methodDeclTree = (MethodTree) enclTree;
-<<<<<<< HEAD
-                    TypeMirror enclosingType = ElementUtils.enclosingType(variableElt).asType();
-                    JavaExpressionContext parameterContext =
-                            JavaExpressionContext.buildContextForMethodDeclaration(
-                                    methodDeclTree, enclosingType, factory.getContext());
-                    standardizeDoNotUseLocalScope(parameterContext, pathToVariableDecl, type);
-=======
                     standardizeForMethodSignature(
                             methodDeclTree,
                             pathTillEnclTree,
                             variableElt,
                             type,
                             /*removeErroneousExpressions=*/ false);
->>>>>>> 6cb6e4e5
                 } else {
                     LambdaExpressionTree lambdaTree = (LambdaExpressionTree) enclTree;
                     JavaExpressionContext parameterContext =
