--- conflicted
+++ resolved
@@ -304,7 +304,6 @@
     /// Standardization
     ///
 
-<<<<<<< HEAD
     /**
      * Creates a TreeAnnotator that standardizes dependent type annotations.
      *
@@ -317,20 +316,6 @@
     /**
      * Standardizes the Java expressions in annotations on a constructor invocation.
      *
-=======
-    /**
-     * Creates a TreeAnnotator that standardizes dependent type annotations.
-     *
-     * @return a new TreeAnnotator that standardizes dependent type annotations
-     */
-    public TreeAnnotator createDependentTypesTreeAnnotator() {
-        return new DependentTypesTreeAnnotator(factory, this);
-    }
-
-    /**
-     * Standardizes the Java expressions in annotations on a constructor invocation.
-     *
->>>>>>> 4505e7f2
      * @param tree the constructor invocation
      * @param type the type of the expression; is side-effected by this method
      */
@@ -347,11 +332,7 @@
                 new JavaExpressionContext(
                         r,
                         JavaExpression.getParametersOfEnclosingMethod(factory, path),
-<<<<<<< HEAD
-                        factory.getContext());
-=======
                         factory.getChecker());
->>>>>>> 4505e7f2
         standardizeUseLocalScope(context, path, type);
     }
 
@@ -372,11 +353,7 @@
         }
         JavaExpression receiverJe = JavaExpression.getImplicitReceiver(classElt);
         JavaExpressionContext classignmentContext =
-<<<<<<< HEAD
-                new JavaExpressionContext(receiverJe, null, factory.getContext());
-=======
                 new JavaExpressionContext(receiverJe, null, factory.getChecker());
->>>>>>> 4505e7f2
         standardizeDoNotUseLocalScope(classignmentContext, path, type);
     }
 
@@ -407,26 +384,15 @@
             AnnotatedTypeMirror atm,
             boolean removeErroneousExpressions) {
         if (!hasDependentType(atm)) {
-<<<<<<< HEAD
-=======
             return;
         }
 
         TreePath pathToMethodDecl = factory.getPath(methodDeclTree);
         if (pathToMethodDecl == null) {
->>>>>>> 4505e7f2
             return;
         }
 
         ExecutableElement methodElt = TreeUtils.elementFromDeclaration(methodDeclTree);
-<<<<<<< HEAD
-        TypeMirror enclosingType = ElementUtils.enclosingClass(methodElt).asType();
-
-        TreePath pathToMethodDecl = factory.getPath(methodDeclTree);
-        JavaExpressionContext context =
-                JavaExpressionContext.buildContextForMethodDeclaration(
-                        methodDeclTree, enclosingType, factory.getContext());
-=======
 
         standardizeForMethodSignature(
                 methodDeclTree, pathToMethodDecl, methodElt, atm, removeErroneousExpressions);
@@ -460,7 +426,6 @@
         JavaExpressionContext context =
                 JavaExpressionContext.buildContextForMethodDeclaration(
                         methodDeclTree, enclosingType, factory.getChecker());
->>>>>>> 4505e7f2
         standardizeDoNotUseLocalScope(context, pathToMethodDecl, atm, removeErroneousExpressions);
     }
 
@@ -486,17 +451,6 @@
         }
         switch (variableElt.getKind()) {
             case PARAMETER:
-<<<<<<< HEAD
-                Tree enclTree = TreePathUtil.enclosingOfKind(pathToVariableDecl, METHOD_OR_LAMBDA);
-
-                if (enclTree.getKind() == Kind.METHOD) {
-                    MethodTree methodDeclTree = (MethodTree) enclTree;
-                    TypeMirror enclosingType = ElementUtils.enclosingClass(variableElt).asType();
-                    JavaExpressionContext parameterContext =
-                            JavaExpressionContext.buildContextForMethodDeclaration(
-                                    methodDeclTree, enclosingType, factory.getContext());
-                    standardizeDoNotUseLocalScope(parameterContext, pathToVariableDecl, type);
-=======
                 TreePath pathTillEnclTree =
                         TreePathUtil.pathTillOfKind(pathToVariableDecl, METHOD_OR_LAMBDA);
                 if (pathTillEnclTree == null) {
@@ -512,16 +466,11 @@
                             variableElt,
                             type,
                             /*removeErroneousExpressions=*/ false);
->>>>>>> 4505e7f2
                 } else {
                     LambdaExpressionTree lambdaTree = (LambdaExpressionTree) enclTree;
                     JavaExpressionContext parameterContext =
                             JavaExpressionContext.buildContextForLambda(
-<<<<<<< HEAD
-                                    lambdaTree, pathToVariableDecl, factory.getContext());
-=======
                                     lambdaTree, pathToVariableDecl, factory.getChecker());
->>>>>>> 4505e7f2
                     // Uses paths.getParentPath to prevent a StackOverflowError, see Issue #1027.
                     standardizeUseLocalScope(
                             parameterContext, pathToVariableDecl.getParentPath(), type);
@@ -531,21 +480,13 @@
             case LOCAL_VARIABLE:
             case RESOURCE_VARIABLE:
             case EXCEPTION_PARAMETER:
-<<<<<<< HEAD
-                TypeMirror enclosingType = ElementUtils.enclosingClass(variableElt).asType();
-=======
                 TypeMirror enclosingType = ElementUtils.enclosingTypeElement(variableElt).asType();
->>>>>>> 4505e7f2
                 JavaExpression receiver =
                         JavaExpression.getPseudoReceiver(pathToVariableDecl, enclosingType);
                 List<JavaExpression> params =
                         JavaExpression.getParametersOfEnclosingMethod(factory, pathToVariableDecl);
                 JavaExpressionContext localContext =
-<<<<<<< HEAD
-                        new JavaExpressionContext(receiver, params, factory.getContext());
-=======
                         new JavaExpressionContext(receiver, params, factory.getChecker());
->>>>>>> 4505e7f2
                 standardizeUseLocalScope(localContext, pathToVariableDecl, type);
                 break;
 
@@ -562,11 +503,7 @@
                     receiverJe = JavaExpression.getImplicitReceiver(variableElt);
                 }
                 JavaExpressionContext fieldContext =
-<<<<<<< HEAD
-                        new JavaExpressionContext(receiverJe, null, factory.getContext());
-=======
                         new JavaExpressionContext(receiverJe, null, factory.getChecker());
->>>>>>> 4505e7f2
                 standardizeDoNotUseLocalScope(fieldContext, pathToVariableDecl, type);
                 break;
 
@@ -597,11 +534,7 @@
 
         JavaExpression receiver = JavaExpression.fromTree(factory, node.getExpression());
         JavaExpressionContext context =
-<<<<<<< HEAD
-                new JavaExpressionContext(receiver, null, factory.getContext());
-=======
                 new JavaExpressionContext(receiver, null, factory.getChecker());
->>>>>>> 4505e7f2
         standardizeDoNotUseLocalScope(context, factory.getPath(node), type);
     }
 
@@ -628,11 +561,7 @@
                 new JavaExpressionContext(
                         receiver,
                         JavaExpression.getParametersOfEnclosingMethod(factory, path),
-<<<<<<< HEAD
-                        factory.getContext());
-=======
                         factory.getChecker());
->>>>>>> 4505e7f2
         standardizeUseLocalScope(localContext, path, annotatedType);
     }
 
@@ -766,8 +695,6 @@
         } catch (JavaExpressionParseUtil.JavaExpressionParseException e) {
             return new DependentTypesError(expression, e).toString();
         }
-<<<<<<< HEAD
-=======
         if (result == null) {
             return new DependentTypesError(expression, /*error message=*/ " ").toString();
         }
@@ -781,7 +708,6 @@
             }
         }
         return result.toString();
->>>>>>> 4505e7f2
     }
 
     /**
