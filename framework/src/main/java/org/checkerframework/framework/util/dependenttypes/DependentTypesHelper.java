package org.checkerframework.framework.util.dependenttypes;

import com.sun.source.tree.AnnotationTree;
import com.sun.source.tree.ClassTree;
import com.sun.source.tree.ExpressionTree;
import com.sun.source.tree.LambdaExpressionTree;
import com.sun.source.tree.MemberSelectTree;
import com.sun.source.tree.MethodInvocationTree;
import com.sun.source.tree.MethodTree;
import com.sun.source.tree.ModifiersTree;
import com.sun.source.tree.NewClassTree;
import com.sun.source.tree.Tree;
import com.sun.source.tree.Tree.Kind;
import com.sun.source.tree.VariableTree;
import com.sun.source.util.TreePath;
import java.lang.annotation.Annotation;
import java.lang.reflect.Method;
import java.util.ArrayList;
import java.util.Collections;
import java.util.EnumSet;
import java.util.HashMap;
import java.util.List;
import java.util.Map;
import java.util.Set;
import javax.lang.model.element.AnnotationMirror;
import javax.lang.model.element.Element;
import javax.lang.model.element.ElementKind;
import javax.lang.model.element.ExecutableElement;
import javax.lang.model.element.TypeElement;
import javax.lang.model.type.TypeKind;
import javax.lang.model.type.TypeMirror;
import org.checkerframework.checker.nullness.qual.Nullable;
import org.checkerframework.dataflow.expression.ArrayCreation;
import org.checkerframework.dataflow.expression.JavaExpression;
import org.checkerframework.framework.source.SourceChecker;
import org.checkerframework.framework.type.AnnotatedTypeFactory;
import org.checkerframework.framework.type.AnnotatedTypeMirror;
import org.checkerframework.framework.type.AnnotatedTypeMirror.AnnotatedArrayType;
import org.checkerframework.framework.type.AnnotatedTypeMirror.AnnotatedDeclaredType;
import org.checkerframework.framework.type.AnnotatedTypeMirror.AnnotatedExecutableType;
import org.checkerframework.framework.type.AnnotatedTypeParameterBounds;
import org.checkerframework.framework.type.treeannotator.TreeAnnotator;
import org.checkerframework.framework.type.visitor.AnnotatedTypeComparer;
import org.checkerframework.framework.type.visitor.AnnotatedTypeScanner;
import org.checkerframework.framework.type.visitor.SimpleAnnotatedTypeScanner;
import org.checkerframework.framework.util.AnnotatedTypes;
import org.checkerframework.framework.util.JavaExpressionParseUtil;
import org.checkerframework.framework.util.JavaExpressionParseUtil.JavaExpressionContext;
import org.checkerframework.javacutil.AnnotationBuilder;
import org.checkerframework.javacutil.AnnotationUtils;
import org.checkerframework.javacutil.BugInCF;
import org.checkerframework.javacutil.ElementUtils;
import org.checkerframework.javacutil.SystemUtil;
import org.checkerframework.javacutil.TreePathUtil;
import org.checkerframework.javacutil.TreeUtils;
import org.plumelib.util.StringsPlume;

/**
 * A class that helps checkers use qualifiers that are represented by annotations with Java
 * expression strings. This class performs four main functions:
 *
 * <ol>
 *   <li>Standardizes/canonicalizes the expressions in the annotations such that two expression
 *       strings that are equivalent are made to be equal. For example, an instance field f may
 *       appear in an expression string as "f" or "this.f"; this class standardizes both strings to
 *       "this.f". It also standardizes formal parameter references such as "#2" to the formal
 *       parameter name.
 *   <li>Viewpoint-adapts annotations on field or method declarations at field accesses or method
 *       invocations.
 *   <li>Changes invalid expression strings to an error string that includes the reason why the
 *       expression is invalid. For example, {@code @KeyFor("m")} would be changed to
 *       {@code @KeyFor("[error for expression: m error: m: identifier not found]")} if m is not a
 *       valid identifier. This allows subtyping checks to assume that if two strings are equal and
 *       not errors, the reference the same valid Java expression.
 *   <li>Checks annotated types for error strings that have been added by this class and issues an
 *       error if any are found.
 * </ol>
 *
 * <p>Steps 3 and 4 are separated so that an error is issued only once per invalid expression string
 * rather than every time the expression string is parsed. (The expression string is parsed multiple
 * times because annotated types are created multiple times.)
 */
public class DependentTypesHelper {
    protected final AnnotatedTypeFactory factory;

    /** A map of annotation classes to the names of their elements that are Java expressions. */
    private Map<Class<? extends Annotation>, List<String>> annoToElements;

    /**
     * The {@code ExpressionErrorChecker} that scans an annotated type and returns a list of {@link
     * DependentTypesError}.
     */
    private final ExpressionErrorChecker expressionErrorChecker;

    /**
     * A scanner that standardizes Java expression strings in dependent type annotations. Call
     * {@code StandardizeTypeAnnotator#init(JavaExpressionContext, TreePath, boolean, boolean)}
     * before each use.
     */
    private final StandardizeTypeAnnotator standardizeTypeAnnotator;

    /**
     * Copies annotations that might have been viewpoint adapted from the visited type (the first
     * formal parameter of the {@code ViewpointAdaptedCopier#visit}) to the second formal parameter.
     */
    private final ViewpointAdaptedCopier viewpointAdaptedCopier;

    /**
     * Creates {@code DependentTypesHelper}.
     *
     * @param factory annotated type factory
     */
    public DependentTypesHelper(AnnotatedTypeFactory factory) {
        this.factory = factory;

        this.annoToElements = new HashMap<>();
        for (Class<? extends Annotation> expressionAnno : factory.getSupportedTypeQualifiers()) {
            List<String> elementList = getExpressionElementNames(expressionAnno);
            if (elementList != null && !elementList.isEmpty()) {
                annoToElements.put(expressionAnno, elementList);
            }
        }
        this.expressionErrorChecker = new ExpressionErrorChecker();
        this.standardizeTypeAnnotator = new StandardizeTypeAnnotator();
        this.viewpointAdaptedCopier = new ViewpointAdaptedCopier();
    }

    /**
     * Returns true if any qualifier in the type system is a dependent type annotation.
     *
     * @return true if any qualifier in the type system is a dependent type annotation
     */
    public boolean hasDependentAnnotations() {
        return !annoToElements.isEmpty();
    }

    /**
     * Returns a list of the names of elements in the annotation class that should be interpreted as
     * Java expressions, namely those annotated with {@code @}{@link JavaExpression}.
     *
     * @param clazz annotation class
     * @return a list of the names of elements in the annotation class that should be interpreted as
     *     Java expressions
     */
    private static List<String> getExpressionElementNames(Class<? extends Annotation> clazz) {
        Method[] methods = clazz.getMethods();
        if (methods == null) {
            return Collections.emptyList();
        }
        List<String> elements = new ArrayList<>();
        for (Method method : methods) {
            org.checkerframework.framework.qual.JavaExpression javaExpression =
                    method.getAnnotation(org.checkerframework.framework.qual.JavaExpression.class);
            if (javaExpression != null) {
                elements.add(method.getName());
            }
        }
        return elements;
    }

    ///
    /// Viewpoint adaptation
    ///

    /**
     * Viewpoint-adapts the dependent type annotations on the bounds to the use of the type.
     *
     * @param classDecl class or interface declaration whose type variables should be viewpoint
     *     adapted
     * @param bounds annotated types of the bounds of the type variables; side-effected by this
     *     method
     */
    public void viewpointAdaptTypeVariableBounds(
            TypeElement classDecl, List<AnnotatedTypeParameterBounds> bounds) {
        if (!hasDependentAnnotations()) {
            return;
        }
        JavaExpression r = JavaExpression.getImplicitReceiver(classDecl);
        JavaExpressionContext context = new JavaExpressionContext(r, factory.getChecker());
        for (AnnotatedTypeParameterBounds bound : bounds) {
            viewpointAdaptToContext(context, bound.getUpperBound());
            viewpointAdaptToContext(context, bound.getLowerBound());
        }
    }

    /**
     * Viewpoint-adapts the dependent type annotations in the methodDeclType based on the
     * methodInvocationTree.
     *
     * @param methodInvocationTree use of the method
     * @param methodDeclType type of the method declaration; is side-effected by this method
     */
    public void viewpointAdaptMethod(
            MethodInvocationTree methodInvocationTree, AnnotatedExecutableType methodDeclType) {
        if (!hasDependentAnnotations()) {
            return;
        }
        List<? extends ExpressionTree> args = methodInvocationTree.getArguments();
        viewpointAdaptExecutable(methodInvocationTree, methodDeclType, args);
    }

    /**
     * Viewpoint-adapts the dependent type annotations in the constructorType based on the
     * newClassTree.
     *
     * @param newClassTree invocation of the constructor
     * @param constructorType type of the constructor; is side-effected by this method
     */
    public void viewpointAdaptConstructor(
            NewClassTree newClassTree, AnnotatedExecutableType constructorType) {
        if (!hasDependentAnnotations()) {
            return;
        }
        List<? extends ExpressionTree> args = newClassTree.getArguments();
        viewpointAdaptExecutable(newClassTree, constructorType, args);
    }

    /**
     * Viewpoint-adapts a method or constructor invocation.
     *
     * @param tree invocation of the method or constructor
     * @param methodType type of the method or constructor; is side-effected by this method
     * @param argTrees the arguments to the method or constructor; subexpressions of {@code tree}
     */
    private void viewpointAdaptExecutable(
            ExpressionTree tree,
            AnnotatedExecutableType methodType,
            List<? extends ExpressionTree> argTrees) {
        assert hasDependentAnnotations();
        Element methodElt = TreeUtils.elementFromUse(tree);
        // The annotations on `viewpointAdaptedType` will be copied to `methodType`.
        AnnotatedExecutableType viewpointAdaptedType =
                (AnnotatedExecutableType) factory.getAnnotatedType(methodElt);
        if (!hasDependentType(viewpointAdaptedType)) {
            return;
        }

        JavaExpression receiver = JavaExpression.getReceiver(tree);
        List<JavaExpression> argsJe = argumentTreesToJavaExpressions(tree, methodType, argTrees);

        JavaExpressionContext context =
                new JavaExpressionContext(receiver, argsJe, factory.getChecker());

        // methodType cannot be viewpoint adapted directly because it is the type post type variable
        // substitution.  Dependent type annotations on type arguments cannot be
        // viewpoint adapted along with the dependent type annotations that are on the method
        // declaration. For example:
        //   Map<String, String> map = ...;
        //   List<@KeyFor("map") String> list = ...;
        //   list.get(0)
        // If the type of List.get is viewpoint adapted for the invocation "list.get(0)", then
        // methodType would be @KeyFor("map") String get(int).
        //
        // Instead, use the type for the method (viewpointAdaptedType) and viewpoint adapt that
        // type.
        // Then copy annotations from the viewpoint adapted type to methodType, if that annotation
        // is not on a type that was substituted for a type variable.

        viewpointAdaptToContext(context, viewpointAdaptedType);
        this.viewpointAdaptedCopier.visit(viewpointAdaptedType, methodType);
    }

    /**
     * Converts method or constructor arguments from Trees to JavaExpressions, accounting for
     * varargs.
     *
     * @param tree invocation of the method or constructor
     * @param methodType type of the method or constructor
     * @param argTrees the arguments to the method or constructor; subexpressions of {@code tree}
     * @return the arguments, as JavaExpressions
     */
    private List<JavaExpression> argumentTreesToJavaExpressions(
            ExpressionTree tree,
            AnnotatedExecutableType methodType,
            List<? extends ExpressionTree> argTrees) {

        if (tree.getKind() == Kind.METHOD_INVOCATION) {
            ExecutableElement method = TreeUtils.elementFromUse((MethodInvocationTree) tree);
            if (isVarArgsInvocation(method, methodType, argTrees)) {
                List<JavaExpression> result = new ArrayList<>();

                for (int i = 0; i < method.getParameters().size() - 1; i++) {
                    result.add(JavaExpression.fromTree(argTrees.get(i)));
                }
                List<JavaExpression> varargArgs = new ArrayList<>();
                for (int i = method.getParameters().size() - 1; i < argTrees.size(); i++) {
                    varargArgs.add(JavaExpression.fromTree(argTrees.get(i)));
                }
                Element varargsElement =
                        method.getParameters().get(method.getParameters().size() - 1);
                TypeMirror tm = ElementUtils.getType(varargsElement);
                result.add(new ArrayCreation(tm, Collections.emptyList(), varargArgs));

                return result;
            }
        }

        return SystemUtil.mapList(JavaExpression::fromTree, argTrees);
    }

    /**
     * Returns true if method is a varargs method or constructor and its varargs arguments are not
     * passed in an array.
     *
     * @param method the method or constructor
     * @param methodType type of the method or constructor; used for determining the type of the
     *     varargs formal parameter
     * @param args the arguments at the call site
     * @return true if method is a varargs method and its varargs arguments are not passed in an
     *     array
     */
    private boolean isVarArgsInvocation(
            ExecutableElement method,
            AnnotatedExecutableType methodType,
            List<? extends ExpressionTree> args) {
        if (method != null && method.isVarArgs()) {
            if (method.getParameters().size() != args.size()) {
                return true;
            }
            AnnotatedTypeMirror lastArg = factory.getAnnotatedType(args.get(args.size() - 1));
            List<AnnotatedTypeMirror> paramTypes = methodType.getParameterTypes();
            AnnotatedArrayType lastParam =
                    (AnnotatedArrayType) paramTypes.get(paramTypes.size() - 1);
            return lastArg.getKind() != TypeKind.ARRAY
                    || AnnotatedTypes.getArrayDepth(lastParam)
                            != AnnotatedTypes.getArrayDepth((AnnotatedArrayType) lastArg);
        }
        return false;
    }

    ///
    /// Standardization
    ///

    /**
     * Creates a TreeAnnotator that standardizes dependent type annotations.
     *
     * @return a new TreeAnnotator that standardizes dependent type annotations
     */
    public TreeAnnotator createDependentTypesTreeAnnotator() {
        assert hasDependentAnnotations();
        return new DependentTypesTreeAnnotator(factory, this);
    }

    /**
     * Standardizes the Java expressions in annotations on a constructor invocation.
     *
     * @param tree the constructor invocation
     * @param type the type of the expression; is side-effected by this method
     */
    public void standardizeNewClassTree(NewClassTree tree, AnnotatedDeclaredType type) {
        if (!hasDependentType(type)) {
            return;
        }

        TreePath path = factory.getPath(tree);
        ;
        parseToPath(path, type);
    }

    /**
     * Standardize the Java expressions in annotations in a class declaration.
     *
     * @param node the class declaration
     * @param type the type of the class declaration; is side-effected by this method
     * @param classElt the element of the class declaration
     */
    public void standardizeClass(ClassTree node, AnnotatedTypeMirror type, Element classElt) {
        if (!hasDependentType(type)) {
            return;
        }

        JavaExpression receiverJe = JavaExpression.getImplicitReceiver(classElt);
        JavaExpressionContext classignmentContext =
                new JavaExpressionContext(receiverJe, factory.getChecker());
        viewpointAdaptToContext(classignmentContext, type);
    }

    /**
     * Standardizes the Java expressions in annotations for a method return type. {@code atm} might
     * come from the method declaration or from the type of the expression in a {@code return}
     * statement.
     *
     * @param methodDeclTree a method declaration
     * @param atm the method return type; is side-effected by this method
     */
    public void standardizeReturnType(MethodTree methodDeclTree, AnnotatedTypeMirror atm) {
        if (!hasDependentType(atm)) {
            return;
        }

        JavaExpressionContext context =
                JavaExpressionContext.buildContextForMethodDeclaration(
                        methodDeclTree, factory.getChecker());
        viewpointAdaptToContext(context, atm);
    }

    /**
     * Viewpoint-adapt a type qualifier obtained from a contract to {@code jeContext}.
     *
     * <p>For example, if the contract is {@code @EnsuresKeyFor(value = "this.field", map =
     * "this.map")}, this method viewpoint-adapts {@code @KeyFor("this.map")} to the given context.
     *
     * @param annoFromContract an annotation from a contract
     * @param jeContext the context to use
     * @param errorTree if non-null, where to report any errors that occur when parsing the
     *     dependent type annotation; if null, report no errors
     * @return the viewpoint-adapted annotation, or the argument if it is not a dependant type
     *     annotation
     */
    public AnnotationMirror viewpointAdaptQualifierFromContract(
            AnnotationMirror annoFromContract,
            JavaExpressionContext jeContext,
            @Nullable Tree errorTree) {
        if (!hasDependentAnnotations()) {
            return annoFromContract;
        }

        AnnotationMirror standardized =
                standardizeAnnotationIfDependentType(jeContext, null, annoFromContract, false);
        if (standardized == null) {
            return annoFromContract;
        }
        if (errorTree != null) {
            checkAnnotation(standardized, errorTree);
        }
        return standardized;
    }

    /**
     * Viewpoint-adapt all dependent type annotations to the method declaration, {@code
     * methodDeclTree}. This changes occurrences of formal parameter names to "#2" syntax, and it
     * removes expressions that contain other local variables.
     *
     * @param methodDeclTree the method declaration to which the annotations are viewpoint-adapted
     * @param atm type to viewpoint-adapt; is side-effected by this method
     */
    public void delocalize(MethodTree methodDeclTree, AnnotatedTypeMirror atm) {
        if (!hasDependentType(atm)) {
            return;
        }
        // TODO: 1.) parameter names need to be coverted to the # index syntax.
        // TODO: 2.) If an annotation only has expressions that cannot be delocalized, then that
        // annotation needs to be changed to top, rather than the dependent type annotation with
        // an empty array as a value element.

        JavaExpressionContext context =
                JavaExpressionContext.buildContextForMethodDeclaration(
                        methodDeclTree, factory.getChecker());
        standardizeAtm(context, null, atm, /*removeErroneousExpressions=*/ true);
    }

    /** A set containing {@link Tree.Kind#METHOD} and {@link Tree.Kind#LAMBDA_EXPRESSION}. */
    private static final Set<Tree.Kind> METHOD_OR_LAMBDA =
            EnumSet.of(Tree.Kind.METHOD, Tree.Kind.LAMBDA_EXPRESSION);

    /**
     * Standardize the Java expressions in annotations in a variable declaration.
     *
     * @param declarationTree the variable declaration
     * @param type the type of the variable declaration
     * @param variableElt the element of the variable declaration
     */
    public void standardizeVariable(
            Tree declarationTree, AnnotatedTypeMirror type, Element variableElt) {
        if (!hasDependentType(type)) {
            return;
        }

        TreePath pathToVariableDecl = factory.getPath(declarationTree);
        if (pathToVariableDecl == null) {
            return;
        }
        switch (variableElt.getKind()) {
            case PARAMETER:
                TreePath pathTillEnclTree =
                        TreePathUtil.pathTillOfKind(pathToVariableDecl, METHOD_OR_LAMBDA);
                if (pathTillEnclTree == null) {
                    throw new BugInCF("no enclosing method or lambda found");
                }
                Tree enclTree = pathTillEnclTree.getLeaf();

                if (enclTree.getKind() == Kind.METHOD) {
                    MethodTree methodDeclTree = (MethodTree) enclTree;
                    JavaExpressionContext context =
                            JavaExpressionContext.buildContextForMethodDeclaration(
                                    methodDeclTree, factory.getChecker());
                    viewpointAdaptToContext(context, type);
                } else {
                    LambdaExpressionTree lambdaTree = (LambdaExpressionTree) enclTree;
                    JavaExpressionContext parameterContext =
                            JavaExpressionContext.buildContextForLambda(
                                    lambdaTree, pathToVariableDecl, factory.getChecker());
                    // Lambdas can use local variables defined in the enclosing method, so allow
                    // identifiers to be locals in scope at the location of the lambda.
                    parseToPathAndViewpointAdapt(
                            parameterContext, pathToVariableDecl.getParentPath(), type);
                }
                break;

            case LOCAL_VARIABLE:
            case RESOURCE_VARIABLE:
            case EXCEPTION_PARAMETER:
                parseToPath(pathToVariableDecl, type);
                break;

            case FIELD:
            case ENUM_CONSTANT:
                JavaExpression receiverJe = JavaExpression.getImplicitReceiver(variableElt);
                JavaExpressionContext fieldContext =
                        new JavaExpressionContext(receiverJe, factory.getChecker());
                viewpointAdaptToContext(fieldContext, type);
                break;

            default:
                throw new BugInCF(
                        "unexpected element kind " + variableElt.getKind() + " for " + variableElt);
        }
    }

    /**
     * Standardize the Java expressions in annotations in a field access.
     *
     * @param node a field access
     * @param type its type; is side-effected by this method
     */
    public void standardizeFieldAccess(MemberSelectTree node, AnnotatedTypeMirror type) {
        if (!hasDependentType(type)) {
            return;
        }

        if (TreeUtils.isClassLiteral(node)) {
            return;
        }
        Element ele = TreeUtils.elementFromUse(node);
        if (ele.getKind() != ElementKind.FIELD) {
            return;
        }

        JavaExpression receiver = JavaExpression.fromTree(node.getExpression());
        JavaExpressionContext context = new JavaExpressionContext(receiver, factory.getChecker());
        viewpointAdaptToContext(context, type);
    }

    /**
     * Standardize the Java expressions in annotations in the type of an expression.
     *
     * @param tree an expression
     * @param annotatedType its type; is side-effected by this method
     */
    public void standardizeExpression(ExpressionTree tree, AnnotatedTypeMirror annotatedType) {
        if (!hasDependentType(annotatedType)) {
            return;
        }

        TreePath path = factory.getPath(tree);
        if (path == null) {
            return;
        }
        parseToPath(path, annotatedType);
    }

    /**
     * Standardize the Java expressions in annotations in a type.
     *
     * @param type the type to standardize
     * @param elt the element whose type is {@code type}
     */
    public void standardizeVariable(AnnotatedTypeMirror type, Element elt) {
        if (!hasDependentType(type)) {
            return;
        }

        switch (elt.getKind()) {
            case PARAMETER:
            case LOCAL_VARIABLE:
            case RESOURCE_VARIABLE:
            case EXCEPTION_PARAMETER:
                Tree declarationTree = factory.declarationFromElement(elt);
                if (declarationTree == null) {
                    if (elt.getKind() == ElementKind.PARAMETER) {
                        // The tree might be null when
                        // org.checkerframework.framework.flow.CFAbstractTransfer.getValueFromFactory()
                        // gets the assignment context for a pseudo assignment of an argument to
                        // a method parameter.
                        return;
                    }
                    throw new BugInCF(this.getClass() + ": tree not found");
                } else if (TreeUtils.typeOf(declarationTree) == null) {
                    // org.checkerframework.framework.flow.CFAbstractTransfer.getValueFromFactory()
                    // gets the assignment context for a pseudo assignment of an argument to
                    // a method parameter.
                    return;
                }

                standardizeVariable(declarationTree, type, elt);
                return;

            default:
                // It's not a variable (it might be METHOD, CONSTRUCTOR, CLASS, or INTERFACE, for
                // example), so there is nothing to do.
                break;
        }
    }

    /**
     * Parse and standardize the expressions in dependent types in {@code type} as if they were
     * written at {@code localVarPath}. For example, {@code @KeyFor("field") String} is changed to
     * {@code @KeyFor("this.field")}
     *
     * @param localVarPath the expression is parsed as if it were written at this location
     * @param type the type to parse; is side-effected by this method
     */
    private void parseToPath(TreePath localVarPath, AnnotatedTypeMirror type) {
        Tree enclosingClass = TreePathUtil.enclosingClass(localVarPath);
        TypeMirror enclosingType = TreeUtils.typeOf(enclosingClass);

        JavaExpression receiver = JavaExpression.getPseudoReceiver(localVarPath, enclosingType);

        JavaExpressionContext localContext =
                new JavaExpressionContext(
                        receiver,
                        JavaExpression.getParametersOfEnclosingMethod(localVarPath),
                        factory.getChecker());
        standardizeAtm(localContext, localVarPath, type, /*removeErroneousExpressions=*/ false);
    }

    /**
     * Viewpont-adapt the dependent types in {@code type} using the {@code context} provided.
     *
     * @param context the context
     * @param type the type to viewpoint-adapt; is side-effected by this method
     */
    private void viewpointAdaptToContext(JavaExpressionContext context, AnnotatedTypeMirror type) {
        standardizeAtm(context, null, type, /*removeErroneousExpressions=*/ false);
    }

    /**
     * Parse the dependent types in {@code type} as if they were written at {@code localVarPath} and
     * viewpoint-adapt to the given context. The {@code context} should be different than the
     * context of the {@code localVarPath}.
     *
     * @param context context to use
     * @param localVarPath the expression is parsed as if it were written at this location
     * @param type the type to viewpoint-adapt; is side-effected by this method
     */
    private void parseToPathAndViewpointAdapt(
            JavaExpressionContext context, TreePath localVarPath, AnnotatedTypeMirror type) {
        standardizeAtm(context, localVarPath, type, /*removeErroneousExpressions=*/ false);
    }

    /**
     * Parse the dependent types in {@code type} as if they were written at {@code localVarPath} and
     * viewpoint-adapt to the given context.
     *
     * @param context JavaExpressionParseContext
     * @param localVarPath if non-null, the expression is parsed as if it were written at this
     *     location
     * @param type the type to "standardize"
     * @param removeErroneousExpressions if true, remove erroneous expressions rather than
     *     converting them into an explanation of why they are illegal
     */
    private void standardizeAtm(
            JavaExpressionContext context,
            TreePath localVarPath,
            AnnotatedTypeMirror type,
            boolean removeErroneousExpressions) {
        this.standardizeTypeAnnotator.init(context, localVarPath, removeErroneousExpressions);
        this.standardizeTypeAnnotator.visit(type);
    }

    /**
     * Standardizes a Java expression.
     *
     * @param expression a Java expression
     * @param context the context
     * @param localVarPath if non-null, the expression is parsed as if it were written at this
     *     location
     * @return the standardized version of the Java expression
     */
    protected String standardizeString(
            String expression, JavaExpressionContext context, @Nullable TreePath localVarPath) {
        if (DependentTypesError.isExpressionError(expression)) {
            return expression;
        }
        JavaExpression result;
        try {
            result = JavaExpressionParseUtil.parse(expression, context, localVarPath);
        } catch (JavaExpressionParseUtil.JavaExpressionParseException e) {
            return new DependentTypesError(expression, e).toString();
        }
        if (result == null) {
            return new DependentTypesError(expression, /*error message=*/ " ").toString();
        }

        return result.toString();
    }

    /**
     * Viewpoint-adapts Java expressions in an annotation. If the annotation is not a dependent type
     * annotation, returns null.
     *
     * @param context information about any receiver and arguments
     * @param localVarPath if non-null, the expression is parsed as if it were written at this
     *     location
     * @param anno the annotation to viewpoint-adapt
     * @param removeErroneousExpressions if true, remove erroneous expressions rather than
     *     converting them into an explanation of why they are illegal
     * @return the viewpoint-adapted annotation, or null if no viewpoint-adaption is needed
     */
    public AnnotationMirror standardizeAnnotationIfDependentType(
            JavaExpressionContext context,
            @Nullable TreePath localVarPath,
            AnnotationMirror anno,
            boolean removeErroneousExpressions) {
        if (!isExpressionAnno(anno)) {
            return null;
        }

        AnnotationBuilder builder =
                new AnnotationBuilder(
                        factory.getProcessingEnv(), AnnotationUtils.annotationName(anno));

        for (String value : getListOfExpressionElements(anno)) {
            List<String> expressionStrings =
                    AnnotationUtils.getElementValueArrayList(anno, value, String.class, true);
            List<String> standardizedStrings = new ArrayList<>();
            for (String expression : expressionStrings) {
                String standardized = standardizeString(expression, context, localVarPath);
                if (removeErroneousExpressions
                        && DependentTypesError.isExpressionError(standardized)) {
                    // nothing to do
                } else {
                    standardizedStrings.add(standardized);
                }
            }
            builder.setValue(value, standardizedStrings);
        }
        return builder.build();
    }

    /** A scanner that standardizes Java expression strings in dependent type annotations. */
    private class StandardizeTypeAnnotator extends AnnotatedTypeScanner<Void, Void> {
        /** The context. */
        private JavaExpressionContext context;
        /** If non-null, the expression is parsed as if it were written at this location. */
        private @Nullable TreePath localVarPath;

        /**
         * If true, remove erroneous expressions. If false, replace them by an explanation of why
         * they are illegal.
         */
        private boolean removeErroneousExpressions;

        /**
         * Constructs a {@code StandardizeTypeAnnotator} with all fields set to null. Call {@code
         * #init(JavaExpressionContext, TreePath, boolean, boolean)} before scanning.
         */
        private StandardizeTypeAnnotator() {
            this.context = null;
            this.localVarPath = null;
            this.removeErroneousExpressions = false;
        }

        /**
         * Initialize the scanner to standardize with respect to the given context.
         *
         * @param context JavaExpressionContext
         * @param localVarPath if non-null, the expression is parsed as if it were written at this
         *     location
         * @param removeErroneousExpressions removeErroneousExpressions if true, remove erroneous
         *     expressions rather than converting them into an explanation of why they are illegal
         */
        private void init(
                JavaExpressionContext context,
                @Nullable TreePath localVarPath,
                boolean removeErroneousExpressions) {
            this.context = context;
            this.localVarPath = localVarPath;
            this.removeErroneousExpressions = removeErroneousExpressions;
        }

        @Override
        public Void visitTypeVariable(AnnotatedTypeMirror.AnnotatedTypeVariable type, Void aVoid) {
            if (visitedNodes.containsKey(type)) {
                return visitedNodes.get(type);
            }
            visitedNodes.put(type, null);

            // If the type variable has a primary annotation, then it is viewpoint adapted then
            // copied to the upper and lower bounds.  Attempting to viewpoint adapt again, could
            // cause the JavaExpression parser to fail.  So, remove the primary annotations from
            // the upper and lower bound before they are recursively visited.  Then add them back.
            Set<AnnotationMirror> primarys = type.getAnnotations();
            type.getLowerBound().removeAnnotations(primarys);
            Void r = scan(type.getLowerBound(), aVoid);
            type.getLowerBound().addAnnotations(primarys);
            visitedNodes.put(type, r);

            type.getUpperBound().removeAnnotations(primarys);
            r = scanAndReduce(type.getUpperBound(), aVoid, r);
            type.getUpperBound().addAnnotations(primarys);
            visitedNodes.put(type, r);
            return r;
        }

        @Override
        protected Void scan(AnnotatedTypeMirror type, Void aVoid) {
            for (AnnotationMirror anno :
                    AnnotationUtils.createAnnotationSet(type.getAnnotations())) {
                AnnotationMirror newAnno =
                        standardizeAnnotationIfDependentType(
                                context, localVarPath, anno, removeErroneousExpressions);
                if (newAnno != null) {
                    // Standardized annotations are written into bytecode along with explicitly
                    // written nonstandard annotations. (This is a bug.)
                    // Remove the old annotation and add the new annotations. The new annotation for
                    // both the nonstandard annotation and the standard annotation are equal with
                    // respect to Object#equals, so only one new annotation will be added to the
                    // type.
                    type.removeAnnotation(anno);
                    type.addAnnotation(newAnno);
                }
            }
            return super.scan(type, aVoid);
        }
    }

    /**
     * Checks all Java expressions in the given annotated type to see if the expression string is an
     * error string as specified by {@link DependentTypesError#isExpressionError}. If the annotated
     * type has any errors, an expression.unparsable.type.invalid error is issued at the errorTree.
     *
     * @param atm annotated type to check for expression errors
     * @param errorTree the tree at which to report any found errors
     */
    public void checkType(AnnotatedTypeMirror atm, Tree errorTree) {
        if (!hasDependentAnnotations()) {
            return;
        }

        List<DependentTypesError> errors = expressionErrorChecker.visit(atm);
        if (errors == null || errors.isEmpty()) {
            return;
        }
        if (errorTree.getKind() == Kind.VARIABLE) {
            ModifiersTree modifiers = ((VariableTree) errorTree).getModifiers();
            errorTree = ((VariableTree) errorTree).getType();
            for (AnnotationTree annoTree : modifiers.getAnnotations()) {
                for (Class<?> annoClazz : annoToElements.keySet()) {
                    // TODO: Simple string containment seems too simplistic.  At least check for a
                    // word boundary.
                    if (annoTree.toString().contains(annoClazz.getSimpleName())) {
                        errorTree = annoTree;
                        break;
                    }
                }
            }
        }
        reportErrors(errorTree, errors);
    }

    /**
     * Report the given errors as "expression.unparsable.type.invalid".
     *
     * @param errorTree where to report the errors
     * @param errors the errors to report
     */
    protected void reportErrors(Tree errorTree, List<DependentTypesError> errors) {
        SourceChecker checker = factory.getChecker();
        for (DependentTypesError dte : errors) {
            checker.reportError(errorTree, "expression.unparsable.type.invalid", dte.format());
        }
    }

    /**
     * Returns all the Java expression elements of the annotation that are an error string as
     * specified by DependentTypesError#isExpressionError.
     *
     * @param am an annotation
     * @return the elements of {@code am} that are errors
     */
    private List<DependentTypesError> errorElements(AnnotationMirror am) {
        assert hasDependentAnnotations();

        List<DependentTypesError> errors = new ArrayList<>();

        for (String element : getListOfExpressionElements(am)) {
            List<String> value =
<<<<<<< HEAD
                    AnnotationUtils.getElementValueArrayList(am, element, String.class, false);
=======
                    AnnotationUtils.getElementValueArray(am, element, String.class, false);
>>>>>>> d85fb929
            for (String v : value) {
                if (DependentTypesError.isExpressionError(v)) {
                    errors.add(DependentTypesError.unparse(v));
                }
            }
        }
        return errors;
    }

    /**
     * Checks every Java expression element of the annotation to see if the expression is an error
     * string as specified by DependentTypesError#isExpressionError. If any expression is an error,
     * then a flowexpr.parse.error error is reported at {@code errorTree}.
     *
     * @param annotation annotation to check
     * @param errorTree location at which to issue errors
     */
    public void checkAnnotation(AnnotationMirror annotation, Tree errorTree) {
        if (!hasDependentAnnotations()) {
            return;
        }

        List<DependentTypesError> errors = errorElements(annotation);
        if (errors.isEmpty()) {
            return;
        }
        SourceChecker checker = factory.getChecker();
        String error = StringsPlume.joinLines(errors);
        checker.reportError(errorTree, "flowexpr.parse.error", error);
    }

    /**
     * Checks all Java expressions in the class declaration AnnotatedTypeMirror to see if the
     * expression string is an error string as specified by DependentTypesError#isExpressionError.
     * If the annotated type has any errors, a flowexpr.parse.error is issued. Note that this checks
     * the class declaration itself, not the body or extends/implements clauses.
     *
     * @param classTree class to check
     * @param type annotated type of the class
     */
    public void checkClass(ClassTree classTree, AnnotatedDeclaredType type) {
        if (!hasDependentAnnotations()) {
            return;
        }

        // TODO: check that invalid annotations in type variable bounds are properly
        // formatted. They are part of the type, but the output isn't nicely formatted.
        checkType(type, classTree);
    }

    /**
     * Checks all Java expressions in the method declaration AnnotatedTypeMirror to see if the
     * expression string is an error string as specified by DependentTypesError#isExpressionError.
     * If the annotated type has any errors, a flowexpr.parse.error is issued.
     *
     * @param methodDeclTree method to check
     * @param type annotated type of the method
     */
    public void checkMethod(MethodTree methodDeclTree, AnnotatedExecutableType type) {
        if (!hasDependentAnnotations()) {
            return;
        }

        // Parameters and receivers are checked by visitVariable
        // So only type parameters and return type need to be checked here.
        checkTypeVariables(methodDeclTree, type);

        // Check return type
        if (type.getReturnType().getKind() != TypeKind.VOID) {
            AnnotatedTypeMirror returnType = factory.getMethodReturnType(methodDeclTree);
            Tree treeForError =
                    TreeUtils.isConstructor(methodDeclTree)
                            ? methodDeclTree
                            : methodDeclTree.getReturnType();
            checkType(returnType, treeForError);
        }
    }

    /**
     * Checks all Java expressions in the type variables to see if the expression string is an error
     * string as specified by DependentTypesError#isExpressionError. If the annotated type has any
     * errors, a flowexpr.parse.error is issued.
     *
     * @param node a method declaration
     * @param methodType annotated type of the method
     */
    private void checkTypeVariables(MethodTree node, AnnotatedExecutableType methodType) {
        JavaExpressionContext context =
                JavaExpressionContext.buildContextForMethodDeclaration(node, factory.getChecker());
        for (int i = 0; i < methodType.getTypeVariables().size(); i++) {
            AnnotatedTypeMirror atm = methodType.getTypeVariables().get(i);
            viewpointAdaptToContext(context, atm);
            checkType(atm, node.getTypeParameters().get(i));
        }
    }

    /**
     * Returns true if {@code am} is an expression annotation, that is an annotation whose value is
     * a Java expression.
     *
     * @param am an annotation
     * @return true if {@code am} is an expression annotation
     */
    private boolean isExpressionAnno(AnnotationMirror am) {
        if (!hasDependentAnnotations()) {
            return false;
        }
        for (Class<? extends Annotation> clazz : annoToElements.keySet()) {
            if (factory.areSameByClass(am, clazz)) {
                return true;
            }
        }
        return false;
    }

    /**
     * Checks all dependent type annotations in the given annotated type to see if the expression
     * string is an error string as specified by DependentTypesError#isExpressionError. If the
     * annotated type has any errors, then a non-empty list of {@link DependentTypesError} is
     * returned.
     */
    private class ExpressionErrorChecker
            extends SimpleAnnotatedTypeScanner<List<DependentTypesError>, Void> {

        /** Create ExpressionErrorChecker. */
        private ExpressionErrorChecker() {
            super(
                    (AnnotatedTypeMirror type, Void aVoid) -> {
                        List<DependentTypesError> errors = new ArrayList<>();
                        for (AnnotationMirror am : type.getAnnotations()) {
                            if (isExpressionAnno(am)) {
                                errors.addAll(errorElements(am));
                            }
                        }
                        return errors;
                    },
                    (r1, r2) -> {
                        List<DependentTypesError> newList = new ArrayList<>(r1);
                        newList.addAll(r2);
                        return newList;
                    },
                    Collections.emptyList());
        }
    }

    /**
     * Copies annotations that might have been viewpoint adapted from the visited type (the first
     * formal parameter) to the second formal parameter.
     */
    private class ViewpointAdaptedCopier extends AnnotatedTypeComparer<Void> {
        @Override
        protected Void scan(AnnotatedTypeMirror type, AnnotatedTypeMirror p) {
            if (type == null || p == null) {
                return null;
            }
            Set<AnnotationMirror> replacement = AnnotationUtils.createAnnotationSet();
            for (Class<? extends Annotation> vpa : annoToElements.keySet()) {
                AnnotationMirror anno = type.getAnnotation(vpa);
                if (anno != null) {
                    // Only replace annotations that might have been changed.
                    replacement.add(anno);
                }
            }
            p.replaceAnnotations(replacement);
            if (type.getKind() != p.getKind()) {
                // if the underlying types don't match, then this type has be substituted for a
                // type variable, so don't recur. The primary annotation was copied because
                // if the type variable might have had a primary annotation at a use.
                // For example:
                // <T> void method(@KeyFor("a") T t) {...}
                // void use(@KeyFor("b") String s) {
                //      method(s);  // the type of the parameter should be @KeyFor("a") String
                // }
                return null;
            }
            return super.scan(type, p);
        }

        @Override
        protected Void compare(AnnotatedTypeMirror type, AnnotatedTypeMirror p) {
            if (type == null || p == null) {
                return null;
            }
            if (type.getKind() != p.getKind()) {
                throw new BugInCF("Should be the same. type: %s p: %s ", type, p);
            }
            return null;
        }

        @Override
        protected Void combineRs(Void r1, Void r2) {
            return null;
        }
    }

    /**
     * Return true if {@code atm} has any dependent type annotations. If an annotated type does not
     * have a dependent type annotation, then no standardization or viewpoint adaption is performed.
     * (This check avoids calling time intensive methods unless required.)
     *
     * @param atm a type
     * @return true if {@code atm} has any dependent type annotations
     */
    private boolean hasDependentType(AnnotatedTypeMirror atm) {
        if (atm == null) {
            return false;
        }
        if (!hasDependentAnnotations()) {
            return false;
        }
        boolean b =
                new SimpleAnnotatedTypeScanner<>(
                                (type, p) ->
                                        type.getAnnotations().stream()
                                                .anyMatch(this::isExpressionAnno),
                                Boolean::logicalOr,
                                false)
                        .visit(atm);
        return b;
    }

    /**
     * Returns the elements of the annotation that are Java expressions.
     *
     * @param am AnnotationMirror
     * @return the elements of the annotation that are Java expressions
     */
    private List<String> getListOfExpressionElements(AnnotationMirror am) {
        for (Class<? extends Annotation> clazz : annoToElements.keySet()) {
            if (factory.areSameByClass(am, clazz)) {
                return annoToElements.get(clazz);
            }
        }
        return Collections.emptyList();
    }
}<|MERGE_RESOLUTION|>--- conflicted
+++ resolved
@@ -887,11 +887,7 @@
 
         for (String element : getListOfExpressionElements(am)) {
             List<String> value =
-<<<<<<< HEAD
                     AnnotationUtils.getElementValueArrayList(am, element, String.class, false);
-=======
-                    AnnotationUtils.getElementValueArray(am, element, String.class, false);
->>>>>>> d85fb929
             for (String v : value) {
                 if (DependentTypesError.isExpressionError(v)) {
                     errors.add(DependentTypesError.unparse(v));
