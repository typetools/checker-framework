package org.checkerframework.framework.util.dependenttypes;

import com.sun.source.tree.AnnotationTree;
import com.sun.source.tree.ClassTree;
import com.sun.source.tree.ExpressionTree;
import com.sun.source.tree.LambdaExpressionTree;
import com.sun.source.tree.MemberSelectTree;
import com.sun.source.tree.MethodInvocationTree;
import com.sun.source.tree.MethodTree;
import com.sun.source.tree.ModifiersTree;
import com.sun.source.tree.NewClassTree;
import com.sun.source.tree.Tree;
import com.sun.source.tree.Tree.Kind;
import com.sun.source.tree.VariableTree;
import com.sun.source.util.TreePath;
import java.lang.annotation.Annotation;
import java.lang.reflect.Method;
import java.util.ArrayList;
import java.util.Collections;
import java.util.EnumSet;
import java.util.HashMap;
import java.util.List;
import java.util.Map;
import java.util.Set;
import java.util.function.Function;
import javax.lang.model.element.AnnotationMirror;
import javax.lang.model.element.Element;
import javax.lang.model.element.ElementKind;
import javax.lang.model.element.ExecutableElement;
import javax.lang.model.element.TypeElement;
import javax.lang.model.element.VariableElement;
import javax.lang.model.type.TypeKind;
import javax.lang.model.type.TypeMirror;
import org.checkerframework.checker.nullness.qual.Nullable;
import org.checkerframework.dataflow.expression.FormalParameter;
import org.checkerframework.dataflow.expression.JavaExpression;
import org.checkerframework.dataflow.expression.JavaExpressionConverter;
import org.checkerframework.dataflow.expression.LocalVariable;
import org.checkerframework.dataflow.expression.Unknown;
import org.checkerframework.framework.source.SourceChecker;
import org.checkerframework.framework.type.AnnotatedTypeFactory;
import org.checkerframework.framework.type.AnnotatedTypeMirror;
import org.checkerframework.framework.type.AnnotatedTypeMirror.AnnotatedDeclaredType;
import org.checkerframework.framework.type.AnnotatedTypeMirror.AnnotatedExecutableType;
import org.checkerframework.framework.type.AnnotatedTypeParameterBounds;
import org.checkerframework.framework.type.treeannotator.TreeAnnotator;
import org.checkerframework.framework.type.visitor.AnnotatedTypeScanner;
import org.checkerframework.framework.type.visitor.DoubleAnnotatedTypeScanner;
import org.checkerframework.framework.type.visitor.SimpleAnnotatedTypeScanner;
import org.checkerframework.framework.util.JavaExpressionParseUtil.JavaExpressionParseException;
import org.checkerframework.framework.util.StringToJavaExpression;
import org.checkerframework.javacutil.AnnotationBuilder;
import org.checkerframework.javacutil.AnnotationUtils;
import org.checkerframework.javacutil.BugInCF;
import org.checkerframework.javacutil.SystemUtil;
import org.checkerframework.javacutil.TreePathUtil;
import org.checkerframework.javacutil.TreeUtils;
import org.checkerframework.javacutil.TypesUtils;

/**
 * A class that helps checkers use qualifiers that are represented by annotations with Java
 * expression strings. This class performs the following main functions:
 *
 * <ol>
 *   <li>Converts the expression strings in an {@link AnnotationMirror} {@code am}, by creating a
 *       new annotation whose Java expression elements are the result of the conversion. See {@link
 *       #convertAnnotationMirror(StringToJavaExpression, AnnotationMirror)}. Subclasses can
 *       specialize this process by overriding methods in this class. Methods in this class always
 *       standardize Java expressions and may additionally viewpoint-adapt or delocalize
 *       expressions. Below is an explanation of each kind of conversion.
 *       <ul>
 *         <li>Standardization: the expressions in the annotations are converted such that two
 *             expression strings that are equivalent are made to be equal. For example, an instance
 *             field f may appear in an expression string as "f" or "this.f"; this class
 *             standardizes both strings to "this.f". All dependent type annotations must be
 *             standardized so that the implementation of {@link
 *             org.checkerframework.framework.type.QualifierHierarchy#isSubtype(AnnotationMirror,
 *             AnnotationMirror)} can assume that two expressions are equivalent if their string
 *             representations are {@code equals()}.
 *         <li>Viewpoint-adaption: converts an expression to some use site. For example, in method
 *             bodies, formal parameter references such as "#2" are converted to the name of the
 *             formal parameter. Another example, is at method call site, "this" is converted to the
 *             receiver of the method invocation.
 *         <li>Delocalization: removes all expressions with references to local variables that are
 *             not parameters and changes parameters to the "#1" syntax.
 *       </ul>
 *   <li>If any of the conversions above results in an invalid expression, this class changes
 *       invalid expression strings to an error string that includes the reason why the expression
 *       is invalid. For example, {@code @KeyFor("m")} would be changed to {@code @KeyFor("[error
 *       for expression: m error: m: identifier not found]")} if m is not a valid identifier. This
 *       allows subtyping checks to assume that if two strings are equal and not errors, they
 *       reference the same valid Java expression.
 *   <li>Checks annotated types for error strings that have been added by this class and issues an
 *       error if any are found.
 * </ol>
 *
 * <p>Steps 2 and 3 are separated so that an error is issued only once per invalid expression string
 * rather than every time the expression string is parsed. (The expression string is parsed multiple
 * times because annotated types are created multiple times.)
 */
public class DependentTypesHelper {

  /** AnnotatedTypeFactory */
  protected final AnnotatedTypeFactory factory;

  // TODO: Using strings is inefficient.  This should probably map to ExecutableElement instead.
  /** Maps from an annotation name to the names of its elements that are Java expressions. */
  private final Map<String, List<String>> annoToElements;

  /** This scans an annotated type and returns a list of {@link DependentTypesError}. */
  private final ExpressionErrorCollector expressionErrorCollector = new ExpressionErrorCollector();

  /**
   * A scanner that applies a function to each {@link AnnotationMirror} and replaces it in the given
   * {@code AnnotatedTypeMirror}. (This side-effects the {@code AnnotatedTypeMirror}.)
   */
  private final AnnotatedTypeReplacer annotatedTypeReplacer = new AnnotatedTypeReplacer();

  /**
   * Copies annotations that might have been viewpoint adapted from the visited type (the first
   * formal parameter of {@code ViewpointAdaptedCopier#visit}) to the second formal parameter.
   */
  private final ViewpointAdaptedCopier viewpointAdaptedCopier = new ViewpointAdaptedCopier();

  /** The type mirror for java.lang.Object. */
  protected final TypeMirror objectTM;

  /**
   * Creates a {@code DependentTypesHelper}.
   *
   * @param factory annotated type factory
   */
  public DependentTypesHelper(AnnotatedTypeFactory factory) {
    this.factory = factory;

    this.annoToElements = new HashMap<>();
    for (Class<? extends Annotation> expressionAnno : factory.getSupportedTypeQualifiers()) {
      List<String> elementList = getExpressionElementNames(expressionAnno);
      if (!elementList.isEmpty()) {
        annoToElements.put(expressionAnno.getCanonicalName(), elementList);
      }
    }

    this.objectTM =
        TypesUtils.typeFromClass(Object.class, factory.types, factory.getElementUtils());
  }

  /**
   * Returns true if any qualifier in the type system is a dependent type annotation.
   *
   * @return true if any qualifier in the type system is a dependent type annotation
   */
  public boolean hasDependentAnnotations() {
    return !annoToElements.isEmpty();
  }

  /**
   * Returns a list of the names of elements in the annotation class that should be interpreted as
   * Java expressions, namely those annotated with {@code @}{@link JavaExpression}.
   *
   * @param clazz annotation class
   * @return a list of the names of elements in the annotation class that should be interpreted as
   *     Java expressions
   */
  private static List<String> getExpressionElementNames(Class<? extends Annotation> clazz) {
    Method[] methods = clazz.getMethods();
    if (methods == null) {
      return Collections.emptyList();
    }
    List<String> elements = new ArrayList<>();
    for (Method method : methods) {
      org.checkerframework.framework.qual.JavaExpression javaExpressionAnno =
          method.getAnnotation(org.checkerframework.framework.qual.JavaExpression.class);
      if (javaExpressionAnno != null) {
        elements.add(method.getName());
      }
    }
    return elements;
  }

  /**
   * Returns the elements of the annotation that are Java expressions.
   *
   * @param am AnnotationMirror
   * @return the elements of the annotation that are Java expressions
   */
  private List<String> getListOfExpressionElements(AnnotationMirror am) {
    return annoToElements.getOrDefault(AnnotationUtils.annotationName(am), Collections.emptyList());
  }

  /**
   * Creates a TreeAnnotator that viewpoint-adapts dependent type annotations.
   *
   * @return a new TreeAnnotator that viewpoint-adapts dependent type annotations
   */
  public TreeAnnotator createDependentTypesTreeAnnotator() {
    assert hasDependentAnnotations();
    return new DependentTypesTreeAnnotator(factory, this);
  }

  ///
  /// Methods that convert annotations
  ///

  /**
   * Viewpoint-adapts the dependent type annotations on the bounds of the type parameters of the
   * declaration of {@code typeUse} to {@code typeUse}.
   *
   * @param bounds annotated types of the bounds of the type parameters; its elements are
   *     side-effected by this method (but the list itself is not side-effected)
   * @param typeUse a use of a type with type parameter bounds {@code bounds}
   */
  public void atParameterizedTypeUse(
      List<AnnotatedTypeParameterBounds> bounds, TypeElement typeUse) {
    if (!hasDependentAnnotations()) {
      return;
    }

    StringToJavaExpression stringToJavaExpr =
        stringExpr -> StringToJavaExpression.atTypeDecl(stringExpr, typeUse, factory.getChecker());
    for (AnnotatedTypeParameterBounds bound : bounds) {
      convertAnnotatedTypeMirror(stringToJavaExpr, bound.getUpperBound());
      convertAnnotatedTypeMirror(stringToJavaExpr, bound.getLowerBound());
    }
  }

  /**
   * Viewpoint-adapts the dependent type annotations in the methodType to the methodInvocationTree.
   *
   * <p>{@code methodType} has been viewpoint-adapted to the call site, except for any dependent
   * type annotations. This method viewpoint-adapts the dependent type annotations.
   *
   * @param methodType type of the method invocation; is side-effected by this method
   * @param methodInvocationTree use of the method
   */
  public void atMethodInvocation(
      AnnotatedExecutableType methodType, MethodInvocationTree methodInvocationTree) {
    if (!hasDependentAnnotations()) {
      return;
    }
    atInvocation(methodType, methodInvocationTree);
  }

  /**
   * Viewpoint-adapts the dependent type annotations in the constructorType to the newClassTree.
   *
   * <p>{@code constructorType} has been viewpoint-adapted to the call site, except for any
   * dependent type annotations. This method viewpoint-adapts the dependent type annotations.
   *
   * @param constructorType type of the constructor invocation; is side-effected by this method
   * @param newClassTree invocation of the constructor
   */
  public void atConstructorInvocation(
      AnnotatedExecutableType constructorType, NewClassTree newClassTree) {
    if (!hasDependentAnnotations()) {
      return;
    }
    atInvocation(constructorType, newClassTree);
  }

  /**
   * Viewpoint-adapts a method or constructor invocation.
   *
   * <p>{@code methodType} has been viewpoint-adapted to the call site, except for any dependent
   * type annotations. This method viewpoint-adapts the dependent type annotations.
   *
   * @param methodType type of the method or constructor invocation; is side-effected by this method
   * @param tree invocation of the method or constructor
   */
  private void atInvocation(AnnotatedExecutableType methodType, ExpressionTree tree) {
    assert hasDependentAnnotations();
    Element methodElt = TreeUtils.elementFromUse(tree);
    // Because methodType is the type post type variable substitution, it has annotations from
    // both the method declaration and the type arguments at the use of the method. Annotations
    // from type arguments must not be viewpoint-adapted to the call site. For example:
    //   Map<String, String> map = ...;
    //   List<@KeyFor("this.map") String> list = ...;
    //   list.get(0)
    //
    // methodType is @KeyFor("this.map") String get(int)
    // "this.map" must not be viewpoint-adapted to the invocation because it is not from
    // the method declaration, but added during type variable substitution.
    //
    // So this implementation gets the declared type of the method, declaredMethodType,
    // viewpoint-adapts all dependent type annotations in declaredMethodType to the call site,
    // and then copies the viewpoint-adapted annotations from methodType except for types that
    // are replaced by type variable substitution. (Those annotations are viewpoint-adapted
    // before type variable substitution.)

    // The annotations on `declaredMethodType` will be copied to `methodType`.
    AnnotatedExecutableType declaredMethodType =
        (AnnotatedExecutableType) factory.getAnnotatedType(methodElt);
    if (!hasDependentType(declaredMethodType)) {
      return;
    }

    StringToJavaExpression stringToJavaExpr;
    if (tree instanceof MethodInvocationTree) {
      stringToJavaExpr =
          stringExpr ->
              StringToJavaExpression.atMethodInvocation(
                  stringExpr, (MethodInvocationTree) tree, factory.getChecker());
    } else if (tree instanceof NewClassTree) {
      stringToJavaExpr =
          stringExpr ->
              StringToJavaExpression.atConstructorInvocation(
                  stringExpr, (NewClassTree) tree, factory.getChecker());
    } else {
      throw new BugInCF("Unexpected tree: %s kind: %s", tree, tree.getKind());
    }
    convertAnnotatedTypeMirror(stringToJavaExpr, declaredMethodType);
    this.viewpointAdaptedCopier.visit(declaredMethodType, methodType);
  }

  /**
   * Viewpoint-adapts the Java expressions in annotations written on a field declaration to the use
   * at {@code fieldAccess}.
   *
   * @param type its type; is side-effected by this method
   * @param fieldAccess a field access
   */
  public void atFieldAccess(AnnotatedTypeMirror type, MemberSelectTree fieldAccess) {
    if (!hasDependentType(type)) {
      return;
    }

    convertAnnotatedTypeMirror(
        stringExpr ->
            StringToJavaExpression.atFieldAccess(stringExpr, fieldAccess, factory.getChecker()),
        type);
  }

  /**
   * Viewpoint-adapts the Java expressions in annotations written on the return type of the method
   * declaration to the body of the method. This means the parameter syntax, e.g. "#2", is converted
   * to the names of the parameter.
   *
   * @param atm the method return type; is side-effected by this method
   * @param methodDeclTree a method declaration
   */
  public void atReturnType(AnnotatedTypeMirror atm, MethodTree methodDeclTree) {
    if (!hasDependentType(atm)) {
      return;
    }

    convertAnnotatedTypeMirror(
        stringExpr ->
            StringToJavaExpression.atMethodBody(stringExpr, methodDeclTree, factory.getChecker()),
        atm);
  }

  /**
   * Standardizes the Java expressions in annotations to a type declaration.
   *
   * @param type the type of the type declaration; is side-effected by this method
   * @param typeElt the element of the type declaration
   */
  public void atTypeDecl(AnnotatedTypeMirror type, TypeElement typeElt) {
    if (!hasDependentType(type)) {
      return;
    }

    convertAnnotatedTypeMirror(
        stringExpr -> StringToJavaExpression.atTypeDecl(stringExpr, typeElt, factory.getChecker()),
        type);
  }

  /** A set containing {@link Tree.Kind#METHOD} and {@link Tree.Kind#LAMBDA_EXPRESSION}. */
  private static final Set<Tree.Kind> METHOD_OR_LAMBDA =
      EnumSet.of(Tree.Kind.METHOD, Tree.Kind.LAMBDA_EXPRESSION);

  /**
   * Standardize the Java expressions in annotations in a variable declaration. Converts the
   * parameter syntax, e.g "#1", to the parameter name.
   *
   * @param type the type of the variable declaration; is side-effected by this method
   * @param declarationTree the variable declaration
   * @param variableElt the element of the variable declaration
   */
  public void atVariableDeclaration(
      AnnotatedTypeMirror type, Tree declarationTree, VariableElement variableElt) {
    if (!hasDependentType(type)) {
      return;
    }

    TreePath pathToVariableDecl = factory.getPath(declarationTree);
    if (pathToVariableDecl == null) {
      // If this is a synthetic created by dataflow, the path will be null.
      return;
    }
    switch (variableElt.getKind()) {
      case PARAMETER:
        TreePath pathTillEnclTree =
            TreePathUtil.pathTillOfKind(pathToVariableDecl, METHOD_OR_LAMBDA);
        if (pathTillEnclTree == null) {
          throw new BugInCF("no enclosing method or lambda found for " + variableElt);
        }
        Tree enclTree = pathTillEnclTree.getLeaf();

        if (enclTree.getKind() == Kind.METHOD) {
          MethodTree methodDeclTree = (MethodTree) enclTree;
          convertAnnotatedTypeMirror(
              stringExpr ->
                  StringToJavaExpression.atMethodBody(
                      stringExpr, methodDeclTree, factory.getChecker()),
              type);
        } else {
          // Lambdas can use local variables defined in the enclosing method, so allow
          // identifiers to be locals in scope at the location of the lambda.
          convertAnnotatedTypeMirror(
              stringExpr ->
                  StringToJavaExpression.atLambdaParameter(
                      stringExpr,
                      (LambdaExpressionTree) enclTree,
                      pathToVariableDecl.getParentPath(),
                      factory.getChecker()),
              type);
        }
        break;

      case LOCAL_VARIABLE:
      case RESOURCE_VARIABLE:
      case EXCEPTION_PARAMETER:
        convertAnnotatedTypeMirror(
            stringExpr ->
                StringToJavaExpression.atPath(stringExpr, pathToVariableDecl, factory.getChecker()),
            type);
        break;

      case FIELD:
      case ENUM_CONSTANT:
        convertAnnotatedTypeMirror(
            stringExpr ->
                StringToJavaExpression.atFieldDecl(stringExpr, variableElt, factory.getChecker()),
            type);
        break;

      default:
        throw new BugInCF(
            "unexpected element kind " + variableElt.getKind() + " for " + variableElt);
    }
  }

  /**
   * Standardize the Java expressions in annotations in written in the {@code expressionTree}. Also,
   * converts the parameter syntax, e.g. "#1", to the parameter name.
   *
   * <p>{@code expressionTree} must be an expressions which can contain explicitly written
   * annotations, namely a {@link NewClassTree}, {@link com.sun.source.tree.NewArrayTree}, or {@link
   * com.sun.source.tree.TypeCastTree}. For example, this method standardizes the {@code KeyFor}
   * annotation in {@code (@KeyFor("map") String) key }.
   *
   * @param annotatedType its type; is side-effected by this method
   * @param expressionTree a {@link NewClassTree}, {@link com.sun.source.tree.NewArrayTree}, or
   *     {@link com.sun.source.tree.TypeCastTree}
   */
  public void atExpression(AnnotatedTypeMirror annotatedType, ExpressionTree expressionTree) {
    if (!hasDependentType(annotatedType)) {
      return;
    }

    TreePath path = factory.getPath(expressionTree);
    if (path == null) {
      return;
    }
    convertAnnotatedTypeMirror(
        stringExpr -> StringToJavaExpression.atPath(stringExpr, path, factory.getChecker()),
        annotatedType);
  }

  /**
   * Standardize the Java expressions in annotations in a type. Converts the parameter syntax, e.g.
   * "#2", to the parameter name.
   *
   * @param type the type to standardize; is side-effected by this method
   * @param elt the element whose type is {@code type}
   */
  public void atLocalVariable(AnnotatedTypeMirror type, Element elt) {
    if (!hasDependentType(type)) {
      return;
    }

    switch (elt.getKind()) {
      case PARAMETER:
      case LOCAL_VARIABLE:
      case RESOURCE_VARIABLE:
      case EXCEPTION_PARAMETER:
        Tree declarationTree = factory.declarationFromElement(elt);
        if (declarationTree == null) {
          if (elt.getKind() == ElementKind.PARAMETER) {
            // The tree might be null when
            // org.checkerframework.framework.flow.CFAbstractTransfer.getValueFromFactory()
            // gets the assignment context for a pseudo assignment of an argument to
            // a method parameter.
            return;
          }
          throw new BugInCF(this.getClass() + ": tree not found");
        } else if (TreeUtils.typeOf(declarationTree) == null) {
          // org.checkerframework.framework.flow.CFAbstractTransfer.getValueFromFactory()
          // gets the assignment context for a pseudo assignment of an argument to
          // a method parameter.
          return;
        }

        atVariableDeclaration(type, declarationTree, (VariableElement) elt);
        return;

      default:
        // It's not a local variable (it might be METHOD, CONSTRUCTOR, CLASS, or INTERFACE,
        // for example), so there is nothing to do.
        break;
    }
  }

  /** Thrown when a non-parameter local variable is found. */
  @SuppressWarnings("serial")
  private static class FoundLocalException extends RuntimeException {}

  /**
   * Viewpoint-adapt all dependent type annotations to the method declaration, {@code
   * methodDeclTree}. This method changes occurrences of formal parameter names to the "#2" syntax,
   * and it removes expressions that contain other local variables.
   *
   * <p>If a Java expression in {@code atm} references local variables (other than formal
   * parameters), the expression is removed from the annotation. This could result in dependent type
   * annotations with empty lists of expressions. If this is a problem, a subclass can override
   * {@link #buildAnnotation(AnnotationMirror, Map)} to do something besides creating an annotation
   * with a empty list.
   *
   * @param atm type to viewpoint-adapt; is side-effected by this method
   * @param methodDeclTree the method declaration to which the annotations are viewpoint-adapted
   */
  public void delocalize(AnnotatedTypeMirror atm, MethodTree methodDeclTree) {
    if (!hasDependentType(atm)) {
      return;
    }

    TreePath pathToMethodDecl = factory.getPath(methodDeclTree);
    ExecutableElement methodElement = TreeUtils.elementFromDeclaration(methodDeclTree);
    List<FormalParameter> parameters = JavaExpression.getFormalParameters(methodElement);
    List<JavaExpression> paramsAsLocals =
        JavaExpression.getParametersAsLocalVariables(methodElement);

    StringToJavaExpression stringToJavaExpr =
        expression -> {
          JavaExpression javaExpr;
          try {
            javaExpr =
                StringToJavaExpression.atPath(expression, pathToMethodDecl, factory.getChecker());
          } catch (JavaExpressionParseException ex) {
            return null;
          }
          JavaExpressionConverter jec =
              new JavaExpressionConverter() {
                @Override
                protected JavaExpression visitLocalVariable(
                    LocalVariable localVarExpr, Void unused) {
                  int index = paramsAsLocals.indexOf(localVarExpr);
                  if (index == -1) {
                    throw new FoundLocalException();
                  }
                  return parameters.get(index);
                }
              };
          try {
            return jec.convert(javaExpr);
          } catch (FoundLocalException ex) {
            return null;
          }
        };
    convertAnnotatedTypeMirror(stringToJavaExpr, atm);
  }

  /**
   * Calls {@link #convertAnnotationMirror(StringToJavaExpression, AnnotationMirror)} on each
   * annotation mirror on type with {@code stringToJavaExpr}. And replaces the annotation with the
   * one created by {@code convertAnnotationMirror}, if it's not null. If it is null, the original
   * annotation is used. See {@link #convertAnnotationMirror(StringToJavaExpression,
   * AnnotationMirror)} for more details.
   *
   * @param stringToJavaExpr function to convert a string to a {@link JavaExpression}
   * @param type the type that is side-effected by this method
   */
  protected void convertAnnotatedTypeMirror(
      StringToJavaExpression stringToJavaExpr, AnnotatedTypeMirror type) {
    this.annotatedTypeReplacer.visit(type, anno -> convertAnnotationMirror(stringToJavaExpr, anno));
  }

  /**
   * Given an annotation {@code anno}, this method builds a new annotation with the Java expressions
   * transformed according to {@code stringToJavaExpr}. If {@code anno} is not a dependent type
   * annotation, {@code null} is returned.
   *
   * <p>If {@code stringToJavaExpr} returns {@code null}, then that expression is removed from the
   * returned annotation.
   *
   * <p>Instead of overriding this method, subclasses can override the following methods to change
   * the behavior of this class:
   *
   * <ul>
   *   <li>{@link #shouldPassThroughExpression(String)}: to control which expressions are skipped.
   *       If this method returns true, then the expression string is not parsed and is included in
   *       the new annotation unchanged.
   *   <li>{@link #transform(JavaExpression)}: make changes to the JavaExpression produced by {@code
   *       stringToJavaExpr}.
   *   <li>{@link #buildAnnotation(AnnotationMirror, Map)}: to change the annotation returned by
   *       this method.
   * </ul>
   *
   * @param stringToJavaExpr function that converts strings to {@code JavaExpression}s
   * @param anno annotation mirror
   * @return an annotation created by applying {@code stringToJavaExpr} to all expression strings in
   *     {@code anno}, or null if there would be no effect
   */
  public @Nullable AnnotationMirror convertAnnotationMirror(
      StringToJavaExpression stringToJavaExpr, AnnotationMirror anno) {
    if (!isExpressionAnno(anno)) {
      return null;
    }

    Map<String, List<JavaExpression>> newElements = new HashMap<>();
    for (String elementName : getListOfExpressionElements(anno)) {
      List<String> expressionStrings =
          AnnotationUtils.getElementValueArray(anno, elementName, String.class, true);
      List<JavaExpression> javaExprs = new ArrayList<>(expressionStrings.size());
      newElements.put(elementName, javaExprs);
      for (String expression : expressionStrings) {
        JavaExpression result;
        if (shouldPassThroughExpression(expression)) {
          result = new PassThroughExpression(objectTM, expression);
        } else {
          try {
            result = stringToJavaExpr.toJavaExpression(expression);
          } catch (JavaExpressionParseException e) {
            result = createError(expression, e);
          }
        }

        if (result != null) {
          result = transform(result);
          javaExprs.add(result);
        }
      }
    }
    return buildAnnotation(anno, newElements);
  }

  /**
   * This method is for subclasses to override to change JavaExpressions in some way before they are
   * inserted into new annotations. This method is called after parsing and viewpoint-adaptation
   * have occurred. {@code javaExpr} may be a {@link PassThroughExpression}.
   *
   * <p>If {@code null} is returned then the expression is not added to the new annotation.
   *
   * <p>The default implementation returns the argument, but subclasses may override it.
   *
   * @param javaExpr a JavaExpression
   * @return a transformed JavaExpression or {@code null} if no transformation exists
   */
  protected @Nullable JavaExpression transform(JavaExpression javaExpr) {
    return javaExpr;
  }

  /**
   * Whether or not {@code expression} should be passed to the new annotation unchanged. If this
   * method returns true, the {@code expression} is not parsed.
   *
   * <p>The default implementation returns true if the {@code expression} is an expression error
   * according to {@link DependentTypesError#isExpressionError(String)}. Subclasses may override
   * this method to add additional logic.
   *
   * @param expression an expression string in a dependent types annotation
   * @return whether or not {@code expression} should be passed through unchanged to the new
   *     annotation
   */
  protected boolean shouldPassThroughExpression(String expression) {
    return DependentTypesError.isExpressionError(expression);
  }

  /**
   * Create a new annotation of the same type as {@code originalAnno} using the provided {@code
   * elementMap}.
   *
   * @param originalAnno the annotation passed to {@link
   *     #convertAnnotationMirror(StringToJavaExpression, AnnotationMirror)} (this method is a
   *     helper method for {@link #convertAnnotationMirror(StringToJavaExpression,
   *     AnnotationMirror)})
   * @param elementMap a mapping from element names of {@code originalAnno} to {@code
   *     JavaExpression}s
   * @return an annotation created from {@code elementMap}
   */
  protected AnnotationMirror buildAnnotation(
      AnnotationMirror originalAnno, Map<String, List<JavaExpression>> elementMap) {
    AnnotationBuilder builder =
        new AnnotationBuilder(
            factory.getProcessingEnv(), AnnotationUtils.annotationName(originalAnno));
    builder.copyElementValuesFromAnnotation(originalAnno, elementMap.keySet());
    for (Map.Entry<String, List<JavaExpression>> entry : elementMap.entrySet()) {
      String value = entry.getKey();
      List<String> strings = SystemUtil.mapList(JavaExpression::toString, entry.getValue());
      builder.setValue(value, strings);
    }
    return builder.build();
  }

  /**
   * A {@link JavaExpression} that does not represent a {@link JavaExpression}, but rather allows an
   * expression string to be converted to a JavaExpression and then to a string without parsing.
   */
  static class PassThroughExpression extends Unknown {
    /** Some string. */
    public final String string;

    /**
     * Creates a PassThroughExpression.
     *
     * @param type some type
     * @param string the string to convert to a JavaExpression
     */
    public PassThroughExpression(TypeMirror type, String string) {
      super(type);
      this.string = string;
    }

    @Override
    public String toString() {
      return string;
    }
  }

  /**
   * Creates a {@link JavaExpression} representing the exception thrown when parsing {@code
   * expression}.
   *
   * @param expression an expression that caused {@code e} when parsed
   * @param e the exception thrown when parsing {@code expression}
   * @return a java expression
   */
  protected PassThroughExpression createError(String expression, JavaExpressionParseException e) {
    return new PassThroughExpression(objectTM, new DependentTypesError(expression, e).toString());
  }

  /**
   * Creates a {@link JavaExpression} representing the error caused when parsing {@code expression}
   *
   * @param expression an expression that caused {@code error} when parsed
   * @param error the error message caused by {@code expression}
   * @return a java expression
   */
  protected PassThroughExpression createError(String expression, String error) {
    return new PassThroughExpression(
        objectTM, new DependentTypesError(expression, error).toString());
  }

  /**
   * Applies the passed function to each annotation in the given {@link AnnotatedTypeMirror}. If the
   * function returns a non-null annotation, then the original annotation is replaced with the
   * result. If the function returns null, the original annotation is retained.
   */
  private static class AnnotatedTypeReplacer
      extends AnnotatedTypeScanner<Void, Function<AnnotationMirror, AnnotationMirror>> {

    @Override
    public Void visitTypeVariable(
        AnnotatedTypeMirror.AnnotatedTypeVariable type,
        Function<AnnotationMirror, AnnotationMirror> func) {
      if (visitedNodes.containsKey(type)) {
        return visitedNodes.get(type);
      }
      visitedNodes.put(type, null);

      // If the type variable has a primary annotation, then it is viewpoint-adapted before
      // this method is called.  The viewpoint-adapted primary annotation was already copied
      // to the upper and lower bounds.  These annotations cannot be viewpoint-adapted again,
      // so remove them, viewpoint-adapt any other annotations in the bound, and then add them
      // back.
      Set<AnnotationMirror> primarys = type.getAnnotations();
      type.getLowerBound().removeAnnotations(primarys);
      Void r = scan(type.getLowerBound(), func);
      type.getLowerBound().addAnnotations(primarys);
      visitedNodes.put(type, r);

      type.getUpperBound().removeAnnotations(primarys);
      r = scanAndReduce(type.getUpperBound(), func, r);
      type.getUpperBound().addAnnotations(primarys);
      visitedNodes.put(type, r);
      return r;
    }

    @Override
    protected Void scan(
        AnnotatedTypeMirror type, Function<AnnotationMirror, AnnotationMirror> func) {
      for (AnnotationMirror anno : AnnotationUtils.createAnnotationSet(type.getAnnotations())) {
        AnnotationMirror newAnno = func.apply(anno);
        if (newAnno != null) {
          // This code must remove and then add, rather than call `replace`, because a
          // type may have multiple annotations with the same class, but different
          // elements.  (This is a bug; see
          // https://github.com/typetools/checker-framework/issues/4451.)
          // AnnotatedTypeMirror#replace only removes one annotation that is in the same
          // hierarchy as the passed argument.
          type.removeAnnotation(anno);
          type.addAnnotation(newAnno);
        }
      }
      return super.scan(type, func);
    }
  }

  ///
  /// Methods that check and report errors
  ///

  /**
   * Reports an expression.unparsable.type.invalid error for each Java expression in the given type
   * that is an expression error string.
   *
   * @param atm annotated type to check for expression errors
   * @param errorTree the tree at which to report any found errors
   */
  public void checkTypeForErrorExpressions(AnnotatedTypeMirror atm, Tree errorTree) {
    if (!hasDependentAnnotations()) {
      return;
    }

    List<DependentTypesError> errors = expressionErrorCollector.visit(atm);
    if (errors.isEmpty()) {
      return;
    }

    if (errorTree.getKind() == Kind.VARIABLE) {
      ModifiersTree modifiers = ((VariableTree) errorTree).getModifiers();
      errorTree = ((VariableTree) errorTree).getType();
      for (AnnotationTree annoTree : modifiers.getAnnotations()) {
        String annoString = annoTree.toString();
        for (String annoName : annoToElements.keySet()) {
          // TODO: Simple string containment seems too simplistic.  At least check for a
          // word boundary.
          if (annoString.contains(annoName)) {
            errorTree = annoTree;
            break;
          }
        }
      }
    }
    reportErrors(errorTree, errors);
  }

  /**
   * Report the given errors as "expression.unparsable.type.invalid".
   *
   * @param errorTree where to report the errors
   * @param errors the errors to report
   */
  protected void reportErrors(Tree errorTree, List<DependentTypesError> errors) {
    SourceChecker checker = factory.getChecker();
    for (DependentTypesError dte : errors) {
      checker.reportError(errorTree, "expression.unparsable.type.invalid", dte.format());
    }
  }

  /**
   * Returns a list of {@link DependentTypesError}s for all the Java expression elements of the
   * annotation that are an error string as specified by DependentTypesError#isExpressionError.
   *
   * @param am an annotation
   * @return a list of {@link DependentTypesError}s for the error strings in the given annotation
   */
  private List<DependentTypesError> errorElements(AnnotationMirror am) {
    assert hasDependentAnnotations();

    List<DependentTypesError> errors = new ArrayList<>();

    for (String element : getListOfExpressionElements(am)) {
      // It's always an array, not a single value, because @JavaExpression may only be written
      // on an annotation element of type String[].
      List<String> value = AnnotationUtils.getElementValueArray(am, element, String.class, false);
      for (String v : value) {
        if (DependentTypesError.isExpressionError(v)) {
          errors.add(DependentTypesError.unparse(v));
        }
      }
    }
    return errors;
  }

  /**
   * Reports a flowexpr.parse.error error for each Java expression in the given annotation that is
   * an expression error string.
   *
   * @param annotation annotation to check
   * @param errorTree location at which to issue errors
   */
  public void checkAnnotationForErrorExpressions(AnnotationMirror annotation, Tree errorTree) {
    if (!hasDependentAnnotations()) {
      return;
    }

    List<DependentTypesError> errors = errorElements(annotation);
    if (errors.isEmpty()) {
      return;
    }
    SourceChecker checker = factory.getChecker();
    for (DependentTypesError error : errors) {
      checker.reportError(errorTree, "flowexpr.parse.error", error);
    }
  }

  /**
   * Reports an expression.unparsable.type.invalid error for each Java expression in the given class
   * declaration AnnotatedTypeMirror that is an expression error string. Note that this reports
   * errors in the class declaration itself, not the body or extends/implements clauses.
   *
   * @param classTree class to check
   * @param type annotated type of the class
   */
  public void checkClassForErrorExpressions(ClassTree classTree, AnnotatedDeclaredType type) {
    if (!hasDependentAnnotations()) {
      return;
    }

    // TODO: check that invalid annotations in type variable bounds are properly
    // formatted. They are part of the type, but the output isn't nicely formatted.
    checkTypeForErrorExpressions(type, classTree);
  }

  /**
   * Reports an expression.unparsable.type.invalid error for each Java expression in the method
   * declaration AnnotatedTypeMirror that is an expression error string.
   *
   * @param methodDeclTree method to check
   * @param type annotated type of the method
   */
  public void checkMethodForErrorExpressions(
      MethodTree methodDeclTree, AnnotatedExecutableType type) {
    if (!hasDependentAnnotations()) {
      return;
    }

<<<<<<< HEAD
    /**
     * The underlying type of the second parameter is the result of applying type variable
     * substitution to the visited type (the first parameter). This class copies annotations from
     * the visited type to the second formal parameter except for annotations on types that have
     * been substituted.
     */
    private class ViewpointAdaptedCopier extends DoubleAnnotatedTypeScanner<Void> {
        @Override
        protected Void scan(AnnotatedTypeMirror from, AnnotatedTypeMirror to) {
            if (from == null || to == null) {
                return null;
            }
            Set<AnnotationMirror> replacements = AnnotationUtils.createAnnotationSet();
            for (String vpa : annoToElements.keySet()) {
                AnnotationMirror anno = from.getAnnotation(vpa);
                if (anno != null) {
                    // Only replace annotations that might have been changed.
                    replacements.add(anno);
                }
            }
            to.replaceAnnotations(replacements);
            if (from.getKind() != to.getKind()
                    || (from.getKind() == TypeKind.TYPEVAR
                            && TypesUtils.isCaptured(to.getUnderlyingType()))) {
                // If the underlying types don't match, then this from has been substituted for a
                // from variable, so don't recur. The primary annotation was copied because
                // the from variable might have had a primary annotation at a use.
                // For example:
                // <T> void method(@KeyFor("a") T t) {...}
                // void use(@KeyFor("b") String s) {
                //      method(s);  // the from of the parameter should be @KeyFor("a") String
                // }
                return null;
            }
            return super.scan(from, to);
        }
=======
    // Parameters and receivers are checked by visitVariable
    // So only type parameters and return type need to be checked here.
>>>>>>> b8373e6c

    checkTypeVariablesForErrorExpressions(methodDeclTree, type);
    // Check return type
    if (type.getReturnType().getKind() != TypeKind.VOID) {
      AnnotatedTypeMirror returnType = factory.getMethodReturnType(methodDeclTree);
      Tree treeForError =
          TreeUtils.isConstructor(methodDeclTree) ? methodDeclTree : methodDeclTree.getReturnType();
      checkTypeForErrorExpressions(returnType, treeForError);
    }
  }

  /**
   * Reports an expression.unparsable.type.invalid error for each Java expression in the given type
   * variables that is an expression error string.
   *
   * @param node a method declaration
   * @param methodType annotated type of the method
   */
  private void checkTypeVariablesForErrorExpressions(
      MethodTree node, AnnotatedExecutableType methodType) {
    for (int i = 0; i < methodType.getTypeVariables().size(); i++) {
      AnnotatedTypeMirror atm = methodType.getTypeVariables().get(i);
      convertAnnotatedTypeMirror(
          stringExpr -> StringToJavaExpression.atMethodBody(stringExpr, node, factory.getChecker()),
          atm);
      checkTypeForErrorExpressions(atm, node.getTypeParameters().get(i));
    }
  }

  /**
   * Returns true if {@code am} is an expression annotation, that is, an annotation whose element is
   * a Java expression.
   *
   * @param am an annotation
   * @return true if {@code am} is an expression annotation
   */
  private boolean isExpressionAnno(AnnotationMirror am) {
    if (!hasDependentAnnotations()) {
      return false;
    }
    return annoToElements.containsKey(AnnotationUtils.annotationName(am));
  }

  /**
   * Checks all dependent type annotations in the given annotated type to see if the expression
   * string is an error string as specified by DependentTypesError#isExpressionError. If the
   * annotated type has any errors, then a non-empty list of {@link DependentTypesError} is
   * returned.
   */
  private class ExpressionErrorCollector
      extends SimpleAnnotatedTypeScanner<List<DependentTypesError>, Void> {

    /** Create ExpressionErrorCollector. */
    private ExpressionErrorCollector() {
      super(
          (AnnotatedTypeMirror type, Void aVoid) -> {
            List<DependentTypesError> errors = new ArrayList<>();
            for (AnnotationMirror am : type.getAnnotations()) {
              if (isExpressionAnno(am)) {
                errors.addAll(errorElements(am));
              }
            }
            return errors;
          },
          DependentTypesHelper::concatenate,
          Collections.emptyList());
    }
  }

  /**
   * Appends list2 to list1 in a new list. If either list is empty, returns the other. Thus, the
   * result may be aliased to one of the arguments and the client should only read, not write into,
   * the result.
   *
   * @param list1 a list
   * @param list2 a list
   * @return the lists, concatenated
   */
  private static List<DependentTypesError> concatenate(
      List<DependentTypesError> list1, List<DependentTypesError> list2) {
    if (list1.isEmpty()) {
      return list2;
    } else if (list2.isEmpty()) {
      return list1;
    }
    List<DependentTypesError> newList = new ArrayList<>(list1.size() + list2.size());
    newList.addAll(list1);
    newList.addAll(list2);
    return newList;
  }

  /**
   * The underlying type of the second parameter is the result of applying type variable
   * substitution to the visited type (the first parameter). This class copies annotations from the
   * visited type to the second formal parameter except for annotations on types that have been
   * substituted.
   */
  private class ViewpointAdaptedCopier extends DoubleAnnotatedTypeScanner<Void> {
    @Override
    protected Void scan(AnnotatedTypeMirror from, AnnotatedTypeMirror to) {
      if (from == null || to == null) {
        return null;
      }
      Set<AnnotationMirror> replacements = AnnotationUtils.createAnnotationSet();
      for (String vpa : annoToElements.keySet()) {
        AnnotationMirror anno = from.getAnnotation(vpa);
        if (anno != null) {
          // Only replace annotations that might have been changed.
          replacements.add(anno);
        }
      }
      to.replaceAnnotations(replacements);
      if (from.getKind() != to.getKind()) {
        // If the underlying types don't match, then this from has been substituted for a
        // from variable, so don't recur. The primary annotation was copied because
        // the from variable might have had a primary annotation at a use.
        // For example:
        // <T> void method(@KeyFor("a") T t) {...}
        // void use(@KeyFor("b") String s) {
        //      method(s);  // the from of the parameter should be @KeyFor("a") String
        // }
        return null;
      }
      return super.scan(from, to);
    }

    @Override
    protected Void defaultAction(AnnotatedTypeMirror type1, AnnotatedTypeMirror type2) {
      if (type1 == null || type2 == null) {
        return null;
      }
      if (type1.getKind() != type2.getKind()) {
        throw new BugInCF("Should be the same. type: %s p: %s ", type1, type2);
      }
      return null;
    }
  }

  /**
   * Returns true if {@code atm} has any dependent type annotations. If an annotated type does not
   * have a dependent type annotation, then no standardization or viewpoint adaption is performed.
   * (This check avoids calling time-intensive methods unless required.)
   *
   * @param atm a type
   * @return true if {@code atm} has any dependent type annotations
   */
  private boolean hasDependentType(AnnotatedTypeMirror atm) {
    if (atm == null) {
      return false;
    }
    // This is a test about the type system.
    if (!hasDependentAnnotations()) {
      return false;
    }
    // This is a test about this specific type.
    return hasDependentTypeScanner.visit(atm);
  }

  /** Returns true if the passed AnnotatedTypeMirror has any dependent type annotations. */
  private final AnnotatedTypeScanner<Boolean, Void> hasDependentTypeScanner =
      new SimpleAnnotatedTypeScanner<>(
          (type, unused) -> {
            for (AnnotationMirror annotationMirror : type.getAnnotations()) {
              if (isExpressionAnno(annotationMirror)) {
                return true;
              }
            }
            return false;
          },
          Boolean::logicalOr,
          false);
}<|MERGE_RESOLUTION|>--- conflicted
+++ resolved
@@ -937,47 +937,8 @@
       return;
     }
 
-<<<<<<< HEAD
-    /**
-     * The underlying type of the second parameter is the result of applying type variable
-     * substitution to the visited type (the first parameter). This class copies annotations from
-     * the visited type to the second formal parameter except for annotations on types that have
-     * been substituted.
-     */
-    private class ViewpointAdaptedCopier extends DoubleAnnotatedTypeScanner<Void> {
-        @Override
-        protected Void scan(AnnotatedTypeMirror from, AnnotatedTypeMirror to) {
-            if (from == null || to == null) {
-                return null;
-            }
-            Set<AnnotationMirror> replacements = AnnotationUtils.createAnnotationSet();
-            for (String vpa : annoToElements.keySet()) {
-                AnnotationMirror anno = from.getAnnotation(vpa);
-                if (anno != null) {
-                    // Only replace annotations that might have been changed.
-                    replacements.add(anno);
-                }
-            }
-            to.replaceAnnotations(replacements);
-            if (from.getKind() != to.getKind()
-                    || (from.getKind() == TypeKind.TYPEVAR
-                            && TypesUtils.isCaptured(to.getUnderlyingType()))) {
-                // If the underlying types don't match, then this from has been substituted for a
-                // from variable, so don't recur. The primary annotation was copied because
-                // the from variable might have had a primary annotation at a use.
-                // For example:
-                // <T> void method(@KeyFor("a") T t) {...}
-                // void use(@KeyFor("b") String s) {
-                //      method(s);  // the from of the parameter should be @KeyFor("a") String
-                // }
-                return null;
-            }
-            return super.scan(from, to);
-        }
-=======
     // Parameters and receivers are checked by visitVariable
     // So only type parameters and return type need to be checked here.
->>>>>>> b8373e6c
 
     checkTypeVariablesForErrorExpressions(methodDeclTree, type);
     // Check return type
@@ -1090,7 +1051,9 @@
         }
       }
       to.replaceAnnotations(replacements);
-      if (from.getKind() != to.getKind()) {
+      if (from.getKind() != to.getKind()
+          || (from.getKind() == TypeKind.TYPEVAR
+              && TypesUtils.isCaptured(to.getUnderlyingType()))) {
         // If the underlying types don't match, then this from has been substituted for a
         // from variable, so don't recur. The primary annotation was copied because
         // the from variable might have had a primary annotation at a use.
