--- conflicted
+++ resolved
@@ -733,12 +733,7 @@
                 }
 
                 @Override
-<<<<<<< HEAD
-                protected JavaExpression visitSuperReference(
-                    SuperReference superExpr, Void unused) {
-=======
                 public JavaExpression visitSuperReference(SuperReference superRef, Void unused) {
->>>>>>> 84ce37b9
                   throw new FoundLocalVarException();
                 }
               };
