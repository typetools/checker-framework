--- conflicted
+++ resolved
@@ -429,16 +429,7 @@
         JavaExpressionContext context =
                 JavaExpressionContext.buildContextForMethodDeclaration(
                         methodDeclTree, pathToMethodDecl, factory.getChecker());
-<<<<<<< HEAD
         standardizeAtm(context, null, atm, /*removeErroneousExpressions=*/ true);
-=======
-        standardizeAtm(
-                context,
-                pathToMethodDecl,
-                atm,
-                /*useLocalScope=*/ false, /*removeErroneousExpressions*/
-                true);
->>>>>>> 74337b17
     }
 
     /** A set containing {@link Tree.Kind#METHOD} and {@link Tree.Kind#LAMBDA_EXPRESSION}. */
@@ -631,19 +622,8 @@
      * @param context the context
      * @param type the type to viewpoint-adapt; is side-effected by this method
      */
-<<<<<<< HEAD
     private void viewpointAdaptToContext(JavaExpressionContext context, AnnotatedTypeMirror type) {
         standardizeAtm(context, null, type, /*removeErroneousExpressions=*/ false);
-=======
-    private void standardizeDoNotUseLocalScope(
-            JavaExpressionContext context, TreePath localScope, AnnotatedTypeMirror type) {
-        standardizeAtm(
-                context,
-                localScope,
-                type,
-                /*useLocalScope=*/ false,
-                /*removeErroneousExpressions=*/ false);
->>>>>>> 74337b17
     }
 
     /**
