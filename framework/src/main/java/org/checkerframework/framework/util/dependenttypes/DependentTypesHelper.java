package org.checkerframework.framework.util.dependenttypes;

import com.sun.source.tree.AnnotationTree;
import com.sun.source.tree.ClassTree;
import com.sun.source.tree.ExpressionTree;
import com.sun.source.tree.IdentifierTree;
import com.sun.source.tree.LambdaExpressionTree;
import com.sun.source.tree.MemberSelectTree;
import com.sun.source.tree.MethodInvocationTree;
import com.sun.source.tree.MethodTree;
import com.sun.source.tree.ModifiersTree;
import com.sun.source.tree.NewClassTree;
import com.sun.source.tree.Tree;
import com.sun.source.tree.Tree.Kind;
import com.sun.source.tree.VariableTree;
import com.sun.source.util.TreePath;
import java.lang.annotation.Annotation;
import java.lang.reflect.Method;
import java.util.ArrayList;
import java.util.Collections;
import java.util.EnumSet;
import java.util.HashMap;
import java.util.List;
import java.util.Map;
import java.util.Set;
import javax.lang.model.element.AnnotationMirror;
import javax.lang.model.element.Element;
import javax.lang.model.element.ElementKind;
import javax.lang.model.element.ExecutableElement;
import javax.lang.model.element.TypeElement;
import javax.lang.model.type.TypeKind;
import javax.lang.model.type.TypeMirror;
import org.checkerframework.checker.nullness.qual.Nullable;
import org.checkerframework.dataflow.expression.ArrayCreation;
import org.checkerframework.dataflow.expression.FieldAccess;
import org.checkerframework.dataflow.expression.JavaExpression;
import org.checkerframework.framework.source.SourceChecker;
import org.checkerframework.framework.type.AnnotatedTypeFactory;
import org.checkerframework.framework.type.AnnotatedTypeMirror;
import org.checkerframework.framework.type.AnnotatedTypeMirror.AnnotatedArrayType;
import org.checkerframework.framework.type.AnnotatedTypeMirror.AnnotatedDeclaredType;
import org.checkerframework.framework.type.AnnotatedTypeMirror.AnnotatedExecutableType;
import org.checkerframework.framework.type.AnnotatedTypeParameterBounds;
import org.checkerframework.framework.type.treeannotator.TreeAnnotator;
import org.checkerframework.framework.type.visitor.AnnotatedTypeComparer;
import org.checkerframework.framework.type.visitor.AnnotatedTypeScanner;
import org.checkerframework.framework.type.visitor.SimpleAnnotatedTypeScanner;
import org.checkerframework.framework.util.AnnotatedTypes;
import org.checkerframework.framework.util.JavaExpressionParseUtil;
import org.checkerframework.framework.util.JavaExpressionParseUtil.JavaExpressionContext;
import org.checkerframework.javacutil.AnnotationBuilder;
import org.checkerframework.javacutil.AnnotationUtils;
import org.checkerframework.javacutil.BugInCF;
import org.checkerframework.javacutil.ElementUtils;
import org.checkerframework.javacutil.TreePathUtil;
import org.checkerframework.javacutil.TreeUtils;
import org.plumelib.util.StringsPlume;

/**
 * A class that helps checkers use qualifiers that are represented by annotations with Java
 * expression strings. This class performs four main functions:
 *
 * <ol>
 *   <li>Standardizes/canonicalizes the expressions in the annotations such that two expression
 *       strings that are equivalent are made to be equal. For example, an instance field f may
 *       appear in an expression string as "f" or "this.f"; this class standardizes both strings to
 *       "this.f". It also standardizes formal parameter references such as "#2" to the formal
 *       parameter name.
 *   <li>Viewpoint-adapts annotations on field or method declarations at field accesses or method
 *       invocations.
 *   <li>Changes invalid expression strings to an error string that includes the reason why the
 *       expression is invalid. For example, {@code @KeyFor("m")} would be changed to
 *       {@code @KeyFor("[error for expression: m error: m: identifier not found]")} if m is not a
 *       valid identifier. This allows subtyping checks to assume that if two strings are equal and
 *       not errors, the reference the same valid Java expression.
 *   <li>Checks annotated types for error strings that have been added by this class and issues an
 *       error if any are found.
 * </ol>
 *
 * <p>Steps 3 and 4 are separated so that an error is issued only once per invalid expression string
 * rather than every time the expression string is parsed. (The expression string is parsed multiple
 * times because annotated types are created multiple times.)
 */
public class DependentTypesHelper {
    protected final AnnotatedTypeFactory factory;

    /** A map of annotation classes to the names of their elements that are Java expressions. */
    private Map<Class<? extends Annotation>, List<String>> annoToElements;

    /**
     * The {@code ExpressionErrorChecker} that scans an annotated type and returns a list of {@link
     * DependentTypesError}.
     */
    private final ExpressionErrorChecker expressionErrorChecker;

    /**
     * A scanner that standardizes Java expression strings in dependent type annotations. Call
     * {@code StandardizeTypeAnnotator#init(JavaExpressionContext, TreePath, boolean, boolean)}
     * before each use.
     */
    private final StandardizeTypeAnnotator standardizeTypeAnnotator;

    /**
     * Copies annotations that might have been viewpoint adapted from the visited type (the first
     * formal parameter of the {@code ViewpointAdaptedCopier#visit}) to the second formal parameter.
     */
    private final ViewpointAdaptedCopier viewpointAdaptedCopier;

    /**
     * Creates {@code DependentTypesHelper}.
     *
     * @param factory annotated type factory
     */
    public DependentTypesHelper(AnnotatedTypeFactory factory) {
        this.factory = factory;

        this.annoToElements = new HashMap<>();
        for (Class<? extends Annotation> expressionAnno : factory.getSupportedTypeQualifiers()) {
            List<String> elementList = getExpressionElementNames(expressionAnno);
            if (elementList != null && !elementList.isEmpty()) {
                annoToElements.put(expressionAnno, elementList);
            }
        }
        this.expressionErrorChecker = new ExpressionErrorChecker();
        this.standardizeTypeAnnotator = new StandardizeTypeAnnotator();
        this.viewpointAdaptedCopier = new ViewpointAdaptedCopier();
    }

    /**
     * Returns true if any qualifier in the type system is a dependent type annotation.
     *
     * @return true if any qualifier in the type system is a dependent type annotation
     */
    public boolean hasDependentAnnotations() {
        return !annoToElements.isEmpty();
    }

    /**
     * Returns a list of the names of elements in the annotation class that should be interpreted as
     * Java expressions, namely those annotated with {@code @}{@link JavaExpression}.
     *
     * @param clazz annotation class
     * @return a list of the names of elements in the annotation class that should be interpreted as
     *     Java expressions
     */
    private static List<String> getExpressionElementNames(Class<? extends Annotation> clazz) {
        Method[] methods = clazz.getMethods();
        if (methods == null) {
            return Collections.emptyList();
        }
        List<String> elements = new ArrayList<>();
        for (Method method : methods) {
            org.checkerframework.framework.qual.JavaExpression javaExpression =
                    method.getAnnotation(org.checkerframework.framework.qual.JavaExpression.class);
            if (javaExpression != null) {
                elements.add(method.getName());
            }
        }
        return elements;
    }

    ///
    /// Viewpoint adaptation
    ///

    /**
     * Viewpoint-adapts the dependent type annotations on the bounds to the use of the type.
     *
     * @param classDecl class or interface declaration whose type variables should be viewpoint
     *     adapted
     * @param bounds annotated types of the bounds of the type variables; side-effected by this
     *     method
     */
    public void viewpointAdaptTypeVariableBounds(
            TypeElement classDecl, List<AnnotatedTypeParameterBounds> bounds) {
        if (!hasDependentAnnotations()) {
            return;
        }
        JavaExpression r = JavaExpression.getImplicitReceiver(classDecl);
        JavaExpressionContext context = new JavaExpressionContext(r, factory.getChecker());
        for (AnnotatedTypeParameterBounds bound : bounds) {
            viewpointAdaptToContext(context, bound.getUpperBound());
            viewpointAdaptToContext(context, bound.getLowerBound());
        }
    }

    /**
     * Viewpoint-adapts the dependent type annotations in the methodDeclType based on the
     * methodInvocationTree.
     *
     * @param methodInvocationTree use of the method
     * @param methodDeclType type of the method declaration; is side-effected by this method
     */
    public void viewpointAdaptMethod(
            MethodInvocationTree methodInvocationTree, AnnotatedExecutableType methodDeclType) {
        if (!hasDependentAnnotations()) {
            return;
        }
        List<? extends ExpressionTree> args = methodInvocationTree.getArguments();
        viewpointAdaptExecutable(methodInvocationTree, methodDeclType, args);
    }

    /**
     * Viewpoint-adapts the dependent type annotations in the constructorType based on the
     * newClassTree.
     *
     * @param newClassTree invocation of the constructor
     * @param constructorType type of the constructor; is side-effected by this method
     */
    public void viewpointAdaptConstructor(
            NewClassTree newClassTree, AnnotatedExecutableType constructorType) {
        if (!hasDependentAnnotations()) {
            return;
        }
        List<? extends ExpressionTree> args = newClassTree.getArguments();
        viewpointAdaptExecutable(newClassTree, constructorType, args);
    }

    /**
     * Viewpoint-adapts a method or constructor invocation.
     *
     * @param tree invocation of the method or constructor
     * @param methodType type of the method or constructor; is side-effected by this method
     * @param argTrees the arguments to the method or constructor; subexpressions of {@code tree}
     */
    private void viewpointAdaptExecutable(
            ExpressionTree tree,
            AnnotatedExecutableType methodType,
            List<? extends ExpressionTree> argTrees) {
        assert hasDependentAnnotations();
        Element methodElt = TreeUtils.elementFromUse(tree);
        // The annotations on `viewpointAdaptedType` will be copied to `methodType`.
        AnnotatedExecutableType viewpointAdaptedType =
                (AnnotatedExecutableType) factory.getAnnotatedType(methodElt);
        if (!hasDependentType(viewpointAdaptedType)) {
            return;
        }

        JavaExpression receiver = JavaExpression.getReceiver(tree, factory);
        List<JavaExpression> argsJe = argumentTreesToJavaExpressions(tree, methodType, argTrees);

        JavaExpressionContext context =
                new JavaExpressionContext(receiver, argsJe, factory.getChecker());

        // methodType cannot be viewpoint adapted directly because it is the type post type variable
        // substitution.  Dependent type annotations on type arguments cannot be
        // viewpoint adapted along with the dependent type annotations that are on the method
        // declaration. For example:
        //   Map<String, String> map = ...;
        //   List<@KeyFor("map") String> list = ...;
        //   list.get(0)
        // If the type of List.get is viewpoint adapted for the invocation "list.get(0)", then
        // methodType would be @KeyFor("map") String get(int).
        //
        // Instead, use the type for the method (viewpointAdaptedType) and viewpoint adapt that
        // type.
        // Then copy annotations from the viewpoint adapted type to methodType, if that annotation
        // is not on a type that was substituted for a type variable.

        viewpointAdaptToContext(context, viewpointAdaptedType);
        this.viewpointAdaptedCopier.visit(viewpointAdaptedType, methodType);
    }

    /**
     * Converts method or constructor arguments from Trees to JavaExpressions, accounting for
     * varargs.
     *
     * @param tree invocation of the method or constructor
     * @param methodType type of the method or constructor
     * @param argTrees the arguments to the method or constructor; subexpressions of {@code tree}
     * @return the arguments, as JavaExpressions
     */
    private List<JavaExpression> argumentTreesToJavaExpressions(
            ExpressionTree tree,
            AnnotatedExecutableType methodType,
            List<? extends ExpressionTree> argTrees) {

        if (tree.getKind() == Kind.METHOD_INVOCATION) {
            ExecutableElement method = TreeUtils.elementFromUse((MethodInvocationTree) tree);
            if (isVarArgsInvocation(method, methodType, argTrees)) {
                List<JavaExpression> result = new ArrayList<>();

                for (int i = 0; i < method.getParameters().size() - 1; i++) {
                    result.add(JavaExpression.fromTree(factory, argTrees.get(i)));
                }
                List<JavaExpression> varargArgs = new ArrayList<>();
                for (int i = method.getParameters().size() - 1; i < argTrees.size(); i++) {
                    varargArgs.add(JavaExpression.fromTree(factory, argTrees.get(i)));
                }
                Element varargsElement =
                        method.getParameters().get(method.getParameters().size() - 1);
                TypeMirror tm = ElementUtils.getType(varargsElement);
                result.add(new ArrayCreation(tm, Collections.emptyList(), varargArgs));

                return result;
            }
        }

        List<JavaExpression> result = new ArrayList<>();
        for (ExpressionTree argTree : argTrees) {
            result.add(JavaExpression.fromTree(factory, argTree));
        }
        return result;
    }

    /**
     * Returns true if method is a varargs method or constructor and its varargs arguments are not
     * passed in an array.
     *
     * @param method the method or constructor
     * @param methodType type of the method or constructor; used for determining the type of the
     *     varargs formal parameter
     * @param args the arguments at the call site
     * @return true if method is a varargs method and its varargs arguments are not passed in an
     *     array
     */
    private boolean isVarArgsInvocation(
            ExecutableElement method,
            AnnotatedExecutableType methodType,
            List<? extends ExpressionTree> args) {
        if (method != null && method.isVarArgs()) {
            if (method.getParameters().size() != args.size()) {
                return true;
            }
            AnnotatedTypeMirror lastArg = factory.getAnnotatedType(args.get(args.size() - 1));
            List<AnnotatedTypeMirror> paramTypes = methodType.getParameterTypes();
            AnnotatedArrayType lastParam =
                    (AnnotatedArrayType) paramTypes.get(paramTypes.size() - 1);
            return lastArg.getKind() != TypeKind.ARRAY
                    || AnnotatedTypes.getArrayDepth(lastParam)
                            != AnnotatedTypes.getArrayDepth((AnnotatedArrayType) lastArg);
        }
        return false;
    }

    ///
    /// Standardization
    ///

    /**
     * Creates a TreeAnnotator that standardizes dependent type annotations.
     *
     * @return a new TreeAnnotator that standardizes dependent type annotations
     */
    public TreeAnnotator createDependentTypesTreeAnnotator() {
        assert hasDependentAnnotations();
        return new DependentTypesTreeAnnotator(factory, this);
    }

    /**
     * Standardizes the Java expressions in annotations on a constructor invocation.
     *
     * @param tree the constructor invocation
     * @param type the type of the expression; is side-effected by this method
     */
    public void standardizeNewClassTree(NewClassTree tree, AnnotatedDeclaredType type) {
        if (!hasDependentType(type)) {
            return;
        }

        TreePath path = factory.getPath(tree);
        viewpointAdaptToLocalPath(path, type);
    }

    /**
     * Standardize the Java expressions in annotations in a class declaration.
     *
     * @param node the class declaration
     * @param type the type of the class declaration; is side-effected by this method
     * @param classElt the element of the class declaration
     */
    public void standardizeClass(ClassTree node, AnnotatedTypeMirror type, Element classElt) {
        if (!hasDependentType(type)) {
            return;
        }

        JavaExpression receiverJe = JavaExpression.getImplicitReceiver(classElt);
        JavaExpressionContext classignmentContext =
                new JavaExpressionContext(receiverJe, factory.getChecker());
        viewpointAdaptToContext(classignmentContext, type);
    }

    /**
     * Standardizes the Java expressions in annotations for a method return type. {@code atm} might
     * come from the method declaration or from the type of the expression in a {@code return}
     * statement.
     *
     * @param methodDeclTree a method declaration
     * @param atm the method return type; is side-effected by this method
     */
    public void standardizeReturnType(MethodTree methodDeclTree, AnnotatedTypeMirror atm) {
        if (!hasDependentType(atm)) {
            return;
        }

        TreePath pathToMethodDecl = factory.getPath(methodDeclTree);
        if (pathToMethodDecl == null) {
            return;
        }

        JavaExpressionContext context =
                JavaExpressionContext.buildContextForMethodDeclaration(
                        methodDeclTree, pathToMethodDecl, factory.getChecker());
        viewpointAdaptToContext(context, atm);
    }

    /**
     * Viewpoint-adapt a type qualifier obtained from a contract to {@code jeContext}.
     *
     * @param annoFromContract a qualifier that was written on a method declaration
     * @param jeContext the context to use for standardization
<<<<<<< HEAD
     * @param errorTree if non-null, report any errors that occur will parsing the dependent type
     *     annotation
=======
     * @param errorTree if non-null, where to report any errors that occur will parsing the
     *     dependent type annotation; if null, report no errors
>>>>>>> c9a02a55
     * @return the viewpoint-adapted annotation, or the argument if it is not a dependant type
     *     annotation
     */
    public AnnotationMirror viewpointAdaptQualifierFromContract(
            AnnotationMirror annoFromContract,
            JavaExpressionContext jeContext,
            @Nullable Tree errorTree) {
        if (!hasDependentAnnotations()) {
            return annoFromContract;
        }

        AnnotationMirror standardized =
                standardizeAnnotationIfDependentType(jeContext, null, annoFromContract, false);
        if (standardized == null) {
            return annoFromContract;
        }
        if (errorTree != null) {
            checkAnnotation(standardized, errorTree);
        }
        return standardized;
    }

    /**
     * Viewpoint-adapt all dependent type annotations to the method declaration, {@code
     * methodDeclTree}. This changes occurrences of formal parameter names to "#2" syntax, and it
     * removes expressions that contain other local variables.
     *
     * @param methodDeclTree the method declaration to which the annotations are viewpoint-adapted
     * @param atm type to viewpoint-adapt; is side-effected by this method
     */
    public void delocalize(MethodTree methodDeclTree, AnnotatedTypeMirror atm) {
        if (!hasDependentType(atm)) {
            return;
        }

        TreePath pathToMethodDecl = factory.getPath(methodDeclTree);
        if (pathToMethodDecl == null) {
            return;
        }
        // TODO: 1.) parameter names need to be coverted to the # index syntax.
        // TODO: 2.) If an annotation only has expressions that cannot be delocalized, then that
        // annotation needs to be changed to top, rather than the dependent type annotation with
        // an empty array as a value element.

        JavaExpressionContext context =
                JavaExpressionContext.buildContextForMethodDeclaration(
                        methodDeclTree, pathToMethodDecl, factory.getChecker());
        standardizeAtm(context, null, atm, /*removeErroneousExpressions=*/ true);
    }

    /** A set containing {@link Tree.Kind#METHOD} and {@link Tree.Kind#LAMBDA_EXPRESSION}. */
    private static final Set<Tree.Kind> METHOD_OR_LAMBDA =
            EnumSet.of(Tree.Kind.METHOD, Tree.Kind.LAMBDA_EXPRESSION);

    /**
     * Standardize the Java expressions in annotations in a variable declaration.
     *
     * @param declarationTree the variable declaration
     * @param type the type of the variable declaration
     * @param variableElt the element of the variable declaration
     */
    public void standardizeVariable(
            Tree declarationTree, AnnotatedTypeMirror type, Element variableElt) {
        if (!hasDependentType(type)) {
            return;
        }

        TreePath pathToVariableDecl = factory.getPath(declarationTree);
        if (pathToVariableDecl == null) {
            return;
        }
        switch (variableElt.getKind()) {
            case PARAMETER:
                TreePath pathTillEnclTree =
                        TreePathUtil.pathTillOfKind(pathToVariableDecl, METHOD_OR_LAMBDA);
                if (pathTillEnclTree == null) {
                    throw new BugInCF("no enclosing method or lambda found");
                }
                Tree enclTree = pathTillEnclTree.getLeaf();

                if (enclTree.getKind() == Kind.METHOD) {
                    MethodTree methodDeclTree = (MethodTree) enclTree;
                    JavaExpressionContext context =
                            JavaExpressionContext.buildContextForMethodDeclaration(
                                    methodDeclTree, pathTillEnclTree, factory.getChecker());
                    viewpointAdaptToContext(context, type);
                } else {
                    LambdaExpressionTree lambdaTree = (LambdaExpressionTree) enclTree;
                    JavaExpressionContext parameterContext =
                            JavaExpressionContext.buildContextForLambda(
                                    lambdaTree, pathToVariableDecl, factory.getChecker());
                    // Lambdas can use local variables defined in the enclosing method, so allow
                    // identifiers to be locals in scope at the location of the lambda.
                    viewpointAdaptToLocalPathAndContext(
                            parameterContext, pathToVariableDecl.getParentPath(), type);
                }
                break;

            case LOCAL_VARIABLE:
            case RESOURCE_VARIABLE:
            case EXCEPTION_PARAMETER:
                viewpointAdaptToLocalPath(pathToVariableDecl, type);
                break;

            case FIELD:
            case ENUM_CONSTANT:
                JavaExpression receiverJe;
                if (declarationTree.getKind() == Tree.Kind.IDENTIFIER) {
                    JavaExpression nodeJe =
                            JavaExpression.fromTree(factory, (IdentifierTree) declarationTree);
                    receiverJe =
                            nodeJe instanceof FieldAccess
                                    ? ((FieldAccess) nodeJe).getReceiver()
                                    : nodeJe;
                } else {
                    receiverJe = JavaExpression.getImplicitReceiver(variableElt);
                }
                JavaExpressionContext fieldContext =
                        new JavaExpressionContext(receiverJe, factory.getChecker());
                viewpointAdaptToContext(fieldContext, type);
                break;

            default:
                throw new BugInCF(
                        "unexpected element kind " + variableElt.getKind() + " for " + variableElt);
        }
    }

    /**
     * Standardize the Java expressions in annotations in a field access.
     *
     * @param node a field access
     * @param type its type; is side-effected by this method
     */
    public void standardizeFieldAccess(MemberSelectTree node, AnnotatedTypeMirror type) {
        if (!hasDependentType(type)) {
            return;
        }

        if (TreeUtils.isClassLiteral(node)) {
            return;
        }
        Element ele = TreeUtils.elementFromUse(node);
        if (ele.getKind() != ElementKind.FIELD) {
            return;
        }

        JavaExpression receiver = JavaExpression.fromTree(factory, node.getExpression());
        JavaExpressionContext context = new JavaExpressionContext(receiver, factory.getChecker());
        viewpointAdaptToContext(context, type);
    }

    /**
     * Standardize the Java expressions in annotations in the type of an expression.
     *
     * @param tree an expression
     * @param annotatedType its type; is side-effected by this method
     */
    public void standardizeExpression(ExpressionTree tree, AnnotatedTypeMirror annotatedType) {
        if (!hasDependentType(annotatedType)) {
            return;
        }

        TreePath path = factory.getPath(tree);
        if (path == null) {
            return;
        }
        viewpointAdaptToLocalPath(path, annotatedType);
    }

    /**
     * Standardize the Java expressions in annotations in a type.
     *
     * @param type the type to standardize
     * @param elt the element whose type is {@code type}
     */
    public void standardizeVariable(AnnotatedTypeMirror type, Element elt) {
        if (!hasDependentType(type)) {
            return;
        }

        switch (elt.getKind()) {
            case PARAMETER:
            case LOCAL_VARIABLE:
            case RESOURCE_VARIABLE:
            case EXCEPTION_PARAMETER:
                Tree declarationTree = factory.declarationFromElement(elt);
                if (declarationTree == null) {
                    if (elt.getKind() == ElementKind.PARAMETER) {
                        // The tree might be null when
                        // org.checkerframework.framework.flow.CFAbstractTransfer.getValueFromFactory()
                        // gets the assignment context for a pseudo assignment of an argument to
                        // a method parameter.
                        return;
                    }
                    throw new BugInCF(this.getClass() + ": tree not found");
                } else if (TreeUtils.typeOf(declarationTree) == null) {
                    // org.checkerframework.framework.flow.CFAbstractTransfer.getValueFromFactory()
                    // gets the assignment context for a pseudo assignment of an argument to
                    // a method parameter.
                    return;
                }

                standardizeVariable(declarationTree, type, elt);
                return;

            default:
                // It's not a variable (it might be METHOD, CONSTRUCTOR, CLASS, or INTERFACE, for
                // example), so there is nothing to do.
                break;
        }
    }

    /**
     * Viewpont-adapt the dependent types in {@code type} as if they were written at {@code
     * localPath}.
     *
     * @param localPath the expression is parsed as if it were written at this location
     * @param type the type to viewpoint-adapt; is side-effected by this method
     */
    private void viewpointAdaptToLocalPath(TreePath localPath, AnnotatedTypeMirror type) {
        Tree enclosingClass = TreePathUtil.enclosingClass(localPath);
        TypeMirror enclosingType = TreeUtils.typeOf(enclosingClass);

        JavaExpression receiver = JavaExpression.getPseudoReceiver(localPath, enclosingType);

        JavaExpressionContext localContext =
                new JavaExpressionContext(
                        receiver,
                        JavaExpression.getParametersOfEnclosingMethod(factory, localPath),
                        factory.getChecker());
        standardizeAtm(localContext, localPath, type, /*removeErroneousExpressions=*/ false);
    }

    /**
     * Viewpont-adapt the dependent types in {@code type} using the {@code context} provided.
     *
     * @param context the context
     * @param type the type to viewpoint-adapt; is side-effected by this method
     */
    private void viewpointAdaptToContext(JavaExpressionContext context, AnnotatedTypeMirror type) {
        standardizeAtm(context, null, type, /*removeErroneousExpressions=*/ false);
    }

    /**
     * Viewpont-adapt the dependent types in {@code type} as if they were written at {@code
     * localPath} and use the given context. The {@code context} should be different than the
     * context of the {@code localPath}.
     *
     * @param context context to use
     * @param localPath the expression is parsed as if it were written at this location
     * @param type the type to viewpoint-adapt; is side-effected by this method
     */
    private void viewpointAdaptToLocalPathAndContext(
            JavaExpressionContext context, TreePath localPath, AnnotatedTypeMirror type) {
        standardizeAtm(context, localPath, type, /*removeErroneousExpressions=*/ false);
    }

    /**
     * "Standardize" atm
     *
     * @param context JavaExpressionParseContext
     * @param localPath if non-null, the expression is parsed as if it were written at this location
     * @param type the type to "standardize"
     * @param removeErroneousExpressions if true, remove erroneous expressions rather than
     *     converting them into an explanation of why they are illegal
     */
    private void standardizeAtm(
            JavaExpressionContext context,
            TreePath localPath,
            AnnotatedTypeMirror type,
            boolean removeErroneousExpressions) {
        this.standardizeTypeAnnotator.init(context, localPath, removeErroneousExpressions);
        this.standardizeTypeAnnotator.visit(type);
    }

    /**
     * Standardizes a Java expression.
     *
     * @param expression a Java expression
     * @param context the context
     * @param localPath if non-null, the expression is parsed as if it were written at this location
     * @return the standardized version of the Java expression
     */
    protected String standardizeString(
            String expression, JavaExpressionContext context, @Nullable TreePath localPath) {
        if (DependentTypesError.isExpressionError(expression)) {
            return expression;
        }
        JavaExpression result;
        try {
            result = JavaExpressionParseUtil.parse(expression, context, localPath);
        } catch (JavaExpressionParseUtil.JavaExpressionParseException e) {
            return new DependentTypesError(expression, e).toString();
        }
        if (result == null) {
            return new DependentTypesError(expression, /*error message=*/ " ").toString();
        }
        // Replace references to compile-time constant fields by the constant itself.  (This is only
        // desirable if the name doesn't matter.  The name matters for @KeyFor and @GuardedBy, but
        // they are not relevant to primitives.)
        if (result instanceof FieldAccess && ((FieldAccess) result).isFinal()) {
            Object constant = ((FieldAccess) result).getField().getConstantValue();
            if (constant != null && !(constant instanceof String)) {
                return constant.toString();
            }
        }
        return result.toString();
    }

    /**
     * Standardizes Java expressions in an annotation. If the annotation is not a dependent type
     * annotation, returns null.
     *
     * @param context information about any receiver and arguments
     * @param localPath if non-null, the expression is parsed as if it were written at this location
     * @param anno the annotation to be standardized
     * @param removeErroneousExpressions if true, remove erroneous expressions rather than
     *     converting them into an explanation of why they are illegal
     * @return the standardized annotation, or null if no standardization is needed
     */
    public AnnotationMirror standardizeAnnotationIfDependentType(
            JavaExpressionContext context,
            @Nullable TreePath localPath,
            AnnotationMirror anno,
            boolean removeErroneousExpressions) {
        if (!isExpressionAnno(anno)) {
            return null;
        }

        AnnotationBuilder builder =
                new AnnotationBuilder(
                        factory.getProcessingEnv(), AnnotationUtils.annotationName(anno));

        for (String value : getListOfExpressionElements(anno)) {
            List<String> expressionStrings =
                    AnnotationUtils.getElementValueArray(anno, value, String.class, true);
            List<String> standardizedStrings = new ArrayList<>();
            for (String expression : expressionStrings) {
                String standardized = standardizeString(expression, context, localPath);
                if (removeErroneousExpressions
                        && DependentTypesError.isExpressionError(standardized)) {
                    // nothing to do
                } else {
                    standardizedStrings.add(standardized);
                }
            }
            builder.setValue(value, standardizedStrings);
        }
        return builder.build();
    }

    /** A scanner that standardizes Java expression strings in dependent type annotations. */
    private class StandardizeTypeAnnotator extends AnnotatedTypeScanner<Void, Void> {
        /** The context. */
        private JavaExpressionContext context;
        /** If non-null, the expression is parsed as if it were written at this location. */
        private @Nullable TreePath localPath;

        /**
         * If true, remove erroneous expressions. If false, replace them by an explanation of why
         * they are illegal.
         */
        private boolean removeErroneousExpressions;

        /**
         * Constructs a {@code StandardizeTypeAnnotator} with all fields set to null. Call {@code
         * #init(JavaExpressionContext, TreePath, boolean, boolean)} before scanning.
         */
        private StandardizeTypeAnnotator() {
            this.context = null;
            this.localPath = null;
            this.removeErroneousExpressions = false;
        }

        /**
         * Initialize the scanner to standardize with respect to the given context.
         *
         * @param context JavaExpressionContext
         * @param localPath if non-null, the expression is parsed as if it were written at this
         *     location
         * @param removeErroneousExpressions removeErroneousExpressions if true, remove erroneous
         *     expressions rather than converting them into an explanation of why they are illegal
         */
        private void init(
                JavaExpressionContext context,
                @Nullable TreePath localPath,
                boolean removeErroneousExpressions) {
            this.context = context;
            this.localPath = localPath;
            this.removeErroneousExpressions = removeErroneousExpressions;
        }

        @Override
        public Void visitTypeVariable(AnnotatedTypeMirror.AnnotatedTypeVariable type, Void aVoid) {
            if (visitedNodes.containsKey(type)) {
                return visitedNodes.get(type);
            }
            visitedNodes.put(type, null);

            // If the type variable has a primary annotation, then it is viewpoint adapted then
            // copied to the upper and lower bounds.  Attempting to viewpoint adapt again, could
            // cause the JavaExpression parser to fail.  So, remove the primary annotations from
            // the upper and lower bound before they are recursively visited.  Then add them back.
            Set<AnnotationMirror> primarys = type.getAnnotations();
            type.getLowerBound().removeAnnotations(primarys);
            Void r = scan(type.getLowerBound(), aVoid);
            type.getLowerBound().addAnnotations(primarys);
            visitedNodes.put(type, r);

            type.getUpperBound().removeAnnotations(primarys);
            r = scanAndReduce(type.getUpperBound(), aVoid, r);
            type.getUpperBound().addAnnotations(primarys);
            visitedNodes.put(type, r);
            return r;
        }

        @Override
        protected Void scan(AnnotatedTypeMirror type, Void aVoid) {
            for (AnnotationMirror anno :
                    AnnotationUtils.createAnnotationSet(type.getAnnotations())) {
                AnnotationMirror newAnno =
                        standardizeAnnotationIfDependentType(
                                context, localPath, anno, removeErroneousExpressions);
                if (newAnno != null) {
                    // Standardized annotations are written into bytecode along with explicitly
                    // written nonstandard annotations. (This is a bug.)
                    // Remove the old annotation and add the new annotations. The new annotation for
                    // both the nonstandard annotation and the standard annotation are equal with
                    // respect to Object#equals, so only one new annotation will be added to the
                    // type.
                    type.removeAnnotation(anno);
                    type.addAnnotation(newAnno);
                }
            }
            return super.scan(type, aVoid);
        }
    }

    /**
     * Checks all Java expressions in the given annotated type to see if the expression string is an
     * error string as specified by {@link DependentTypesError#isExpressionError}. If the annotated
     * type has any errors, an expression.unparsable.type.invalid error is issued at the errorTree.
     *
     * @param atm annotated type to check for expression errors
     * @param errorTree the tree at which to report any found errors
     */
    public void checkType(AnnotatedTypeMirror atm, Tree errorTree) {
        if (!hasDependentAnnotations()) {
            return;
        }

        List<DependentTypesError> errors = expressionErrorChecker.visit(atm);
        if (errors == null || errors.isEmpty()) {
            return;
        }
        if (errorTree.getKind() == Kind.VARIABLE) {
            ModifiersTree modifiers = ((VariableTree) errorTree).getModifiers();
            errorTree = ((VariableTree) errorTree).getType();
            for (AnnotationTree annoTree : modifiers.getAnnotations()) {
                for (Class<?> annoClazz : annoToElements.keySet()) {
                    // TODO: Simple string containment seems too simplistic.  At least check for a
                    // word boundary.
                    if (annoTree.toString().contains(annoClazz.getSimpleName())) {
                        errorTree = annoTree;
                        break;
                    }
                }
            }
        }
        reportErrors(errorTree, errors);
    }

    /**
     * Report the given errors as "expression.unparsable.type.invalid".
     *
     * @param errorTree where to report the errors
     * @param errors the errors to report
     */
    protected void reportErrors(Tree errorTree, List<DependentTypesError> errors) {
        SourceChecker checker = factory.getChecker();
        for (DependentTypesError dte : errors) {
            checker.reportError(errorTree, "expression.unparsable.type.invalid", dte.format());
        }
    }

    /**
     * Returns all the Java expression elements of the annotation that are an error string as
     * specified by DependentTypesError#isExpressionError.
     *
     * @param am an annotation
     * @return the elements of {@code am} that are errors
     */
    private List<DependentTypesError> errorElements(AnnotationMirror am) {
        assert hasDependentAnnotations();

        List<DependentTypesError> errors = new ArrayList<>();

        for (String element : getListOfExpressionElements(am)) {
            List<String> value =
                    AnnotationUtils.getElementValueArray(am, element, String.class, true);
            for (String v : value) {
                if (DependentTypesError.isExpressionError(v)) {
                    errors.add(DependentTypesError.unparse(v));
                }
            }
        }
        return errors;
    }

    /**
     * Checks every Java expression element of the annotation to see if the expression is an error
     * string as specified by DependentTypesError#isExpressionError. If any expression is an error,
     * then a flowexpr.parse.error error is reported at {@code errorTree}.
     *
     * @param annotation annotation to check
     * @param errorTree location at which to issue errors
     */
    public void checkAnnotation(AnnotationMirror annotation, Tree errorTree) {
        if (!hasDependentAnnotations()) {
            return;
        }

        List<DependentTypesError> errors = errorElements(annotation);
        if (errors.isEmpty()) {
            return;
        }
        SourceChecker checker = factory.getChecker();
        String error = StringsPlume.joinLines(errors);
        checker.reportError(errorTree, "flowexpr.parse.error", error);
    }

    /**
     * Checks all Java expressions in the class declaration AnnotatedTypeMirror to see if the
     * expression string is an error string as specified by DependentTypesError#isExpressionError.
     * If the annotated type has any errors, a flowexpr.parse.error is issued. Note that this checks
     * the class declaration itself, not the body or extends/implements clauses.
     *
     * @param classTree class to check
     * @param type annotated type of the class
     */
    public void checkClass(ClassTree classTree, AnnotatedDeclaredType type) {
        if (!hasDependentAnnotations()) {
            return;
        }

        // TODO: check that invalid annotations in type variable bounds are properly
        // formatted. They are part of the type, but the output isn't nicely formatted.
        checkType(type, classTree);
    }

    /**
     * Checks all Java expressions in the method declaration AnnotatedTypeMirror to see if the
     * expression string is an error string as specified by DependentTypesError#isExpressionError.
     * If the annotated type has any errors, a flowexpr.parse.error is issued.
     *
     * @param methodDeclTree method to check
     * @param type annotated type of the method
     */
    public void checkMethod(MethodTree methodDeclTree, AnnotatedExecutableType type) {
        if (!hasDependentAnnotations()) {
            return;
        }

        // Parameters and receivers are checked by visitVariable
        // So only type parameters and return type need to be checked here.
        checkTypeVariables(methodDeclTree, type);

        // Check return type
        if (type.getReturnType().getKind() != TypeKind.VOID) {
            AnnotatedTypeMirror returnType = factory.getMethodReturnType(methodDeclTree);
            Tree treeForError =
                    TreeUtils.isConstructor(methodDeclTree)
                            ? methodDeclTree
                            : methodDeclTree.getReturnType();
            checkType(returnType, treeForError);
        }
    }

    /**
     * Checks all Java expressions in the type variables to see if the expression string is an error
     * string as specified by DependentTypesError#isExpressionError. If the annotated type has any
     * errors, a flowexpr.parse.error is issued.
     *
     * @param node a method declaration
     * @param methodType annotated type of the method
     */
    private void checkTypeVariables(MethodTree node, AnnotatedExecutableType methodType) {
        Element ele = TreeUtils.elementFromDeclaration(node);
        TypeMirror enclosingType = ElementUtils.enclosingTypeElement(ele).asType();

        JavaExpressionContext context =
                JavaExpressionContext.buildContextForMethodDeclaration(
                        node, enclosingType, factory.getChecker());
        for (int i = 0; i < methodType.getTypeVariables().size(); i++) {
            AnnotatedTypeMirror atm = methodType.getTypeVariables().get(i);
            viewpointAdaptToContext(context, atm);
            checkType(atm, node.getTypeParameters().get(i));
        }
    }

    /**
     * Returns true if {@code am} is an expression annotation, that is an annotation whose value is
     * a Java expression.
     *
     * @param am an annotation
     * @return true if {@code am} is an expression annotation
     */
    private boolean isExpressionAnno(AnnotationMirror am) {
        if (!hasDependentAnnotations()) {
            return false;
        }
        for (Class<? extends Annotation> clazz : annoToElements.keySet()) {
            if (factory.areSameByClass(am, clazz)) {
                return true;
            }
        }
        return false;
    }

    /**
     * Checks all dependent type annotations in the given annotated type to see if the expression
     * string is an error string as specified by DependentTypesError#isExpressionError. If the
     * annotated type has any errors, then a non-empty list of {@link DependentTypesError} is
     * returned.
     */
    private class ExpressionErrorChecker
            extends SimpleAnnotatedTypeScanner<List<DependentTypesError>, Void> {

        /** Create ExpressionErrorChecker. */
        private ExpressionErrorChecker() {
            super(
                    (AnnotatedTypeMirror type, Void aVoid) -> {
                        List<DependentTypesError> errors = new ArrayList<>();
                        for (AnnotationMirror am : type.getAnnotations()) {
                            if (isExpressionAnno(am)) {
                                errors.addAll(errorElements(am));
                            }
                        }
                        return errors;
                    },
                    (r1, r2) -> {
                        List<DependentTypesError> newList = new ArrayList<>(r1);
                        newList.addAll(r2);
                        return newList;
                    },
                    Collections.emptyList());
        }
    }

    /**
     * Copies annotations that might have been viewpoint adapted from the visited type (the first
     * formal parameter) to the second formal parameter.
     */
    private class ViewpointAdaptedCopier extends AnnotatedTypeComparer<Void> {
        @Override
        protected Void scan(AnnotatedTypeMirror type, AnnotatedTypeMirror p) {
            if (type == null || p == null) {
                return null;
            }
            Set<AnnotationMirror> replacement = AnnotationUtils.createAnnotationSet();
            for (Class<? extends Annotation> vpa : annoToElements.keySet()) {
                AnnotationMirror anno = type.getAnnotation(vpa);
                if (anno != null) {
                    // Only replace annotations that might have been changed.
                    replacement.add(anno);
                }
            }
            p.replaceAnnotations(replacement);
            if (type.getKind() != p.getKind()) {
                // if the underlying types don't match, then this type has be substituted for a
                // type variable, so don't recur. The primary annotation was copied because
                // if the type variable might have had a primary annotation at a use.
                // For example:
                // <T> void method(@KeyFor("a") T t) {...}
                // void use(@KeyFor("b") String s) {
                //      method(s);  // the type of the parameter should be @KeyFor("a") String
                // }
                return null;
            }
            return super.scan(type, p);
        }

        @Override
        protected Void compare(AnnotatedTypeMirror type, AnnotatedTypeMirror p) {
            if (type == null || p == null) {
                return null;
            }
            if (type.getKind() != p.getKind()) {
                throw new BugInCF("Should be the same. type: %s p: %s ", type, p);
            }
            return null;
        }

        @Override
        protected Void combineRs(Void r1, Void r2) {
            return null;
        }
    }

    /**
     * Return true if {@code atm} has any dependent type annotations. If an annotated type does not
     * have a dependent type annotation, then no standardization or viewpoint adaption is performed.
     * (This check avoids calling time intensive methods unless required.)
     *
     * @param atm a type
     * @return true if {@code atm} has any dependent type annotations
     */
    private boolean hasDependentType(AnnotatedTypeMirror atm) {
        if (atm == null) {
            return false;
        }
        if (!hasDependentAnnotations()) {
            return false;
        }
        boolean b =
                new SimpleAnnotatedTypeScanner<>(
                                (type, p) ->
                                        type.getAnnotations().stream()
                                                .anyMatch(this::isExpressionAnno),
                                Boolean::logicalOr,
                                false)
                        .visit(atm);
        return b;
    }

    /**
     * Returns the elements of the annotation that are Java expressions.
     *
     * @param am AnnotationMirror
     * @return the elements of the annotation that are Java expressions
     */
    private List<String> getListOfExpressionElements(AnnotationMirror am) {
        for (Class<? extends Annotation> clazz : annoToElements.keySet()) {
            if (factory.areSameByClass(am, clazz)) {
                return annoToElements.get(clazz);
            }
        }
        return Collections.emptyList();
    }
}<|MERGE_RESOLUTION|>--- conflicted
+++ resolved
@@ -409,13 +409,8 @@
      *
      * @param annoFromContract a qualifier that was written on a method declaration
      * @param jeContext the context to use for standardization
-<<<<<<< HEAD
-     * @param errorTree if non-null, report any errors that occur will parsing the dependent type
-     *     annotation
-=======
      * @param errorTree if non-null, where to report any errors that occur will parsing the
      *     dependent type annotation; if null, report no errors
->>>>>>> c9a02a55
      * @return the viewpoint-adapted annotation, or the argument if it is not a dependant type
      *     annotation
      */
