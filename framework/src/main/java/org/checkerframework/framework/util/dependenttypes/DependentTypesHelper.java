package org.checkerframework.framework.util.dependenttypes;

import com.sun.source.tree.AnnotationTree;
import com.sun.source.tree.ClassTree;
import com.sun.source.tree.ExpressionTree;
import com.sun.source.tree.IdentifierTree;
import com.sun.source.tree.LambdaExpressionTree;
import com.sun.source.tree.MemberSelectTree;
import com.sun.source.tree.MethodInvocationTree;
import com.sun.source.tree.MethodTree;
import com.sun.source.tree.ModifiersTree;
import com.sun.source.tree.NewClassTree;
import com.sun.source.tree.Tree;
import com.sun.source.tree.Tree.Kind;
import com.sun.source.tree.VariableTree;
import com.sun.source.util.TreePath;
import java.lang.annotation.Annotation;
import java.lang.reflect.Method;
import java.util.ArrayList;
import java.util.Collections;
import java.util.EnumSet;
import java.util.HashMap;
import java.util.List;
import java.util.Map;
import java.util.Set;
import javax.lang.model.element.AnnotationMirror;
import javax.lang.model.element.Element;
import javax.lang.model.element.ElementKind;
import javax.lang.model.element.ExecutableElement;
import javax.lang.model.element.TypeElement;
import javax.lang.model.type.TypeKind;
import javax.lang.model.type.TypeMirror;
import org.checkerframework.checker.nullness.qual.Nullable;
import org.checkerframework.dataflow.expression.ArrayCreation;
import org.checkerframework.dataflow.expression.FieldAccess;
import org.checkerframework.dataflow.expression.JavaExpression;
import org.checkerframework.framework.source.SourceChecker;
import org.checkerframework.framework.type.AnnotatedTypeFactory;
import org.checkerframework.framework.type.AnnotatedTypeMirror;
import org.checkerframework.framework.type.AnnotatedTypeMirror.AnnotatedArrayType;
import org.checkerframework.framework.type.AnnotatedTypeMirror.AnnotatedDeclaredType;
import org.checkerframework.framework.type.AnnotatedTypeMirror.AnnotatedExecutableType;
import org.checkerframework.framework.type.AnnotatedTypeParameterBounds;
import org.checkerframework.framework.type.treeannotator.TreeAnnotator;
import org.checkerframework.framework.type.visitor.AnnotatedTypeComparer;
import org.checkerframework.framework.type.visitor.AnnotatedTypeScanner;
import org.checkerframework.framework.type.visitor.SimpleAnnotatedTypeScanner;
import org.checkerframework.framework.util.AnnotatedTypes;
import org.checkerframework.framework.util.JavaExpressionParseUtil;
import org.checkerframework.framework.util.JavaExpressionParseUtil.JavaExpressionContext;
import org.checkerframework.javacutil.AnnotationBuilder;
import org.checkerframework.javacutil.AnnotationUtils;
import org.checkerframework.javacutil.BugInCF;
import org.checkerframework.javacutil.ElementUtils;
import org.checkerframework.javacutil.TreePathUtil;
import org.checkerframework.javacutil.TreeUtils;
import org.plumelib.util.StringsPlume;

/**
 * A class that helps checkers use qualifiers that are represented by annotations with Java
 * expression strings. This class performs four main functions:
 *
 * <ol>
 *   <li>Standardizes/canonicalizes the expressions in the annotations such that two expression
 *       strings that are equivalent are made to be equal. For example, an instance field f may
 *       appear in an expression string as "f" or "this.f"; this class standardizes both strings to
 *       "this.f". It also standardizes formal parameter references such as "#2" to the formal
 *       parameter name.
 *   <li>Viewpoint-adapts annotations on field or method declarations at field accesses or method
 *       invocations.
 *   <li>Changes invalid expression strings to an error string that includes the reason why the
 *       expression is invalid. For example, {@code @KeyFor("m")} would be changed to
 *       {@code @KeyFor("[error for expression: m error: m: identifier not found]")} if m is not a
 *       valid identifier. This allows subtyping checks to assume that if two strings are equal and
 *       not errors, the reference the same valid Java expression.
 *   <li>Checks annotated types for error strings that have been added by this class and issues an
 *       error if any are found.
 * </ol>
 *
 * <p>Steps 3 and 4 are separated so that an error is issued only once per invalid expression string
 * rather than every time the expression string is parsed. (The expression string is parsed multiple
 * times because annotated types are created multiple times.)
 */
public class DependentTypesHelper {
    protected final AnnotatedTypeFactory factory;

    /** A map of annotation classes to the names of their elements that are Java expressions. */
    private Map<Class<? extends Annotation>, List<String>> annoToElements;

    /**
     * The {@code ExpressionErrorChecker} that scans an annotated type and returns a list of {@link
     * DependentTypesError}.
     */
    private final ExpressionErrorChecker expressionErrorChecker;

    /**
     * A scanner that standardizes Java expression strings in dependent type annotations. Call
     * {@code StandardizeTypeAnnotator#init(JavaExpressionContext, TreePath, boolean, boolean)}
     * before each use.
     */
    private final StandardizeTypeAnnotator standardizeTypeAnnotator;

    /**
     * Copies annotations that might have been viewpoint adapted from the visited type (the first
     * formal parameter of the {@code ViewpointAdaptedCopier#visit}) to the second formal parameter.
     */
    private final ViewpointAdaptedCopier viewpointAdaptedCopier;

    /**
     * Creates {@code DependentTypesHelper}.
     *
     * @param factory annotated type factory
     */
    public DependentTypesHelper(AnnotatedTypeFactory factory) {
        this.factory = factory;

        this.annoToElements = new HashMap<>();
        for (Class<? extends Annotation> expressionAnno : factory.getSupportedTypeQualifiers()) {
            List<String> elementList = getExpressionElementNames(expressionAnno);
            if (elementList != null && !elementList.isEmpty()) {
                annoToElements.put(expressionAnno, elementList);
            }
        }
        this.expressionErrorChecker = new ExpressionErrorChecker();
        this.standardizeTypeAnnotator = new StandardizeTypeAnnotator();
        this.viewpointAdaptedCopier = new ViewpointAdaptedCopier();
    }

    /**
     * Returns true if any qualifier in the type system is a dependent type annotation.
     *
     * @return true if any qualifier in the type system is a dependent type annotation
     */
    public boolean hasDependentAnnotations() {
        return !annoToElements.isEmpty();
    }

    /**
     * Returns a list of the names of elements in the annotation class that should be interpreted as
     * Java expressions, namely those annotated with {@code @}{@link JavaExpression}.
     *
     * @param clazz annotation class
     * @return a list of the names of elements in the annotation class that should be interpreted as
     *     Java expressions
     */
    private static List<String> getExpressionElementNames(Class<? extends Annotation> clazz) {
        Method[] methods = clazz.getMethods();
        if (methods == null) {
            return Collections.emptyList();
        }
        List<String> elements = new ArrayList<>();
        for (Method method : methods) {
            org.checkerframework.framework.qual.JavaExpression javaExpression =
                    method.getAnnotation(org.checkerframework.framework.qual.JavaExpression.class);
            if (javaExpression != null) {
                elements.add(method.getName());
            }
        }
        return elements;
    }

    ///
    /// Viewpoint adaptation
    ///

    /**
     * Viewpoint-adapts the dependent type annotations on the bounds to the use of the type.
     *
     * @param classDecl class or interface declaration whose type variables should be viewpoint
     *     adapted
     * @param bounds annotated types of the bounds of the type variables; side-effected by this
     *     method
     */
    public void viewpointAdaptTypeVariableBounds(
            TypeElement classDecl, List<AnnotatedTypeParameterBounds> bounds) {
        if (!hasDependentAnnotations()) {
            return;
        }
        JavaExpression r = JavaExpression.getImplicitReceiver(classDecl);
        JavaExpressionContext context = new JavaExpressionContext(r, factory.getChecker());
        for (AnnotatedTypeParameterBounds bound : bounds) {
            viewpointAdaptToContext(context, bound.getUpperBound());
            viewpointAdaptToContext(context, bound.getLowerBound());
        }
    }

    /**
     * Viewpoint-adapts the dependent type annotations in the methodDeclType based on the
     * methodInvocationTree.
     *
     * @param methodInvocationTree use of the method
     * @param methodDeclType type of the method declaration; is side-effected by this method
     */
    public void viewpointAdaptMethod(
            MethodInvocationTree methodInvocationTree, AnnotatedExecutableType methodDeclType) {
        if (!hasDependentAnnotations()) {
            return;
        }
        List<? extends ExpressionTree> args = methodInvocationTree.getArguments();
        viewpointAdaptExecutable(methodInvocationTree, methodDeclType, args);
    }

    /**
     * Viewpoint-adapts the dependent type annotations in the constructorType based on the
     * newClassTree.
     *
     * @param newClassTree invocation of the constructor
     * @param constructorType type of the constructor; is side-effected by this method
     */
    public void viewpointAdaptConstructor(
            NewClassTree newClassTree, AnnotatedExecutableType constructorType) {
        if (!hasDependentAnnotations()) {
            return;
        }
        List<? extends ExpressionTree> args = newClassTree.getArguments();
        viewpointAdaptExecutable(newClassTree, constructorType, args);
    }

    /**
     * Viewpoint-adapts a method or constructor invocation.
     *
     * @param tree invocation of the method or constructor
     * @param methodType type of the method or constructor; is side-effected by this method
     * @param argTrees the arguments to the method or constructor; subexpressions of {@code tree}
     */
    private void viewpointAdaptExecutable(
            ExpressionTree tree,
            AnnotatedExecutableType methodType,
            List<? extends ExpressionTree> argTrees) {
        assert hasDependentAnnotations();
        Element methodElt = TreeUtils.elementFromUse(tree);
        // The annotations on `viewpointAdaptedType` will be copied to `methodType`.
        AnnotatedExecutableType viewpointAdaptedType =
                (AnnotatedExecutableType) factory.getAnnotatedType(methodElt);
        if (!hasDependentType(viewpointAdaptedType)) {
            return;
        }

        JavaExpression receiver = JavaExpression.getReceiver(tree, factory);
        List<JavaExpression> argsJe = argumentTreesToJavaExpressions(tree, methodType, argTrees);

        JavaExpressionContext context =
                new JavaExpressionContext(receiver, argsJe, factory.getChecker());

        // methodType cannot be viewpoint adapted directly because it is the type post type variable
        // substitution.  Dependent type annotations on type arguments cannot be
        // viewpoint adapted along with the dependent type annotations that are on the method
        // declaration. For example:
        //   Map<String, String> map = ...;
        //   List<@KeyFor("map") String> list = ...;
        //   list.get(0)
        // If the type of List.get is viewpoint adapted for the invocation "list.get(0)", then
        // methodType would be @KeyFor("map") String get(int).
        //
        // Instead, use the type for the method (viewpointAdaptedType) and viewpoint adapt that
        // type.
        // Then copy annotations from the viewpoint adapted type to methodType, if that annotation
        // is not on a type that was substituted for a type variable.

        viewpointAdaptToContext(context, viewpointAdaptedType);
        this.viewpointAdaptedCopier.visit(viewpointAdaptedType, methodType);
    }

    /**
     * Converts method or constructor arguments from Trees to JavaExpressions, accounting for
     * varargs.
     *
     * @param tree invocation of the method or constructor
     * @param methodType type of the method or constructor
     * @param argTrees the arguments to the method or constructor; subexpressions of {@code tree}
     * @return the arguments, as JavaExpressions
     */
    private List<JavaExpression> argumentTreesToJavaExpressions(
            ExpressionTree tree,
            AnnotatedExecutableType methodType,
            List<? extends ExpressionTree> argTrees) {

        if (tree.getKind() == Kind.METHOD_INVOCATION) {
            ExecutableElement method = TreeUtils.elementFromUse((MethodInvocationTree) tree);
            if (isVarArgsInvocation(method, methodType, argTrees)) {
                List<JavaExpression> result = new ArrayList<>();

                for (int i = 0; i < method.getParameters().size() - 1; i++) {
                    result.add(JavaExpression.fromTree(factory, argTrees.get(i)));
                }
                List<JavaExpression> varargArgs = new ArrayList<>();
                for (int i = method.getParameters().size() - 1; i < argTrees.size(); i++) {
                    varargArgs.add(JavaExpression.fromTree(factory, argTrees.get(i)));
                }
                Element varargsElement =
                        method.getParameters().get(method.getParameters().size() - 1);
                TypeMirror tm = ElementUtils.getType(varargsElement);
                result.add(new ArrayCreation(tm, Collections.emptyList(), varargArgs));

                return result;
            }
        }

        List<JavaExpression> result = new ArrayList<>();
        for (ExpressionTree argTree : argTrees) {
            result.add(JavaExpression.fromTree(factory, argTree));
        }
        return result;
    }

    /**
     * Returns true if method is a varargs method or constructor and its varargs arguments are not
     * passed in an array.
     *
     * @param method the method or constructor
     * @param methodType type of the method or constructor; used for determining the type of the
     *     varargs formal parameter
     * @param args the arguments at the call site
     * @return true if method is a varargs method and its varargs arguments are not passed in an
     *     array
     */
    private boolean isVarArgsInvocation(
            ExecutableElement method,
            AnnotatedExecutableType methodType,
            List<? extends ExpressionTree> args) {
        if (method != null && method.isVarArgs()) {
            if (method.getParameters().size() != args.size()) {
                return true;
            }
            AnnotatedTypeMirror lastArg = factory.getAnnotatedType(args.get(args.size() - 1));
            List<AnnotatedTypeMirror> paramTypes = methodType.getParameterTypes();
            AnnotatedArrayType lastParam =
                    (AnnotatedArrayType) paramTypes.get(paramTypes.size() - 1);
            return lastArg.getKind() != TypeKind.ARRAY
                    || AnnotatedTypes.getArrayDepth(lastParam)
                            != AnnotatedTypes.getArrayDepth((AnnotatedArrayType) lastArg);
        }
        return false;
    }

    ///
    /// Standardization
    ///

    /**
     * Creates a TreeAnnotator that standardizes dependent type annotations.
     *
     * @return a new TreeAnnotator that standardizes dependent type annotations
     */
    public TreeAnnotator createDependentTypesTreeAnnotator() {
        assert hasDependentAnnotations();
        return new DependentTypesTreeAnnotator(factory, this);
    }

    /**
     * Standardizes the Java expressions in annotations on a constructor invocation.
     *
     * @param tree the constructor invocation
     * @param type the type of the expression; is side-effected by this method
     */
    public void standardizeNewClassTree(NewClassTree tree, AnnotatedDeclaredType type) {
        if (!hasDependentType(type)) {
            return;
        }

        TreePath path = factory.getPath(tree);
<<<<<<< HEAD
        viewpointAdaptToLocalPath(path, type);
=======
        parseToPath(path, type);
>>>>>>> 7c3ffc57
    }

    /**
     * Standardize the Java expressions in annotations in a class declaration.
     *
     * @param node the class declaration
     * @param type the type of the class declaration; is side-effected by this method
     * @param classElt the element of the class declaration
     */
    public void standardizeClass(ClassTree node, AnnotatedTypeMirror type, Element classElt) {
        if (!hasDependentType(type)) {
            return;
        }

        JavaExpression receiverJe = JavaExpression.getImplicitReceiver(classElt);
        JavaExpressionContext classignmentContext =
                new JavaExpressionContext(receiverJe, factory.getChecker());
        viewpointAdaptToContext(classignmentContext, type);
    }

    /**
     * Standardizes the Java expressions in annotations for a method return type. {@code atm} might
     * come from the method declaration or from the type of the expression in a {@code return}
     * statement.
     *
     * @param methodDeclTree a method declaration
     * @param atm the method return type; is side-effected by this method
     */
    public void standardizeReturnType(MethodTree methodDeclTree, AnnotatedTypeMirror atm) {
        if (!hasDependentType(atm)) {
            return;
        }

        TreePath pathToMethodDecl = factory.getPath(methodDeclTree);
        if (pathToMethodDecl == null) {
            return;
        }

        JavaExpressionContext context =
                JavaExpressionContext.buildContextForMethodDeclaration(
                        methodDeclTree, pathToMethodDecl, factory.getChecker());
        viewpointAdaptToContext(context, atm);
    }

    /**
     * Viewpoint-adapt a type qualifier obtained from a contract to {@code jeContext}.
     *
     * @param annoFromContract a qualifier that was written on a method declaration
     * @param jeContext the context to use for standardization
     * @param errorTree if non-null, where to report any errors that occur will parsing the
     *     dependent type annotation; if null, report no errors
     * @return the viewpoint-adapted annotation, or the argument if it is not a dependant type
     *     annotation
     */
    public AnnotationMirror viewpointAdaptQualifierFromContract(
            AnnotationMirror annoFromContract,
            JavaExpressionContext jeContext,
            @Nullable Tree errorTree) {
        if (!hasDependentAnnotations()) {
            return annoFromContract;
        }

        AnnotationMirror standardized =
                standardizeAnnotationIfDependentType(jeContext, null, annoFromContract, false);
        if (standardized == null) {
            return annoFromContract;
        }
        if (errorTree != null) {
            checkAnnotation(standardized, errorTree);
        }
        return standardized;
    }

    /**
     * Viewpoint-adapt all dependent type annotations to the method declaration, {@code
     * methodDeclTree}. This changes occurrences of formal parameter names to "#2" syntax, and it
     * removes expressions that contain other local variables.
     *
     * @param methodDeclTree the method declaration to which the annotations are viewpoint-adapted
     * @param atm type to viewpoint-adapt; is side-effected by this method
     */
    public void delocalize(MethodTree methodDeclTree, AnnotatedTypeMirror atm) {
        if (!hasDependentType(atm)) {
            return;
        }

        TreePath pathToMethodDecl = factory.getPath(methodDeclTree);
        if (pathToMethodDecl == null) {
            return;
        }
        // TODO: 1.) parameter names need to be coverted to the # index syntax.
        // TODO: 2.) If an annotation only has expressions that cannot be delocalized, then that
        // annotation needs to be changed to top, rather than the dependent type annotation with
        // an empty array as a value element.

        JavaExpressionContext context =
                JavaExpressionContext.buildContextForMethodDeclaration(
                        methodDeclTree, pathToMethodDecl, factory.getChecker());
        standardizeAtm(context, null, atm, /*removeErroneousExpressions=*/ true);
    }

    /** A set containing {@link Tree.Kind#METHOD} and {@link Tree.Kind#LAMBDA_EXPRESSION}. */
    private static final Set<Tree.Kind> METHOD_OR_LAMBDA =
            EnumSet.of(Tree.Kind.METHOD, Tree.Kind.LAMBDA_EXPRESSION);

    /**
     * Standardize the Java expressions in annotations in a variable declaration.
     *
     * @param declarationTree the variable declaration
     * @param type the type of the variable declaration
     * @param variableElt the element of the variable declaration
     */
    public void standardizeVariable(
            Tree declarationTree, AnnotatedTypeMirror type, Element variableElt) {
        if (!hasDependentType(type)) {
            return;
        }

        TreePath pathToVariableDecl = factory.getPath(declarationTree);
        if (pathToVariableDecl == null) {
            return;
        }
        switch (variableElt.getKind()) {
            case PARAMETER:
                TreePath pathTillEnclTree =
                        TreePathUtil.pathTillOfKind(pathToVariableDecl, METHOD_OR_LAMBDA);
                if (pathTillEnclTree == null) {
                    throw new BugInCF("no enclosing method or lambda found");
                }
                Tree enclTree = pathTillEnclTree.getLeaf();

                if (enclTree.getKind() == Kind.METHOD) {
                    MethodTree methodDeclTree = (MethodTree) enclTree;
                    JavaExpressionContext context =
                            JavaExpressionContext.buildContextForMethodDeclaration(
                                    methodDeclTree, pathTillEnclTree, factory.getChecker());
                    viewpointAdaptToContext(context, type);
                } else {
                    LambdaExpressionTree lambdaTree = (LambdaExpressionTree) enclTree;
                    JavaExpressionContext parameterContext =
                            JavaExpressionContext.buildContextForLambda(
                                    lambdaTree, pathToVariableDecl, factory.getChecker());
                    // Lambdas can use local variables defined in the enclosing method, so allow
                    // identifiers to be locals in scope at the location of the lambda.
<<<<<<< HEAD
                    viewpointAdaptToLocalPathAndContext(
=======
                    parseToPathAndViewpointAdapt(
>>>>>>> 7c3ffc57
                            parameterContext, pathToVariableDecl.getParentPath(), type);
                }
                break;

            case LOCAL_VARIABLE:
            case RESOURCE_VARIABLE:
            case EXCEPTION_PARAMETER:
<<<<<<< HEAD
                viewpointAdaptToLocalPath(pathToVariableDecl, type);
=======
                parseToPath(pathToVariableDecl, type);
>>>>>>> 7c3ffc57
                break;

            case FIELD:
            case ENUM_CONSTANT:
                JavaExpression receiverJe;
                if (declarationTree.getKind() == Tree.Kind.IDENTIFIER) {
                    JavaExpression nodeJe =
                            JavaExpression.fromTree(factory, (IdentifierTree) declarationTree);
                    receiverJe =
                            nodeJe instanceof FieldAccess
                                    ? ((FieldAccess) nodeJe).getReceiver()
                                    : nodeJe;
                } else {
                    receiverJe = JavaExpression.getImplicitReceiver(variableElt);
                }
                JavaExpressionContext fieldContext =
                        new JavaExpressionContext(receiverJe, factory.getChecker());
                viewpointAdaptToContext(fieldContext, type);
                break;

            default:
                throw new BugInCF(
                        "unexpected element kind " + variableElt.getKind() + " for " + variableElt);
        }
    }

    /**
     * Standardize the Java expressions in annotations in a field access.
     *
     * @param node a field access
     * @param type its type; is side-effected by this method
     */
    public void standardizeFieldAccess(MemberSelectTree node, AnnotatedTypeMirror type) {
        if (!hasDependentType(type)) {
            return;
        }

        if (TreeUtils.isClassLiteral(node)) {
            return;
        }
        Element ele = TreeUtils.elementFromUse(node);
        if (ele.getKind() != ElementKind.FIELD) {
            return;
        }

        JavaExpression receiver = JavaExpression.fromTree(factory, node.getExpression());
        JavaExpressionContext context = new JavaExpressionContext(receiver, factory.getChecker());
        viewpointAdaptToContext(context, type);
    }

    /**
     * Standardize the Java expressions in annotations in the type of an expression.
     *
     * @param tree an expression
     * @param annotatedType its type; is side-effected by this method
     */
    public void standardizeExpression(ExpressionTree tree, AnnotatedTypeMirror annotatedType) {
        if (!hasDependentType(annotatedType)) {
            return;
        }

        TreePath path = factory.getPath(tree);
        if (path == null) {
            return;
        }
<<<<<<< HEAD
        viewpointAdaptToLocalPath(path, annotatedType);
=======
        parseToPath(path, annotatedType);
>>>>>>> 7c3ffc57
    }

    /**
     * Standardize the Java expressions in annotations in a type.
     *
     * @param type the type to standardize
     * @param elt the element whose type is {@code type}
     */
    public void standardizeVariable(AnnotatedTypeMirror type, Element elt) {
        if (!hasDependentType(type)) {
            return;
        }

        switch (elt.getKind()) {
            case PARAMETER:
            case LOCAL_VARIABLE:
            case RESOURCE_VARIABLE:
            case EXCEPTION_PARAMETER:
                Tree declarationTree = factory.declarationFromElement(elt);
                if (declarationTree == null) {
                    if (elt.getKind() == ElementKind.PARAMETER) {
                        // The tree might be null when
                        // org.checkerframework.framework.flow.CFAbstractTransfer.getValueFromFactory()
                        // gets the assignment context for a pseudo assignment of an argument to
                        // a method parameter.
                        return;
                    }
                    throw new BugInCF(this.getClass() + ": tree not found");
                } else if (TreeUtils.typeOf(declarationTree) == null) {
                    // org.checkerframework.framework.flow.CFAbstractTransfer.getValueFromFactory()
                    // gets the assignment context for a pseudo assignment of an argument to
                    // a method parameter.
                    return;
                }

                standardizeVariable(declarationTree, type, elt);
                return;

            default:
                // It's not a variable (it might be METHOD, CONSTRUCTOR, CLASS, or INTERFACE, for
                // example), so there is nothing to do.
                break;
        }
    }

    /**
<<<<<<< HEAD
     * Viewpont-adapt the dependent types in {@code type} as if they were written at {@code
     * localPath}.
     *
     * @param localPath the expression is parsed as if it were written at this location
     * @param type the type to viewpoint-adapt; is side-effected by this method
     */
    private void viewpointAdaptToLocalPath(TreePath localPath, AnnotatedTypeMirror type) {
        Tree enclosingClass = TreePathUtil.enclosingClass(localPath);
        TypeMirror enclosingType = TreeUtils.typeOf(enclosingClass);

        JavaExpression receiver = JavaExpression.getPseudoReceiver(localPath, enclosingType);
=======
     * Parse the dependent types in {@code type} as if they were written at {@code localVarPath}.
     *
     * @param localVarPath the expression is parsed as if it were written at this location
     * @param type the type to viewpoint-adapt; is side-effected by this method
     */
    private void parseToPath(TreePath localVarPath, AnnotatedTypeMirror type) {
        Tree enclosingClass = TreePathUtil.enclosingClass(localVarPath);
        TypeMirror enclosingType = TreeUtils.typeOf(enclosingClass);

        JavaExpression receiver = JavaExpression.getPseudoReceiver(localVarPath, enclosingType);
>>>>>>> 7c3ffc57

        JavaExpressionContext localContext =
                new JavaExpressionContext(
                        receiver,
<<<<<<< HEAD
                        JavaExpression.getParametersOfEnclosingMethod(factory, localPath),
                        factory.getChecker());
        standardizeAtm(localContext, localPath, type, /*removeErroneousExpressions=*/ false);
=======
                        JavaExpression.getParametersOfEnclosingMethod(factory, localVarPath),
                        factory.getChecker());
        standardizeAtm(localContext, localVarPath, type, /*removeErroneousExpressions=*/ false);
>>>>>>> 7c3ffc57
    }

    /**
     * Viewpont-adapt the dependent types in {@code type} using the {@code context} provided.
     *
     * @param context the context
     * @param type the type to viewpoint-adapt; is side-effected by this method
     */
    private void viewpointAdaptToContext(JavaExpressionContext context, AnnotatedTypeMirror type) {
        standardizeAtm(context, null, type, /*removeErroneousExpressions=*/ false);
    }

    /**
<<<<<<< HEAD
     * Viewpont-adapt the dependent types in {@code type} as if they were written at {@code
     * localPath} and use the given context. The {@code context} should be different than the
     * context of the {@code localPath}.
     *
     * @param context context to use
     * @param localPath the expression is parsed as if it were written at this location
     * @param type the type to viewpoint-adapt; is side-effected by this method
     */
    private void viewpointAdaptToLocalPathAndContext(
            JavaExpressionContext context, TreePath localPath, AnnotatedTypeMirror type) {
        standardizeAtm(context, localPath, type, /*removeErroneousExpressions=*/ false);
    }

    /**
     * "Standardize" atm
     *
     * @param context JavaExpressionParseContext
     * @param localPath if non-null, the expression is parsed as if it were written at this location
=======
     * Parse the dependent types in {@code type} as if they were written at {@code localVarPath} and
     * viewpoint-adapt to the given context. The {@code context} should be different than the
     * context of the {@code localVarPath}.
     *
     * @param context context to use
     * @param localVarPath the expression is parsed as if it were written at this location
     * @param type the type to viewpoint-adapt; is side-effected by this method
     */
    private void parseToPathAndViewpointAdapt(
            JavaExpressionContext context, TreePath localVarPath, AnnotatedTypeMirror type) {
        standardizeAtm(context, localVarPath, type, /*removeErroneousExpressions=*/ false);
    }

    /**
     * Parse the dependent types in {@code type} as if they were written at {@code localVarPath} and
     * viewpoint-adapt to the given context.
     *
     * @param context JavaExpressionParseContext
     * @param localVarPath if non-null, the expression is parsed as if it were written at this
     *     location
>>>>>>> 7c3ffc57
     * @param type the type to "standardize"
     * @param removeErroneousExpressions if true, remove erroneous expressions rather than
     *     converting them into an explanation of why they are illegal
     */
    private void standardizeAtm(
            JavaExpressionContext context,
<<<<<<< HEAD
            TreePath localPath,
            AnnotatedTypeMirror type,
            boolean removeErroneousExpressions) {
        this.standardizeTypeAnnotator.init(context, localPath, removeErroneousExpressions);
=======
            TreePath localVarPath,
            AnnotatedTypeMirror type,
            boolean removeErroneousExpressions) {
        this.standardizeTypeAnnotator.init(context, localVarPath, removeErroneousExpressions);
>>>>>>> 7c3ffc57
        this.standardizeTypeAnnotator.visit(type);
    }

    /**
     * Standardizes a Java expression.
     *
     * @param expression a Java expression
     * @param context the context
<<<<<<< HEAD
     * @param localPath if non-null, the expression is parsed as if it were written at this location
     * @return the standardized version of the Java expression
     */
    protected String standardizeString(
            String expression, JavaExpressionContext context, @Nullable TreePath localPath) {
=======
     * @param localVarPath if non-null, the expression is parsed as if it were written at this
     *     location
     * @return the standardized version of the Java expression
     */
    protected String standardizeString(
            String expression, JavaExpressionContext context, @Nullable TreePath localVarPath) {
>>>>>>> 7c3ffc57
        if (DependentTypesError.isExpressionError(expression)) {
            return expression;
        }
        JavaExpression result;
        try {
<<<<<<< HEAD
            result = JavaExpressionParseUtil.parse(expression, context, localPath);
=======
            result = JavaExpressionParseUtil.parse(expression, context, localVarPath);
>>>>>>> 7c3ffc57
        } catch (JavaExpressionParseUtil.JavaExpressionParseException e) {
            return new DependentTypesError(expression, e).toString();
        }
        if (result == null) {
            return new DependentTypesError(expression, /*error message=*/ " ").toString();
        }
        // Replace references to compile-time constant fields by the constant itself.  (This is only
        // desirable if the name doesn't matter.  The name matters for @KeyFor and @GuardedBy, but
        // they are not relevant to primitives.)
        if (result instanceof FieldAccess && ((FieldAccess) result).isFinal()) {
            Object constant = ((FieldAccess) result).getField().getConstantValue();
            if (constant != null && !(constant instanceof String)) {
                return constant.toString();
            }
        }
        return result.toString();
    }

    /**
     * Standardizes Java expressions in an annotation. If the annotation is not a dependent type
     * annotation, returns null.
     *
     * @param context information about any receiver and arguments
<<<<<<< HEAD
     * @param localPath if non-null, the expression is parsed as if it were written at this location
=======
     * @param localVarPath if non-null, the expression is parsed as if it were written at this
     *     location
>>>>>>> 7c3ffc57
     * @param anno the annotation to be standardized
     * @param removeErroneousExpressions if true, remove erroneous expressions rather than
     *     converting them into an explanation of why they are illegal
     * @return the standardized annotation, or null if no standardization is needed
     */
    public AnnotationMirror standardizeAnnotationIfDependentType(
            JavaExpressionContext context,
<<<<<<< HEAD
            @Nullable TreePath localPath,
=======
            @Nullable TreePath localVarPath,
>>>>>>> 7c3ffc57
            AnnotationMirror anno,
            boolean removeErroneousExpressions) {
        if (!isExpressionAnno(anno)) {
            return null;
        }

        AnnotationBuilder builder =
                new AnnotationBuilder(
                        factory.getProcessingEnv(), AnnotationUtils.annotationName(anno));

        for (String value : getListOfExpressionElements(anno)) {
            List<String> expressionStrings =
                    AnnotationUtils.getElementValueArray(anno, value, String.class, true);
            List<String> standardizedStrings = new ArrayList<>();
            for (String expression : expressionStrings) {
<<<<<<< HEAD
                String standardized = standardizeString(expression, context, localPath);
=======
                String standardized = standardizeString(expression, context, localVarPath);
>>>>>>> 7c3ffc57
                if (removeErroneousExpressions
                        && DependentTypesError.isExpressionError(standardized)) {
                    // nothing to do
                } else {
                    standardizedStrings.add(standardized);
                }
            }
            builder.setValue(value, standardizedStrings);
        }
        return builder.build();
    }

    /** A scanner that standardizes Java expression strings in dependent type annotations. */
    private class StandardizeTypeAnnotator extends AnnotatedTypeScanner<Void, Void> {
        /** The context. */
        private JavaExpressionContext context;
        /** If non-null, the expression is parsed as if it were written at this location. */
<<<<<<< HEAD
        private @Nullable TreePath localPath;
=======
        private @Nullable TreePath localVarPath;
>>>>>>> 7c3ffc57

        /**
         * If true, remove erroneous expressions. If false, replace them by an explanation of why
         * they are illegal.
         */
        private boolean removeErroneousExpressions;

        /**
         * Constructs a {@code StandardizeTypeAnnotator} with all fields set to null. Call {@code
         * #init(JavaExpressionContext, TreePath, boolean, boolean)} before scanning.
         */
        private StandardizeTypeAnnotator() {
            this.context = null;
<<<<<<< HEAD
            this.localPath = null;
=======
            this.localVarPath = null;
>>>>>>> 7c3ffc57
            this.removeErroneousExpressions = false;
        }

        /**
         * Initialize the scanner to standardize with respect to the given context.
         *
         * @param context JavaExpressionContext
<<<<<<< HEAD
         * @param localPath if non-null, the expression is parsed as if it were written at this
=======
         * @param localVarPath if non-null, the expression is parsed as if it were written at this
>>>>>>> 7c3ffc57
         *     location
         * @param removeErroneousExpressions removeErroneousExpressions if true, remove erroneous
         *     expressions rather than converting them into an explanation of why they are illegal
         */
        private void init(
                JavaExpressionContext context,
<<<<<<< HEAD
                @Nullable TreePath localPath,
                boolean removeErroneousExpressions) {
            this.context = context;
            this.localPath = localPath;
=======
                @Nullable TreePath localVarPath,
                boolean removeErroneousExpressions) {
            this.context = context;
            this.localVarPath = localVarPath;
>>>>>>> 7c3ffc57
            this.removeErroneousExpressions = removeErroneousExpressions;
        }

        @Override
        public Void visitTypeVariable(AnnotatedTypeMirror.AnnotatedTypeVariable type, Void aVoid) {
            if (visitedNodes.containsKey(type)) {
                return visitedNodes.get(type);
            }
            visitedNodes.put(type, null);

            // If the type variable has a primary annotation, then it is viewpoint adapted then
            // copied to the upper and lower bounds.  Attempting to viewpoint adapt again, could
            // cause the JavaExpression parser to fail.  So, remove the primary annotations from
            // the upper and lower bound before they are recursively visited.  Then add them back.
            Set<AnnotationMirror> primarys = type.getAnnotations();
            type.getLowerBound().removeAnnotations(primarys);
            Void r = scan(type.getLowerBound(), aVoid);
            type.getLowerBound().addAnnotations(primarys);
            visitedNodes.put(type, r);

            type.getUpperBound().removeAnnotations(primarys);
            r = scanAndReduce(type.getUpperBound(), aVoid, r);
            type.getUpperBound().addAnnotations(primarys);
            visitedNodes.put(type, r);
            return r;
        }

        @Override
        protected Void scan(AnnotatedTypeMirror type, Void aVoid) {
            for (AnnotationMirror anno :
                    AnnotationUtils.createAnnotationSet(type.getAnnotations())) {
                AnnotationMirror newAnno =
                        standardizeAnnotationIfDependentType(
<<<<<<< HEAD
                                context, localPath, anno, removeErroneousExpressions);
=======
                                context, localVarPath, anno, removeErroneousExpressions);
>>>>>>> 7c3ffc57
                if (newAnno != null) {
                    // Standardized annotations are written into bytecode along with explicitly
                    // written nonstandard annotations. (This is a bug.)
                    // Remove the old annotation and add the new annotations. The new annotation for
                    // both the nonstandard annotation and the standard annotation are equal with
                    // respect to Object#equals, so only one new annotation will be added to the
                    // type.
                    type.removeAnnotation(anno);
                    type.addAnnotation(newAnno);
                }
            }
            return super.scan(type, aVoid);
        }
    }

    /**
     * Checks all Java expressions in the given annotated type to see if the expression string is an
     * error string as specified by {@link DependentTypesError#isExpressionError}. If the annotated
     * type has any errors, an expression.unparsable.type.invalid error is issued at the errorTree.
     *
     * @param atm annotated type to check for expression errors
     * @param errorTree the tree at which to report any found errors
     */
    public void checkType(AnnotatedTypeMirror atm, Tree errorTree) {
        if (!hasDependentAnnotations()) {
            return;
        }

        List<DependentTypesError> errors = expressionErrorChecker.visit(atm);
        if (errors == null || errors.isEmpty()) {
            return;
        }
        if (errorTree.getKind() == Kind.VARIABLE) {
            ModifiersTree modifiers = ((VariableTree) errorTree).getModifiers();
            errorTree = ((VariableTree) errorTree).getType();
            for (AnnotationTree annoTree : modifiers.getAnnotations()) {
                for (Class<?> annoClazz : annoToElements.keySet()) {
                    // TODO: Simple string containment seems too simplistic.  At least check for a
                    // word boundary.
                    if (annoTree.toString().contains(annoClazz.getSimpleName())) {
                        errorTree = annoTree;
                        break;
                    }
                }
            }
        }
        reportErrors(errorTree, errors);
    }

    /**
     * Report the given errors as "expression.unparsable.type.invalid".
     *
     * @param errorTree where to report the errors
     * @param errors the errors to report
     */
    protected void reportErrors(Tree errorTree, List<DependentTypesError> errors) {
        SourceChecker checker = factory.getChecker();
        for (DependentTypesError dte : errors) {
            checker.reportError(errorTree, "expression.unparsable.type.invalid", dte.format());
        }
    }

    /**
     * Returns all the Java expression elements of the annotation that are an error string as
     * specified by DependentTypesError#isExpressionError.
     *
     * @param am an annotation
     * @return the elements of {@code am} that are errors
     */
    private List<DependentTypesError> errorElements(AnnotationMirror am) {
        assert hasDependentAnnotations();

        List<DependentTypesError> errors = new ArrayList<>();

        for (String element : getListOfExpressionElements(am)) {
            List<String> value =
                    AnnotationUtils.getElementValueArray(am, element, String.class, true);
            for (String v : value) {
                if (DependentTypesError.isExpressionError(v)) {
                    errors.add(DependentTypesError.unparse(v));
                }
            }
        }
        return errors;
    }

    /**
     * Checks every Java expression element of the annotation to see if the expression is an error
     * string as specified by DependentTypesError#isExpressionError. If any expression is an error,
     * then a flowexpr.parse.error error is reported at {@code errorTree}.
     *
     * @param annotation annotation to check
     * @param errorTree location at which to issue errors
     */
    public void checkAnnotation(AnnotationMirror annotation, Tree errorTree) {
        if (!hasDependentAnnotations()) {
            return;
        }

        List<DependentTypesError> errors = errorElements(annotation);
        if (errors.isEmpty()) {
            return;
        }
        SourceChecker checker = factory.getChecker();
        String error = StringsPlume.joinLines(errors);
        checker.reportError(errorTree, "flowexpr.parse.error", error);
    }

    /**
     * Checks all Java expressions in the class declaration AnnotatedTypeMirror to see if the
     * expression string is an error string as specified by DependentTypesError#isExpressionError.
     * If the annotated type has any errors, a flowexpr.parse.error is issued. Note that this checks
     * the class declaration itself, not the body or extends/implements clauses.
     *
     * @param classTree class to check
     * @param type annotated type of the class
     */
    public void checkClass(ClassTree classTree, AnnotatedDeclaredType type) {
        if (!hasDependentAnnotations()) {
            return;
        }

        // TODO: check that invalid annotations in type variable bounds are properly
        // formatted. They are part of the type, but the output isn't nicely formatted.
        checkType(type, classTree);
    }

    /**
     * Checks all Java expressions in the method declaration AnnotatedTypeMirror to see if the
     * expression string is an error string as specified by DependentTypesError#isExpressionError.
     * If the annotated type has any errors, a flowexpr.parse.error is issued.
     *
     * @param methodDeclTree method to check
     * @param type annotated type of the method
     */
    public void checkMethod(MethodTree methodDeclTree, AnnotatedExecutableType type) {
        if (!hasDependentAnnotations()) {
            return;
        }

        // Parameters and receivers are checked by visitVariable
        // So only type parameters and return type need to be checked here.
        checkTypeVariables(methodDeclTree, type);

        // Check return type
        if (type.getReturnType().getKind() != TypeKind.VOID) {
            AnnotatedTypeMirror returnType = factory.getMethodReturnType(methodDeclTree);
            Tree treeForError =
                    TreeUtils.isConstructor(methodDeclTree)
                            ? methodDeclTree
                            : methodDeclTree.getReturnType();
            checkType(returnType, treeForError);
        }
    }

    /**
     * Checks all Java expressions in the type variables to see if the expression string is an error
     * string as specified by DependentTypesError#isExpressionError. If the annotated type has any
     * errors, a flowexpr.parse.error is issued.
     *
     * @param node a method declaration
     * @param methodType annotated type of the method
     */
    private void checkTypeVariables(MethodTree node, AnnotatedExecutableType methodType) {
        Element ele = TreeUtils.elementFromDeclaration(node);
        TypeMirror enclosingType = ElementUtils.enclosingTypeElement(ele).asType();

        JavaExpressionContext context =
                JavaExpressionContext.buildContextForMethodDeclaration(
                        node, enclosingType, factory.getChecker());
        for (int i = 0; i < methodType.getTypeVariables().size(); i++) {
            AnnotatedTypeMirror atm = methodType.getTypeVariables().get(i);
            viewpointAdaptToContext(context, atm);
            checkType(atm, node.getTypeParameters().get(i));
        }
    }

    /**
     * Returns true if {@code am} is an expression annotation, that is an annotation whose value is
     * a Java expression.
     *
     * @param am an annotation
     * @return true if {@code am} is an expression annotation
     */
    private boolean isExpressionAnno(AnnotationMirror am) {
        if (!hasDependentAnnotations()) {
            return false;
        }
        for (Class<? extends Annotation> clazz : annoToElements.keySet()) {
            if (factory.areSameByClass(am, clazz)) {
                return true;
            }
        }
        return false;
    }

    /**
     * Checks all dependent type annotations in the given annotated type to see if the expression
     * string is an error string as specified by DependentTypesError#isExpressionError. If the
     * annotated type has any errors, then a non-empty list of {@link DependentTypesError} is
     * returned.
     */
    private class ExpressionErrorChecker
            extends SimpleAnnotatedTypeScanner<List<DependentTypesError>, Void> {

        /** Create ExpressionErrorChecker. */
        private ExpressionErrorChecker() {
            super(
                    (AnnotatedTypeMirror type, Void aVoid) -> {
                        List<DependentTypesError> errors = new ArrayList<>();
                        for (AnnotationMirror am : type.getAnnotations()) {
                            if (isExpressionAnno(am)) {
                                errors.addAll(errorElements(am));
                            }
                        }
                        return errors;
                    },
                    (r1, r2) -> {
                        List<DependentTypesError> newList = new ArrayList<>(r1);
                        newList.addAll(r2);
                        return newList;
                    },
                    Collections.emptyList());
        }
    }

    /**
     * Copies annotations that might have been viewpoint adapted from the visited type (the first
     * formal parameter) to the second formal parameter.
     */
    private class ViewpointAdaptedCopier extends AnnotatedTypeComparer<Void> {
        @Override
        protected Void scan(AnnotatedTypeMirror type, AnnotatedTypeMirror p) {
            if (type == null || p == null) {
                return null;
            }
            Set<AnnotationMirror> replacement = AnnotationUtils.createAnnotationSet();
            for (Class<? extends Annotation> vpa : annoToElements.keySet()) {
                AnnotationMirror anno = type.getAnnotation(vpa);
                if (anno != null) {
                    // Only replace annotations that might have been changed.
                    replacement.add(anno);
                }
            }
            p.replaceAnnotations(replacement);
            if (type.getKind() != p.getKind()) {
                // if the underlying types don't match, then this type has be substituted for a
                // type variable, so don't recur. The primary annotation was copied because
                // if the type variable might have had a primary annotation at a use.
                // For example:
                // <T> void method(@KeyFor("a") T t) {...}
                // void use(@KeyFor("b") String s) {
                //      method(s);  // the type of the parameter should be @KeyFor("a") String
                // }
                return null;
            }
            return super.scan(type, p);
        }

        @Override
        protected Void compare(AnnotatedTypeMirror type, AnnotatedTypeMirror p) {
            if (type == null || p == null) {
                return null;
            }
            if (type.getKind() != p.getKind()) {
                throw new BugInCF("Should be the same. type: %s p: %s ", type, p);
            }
            return null;
        }

        @Override
        protected Void combineRs(Void r1, Void r2) {
            return null;
        }
    }

    /**
     * Return true if {@code atm} has any dependent type annotations. If an annotated type does not
     * have a dependent type annotation, then no standardization or viewpoint adaption is performed.
     * (This check avoids calling time intensive methods unless required.)
     *
     * @param atm a type
     * @return true if {@code atm} has any dependent type annotations
     */
    private boolean hasDependentType(AnnotatedTypeMirror atm) {
        if (atm == null) {
            return false;
        }
        if (!hasDependentAnnotations()) {
            return false;
        }
        boolean b =
                new SimpleAnnotatedTypeScanner<>(
                                (type, p) ->
                                        type.getAnnotations().stream()
                                                .anyMatch(this::isExpressionAnno),
                                Boolean::logicalOr,
                                false)
                        .visit(atm);
        return b;
    }

    /**
     * Returns the elements of the annotation that are Java expressions.
     *
     * @param am AnnotationMirror
     * @return the elements of the annotation that are Java expressions
     */
    private List<String> getListOfExpressionElements(AnnotationMirror am) {
        for (Class<? extends Annotation> clazz : annoToElements.keySet()) {
            if (factory.areSameByClass(am, clazz)) {
                return annoToElements.get(clazz);
            }
        }
        return Collections.emptyList();
    }
}<|MERGE_RESOLUTION|>--- conflicted
+++ resolved
@@ -359,11 +359,7 @@
         }
 
         TreePath path = factory.getPath(tree);
-<<<<<<< HEAD
-        viewpointAdaptToLocalPath(path, type);
-=======
         parseToPath(path, type);
->>>>>>> 7c3ffc57
     }
 
     /**
@@ -508,11 +504,7 @@
                                     lambdaTree, pathToVariableDecl, factory.getChecker());
                     // Lambdas can use local variables defined in the enclosing method, so allow
                     // identifiers to be locals in scope at the location of the lambda.
-<<<<<<< HEAD
-                    viewpointAdaptToLocalPathAndContext(
-=======
                     parseToPathAndViewpointAdapt(
->>>>>>> 7c3ffc57
                             parameterContext, pathToVariableDecl.getParentPath(), type);
                 }
                 break;
@@ -520,11 +512,7 @@
             case LOCAL_VARIABLE:
             case RESOURCE_VARIABLE:
             case EXCEPTION_PARAMETER:
-<<<<<<< HEAD
-                viewpointAdaptToLocalPath(pathToVariableDecl, type);
-=======
                 parseToPath(pathToVariableDecl, type);
->>>>>>> 7c3ffc57
                 break;
 
             case FIELD:
@@ -590,11 +578,7 @@
         if (path == null) {
             return;
         }
-<<<<<<< HEAD
-        viewpointAdaptToLocalPath(path, annotatedType);
-=======
         parseToPath(path, annotatedType);
->>>>>>> 7c3ffc57
     }
 
     /**
@@ -641,19 +625,6 @@
     }
 
     /**
-<<<<<<< HEAD
-     * Viewpont-adapt the dependent types in {@code type} as if they were written at {@code
-     * localPath}.
-     *
-     * @param localPath the expression is parsed as if it were written at this location
-     * @param type the type to viewpoint-adapt; is side-effected by this method
-     */
-    private void viewpointAdaptToLocalPath(TreePath localPath, AnnotatedTypeMirror type) {
-        Tree enclosingClass = TreePathUtil.enclosingClass(localPath);
-        TypeMirror enclosingType = TreeUtils.typeOf(enclosingClass);
-
-        JavaExpression receiver = JavaExpression.getPseudoReceiver(localPath, enclosingType);
-=======
      * Parse the dependent types in {@code type} as if they were written at {@code localVarPath}.
      *
      * @param localVarPath the expression is parsed as if it were written at this location
@@ -664,20 +635,13 @@
         TypeMirror enclosingType = TreeUtils.typeOf(enclosingClass);
 
         JavaExpression receiver = JavaExpression.getPseudoReceiver(localVarPath, enclosingType);
->>>>>>> 7c3ffc57
 
         JavaExpressionContext localContext =
                 new JavaExpressionContext(
                         receiver,
-<<<<<<< HEAD
-                        JavaExpression.getParametersOfEnclosingMethod(factory, localPath),
-                        factory.getChecker());
-        standardizeAtm(localContext, localPath, type, /*removeErroneousExpressions=*/ false);
-=======
                         JavaExpression.getParametersOfEnclosingMethod(factory, localVarPath),
                         factory.getChecker());
         standardizeAtm(localContext, localVarPath, type, /*removeErroneousExpressions=*/ false);
->>>>>>> 7c3ffc57
     }
 
     /**
@@ -691,26 +655,6 @@
     }
 
     /**
-<<<<<<< HEAD
-     * Viewpont-adapt the dependent types in {@code type} as if they were written at {@code
-     * localPath} and use the given context. The {@code context} should be different than the
-     * context of the {@code localPath}.
-     *
-     * @param context context to use
-     * @param localPath the expression is parsed as if it were written at this location
-     * @param type the type to viewpoint-adapt; is side-effected by this method
-     */
-    private void viewpointAdaptToLocalPathAndContext(
-            JavaExpressionContext context, TreePath localPath, AnnotatedTypeMirror type) {
-        standardizeAtm(context, localPath, type, /*removeErroneousExpressions=*/ false);
-    }
-
-    /**
-     * "Standardize" atm
-     *
-     * @param context JavaExpressionParseContext
-     * @param localPath if non-null, the expression is parsed as if it were written at this location
-=======
      * Parse the dependent types in {@code type} as if they were written at {@code localVarPath} and
      * viewpoint-adapt to the given context. The {@code context} should be different than the
      * context of the {@code localVarPath}.
@@ -731,24 +675,16 @@
      * @param context JavaExpressionParseContext
      * @param localVarPath if non-null, the expression is parsed as if it were written at this
      *     location
->>>>>>> 7c3ffc57
      * @param type the type to "standardize"
      * @param removeErroneousExpressions if true, remove erroneous expressions rather than
      *     converting them into an explanation of why they are illegal
      */
     private void standardizeAtm(
             JavaExpressionContext context,
-<<<<<<< HEAD
-            TreePath localPath,
-            AnnotatedTypeMirror type,
-            boolean removeErroneousExpressions) {
-        this.standardizeTypeAnnotator.init(context, localPath, removeErroneousExpressions);
-=======
             TreePath localVarPath,
             AnnotatedTypeMirror type,
             boolean removeErroneousExpressions) {
         this.standardizeTypeAnnotator.init(context, localVarPath, removeErroneousExpressions);
->>>>>>> 7c3ffc57
         this.standardizeTypeAnnotator.visit(type);
     }
 
@@ -757,30 +693,18 @@
      *
      * @param expression a Java expression
      * @param context the context
-<<<<<<< HEAD
-     * @param localPath if non-null, the expression is parsed as if it were written at this location
-     * @return the standardized version of the Java expression
-     */
-    protected String standardizeString(
-            String expression, JavaExpressionContext context, @Nullable TreePath localPath) {
-=======
      * @param localVarPath if non-null, the expression is parsed as if it were written at this
      *     location
      * @return the standardized version of the Java expression
      */
     protected String standardizeString(
             String expression, JavaExpressionContext context, @Nullable TreePath localVarPath) {
->>>>>>> 7c3ffc57
         if (DependentTypesError.isExpressionError(expression)) {
             return expression;
         }
         JavaExpression result;
         try {
-<<<<<<< HEAD
-            result = JavaExpressionParseUtil.parse(expression, context, localPath);
-=======
             result = JavaExpressionParseUtil.parse(expression, context, localVarPath);
->>>>>>> 7c3ffc57
         } catch (JavaExpressionParseUtil.JavaExpressionParseException e) {
             return new DependentTypesError(expression, e).toString();
         }
@@ -804,12 +728,8 @@
      * annotation, returns null.
      *
      * @param context information about any receiver and arguments
-<<<<<<< HEAD
-     * @param localPath if non-null, the expression is parsed as if it were written at this location
-=======
      * @param localVarPath if non-null, the expression is parsed as if it were written at this
      *     location
->>>>>>> 7c3ffc57
      * @param anno the annotation to be standardized
      * @param removeErroneousExpressions if true, remove erroneous expressions rather than
      *     converting them into an explanation of why they are illegal
@@ -817,11 +737,7 @@
      */
     public AnnotationMirror standardizeAnnotationIfDependentType(
             JavaExpressionContext context,
-<<<<<<< HEAD
-            @Nullable TreePath localPath,
-=======
             @Nullable TreePath localVarPath,
->>>>>>> 7c3ffc57
             AnnotationMirror anno,
             boolean removeErroneousExpressions) {
         if (!isExpressionAnno(anno)) {
@@ -837,11 +753,7 @@
                     AnnotationUtils.getElementValueArray(anno, value, String.class, true);
             List<String> standardizedStrings = new ArrayList<>();
             for (String expression : expressionStrings) {
-<<<<<<< HEAD
-                String standardized = standardizeString(expression, context, localPath);
-=======
                 String standardized = standardizeString(expression, context, localVarPath);
->>>>>>> 7c3ffc57
                 if (removeErroneousExpressions
                         && DependentTypesError.isExpressionError(standardized)) {
                     // nothing to do
@@ -859,11 +771,7 @@
         /** The context. */
         private JavaExpressionContext context;
         /** If non-null, the expression is parsed as if it were written at this location. */
-<<<<<<< HEAD
-        private @Nullable TreePath localPath;
-=======
         private @Nullable TreePath localVarPath;
->>>>>>> 7c3ffc57
 
         /**
          * If true, remove erroneous expressions. If false, replace them by an explanation of why
@@ -877,11 +785,7 @@
          */
         private StandardizeTypeAnnotator() {
             this.context = null;
-<<<<<<< HEAD
-            this.localPath = null;
-=======
             this.localVarPath = null;
->>>>>>> 7c3ffc57
             this.removeErroneousExpressions = false;
         }
 
@@ -889,28 +793,17 @@
          * Initialize the scanner to standardize with respect to the given context.
          *
          * @param context JavaExpressionContext
-<<<<<<< HEAD
-         * @param localPath if non-null, the expression is parsed as if it were written at this
-=======
          * @param localVarPath if non-null, the expression is parsed as if it were written at this
->>>>>>> 7c3ffc57
          *     location
          * @param removeErroneousExpressions removeErroneousExpressions if true, remove erroneous
          *     expressions rather than converting them into an explanation of why they are illegal
          */
         private void init(
                 JavaExpressionContext context,
-<<<<<<< HEAD
-                @Nullable TreePath localPath,
-                boolean removeErroneousExpressions) {
-            this.context = context;
-            this.localPath = localPath;
-=======
                 @Nullable TreePath localVarPath,
                 boolean removeErroneousExpressions) {
             this.context = context;
             this.localVarPath = localVarPath;
->>>>>>> 7c3ffc57
             this.removeErroneousExpressions = removeErroneousExpressions;
         }
 
@@ -944,11 +837,7 @@
                     AnnotationUtils.createAnnotationSet(type.getAnnotations())) {
                 AnnotationMirror newAnno =
                         standardizeAnnotationIfDependentType(
-<<<<<<< HEAD
-                                context, localPath, anno, removeErroneousExpressions);
-=======
                                 context, localVarPath, anno, removeErroneousExpressions);
->>>>>>> 7c3ffc57
                 if (newAnno != null) {
                     // Standardized annotations are written into bytecode along with explicitly
                     // written nonstandard annotations. (This is a bug.)
