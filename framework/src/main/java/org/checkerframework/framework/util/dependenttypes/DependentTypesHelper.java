package org.checkerframework.framework.util.dependenttypes;

import com.sun.source.tree.AnnotationTree;
import com.sun.source.tree.ClassTree;
import com.sun.source.tree.ExpressionTree;
import com.sun.source.tree.LambdaExpressionTree;
import com.sun.source.tree.MemberSelectTree;
import com.sun.source.tree.MethodInvocationTree;
import com.sun.source.tree.MethodTree;
import com.sun.source.tree.ModifiersTree;
import com.sun.source.tree.NewClassTree;
import com.sun.source.tree.Tree;
import com.sun.source.tree.VariableTree;
import com.sun.source.util.TreePath;
import com.sun.tools.javac.tree.JCTree;
import java.lang.annotation.Annotation;
import java.lang.reflect.Method;
import java.util.ArrayList;
import java.util.Collections;
import java.util.EnumSet;
import java.util.HashMap;
import java.util.List;
import java.util.Map;
import java.util.Set;
import java.util.function.Function;
import javax.annotation.processing.ProcessingEnvironment;
import javax.lang.model.element.AnnotationMirror;
import javax.lang.model.element.Element;
import javax.lang.model.element.ElementKind;
import javax.lang.model.element.ExecutableElement;
import javax.lang.model.element.TypeElement;
import javax.lang.model.element.VariableElement;
import javax.lang.model.type.TypeKind;
import javax.lang.model.type.TypeMirror;
import org.checkerframework.checker.nullness.qual.Nullable;
import org.checkerframework.dataflow.cfg.node.Node;
import org.checkerframework.dataflow.expression.FormalParameter;
import org.checkerframework.dataflow.expression.JavaExpression;
import org.checkerframework.dataflow.expression.JavaExpressionConverter;
import org.checkerframework.dataflow.expression.LocalVariable;
import org.checkerframework.dataflow.expression.SuperReference;
import org.checkerframework.dataflow.expression.ThisReference;
import org.checkerframework.dataflow.expression.Unknown;
import org.checkerframework.framework.source.SourceChecker;
import org.checkerframework.framework.type.AnnotatedTypeFactory;
import org.checkerframework.framework.type.AnnotatedTypeMirror;
import org.checkerframework.framework.type.AnnotatedTypeMirror.AnnotatedDeclaredType;
import org.checkerframework.framework.type.AnnotatedTypeMirror.AnnotatedExecutableType;
import org.checkerframework.framework.type.AnnotatedTypeParameterBounds;
import org.checkerframework.framework.type.treeannotator.TreeAnnotator;
import org.checkerframework.framework.type.visitor.AnnotatedTypeScanner;
import org.checkerframework.framework.type.visitor.DoubleAnnotatedTypeScanner;
import org.checkerframework.framework.type.visitor.SimpleAnnotatedTypeScanner;
import org.checkerframework.framework.util.JavaExpressionParseUtil.JavaExpressionParseException;
import org.checkerframework.framework.util.StringToJavaExpression;
import org.checkerframework.javacutil.AnnotationBuilder;
import org.checkerframework.javacutil.AnnotationMirrorSet;
import org.checkerframework.javacutil.AnnotationUtils;
import org.checkerframework.javacutil.BugInCF;
import org.checkerframework.javacutil.ElementUtils;
import org.checkerframework.javacutil.TreePathUtil;
import org.checkerframework.javacutil.TreeUtils;
import org.checkerframework.javacutil.TypesUtils;
import org.plumelib.util.CollectionsPlume;

/**
 * A class that helps checkers use qualifiers that are represented by annotations with Java
 * expression strings. This class performs the following main functions:
 *
 * <ol>
 *   <li>Converts the expression strings in an {@link AnnotationMirror} {@code am}, by creating a
 *       new annotation whose Java expression elements are the result of the conversion. See {@link
 *       #convertAnnotationMirror(StringToJavaExpression, AnnotationMirror)}, though clients do not
 *       call it (they call other methods in this class, which eventually call it). Subclasses can
 *       specialize this process by overriding methods in this class. Methods in this class always
 *       standardize Java expressions and may additionally viewpoint-adapt or delocalize
 *       expressions. Below is an explanation of each kind of conversion.
 *       <ul>
 *         <li>Standardization: the expressions in the annotations are converted such that two
 *             expression strings that are equivalent are made to be equal. For example, an instance
 *             field f may appear in an expression string as "f" or "this.f"; this class
 *             standardizes both strings to "this.f". All dependent type annotations must be
 *             standardized so that the implementation of {@link
 *             org.checkerframework.framework.type.QualifierHierarchy#isSubtypeShallow(AnnotationMirror,
 *             TypeMirror, AnnotationMirror, TypeMirror)} can assume that two expressions are
 *             equivalent if their string representations are {@code equals()}.
 *         <li>Viewpoint-adaption: converts an expression to some use site. For example, in method
 *             bodies, formal parameter references such as "#2" are converted to the name of the
 *             formal parameter. Another example, is at method call site, "this" is converted to the
 *             receiver of the method invocation.
 *         <li>Delocalization: removes all expressions with references to local variables that are
 *             not parameters and changes parameters to the "#1" syntax.
 *       </ul>
 *   <li>If any of the conversions above results in an invalid expression, this class changes
 *       invalid expression strings to an error string that includes the reason why the expression
 *       is invalid. For example, {@code @KeyFor("m")} would be changed to {@code @KeyFor("[error
 *       for expression: m error: m: identifier not found]")} if m is not a valid identifier. This
 *       allows subtyping checks to assume that if two strings are equal and not errors, they
 *       reference the same valid Java expression.
 *   <li>Checks annotated types for error strings that have been added by this class and issues an
 *       error if any are found.
 * </ol>
 *
 * <p>Steps 2 and 3 are separated so that an error is issued only once per invalid expression string
 * rather than every time the expression string is parsed. (The expression string is parsed multiple
 * times because annotated types are created multiple times.)
 */
public class DependentTypesHelper {

  /** AnnotatedTypeFactory */
  protected final AnnotatedTypeFactory factory;

  /**
   * Maps from an annotation name, the fully-qualified name of its class, to its elements that are
   * Java expressions.
   */
  private final Map<String, List<ExecutableElement>> annoToElements;

  /** This scans an annotated type and returns a list of {@link DependentTypesError}. */
  private final ExpressionErrorCollector expressionErrorCollector = new ExpressionErrorCollector();

  /**
   * A scanner that applies a function to each {@link AnnotationMirror} and replaces it in the given
   * {@code AnnotatedTypeMirror}. (This side-effects the {@code AnnotatedTypeMirror}.)
   */
  private final AnnotatedTypeReplacer annotatedTypeReplacer = new AnnotatedTypeReplacer();

  /**
   * Copies annotations that might have been viewpoint adapted from the visited type (the first
   * formal parameter of {@code ViewpointAdaptedCopier#visit}) to the second formal parameter.
   */
  private final ViewpointAdaptedCopier viewpointAdaptedCopier = new ViewpointAdaptedCopier();

  /** The type mirror for java.lang.Object. */
  protected final TypeMirror objectTM;

  /**
   * Creates a {@code DependentTypesHelper}.
   *
   * @param factory annotated type factory
   */
  public DependentTypesHelper(AnnotatedTypeFactory factory) {
    this.factory = factory;

    this.annoToElements = new HashMap<>();
    for (Class<? extends Annotation> expressionAnno : factory.getSupportedTypeQualifiers()) {
      List<ExecutableElement> elementList =
          getExpressionElements(expressionAnno, factory.getProcessingEnv());
      if (!elementList.isEmpty()) {
        annoToElements.put(expressionAnno.getCanonicalName(), elementList);
      }
    }

    this.objectTM =
        TypesUtils.typeFromClass(Object.class, factory.types, factory.getElementUtils());
  }

  /**
   * Returns true if any qualifier in the type system is a dependent type annotation.
   *
   * @return true if any qualifier in the type system is a dependent type annotation
   */
  public boolean hasDependentAnnotations() {
    return !annoToElements.isEmpty();
  }

  /**
   * Returns a list of the elements in the annotation class that should be interpreted as Java
   * expressions, namely those annotated with {@code @}{@link JavaExpression}.
   *
   * @param clazz annotation class
   * @param env processing environment for getting the ExecutableElement
   * @return a list of the elements in the annotation class that should be interpreted as Java
   *     expressions
   */
  private static List<ExecutableElement> getExpressionElements(
      Class<? extends Annotation> clazz, ProcessingEnvironment env) {
    Method[] methods = clazz.getMethods();
    if (methods == null) {
      return Collections.emptyList();
    }
    List<ExecutableElement> elements = new ArrayList<>();
    for (Method method : methods) {
      org.checkerframework.framework.qual.JavaExpression javaExpressionAnno =
          method.getAnnotation(org.checkerframework.framework.qual.JavaExpression.class);
      if (javaExpressionAnno != null) {
        elements.add(TreeUtils.getMethod(clazz, method.getName(), method.getParameterCount(), env));
      }
    }
    return elements;
  }

  /**
   * Returns the elements of the annotation that are Java expressions.
   *
   * @param am an annotation
   * @return the elements of the annotation that are Java expressions
   */
  private List<ExecutableElement> getListOfExpressionElements(AnnotationMirror am) {
    return annoToElements.getOrDefault(AnnotationUtils.annotationName(am), Collections.emptyList());
  }

  /**
   * Creates a TreeAnnotator that viewpoint-adapts dependent type annotations.
   *
   * @return a new TreeAnnotator that viewpoint-adapts dependent type annotations
   */
  public TreeAnnotator createDependentTypesTreeAnnotator() {
    assert hasDependentAnnotations();
    return new DependentTypesTreeAnnotator(factory, this);
  }

  ///
  /// Methods that convert annotations
  ///

  /** If true, log information about where lambdas are created. */
  // This variable is only set here; edit the source code to modify it.
  private static final boolean debugStringToJavaExpression = false;

  /**
   * Viewpoint-adapts the dependent type annotations on the bounds of the type parameters of the
   * declaration of {@code typeUse} to {@code typeUse}.
   *
   * @param bounds annotated types of the bounds of the type parameters; its elements are
   *     side-effected by this method (but the list itself is not side-effected)
   * @param typeUse a use of a type with type parameter bounds {@code bounds}
   */
  public void atParameterizedTypeUse(
      List<AnnotatedTypeParameterBounds> bounds, TypeElement typeUse) {
    if (!hasDependentAnnotations()) {
      return;
    }

    StringToJavaExpression stringToJavaExpr =
        stringExpr -> StringToJavaExpression.atTypeDecl(stringExpr, typeUse, factory.getChecker());
    if (debugStringToJavaExpression) {
      System.out.printf(
          "atParameterizedTypeUse(%s, %s) created %s%n", bounds, typeUse, stringToJavaExpr);
    }
    for (AnnotatedTypeParameterBounds bound : bounds) {
      convertAnnotatedTypeMirror(stringToJavaExpr, bound.getUpperBound());
      convertAnnotatedTypeMirror(stringToJavaExpr, bound.getLowerBound());
    }
  }

  /**
   * Viewpoint-adapts the dependent type annotations in the methodType to the methodInvocationTree.
   *
   * <p>{@code methodType} has been viewpoint-adapted to the call site, except for any dependent
   * type annotations. This method viewpoint-adapts the dependent type annotations.
   *
   * @param methodType type of the method invocation; is side-effected by this method
   * @param methodInvocationTree use of the method
   */
  public void atMethodInvocation(
      AnnotatedExecutableType methodType, MethodInvocationTree methodInvocationTree) {
    if (!hasDependentAnnotations()) {
      return;
    }
    atInvocation(methodType, methodInvocationTree);
  }

  /**
   * Viewpoint-adapts the dependent type annotations in the constructorType to the newClassTree.
   *
   * <p>{@code constructorType} has been viewpoint-adapted to the call site, except for any
   * dependent type annotations. This method viewpoint-adapts the dependent type annotations.
   *
   * @param constructorType type of the constructor invocation; is side-effected by this method
   * @param newClassTree invocation of the constructor
   */
  public void atConstructorInvocation(
      AnnotatedExecutableType constructorType, NewClassTree newClassTree) {
    if (!hasDependentAnnotations()) {
      return;
    }
    atInvocation(constructorType, newClassTree);
  }

  /**
   * Viewpoint-adapts dependent type annotations in a method or constructor type.
   *
   * <p>{@code methodType} has been viewpoint-adapted to the call site, except for any dependent
   * type annotations. (For example, type variables have been substituted and polymorphic qualifiers
   * have been resolved.) This method viewpoint-adapts the dependent type annotations.
   *
   * @param methodType type of the method or constructor invocation; is side-effected by this method
   * @param tree invocation of the method or constructor
   */
  private void atInvocation(AnnotatedExecutableType methodType, ExpressionTree tree) {
    assert hasDependentAnnotations();
    Element methodElt = TreeUtils.elementFromUse(tree);
    // Because methodType is the type post type variable substitution, it has annotations from
    // both the method declaration and the type arguments at the use of the method. Annotations
    // from type arguments must not be viewpoint-adapted to the call site. For example:
    //   Map<String, String> map = ...;
    //   List<@KeyFor("this.map") String> list = ...;
    //   list.get(0)
    //
    // methodType is @KeyFor("this.map") String get(int)
    // "this.map" must not be viewpoint-adapted to the invocation because it is not from
    // the method declaration, but added during type variable substitution.
    //
    // So this implementation gets the declared type of the method, declaredMethodType,
    // viewpoint-adapts all dependent type annotations in declaredMethodType to the call site,
    // and then copies the viewpoint-adapted annotations from methodType except for types that
    // are replaced by type variable substitution. (Those annotations are viewpoint-adapted
    // before type variable substitution.)

    // The annotations on `declaredMethodType` will be copied to `methodType`.
    AnnotatedExecutableType declaredMethodType =
        (AnnotatedExecutableType) factory.getAnnotatedType(methodElt);
    if (!hasDependentType(declaredMethodType)) {
      return;
    }

    StringToJavaExpression stringToJavaExpr;
    if (tree instanceof MethodInvocationTree) {
      stringToJavaExpr =
          stringExpr ->
              StringToJavaExpression.atMethodInvocation(
                  stringExpr, (MethodInvocationTree) tree, factory.getChecker());
      if (debugStringToJavaExpression) {
        System.out.printf(
            "atInvocation(%s, %s) 1 created %s%n",
            methodType, TreeUtils.toStringTruncated(tree, 65), stringToJavaExpr);
      }
    } else if (tree instanceof NewClassTree) {
      stringToJavaExpr =
          stringExpr ->
              StringToJavaExpression.atConstructorInvocation(
                  stringExpr, (NewClassTree) tree, factory.getChecker());
      if (debugStringToJavaExpression) {
        System.out.printf(
            "atInvocation(%s, %s) 2 created %s%n",
            methodType, TreeUtils.toStringTruncated(tree, 65), stringToJavaExpr);
      }
    } else {
      throw new BugInCF("Unexpected tree: %s kind: %s", tree, tree.getKind());
    }
    convertAnnotatedTypeMirror(stringToJavaExpr, declaredMethodType);
    this.viewpointAdaptedCopier.visit(declaredMethodType, methodType);
  }

  /**
   * Viewpoint-adapts the Java expressions in annotations written on a field declaration to the use
   * at {@code fieldAccess}.
   *
   * @param type its type; is side-effected by this method
   * @param fieldAccess a field access
   */
  public void atFieldAccess(AnnotatedTypeMirror type, MemberSelectTree fieldAccess) {
    if (!hasDependentType(type)) {
      return;
    }

    StringToJavaExpression stringToJavaExpr =
        stringExpr ->
            StringToJavaExpression.atFieldAccess(stringExpr, fieldAccess, factory.getChecker());
    if (debugStringToJavaExpression) {
      System.out.printf(
          "atFieldAccess(%s, %s) created %s%n",
          type, TreeUtils.toStringTruncated(fieldAccess, 65), stringToJavaExpr);
    }
    convertAnnotatedTypeMirror(stringToJavaExpr, type);
  }

  /**
   * Viewpoint-adapts the Java expressions in annotations written on the signature of the method
   * declaration (for example, a return type) to the body of the method. This means the parameter
   * syntax, e.g. "#2", is converted to the names of the parameter.
   *
   * @param atm a type at the method signature; is side-effected by this method
   * @param methodDeclTree a method declaration
   */
  public void atMethodBody(AnnotatedTypeMirror atm, MethodTree methodDeclTree) {
    if (!hasDependentType(atm)) {
      return;
    }

    StringToJavaExpression stringToJavaExpr =
        stringExpr ->
            StringToJavaExpression.atMethodBody(stringExpr, methodDeclTree, factory.getChecker());
    if (debugStringToJavaExpression) {
      System.out.printf(
          "atMethodBody(%s, %s) 1 created %s%n",
          atm, TreeUtils.toStringTruncated(methodDeclTree, 65), stringToJavaExpr);
    }
    convertAnnotatedTypeMirror(stringToJavaExpr, atm);
  }

  /**
   * Standardizes the Java expressions in annotations to a type declaration.
   *
   * @param type the type of the type declaration; is side-effected by this method
   * @param typeElt the element of the type declaration
   */
  public void atTypeDecl(AnnotatedTypeMirror type, TypeElement typeElt) {
    if (!hasDependentType(type)) {
      return;
    }

    StringToJavaExpression stringToJavaExpr =
        stringExpr -> StringToJavaExpression.atTypeDecl(stringExpr, typeElt, factory.getChecker());
    if (debugStringToJavaExpression) {
      System.out.printf("atTypeDecl(%s, %s) created %s%n", type, typeElt, stringToJavaExpr);
    }
    convertAnnotatedTypeMirror(stringToJavaExpr, type);
  }

  /** A set containing {@link Tree.Kind#METHOD} and {@link Tree.Kind#LAMBDA_EXPRESSION}. */
  private static final Set<Tree.Kind> METHOD_OR_LAMBDA =
      EnumSet.of(Tree.Kind.METHOD, Tree.Kind.LAMBDA_EXPRESSION);

  /**
   * Standardize the Java expressions in annotations in a variable declaration. Converts the
   * parameter syntax, e.g "#1", to the parameter name.
   *
   * @param type the type of the variable declaration; is side-effected by this method
   * @param declarationTree the variable declaration
   * @param variableElt the element of the variable declaration
   */
  public void atVariableDeclaration(
      AnnotatedTypeMirror type, Tree declarationTree, VariableElement variableElt) {
    if (!hasDependentType(type)) {
      return;
    }

    TreePath pathToVariableDecl = factory.getPath(declarationTree);
    if (pathToVariableDecl == null) {
      // If this is a synthetic created by dataflow, the path will be null.
      return;
    }
    ElementKind variableKind = variableElt.getKind();
    if (ElementUtils.isBindingVariable(variableElt)) {
      // Treat binding variables the same as local variables.
      variableKind = ElementKind.LOCAL_VARIABLE;
    }
    switch (variableKind) {
      case PARAMETER:
        TreePath pathTillEnclTree =
            TreePathUtil.pathTillOfKind(pathToVariableDecl, METHOD_OR_LAMBDA);
        if (pathTillEnclTree == null) {
          throw new BugInCF("no enclosing method or lambda found for " + variableElt);
        }
        Tree enclTree = pathTillEnclTree.getLeaf();

        if (enclTree.getKind() == Tree.Kind.METHOD) {
          MethodTree methodDeclTree = (MethodTree) enclTree;
          StringToJavaExpression stringToJavaExpr =
              stringExpr ->
                  StringToJavaExpression.atMethodBody(
                      stringExpr, methodDeclTree, factory.getChecker());
          if (debugStringToJavaExpression) {
            System.out.printf(
                "atVariableDeclaration(%s, %s, %s) 1 created %s%n",
                type,
                TreeUtils.toStringTruncated(declarationTree, 65),
                variableElt,
                stringToJavaExpr);
          }
          convertAnnotatedTypeMirror(stringToJavaExpr, type);
        } else {
          // Lambdas can use local variables defined in the enclosing method, so allow
          // identifiers to be locals in scope at the location of the lambda.
          StringToJavaExpression stringToJavaExpr =
              stringExpr ->
                  StringToJavaExpression.atLambdaParameter(
                      stringExpr,
                      (LambdaExpressionTree) enclTree,
                      pathToVariableDecl.getParentPath(),
                      factory.getChecker());
          if (debugStringToJavaExpression) {
            System.out.printf(
                "atVariableDeclaration(%s, %s, %s) 2 created %s%n",
                type,
                TreeUtils.toStringTruncated(declarationTree, 65),
                variableElt,
                stringToJavaExpr);
          }
          convertAnnotatedTypeMirror(stringToJavaExpr, type);
        }
        break;

      case LOCAL_VARIABLE:
      case RESOURCE_VARIABLE:
      case EXCEPTION_PARAMETER:
        StringToJavaExpression stringToJavaExprVar =
            stringExpr ->
                StringToJavaExpression.atPath(stringExpr, pathToVariableDecl, factory.getChecker());
        if (debugStringToJavaExpression) {
          System.out.printf(
              "atVariableDeclaration(%s, %s, %s) 3 created %s%n",
              type,
              TreeUtils.toStringTruncated(declarationTree, 65),
              variableElt,
              stringToJavaExprVar);
        }
        convertAnnotatedTypeMirror(stringToJavaExprVar, type);
        break;

      case FIELD:
      case ENUM_CONSTANT:
        StringToJavaExpression stringToJavaExprField =
            stringExpr ->
                StringToJavaExpression.atFieldDecl(stringExpr, variableElt, factory.getChecker());
        if (debugStringToJavaExpression) {
          System.out.printf(
              "atVariableDeclaration(%s, %s, %s) 4 created %s%n",
              type,
              TreeUtils.toStringTruncated(declarationTree, 65),
              variableElt,
              stringToJavaExprField);
        }
        convertAnnotatedTypeMirror(stringToJavaExprField, type);
        break;

      default:
        throw new BugInCF(
            "unexpected element kind " + variableElt.getKind() + " for " + variableElt);
    }
  }

  /**
   * Standardize the Java expressions in annotations in written in the {@code expressionTree}. Also,
   * converts the parameter syntax, e.g. "#1", to the parameter name.
   *
   * <p>{@code expressionTree} must be an expressions which can contain explicitly written
   * annotations, namely a {@link NewClassTree}, {@link com.sun.source.tree.NewArrayTree}, or {@link
   * com.sun.source.tree.TypeCastTree}. For example, this method standardizes the {@code KeyFor}
   * annotation in {@code (@KeyFor("map") String) key }.
   *
   * @param annotatedType its type; is side-effected by this method
   * @param expressionTree a {@link NewClassTree}, {@link com.sun.source.tree.NewArrayTree}, or
   *     {@link com.sun.source.tree.TypeCastTree}
   */
  public void atExpression(AnnotatedTypeMirror annotatedType, ExpressionTree expressionTree) {
    if (!hasDependentType(annotatedType)) {
      return;
    }

    TreePath path = factory.getPath(expressionTree);
    if (path == null) {
      return;
    }
    StringToJavaExpression stringToJavaExpr =
        stringExpr -> StringToJavaExpression.atPath(stringExpr, path, factory.getChecker());
    if (debugStringToJavaExpression) {
      System.out.printf(
          "atExpression(%s, %s) created %s%n",
          annotatedType, TreeUtils.toStringTruncated(expressionTree, 65), stringToJavaExpr);
    }
    convertAnnotatedTypeMirror(stringToJavaExpr, annotatedType);
  }

  /**
   * Standardize the Java expressions in annotations in a type. Converts the parameter syntax, e.g.
   * "#2", to the parameter name.
   *
   * @param type the type to standardize; is side-effected by this method
   * @param elt the element whose type is {@code type}
   */
  public void atLocalVariable(AnnotatedTypeMirror type, Element elt) {
    if (!hasDependentType(type)) {
      return;
    }

    switch (elt.getKind()) {
      case PARAMETER:
      case LOCAL_VARIABLE:
      case RESOURCE_VARIABLE:
      case EXCEPTION_PARAMETER:
        Tree declarationTree = factory.declarationFromElement(elt);
        if (declarationTree == null) {
          if (elt.getKind() == ElementKind.PARAMETER) {
            // The tree might be null when
            // org.checkerframework.framework.flow.CFAbstractTransfer.getValueFromFactory() gets the
            // assignment context for a pseudo assignment of an argument to a method
            // parameter.
            return;
          }
          throw new BugInCF(this.getClass() + ": tree not found");
        } else if (TreeUtils.typeOf(declarationTree) == null) {
          // org.checkerframework.framework.flow.CFAbstractTransfer.getValueFromFactory()
          // gets the assignment context for a pseudo assignment of an argument to a
          // method parameter.
          return;
        }

        atVariableDeclaration(type, declarationTree, (VariableElement) elt);
        return;

      default:
        // It's not a local variable (it might be METHOD, CONSTRUCTOR, CLASS, or INTERFACE,
        // for example), so there is nothing to do.
        break;
    }
  }

  /** Thrown when a non-parameter local variable is found. */
  @SuppressWarnings("serial")
<<<<<<< HEAD
  private static class FoundLocalVarException extends RuntimeException {}
=======
  private static class FoundLocalVarException extends RuntimeException {
    /** Creates a FoundLocalVarException. */
    public FoundLocalVarException() {}
  }
>>>>>>> a4a42329

  /**
   * Viewpoint-adapt all dependent type annotations to the method declaration, {@code
   * methodDeclTree}. This method changes occurrences of formal parameter names to the "#2" syntax,
   * and it removes expressions that contain other local variables.
   *
   * <p>If a Java expression in {@code atm} references local variables (other than formal
   * parameters), the expression is removed from the annotation. This could result in dependent type
   * annotations with empty lists of expressions. If this is a problem, a subclass can override
   * {@link #buildAnnotation(AnnotationMirror, Map)} to do something besides creating an annotation
   * with a empty list.
   *
   * @param atm type to viewpoint-adapt; is side-effected by this method
   * @param methodDeclTree the method declaration to which the annotations are viewpoint-adapted
   */
  public void delocalize(AnnotatedTypeMirror atm, MethodTree methodDeclTree) {
    if (!hasDependentType(atm)) {
      return;
    }

    TreePath pathToMethodDecl = factory.getPath(methodDeclTree);
    ExecutableElement methodElement = TreeUtils.elementFromDeclaration(methodDeclTree);
    List<FormalParameter> parameters = JavaExpression.getFormalParameters(methodElement);
    List<JavaExpression> paramsAsLocals =
        JavaExpression.getParametersAsLocalVariables(methodElement);

    StringToJavaExpression stringToJavaExpr =
        expression -> {
          JavaExpression javaExpr;
          try {
            javaExpr =
                StringToJavaExpression.atPath(expression, pathToMethodDecl, factory.getChecker());
          } catch (JavaExpressionParseException ex) {
            return null;
          }
          JavaExpressionConverter jec =
              new JavaExpressionConverter() {
                @Override
                protected JavaExpression visitLocalVariable(
                    LocalVariable localVarExpr, Void unused) {
                  int index = paramsAsLocals.indexOf(localVarExpr);
                  if (index == -1) {
                    throw new FoundLocalVarException();
                  }
                  return parameters.get(index);
                }
              };
          try {
            return jec.convert(javaExpr);
          } catch (FoundLocalVarException ex) {
            return null;
          }
        };
    if (debugStringToJavaExpression) {
      System.out.printf(
          "delocalize(%s, %s) created %s%n",
          atm, TreeUtils.toStringTruncated(methodDeclTree, 65), stringToJavaExpr);
    }
    convertAnnotatedTypeMirror(stringToJavaExpr, atm);
  }

  /**
   * Delocalizes dependent type annotations in {@code atm} so that they can be placed on the
   * declaration of the given method or constructor being invoked. Used by whole program inference
   * to infer dependent types for method/constructor parameters based on the actual arguments used
   * at call sites.
   *
   * @param atm the annotated type mirror to delocalize
   * @param invocationTree the method or constructor invocation
   * @param arguments the actual arguments to the method or constructor
   * @param receiver the actual receiver, if there was one; null if not
   * @param methodElt the declaration of the method or constructor being invoked
   */
  public void delocalizeAtCallsite(
      AnnotatedTypeMirror atm,
      Tree invocationTree,
      List<Node> arguments,
      @Nullable Node receiver,
      ExecutableElement methodElt) {

    // TODO: this method should also take the receiver parameter, if there was one at the
    // callsite, as an argument. Before it does, WPI needs to infer receiver types from
    // callsites.

    if (!hasDependentType(atm)) {
      return;
    }

    // For use in stringToJavaExpr below, to avoid re-computation. Especially
    // important for the TreePath, which is expensive to compute.
    List<JavaExpression> argsAsExprs = CollectionsPlume.mapList(LocalVariable::fromNode, arguments);
    JavaExpression receiverAsExpr = receiver == null ? null : LocalVariable.fromNode(receiver);
    TreePath path = factory.getPath(invocationTree);

    StringToJavaExpression stringToJavaExpr =
        stringExpr -> {
          JavaExpression expr =
              StringToJavaExpression.atPath(stringExpr, path, factory.getChecker());
          JavaExpressionConverter jec =
              new JavaExpressionConverter() {
                @Override
                public JavaExpression convert(JavaExpression javaExpr) {
                  // if javaExpr is an argument to the method,
                  // then return formal parameter expression.
                  int index = argsAsExprs.indexOf(javaExpr);
                  if (index != -1) {
                    return FormalParameter.getFormalParameters(methodElt).get(index);
                  }
                  if (javaExpr.equals(receiverAsExpr)) {
                    return new ThisReference(ElementUtils.enclosingTypeElement(methodElt).asType());
                  }
                  return super.convert(javaExpr);
                }

                // Local variables and this references at the call site that do not
                // correspond to any parameter need to be removed from the dependent
                // type annotation, which returning null from these methods
                // accomplishes.
                @Override
                public JavaExpression visitLocalVariable(LocalVariable local, Void unused) {
                  throw new FoundLocalVarException();
                }

                @Override
                public JavaExpression visitThisReference(ThisReference thisRef, Void unused) {
                  throw new FoundLocalVarException();
<<<<<<< HEAD
                }

                @Override
                protected JavaExpression visitSuperReference(
                    SuperReference superExpr, Void unused) {
                  throw new FoundLocalVarException();
=======
>>>>>>> a4a42329
                }
              };

          try {
            return jec.convert(expr);
          } catch (FoundLocalVarException ex) {
            return null;
          }
        };

    convertAnnotatedTypeMirror(stringToJavaExpr, atm);
  }

  /**
   * Calls {@link #convertAnnotationMirror(StringToJavaExpression, AnnotationMirror)} on each
   * annotation mirror on type with {@code stringToJavaExpr}. And replaces the annotation with the
   * one created by {@code convertAnnotationMirror}, if it's not null. If it is null, the original
   * annotation is used. See {@link #convertAnnotationMirror(StringToJavaExpression,
   * AnnotationMirror)} for more details.
   *
   * @param stringToJavaExpr function to convert a string to a {@link JavaExpression}
   * @param type the type that is side-effected by this method
   */
  protected void convertAnnotatedTypeMirror(
      StringToJavaExpression stringToJavaExpr, AnnotatedTypeMirror type) {
    this.annotatedTypeReplacer.visit(type, anno -> convertAnnotationMirror(stringToJavaExpr, anno));
  }

  /**
   * Given an annotation {@code anno}, this method builds a new annotation with the Java expressions
   * transformed according to {@code stringToJavaExpr}. If {@code anno} is not a dependent type
   * annotation, {@code null} is returned.
   *
   * <p>If {@code stringToJavaExpr} returns {@code null}, then that expression is removed from the
   * returned annotation.
   *
   * <p>Instead of overriding this method, subclasses can override the following methods to change
   * the behavior of this class:
   *
   * <ul>
   *   <li>{@link #shouldPassThroughExpression(String)}: to control which expressions are skipped.
   *       If this method returns true, then the expression string is not parsed and is included in
   *       the new annotation unchanged.
   *   <li>{@link #transform(JavaExpression)}: make changes to the JavaExpression produced by {@code
   *       stringToJavaExpr}.
   *   <li>{@link #buildAnnotation(AnnotationMirror, Map)}: to change the annotation returned by
   *       this method.
   * </ul>
   *
   * @param stringToJavaExpr function that converts strings to {@code JavaExpression}s
   * @param anno annotation mirror
   * @return an annotation created by applying {@code stringToJavaExpr} to all expression strings in
   *     {@code anno}, or null if there would be no effect
   */
  public @Nullable AnnotationMirror convertAnnotationMirror(
      StringToJavaExpression stringToJavaExpr, AnnotationMirror anno) {
    if (!isExpressionAnno(anno)) {
      return null;
    }

    Map<ExecutableElement, List<JavaExpression>> newElements = new HashMap<>();
    for (ExecutableElement element : getListOfExpressionElements(anno)) {
      List<String> expressionStrings =
          AnnotationUtils.getElementValueArray(
              anno, element, String.class, Collections.emptyList());
      List<JavaExpression> javaExprs = new ArrayList<>(expressionStrings.size());
      newElements.put(element, javaExprs);
      for (String expression : expressionStrings) {
        JavaExpression result;
        if (shouldPassThroughExpression(expression)) {
          result = new PassThroughExpression(objectTM, expression);
        } else {
          try {
            result = stringToJavaExpr.toJavaExpression(expression);
          } catch (JavaExpressionParseException e) {
            result = createError(expression, e);
          }
        }

        if (result != null) {
          result = transform(result);
          javaExprs.add(result);
        }
      }
    }
    return buildAnnotation(anno, newElements);
  }

  /**
   * This method is for subclasses to override to change JavaExpressions in some way before they are
   * inserted into new annotations. This method is called after parsing and viewpoint-adaptation
   * have occurred. {@code javaExpr} may be a {@link DependentTypesHelper.PassThroughExpression}.
   *
   * <p>If {@code null} is returned then the expression is not added to the new annotation.
   *
   * <p>The default implementation returns the argument, but subclasses may override it.
   *
   * @param javaExpr a JavaExpression
   * @return a transformed JavaExpression or {@code null} if no transformation exists
   */
  protected @Nullable JavaExpression transform(JavaExpression javaExpr) {
    return javaExpr;
  }

  /**
   * Whether or not {@code expression} should be passed to the new annotation unchanged. If this
   * method returns true, the {@code expression} is not parsed.
   *
   * <p>The default implementation returns true if the {@code expression} is an expression error
   * according to {@link DependentTypesError#isExpressionError(String)}. Subclasses may override
   * this method to add additional logic.
   *
   * @param expression an expression string in a dependent types annotation
   * @return whether or not {@code expression} should be passed through unchanged to the new
   *     annotation
   */
  protected boolean shouldPassThroughExpression(String expression) {
    return DependentTypesError.isExpressionError(expression);
  }

  /**
   * Create a new annotation of the same type as {@code originalAnno} using the provided {@code
   * elementMap}.
   *
   * @param originalAnno the annotation passed to {@link
   *     #convertAnnotationMirror(StringToJavaExpression, AnnotationMirror)} (this method is a
   *     helper method for {@link #convertAnnotationMirror(StringToJavaExpression,
   *     AnnotationMirror)})
   * @param elementMap a mapping from element of {@code originalAnno} to {@code JavaExpression}s
   * @return an annotation created from {@code elementMap}
   */
  protected AnnotationMirror buildAnnotation(
      AnnotationMirror originalAnno, Map<ExecutableElement, List<JavaExpression>> elementMap) {
    AnnotationBuilder builder =
        new AnnotationBuilder(
            factory.getProcessingEnv(), AnnotationUtils.annotationName(originalAnno));
    builder.copyElementValuesFromAnnotation(originalAnno, elementMap.keySet());
    for (Map.Entry<ExecutableElement, List<JavaExpression>> entry : elementMap.entrySet()) {
      List<String> strings = CollectionsPlume.mapList(JavaExpression::toString, entry.getValue());
      builder.setValue(entry.getKey(), strings);
    }
    return builder.build();
  }

  /**
   * A {@link JavaExpression} that does not represent a {@link JavaExpression}, but rather allows an
   * expression string to be converted to a JavaExpression and then to a string without parsing.
   */
  static class PassThroughExpression extends Unknown {
    /** Some string. */
    public final String string;

    /**
     * Creates a PassThroughExpression.
     *
     * @param type some type
     * @param string the string to convert to a JavaExpression
     */
    public PassThroughExpression(TypeMirror type, String string) {
      super(type);
      this.string = string;
    }

    @Override
    public String toString() {
      return string;
    }
  }

  /**
   * Creates a {@link JavaExpression} representing the exception thrown when parsing {@code
   * expression}.
   *
   * @param expression an expression that caused {@code e} when parsed
   * @param e the exception thrown when parsing {@code expression}
   * @return a Java expression
   */
  protected PassThroughExpression createError(String expression, JavaExpressionParseException e) {
    return new PassThroughExpression(objectTM, new DependentTypesError(expression, e).toString());
  }

  /**
   * Creates a {@link JavaExpression} representing the error caused when parsing {@code expression}
   *
   * @param expression an expression that caused {@code error} when parsed
   * @param error the error message caused by {@code expression}
   * @return a Java expression
   */
  protected PassThroughExpression createError(String expression, String error) {
    return new PassThroughExpression(
        objectTM, new DependentTypesError(expression, error).toString());
  }

  /**
   * Applies the passed function to each annotation in the given {@link AnnotatedTypeMirror}. If the
   * function returns a non-null annotation, then the original annotation is replaced with the
   * result. If the function returns null, the original annotation is retained.
   */
  private static class AnnotatedTypeReplacer
      extends AnnotatedTypeScanner<Void, Function<AnnotationMirror, AnnotationMirror>> {

    @Override
    public Void visitTypeVariable(
        AnnotatedTypeMirror.AnnotatedTypeVariable type,
        Function<AnnotationMirror, AnnotationMirror> func) {
      if (visitedNodes.containsKey(type)) {
        return visitedNodes.get(type);
      }
      visitedNodes.put(type, null);

      // If the type variable has a primary annotation, then it is viewpoint-adapted before
      // this method is called.  The viewpoint-adapted primary annotation was already copied
      // to the upper and lower bounds.  These annotations cannot be viewpoint-adapted again,
      // so remove them, viewpoint-adapt any other annotations in the bound, and then add them
      // back.
      AnnotationMirrorSet primarys = type.getPrimaryAnnotations();
      type.getLowerBound().removePrimaryAnnotations(primarys);
      Void r = scan(type.getLowerBound(), func);
      type.getLowerBound().addAnnotations(primarys);
      visitedNodes.put(type, r);

      type.getUpperBound().removePrimaryAnnotations(primarys);
      r = scanAndReduce(type.getUpperBound(), func, r);
      type.getUpperBound().addAnnotations(primarys);
      visitedNodes.put(type, r);
      return r;
    }

    @Override
    protected Void scan(
        AnnotatedTypeMirror type, Function<AnnotationMirror, AnnotationMirror> func) {
      if (visitedNodes.containsKey(type)) {
        return null;
      }
      for (AnnotationMirror anno : new AnnotationMirrorSet(type.getPrimaryAnnotations())) {
        AnnotationMirror newAnno = func.apply(anno);
        if (newAnno != null) {
          // This code must remove and then add, rather than call `replace`, because a
          // type may have multiple annotations with the same class, but different
          // elements.  (This is a bug; see
          // https://github.com/typetools/checker-framework/issues/4451 .)
          // AnnotatedTypeMirror#replace only removes one annotation that is in the same
          // hierarchy as the passed argument.
          type.removePrimaryAnnotation(anno);
          type.addAnnotation(newAnno);
        }
      }
      return super.scan(type, func);
    }
  }

  ///
  /// Methods that check and report errors
  ///

  /**
   * Reports an expression.unparsable error for each Java expression in the given type that is an
   * expression error string.
   *
   * @param atm annotated type to check for expression errors
   * @param errorTree the tree at which to report any found errors
   */
  public void checkTypeForErrorExpressions(AnnotatedTypeMirror atm, Tree errorTree) {
    if (!hasDependentAnnotations()) {
      return;
    }

    List<DependentTypesError> errors = expressionErrorCollector.visit(atm);
    if (errors.isEmpty()) {
      return;
    }

    // Report the error at the type rather than at the variable.
    if (errorTree.getKind() == Tree.Kind.VARIABLE) {
      Tree typeTree = ((VariableTree) errorTree).getType();
      // Don't report the error at the type if the type is not present in source code.
      if (((JCTree) typeTree).getPreferredPosition() != -1) {
        ModifiersTree modifiers = ((VariableTree) errorTree).getModifiers();
        errorTree = typeTree;
        for (AnnotationTree annoTree : modifiers.getAnnotations()) {
          String annoString = annoTree.toString();
          for (String annoName : annoToElements.keySet()) {
            // TODO: Simple string containment seems too simplistic.  At least check for
            // a word boundary.
            if (annoString.contains(annoName)) {
              errorTree = annoTree;
              break;
            }
          }
        }
      }
    }
    reportErrors(errorTree, errors);
  }

  /**
   * Report the given errors as "expression.unparsable".
   *
   * @param errorTree where to report the errors
   * @param errors the errors to report
   */
  protected void reportErrors(Tree errorTree, List<DependentTypesError> errors) {
    SourceChecker checker = factory.getChecker();
    for (DependentTypesError dte : errors) {
      checker.reportError(errorTree, "expression.unparsable", dte.format());
    }
  }

  /**
   * Returns a list of {@link DependentTypesError}s for all the Java expression elements of the
   * annotation that are an error string as specified by DependentTypesError#isExpressionError.
   *
   * @param am an annotation
   * @return a list of {@link DependentTypesError}s for the error strings in the given annotation
   */
  private List<DependentTypesError> errorElements(AnnotationMirror am) {
    assert hasDependentAnnotations();

    List<DependentTypesError> errors = new ArrayList<>();

    for (ExecutableElement element : getListOfExpressionElements(am)) {
      // It's always an array, not a single value, because @JavaExpression may only be written
      // on an annotation element of type String[].
      List<String> value =
          AnnotationUtils.getElementValueArray(am, element, String.class, Collections.emptyList());
      for (String v : value) {
        if (DependentTypesError.isExpressionError(v)) {
          errors.add(DependentTypesError.unparse(v));
        }
      }
    }
    return errors;
  }

  /**
   * Reports a flowexpr.parse.error error for each Java expression in the given annotation that is
   * an expression error string.
   *
   * @param annotation annotation to check
   * @param errorTree location at which to issue errors
   */
  public void checkAnnotationForErrorExpressions(AnnotationMirror annotation, Tree errorTree) {
    if (!hasDependentAnnotations()) {
      return;
    }

    List<DependentTypesError> errors = errorElements(annotation);
    if (errors.isEmpty()) {
      return;
    }
    SourceChecker checker = factory.getChecker();
    for (DependentTypesError error : errors) {
      checker.reportError(errorTree, "flowexpr.parse.error", error);
    }
  }

  /**
   * Reports an expression.unparsable error for each Java expression in the given class declaration
   * AnnotatedTypeMirror that is an expression error string. Note that this reports errors in the
   * class declaration itself, not the body or extends/implements clauses.
   *
   * @param classTree class to check
   * @param type annotated type of the class
   */
  public void checkClassForErrorExpressions(ClassTree classTree, AnnotatedDeclaredType type) {
    if (!hasDependentAnnotations()) {
      return;
    }

    // TODO: check that invalid annotations in type variable bounds are properly
    // formatted. They are part of the type, but the output isn't nicely formatted.
    checkTypeForErrorExpressions(type, classTree);
  }

  /**
   * Reports an expression.unparsable error for each Java expression in the method declaration
   * AnnotatedTypeMirror that is an expression error string.
   *
   * @param methodDeclTree method to check
   * @param type annotated type of the method
   */
  public void checkMethodForErrorExpressions(
      MethodTree methodDeclTree, AnnotatedExecutableType type) {
    if (!hasDependentAnnotations()) {
      return;
    }

    // Parameters and receivers are checked by visitVariable
    // So only type parameters and return type need to be checked here.

    checkTypeVariablesForErrorExpressions(methodDeclTree, type);
    // Check return type
    if (type.getReturnType().getKind() != TypeKind.VOID) {
      AnnotatedTypeMirror returnType = factory.getMethodReturnType(methodDeclTree);
      Tree treeForError =
          TreeUtils.isConstructor(methodDeclTree) ? methodDeclTree : methodDeclTree.getReturnType();
      checkTypeForErrorExpressions(returnType, treeForError);
    }
  }

  /**
   * Reports an expression.unparsable error for each Java expression in the given type variables
   * that is an expression error string.
   *
   * @param tree a method declaration
   * @param methodType annotated type of the method
   */
  private void checkTypeVariablesForErrorExpressions(
      MethodTree tree, AnnotatedExecutableType methodType) {
    for (int i = 0; i < methodType.getTypeVariables().size(); i++) {
      AnnotatedTypeMirror atm = methodType.getTypeVariables().get(i);
      StringToJavaExpression stringToJavaExpr =
          stringExpr -> StringToJavaExpression.atMethodBody(stringExpr, tree, factory.getChecker());
      if (debugStringToJavaExpression) {
        System.out.printf(
            "checkTypeVariablesForErrorExpressions(%s, %s) created %s%n",
            tree, methodType, stringToJavaExpr);
      }
      convertAnnotatedTypeMirror(stringToJavaExpr, atm);
      checkTypeForErrorExpressions(atm, tree.getTypeParameters().get(i));
    }
  }

  /**
   * Returns true if {@code am} is an expression annotation, that is, an annotation whose element is
   * a Java expression.
   *
   * @param am an annotation
   * @return true if {@code am} is an expression annotation
   */
  private boolean isExpressionAnno(AnnotationMirror am) {
    if (!hasDependentAnnotations()) {
      return false;
    }
    return annoToElements.containsKey(AnnotationUtils.annotationName(am));
  }

  /**
   * Checks all dependent type annotations in the given annotated type to see if the expression
   * string is an error string as specified by DependentTypesError#isExpressionError. If the
   * annotated type has any errors, then a non-empty list of {@link DependentTypesError} is
   * returned.
   */
  private class ExpressionErrorCollector
      extends SimpleAnnotatedTypeScanner<List<DependentTypesError>, Void> {

    /** Create ExpressionErrorCollector. */
    private ExpressionErrorCollector() {
      super(
          (AnnotatedTypeMirror type, Void aVoid) -> {
            List<DependentTypesError> errors = new ArrayList<>();
            for (AnnotationMirror am : type.getPrimaryAnnotations()) {
              if (isExpressionAnno(am)) {
                errors.addAll(errorElements(am));
              }
            }
            return errors;
          },
          DependentTypesHelper::concatenate,
          Collections.emptyList());
    }
  }

  /**
   * Appends list2 to list1 in a new list. If either list is empty, returns the other. Thus, the
   * result may be aliased to one of the arguments and the client should only read, not write into,
   * the result.
   *
   * @param list1 a list
   * @param list2 a list
   * @return the lists, concatenated
   */
  private static List<DependentTypesError> concatenate(
      List<DependentTypesError> list1, List<DependentTypesError> list2) {
    if (list1.isEmpty()) {
      return list2;
    } else if (list2.isEmpty()) {
      return list1;
    }
    List<DependentTypesError> newList = new ArrayList<>(list1.size() + list2.size());
    newList.addAll(list1);
    newList.addAll(list2);
    return newList;
  }

  /**
   * The underlying type of the second parameter is the result of applying type variable
   * substitution to the visited type (the first parameter). This class copies annotations from the
   * visited type to the second formal parameter except for annotations on types that have been
   * substituted.
   */
  private class ViewpointAdaptedCopier extends DoubleAnnotatedTypeScanner<Void> {
    @Override
    protected Void scan(AnnotatedTypeMirror from, AnnotatedTypeMirror to) {
      if (from == null || to == null) {
        return null;
      }
      AnnotationMirrorSet replacements = new AnnotationMirrorSet();
      for (String vpa : annoToElements.keySet()) {
        AnnotationMirror anno = from.getPrimaryAnnotation(vpa);
        if (anno != null) {
          // Only replace annotations that might have been changed.
          replacements.add(anno);
        }
      }
      to.replaceAnnotations(replacements);
      if (from.getKind() != to.getKind()
          || (from.getKind() == TypeKind.TYPEVAR
              && TypesUtils.isCapturedTypeVariable(to.getUnderlyingType()))) {
        // If the underlying types don't match, then from has been substituted for a
        // from variable, so don't recur. The primary annotation was copied because
        // the from variable might have had a primary annotation at a use.
        // For example:
        // <T> void method(@KeyFor("a") T t) {...}
        // void use(@KeyFor("b") String s) {
        //      method(s);  // the from of the parameter should be @KeyFor("a") String
        // }
        return null;
      }
      return super.scan(from, to);
    }

    @Override
    protected Void defaultAction(AnnotatedTypeMirror type1, AnnotatedTypeMirror type2) {
      if (type1 == null || type2 == null) {
        return null;
      }
      if (type1.getKind() != type2.getKind()) {
        throw new BugInCF("Should be the same. type: %s p: %s ", type1, type2);
      }
      return null;
    }
  }

  /**
   * Returns true if {@code atm} has any dependent type annotations. If an annotated type does not
   * have a dependent type annotation, then no standardization or viewpoint adaption is performed.
   * (This check avoids calling time-intensive methods unless required.)
   *
   * @param atm a type
   * @return true if {@code atm} has any dependent type annotations
   */
  private boolean hasDependentType(AnnotatedTypeMirror atm) {
    if (atm == null) {
      return false;
    }
    // This is a test about the type system.
    if (!hasDependentAnnotations()) {
      return false;
    }
    // This is a test about this specific type.
    return hasDependentTypeScanner.visit(atm);
  }

  /** Returns true if the passed AnnotatedTypeMirror has any dependent type annotations. */
  private final AnnotatedTypeScanner<Boolean, Void> hasDependentTypeScanner =
      new SimpleAnnotatedTypeScanner<>(
          (type, __) -> {
            for (AnnotationMirror annotationMirror : type.getPrimaryAnnotations()) {
              if (isExpressionAnno(annotationMirror)) {
                return true;
              }
            }
            return false;
          },
          Boolean::logicalOr,
          false);
}<|MERGE_RESOLUTION|>--- conflicted
+++ resolved
@@ -600,14 +600,10 @@
 
   /** Thrown when a non-parameter local variable is found. */
   @SuppressWarnings("serial")
-<<<<<<< HEAD
-  private static class FoundLocalVarException extends RuntimeException {}
-=======
   private static class FoundLocalVarException extends RuntimeException {
     /** Creates a FoundLocalVarException. */
     public FoundLocalVarException() {}
   }
->>>>>>> a4a42329
 
   /**
    * Viewpoint-adapt all dependent type annotations to the method declaration, {@code
@@ -734,15 +730,12 @@
                 @Override
                 public JavaExpression visitThisReference(ThisReference thisRef, Void unused) {
                   throw new FoundLocalVarException();
-<<<<<<< HEAD
                 }
 
                 @Override
                 protected JavaExpression visitSuperReference(
                     SuperReference superExpr, Void unused) {
                   throw new FoundLocalVarException();
-=======
->>>>>>> a4a42329
                 }
               };
 
