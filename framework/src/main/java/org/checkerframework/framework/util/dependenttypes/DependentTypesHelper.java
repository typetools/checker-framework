--- conflicted
+++ resolved
@@ -359,19 +359,8 @@
         }
 
         TreePath path = factory.getPath(tree);
-<<<<<<< HEAD
+        ;
         parseToPath(path, type);
-=======
-        Tree enclosingClass = TreePathUtil.enclosingClass(path);
-        TypeMirror enclosingType = TreeUtils.typeOf(enclosingClass);
-        JavaExpression r = JavaExpression.getPseudoReceiver(path, enclosingType);
-        JavaExpressionContext context =
-                new JavaExpressionContext(
-                        r,
-                        JavaExpression.getParametersOfEnclosingMethod(path),
-                        factory.getChecker());
-        standardizeUseLocalScope(context, path, type);
->>>>>>> 25e3592a
     }
 
     /**
@@ -527,18 +516,7 @@
             case LOCAL_VARIABLE:
             case RESOURCE_VARIABLE:
             case EXCEPTION_PARAMETER:
-<<<<<<< HEAD
                 parseToPath(pathToVariableDecl, type);
-=======
-                TypeMirror enclosingType = ElementUtils.enclosingTypeElement(variableElt).asType();
-                JavaExpression receiver =
-                        JavaExpression.getPseudoReceiver(pathToVariableDecl, enclosingType);
-                List<JavaExpression> params =
-                        JavaExpression.getParametersOfEnclosingMethod(pathToVariableDecl);
-                JavaExpressionContext localContext =
-                        new JavaExpressionContext(receiver, params, factory.getChecker());
-                standardizeUseLocalScope(localContext, pathToVariableDecl, type);
->>>>>>> 25e3592a
                 break;
 
             case FIELD:
@@ -604,21 +582,7 @@
         if (path == null) {
             return;
         }
-<<<<<<< HEAD
         parseToPath(path, annotatedType);
-=======
-        Tree enclosingClass = TreePathUtil.enclosingClass(path);
-        TypeMirror enclosingType = TreeUtils.typeOf(enclosingClass);
-
-        JavaExpression receiver = JavaExpression.getPseudoReceiver(path, enclosingType);
-
-        JavaExpressionContext localContext =
-                new JavaExpressionContext(
-                        receiver,
-                        JavaExpression.getParametersOfEnclosingMethod(path),
-                        factory.getChecker());
-        standardizeUseLocalScope(localContext, path, annotatedType);
->>>>>>> 25e3592a
     }
 
     /**
@@ -681,7 +645,7 @@
         JavaExpressionContext localContext =
                 new JavaExpressionContext(
                         receiver,
-                        JavaExpression.getParametersOfEnclosingMethod(factory, localVarPath),
+                        JavaExpression.getParametersOfEnclosingMethod(localVarPath),
                         factory.getChecker());
         standardizeAtm(localContext, localVarPath, type, /*removeErroneousExpressions=*/ false);
     }
