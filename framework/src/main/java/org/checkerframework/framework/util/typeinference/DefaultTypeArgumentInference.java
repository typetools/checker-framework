package org.checkerframework.framework.util.typeinference;

import com.sun.source.tree.ExpressionTree;
import com.sun.source.tree.Tree;
import com.sun.source.util.TreePath;
import com.sun.tools.javac.code.Symbol.MethodSymbol;
import java.util.ArrayDeque;
import java.util.ArrayList;
import java.util.Collections;
import java.util.HashMap;
import java.util.HashSet;
import java.util.Iterator;
import java.util.LinkedHashMap;
import java.util.LinkedHashSet;
import java.util.List;
import java.util.Map;
import java.util.Queue;
import java.util.Set;
import java.util.Stack;
import javax.lang.model.element.AnnotationMirror;
import javax.lang.model.element.ExecutableElement;
import javax.lang.model.type.TypeKind;
import javax.lang.model.type.TypeVariable;
import javax.lang.model.util.Types;
import javax.tools.Diagnostic.Kind;
import org.checkerframework.framework.source.SourceChecker;
import org.checkerframework.framework.type.AnnotatedTypeFactory;
import org.checkerframework.framework.type.AnnotatedTypeMirror;
import org.checkerframework.framework.type.AnnotatedTypeMirror.AnnotatedExecutableType;
import org.checkerframework.framework.type.AnnotatedTypeMirror.AnnotatedPrimitiveType;
import org.checkerframework.framework.type.AnnotatedTypeMirror.AnnotatedTypeVariable;
import org.checkerframework.framework.type.QualifierHierarchy;
import org.checkerframework.framework.type.TypeHierarchy;
import org.checkerframework.framework.util.AnnotatedTypes;
import org.checkerframework.framework.util.AnnotationMirrorSet;
import org.checkerframework.framework.util.typeinference.constraint.A2F;
import org.checkerframework.framework.util.typeinference.constraint.A2FReducer;
import org.checkerframework.framework.util.typeinference.constraint.AFConstraint;
import org.checkerframework.framework.util.typeinference.constraint.AFReducer;
import org.checkerframework.framework.util.typeinference.constraint.F2A;
import org.checkerframework.framework.util.typeinference.constraint.F2AReducer;
import org.checkerframework.framework.util.typeinference.constraint.FIsA;
import org.checkerframework.framework.util.typeinference.constraint.FIsAReducer;
import org.checkerframework.framework.util.typeinference.constraint.TSubU;
import org.checkerframework.framework.util.typeinference.constraint.TSuperU;
import org.checkerframework.framework.util.typeinference.constraint.TUConstraint;
import org.checkerframework.framework.util.typeinference.solver.ConstraintMap;
import org.checkerframework.framework.util.typeinference.solver.ConstraintMapBuilder;
import org.checkerframework.framework.util.typeinference.solver.EqualitiesSolver;
import org.checkerframework.framework.util.typeinference.solver.InferenceResult;
import org.checkerframework.framework.util.typeinference.solver.InferredValue;
import org.checkerframework.framework.util.typeinference.solver.InferredValue.InferredType;
import org.checkerframework.framework.util.typeinference.solver.SubtypesSolver;
import org.checkerframework.framework.util.typeinference.solver.SupertypesSolver;
import org.checkerframework.framework.util.typeinference8.InvocationTypeInference;
import org.checkerframework.framework.util.typeinference8.types.Variable;
import org.checkerframework.javacutil.BugInCF;
import org.checkerframework.javacutil.Pair;
import org.checkerframework.javacutil.PluginUtil;
import org.checkerframework.javacutil.TreeUtils;
import org.checkerframework.javacutil.TypeAnnotationUtils;
import org.checkerframework.javacutil.TypesUtils;

/**
 * An implementation of TypeArgumentInference that mostly follows the process outlined in JLS7 See
 * the JLS 7: <a
 * href="https://docs.oracle.com/javase/specs/jls/se7/html/jls-15.html#jls-15.12.2.7">JLS
 * &sect;5.12.2.7</a>
 *
 * <p>Note, there are some deviations JLS 7 for the following cases:
 *
 * <ul>
 *   <li>Places where the JLS is vague. For these cases, first the OpenJDK implementation was
 *       consulted and then we favored the behavior we desire rather than the implied behavior of
 *       the JLS or JDK implementation.
 *   <li>The fact that any given type variable type may or may not have annotations for multiple
 *       hierarchies means that constraints are more complicated than their Java equivalents. Every
 *       constraint must identify the hierarchies to which they apply. This makes solving the
 *       constraint sets more complicated.
 *   <li>If an argument to a method is null, then the JLS says that it does not constrain the type
 *       argument. However, null may constrain the qualifiers on the type argument, so it is
 *       included in the constraints but is not used as the underlying type of the type argument.
 * </ul>
 *
 * TODO: The following limitations need to be fixed, as at the time of this writing we do not have
 * the time to handle them:
 *
 * <ul>
 *   <li>The GlbUtil does not correctly handled wildcards/typevars when the glb result should be a
 *       wildcard or typevar
 *   <li>Interdependent Method Invocations -- Currently we do not correctly handle the case where
 *       two methods need to have their arguments inferred and one is the argument to the other.
 *       E.g.
 *       <pre>{@code
 * <T> T get()
 * <S> void set(S s)
 * set(get())
 * }</pre>
 *       Presumably, we want to detect these situations and combine the set of constraints with
 *       {@code T <: S}.
 * </ul>
 */
public class DefaultTypeArgumentInference implements TypeArgumentInference {
    private final EqualitiesSolver equalitiesSolver = new EqualitiesSolver();
    private final SupertypesSolver supertypesSolver = new SupertypesSolver();
    private final SubtypesSolver subtypesSolver = new SubtypesSolver();
    private final ConstraintMapBuilder constraintMapBuilder = new ConstraintMapBuilder();
    private InvocationTypeInference java8Inference = null;
    private final Stack<InvocationTypeInference> java8InferenceStack = new Stack<>();

    private final boolean showInferenceSteps;

    public DefaultTypeArgumentInference(AnnotatedTypeFactory typeFactory) {
        this.showInferenceSteps =
                typeFactory.getContext().getChecker().hasOption("showInferenceSteps");
    }

    @Override
    public Map<TypeVariable, AnnotatedTypeMirror> inferTypeArgs(
            AnnotatedTypeFactory typeFactory,
            ExpressionTree expressionTree,
            ExecutableElement methodElem,
            AnnotatedExecutableType methodType) {

        final TreePath pathToExpression = typeFactory.getPath(expressionTree);

        if (expressionTree.getKind() == Tree.Kind.METHOD_INVOCATION
                || expressionTree.getKind() == Tree.Kind.NEW_CLASS) {
            if (java8Inference != null
                    && (!java8Inference.getContext().getAnnotatedTypeOfProperType
                            || java8Inference.getContext().pathToExpression.getLeaf()
                                    == pathToExpression.getLeaf())) {
                // Currently inferring, dont infer again.
                return Collections.emptyMap();
            }
            java8InferenceStack.push(java8Inference);
            try {
                java8Inference = new InvocationTypeInference(typeFactory, pathToExpression);
                List<Variable> result = java8Inference.infer(expressionTree, methodType);
                if (result != null) {
                    System.out.println("Inferred the following for: " + expressionTree);
                    System.out.println("\t" + PluginUtil.join("\n\t", result));
                }
            } finally {
                java8Inference = java8InferenceStack.pop();
            }
        }
        if (methodType == null) {
            return new HashMap<>();
        }

        final List<AnnotatedTypeMirror> argTypes =
                TypeArgInferenceUtil.getArgumentTypes(expressionTree, typeFactory);
        assert pathToExpression != null;
<<<<<<< HEAD

        final AnnotatedTypeMirror assignedTo =
=======
        AnnotatedTypeMirror assignedTo =
>>>>>>> 5036f33c
                TypeArgInferenceUtil.assignedTo(typeFactory, pathToExpression);

        SourceChecker checker = typeFactory.getContext().getChecker();

        if (showInferenceSteps) {
            checker.message(
                    Kind.NOTE,
                    "DTAI: expression: %s\n  argTypes: %s\n  assignedTo: %s\n",
                    expressionTree.toString().replace("\n", " "),
                    argTypes,
                    assignedTo);
        }

        final Set<TypeVariable> targets = TypeArgInferenceUtil.methodTypeToTargets(methodType);

        if (assignedTo == null && TreeUtils.getAssignmentContext(pathToExpression) != null) {
            // If the type of the assignment context isn't found, but the expression is assigned,
            // then don't attempt to infere type arguments, because the Java type inferred will be
            // incorrect.  The assignment type is null when it includes uninferred type arguments.
            // For example:
            // <T> T outMethod()
            // <U> void inMethod(U u);
            // inMethod(outMethod())
            // would require solving the constraints for both type argument inferences
            // simultaneously
            Map<TypeVariable, AnnotatedTypeMirror> inferredArgs = new LinkedHashMap<>();
            handleUninferredTypeVariables(typeFactory, methodType, targets, inferredArgs);
            return inferredArgs;
        }
        if (assignedTo == null) {
            assignedTo = typeFactory.getDummyAssignedTo(expressionTree);
        }
        Map<TypeVariable, AnnotatedTypeMirror> inferredArgs;
        try {
            inferredArgs =
                    infer(typeFactory, argTypes, assignedTo, methodElem, methodType, targets, true);
            if (showInferenceSteps) {
                checker.message(Kind.NOTE, "  after infer: %s\n", inferredArgs);
            }
            handleNullTypeArguments(
                    typeFactory,
                    methodElem,
                    methodType,
                    argTypes,
                    assignedTo,
                    targets,
                    inferredArgs);
            if (showInferenceSteps) {
                checker.message(Kind.NOTE, "  after handleNull: %s\n", inferredArgs);
            }
        } catch (Exception ex) {
            // Catch any errors thrown by inference.
            inferredArgs = new LinkedHashMap<>();
            if (showInferenceSteps) {
                checker.message(Kind.NOTE, "  exception: %s\n", ex.getLocalizedMessage());
            }
        }

        handleUninferredTypeVariables(typeFactory, methodType, targets, inferredArgs);

        if (showInferenceSteps) {
            checker.message(Kind.NOTE, "  results: %s\n", inferredArgs);
        }
        try {
            return TypeArgInferenceUtil.correctResults(
                    inferredArgs, expressionTree, methodType.getUnderlyingType(), typeFactory);
        } catch (Throwable ex) {
            // Ignore any exceptions
            return inferredArgs;
        }
    }

    /**
     * If one of the inferredArgs are NullType, then re-run inference ignoring null method
     * arguments. Then lub the result of the second inference with the NullType and put the new
     * result back into inferredArgs.
     *
     * @param typeFactory type factory
     * @param methodElem element of the method
     * @param methodType annotated type of the method
     * @param argTypes annotated types of arguments to the method
     * @param assignedTo annotated type to which the result of the method invocation is assigned
     * @param targets set of type variables to infer
     * @param inferredArgs map of type variables to the annotated types of their type arguments
     */
    private void handleNullTypeArguments(
            AnnotatedTypeFactory typeFactory,
            ExecutableElement methodElem,
            AnnotatedExecutableType methodType,
            List<AnnotatedTypeMirror> argTypes,
            AnnotatedTypeMirror assignedTo,
            Set<TypeVariable> targets,
            Map<TypeVariable, AnnotatedTypeMirror> inferredArgs) {
        if (!hasNullType(inferredArgs)) {
            return;
        }
        final Map<TypeVariable, AnnotatedTypeMirror> inferredArgsWithoutNull =
                infer(typeFactory, argTypes, assignedTo, methodElem, methodType, targets, false);
        for (AnnotatedTypeVariable atv : methodType.getTypeVariables()) {
            TypeVariable typeVar = atv.getUnderlyingType();
            AnnotatedTypeMirror result = inferredArgs.get(typeVar);
            if (result == null) {
                AnnotatedTypeMirror withoutNullResult = inferredArgsWithoutNull.get(typeVar);
                if (withoutNullResult != null) {
                    inferredArgs.put(typeVar, withoutNullResult);
                }
            } else if (result.getKind() == TypeKind.NULL) {
                AnnotatedTypeMirror withoutNullResult = inferredArgsWithoutNull.get(typeVar);
                if (withoutNullResult == null) {
                    // withoutNullResult is null when the only constraint on a type argument is
                    // where a method argument is null.
                    withoutNullResult = typeFactory.getUninferredWildcardType(atv);
                }
                AnnotatedTypeMirror lub =
                        AnnotatedTypes.leastUpperBound(typeFactory, withoutNullResult, result);
                inferredArgs.put(typeVar, lub);
            }
        }
    }

    private boolean hasNullType(Map<TypeVariable, AnnotatedTypeMirror> inferredArgs) {
        for (AnnotatedTypeMirror atm : inferredArgs.values()) {
            if (atm.getKind() == TypeKind.NULL) {
                return true;
            }
        }
        return false;
    }

    /**
     * This algorithm works as follows:
     *
     * <ul>
     *   <!-- ul rather than ol because of many cross-references within the text -->
     *   <li>1. Build Argument Constraints -- create a set of constraints using the arguments to the
     *       type parameter declarations, the formal parameters, and the arguments to the method
     *       call
     *   <li>2. Solve Argument Constraints -- Create two solutions from the arguments.
     *       <ol>
     *         <li>Equality Arg Solution: Solution inferred from arguments used in an invariant
     *             position (i.e. from equality constraints)
     *         <li>Supertypes Arg Solution: Solution inferred from constraints in which the
     *             parameter is a supertype of argument types. These are kept separate and merged
     *             later.
     *       </ol>
     *       Note: If there is NO assignment context we just combine the results from 2.a and 2.b,
     *       giving preference to those in 2.a, and return the result.
     *   <li>3. Build and Solve Initial Assignment Constraints -- Create a set of constraints from
     *       the assignment context WITHOUT substituting either solution from step 2.
     *   <li>4. Combine the solutions from steps 2.b and 3. This handles cases like the following:
     *       <pre>{@code
     * <T> List<T> method(T t1) {}
     * List<@Nullable String> nl = method("");
     * }</pre>
     *       If we use just the arguments to infer T we will infer @NonNull String (since the lub of
     *       all arguments would be @NonNull String). However, this would cause the assignment to
     *       fail. Instead, since {@literal @NonNull String <: @Nullable String}, we can safely
     *       infer T to be @Nullable String and both the argument types and the assignment types are
     *       compatible. In step 4, we combine the results of Step 2.b (which came from lubbing
     *       argument and argument component types) with the solution from equality constraints via
     *       the assignment context.
     *       <p>Note, we always give preference to the results inferred from method arguments if
     *       there is a conflict between the steps 2 and 4. For example:
     *       <pre>{@code
     * <T> List<T> method(T t1) {}
     * List<@NonNull String> nl = method(null);
     * }</pre>
     *       In the above example, the null argument requires that T must be @Nullable String. But
     *       the assignment context requires that the T must be @NonNull String. But, in this case
     *       if we use @NonNull String the argument "null" is invalid. In this case, we
     *       use @Nullable String and report an assignment.type.incompatible because we ALWAYS favor
     *       the arguments over the assignment context.
     *   <li>5. Combine the result from 2.a and step 4, if there is a conflict use the result from
     *       step 2.a
     *       <p>Suppose we have the following:
     *       <pre>{@code
     * <T> void method(List<@NonNull T> t, @Initialized Tt) { ... }
     * List<@FBCBottom String> lBottom = ...;
     * method( lbBottom, "nonNullString" );
     * }</pre>
     *       From the first argument we can infer that T must be exactly @FBCBottom String but we
     *       cannot infer anything for the Nullness hierarchy. For the second argument we can infer
     *       that T is at most @NonNull String but we can infer nothing in the initialization
     *       hierarchy. In this step we combine these two results, always favoring the equality
     *       constraints if there is a conflict. For the above example we would infer the following:
     *       <pre>{@code
     * T &rArr; @FBCBottom @NonNull String
     * }</pre>
     *       Another case covered in this step is:
     *       <pre>{@code
     * <T> List<T> method(List<T> t1) {}
     * List<@NonNull String> nonNullList = new ArrayList<>();
     * List<@Nullable String> nl = method(nonNullList);
     * }</pre>
     *       The above assignment should fail because T is forced to be both @NonNull and @Nullable.
     *       In cases like these, we use @NonNull String becasue we always favor constraints from
     *       the arguments over the assignment context.
     *   <li>6. Infer from Assignment Context Finally, the JLS states that we should substitute the
     *       types we have inferred up until this point back into the original argument constraints.
     *       We should then combine the constraints we get from the assignment context and solve
     *       using the greatest lower bounds of all of the constraints of the form: {@literal F :>
     *       U} (these are referred to as "subtypes" in the ConstraintMap.TargetConstraints).
     *   <li>7. Merge the result from steps 5 and 6 giving preference to 5 (the argument
     *       constraints). Return the result.
     * </ul>
     */
    private Map<TypeVariable, AnnotatedTypeMirror> infer(
            final AnnotatedTypeFactory typeFactory,
            final List<AnnotatedTypeMirror> argumentTypes,
            final AnnotatedTypeMirror assignedTo,
            final ExecutableElement methodElem,
            final AnnotatedExecutableType methodType,
            final Set<TypeVariable> targets,
            final boolean useNullArguments) {

        // 1.  Step 1 - Build up argument constraints
        // The AFConstraints for arguments are used also in the
        Set<AFConstraint> afArgumentConstraints =
                createArgumentAFConstraints(
                        typeFactory, argumentTypes, methodType, targets, useNullArguments);

        // 2. Step 2 - Solve the constraints.
        Pair<InferenceResult, InferenceResult> argInference =
                inferFromArguments(typeFactory, afArgumentConstraints, targets);

        final InferenceResult fromArgEqualities = argInference.first; // result 2.a
        final InferenceResult fromArgSubandSupers = argInference.second; // result 2.b

        clampToLowerBound(fromArgSubandSupers, methodType.getTypeVariables(), typeFactory);

        // if this method invocation's has a return type and it is assigned/pseudo-assigned to
        // a variable, assignedTo is the type of that variable
        if (assignedTo == null) {
            fromArgEqualities.mergeSubordinate(fromArgSubandSupers);

            return fromArgEqualities.toAtmMap();
        } // else

        final AnnotatedTypeMirror declaredReturnType = methodType.getReturnType();
        final AnnotatedTypeMirror boxedReturnType;
        if (declaredReturnType == null) {
            boxedReturnType = null;
        } else if (declaredReturnType.getKind().isPrimitive()) {
            boxedReturnType = typeFactory.getBoxedType((AnnotatedPrimitiveType) declaredReturnType);
        } else {
            boxedReturnType = declaredReturnType;
        }

        final InferenceResult fromArguments = fromArgEqualities;
        if (!((MethodSymbol) methodElem).isConstructor()) {
            // Step 3 - Infer a solution from the equality constraints in the assignment context
            InferenceResult fromAssignmentEqualities =
                    inferFromAssignmentEqualities(
                            assignedTo, boxedReturnType, targets, typeFactory);

            // Step 4 - Combine the results from 2.b and step 3
            InferenceResult combinedSupertypesAndAssignment =
                    combineSupertypeAndAssignmentResults(
                            targets, typeFactory, fromAssignmentEqualities, fromArgSubandSupers);

            // Step 5 - Combine the result from 2.a and step 4, if there is a conflict use the
            // result from step 2.a
            fromArgEqualities.mergeSubordinate(combinedSupertypesAndAssignment);

            // if we don't have a result for all type arguments
            // Step 6 - Infer the type arguments from the greatest-lower-bounds of all "subtype"
            // constraints
            if (!fromArguments.isComplete(targets)) {
                InferenceResult fromAssignment =
                        inferFromAssignment(
                                assignedTo,
                                boxedReturnType,
                                methodType,
                                afArgumentConstraints,
                                fromArguments,
                                targets,
                                typeFactory);

                // Step 7 - Merge the argument and the assignment constraints
                fromArguments.mergeSubordinate(fromAssignment);
            }

        } else {

            fromArguments.mergeSubordinate(fromArgSubandSupers);
        }

        return fromArguments.toAtmMap();
    }

    /**
     * If we have inferred a type argument from the supertype constraints and this type argument is
     * BELOW the lower bound, make it AT the lower bound.
     *
     * <p>e.g.
     *
     * <pre>{@code
     * <@Initialized T extends @Initialized Object> void id(T t) { return t; }
     * id(null);
     *
     * // The invocation of id will result in a type argument with primary annotations of @FBCBottom @Nullable
     * // but this is below the lower bound of T in the initialization hierarchy so instead replace
<<<<<<< HEAD
     * // @FBCBottom with @Initialized.
=======
     * // @FBCBottom with @Initialized
>>>>>>> 5036f33c
     *
     * // This should happen ONLY with supertype constraints because raising the primary annotation would still
     * // be valid for these constraints (since we just LUB the arguments involved) but would violate any
     * // equality constraints.
     * }</pre>
     *
     * TODO: NOTE WE ONLY DO THIS FOR InferredType results for now but we should probably include
     * targest as well
     *
     * @param fromArgSupertypes types inferred from LUBbing types from the arguments to the formal
     *     parameters
     * @param targetDeclarations the declared types of the type parameters whose arguments are being
     *     inferred
     */
    private void clampToLowerBound(
            InferenceResult fromArgSupertypes,
            List<AnnotatedTypeVariable> targetDeclarations,
            AnnotatedTypeFactory typeFactory) {
        final QualifierHierarchy qualifierHierarchy = typeFactory.getQualifierHierarchy();
        final AnnotationMirrorSet tops =
                new AnnotationMirrorSet(qualifierHierarchy.getTopAnnotations());

        for (AnnotatedTypeVariable targetDecl : targetDeclarations) {
            InferredValue inferred = fromArgSupertypes.get(targetDecl.getUnderlyingType());
            if (inferred instanceof InferredType) {
                final AnnotatedTypeMirror lowerBoundAsArgument = targetDecl.getLowerBound();
                for (AnnotationMirror top : tops) {
                    final AnnotationMirror lowerBoundAnno =
                            lowerBoundAsArgument.getEffectiveAnnotationInHierarchy(top);
                    final AnnotationMirror argAnno =
                            ((InferredType) inferred).type.getEffectiveAnnotationInHierarchy(top);
                    if (qualifierHierarchy.isSubtype(argAnno, lowerBoundAnno)) {
                        ((InferredType) inferred).type.replaceAnnotation(lowerBoundAnno);
                    }
                }
            }
        }
    }

    /**
     * Step 1: Create a constraint {@code Ai << Fi} for each Argument(Ai) to formal parameter(Fi).
     * Remove any constraint that does not involve a type parameter to be inferred. Reduce the
     * remaining constraints so that Fi = Tj where Tj is a type parameter with an argument to be
     * inferred. Return the resulting constraint set.
     *
     * @param typeFactory AnnotatedTypeFactory
     * @param argTypes list of annotated types corresponding to the arguments to the method
     * @param methodType annotated type of the method
     * @param targets type variables to be inferred
     * @param useNullArguments whether or not null method arguments should be considered
     * @return a set of argument constraints
     */
    protected Set<AFConstraint> createArgumentAFConstraints(
            final AnnotatedTypeFactory typeFactory,
            final List<AnnotatedTypeMirror> argTypes,
            final AnnotatedExecutableType methodType,
            final Set<TypeVariable> targets,
            boolean useNullArguments) {
        final List<AnnotatedTypeMirror> paramTypes =
                AnnotatedTypes.expandVarArgsFromTypes(methodType, argTypes);

        if (argTypes.size() != paramTypes.size()) {
            throw new BugInCF(
                    "Mismatch between formal parameter count and argument count.\n"
                            + "paramTypes="
                            + PluginUtil.join(",", paramTypes)
                            + "\n"
                            + "argTypes="
                            + PluginUtil.join(",", argTypes));
        }

        final int numberOfParams = paramTypes.size();
        final ArrayDeque<AFConstraint> afConstraints = new ArrayDeque<>(numberOfParams);
        for (int i = 0; i < numberOfParams; i++) {
            if (!useNullArguments && argTypes.get(i).getKind() == TypeKind.NULL) {
                continue;
            }
            afConstraints.add(new A2F(argTypes.get(i), paramTypes.get(i)));
        }

        final Set<AFConstraint> reducedConstraints = new LinkedHashSet<>();

        reduceAfConstraints(typeFactory, reducedConstraints, afConstraints, targets);
        return reducedConstraints;
    }

    /**
     * Step 2. Infer type arguments from the equality (TisU) and the supertype (TSuperU) constraints
     * of the methods arguments.
     */
    private Pair<InferenceResult, InferenceResult> inferFromArguments(
            final AnnotatedTypeFactory typeFactory,
            final Set<AFConstraint> afArgumentConstraints,
            final Set<TypeVariable> targets) {
        Set<TUConstraint> tuArgConstraints = afToTuConstraints(afArgumentConstraints, targets);
        addConstraintsBetweenTargets(tuArgConstraints, targets, false, typeFactory);

        ConstraintMap argConstraints =
                constraintMapBuilder.build(targets, tuArgConstraints, typeFactory);

        InferenceResult inferredFromArgEqualities =
                equalitiesSolver.solveEqualities(targets, argConstraints, typeFactory);

        Set<TypeVariable> remainingTargets =
                inferredFromArgEqualities.getRemainingTargets(targets, true);
        InferenceResult fromSupertypes =
                supertypesSolver.solveFromSupertypes(remainingTargets, argConstraints, typeFactory);

        InferenceResult fromSubtypes =
                subtypesSolver.solveFromSubtypes(remainingTargets, argConstraints, typeFactory);
        fromSupertypes.mergeSubordinate(fromSubtypes);

        return Pair.of(inferredFromArgEqualities, fromSupertypes);
    }

    /** Step 3. Infer type arguments from the equality constraints of the assignment context. */
    private InferenceResult inferFromAssignmentEqualities(
            final AnnotatedTypeMirror assignedTo,
            final AnnotatedTypeMirror boxedReturnType,
            final Set<TypeVariable> targets,
            final AnnotatedTypeFactory typeFactory) {
        Set<FIsA> afInitialAssignmentConstraints =
                createInitialAssignmentConstraints(
                        assignedTo, boxedReturnType, typeFactory, targets);

        Set<TUConstraint> tuInitialAssignmentConstraints =
                afToTuConstraints(afInitialAssignmentConstraints, targets);
        ConstraintMap initialAssignmentConstraints =
                constraintMapBuilder.build(targets, tuInitialAssignmentConstraints, typeFactory);
        return equalitiesSolver.solveEqualities(targets, initialAssignmentConstraints, typeFactory);
    }

    /**
     * Create a set of constraints between return type and any type to which it is assigned. Reduce
     * these set of constraints and remove any that is not an equality (FIsA) constraint.
     */
    protected Set<FIsA> createInitialAssignmentConstraints(
            final AnnotatedTypeMirror assignedTo,
            final AnnotatedTypeMirror boxedReturnType,
            final AnnotatedTypeFactory typeFactory,
            final Set<TypeVariable> targets) {
        final Set<FIsA> result = new LinkedHashSet<>();

        if (assignedTo != null) {
            final Set<AFConstraint> reducedConstraints = new LinkedHashSet<>();

            final Queue<AFConstraint> constraints = new ArrayDeque<>();
            constraints.add(new F2A(boxedReturnType, assignedTo));

            reduceAfConstraints(typeFactory, reducedConstraints, constraints, targets);

            for (final AFConstraint reducedConstraint : reducedConstraints) {
                if (reducedConstraint instanceof FIsA) {
                    result.add((FIsA) reducedConstraint);
                }
            }
        }

        return result;
    }

    /**
     * The first half of Step 6.
     *
     * <p>This method creates constraints:
     *
     * <ul>
     *   <li>between the bounds of types that are already inferred and their inferred arguments
     *   <li>between the assignment context and the return type of the method (with the previously
     *       inferred arguments substituted into these constraints)
     * </ul>
     */
    public ConstraintMap createAssignmentConstraints(
            final AnnotatedTypeMirror assignedTo,
            final AnnotatedTypeMirror boxedReturnType,
            final AnnotatedExecutableType methodType,
            final Set<AFConstraint> afArgumentConstraints,
            final Map<TypeVariable, AnnotatedTypeMirror> inferredArgs,
            final Set<TypeVariable> targets,
            final AnnotatedTypeFactory typeFactory) {

        final ArrayDeque<AFConstraint> assignmentAfs =
                new ArrayDeque<>(
                        2 * methodType.getTypeVariables().size() + afArgumentConstraints.size());
        for (AnnotatedTypeVariable typeParam : methodType.getTypeVariables()) {
            final TypeVariable target = typeParam.getUnderlyingType();
            final AnnotatedTypeMirror inferredType = inferredArgs.get(target);
            // for all inferred types Ti:  Ti >> Bi where Bi is upper bound and Ti << Li where Li is
            // the lower bound for all uninferred types Tu: Tu >> Bi and Lu >> Tu
            if (inferredType != null) {
                assignmentAfs.add(new A2F(inferredType, typeParam.getUpperBound()));
                assignmentAfs.add(new F2A(typeParam.getLowerBound(), inferredType));
            } else {
                assignmentAfs.add(new F2A(typeParam, typeParam.getUpperBound()));
                assignmentAfs.add(new A2F(typeParam.getLowerBound(), typeParam));
            }
        }

        for (AFConstraint argConstraint : afArgumentConstraints) {
            if (argConstraint instanceof F2A) {
                assignmentAfs.add(argConstraint);
            }
        }

        ArrayDeque<AFConstraint> substitutedAssignmentConstraints =
                new ArrayDeque<>(assignmentAfs.size() + 1);
        for (AFConstraint afConstraint : assignmentAfs) {
            substitutedAssignmentConstraints.add(afConstraint.substitute(inferredArgs));
        }

        final AnnotatedTypeMirror substitutedReturnType =
                TypeArgInferenceUtil.substitute(inferredArgs, boxedReturnType);
        substitutedAssignmentConstraints.add(new F2A(substitutedReturnType, assignedTo));

        final Set<AFConstraint> reducedConstraints = new LinkedHashSet<>();
        reduceAfConstraints(
                typeFactory, reducedConstraints, substitutedAssignmentConstraints, targets);
        final Set<TUConstraint> tuAssignmentConstraints =
                afToTuConstraints(reducedConstraints, targets);
        addConstraintsBetweenTargets(tuAssignmentConstraints, targets, true, typeFactory);
        return constraintMapBuilder.build(targets, tuAssignmentConstraints, typeFactory);
    }

    /** The Second half of step 6. Use the assignment context to infer a result. */
    private InferenceResult inferFromAssignment(
            final AnnotatedTypeMirror assignedTo,
            final AnnotatedTypeMirror boxedReturnType,
            final AnnotatedExecutableType methodType,
            final Set<AFConstraint> afArgumentConstraints,
            final InferenceResult inferredArgs,
            final Set<TypeVariable> targets,
            final AnnotatedTypeFactory typeFactory) {
        ConstraintMap assignmentConstraints =
                createAssignmentConstraints(
                        assignedTo,
                        boxedReturnType,
                        methodType,
                        afArgumentConstraints,
                        inferredArgs.toAtmMap(),
                        targets,
                        typeFactory);

        InferenceResult equalitiesResult =
                equalitiesSolver.solveEqualities(targets, assignmentConstraints, typeFactory);

        Set<TypeVariable> remainingTargets = equalitiesResult.getRemainingTargets(targets, true);
        InferenceResult subtypesResult =
                subtypesSolver.solveFromSubtypes(
                        remainingTargets, assignmentConstraints, typeFactory);

        equalitiesResult.mergeSubordinate(subtypesResult);
        return equalitiesResult;
    }

    /**
     * Step 4. Combine the results from using the Supertype constraints the Equality constraints
     * from the assignment context.
     */
    private InferenceResult combineSupertypeAndAssignmentResults(
            Set<TypeVariable> targets,
            AnnotatedTypeFactory typeFactory,
            InferenceResult equalityResult,
            InferenceResult supertypeResult) {
        final TypeHierarchy typeHierarchy = typeFactory.getTypeHierarchy();

        final InferenceResult result = new InferenceResult();
        for (final TypeVariable target : targets) {
            final InferredValue equalityInferred = equalityResult.get(target);
            final InferredValue supertypeInferred = supertypeResult.get(target);

            final InferredValue outputValue;
            if (equalityInferred instanceof InferredType) {

                if (supertypeInferred instanceof InferredType) {
                    AnnotatedTypeMirror superATM = ((InferredType) supertypeInferred).type;
                    AnnotatedTypeMirror equalityATM = ((InferredType) equalityInferred).type;
                    if (TypesUtils.isErasedSubtype(
                            equalityATM.getUnderlyingType(),
                            superATM.getUnderlyingType(),
                            typeFactory.getContext().getTypeUtils())) {
                        // If the underlying type of equalityATM is a subtype of the underlying
                        // type of superATM, then the call to isSubtype below will issue an error.
                        // So call asSuper so that the isSubtype call below works correctly.
                        equalityATM = AnnotatedTypes.asSuper(typeFactory, equalityATM, superATM);
                    }
                    if (typeHierarchy.isSubtype(superATM, equalityATM)) {
                        outputValue = equalityInferred;
                    } else {
                        outputValue = supertypeInferred;
                    }

                } else {
                    outputValue = equalityInferred;
                }
            } else {
                if (supertypeInferred != null) {
                    outputValue = supertypeInferred;
                } else {
                    outputValue = null;
                }
            }

            if (outputValue != null) {
                result.put(target, outputValue);
            }
        }

        return result;
    }

    /**
     * For any types we have not inferred, use a wildcard with the bounds from the original type
     * parameter.
     */
    private void handleUninferredTypeVariables(
            AnnotatedTypeFactory typeFactory,
            AnnotatedExecutableType methodType,
            Set<TypeVariable> targets,
            Map<TypeVariable, AnnotatedTypeMirror> inferredArgs) {

        for (AnnotatedTypeVariable atv : methodType.getTypeVariables()) {
            final TypeVariable typeVar = atv.getUnderlyingType();
            if (targets.contains((TypeVariable) TypeAnnotationUtils.unannotatedType(typeVar))) {
                final AnnotatedTypeMirror inferredType = inferredArgs.get(typeVar);
                if (inferredType == null) {
                    AnnotatedTypeMirror dummy = typeFactory.getUninferredWildcardType(atv);
                    inferredArgs.put(atv.getUnderlyingType(), dummy);
                }
            }
        }
    }

    /**
     * Given a set of AFConstraints, remove all constraints that are not relevant to inference and
     * return a set of AFConstraints in which the F is a use of one of the type parameters to infer.
     */
    protected void reduceAfConstraints(
            final AnnotatedTypeFactory typeFactory,
            final Set<AFConstraint> outgoing,
            final Queue<AFConstraint> toProcess,
            final Set<TypeVariable> targets) {

        final Set<AFConstraint> visited = new HashSet<>();

        List<AFReducer> reducers = new ArrayList<>();
        reducers.add(new A2FReducer(typeFactory));
        reducers.add(new F2AReducer(typeFactory));
        reducers.add(new FIsAReducer(typeFactory));

        Set<AFConstraint> newConstraints = new HashSet<>(10);
        while (!toProcess.isEmpty()) {
            newConstraints.clear();
            AFConstraint constraint = toProcess.remove();

            if (!visited.contains(constraint)) {
                if (constraint.isIrreducible(targets)) {
                    outgoing.add(constraint);
                } else {

                    final Iterator<AFReducer> reducerIterator = reducers.iterator();
                    boolean handled = false;
                    while (!handled && reducerIterator.hasNext()) {
                        handled = reducerIterator.next().reduce(constraint, newConstraints);
                    }

                    if (!handled) {
                        throw new BugInCF("Unhandled constraint type: " + constraint);
                    }

                    toProcess.addAll(newConstraints);
                }
                visited.add(constraint);
            }
        }
    }

    /** Convert AFConstraints to TUConstraints. */
    protected Set<TUConstraint> afToTuConstraints(
            Set<? extends AFConstraint> afConstraints, Set<TypeVariable> targets) {
        final Set<TUConstraint> outgoing = new LinkedHashSet<>();
        for (final AFConstraint afConstraint : afConstraints) {
            if (!afConstraint.isIrreducible(targets)) {
                throw new BugInCF(
                        "All afConstraints should be irreducible before conversion.\n"
                                + "afConstraints=[ "
                                + PluginUtil.join(", ", afConstraints)
                                + " ]\n"
                                + "targets=[ "
                                + PluginUtil.join(", ", targets)
                                + "]");
            }

            outgoing.add(afConstraint.toTUConstraint());
        }

        return outgoing;
    }

    /**
     * Declarations of the form: {@code <A, B extends A>} implies a TUConstraint of {@code B <: A}.
     * Add these to the constraint list.
     */
    public void addConstraintsBetweenTargets(
            Set<TUConstraint> constraints,
            Set<TypeVariable> targets,
            boolean asSubtype,
            AnnotatedTypeFactory typeFactory) {
        final Types types = typeFactory.getProcessingEnv().getTypeUtils();
        final List<TypeVariable> targetList = new ArrayList<>(targets);

        final Map<TypeVariable, AnnotatedTypeVariable> paramDeclarations = new HashMap<>();

        for (int i = 0; i < targetList.size(); i++) {
            final TypeVariable earlierTarget = targetList.get(i);

            for (int j = i + 1; j < targetList.size(); j++) {
                final TypeVariable laterTarget = targetList.get(j);
                if (types.isSameType(earlierTarget.getUpperBound(), laterTarget)) {
                    final AnnotatedTypeVariable headDecl =
                            addOrGetDeclarations(earlierTarget, typeFactory, paramDeclarations);
                    final AnnotatedTypeVariable nextDecl =
                            addOrGetDeclarations(laterTarget, typeFactory, paramDeclarations);

                    if (asSubtype) {
                        constraints.add(new TSubU(headDecl, nextDecl));

                    } else {
                        constraints.add(new TSuperU(nextDecl, headDecl));
                    }
                } else if (types.isSameType(laterTarget.getUpperBound(), earlierTarget)) {
                    final AnnotatedTypeVariable headDecl =
                            addOrGetDeclarations(earlierTarget, typeFactory, paramDeclarations);
                    final AnnotatedTypeVariable nextDecl =
                            addOrGetDeclarations(laterTarget, typeFactory, paramDeclarations);

                    if (asSubtype) {
                        constraints.add(new TSubU(nextDecl, headDecl));

                    } else {
                        constraints.add(new TSuperU(headDecl, nextDecl));
                    }
                }
            }
        }
    }

    public AnnotatedTypeVariable addOrGetDeclarations(
            TypeVariable target,
            AnnotatedTypeFactory typeFactory,
            Map<TypeVariable, AnnotatedTypeVariable> declarations) {
        AnnotatedTypeVariable atv = declarations.get(target);
        if (atv == null) {
            atv = (AnnotatedTypeVariable) typeFactory.getAnnotatedType(target.asElement());
            declarations.put(target, atv);
        }

        return atv;
    }
}<|MERGE_RESOLUTION|>--- conflicted
+++ resolved
@@ -152,12 +152,8 @@
         final List<AnnotatedTypeMirror> argTypes =
                 TypeArgInferenceUtil.getArgumentTypes(expressionTree, typeFactory);
         assert pathToExpression != null;
-<<<<<<< HEAD
-
-        final AnnotatedTypeMirror assignedTo =
-=======
+
         AnnotatedTypeMirror assignedTo =
->>>>>>> 5036f33c
                 TypeArgInferenceUtil.assignedTo(typeFactory, pathToExpression);
 
         SourceChecker checker = typeFactory.getContext().getChecker();
@@ -460,11 +456,7 @@
      *
      * // The invocation of id will result in a type argument with primary annotations of @FBCBottom @Nullable
      * // but this is below the lower bound of T in the initialization hierarchy so instead replace
-<<<<<<< HEAD
-     * // @FBCBottom with @Initialized.
-=======
      * // @FBCBottom with @Initialized
->>>>>>> 5036f33c
      *
      * // This should happen ONLY with supertype constraints because raising the primary annotation would still
      * // be valid for these constraints (since we just LUB the arguments involved) but would violate any
