package org.checkerframework.framework.util.typeinference;

import com.sun.source.tree.ExpressionTree;
import com.sun.source.tree.Tree;
import com.sun.source.util.TreePath;
import com.sun.tools.javac.code.Symbol.MethodSymbol;
import java.util.ArrayDeque;
import java.util.ArrayList;
import java.util.Arrays;
import java.util.HashMap;
import java.util.HashSet;
import java.util.Iterator;
import java.util.LinkedHashMap;
import java.util.LinkedHashSet;
import java.util.List;
import java.util.Map;
import java.util.Queue;
import java.util.Set;
import javax.lang.model.element.AnnotationMirror;
import javax.lang.model.element.ExecutableElement;
import javax.lang.model.type.ExecutableType;
import javax.lang.model.type.TypeKind;
import javax.lang.model.type.TypeMirror;
import javax.lang.model.type.TypeVariable;
import javax.lang.model.util.Types;
import javax.tools.Diagnostic.Kind;
import org.checkerframework.framework.source.SourceChecker;
import org.checkerframework.framework.type.AnnotatedTypeFactory;
import org.checkerframework.framework.type.AnnotatedTypeMirror;
import org.checkerframework.framework.type.AnnotatedTypeMirror.AnnotatedExecutableType;
import org.checkerframework.framework.type.AnnotatedTypeMirror.AnnotatedPrimitiveType;
import org.checkerframework.framework.type.AnnotatedTypeMirror.AnnotatedTypeVariable;
import org.checkerframework.framework.type.QualifierHierarchy;
import org.checkerframework.framework.type.TypeHierarchy;
import org.checkerframework.framework.util.AnnotatedTypes;
import org.checkerframework.framework.util.typeinference.constraint.A2F;
import org.checkerframework.framework.util.typeinference.constraint.A2FReducer;
import org.checkerframework.framework.util.typeinference.constraint.AFConstraint;
import org.checkerframework.framework.util.typeinference.constraint.AFReducer;
import org.checkerframework.framework.util.typeinference.constraint.F2A;
import org.checkerframework.framework.util.typeinference.constraint.F2AReducer;
import org.checkerframework.framework.util.typeinference.constraint.FIsA;
import org.checkerframework.framework.util.typeinference.constraint.FIsAReducer;
import org.checkerframework.framework.util.typeinference.constraint.TSubU;
import org.checkerframework.framework.util.typeinference.constraint.TSuperU;
import org.checkerframework.framework.util.typeinference.constraint.TUConstraint;
import org.checkerframework.framework.util.typeinference.solver.ConstraintMap;
import org.checkerframework.framework.util.typeinference.solver.ConstraintMapBuilder;
import org.checkerframework.framework.util.typeinference.solver.EqualitiesSolver;
import org.checkerframework.framework.util.typeinference.solver.InferenceResult;
import org.checkerframework.framework.util.typeinference.solver.InferredValue;
import org.checkerframework.framework.util.typeinference.solver.InferredValue.InferredType;
import org.checkerframework.framework.util.typeinference.solver.SubtypesSolver;
import org.checkerframework.framework.util.typeinference.solver.SupertypesSolver;
import org.checkerframework.javacutil.AnnotationMirrorSet;
import org.checkerframework.javacutil.BugInCF;
import org.checkerframework.javacutil.Pair;
import org.checkerframework.javacutil.TreePathUtil;
import org.checkerframework.javacutil.TypeAnnotationUtils;
import org.checkerframework.javacutil.TypesUtils;
import org.plumelib.util.StringsPlume;

/**
 * An implementation of TypeArgumentInference that mostly follows the process outlined in JLS7 See
 * the JLS 7: <a
 * href="https://docs.oracle.com/javase/specs/jls/se7/html/jls-15.html#jls-15.12.2.7">JLS
 * &sect;5.12.2.7</a>
 *
 * <p>Note, there are some deviations JLS 7 for the following cases:
 *
 * <ul>
 *   <li>Places where the JLS is vague. For these cases, first the OpenJDK implementation was
 *       consulted and then we favored the behavior we desire rather than the implied behavior of
 *       the JLS or JDK implementation.
 *   <li>The fact that any given type variable type may or may not have annotations for multiple
 *       hierarchies means that constraints are more complicated than their Java equivalents. Every
 *       constraint must identify the hierarchies to which they apply. This makes solving the
 *       constraint sets more complicated.
 *   <li>If an argument to a method is null, then the JLS says that it does not constrain the type
 *       argument. However, null may constrain the qualifiers on the type argument, so it is
 *       included in the constraints but is not used as the underlying type of the type argument.
 * </ul>
 *
 * TODO: The following limitations need to be fixed, as at the time of this writing we do not have
 * the time to handle them:
 *
 * <ul>
 *   <li>The GlbUtil does not correctly handled wildcards/typevars when the glb result should be a
 *       wildcard or typevar
 *   <li>Interdependent Method Invocations -- Currently we do not correctly handle the case where
 *       two methods need to have their arguments inferred and one is the argument to the other.
 *       E.g.
 *       <pre>{@code
 * <T> T get()
 * <S> void set(S s)
 * set(get())
 * }</pre>
 *       Presumably, we want to detect these situations and combine the set of constraints with
 *       {@code T <: S}.
 * </ul>
 */
public class DefaultTypeArgumentInference implements TypeArgumentInference {
  private final EqualitiesSolver equalitiesSolver = new EqualitiesSolver();
  private final SupertypesSolver supertypesSolver = new SupertypesSolver();
  private final SubtypesSolver subtypesSolver = new SubtypesSolver();
  private final ConstraintMapBuilder constraintMapBuilder = new ConstraintMapBuilder();

  private final boolean showInferenceSteps;

  public DefaultTypeArgumentInference(AnnotatedTypeFactory typeFactory) {
    this.showInferenceSteps = typeFactory.getChecker().hasOption("showInferenceSteps");
  }

  @Override
  public Map<TypeVariable, AnnotatedTypeMirror> inferTypeArgs(
      AnnotatedTypeFactory typeFactory,
      ExpressionTree expressionTree,
      ExecutableElement methodElem,
      AnnotatedExecutableType methodType) {

    List<AnnotatedTypeMirror> argTypes =
        TypeArgInferenceUtil.getArgumentTypes(expressionTree, typeFactory);
    TreePath pathToExpression = typeFactory.getPath(expressionTree);
    assert pathToExpression != null;
    AnnotatedTypeMirror assignedTo = TypeArgInferenceUtil.assignedTo(typeFactory, pathToExpression);

    SourceChecker checker = typeFactory.getChecker();

    if (showInferenceSteps) {
      checker.message(
          Kind.NOTE,
          "DTAI: expression: %s%n  argTypes: %s%n  assignedTo: %s",
          expressionTree.toString().replace(System.lineSeparator(), " "),
          argTypes,
          assignedTo);
    }

    Set<TypeVariable> targets = TypeArgInferenceUtil.methodTypeToTargets(methodType);

    if (TreePathUtil.enclosingNonParen(pathToExpression).first.getKind()
            == Tree.Kind.LAMBDA_EXPRESSION
        || (assignedTo == null && TreePathUtil.getAssignmentContext(pathToExpression) != null)) {
      // If the type of the assignment context isn't found, but the expression is assigned,
      // then don't attempt to infer type arguments, because the Java type inferred will be
      // incorrect.  The assignment type is null when it includes uninferred type arguments.
      // For example:
      // <T> T outMethod()
      // <U> void inMethod(U u);
      // inMethod(outMethod())
      // would require solving the constraints for both type argument inferences
      // simultaneously
      // Also, if the parent of the expression is a lambda, then the type arguments cannot be
      // inferred.
      Map<TypeVariable, AnnotatedTypeMirror> inferredArgs = new LinkedHashMap<>();
      handleUninferredTypeVariables(typeFactory, methodType, targets, inferredArgs);
      return inferredArgs;
    }
    if (assignedTo == null) {
      assignedTo = typeFactory.getDummyAssignedTo(expressionTree);
    }
    Map<TypeVariable, AnnotatedTypeMirror> inferredArgs;
    try {
      inferredArgs =
          infer(typeFactory, argTypes, assignedTo, methodElem, methodType, targets, true);
      if (showInferenceSteps) {
        checker.message(Kind.NOTE, "  after infer: %s", inferredArgs);
      }
      handleNullTypeArguments(
          typeFactory, methodElem, methodType, argTypes, assignedTo, targets, inferredArgs);
      if (showInferenceSteps) {
        checker.message(Kind.NOTE, "  after handleNull: %s", inferredArgs);
      }
    } catch (Exception ex) {
      // Catch any errors thrown by inference.
      inferredArgs = new LinkedHashMap<>();
      if (showInferenceSteps) {
        checker.message(Kind.NOTE, "  exception: %s", ex.getLocalizedMessage());
      }
    }

    handleUninferredTypeVariables(typeFactory, methodType, targets, inferredArgs);

    if (showInferenceSteps) {
      checker.message(Kind.NOTE, "  results: %s", inferredArgs);
    }
    try {
      return TypeArgInferenceUtil.correctResults(
          inferredArgs, expressionTree, (ExecutableType) methodElem.asType(), typeFactory);
    } catch (Throwable ex) {
      // Ignore any exceptions
      return inferredArgs;
    }
  }

  /**
   * If one of the inferredArgs are NullType, then re-run inference ignoring null method arguments.
   * Then lub the result of the second inference with the NullType and put the new result back into
   * inferredArgs.
   *
   * @param typeFactory type factory
   * @param methodElem element of the method
   * @param methodType annotated type of the method
   * @param argTypes annotated types of arguments to the method
   * @param assignedTo annotated type to which the result of the method invocation is assigned
   * @param targets set of type variables to infer
   * @param inferredArgs map of type variables to the annotated types of their type arguments
   */
  private void handleNullTypeArguments(
      AnnotatedTypeFactory typeFactory,
      ExecutableElement methodElem,
      AnnotatedExecutableType methodType,
      List<AnnotatedTypeMirror> argTypes,
      AnnotatedTypeMirror assignedTo,
      Set<TypeVariable> targets,
      Map<TypeVariable, AnnotatedTypeMirror> inferredArgs) {
    if (!hasNullType(inferredArgs)) {
      return;
    }
    Map<TypeVariable, AnnotatedTypeMirror> inferredArgsWithoutNull =
        infer(typeFactory, argTypes, assignedTo, methodElem, methodType, targets, false);
    for (AnnotatedTypeVariable atv : methodType.getTypeVariables()) {
      TypeVariable typeVar = atv.getUnderlyingType();
      AnnotatedTypeMirror result = inferredArgs.get(typeVar);
      if (result == null) {
        AnnotatedTypeMirror withoutNullResult = inferredArgsWithoutNull.get(typeVar);
        if (withoutNullResult != null) {
          inferredArgs.put(typeVar, withoutNullResult);
        }
      } else if (result.getKind() == TypeKind.NULL) {
        AnnotatedTypeMirror withoutNullResult = inferredArgsWithoutNull.get(typeVar);
        if (withoutNullResult == null) {
          // withoutNullResult is null when the only constraint on a type argument is
          // where a method argument is null.
          withoutNullResult = atv.getUpperBound().deepCopy();
        }
        AnnotatedTypeMirror lub =
            AnnotatedTypes.leastUpperBound(typeFactory, withoutNullResult, result);
        inferredArgs.put(typeVar, lub);
      }
    }
  }

  private boolean hasNullType(Map<TypeVariable, AnnotatedTypeMirror> inferredArgs) {
    for (AnnotatedTypeMirror atm : inferredArgs.values()) {
      if (atm.getKind() == TypeKind.NULL) {
        return true;
      }
    }
    return false;
  }

  /**
   * This algorithm works as follows:
   *
   * <ul>
   *   <!-- ul rather than ol because of many cross-references within the text -->
   *   <li>1. Build Argument Constraints -- create a set of constraints using the arguments to the
   *       type parameter declarations, the formal parameters, and the arguments to the method call
   *   <li>2. Solve Argument Constraints -- Create two solutions from the arguments.
   *       <ol>
   *         <li>Equality Arg Solution: Solution inferred from arguments used in an invariant
   *             position (i.e. from equality constraints)
   *         <li>Supertypes Arg Solution: Solution inferred from constraints in which the parameter
   *             is a supertype of argument types. These are kept separate and merged later.
   *       </ol>
   *       Note: If there is NO assignment context we just combine the results from 2.a and 2.b,
   *       giving preference to those in 2.a, and return the result.
   *   <li>3. Build and Solve Initial Assignment Constraints -- Create a set of constraints from the
   *       assignment context WITHOUT substituting either solution from step 2.
   *   <li>4. Combine the solutions from steps 2.b and 3. This handles cases like the following:
   *       <pre>{@code
   * <T> List<T> method(T t1) {}
   * List<@Nullable String> nl = method("");
   * }</pre>
   *       If we use just the arguments to infer T we will infer @NonNull String (since the lub of
   *       all arguments would be @NonNull String). However, this would cause the assignment to
   *       fail. Instead, since {@literal @NonNull String <: @Nullable String}, we can safely infer
   *       T to be @Nullable String and both the argument types and the assignment types are
   *       compatible. In step 4, we combine the results of Step 2.b (which came from lubbing
   *       argument and argument component types) with the solution from equality constraints via
   *       the assignment context.
   *       <p>Note, we always give preference to the results inferred from method arguments if there
   *       is a conflict between the steps 2 and 4. For example:
   *       <pre>{@code
   * <T> List<T> method(T t1) {}
   * List<@NonNull String> nl = method(null);
   * }</pre>
   *       In the above example, the null argument requires that T must be @Nullable String. But the
   *       assignment context requires that the T must be @NonNull String. But, in this case if we
   *       use @NonNull String the argument "null" is invalid. In this case, we use @Nullable String
   *       and report an assignment because we ALWAYS favor the arguments over the assignment
   *       context.
   *   <li>5. Combine the result from 2.a and step 4, if there is a conflict use the result from
   *       step 2.a
   *       <p>Suppose we have the following:
   *       <pre>{@code
   * <T> void method(List<@NonNull T> t, @Initialized Tt) { ... }
   * List<@FBCBottom String> lBottom = ...;
   * method( lbBottom, "nonNullString" );
   * }</pre>
   *       From the first argument we can infer that T must be exactly @FBCBottom String but we
   *       cannot infer anything for the Nullness hierarchy. For the second argument we can infer
   *       that T is at most @NonNull String but we can infer nothing in the initialization
   *       hierarchy. In this step we combine these two results, always favoring the equality
   *       constraints if there is a conflict. For the above example we would infer the following:
   *       <pre>{@code
   * T => @FBCBottom @NonNull String
   * }</pre>
   *       Another case covered in this step is:
   *       <pre>{@code
   * <T> List<T> method(List<T> t1) {}
   * List<@NonNull String> nonNullList = new ArrayList<>();
   * List<@Nullable String> nl = method(nonNullList);
   * }</pre>
   *       The above assignment should fail because T is forced to be both @NonNull and @Nullable.
   *       In cases like these, we use @NonNull String becasue we always favor constraints from the
   *       arguments over the assignment context.
   *   <li>6. Infer from Assignment Context Finally, the JLS states that we should substitute the
   *       types we have inferred up until this point back into the original argument constraints.
   *       We should then combine the constraints we get from the assignment context and solve using
   *       the greatest lower bounds of all of the constraints of the form: {@literal F :> U} (these
   *       are referred to as "subtypes" in the ConstraintMap.TargetConstraints).
   *   <li>7. Merge the result from steps 5 and 6 giving preference to 5 (the argument constraints).
   *       Return the result.
   * </ul>
   */
  private Map<TypeVariable, AnnotatedTypeMirror> infer(
      AnnotatedTypeFactory typeFactory,
      List<AnnotatedTypeMirror> argumentTypes,
      AnnotatedTypeMirror assignedTo,
      ExecutableElement methodElem,
      AnnotatedExecutableType methodType,
      Set<TypeVariable> targets,
      boolean useNullArguments) {

    // 1.  Step 1 - Build up argument constraints
    // The AFConstraints for arguments are used also in the
    Set<AFConstraint> afArgumentConstraints =
        createArgumentAFConstraints(
            typeFactory, argumentTypes, methodType, targets, useNullArguments);

    // 2. Step 2 - Solve the constraints.
    Pair<InferenceResult, InferenceResult> argInference =
        inferFromArguments(typeFactory, afArgumentConstraints, targets);

    InferenceResult fromArgEqualities = argInference.first; // result 2.a
    InferenceResult fromArgSubandSupers = argInference.second; // result 2.b

    clampToLowerBound(fromArgSubandSupers, methodType.getTypeVariables(), typeFactory);

    // if this method invocation's has a return type and it is assigned/pseudo-assigned to
    // a variable, assignedTo is the type of that variable
    if (assignedTo == null) {
      fromArgEqualities.mergeSubordinate(fromArgSubandSupers);

      return fromArgEqualities.toAtmMap();
    } // else

    AnnotatedTypeMirror declaredReturnType = methodType.getReturnType();
    AnnotatedTypeMirror boxedReturnType;
    if (declaredReturnType == null) {
      boxedReturnType = null;
    } else if (declaredReturnType.getKind().isPrimitive()) {
      boxedReturnType = typeFactory.getBoxedType((AnnotatedPrimitiveType) declaredReturnType);
    } else {
      boxedReturnType = declaredReturnType;
    }

    InferenceResult fromArguments = fromArgEqualities;
    if (!((MethodSymbol) methodElem).isConstructor()) {
      // Step 3 - Infer a solution from the equality constraints in the assignment context
      InferenceResult fromAssignmentEqualities =
          inferFromAssignmentEqualities(assignedTo, boxedReturnType, targets, typeFactory);

      // Step 4 - Combine the results from 2.b and step 3
      InferenceResult combinedSupertypesAndAssignment =
          combineSupertypeAndAssignmentResults(
              targets, typeFactory, fromAssignmentEqualities, fromArgSubandSupers);

      // Step 5 - Combine the result from 2.a and step 4, if there is a conflict use the
      // result from step 2.a
      fromArgEqualities.mergeSubordinate(combinedSupertypesAndAssignment);

      // if we don't have a result for all type arguments
      // Step 6 - Infer the type arguments from the greatest-lower-bounds of all "subtype"
      // constraints
      if (!fromArguments.isComplete(targets)) {
        InferenceResult fromAssignment =
            inferFromAssignment(
                assignedTo,
                boxedReturnType,
                methodType,
                afArgumentConstraints,
                fromArguments,
                targets,
                typeFactory);

        // Step 7 - Merge the argument and the assignment constraints
        fromArguments.mergeSubordinate(fromAssignment);
      }

    } else {

      fromArguments.mergeSubordinate(fromArgSubandSupers);
    }

    return fromArguments.toAtmMap();
  }

  /**
   * If we have inferred a type argument from the supertype constraints and this type argument is
   * BELOW the lower bound, make it AT the lower bound.
   *
   * <p>e.g.
   *
   * <pre>{@code
   * <@Initialized T extends @Initialized Object> void id(T t) { return t; }
   * id(null);
   *
   * // The invocation of id will result in a type argument with primary annotations of @FBCBottom @Nullable
   * // but this is below the lower bound of T in the initialization hierarchy so instead replace
   * // @FBCBottom with @Initialized
   *
   * // This should happen ONLY with supertype constraints because raising the primary annotation would still
   * // be valid for these constraints (since we just LUB the arguments involved) but would violate any
   * // equality constraints
   * }</pre>
   *
   * TODO: NOTE WE ONLY DO THIS FOR InferredType results for now but we should probably include
   * targest as well
   *
   * @param fromArgSupertypes types inferred from LUBbing types from the arguments to the formal
   *     parameters
   * @param targetDeclarations the declared types of the type parameters whose arguments are being
   *     inferred
   */
  private void clampToLowerBound(
      InferenceResult fromArgSupertypes,
      List<AnnotatedTypeVariable> targetDeclarations,
      AnnotatedTypeFactory typeFactory) {
    QualifierHierarchy qualHierarchy = typeFactory.getQualifierHierarchy();
    AnnotationMirrorSet tops = new AnnotationMirrorSet(qualHierarchy.getTopAnnotations());

    for (AnnotatedTypeVariable targetDecl : targetDeclarations) {
      InferredValue inferred = fromArgSupertypes.get(targetDecl.getUnderlyingType());
      if (inferred instanceof InferredType) {
        AnnotatedTypeMirror lowerBoundAsArgument = targetDecl.getLowerBound();
        TypeMirror lowerBoundAsArgumentTM = lowerBoundAsArgument.getUnderlyingType();
        for (AnnotationMirror top : tops) {
          AnnotationMirror lowerBoundAnno =
              lowerBoundAsArgument.getEffectiveAnnotationInHierarchy(top);
          AnnotatedTypeMirror inferredType = ((InferredType) inferred).type;
          TypeMirror inferredTM = inferredType.getUnderlyingType();
          AnnotationMirror argAnno = inferredType.getEffectiveAnnotationInHierarchy(top);
<<<<<<< HEAD
          if (qualifierHierarchy.isSubtype(
              argAnno, inferredTM, lowerBoundAnno, lowerBoundAsArgumentTM)) {
=======
          if (qualHierarchy.isSubtype(argAnno, lowerBoundAnno)) {
>>>>>>> d8bda895
            inferredType.replaceAnnotation(lowerBoundAnno);
          }
        }
      }
    }
  }

  /**
   * Step 1: Create a constraint {@code Ai << Fi} for each Argument(Ai) to formal parameter(Fi).
   * Remove any constraint that does not involve a type parameter to be inferred. Reduce the
   * remaining constraints so that Fi = Tj where Tj is a type parameter with an argument to be
   * inferred. Return the resulting constraint set.
   *
   * @param typeFactory AnnotatedTypeFactory
   * @param argTypes list of annotated types corresponding to the arguments to the method
   * @param methodType annotated type of the method
   * @param targets type variables to be inferred
   * @param useNullArguments whether or not null method arguments should be considered
   * @return a set of argument constraints
   */
  protected Set<AFConstraint> createArgumentAFConstraints(
      AnnotatedTypeFactory typeFactory,
      List<AnnotatedTypeMirror> argTypes,
      AnnotatedExecutableType methodType,
      Set<TypeVariable> targets,
      boolean useNullArguments) {
    List<AnnotatedTypeMirror> paramTypes =
        AnnotatedTypes.expandVarArgsParametersFromTypes(methodType, argTypes);

    if (argTypes.size() != paramTypes.size()) {
      throw new BugInCF(
          StringsPlume.joinLines(
              "Mismatch between formal parameter count and argument count.",
              "paramTypes=" + StringsPlume.join(",", paramTypes),
              "argTypes=" + StringsPlume.join(",", argTypes)));
    }

    int numberOfParams = paramTypes.size();
    ArrayDeque<AFConstraint> afConstraints = new ArrayDeque<>(numberOfParams);
    for (int i = 0; i < numberOfParams; i++) {
      if (!useNullArguments && argTypes.get(i).getKind() == TypeKind.NULL) {
        continue;
      }
      afConstraints.add(new A2F(argTypes.get(i), paramTypes.get(i)));
    }

    Set<AFConstraint> reducedConstraints = new LinkedHashSet<>();

    reduceAfConstraints(typeFactory, reducedConstraints, afConstraints, targets);
    return reducedConstraints;
  }

  /**
   * Step 2. Infer type arguments from the equality (TisU) and the supertype (TSuperU) constraints
   * of the methods arguments.
   */
  private Pair<InferenceResult, InferenceResult> inferFromArguments(
      AnnotatedTypeFactory typeFactory,
      Set<AFConstraint> afArgumentConstraints,
      Set<TypeVariable> targets) {
    Set<TUConstraint> tuArgConstraints = afToTuConstraints(afArgumentConstraints, targets);
    addConstraintsBetweenTargets(tuArgConstraints, targets, false, typeFactory);

    ConstraintMap argConstraints =
        constraintMapBuilder.build(targets, tuArgConstraints, typeFactory);

    InferenceResult inferredFromArgEqualities =
        equalitiesSolver.solveEqualities(targets, argConstraints, typeFactory);

    Set<TypeVariable> remainingTargets =
        inferredFromArgEqualities.getRemainingTargets(targets, true);
    InferenceResult fromSupertypes =
        supertypesSolver.solveFromSupertypes(remainingTargets, argConstraints, typeFactory);

    InferenceResult fromSubtypes =
        subtypesSolver.solveFromSubtypes(remainingTargets, argConstraints, typeFactory);
    fromSupertypes.mergeSubordinate(fromSubtypes);

    return Pair.of(inferredFromArgEqualities, fromSupertypes);
  }

  /** Step 3. Infer type arguments from the equality constraints of the assignment context. */
  private InferenceResult inferFromAssignmentEqualities(
      AnnotatedTypeMirror assignedTo,
      AnnotatedTypeMirror boxedReturnType,
      Set<TypeVariable> targets,
      AnnotatedTypeFactory typeFactory) {
    Set<FIsA> afInitialAssignmentConstraints =
        createInitialAssignmentConstraints(assignedTo, boxedReturnType, typeFactory, targets);

    Set<TUConstraint> tuInitialAssignmentConstraints =
        afToTuConstraints(afInitialAssignmentConstraints, targets);
    ConstraintMap initialAssignmentConstraints =
        constraintMapBuilder.build(targets, tuInitialAssignmentConstraints, typeFactory);
    return equalitiesSolver.solveEqualities(targets, initialAssignmentConstraints, typeFactory);
  }

  /**
   * Create a set of constraints between return type and any type to which it is assigned. Reduce
   * these set of constraints and remove any that is not an equality (FIsA) constraint.
   */
  protected Set<FIsA> createInitialAssignmentConstraints(
      AnnotatedTypeMirror assignedTo,
      AnnotatedTypeMirror boxedReturnType,
      AnnotatedTypeFactory typeFactory,
      Set<TypeVariable> targets) {
    Set<FIsA> result = new LinkedHashSet<>();

    if (assignedTo != null) {
      Set<AFConstraint> reducedConstraints = new LinkedHashSet<>();

      Queue<AFConstraint> constraints = new ArrayDeque<>();
      constraints.add(new F2A(boxedReturnType, assignedTo));

      reduceAfConstraints(typeFactory, reducedConstraints, constraints, targets);

      for (AFConstraint reducedConstraint : reducedConstraints) {
        if (reducedConstraint instanceof FIsA) {
          result.add((FIsA) reducedConstraint);
        }
      }
    }

    return result;
  }

  /**
   * The first half of Step 6.
   *
   * <p>This method creates constraints:
   *
   * <ul>
   *   <li>between the bounds of types that are already inferred and their inferred arguments
   *   <li>between the assignment context and the return type of the method (with the previously
   *       inferred arguments substituted into these constraints)
   * </ul>
   */
  public ConstraintMap createAssignmentConstraints(
      AnnotatedTypeMirror assignedTo,
      AnnotatedTypeMirror boxedReturnType,
      AnnotatedExecutableType methodType,
      Set<AFConstraint> afArgumentConstraints,
      Map<TypeVariable, AnnotatedTypeMirror> inferredArgs,
      Set<TypeVariable> targets,
      AnnotatedTypeFactory typeFactory) {

    ArrayDeque<AFConstraint> assignmentAfs =
        new ArrayDeque<>(2 * methodType.getTypeVariables().size() + afArgumentConstraints.size());
    for (AnnotatedTypeVariable typeParam : methodType.getTypeVariables()) {
      TypeVariable target = typeParam.getUnderlyingType();
      AnnotatedTypeMirror inferredType = inferredArgs.get(target);
      // for all inferred types Ti:  Ti >> Bi where Bi is upper bound and Ti << Li where Li is
      // the lower bound for all uninferred types Tu: Tu >> Bi and Lu >> Tu
      if (inferredType != null) {
        assignmentAfs.add(new A2F(inferredType, typeParam.getUpperBound()));
        assignmentAfs.add(new F2A(typeParam.getLowerBound(), inferredType));
      } else {
        assignmentAfs.add(new F2A(typeParam, typeParam.getUpperBound()));
        assignmentAfs.add(new A2F(typeParam.getLowerBound(), typeParam));
      }
    }

    for (AFConstraint argConstraint : afArgumentConstraints) {
      if (argConstraint instanceof F2A) {
        assignmentAfs.add(argConstraint);
      }
    }

    ArrayDeque<AFConstraint> substitutedAssignmentConstraints =
        new ArrayDeque<>(assignmentAfs.size() + 1);
    for (AFConstraint afConstraint : assignmentAfs) {
      substitutedAssignmentConstraints.add(afConstraint.substitute(inferredArgs));
    }

    AnnotatedTypeMirror substitutedReturnType =
        TypeArgInferenceUtil.substitute(inferredArgs, boxedReturnType);
    substitutedAssignmentConstraints.add(new F2A(substitutedReturnType, assignedTo));

    Set<AFConstraint> reducedConstraints = new LinkedHashSet<>();
    reduceAfConstraints(typeFactory, reducedConstraints, substitutedAssignmentConstraints, targets);
    Set<TUConstraint> tuAssignmentConstraints = afToTuConstraints(reducedConstraints, targets);
    addConstraintsBetweenTargets(tuAssignmentConstraints, targets, true, typeFactory);
    return constraintMapBuilder.build(targets, tuAssignmentConstraints, typeFactory);
  }

  /** The Second half of step 6. Use the assignment context to infer a result. */
  private InferenceResult inferFromAssignment(
      AnnotatedTypeMirror assignedTo,
      AnnotatedTypeMirror boxedReturnType,
      AnnotatedExecutableType methodType,
      Set<AFConstraint> afArgumentConstraints,
      InferenceResult inferredArgs,
      Set<TypeVariable> targets,
      AnnotatedTypeFactory typeFactory) {
    ConstraintMap assignmentConstraints =
        createAssignmentConstraints(
            assignedTo,
            boxedReturnType,
            methodType,
            afArgumentConstraints,
            inferredArgs.toAtmMap(),
            targets,
            typeFactory);

    InferenceResult equalitiesResult =
        equalitiesSolver.solveEqualities(targets, assignmentConstraints, typeFactory);

    Set<TypeVariable> remainingTargets = equalitiesResult.getRemainingTargets(targets, true);
    InferenceResult subtypesResult =
        subtypesSolver.solveFromSubtypes(remainingTargets, assignmentConstraints, typeFactory);

    equalitiesResult.mergeSubordinate(subtypesResult);
    return equalitiesResult;
  }

  /**
   * Step 4. Combine the results from using the Supertype constraints the Equality constraints from
   * the assignment context.
   */
  private InferenceResult combineSupertypeAndAssignmentResults(
      Set<TypeVariable> targets,
      AnnotatedTypeFactory typeFactory,
      InferenceResult equalityResult,
      InferenceResult supertypeResult) {
    TypeHierarchy typeHierarchy = typeFactory.getTypeHierarchy();

    InferenceResult result = new InferenceResult();
    for (TypeVariable target : targets) {
      InferredValue equalityInferred = equalityResult.get(target);
      InferredValue supertypeInferred = supertypeResult.get(target);

      InferredValue outputValue;
      if (equalityInferred instanceof InferredType) {

        if (supertypeInferred instanceof InferredType) {
          AnnotatedTypeMirror superATM = ((InferredType) supertypeInferred).type;
          AnnotatedTypeMirror equalityATM = ((InferredType) equalityInferred).type;
          if (TypesUtils.isErasedSubtype(
              equalityATM.getUnderlyingType(),
              superATM.getUnderlyingType(),
              typeFactory.getChecker().getTypeUtils())) {
            // If the underlying type of equalityATM is a subtype of the underlying
            // type of superATM, then the call to isSubtype below will issue an error.
            // So call asSuper so that the isSubtype call below works correctly.
            equalityATM = AnnotatedTypes.asSuper(typeFactory, equalityATM, superATM);
          }
          if (typeHierarchy.isSubtype(superATM, equalityATM)) {
            outputValue = equalityInferred;
          } else {
            outputValue = supertypeInferred;
          }

        } else {
          outputValue = equalityInferred;
        }
      } else {
        if (supertypeInferred != null) {
          outputValue = supertypeInferred;
        } else {
          outputValue = null;
        }
      }

      if (outputValue != null) {
        result.put(target, outputValue);
      }
    }

    return result;
  }

  /**
   * For any types we have not inferred, use a wildcard with the bounds from the original type
   * parameter.
   */
  private void handleUninferredTypeVariables(
      AnnotatedTypeFactory typeFactory,
      AnnotatedExecutableType methodType,
      Set<TypeVariable> targets,
      Map<TypeVariable, AnnotatedTypeMirror> inferredArgs) {

    for (AnnotatedTypeVariable atv : methodType.getTypeVariables()) {
      TypeVariable typeVar = atv.getUnderlyingType();
      if (targets.contains((TypeVariable) TypeAnnotationUtils.unannotatedType(typeVar))) {
        AnnotatedTypeMirror inferredType = inferredArgs.get(typeVar);
        if (inferredType == null) {
          AnnotatedTypeMirror dummy = typeFactory.getUninferredWildcardType(atv);
          inferredArgs.put(atv.getUnderlyingType(), dummy);
        } else {
          typeFactory.addDefaultAnnotations(inferredType);
        }
      }
    }
  }

  /**
   * Given a set of AFConstraints, remove all constraints that are not relevant to inference and
   * return a set of AFConstraints in which the F is a use of one of the type parameters to infer.
   */
  protected void reduceAfConstraints(
      AnnotatedTypeFactory typeFactory,
      Set<AFConstraint> outgoing,
      Queue<AFConstraint> toProcess,
      Set<TypeVariable> targets) {

    Set<AFConstraint> visited = new HashSet<>();

    List<AFReducer> reducers =
        Arrays.asList(
            new A2FReducer(typeFactory), new F2AReducer(typeFactory), new FIsAReducer(typeFactory));

    Set<AFConstraint> newConstraints = new HashSet<>(10);
    while (!toProcess.isEmpty()) {
      newConstraints.clear();
      AFConstraint constraint = toProcess.remove();

      if (!visited.contains(constraint)) {
        if (constraint.isIrreducible(targets)) {
          outgoing.add(constraint);
        } else {

          Iterator<AFReducer> reducerIterator = reducers.iterator();
          boolean handled = false;
          while (!handled && reducerIterator.hasNext()) {
            handled = reducerIterator.next().reduce(constraint, newConstraints);
          }

          if (!handled) {
            throw new BugInCF("Unhandled constraint type: " + constraint);
          }

          toProcess.addAll(newConstraints);
        }
        visited.add(constraint);
      }
    }
  }

  /** Convert AFConstraints to TUConstraints. */
  protected Set<TUConstraint> afToTuConstraints(
      Set<? extends AFConstraint> afConstraints, Set<TypeVariable> targets) {
    Set<TUConstraint> outgoing = new LinkedHashSet<>();
    for (AFConstraint afConstraint : afConstraints) {
      if (!afConstraint.isIrreducible(targets)) {
        throw new BugInCF(
            StringsPlume.joinLines(
                "All afConstraints should be irreducible before conversion.",
                "afConstraints=[ " + StringsPlume.join(", ", afConstraints) + " ]",
                "targets=[ " + StringsPlume.join(", ", targets) + "]"));
      }

      outgoing.add(afConstraint.toTUConstraint());
    }

    return outgoing;
  }

  /**
   * Declarations of the form: {@code <A, B extends A>} implies a TUConstraint of {@code B <: A}.
   * Add these to the constraint list.
   */
  public void addConstraintsBetweenTargets(
      Set<TUConstraint> constraints,
      Set<TypeVariable> targets,
      boolean asSubtype,
      AnnotatedTypeFactory typeFactory) {
    Types types = typeFactory.getProcessingEnv().getTypeUtils();
    List<TypeVariable> targetList = new ArrayList<>(targets);

    Map<TypeVariable, AnnotatedTypeVariable> paramDeclarations = new HashMap<>();

    for (int i = 0; i < targetList.size(); i++) {
      TypeVariable earlierTarget = targetList.get(i);

      for (int j = i + 1; j < targetList.size(); j++) {
        TypeVariable laterTarget = targetList.get(j);
        if (types.isSameType(earlierTarget.getUpperBound(), laterTarget)) {
          AnnotatedTypeVariable headDecl =
              addOrGetDeclarations(earlierTarget, typeFactory, paramDeclarations);
          AnnotatedTypeVariable nextDecl =
              addOrGetDeclarations(laterTarget, typeFactory, paramDeclarations);

          if (asSubtype) {
            constraints.add(new TSubU(headDecl, nextDecl));

          } else {
            constraints.add(new TSuperU(nextDecl, headDecl));
          }
        } else if (types.isSameType(laterTarget.getUpperBound(), earlierTarget)) {
          AnnotatedTypeVariable headDecl =
              addOrGetDeclarations(earlierTarget, typeFactory, paramDeclarations);
          AnnotatedTypeVariable nextDecl =
              addOrGetDeclarations(laterTarget, typeFactory, paramDeclarations);

          if (asSubtype) {
            constraints.add(new TSubU(nextDecl, headDecl));

          } else {
            constraints.add(new TSuperU(headDecl, nextDecl));
          }
        }
      }
    }
  }

  public AnnotatedTypeVariable addOrGetDeclarations(
      TypeVariable target,
      AnnotatedTypeFactory typeFactory,
      Map<TypeVariable, AnnotatedTypeVariable> declarations) {
    AnnotatedTypeVariable atv =
        declarations.computeIfAbsent(
            target, __ -> (AnnotatedTypeVariable) typeFactory.getAnnotatedType(target.asElement()));
    return atv;
  }
}<|MERGE_RESOLUTION|>--- conflicted
+++ resolved
@@ -452,12 +452,8 @@
           AnnotatedTypeMirror inferredType = ((InferredType) inferred).type;
           TypeMirror inferredTM = inferredType.getUnderlyingType();
           AnnotationMirror argAnno = inferredType.getEffectiveAnnotationInHierarchy(top);
-<<<<<<< HEAD
-          if (qualifierHierarchy.isSubtype(
+          if (qualHierarchy.isSubtype(
               argAnno, inferredTM, lowerBoundAnno, lowerBoundAsArgumentTM)) {
-=======
-          if (qualHierarchy.isSubtype(argAnno, lowerBoundAnno)) {
->>>>>>> d8bda895
             inferredType.replaceAnnotation(lowerBoundAnno);
           }
         }
