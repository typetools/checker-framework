--- conflicted
+++ resolved
@@ -156,7 +156,6 @@
             return new HashMap<>();
         }
 
-<<<<<<< HEAD
         final List<AnnotatedTypeMirror> argTypes =
                 TypeArgInferenceUtil.getArgumentTypes(expressionTree, typeFactory);
         assert pathToExpression != null;
@@ -173,53 +172,6 @@
                     expressionTree.toString().replace(System.lineSeparator(), " "),
                     argTypes,
                     assignedTo);
-=======
-    if (showInferenceSteps) {
-      checker.message(Kind.NOTE, "  results: %s", inferredArgs);
-    }
-    try {
-      return TypeArgInferenceUtil.correctResults(
-          inferredArgs, expressionTree, (ExecutableType) methodElem.asType(), typeFactory);
-    } catch (Throwable ex) {
-      // Ignore any exceptions
-      return inferredArgs;
-    }
-  }
-
-  /**
-   * If one of the inferredArgs are NullType, then re-run inference ignoring null method arguments.
-   * Then lub the result of the second inference with the NullType and put the new result back into
-   * inferredArgs.
-   *
-   * @param typeFactory type factory
-   * @param methodElem element of the method
-   * @param methodType annotated type of the method
-   * @param argTypes annotated types of arguments to the method
-   * @param assignedTo annotated type to which the result of the method invocation is assigned
-   * @param targets set of type variables to infer
-   * @param inferredArgs map of type variables to the annotated types of their type arguments
-   */
-  private void handleNullTypeArguments(
-      AnnotatedTypeFactory typeFactory,
-      ExecutableElement methodElem,
-      AnnotatedExecutableType methodType,
-      List<AnnotatedTypeMirror> argTypes,
-      AnnotatedTypeMirror assignedTo,
-      Set<TypeVariable> targets,
-      Map<TypeVariable, AnnotatedTypeMirror> inferredArgs) {
-    if (!hasNullType(inferredArgs)) {
-      return;
-    }
-    final Map<TypeVariable, AnnotatedTypeMirror> inferredArgsWithoutNull =
-        infer(typeFactory, argTypes, assignedTo, methodElem, methodType, targets, false);
-    for (AnnotatedTypeVariable atv : methodType.getTypeVariables()) {
-      TypeVariable typeVar = atv.getUnderlyingType();
-      AnnotatedTypeMirror result = inferredArgs.get(typeVar);
-      if (result == null) {
-        AnnotatedTypeMirror withoutNullResult = inferredArgsWithoutNull.get(typeVar);
-        if (withoutNullResult != null) {
-          inferredArgs.put(typeVar, withoutNullResult);
->>>>>>> ebd59474
         }
 
         final Set<TypeVariable> targets = TypeArgInferenceUtil.methodTypeToTargets(methodType);
@@ -272,9 +224,19 @@
             }
         }
 
-<<<<<<< HEAD
         handleUninferredTypeVariables(typeFactory, methodType, targets, inferredArgs);
 
+    if (showInferenceSteps) {
+      checker.message(Kind.NOTE, "  results: %s", inferredArgs);
+    }
+    try {
+      return TypeArgInferenceUtil.correctResults(
+          inferredArgs, expressionTree, (ExecutableType) methodElem.asType(), typeFactory);
+    } catch (Throwable ex) {
+      // Ignore any exceptions
+      return inferredArgs;
+    }
+  }
         if (showInferenceSteps) {
             checker.message(Kind.NOTE, "  results: %s", inferredArgs);
         }
@@ -285,15 +247,64 @@
             // Ignore any exceptions
             return inferredArgs;
         }
-=======
-  private boolean hasNullType(Map<TypeVariable, AnnotatedTypeMirror> inferredArgs) {
-    for (AnnotatedTypeMirror atm : inferredArgs.values()) {
-      if (atm.getKind() == TypeKind.NULL) {
-        return true;
-      }
-    }
-    return false;
-  }
+    }
+
+    /**
+     * If one of the inferredArgs are NullType, then re-run inference ignoring null method
+     * arguments. Then lub the result of the second inference with the NullType and put the new
+     * result back into inferredArgs.
+     *
+     * @param typeFactory type factory
+     * @param methodElem element of the method
+     * @param methodType annotated type of the method
+     * @param argTypes annotated types of arguments to the method
+     * @param assignedTo annotated type to which the result of the method invocation is assigned
+     * @param targets set of type variables to infer
+     * @param inferredArgs map of type variables to the annotated types of their type arguments
+     */
+    private void handleNullTypeArguments(
+            AnnotatedTypeFactory typeFactory,
+            ExecutableElement methodElem,
+            AnnotatedExecutableType methodType,
+            List<AnnotatedTypeMirror> argTypes,
+            AnnotatedTypeMirror assignedTo,
+            Set<TypeVariable> targets,
+            Map<TypeVariable, AnnotatedTypeMirror> inferredArgs) {
+        if (!hasNullType(inferredArgs)) {
+            return;
+        }
+        final Map<TypeVariable, AnnotatedTypeMirror> inferredArgsWithoutNull =
+                infer(typeFactory, argTypes, assignedTo, methodElem, methodType, targets, false);
+        for (AnnotatedTypeVariable atv : methodType.getTypeVariables()) {
+            TypeVariable typeVar = atv.getUnderlyingType();
+            AnnotatedTypeMirror result = inferredArgs.get(typeVar);
+            if (result == null) {
+                AnnotatedTypeMirror withoutNullResult = inferredArgsWithoutNull.get(typeVar);
+                if (withoutNullResult != null) {
+                    inferredArgs.put(typeVar, withoutNullResult);
+                }
+            } else if (result.getKind() == TypeKind.NULL) {
+                AnnotatedTypeMirror withoutNullResult = inferredArgsWithoutNull.get(typeVar);
+                if (withoutNullResult == null) {
+                    // withoutNullResult is null when the only constraint on a type argument is
+                    // where a method argument is null.
+                    withoutNullResult = atv.getUpperBound().deepCopy();
+                }
+                AnnotatedTypeMirror lub =
+                        AnnotatedTypes.leastUpperBound(typeFactory, withoutNullResult, result);
+                inferredArgs.put(typeVar, lub);
+            }
+        }
+    }
+
+    private boolean hasNullType(Map<TypeVariable, AnnotatedTypeMirror> inferredArgs) {
+        for (AnnotatedTypeMirror atm : inferredArgs.values()) {
+            if (atm.getKind() == TypeKind.NULL) {
+                return true;
+            }
+        }
+        return false;
+    }
 
   /**
    * This algorithm works as follows:
@@ -379,184 +390,6 @@
       final Set<TypeVariable> targets,
       final boolean useNullArguments) {
 
-    // 1.  Step 1 - Build up argument constraints
-    // The AFConstraints for arguments are used also in the
-    Set<AFConstraint> afArgumentConstraints =
-        createArgumentAFConstraints(
-            typeFactory, argumentTypes, methodType, targets, useNullArguments);
-
-    // 2. Step 2 - Solve the constraints.
-    Pair<InferenceResult, InferenceResult> argInference =
-        inferFromArguments(typeFactory, afArgumentConstraints, targets);
-
-    final InferenceResult fromArgEqualities = argInference.first; // result 2.a
-    final InferenceResult fromArgSubandSupers = argInference.second; // result 2.b
-
-    clampToLowerBound(fromArgSubandSupers, methodType.getTypeVariables(), typeFactory);
-
-    // if this method invocation's has a return type and it is assigned/pseudo-assigned to
-    // a variable, assignedTo is the type of that variable
-    if (assignedTo == null) {
-      fromArgEqualities.mergeSubordinate(fromArgSubandSupers);
-
-      return fromArgEqualities.toAtmMap();
-    } // else
-
-    final AnnotatedTypeMirror declaredReturnType = methodType.getReturnType();
-    final AnnotatedTypeMirror boxedReturnType;
-    if (declaredReturnType == null) {
-      boxedReturnType = null;
-    } else if (declaredReturnType.getKind().isPrimitive()) {
-      boxedReturnType = typeFactory.getBoxedType((AnnotatedPrimitiveType) declaredReturnType);
-    } else {
-      boxedReturnType = declaredReturnType;
->>>>>>> ebd59474
-    }
-
-    /**
-     * If one of the inferredArgs are NullType, then re-run inference ignoring null method
-     * arguments. Then lub the result of the second inference with the NullType and put the new
-     * result back into inferredArgs.
-     *
-     * @param typeFactory type factory
-     * @param methodElem element of the method
-     * @param methodType annotated type of the method
-     * @param argTypes annotated types of arguments to the method
-     * @param assignedTo annotated type to which the result of the method invocation is assigned
-     * @param targets set of type variables to infer
-     * @param inferredArgs map of type variables to the annotated types of their type arguments
-     */
-    private void handleNullTypeArguments(
-            AnnotatedTypeFactory typeFactory,
-            ExecutableElement methodElem,
-            AnnotatedExecutableType methodType,
-            List<AnnotatedTypeMirror> argTypes,
-            AnnotatedTypeMirror assignedTo,
-            Set<TypeVariable> targets,
-            Map<TypeVariable, AnnotatedTypeMirror> inferredArgs) {
-        if (!hasNullType(inferredArgs)) {
-            return;
-        }
-        final Map<TypeVariable, AnnotatedTypeMirror> inferredArgsWithoutNull =
-                infer(typeFactory, argTypes, assignedTo, methodElem, methodType, targets, false);
-        for (AnnotatedTypeVariable atv : methodType.getTypeVariables()) {
-            TypeVariable typeVar = atv.getUnderlyingType();
-            AnnotatedTypeMirror result = inferredArgs.get(typeVar);
-            if (result == null) {
-                AnnotatedTypeMirror withoutNullResult = inferredArgsWithoutNull.get(typeVar);
-                if (withoutNullResult != null) {
-                    inferredArgs.put(typeVar, withoutNullResult);
-                }
-            } else if (result.getKind() == TypeKind.NULL) {
-                AnnotatedTypeMirror withoutNullResult = inferredArgsWithoutNull.get(typeVar);
-                if (withoutNullResult == null) {
-                    // withoutNullResult is null when the only constraint on a type argument is
-                    // where a method argument is null.
-                    withoutNullResult = atv.getUpperBound().deepCopy();
-                }
-                AnnotatedTypeMirror lub =
-                        AnnotatedTypes.leastUpperBound(typeFactory, withoutNullResult, result);
-                inferredArgs.put(typeVar, lub);
-            }
-        }
-    }
-
-    private boolean hasNullType(Map<TypeVariable, AnnotatedTypeMirror> inferredArgs) {
-        for (AnnotatedTypeMirror atm : inferredArgs.values()) {
-            if (atm.getKind() == TypeKind.NULL) {
-                return true;
-            }
-        }
-        return false;
-    }
-<<<<<<< HEAD
-
-    /**
-     * This algorithm works as follows:
-     *
-     * <ul>
-     *   <!-- ul rather than ol because of many cross-references within the text -->
-     *   <li>1. Build Argument Constraints -- create a set of constraints using the arguments to the
-     *       type parameter declarations, the formal parameters, and the arguments to the method
-     *       call
-     *   <li>2. Solve Argument Constraints -- Create two solutions from the arguments.
-     *       <ol>
-     *         <li>Equality Arg Solution: Solution inferred from arguments used in an invariant
-     *             position (i.e. from equality constraints)
-     *         <li>Supertypes Arg Solution: Solution inferred from constraints in which the
-     *             parameter is a supertype of argument types. These are kept separate and merged
-     *             later.
-     *       </ol>
-     *       Note: If there is NO assignment context we just combine the results from 2.a and 2.b,
-     *       giving preference to those in 2.a, and return the result.
-     *   <li>3. Build and Solve Initial Assignment Constraints -- Create a set of constraints from
-     *       the assignment context WITHOUT substituting either solution from step 2.
-     *   <li>4. Combine the solutions from steps 2.b and 3. This handles cases like the following:
-     *       <pre>{@code
-     * <T> List<T> method(T t1) {}
-     * List<@Nullable String> nl = method("");
-     * }</pre>
-     *       If we use just the arguments to infer T we will infer @NonNull String (since the lub of
-     *       all arguments would be @NonNull String). However, this would cause the assignment to
-     *       fail. Instead, since {@literal @NonNull String <: @Nullable String}, we can safely
-     *       infer T to be @Nullable String and both the argument types and the assignment types are
-     *       compatible. In step 4, we combine the results of Step 2.b (which came from lubbing
-     *       argument and argument component types) with the solution from equality constraints via
-     *       the assignment context.
-     *       <p>Note, we always give preference to the results inferred from method arguments if
-     *       there is a conflict between the steps 2 and 4. For example:
-     *       <pre>{@code
-     * <T> List<T> method(T t1) {}
-     * List<@NonNull String> nl = method(null);
-     * }</pre>
-     *       In the above example, the null argument requires that T must be @Nullable String. But
-     *       the assignment context requires that the T must be @NonNull String. But, in this case
-     *       if we use @NonNull String the argument "null" is invalid. In this case, we
-     *       use @Nullable String and report an assignment.type.incompatible because we ALWAYS favor
-     *       the arguments over the assignment context.
-     *   <li>5. Combine the result from 2.a and step 4, if there is a conflict use the result from
-     *       step 2.a
-     *       <p>Suppose we have the following:
-     *       <pre>{@code
-     * <T> void method(List<@NonNull T> t, @Initialized Tt) { ... }
-     * List<@FBCBottom String> lBottom = ...;
-     * method( lbBottom, "nonNullString" );
-     * }</pre>
-     *       From the first argument we can infer that T must be exactly @FBCBottom String but we
-     *       cannot infer anything for the Nullness hierarchy. For the second argument we can infer
-     *       that T is at most @NonNull String but we can infer nothing in the initialization
-     *       hierarchy. In this step we combine these two results, always favoring the equality
-     *       constraints if there is a conflict. For the above example we would infer the following:
-     *       <pre>{@code
-     * T => @FBCBottom @NonNull String
-     * }</pre>
-     *       Another case covered in this step is:
-     *       <pre>{@code
-     * <T> List<T> method(List<T> t1) {}
-     * List<@NonNull String> nonNullList = new ArrayList<>();
-     * List<@Nullable String> nl = method(nonNullList);
-     * }</pre>
-     *       The above assignment should fail because T is forced to be both @NonNull and @Nullable.
-     *       In cases like these, we use @NonNull String becasue we always favor constraints from
-     *       the arguments over the assignment context.
-     *   <li>6. Infer from Assignment Context Finally, the JLS states that we should substitute the
-     *       types we have inferred up until this point back into the original argument constraints.
-     *       We should then combine the constraints we get from the assignment context and solve
-     *       using the greatest lower bounds of all of the constraints of the form: {@literal F :>
-     *       U} (these are referred to as "subtypes" in the ConstraintMap.TargetConstraints).
-     *   <li>7. Merge the result from steps 5 and 6 giving preference to 5 (the argument
-     *       constraints). Return the result.
-     * </ul>
-     */
-    private Map<TypeVariable, AnnotatedTypeMirror> infer(
-            final AnnotatedTypeFactory typeFactory,
-            final List<AnnotatedTypeMirror> argumentTypes,
-            final AnnotatedTypeMirror assignedTo,
-            final ExecutableElement methodElem,
-            final AnnotatedExecutableType methodType,
-            final Set<TypeVariable> targets,
-            final boolean useNullArguments) {
-
         // 1.  Step 1 - Build up argument constraints
         // The AFConstraints for arguments are used also in the
         Set<AFConstraint> afArgumentConstraints =
@@ -630,38 +463,6 @@
         }
 
         return fromArguments.toAtmMap();
-=======
-  }
-
-  /**
-   * Step 1: Create a constraint {@code Ai << Fi} for each Argument(Ai) to formal parameter(Fi).
-   * Remove any constraint that does not involve a type parameter to be inferred. Reduce the
-   * remaining constraints so that Fi = Tj where Tj is a type parameter with an argument to be
-   * inferred. Return the resulting constraint set.
-   *
-   * @param typeFactory AnnotatedTypeFactory
-   * @param argTypes list of annotated types corresponding to the arguments to the method
-   * @param methodType annotated type of the method
-   * @param targets type variables to be inferred
-   * @param useNullArguments whether or not null method arguments should be considered
-   * @return a set of argument constraints
-   */
-  protected Set<AFConstraint> createArgumentAFConstraints(
-      final AnnotatedTypeFactory typeFactory,
-      final List<AnnotatedTypeMirror> argTypes,
-      final AnnotatedExecutableType methodType,
-      final Set<TypeVariable> targets,
-      boolean useNullArguments) {
-    final List<AnnotatedTypeMirror> paramTypes =
-        AnnotatedTypes.expandVarArgsParametersFromTypes(methodType, argTypes);
-
-    if (argTypes.size() != paramTypes.size()) {
-      throw new BugInCF(
-          StringsPlume.joinLines(
-              "Mismatch between formal parameter count and argument count.",
-              "paramTypes=" + StringsPlume.join(",", paramTypes),
-              "argTypes=" + StringsPlume.join(",", argTypes)));
->>>>>>> ebd59474
     }
 
     /**
@@ -716,27 +517,27 @@
         }
     }
 
-    /**
-     * Step 1: Create a constraint {@code Ai << Fi} for each Argument(Ai) to formal parameter(Fi).
-     * Remove any constraint that does not involve a type parameter to be inferred. Reduce the
-     * remaining constraints so that Fi = Tj where Tj is a type parameter with an argument to be
-     * inferred. Return the resulting constraint set.
-     *
-     * @param typeFactory AnnotatedTypeFactory
-     * @param argTypes list of annotated types corresponding to the arguments to the method
-     * @param methodType annotated type of the method
-     * @param targets type variables to be inferred
-     * @param useNullArguments whether or not null method arguments should be considered
-     * @return a set of argument constraints
-     */
-    protected Set<AFConstraint> createArgumentAFConstraints(
-            final AnnotatedTypeFactory typeFactory,
-            final List<AnnotatedTypeMirror> argTypes,
-            final AnnotatedExecutableType methodType,
-            final Set<TypeVariable> targets,
-            boolean useNullArguments) {
-        final List<AnnotatedTypeMirror> paramTypes =
-                AnnotatedTypes.expandVarArgsFromTypes(methodType, argTypes);
+  /**
+   * Step 1: Create a constraint {@code Ai << Fi} for each Argument(Ai) to formal parameter(Fi).
+   * Remove any constraint that does not involve a type parameter to be inferred. Reduce the
+   * remaining constraints so that Fi = Tj where Tj is a type parameter with an argument to be
+   * inferred. Return the resulting constraint set.
+   *
+   * @param typeFactory AnnotatedTypeFactory
+   * @param argTypes list of annotated types corresponding to the arguments to the method
+   * @param methodType annotated type of the method
+   * @param targets type variables to be inferred
+   * @param useNullArguments whether or not null method arguments should be considered
+   * @return a set of argument constraints
+   */
+  protected Set<AFConstraint> createArgumentAFConstraints(
+      final AnnotatedTypeFactory typeFactory,
+      final List<AnnotatedTypeMirror> argTypes,
+      final AnnotatedExecutableType methodType,
+      final Set<TypeVariable> targets,
+      boolean useNullArguments) {
+    final List<AnnotatedTypeMirror> paramTypes =
+        AnnotatedTypes.expandVarArgsParametersFromTypes(methodType, argTypes);
 
         if (argTypes.size() != paramTypes.size()) {
             throw new BugInCF(
@@ -1072,7 +873,6 @@
 
         return outgoing;
     }
-<<<<<<< HEAD
 
     /**
      * Declarations of the form: {@code <A, B extends A>} implies a TUConstraint of {@code B <: A}.
@@ -1122,21 +922,6 @@
         }
     }
 
-    public AnnotatedTypeVariable addOrGetDeclarations(
-            TypeVariable target,
-            AnnotatedTypeFactory typeFactory,
-            Map<TypeVariable, AnnotatedTypeVariable> declarations) {
-        AnnotatedTypeVariable atv = declarations.get(target);
-        if (atv == null) {
-            atv = (AnnotatedTypeVariable) typeFactory.getAnnotatedType(target.asElement());
-            declarations.put(target, atv);
-        }
-
-        return atv;
-    }
-=======
-  }
-
   public AnnotatedTypeVariable addOrGetDeclarations(
       TypeVariable target,
       AnnotatedTypeFactory typeFactory,
@@ -1146,5 +931,4 @@
             target, __ -> (AnnotatedTypeVariable) typeFactory.getAnnotatedType(target.asElement()));
     return atv;
   }
->>>>>>> ebd59474
 }