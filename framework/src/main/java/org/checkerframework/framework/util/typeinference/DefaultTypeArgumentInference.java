package org.checkerframework.framework.util.typeinference;

import com.sun.source.tree.ExpressionTree;
import com.sun.source.tree.Tree;
import com.sun.source.util.TreePath;
import com.sun.tools.javac.code.Symbol.MethodSymbol;
import java.util.ArrayDeque;
import java.util.ArrayList;
import java.util.HashMap;
import java.util.HashSet;
import java.util.Iterator;
import java.util.LinkedHashMap;
import java.util.LinkedHashSet;
import java.util.List;
import java.util.Map;
import java.util.Queue;
import java.util.Set;
import javax.lang.model.element.AnnotationMirror;
import javax.lang.model.element.ExecutableElement;
import javax.lang.model.type.TypeKind;
import javax.lang.model.type.TypeMirror;
import javax.lang.model.type.TypeVariable;
import javax.lang.model.util.Elements;
import javax.lang.model.util.Types;
import javax.tools.Diagnostic.Kind;
import org.checkerframework.framework.source.SourceChecker;
import org.checkerframework.framework.type.AnnotatedTypeFactory;
import org.checkerframework.framework.type.AnnotatedTypeMirror;
import org.checkerframework.framework.type.AnnotatedTypeMirror.AnnotatedExecutableType;
import org.checkerframework.framework.type.AnnotatedTypeMirror.AnnotatedPrimitiveType;
import org.checkerframework.framework.type.AnnotatedTypeMirror.AnnotatedTypeVariable;
import org.checkerframework.framework.type.QualifierHierarchy;
import org.checkerframework.framework.type.TypeHierarchy;
import org.checkerframework.framework.util.AnnotatedTypes;
import org.checkerframework.framework.util.AnnotationMirrorSet;
import org.checkerframework.framework.util.typeinference.constraint.A2F;
import org.checkerframework.framework.util.typeinference.constraint.A2FReducer;
import org.checkerframework.framework.util.typeinference.constraint.AFConstraint;
import org.checkerframework.framework.util.typeinference.constraint.AFReducer;
import org.checkerframework.framework.util.typeinference.constraint.F2A;
import org.checkerframework.framework.util.typeinference.constraint.F2AReducer;
import org.checkerframework.framework.util.typeinference.constraint.FIsA;
import org.checkerframework.framework.util.typeinference.constraint.FIsAReducer;
import org.checkerframework.framework.util.typeinference.constraint.TSubU;
import org.checkerframework.framework.util.typeinference.constraint.TSuperU;
import org.checkerframework.framework.util.typeinference.constraint.TUConstraint;
import org.checkerframework.framework.util.typeinference.solver.ConstraintMap;
import org.checkerframework.framework.util.typeinference.solver.ConstraintMapBuilder;
import org.checkerframework.framework.util.typeinference.solver.EqualitiesSolver;
import org.checkerframework.framework.util.typeinference.solver.InferenceResult;
import org.checkerframework.framework.util.typeinference.solver.InferredValue;
import org.checkerframework.framework.util.typeinference.solver.InferredValue.InferredType;
import org.checkerframework.framework.util.typeinference.solver.SubtypesSolver;
import org.checkerframework.framework.util.typeinference.solver.SupertypesSolver;
import org.checkerframework.javacutil.BugInCF;
import org.checkerframework.javacutil.Pair;
import org.checkerframework.javacutil.PluginUtil;
import org.checkerframework.javacutil.TreeUtils;
import org.checkerframework.javacutil.TypeAnnotationUtils;
import org.checkerframework.javacutil.TypesUtils;

/**
 * An implementation of TypeArgumentInference that mostly follows the process outlined in JLS7 See
 * the JLS 7: <a
 * href="https://docs.oracle.com/javase/specs/jls/se7/html/jls-15.html#jls-15.12.2.7">JLS
 * &sect;5.12.2.7</a>
 *
 * <p>Note, there are some deviations JLS 7 for the following cases:
 *
 * <ul>
 *   <li>Places where the JLS is vague. For these cases, first the OpenJDK implementation was
 *       consulted and then we favored the behavior we desire rather than the implied behavior of
 *       the JLS or JDK implementation.
 *   <li>The fact that any given type variable type may or may not have annotations for multiple
 *       hierarchies means that constraints are more complicated than their Java equivalents. Every
 *       constraint must identify the hierarchies to which they apply. This makes solving the
 *       constraint sets more complicated.
 *   <li>If an argument to a method is null, then the JLS says that it does not constrain the type
 *       argument. However, null may constrain the qualifiers on the type argument, so it is
 *       included in the constraints but is not used as the underlying type of the type argument.
 * </ul>
 *
 * TODO: The following limitations need to be fixed, as at the time of this writing we do not have
 * the time to handle them:
 *
 * <ul>
 *   <li>The GlbUtil does not correctly handled wildcards/typevars when the glb result should be a
 *       wildcard or typevar
 *   <li>Interdependent Method Invocations -- Currently we do not correctly handle the case where
 *       two methods need to have their arguments inferred and one is the argument to the other.
 *       E.g.
 *       <pre>{@code
 * <T> T get()
 * <S> void set(S s)
 * set(get())
 * }</pre>
 *       Presumably, we want to detect these situations and combine the set of constraints with
 *       {@code T <: S}.
 * </ul>
 */
public class DefaultTypeArgumentInference implements TypeArgumentInference {
    private final EqualitiesSolver equalitiesSolver = new EqualitiesSolver();
    private final SupertypesSolver supertypesSolver = new SupertypesSolver();
    private final SubtypesSolver subtypesSolver = new SubtypesSolver();
    private final ConstraintMapBuilder constraintMapBuilder = new ConstraintMapBuilder();

    private final boolean showInferenceSteps;

    public DefaultTypeArgumentInference(AnnotatedTypeFactory typeFactory) {
        this.showInferenceSteps =
                typeFactory.getContext().getChecker().hasOption("showInferenceSteps");
    }

    @Override
    public Map<TypeVariable, AnnotatedTypeMirror> inferTypeArgs(
            AnnotatedTypeFactory typeFactory,
            ExpressionTree expressionTree,
            ExecutableElement methodElem,
            AnnotatedExecutableType methodType) {

        final List<AnnotatedTypeMirror> argTypes =
                TypeArgInferenceUtil.getArgumentTypes(expressionTree, typeFactory);
        final TreePath pathToExpression = typeFactory.getPath(expressionTree);
        assert pathToExpression != null;
        AnnotatedTypeMirror assignedTo =
                TypeArgInferenceUtil.assignedTo(typeFactory, pathToExpression);

        SourceChecker checker = typeFactory.getContext().getChecker();

        if (showInferenceSteps) {
            checker.message(
                    Kind.NOTE,
                    "DTAI: expression: %s%n  argTypes: %s%n  assignedTo: %s",
                    expressionTree.toString().replace(System.lineSeparator(), " "),
                    argTypes,
                    assignedTo);
        }

        final Set<TypeVariable> targets = TypeArgInferenceUtil.methodTypeToTargets(methodType);

        if (TreeUtils.enclosingNonParen(pathToExpression).first.getKind()
                        == Tree.Kind.LAMBDA_EXPRESSION
                || (assignedTo == null
                        && TreeUtils.getAssignmentContext(pathToExpression) != null)) {
            // If the type of the assignment context isn't found, but the expression is assigned,
            // then don't attempt to infer type arguments, because the Java type inferred will be
            // incorrect.  The assignment type is null when it includes uninferred type arguments.
            // For example:
            // <T> T outMethod()
            // <U> void inMethod(U u);
            // inMethod(outMethod())
            // would require solving the constraints for both type argument inferences
            // simultaneously
            // Also, if the parent of the expression is a lambda, then the type arguments cannot be
            // inferred.
            Map<TypeVariable, AnnotatedTypeMirror> inferredArgs = new LinkedHashMap<>();
            handleUninferredTypeVariables(typeFactory, methodType, targets, inferredArgs);
            return inferredArgs;
        }
        if (assignedTo == null) {
            assignedTo = typeFactory.getDummyAssignedTo(expressionTree);
        }
        Map<TypeVariable, AnnotatedTypeMirror> inferredArgs;
        try {
            inferredArgs =
                    infer(typeFactory, argTypes, assignedTo, methodElem, methodType, targets, true);
            if (showInferenceSteps) {
                checker.message(Kind.NOTE, "  after infer: %s", inferredArgs);
            }
            handleNullTypeArguments(
                    typeFactory,
                    methodElem,
                    methodType,
                    argTypes,
                    assignedTo,
                    targets,
                    inferredArgs);
            if (showInferenceSteps) {
                checker.message(Kind.NOTE, "  after handleNull: %s", inferredArgs);
            }
        } catch (Exception ex) {
            // Catch any errors thrown by inference.
            inferredArgs = new LinkedHashMap<>();
            if (showInferenceSteps) {
                checker.message(Kind.NOTE, "  exception: %s", ex.getLocalizedMessage());
            }
        }

        handleUninferredTypeVariables(typeFactory, methodType, targets, inferredArgs);

        if (showInferenceSteps) {
            checker.message(Kind.NOTE, "  results: %s", inferredArgs);
        }
        try {
            return TypeArgInferenceUtil.correctResults(
                    inferredArgs, expressionTree, methodType.getUnderlyingType(), typeFactory);
        } catch (Throwable ex) {
            // Ignore any exceptions
            return inferredArgs;
        }
    }

    /**
     * Holds an AnnotatedTypeMirror whose underlying type is {@code Object} and annotations are
     * copied from null. It's lazily initialized in #handleNullTypeArguments.
     */
    private AnnotatedTypeMirror objectWithAnnosFromNull = null;
    /**
     * If one of the inferredArgs are NullType, then re-run inference ignoring null method
     * arguments. Then lub the result of the second inference with the NullType and put the new
     * result back into inferredArgs.
     *
     * @param typeFactory type factory
     * @param methodElem element of the method
     * @param methodType annotated type of the method
     * @param argTypes annotated types of arguments to the method
     * @param assignedTo annotated type to which the result of the method invocation is assigned
     * @param targets set of type variables to infer
     * @param inferredArgs map of type variables to the annotated types of their type arguments
     */
    private void handleNullTypeArguments(
            AnnotatedTypeFactory typeFactory,
            ExecutableElement methodElem,
            AnnotatedExecutableType methodType,
            List<AnnotatedTypeMirror> argTypes,
            AnnotatedTypeMirror assignedTo,
            Set<TypeVariable> targets,
            Map<TypeVariable, AnnotatedTypeMirror> inferredArgs) {
        if (!hasNullType(inferredArgs)) {
            return;
        }
        final Map<TypeVariable, AnnotatedTypeMirror> inferredArgsWithoutNull =
                infer(typeFactory, argTypes, assignedTo, methodElem, methodType, targets, false);
        for (AnnotatedTypeVariable atv : methodType.getTypeVariables()) {
            TypeVariable typeVar = atv.getUnderlyingType();
            AnnotatedTypeMirror result = inferredArgs.get(typeVar);
            if (result == null) {
                AnnotatedTypeMirror withoutNullResult = inferredArgsWithoutNull.get(typeVar);
                if (withoutNullResult != null) {
                    inferredArgs.put(typeVar, withoutNullResult);
                }
            } else if (result.getKind() == TypeKind.NULL) {
                AnnotatedTypeMirror withoutNullResult = inferredArgsWithoutNull.get(typeVar);
                if (withoutNullResult == null) {
                    // withoutNullResult is null when the only constraint on a type argument is
                    // where a method argument is null.
<<<<<<< HEAD
                    if (objectWithAnnosFromNull == null) {
                        Elements elements = typeFactory.getProcessingEnv().getElementUtils();
                        TypeMirror objectTM = elements.getTypeElement("java.lang.Object").asType();
                        objectWithAnnosFromNull =
                                AnnotatedTypeMirror.createType(objectTM, typeFactory, false);
                        objectWithAnnosFromNull.addAnnotations(result.getAnnotations());
                    }
                    withoutNullResult = objectWithAnnosFromNull;
=======
                    withoutNullResult = atv.getUpperBound().deepCopy();
>>>>>>> 2c6e1108
                }
                AnnotatedTypeMirror lub =
                        AnnotatedTypes.leastUpperBound(typeFactory, withoutNullResult, result);
                inferredArgs.put(typeVar, lub);
            }
        }
    }

    private boolean hasNullType(Map<TypeVariable, AnnotatedTypeMirror> inferredArgs) {
        for (AnnotatedTypeMirror atm : inferredArgs.values()) {
            if (atm.getKind() == TypeKind.NULL) {
                return true;
            }
        }
        return false;
    }

    /**
     * This algorithm works as follows:
     *
     * <ul>
     *   <!-- ul rather than ol because of many cross-references within the text -->
     *   <li>1. Build Argument Constraints -- create a set of constraints using the arguments to the
     *       type parameter declarations, the formal parameters, and the arguments to the method
     *       call
     *   <li>2. Solve Argument Constraints -- Create two solutions from the arguments.
     *       <ol>
     *         <li>Equality Arg Solution: Solution inferred from arguments used in an invariant
     *             position (i.e. from equality constraints)
     *         <li>Supertypes Arg Solution: Solution inferred from constraints in which the
     *             parameter is a supertype of argument types. These are kept separate and merged
     *             later.
     *       </ol>
     *       Note: If there is NO assignment context we just combine the results from 2.a and 2.b,
     *       giving preference to those in 2.a, and return the result.
     *   <li>3. Build and Solve Initial Assignment Constraints -- Create a set of constraints from
     *       the assignment context WITHOUT substituting either solution from step 2.
     *   <li>4. Combine the solutions from steps 2.b and 3. This handles cases like the following:
     *       <pre>{@code
     * <T> List<T> method(T t1) {}
     * List<@Nullable String> nl = method("");
     * }</pre>
     *       If we use just the arguments to infer T we will infer @NonNull String (since the lub of
     *       all arguments would be @NonNull String). However, this would cause the assignment to
     *       fail. Instead, since {@literal @NonNull String <: @Nullable String}, we can safely
     *       infer T to be @Nullable String and both the argument types and the assignment types are
     *       compatible. In step 4, we combine the results of Step 2.b (which came from lubbing
     *       argument and argument component types) with the solution from equality constraints via
     *       the assignment context.
     *       <p>Note, we always give preference to the results inferred from method arguments if
     *       there is a conflict between the steps 2 and 4. For example:
     *       <pre>{@code
     * <T> List<T> method(T t1) {}
     * List<@NonNull String> nl = method(null);
     * }</pre>
     *       In the above example, the null argument requires that T must be @Nullable String. But
     *       the assignment context requires that the T must be @NonNull String. But, in this case
     *       if we use @NonNull String the argument "null" is invalid. In this case, we
     *       use @Nullable String and report an assignment.type.incompatible because we ALWAYS favor
     *       the arguments over the assignment context.
     *   <li>5. Combine the result from 2.a and step 4, if there is a conflict use the result from
     *       step 2.a
     *       <p>Suppose we have the following:
     *       <pre>{@code
     * <T> void method(List<@NonNull T> t, @Initialized Tt) { ... }
     * List<@FBCBottom String> lBottom = ...;
     * method( lbBottom, "nonNullString" );
     * }</pre>
     *       From the first argument we can infer that T must be exactly @FBCBottom String but we
     *       cannot infer anything for the Nullness hierarchy. For the second argument we can infer
     *       that T is at most @NonNull String but we can infer nothing in the initialization
     *       hierarchy. In this step we combine these two results, always favoring the equality
     *       constraints if there is a conflict. For the above example we would infer the following:
     *       <pre>{@code
     * T &rArr; @FBCBottom @NonNull String
     * }</pre>
     *       Another case covered in this step is:
     *       <pre>{@code
     * <T> List<T> method(List<T> t1) {}
     * List<@NonNull String> nonNullList = new ArrayList<>();
     * List<@Nullable String> nl = method(nonNullList);
     * }</pre>
     *       The above assignment should fail because T is forced to be both @NonNull and @Nullable.
     *       In cases like these, we use @NonNull String becasue we always favor constraints from
     *       the arguments over the assignment context.
     *   <li>6. Infer from Assignment Context Finally, the JLS states that we should substitute the
     *       types we have inferred up until this point back into the original argument constraints.
     *       We should then combine the constraints we get from the assignment context and solve
     *       using the greatest lower bounds of all of the constraints of the form: {@literal F :>
     *       U} (these are referred to as "subtypes" in the ConstraintMap.TargetConstraints).
     *   <li>7. Merge the result from steps 5 and 6 giving preference to 5 (the argument
     *       constraints). Return the result.
     * </ul>
     */
    private Map<TypeVariable, AnnotatedTypeMirror> infer(
            final AnnotatedTypeFactory typeFactory,
            final List<AnnotatedTypeMirror> argumentTypes,
            final AnnotatedTypeMirror assignedTo,
            final ExecutableElement methodElem,
            final AnnotatedExecutableType methodType,
            final Set<TypeVariable> targets,
            final boolean useNullArguments) {

        // 1.  Step 1 - Build up argument constraints
        // The AFConstraints for arguments are used also in the
        Set<AFConstraint> afArgumentConstraints =
                createArgumentAFConstraints(
                        typeFactory, argumentTypes, methodType, targets, useNullArguments);

        // 2. Step 2 - Solve the constraints.
        Pair<InferenceResult, InferenceResult> argInference =
                inferFromArguments(typeFactory, afArgumentConstraints, targets);

        final InferenceResult fromArgEqualities = argInference.first; // result 2.a
        final InferenceResult fromArgSubandSupers = argInference.second; // result 2.b

        clampToLowerBound(fromArgSubandSupers, methodType.getTypeVariables(), typeFactory);

        // if this method invocation's has a return type and it is assigned/pseudo-assigned to
        // a variable, assignedTo is the type of that variable
        if (assignedTo == null) {
            fromArgEqualities.mergeSubordinate(fromArgSubandSupers);

            return fromArgEqualities.toAtmMap();
        } // else

        final AnnotatedTypeMirror declaredReturnType = methodType.getReturnType();
        final AnnotatedTypeMirror boxedReturnType;
        if (declaredReturnType == null) {
            boxedReturnType = null;
        } else if (declaredReturnType.getKind().isPrimitive()) {
            boxedReturnType = typeFactory.getBoxedType((AnnotatedPrimitiveType) declaredReturnType);
        } else {
            boxedReturnType = declaredReturnType;
        }

        final InferenceResult fromArguments = fromArgEqualities;
        if (!((MethodSymbol) methodElem).isConstructor()) {
            // Step 3 - Infer a solution from the equality constraints in the assignment context
            InferenceResult fromAssignmentEqualities =
                    inferFromAssignmentEqualities(
                            assignedTo, boxedReturnType, targets, typeFactory);

            // Step 4 - Combine the results from 2.b and step 3
            InferenceResult combinedSupertypesAndAssignment =
                    combineSupertypeAndAssignmentResults(
                            targets, typeFactory, fromAssignmentEqualities, fromArgSubandSupers);

            // Step 5 - Combine the result from 2.a and step 4, if there is a conflict use the
            // result from step 2.a
            fromArgEqualities.mergeSubordinate(combinedSupertypesAndAssignment);

            // if we don't have a result for all type arguments
            // Step 6 - Infer the type arguments from the greatest-lower-bounds of all "subtype"
            // constraints
            if (!fromArguments.isComplete(targets)) {
                InferenceResult fromAssignment =
                        inferFromAssignment(
                                assignedTo,
                                boxedReturnType,
                                methodType,
                                afArgumentConstraints,
                                fromArguments,
                                targets,
                                typeFactory);

                // Step 7 - Merge the argument and the assignment constraints
                fromArguments.mergeSubordinate(fromAssignment);
            }

        } else {

            fromArguments.mergeSubordinate(fromArgSubandSupers);
        }

        return fromArguments.toAtmMap();
    }

    /**
     * If we have inferred a type argument from the supertype constraints and this type argument is
     * BELOW the lower bound, make it AT the lower bound.
     *
     * <p>e.g.
     *
     * <pre>{@code
     * <@Initialized T extends @Initialized Object> void id(T t) { return t; }
     * id(null);
     *
     * // The invocation of id will result in a type argument with primary annotations of @FBCBottom @Nullable
     * // but this is below the lower bound of T in the initialization hierarchy so instead replace
     * // @FBCBottom with @Initialized
     *
     * // This should happen ONLY with supertype constraints because raising the primary annotation would still
     * // be valid for these constraints (since we just LUB the arguments involved) but would violate any
     * // equality constraints
     * }</pre>
     *
     * TODO: NOTE WE ONLY DO THIS FOR InferredType results for now but we should probably include
     * targest as well
     *
     * @param fromArgSupertypes types inferred from LUBbing types from the arguments to the formal
     *     parameters
     * @param targetDeclarations the declared types of the type parameters whose arguments are being
     *     inferred
     */
    private void clampToLowerBound(
            InferenceResult fromArgSupertypes,
            List<AnnotatedTypeVariable> targetDeclarations,
            AnnotatedTypeFactory typeFactory) {
        final QualifierHierarchy qualifierHierarchy = typeFactory.getQualifierHierarchy();
        final AnnotationMirrorSet tops =
                new AnnotationMirrorSet(qualifierHierarchy.getTopAnnotations());

        for (AnnotatedTypeVariable targetDecl : targetDeclarations) {
            InferredValue inferred = fromArgSupertypes.get(targetDecl.getUnderlyingType());
            if (inferred instanceof InferredType) {
                final AnnotatedTypeMirror lowerBoundAsArgument = targetDecl.getLowerBound();
                for (AnnotationMirror top : tops) {
                    final AnnotationMirror lowerBoundAnno =
                            lowerBoundAsArgument.getEffectiveAnnotationInHierarchy(top);
                    final AnnotationMirror argAnno =
                            ((InferredType) inferred).type.getEffectiveAnnotationInHierarchy(top);
                    if (qualifierHierarchy.isSubtype(argAnno, lowerBoundAnno)) {
                        ((InferredType) inferred).type.replaceAnnotation(lowerBoundAnno);
                    }
                }
            }
        }
    }

    /**
     * Step 1: Create a constraint {@code Ai << Fi} for each Argument(Ai) to formal parameter(Fi).
     * Remove any constraint that does not involve a type parameter to be inferred. Reduce the
     * remaining constraints so that Fi = Tj where Tj is a type parameter with an argument to be
     * inferred. Return the resulting constraint set.
     *
     * @param typeFactory AnnotatedTypeFactory
     * @param argTypes list of annotated types corresponding to the arguments to the method
     * @param methodType annotated type of the method
     * @param targets type variables to be inferred
     * @param useNullArguments whether or not null method arguments should be considered
     * @return a set of argument constraints
     */
    protected Set<AFConstraint> createArgumentAFConstraints(
            final AnnotatedTypeFactory typeFactory,
            final List<AnnotatedTypeMirror> argTypes,
            final AnnotatedExecutableType methodType,
            final Set<TypeVariable> targets,
            boolean useNullArguments) {
        final List<AnnotatedTypeMirror> paramTypes =
                AnnotatedTypes.expandVarArgsFromTypes(methodType, argTypes);

        if (argTypes.size() != paramTypes.size()) {
            throw new BugInCF(
                    PluginUtil.joinLines(
                            "Mismatch between formal parameter count and argument count.",
                            "paramTypes=" + PluginUtil.join(",", paramTypes),
                            "argTypes=" + PluginUtil.join(",", argTypes)));
        }

        final int numberOfParams = paramTypes.size();
        final ArrayDeque<AFConstraint> afConstraints = new ArrayDeque<>(numberOfParams);
        for (int i = 0; i < numberOfParams; i++) {
            if (!useNullArguments && argTypes.get(i).getKind() == TypeKind.NULL) {
                continue;
            }
            afConstraints.add(new A2F(argTypes.get(i), paramTypes.get(i)));
        }

        final Set<AFConstraint> reducedConstraints = new LinkedHashSet<>();

        reduceAfConstraints(typeFactory, reducedConstraints, afConstraints, targets);
        return reducedConstraints;
    }

    /**
     * Step 2. Infer type arguments from the equality (TisU) and the supertype (TSuperU) constraints
     * of the methods arguments.
     */
    private Pair<InferenceResult, InferenceResult> inferFromArguments(
            final AnnotatedTypeFactory typeFactory,
            final Set<AFConstraint> afArgumentConstraints,
            final Set<TypeVariable> targets) {
        Set<TUConstraint> tuArgConstraints = afToTuConstraints(afArgumentConstraints, targets);
        addConstraintsBetweenTargets(tuArgConstraints, targets, false, typeFactory);

        ConstraintMap argConstraints =
                constraintMapBuilder.build(targets, tuArgConstraints, typeFactory);

        InferenceResult inferredFromArgEqualities =
                equalitiesSolver.solveEqualities(targets, argConstraints, typeFactory);

        Set<TypeVariable> remainingTargets =
                inferredFromArgEqualities.getRemainingTargets(targets, true);
        InferenceResult fromSupertypes =
                supertypesSolver.solveFromSupertypes(remainingTargets, argConstraints, typeFactory);

        InferenceResult fromSubtypes =
                subtypesSolver.solveFromSubtypes(remainingTargets, argConstraints, typeFactory);
        fromSupertypes.mergeSubordinate(fromSubtypes);

        return Pair.of(inferredFromArgEqualities, fromSupertypes);
    }

    /** Step 3. Infer type arguments from the equality constraints of the assignment context. */
    private InferenceResult inferFromAssignmentEqualities(
            final AnnotatedTypeMirror assignedTo,
            final AnnotatedTypeMirror boxedReturnType,
            final Set<TypeVariable> targets,
            final AnnotatedTypeFactory typeFactory) {
        Set<FIsA> afInitialAssignmentConstraints =
                createInitialAssignmentConstraints(
                        assignedTo, boxedReturnType, typeFactory, targets);

        Set<TUConstraint> tuInitialAssignmentConstraints =
                afToTuConstraints(afInitialAssignmentConstraints, targets);
        ConstraintMap initialAssignmentConstraints =
                constraintMapBuilder.build(targets, tuInitialAssignmentConstraints, typeFactory);
        return equalitiesSolver.solveEqualities(targets, initialAssignmentConstraints, typeFactory);
    }

    /**
     * Create a set of constraints between return type and any type to which it is assigned. Reduce
     * these set of constraints and remove any that is not an equality (FIsA) constraint.
     */
    protected Set<FIsA> createInitialAssignmentConstraints(
            final AnnotatedTypeMirror assignedTo,
            final AnnotatedTypeMirror boxedReturnType,
            final AnnotatedTypeFactory typeFactory,
            final Set<TypeVariable> targets) {
        final Set<FIsA> result = new LinkedHashSet<>();

        if (assignedTo != null) {
            final Set<AFConstraint> reducedConstraints = new LinkedHashSet<>();

            final Queue<AFConstraint> constraints = new ArrayDeque<>();
            constraints.add(new F2A(boxedReturnType, assignedTo));

            reduceAfConstraints(typeFactory, reducedConstraints, constraints, targets);

            for (final AFConstraint reducedConstraint : reducedConstraints) {
                if (reducedConstraint instanceof FIsA) {
                    result.add((FIsA) reducedConstraint);
                }
            }
        }

        return result;
    }

    /**
     * The first half of Step 6.
     *
     * <p>This method creates constraints:
     *
     * <ul>
     *   <li>between the bounds of types that are already inferred and their inferred arguments
     *   <li>between the assignment context and the return type of the method (with the previously
     *       inferred arguments substituted into these constraints)
     * </ul>
     */
    public ConstraintMap createAssignmentConstraints(
            final AnnotatedTypeMirror assignedTo,
            final AnnotatedTypeMirror boxedReturnType,
            final AnnotatedExecutableType methodType,
            final Set<AFConstraint> afArgumentConstraints,
            final Map<TypeVariable, AnnotatedTypeMirror> inferredArgs,
            final Set<TypeVariable> targets,
            final AnnotatedTypeFactory typeFactory) {

        final ArrayDeque<AFConstraint> assignmentAfs =
                new ArrayDeque<>(
                        2 * methodType.getTypeVariables().size() + afArgumentConstraints.size());
        for (AnnotatedTypeVariable typeParam : methodType.getTypeVariables()) {
            final TypeVariable target = typeParam.getUnderlyingType();
            final AnnotatedTypeMirror inferredType = inferredArgs.get(target);
            // for all inferred types Ti:  Ti >> Bi where Bi is upper bound and Ti << Li where Li is
            // the lower bound for all uninferred types Tu: Tu >> Bi and Lu >> Tu
            if (inferredType != null) {
                assignmentAfs.add(new A2F(inferredType, typeParam.getUpperBound()));
                assignmentAfs.add(new F2A(typeParam.getLowerBound(), inferredType));
            } else {
                assignmentAfs.add(new F2A(typeParam, typeParam.getUpperBound()));
                assignmentAfs.add(new A2F(typeParam.getLowerBound(), typeParam));
            }
        }

        for (AFConstraint argConstraint : afArgumentConstraints) {
            if (argConstraint instanceof F2A) {
                assignmentAfs.add(argConstraint);
            }
        }

        ArrayDeque<AFConstraint> substitutedAssignmentConstraints =
                new ArrayDeque<>(assignmentAfs.size() + 1);
        for (AFConstraint afConstraint : assignmentAfs) {
            substitutedAssignmentConstraints.add(afConstraint.substitute(inferredArgs));
        }

        final AnnotatedTypeMirror substitutedReturnType =
                TypeArgInferenceUtil.substitute(inferredArgs, boxedReturnType);
        substitutedAssignmentConstraints.add(new F2A(substitutedReturnType, assignedTo));

        final Set<AFConstraint> reducedConstraints = new LinkedHashSet<>();
        reduceAfConstraints(
                typeFactory, reducedConstraints, substitutedAssignmentConstraints, targets);
        final Set<TUConstraint> tuAssignmentConstraints =
                afToTuConstraints(reducedConstraints, targets);
        addConstraintsBetweenTargets(tuAssignmentConstraints, targets, true, typeFactory);
        return constraintMapBuilder.build(targets, tuAssignmentConstraints, typeFactory);
    }

    /** The Second half of step 6. Use the assignment context to infer a result. */
    private InferenceResult inferFromAssignment(
            final AnnotatedTypeMirror assignedTo,
            final AnnotatedTypeMirror boxedReturnType,
            final AnnotatedExecutableType methodType,
            final Set<AFConstraint> afArgumentConstraints,
            final InferenceResult inferredArgs,
            final Set<TypeVariable> targets,
            final AnnotatedTypeFactory typeFactory) {
        ConstraintMap assignmentConstraints =
                createAssignmentConstraints(
                        assignedTo,
                        boxedReturnType,
                        methodType,
                        afArgumentConstraints,
                        inferredArgs.toAtmMap(),
                        targets,
                        typeFactory);

        InferenceResult equalitiesResult =
                equalitiesSolver.solveEqualities(targets, assignmentConstraints, typeFactory);

        Set<TypeVariable> remainingTargets = equalitiesResult.getRemainingTargets(targets, true);
        InferenceResult subtypesResult =
                subtypesSolver.solveFromSubtypes(
                        remainingTargets, assignmentConstraints, typeFactory);

        equalitiesResult.mergeSubordinate(subtypesResult);
        return equalitiesResult;
    }

    /**
     * Step 4. Combine the results from using the Supertype constraints the Equality constraints
     * from the assignment context.
     */
    private InferenceResult combineSupertypeAndAssignmentResults(
            Set<TypeVariable> targets,
            AnnotatedTypeFactory typeFactory,
            InferenceResult equalityResult,
            InferenceResult supertypeResult) {
        final TypeHierarchy typeHierarchy = typeFactory.getTypeHierarchy();

        final InferenceResult result = new InferenceResult();
        for (final TypeVariable target : targets) {
            final InferredValue equalityInferred = equalityResult.get(target);
            final InferredValue supertypeInferred = supertypeResult.get(target);

            final InferredValue outputValue;
            if (equalityInferred instanceof InferredType) {

                if (supertypeInferred instanceof InferredType) {
                    AnnotatedTypeMirror superATM = ((InferredType) supertypeInferred).type;
                    AnnotatedTypeMirror equalityATM = ((InferredType) equalityInferred).type;
                    if (TypesUtils.isErasedSubtype(
                            equalityATM.getUnderlyingType(),
                            superATM.getUnderlyingType(),
                            typeFactory.getContext().getTypeUtils())) {
                        // If the underlying type of equalityATM is a subtype of the underlying
                        // type of superATM, then the call to isSubtype below will issue an error.
                        // So call asSuper so that the isSubtype call below works correctly.
                        equalityATM = AnnotatedTypes.asSuper(typeFactory, equalityATM, superATM);
                    }
                    if (typeHierarchy.isSubtype(superATM, equalityATM)) {
                        outputValue = equalityInferred;
                    } else {
                        outputValue = supertypeInferred;
                    }

                } else {
                    outputValue = equalityInferred;
                }
            } else {
                if (supertypeInferred != null) {
                    outputValue = supertypeInferred;
                } else {
                    outputValue = null;
                }
            }

            if (outputValue != null) {
                result.put(target, outputValue);
            }
        }

        return result;
    }

    /**
     * For any types we have not inferred, use a wildcard with the bounds from the original type
     * parameter.
     */
    private void handleUninferredTypeVariables(
            AnnotatedTypeFactory typeFactory,
            AnnotatedExecutableType methodType,
            Set<TypeVariable> targets,
            Map<TypeVariable, AnnotatedTypeMirror> inferredArgs) {

        for (AnnotatedTypeVariable atv : methodType.getTypeVariables()) {
            final TypeVariable typeVar = atv.getUnderlyingType();
            if (targets.contains((TypeVariable) TypeAnnotationUtils.unannotatedType(typeVar))) {
                final AnnotatedTypeMirror inferredType = inferredArgs.get(typeVar);
                if (inferredType == null) {
                    AnnotatedTypeMirror dummy = typeFactory.getUninferredWildcardType(atv);
                    inferredArgs.put(atv.getUnderlyingType(), dummy);
                }
            }
        }
    }

    /**
     * Given a set of AFConstraints, remove all constraints that are not relevant to inference and
     * return a set of AFConstraints in which the F is a use of one of the type parameters to infer.
     */
    protected void reduceAfConstraints(
            final AnnotatedTypeFactory typeFactory,
            final Set<AFConstraint> outgoing,
            final Queue<AFConstraint> toProcess,
            final Set<TypeVariable> targets) {

        final Set<AFConstraint> visited = new HashSet<>();

        List<AFReducer> reducers = new ArrayList<>();
        reducers.add(new A2FReducer(typeFactory));
        reducers.add(new F2AReducer(typeFactory));
        reducers.add(new FIsAReducer(typeFactory));

        Set<AFConstraint> newConstraints = new HashSet<>(10);
        while (!toProcess.isEmpty()) {
            newConstraints.clear();
            AFConstraint constraint = toProcess.remove();

            if (!visited.contains(constraint)) {
                if (constraint.isIrreducible(targets)) {
                    outgoing.add(constraint);
                } else {

                    final Iterator<AFReducer> reducerIterator = reducers.iterator();
                    boolean handled = false;
                    while (!handled && reducerIterator.hasNext()) {
                        handled = reducerIterator.next().reduce(constraint, newConstraints);
                    }

                    if (!handled) {
                        throw new BugInCF("Unhandled constraint type: " + constraint);
                    }

                    toProcess.addAll(newConstraints);
                }
                visited.add(constraint);
            }
        }
    }

    /** Convert AFConstraints to TUConstraints. */
    protected Set<TUConstraint> afToTuConstraints(
            Set<? extends AFConstraint> afConstraints, Set<TypeVariable> targets) {
        final Set<TUConstraint> outgoing = new LinkedHashSet<>();
        for (final AFConstraint afConstraint : afConstraints) {
            if (!afConstraint.isIrreducible(targets)) {
                throw new BugInCF(
                        PluginUtil.joinLines(
                                "All afConstraints should be irreducible before conversion.",
                                "afConstraints=[ " + PluginUtil.join(", ", afConstraints) + " ]",
                                "targets=[ " + PluginUtil.join(", ", targets) + "]"));
            }

            outgoing.add(afConstraint.toTUConstraint());
        }

        return outgoing;
    }

    /**
     * Declarations of the form: {@code <A, B extends A>} implies a TUConstraint of {@code B <: A}.
     * Add these to the constraint list.
     */
    public void addConstraintsBetweenTargets(
            Set<TUConstraint> constraints,
            Set<TypeVariable> targets,
            boolean asSubtype,
            AnnotatedTypeFactory typeFactory) {
        final Types types = typeFactory.getProcessingEnv().getTypeUtils();
        final List<TypeVariable> targetList = new ArrayList<>(targets);

        final Map<TypeVariable, AnnotatedTypeVariable> paramDeclarations = new HashMap<>();

        for (int i = 0; i < targetList.size(); i++) {
            final TypeVariable earlierTarget = targetList.get(i);

            for (int j = i + 1; j < targetList.size(); j++) {
                final TypeVariable laterTarget = targetList.get(j);
                if (types.isSameType(earlierTarget.getUpperBound(), laterTarget)) {
                    final AnnotatedTypeVariable headDecl =
                            addOrGetDeclarations(earlierTarget, typeFactory, paramDeclarations);
                    final AnnotatedTypeVariable nextDecl =
                            addOrGetDeclarations(laterTarget, typeFactory, paramDeclarations);

                    if (asSubtype) {
                        constraints.add(new TSubU(headDecl, nextDecl));

                    } else {
                        constraints.add(new TSuperU(nextDecl, headDecl));
                    }
                } else if (types.isSameType(laterTarget.getUpperBound(), earlierTarget)) {
                    final AnnotatedTypeVariable headDecl =
                            addOrGetDeclarations(earlierTarget, typeFactory, paramDeclarations);
                    final AnnotatedTypeVariable nextDecl =
                            addOrGetDeclarations(laterTarget, typeFactory, paramDeclarations);

                    if (asSubtype) {
                        constraints.add(new TSubU(nextDecl, headDecl));

                    } else {
                        constraints.add(new TSuperU(headDecl, nextDecl));
                    }
                }
            }
        }
    }

    public AnnotatedTypeVariable addOrGetDeclarations(
            TypeVariable target,
            AnnotatedTypeFactory typeFactory,
            Map<TypeVariable, AnnotatedTypeVariable> declarations) {
        AnnotatedTypeVariable atv = declarations.get(target);
        if (atv == null) {
            atv = (AnnotatedTypeVariable) typeFactory.getAnnotatedType(target.asElement());
            declarations.put(target, atv);
        }

        return atv;
    }
}<|MERGE_RESOLUTION|>--- conflicted
+++ resolved
@@ -18,9 +18,7 @@
 import javax.lang.model.element.AnnotationMirror;
 import javax.lang.model.element.ExecutableElement;
 import javax.lang.model.type.TypeKind;
-import javax.lang.model.type.TypeMirror;
 import javax.lang.model.type.TypeVariable;
-import javax.lang.model.util.Elements;
 import javax.lang.model.util.Types;
 import javax.tools.Diagnostic.Kind;
 import org.checkerframework.framework.source.SourceChecker;
@@ -244,18 +242,7 @@
                 if (withoutNullResult == null) {
                     // withoutNullResult is null when the only constraint on a type argument is
                     // where a method argument is null.
-<<<<<<< HEAD
-                    if (objectWithAnnosFromNull == null) {
-                        Elements elements = typeFactory.getProcessingEnv().getElementUtils();
-                        TypeMirror objectTM = elements.getTypeElement("java.lang.Object").asType();
-                        objectWithAnnosFromNull =
-                                AnnotatedTypeMirror.createType(objectTM, typeFactory, false);
-                        objectWithAnnosFromNull.addAnnotations(result.getAnnotations());
-                    }
-                    withoutNullResult = objectWithAnnosFromNull;
-=======
                     withoutNullResult = atv.getUpperBound().deepCopy();
->>>>>>> 2c6e1108
                 }
                 AnnotatedTypeMirror lub =
                         AnnotatedTypes.leastUpperBound(typeFactory, withoutNullResult, result);
