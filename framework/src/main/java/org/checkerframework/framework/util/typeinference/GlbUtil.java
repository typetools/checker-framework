package org.checkerframework.framework.util.typeinference;

import java.util.ArrayList;
import java.util.Collections;
import java.util.Comparator;
import java.util.List;
import java.util.Map;
import java.util.Set;
import javax.lang.model.element.AnnotationMirror;
import javax.lang.model.type.TypeKind;
import javax.lang.model.type.TypeMirror;
import javax.lang.model.util.Types;
import org.checkerframework.framework.type.AnnotatedTypeFactory;
import org.checkerframework.framework.type.AnnotatedTypeMirror;
import org.checkerframework.framework.type.AnnotatedTypeMirror.AnnotatedNullType;
import org.checkerframework.framework.type.QualifierHierarchy;
import org.checkerframework.framework.type.TypeHierarchy;
import org.checkerframework.javacutil.AnnotationMirrorMap;
import org.checkerframework.javacutil.AnnotationMirrorSet;
import org.checkerframework.javacutil.AnnotationUtils;
import org.checkerframework.javacutil.TypesUtils;

/** A class used to determine the greatest lower bounds for a set of AnnotatedTypeMirrors. */
public class GlbUtil {

  /**
   * Note: This method can be improved for wildcards and type variables.
   *
   * @return the greatest lower bound of typeMirrors. If any of the type mirrors are incomparable,
   *     use an AnnotatedNullType that will contain the greatest lower bounds of the primary
   *     annotations of typeMirrors.
   */
  public static AnnotatedTypeMirror glbAll(
      Map<AnnotatedTypeMirror, AnnotationMirrorSet> typeMirrors, AnnotatedTypeFactory typeFactory) {
    QualifierHierarchy qualHierarchy = typeFactory.getQualifierHierarchy();
    if (typeMirrors.isEmpty()) {
      return null;
    }

    // dtermine the greatest lower bounds for the primary annotations
    AnnotationMirrorMap<AnnotationMirror> glbPrimaries = new AnnotationMirrorMap<>();
    for (Map.Entry<AnnotatedTypeMirror, AnnotationMirrorSet> tmEntry : typeMirrors.entrySet()) {
      AnnotationMirrorSet typeAnnoHierarchies = tmEntry.getValue();
      AnnotatedTypeMirror type = tmEntry.getKey();

      for (AnnotationMirror top : typeAnnoHierarchies) {
        // TODO: When all of the typeMirrors are either wildcards or type variables than the
        // greatest lower bound should involve handling the bounds individually rather than
        // using the effective annotation.  We are doing this for expediency.
        AnnotationMirror typeAnno = type.getEffectiveAnnotationInHierarchy(top);
        AnnotationMirror currentAnno = glbPrimaries.get(top);
        if (typeAnno != null && currentAnno != null) {
          glbPrimaries.put(top, qualHierarchy.greatestLowerBound(currentAnno, typeAnno));
        } else if (typeAnno != null) {
          glbPrimaries.put(top, typeAnno);
        }
      }
    }

    List<AnnotatedTypeMirror> glbTypes = new ArrayList<>();

    // create a copy of all of the types and apply the glb primary annotation
    AnnotationMirrorSet values = new AnnotationMirrorSet(glbPrimaries.values());
<<<<<<< HEAD
    for (AnnotatedTypeMirror type : typeMirrors.keySet()) {
      if (type.getKind() != TypeKind.TYPEVAR
          || !qualHierarchy.isSubtype(type.getEffectiveAnnotations(), values)) {
        AnnotatedTypeMirror copy = type.deepCopy();
=======
    for (AnnotatedTypeMirror atm : typeMirrors.keySet()) {
      if (atm.getKind() != TypeKind.TYPEVAR
          || !qualifierHierarchy.isSubtype(atm.getEffectiveAnnotations(), values)) {
        AnnotatedTypeMirror copy = atm.deepCopy();
>>>>>>> a0d6e5e7
        copy.replaceAnnotations(values);
        glbTypes.add(copy);

      } else {
        // if the annotations came from the upper bound of this typevar
        // we do NOT want to place them as primary annotations (and destroy the
        // type vars lower bound)
        glbTypes.add(atm);
      }
    }

    TypeHierarchy typeHierarchy = typeFactory.getTypeHierarchy();

    // sort placing supertypes first
    sortForGlb(glbTypes, typeFactory);

    // find the lowest type in the list that is not an AnnotatedNullType
    AnnotatedTypeMirror glbType = glbTypes.get(0);
    int index = 1;
    while (index < glbTypes.size()) {
      // avoid using null if possible, since constraints form the lower bound will often have
      // NULL types
      if (glbType.getKind() != TypeKind.NULL) {
        glbType = glbTypes.get(index);
      }
      index += 1;
    }

    // if the lowest type is a subtype of all glbTypes then it is the GLB, otherwise there are
    // two types in glbTypes that are incomparable and we need to use bottom (AnnotatedNullType)
    boolean incomparable = false;
    for (AnnotatedTypeMirror type : glbTypes) {
      if (!incomparable
          && type.getKind() != TypeKind.NULL
          && (!TypesUtils.isErasedSubtype(
                  glbType.getUnderlyingType(),
                  type.getUnderlyingType(),
                  typeFactory.getChecker().getTypeUtils())
              || !typeHierarchy.isSubtype(glbType, type))) {
        incomparable = true;
      }
    }

    // we had two incomparable types in glbTypes
    if (incomparable) {
      return createBottom(typeFactory, glbType.getEffectiveAnnotations());
    }

    return glbType;
  }

  /** Returns an AnnotatedNullType with the given annotations as primaries. */
  private static AnnotatedNullType createBottom(
      AnnotatedTypeFactory typeFactory, Set<? extends AnnotationMirror> annos) {
    return typeFactory.getAnnotatedNullType(annos);
  }

  /**
   * Sort the list of type mirrors, placing supertypes first and subtypes last.
   *
   * <p>E.g. the list: {@code ArrayList<String>, List<String>, AbstractList<String>} becomes: {@code
   * List<String>, AbstractList<String>, ArrayList<String>}
   *
   * @param typeMirrors the list to sort in place
   * @param typeFactory the type factory
   */
  public static void sortForGlb(
      List<? extends AnnotatedTypeMirror> typeMirrors, AnnotatedTypeFactory typeFactory) {
    Collections.sort(typeMirrors, new GlbSortComparator(typeFactory));
  }

  /** A comparator for {@link #sortForGlb}. */
  private static final class GlbSortComparator implements Comparator<AnnotatedTypeMirror> {

    /** The qualifier hierarchy. */
    private final QualifierHierarchy qualHierarchy;
    /** The type utiliites. */
    private final Types types;

    /**
     * Creates a new GlbSortComparator.
     *
     * @param typeFactory the type factory
     */
    public GlbSortComparator(AnnotatedTypeFactory typeFactory) {
      qualHierarchy = typeFactory.getQualifierHierarchy();
      types = typeFactory.getProcessingEnv().getTypeUtils();
    }

    @Override
    public int compare(AnnotatedTypeMirror type1, AnnotatedTypeMirror type2) {
      TypeMirror underlyingType1 = type1.getUnderlyingType();
      TypeMirror underlyingType2 = type2.getUnderlyingType();

      if (types.isSameType(underlyingType1, underlyingType2)) {
        return compareAnnotations(type1, type2);
      } else if (types.isSubtype(underlyingType1, underlyingType2)) {
        return 1;
      } else {
        // if they're incomparable or type2 is a subtype of type1
        return -1;
      }
    }

    /**
     * Returns -1, 0, or 1 depending on whether anno1 is a supertype, same as, or a subtype of
     * annos2.
     *
     * @param type1 a type whose annotations to compare
     * @param type2 a type whose annotations to compare
     * @return the comparison of type1 and type2
     */
    private int compareAnnotations(AnnotatedTypeMirror type1, AnnotatedTypeMirror type2) {
      AnnotationMirrorSet annos1 = type1.getAnnotations();
      AnnotationMirrorSet annos2 = type2.getAnnotations();
      if (AnnotationUtils.areSame(annos1, annos2)) {
        return 0;
      } else if (qualHierarchy.isSubtype(annos1, annos2)) {
        return 1;
      } else {
        return -1;
      }
    }
  }
}<|MERGE_RESOLUTION|>--- conflicted
+++ resolved
@@ -61,17 +61,10 @@
 
     // create a copy of all of the types and apply the glb primary annotation
     AnnotationMirrorSet values = new AnnotationMirrorSet(glbPrimaries.values());
-<<<<<<< HEAD
-    for (AnnotatedTypeMirror type : typeMirrors.keySet()) {
-      if (type.getKind() != TypeKind.TYPEVAR
-          || !qualHierarchy.isSubtype(type.getEffectiveAnnotations(), values)) {
-        AnnotatedTypeMirror copy = type.deepCopy();
-=======
     for (AnnotatedTypeMirror atm : typeMirrors.keySet()) {
       if (atm.getKind() != TypeKind.TYPEVAR
-          || !qualifierHierarchy.isSubtype(atm.getEffectiveAnnotations(), values)) {
+          || !qualHierarchy.isSubtype(atm.getEffectiveAnnotations(), values)) {
         AnnotatedTypeMirror copy = atm.deepCopy();
->>>>>>> a0d6e5e7
         copy.replaceAnnotations(values);
         glbTypes.add(copy);
 
