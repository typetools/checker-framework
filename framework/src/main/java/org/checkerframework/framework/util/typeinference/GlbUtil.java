--- conflicted
+++ resolved
@@ -64,11 +64,7 @@
     for (AnnotatedTypeMirror atm : typeMirrors.keySet()) {
       TypeMirror tm = atm.getUnderlyingType();
       if (atm.getKind() != TypeKind.TYPEVAR
-<<<<<<< HEAD
-          || !qualifierHierarchy.isSubtype(atm.getEffectiveAnnotations(), tm, values, tm)) {
-=======
-          || !qualHierarchy.isSubtype(atm.getEffectiveAnnotations(), values)) {
->>>>>>> d8bda895
+          || !qualHierarchy.isSubtype(atm.getEffectiveAnnotations(), tm, values, tm)) {
         AnnotatedTypeMirror copy = atm.deepCopy();
         copy.replaceAnnotations(values);
         glbTypes.add(copy);
@@ -187,14 +183,10 @@
       AnnotationMirrorSet annos2 = type2.getAnnotations();
       if (AnnotationUtils.areSame(annos1, annos2)) {
         return 0;
-<<<<<<< HEAD
       }
       TypeMirror tm1 = type1.getUnderlyingType();
       TypeMirror tm2 = type2.getUnderlyingType();
-      if (qualifierHierarchy.isSubtype(annos1, tm1, annos2, tm2)) {
-=======
-      } else if (qualHierarchy.isSubtype(annos1, annos2)) {
->>>>>>> d8bda895
+      if (qualHierarchy.isSubtype(annos1, tm1, annos2, tm2)) {
         return 1;
       } else {
         return -1;
