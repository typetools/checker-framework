--- conflicted
+++ resolved
@@ -30,13 +30,9 @@
    *
    * <p>Note: This method can be improved for wildcards and type variables.
    *
-<<<<<<< HEAD
-   * @param typeMirrors the types to glb typeFactory the type factory
-=======
    * @param typeMirrors the types to glb
    * @param typeFactory the type factory
->>>>>>> 8ed49cbb
-   * @return the greatest lower bound of typeMirrors.
+   * @return the greatest lower bound of typeMirrors
    */
   public static AnnotatedTypeMirror glbAll(
       Map<AnnotatedTypeMirror, AnnotationMirrorSet> typeMirrors, AnnotatedTypeFactory typeFactory) {
