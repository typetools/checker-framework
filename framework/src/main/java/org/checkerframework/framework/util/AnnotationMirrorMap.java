package org.checkerframework.framework.util;

import java.util.Collection;
import java.util.Map;
import java.util.Set;
import java.util.TreeMap;
import javax.lang.model.element.AnnotationMirror;
import org.checkerframework.javacutil.AnnotationUtils;

/**
 * The Map interface defines some of its methods with respect to the equals method. This
 * implementation of Map violates those specifications, but fulfills the same property using {@link
 * AnnotationUtils#areSame}.
 *
 * <p>For example, the specification for the containsKey(Object key) method says: "returns true if
 * and only if this map contains a mapping for a key k such that (key == null ? k == null :
 * key.equals(k))." The specification for {@link AnnotationMirrorMap#containsKey} is "returns true
 * if and only if this map contains a mapping for a key k such that (key == null ? k == null :
 * AnnotationUtils.areSame(key, k))."
 *
 * <p>AnnotationMirror is an interface and not all implementing classes provide a correct equals
 * method; therefore, existing implementations of Map cannot be used.
 */
public class AnnotationMirrorMap<V> implements Map<AnnotationMirror, V> {

    /** The actual map to which all work is delegated. */
<<<<<<< HEAD
    private final Map<AnnotationMirror, V> shadowMap;

    /** Creates an annotation mirror map. */
    public AnnotationMirrorMap() {
        this.shadowMap = new TreeMap<>(annotationOrdering());
    }
=======
    private final Map<AnnotationMirror, V> shadowMap =
            new TreeMap<>(AnnotationUtils.annotationOrdering());

    /** Default constructor. */
    public AnnotationMirrorMap() {}
>>>>>>> 4cd54369

    /**
     * Creates an annotation mirror map and adds all the mappings in {@code copy}.
     *
     * @param copy a map whose contents should be copied to the newly created map
     */
    public AnnotationMirrorMap(Map<AnnotationMirror, ? extends V> copy) {
        this();
        this.putAll(copy);
    }

    @Override
    public int size() {
        return shadowMap.size();
    }

    @Override
    public boolean isEmpty() {
        return shadowMap.isEmpty();
    }

    @Override
    public boolean containsKey(Object key) {
        if (key instanceof AnnotationMirror) {
            return AnnotationUtils.containsSame(shadowMap.keySet(), (AnnotationMirror) key);
        } else {
            return false;
        }
    }

    @Override
    public boolean containsValue(Object value) {
        return shadowMap.containsValue(value);
    }

    @Override
    public V get(Object key) {
        if (key instanceof AnnotationMirror) {
            AnnotationMirror keyAnno =
                    AnnotationUtils.getSame(shadowMap.keySet(), (AnnotationMirror) key);
            if (keyAnno != null) {
                return shadowMap.get(keyAnno);
            }
        }
        return null;
    }

    @Override
    public V put(AnnotationMirror key, V value) {
        V pre = get(key);
        remove(key);
        shadowMap.put(key, value);
        return pre;
    }

    @Override
    public V remove(Object key) {
        if (key instanceof AnnotationMirror) {
            AnnotationMirror keyAnno =
                    AnnotationUtils.getSame(shadowMap.keySet(), (AnnotationMirror) key);
            if (keyAnno != null) {
                return shadowMap.remove(keyAnno);
            }
        }
        return null;
    }

    @Override
    public void putAll(Map<? extends AnnotationMirror, ? extends V> m) {
        for (Entry<? extends AnnotationMirror, ? extends V> entry : m.entrySet()) {
            put(entry.getKey(), entry.getValue());
        }
    }

    @Override
    public void clear() {
        shadowMap.clear();
    }

    @Override
    public Set<AnnotationMirror> keySet() {
        return new AnnotationMirrorSet(shadowMap.keySet());
    }

    @Override
    public Collection<V> values() {
        return shadowMap.values();
    }

    @Override
    public Set<Entry<AnnotationMirror, V>> entrySet() {
        return shadowMap.entrySet();
    }

    /** @return an empty annotation mirror map */
    public static <V> AnnotationMirrorMap<V> emptyMap() {
        return new AnnotationMirrorMap<>();
    }
}<|MERGE_RESOLUTION|>--- conflicted
+++ resolved
@@ -24,20 +24,12 @@
 public class AnnotationMirrorMap<V> implements Map<AnnotationMirror, V> {
 
     /** The actual map to which all work is delegated. */
-<<<<<<< HEAD
     private final Map<AnnotationMirror, V> shadowMap;
 
-    /** Creates an annotation mirror map. */
+    /** Default constructor. */
     public AnnotationMirrorMap() {
-        this.shadowMap = new TreeMap<>(annotationOrdering());
+        this.shadowMap = new TreeMap<>(AnnotationUtils.annotationOrdering());
     }
-=======
-    private final Map<AnnotationMirror, V> shadowMap =
-            new TreeMap<>(AnnotationUtils.annotationOrdering());
-
-    /** Default constructor. */
-    public AnnotationMirrorMap() {}
->>>>>>> 4cd54369
 
     /**
      * Creates an annotation mirror map and adds all the mappings in {@code copy}.
