package org.checkerframework.framework.util;

import java.util.Collection;
import java.util.Map;
import java.util.Set;
import java.util.TreeMap;
import javax.lang.model.element.AnnotationMirror;
import org.checkerframework.javacutil.AnnotationUtils;

/**
 * The Map interface defines some of its methods with respect to the equals method. This
 * implementation of Map violates those specifications, but fulfills the same property using {@link
 * AnnotationUtils#areSame}.
 *
 * <p>For example, the specification for the containsKey(Object key) method says: "returns true if
 * and only if this map contains a mapping for a key k such that (key == null ? k == null :
 * key.equals(k))." The specification for {@link AnnotationMirrorMap#containsKey} is "returns true
 * if and only if this map contains a mapping for a key k such that (key == null ? k == null :
 * AnnotationUtils.areSame(key, k))."
 *
 * <p>AnnotationMirror is an interface and not all implementing classes provide a correct equals
 * method; therefore, existing implementations of Map cannot be used.
 */
public class AnnotationMirrorMap<V> implements Map<AnnotationMirror, V> {

    /** The actual map to which all work is delegated. */
<<<<<<< HEAD
    private final Map<AnnotationMirror, V> shadowMap;

    public AnnotationMirrorMap() {
        this.shadowMap = new TreeMap<>(annotationOrdering());
    }
=======
    private final Map<AnnotationMirror, V> shadowMap =
            new TreeMap<>(AnnotationUtils.annotationOrdering());

    /** Default constructor. */
    public AnnotationMirrorMap() {}
>>>>>>> 01a2a7ae

    public AnnotationMirrorMap(Map<AnnotationMirror, ? extends V> primaries) {
        this();
        this.putAll(primaries);
    }

    @Override
    public int size() {
        return shadowMap.size();
    }

    @Override
    public boolean isEmpty() {
        return shadowMap.isEmpty();
    }

    @Override
    public boolean containsKey(Object key) {
        if (key instanceof AnnotationMirror) {
            return AnnotationUtils.containsSame(shadowMap.keySet(), (AnnotationMirror) key);
        } else {
            return false;
        }
    }

    @Override
    public boolean containsValue(Object value) {
        return shadowMap.containsValue(value);
    }

    @Override
    public V get(Object key) {
        if (key instanceof AnnotationMirror) {
            AnnotationMirror keyAnno =
                    AnnotationUtils.getSame(shadowMap.keySet(), (AnnotationMirror) key);
            if (keyAnno != null) {
                return shadowMap.get(keyAnno);
            }
        }
        return null;
    }

    @Override
    public V put(AnnotationMirror key, V value) {
        V pre = get(key);
        remove(key);
        shadowMap.put(key, value);
        return pre;
    }

    @Override
    public V remove(Object key) {
        if (key instanceof AnnotationMirror) {
            AnnotationMirror keyAnno =
                    AnnotationUtils.getSame(shadowMap.keySet(), (AnnotationMirror) key);
            if (keyAnno != null) {
                return shadowMap.remove(keyAnno);
            }
        }
        return null;
    }

    @Override
    public void putAll(Map<? extends AnnotationMirror, ? extends V> m) {
        for (Entry<? extends AnnotationMirror, ? extends V> entry : m.entrySet()) {
            put(entry.getKey(), entry.getValue());
        }
    }

    @Override
    public void clear() {
        shadowMap.clear();
    }

    @Override
    public Set<AnnotationMirror> keySet() {
        return new AnnotationMirrorSet(shadowMap.keySet());
    }

    @Override
    public Collection<V> values() {
        return shadowMap.values();
    }

    @Override
    public Set<Entry<AnnotationMirror, V>> entrySet() {
        return shadowMap.entrySet();
    }

    public static <V> AnnotationMirrorMap<V> emptyMap() {
        return new AnnotationMirrorMap<>();
    }
}<|MERGE_RESOLUTION|>--- conflicted
+++ resolved
@@ -24,19 +24,11 @@
 public class AnnotationMirrorMap<V> implements Map<AnnotationMirror, V> {
 
     /** The actual map to which all work is delegated. */
-<<<<<<< HEAD
-    private final Map<AnnotationMirror, V> shadowMap;
-
-    public AnnotationMirrorMap() {
-        this.shadowMap = new TreeMap<>(annotationOrdering());
-    }
-=======
     private final Map<AnnotationMirror, V> shadowMap =
             new TreeMap<>(AnnotationUtils.annotationOrdering());
 
     /** Default constructor. */
     public AnnotationMirrorMap() {}
->>>>>>> 01a2a7ae
 
     public AnnotationMirrorMap(Map<AnnotationMirror, ? extends V> primaries) {
         this();
