package org.checkerframework.framework.util;

import java.util.Collection;
import java.util.Map;
import java.util.Set;
import java.util.TreeMap;
import javax.lang.model.element.AnnotationMirror;
import org.checkerframework.javacutil.AnnotationUtils;

/**
 * The Map interface defines some of its methods with respect to the equals method. This
 * implementation of Map violates those specifications, but fulfills the same property using {@link
 * AnnotationUtils#areSame}.
 *
 * <p>For example, the specification for the containsKey(Object key) method says: "returns true if
 * and only if this map contains a mapping for a key k such that (key == null ? k == null :
 * key.equals(k))." The specification for {@link AnnotationMirrorMap#containsKey} is "returns true
 * if and only if this map contains a mapping for a key k such that (key == null ? k == null :
 * AnnotationUtils.areSame(key, k))."
 *
 * <p>AnnotationMirror is an interface and not all implementing classes provide a correct equals
 * method; therefore, existing implementations of Map cannot be used.
 */
public class AnnotationMirrorMap<V> implements Map<AnnotationMirror, V> {

    /** The actual map to which all work is delegated. */
    private final Map<AnnotationMirror, V> shadowMap;

    /** Default constructor. */
    public AnnotationMirrorMap() {
        this.shadowMap = new TreeMap<>(AnnotationUtils.annotationOrdering());
    }

<<<<<<< HEAD
    public AnnotationMirrorMap(Map<AnnotationMirror, ? extends V> primaries) {
        this();
        this.putAll(primaries);
=======
    /**
     * Creates an annotation mirror map and adds all the mappings in {@code copy}.
     *
     * @param copy a map whose contents should be copied to the newly created map
     */
    public AnnotationMirrorMap(Map<AnnotationMirror, ? extends V> copy) {
        this();
        this.putAll(copy);
>>>>>>> ab526df0
    }

    @Override
    public int size() {
        return shadowMap.size();
    }

    @Override
    public boolean isEmpty() {
        return shadowMap.isEmpty();
    }

    @Override
    public boolean containsKey(Object key) {
        if (key instanceof AnnotationMirror) {
            return AnnotationUtils.containsSame(shadowMap.keySet(), (AnnotationMirror) key);
        } else {
            return false;
        }
    }

    @Override
    public boolean containsValue(Object value) {
        return shadowMap.containsValue(value);
    }

    @Override
    public V get(Object key) {
        if (key instanceof AnnotationMirror) {
            AnnotationMirror keyAnno =
                    AnnotationUtils.getSame(shadowMap.keySet(), (AnnotationMirror) key);
            if (keyAnno != null) {
                return shadowMap.get(keyAnno);
            }
        }
        return null;
    }

    @Override
    public V put(AnnotationMirror key, V value) {
        V pre = get(key);
        remove(key);
        shadowMap.put(key, value);
        return pre;
    }

    @Override
    public V remove(Object key) {
        if (key instanceof AnnotationMirror) {
            AnnotationMirror keyAnno =
                    AnnotationUtils.getSame(shadowMap.keySet(), (AnnotationMirror) key);
            if (keyAnno != null) {
                return shadowMap.remove(keyAnno);
            }
        }
        return null;
    }

    @Override
    public void putAll(Map<? extends AnnotationMirror, ? extends V> m) {
        for (Entry<? extends AnnotationMirror, ? extends V> entry : m.entrySet()) {
            put(entry.getKey(), entry.getValue());
        }
    }

    @Override
    public void clear() {
        shadowMap.clear();
    }

    @Override
    public Set<AnnotationMirror> keySet() {
        return new AnnotationMirrorSet(shadowMap.keySet());
    }

    @Override
    public Collection<V> values() {
        return shadowMap.values();
    }

    @Override
    public Set<Entry<AnnotationMirror, V>> entrySet() {
        return shadowMap.entrySet();
    }

    public static <V> AnnotationMirrorMap<V> emptyMap() {
        return new AnnotationMirrorMap<>();
    }
}<|MERGE_RESOLUTION|>--- conflicted
+++ resolved
@@ -31,11 +31,6 @@
         this.shadowMap = new TreeMap<>(AnnotationUtils.annotationOrdering());
     }
 
-<<<<<<< HEAD
-    public AnnotationMirrorMap(Map<AnnotationMirror, ? extends V> primaries) {
-        this();
-        this.putAll(primaries);
-=======
     /**
      * Creates an annotation mirror map and adds all the mappings in {@code copy}.
      *
@@ -44,7 +39,6 @@
     public AnnotationMirrorMap(Map<AnnotationMirror, ? extends V> copy) {
         this();
         this.putAll(copy);
->>>>>>> ab526df0
     }
 
     @Override
