--- conflicted
+++ resolved
@@ -24,20 +24,11 @@
 public class AnnotationMirrorMap<V> implements Map<AnnotationMirror, V> {
 
     /** The actual map to which all work is delegated. */
-<<<<<<< HEAD
-    private final Map<AnnotationMirror, V> shadowMap;
-
-    /** Creates an annotation mirror map. */
-    public AnnotationMirrorMap() {
-        this.shadowMap = new TreeMap<>(annotationOrdering());
-    }
-=======
     private final Map<AnnotationMirror, V> shadowMap =
             new TreeMap<>(AnnotationUtils.annotationOrdering());
 
-    /** Default constructor. */
+    /** Creates an annotation mirror map. */
     public AnnotationMirrorMap() {}
->>>>>>> 10939316
 
     /**
      * Creates an annotation mirror map and adds all the mappings in {@code copy}.
