--- conflicted
+++ resolved
@@ -108,16 +108,6 @@
     protected static final Pattern UNANCHORED_PARAMETER_PATTERN = Pattern.compile(PARAMETER_REGEX);
 
     /**
-<<<<<<< HEAD
-     * Parsable replacement for parameter references. It is parseable because it is a Java
-     * identifier.
-     */
-    private static final String PARAMETER_REPLACEMENT = "_param_";
-
-    /** The length of {@link #PARAMETER_REPLACEMENT}. */
-    private static final int PARAMETER_REPLACEMENT_LENGTH = PARAMETER_REPLACEMENT.length();
-
-    /**
      * Parse a string and viewpoint-adapt it to the given {@code context}. Return its representation
      * as a {@link JavaExpression}, or throw a {@link JavaExpressionParseException}.
      *
@@ -134,9 +124,6 @@
     /**
      * Parse a string with respect to {@code localPath} and viewpoint-adapt it to the given {@code
      * context}. Return its representation as a {@link JavaExpression}, or throw a {@link
-=======
-     * Parse a string and return its representation as a {@link JavaExpression}, or throw a {@link
->>>>>>> 990abbdf
      * JavaExpressionParseException}.
      *
      * <p>If {@code localPath} is non-null, then identifiers are parsed as if the expression was
