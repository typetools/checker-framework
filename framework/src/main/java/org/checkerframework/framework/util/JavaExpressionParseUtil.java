--- conflicted
+++ resolved
@@ -812,14 +812,6 @@
       throw constructJavaExpressionParseError(methodName, "no such method");
     }
 
-<<<<<<< HEAD
-=======
-    // `exprTree` should be a field access, a fully qualified class name, or a class name qualified
-    // with another class name (e.g. {@code OuterClass.InnerClass}).  If the expression refers
-    // to a class that is not available to the resolver (the class wasn't passed to javac on
-    // the command line), then `exprTree` can be "outerpackage.innerpackage", which will lead
-    // to a confusing error message.
->>>>>>> 71d6f445
     @Override
     public JavaExpression visitMemberSelect(MemberSelectTree exprTree, Void unused) {
       setResolverField();
@@ -846,13 +838,8 @@
       Tree expr = exprTree.getExpression();
       String name = exprTree.getIdentifier().toString();
 
-<<<<<<< HEAD
-      // Check if the expression refers to a fully-qualified class name.
+      // Check if the expression refers to a fully-qualified non-nested class name.
       PackageSymbol packageSymbol = resolver.findPackage(expr.toString(), pathToCompilationUnit);
-=======
-      // Check if the expression refers to a fully-qualified non-nested class name.
-      PackageSymbol packageSymbol = resolver.findPackage(scope.toString(), pathToCompilationUnit);
->>>>>>> 71d6f445
       if (packageSymbol != null) {
         ClassSymbol classSymbol =
             resolver.findClassInPackage(name, packageSymbol, pathToCompilationUnit);
