package org.checkerframework.framework.util;

import com.github.javaparser.ParseProblemException;
import com.github.javaparser.StaticJavaParser;
import com.github.javaparser.ast.ArrayCreationLevel;
import com.github.javaparser.ast.expr.ArrayAccessExpr;
import com.github.javaparser.ast.expr.ArrayCreationExpr;
import com.github.javaparser.ast.expr.BinaryExpr;
import com.github.javaparser.ast.expr.BooleanLiteralExpr;
import com.github.javaparser.ast.expr.CharLiteralExpr;
import com.github.javaparser.ast.expr.ClassExpr;
import com.github.javaparser.ast.expr.DoubleLiteralExpr;
import com.github.javaparser.ast.expr.EnclosedExpr;
import com.github.javaparser.ast.expr.Expression;
import com.github.javaparser.ast.expr.FieldAccessExpr;
import com.github.javaparser.ast.expr.IntegerLiteralExpr;
import com.github.javaparser.ast.expr.LongLiteralExpr;
import com.github.javaparser.ast.expr.MethodCallExpr;
import com.github.javaparser.ast.expr.NameExpr;
import com.github.javaparser.ast.expr.NullLiteralExpr;
import com.github.javaparser.ast.expr.StringLiteralExpr;
import com.github.javaparser.ast.expr.SuperExpr;
import com.github.javaparser.ast.expr.ThisExpr;
import com.github.javaparser.ast.expr.UnaryExpr;
import com.github.javaparser.ast.type.Type;
import com.github.javaparser.ast.visitor.GenericVisitorWithDefaults;
import com.sun.source.tree.ClassTree;
import com.sun.source.tree.ExpressionTree;
import com.sun.source.tree.LambdaExpressionTree;
import com.sun.source.tree.MethodInvocationTree;
import com.sun.source.tree.MethodTree;
import com.sun.source.tree.Tree;
import com.sun.source.tree.VariableTree;
import com.sun.source.util.TreePath;
import com.sun.tools.javac.code.Symbol;
import com.sun.tools.javac.code.Symbol.ClassSymbol;
import com.sun.tools.javac.code.Symbol.MethodSymbol;
import com.sun.tools.javac.code.Symbol.PackageSymbol;
import com.sun.tools.javac.code.Type.ArrayType;
import com.sun.tools.javac.code.Type.ClassType;
import java.util.ArrayList;
import java.util.Arrays;
import java.util.Collections;
import java.util.List;
import java.util.StringJoiner;
import java.util.regex.Matcher;
import java.util.regex.Pattern;
import javax.annotation.processing.ProcessingEnvironment;
import javax.lang.model.element.Element;
import javax.lang.model.element.ElementKind;
import javax.lang.model.element.ExecutableElement;
import javax.lang.model.element.Modifier;
import javax.lang.model.element.PackageElement;
import javax.lang.model.element.TypeElement;
import javax.lang.model.element.VariableElement;
import javax.lang.model.type.DeclaredType;
import javax.lang.model.type.TypeKind;
import javax.lang.model.type.TypeMirror;
import javax.lang.model.util.Types;
import javax.tools.Diagnostic.Kind;
import org.checkerframework.checker.compilermsgs.qual.CompilerMessageKey;
import org.checkerframework.checker.nullness.qual.MonotonicNonNull;
import org.checkerframework.checker.nullness.qual.Nullable;
import org.checkerframework.dataflow.cfg.node.ClassNameNode;
import org.checkerframework.dataflow.cfg.node.ImplicitThisNode;
import org.checkerframework.dataflow.cfg.node.LocalVariableNode;
import org.checkerframework.dataflow.cfg.node.MethodInvocationNode;
import org.checkerframework.dataflow.cfg.node.Node;
import org.checkerframework.dataflow.cfg.node.ObjectCreationNode;
import org.checkerframework.dataflow.expression.ArrayAccess;
import org.checkerframework.dataflow.expression.ArrayCreation;
import org.checkerframework.dataflow.expression.BinaryOperation;
import org.checkerframework.dataflow.expression.ClassName;
import org.checkerframework.dataflow.expression.FieldAccess;
import org.checkerframework.dataflow.expression.JavaExpression;
import org.checkerframework.dataflow.expression.LocalVariable;
import org.checkerframework.dataflow.expression.MethodCall;
import org.checkerframework.dataflow.expression.ThisReference;
import org.checkerframework.dataflow.expression.UnaryOperation;
import org.checkerframework.dataflow.expression.ValueLiteral;
import org.checkerframework.framework.source.DiagMessage;
import org.checkerframework.framework.source.SourceChecker;
import org.checkerframework.framework.util.dependenttypes.DependentTypesError;
import org.checkerframework.javacutil.BugInCF;
import org.checkerframework.javacutil.ElementUtils;
import org.checkerframework.javacutil.Resolver;
import org.checkerframework.javacutil.TreePathUtil;
import org.checkerframework.javacutil.TreeUtils;
import org.checkerframework.javacutil.TypesUtils;
import org.checkerframework.javacutil.trees.TreeBuilder;
import org.plumelib.util.CollectionsPlume;

/**
 * Helper methods to parse a string that represents a restricted Java expression.
 *
 * @checker_framework.manual #java-expressions-as-arguments Writing Java expressions as annotation
 *     arguments
 * @checker_framework.manual #dependent-types Annotations whose argument is a Java expression
 *     (dependent type annotations)
 */
public class JavaExpressionParseUtil {

    /** Regular expression for a formal parameter use. */
    protected static final String PARAMETER_REGEX = "#([1-9][0-9]*)";

    /** Anchored pattern for a formal parameter use. */
    protected static final Pattern ANCHORED_PARAMETER_PATTERN =
            Pattern.compile("^" + PARAMETER_REGEX + "$");

    /** Unanchored; can be used to find all formal parameter uses. */
    protected static final Pattern UNANCHORED_PARAMETER_PATTERN = Pattern.compile(PARAMETER_REGEX);

    /**
     * Parsable replacement for parameter references. It is parseable because it is a Java
     * identifier.
     */
    private static final String PARAMETER_REPLACEMENT = "_param_";

    /** The length of {@link #PARAMETER_REPLACEMENT}. */
    private static final int PARAMETER_REPLACEMENT_LENGTH = PARAMETER_REPLACEMENT.length();

    /**
     * Parse a string and return its representation as a {@link JavaExpression}, or throw a {@link
     * JavaExpressionParseException}.
     *
     * @param expression a Java expression to parse
     * @param context information about any receiver and arguments
     * @param localScope a program element annotated with an annotation that contains {@code
     *     expression}
     * @param useLocalScope whether {@code annotatedConstruct} should be used to resolve identifiers
     * @return the JavaExpression for the given string
     * @throws JavaExpressionParseException if the string cannot be parsed
     */
    public static JavaExpression parse(
            String expression,
            JavaExpressionContext context,
            TreePath localScope,
            boolean useLocalScope)
            throws JavaExpressionParseException {

        Expression expr;
        try {
            expr = StaticJavaParser.parseExpression(replaceParameterSyntax(expression));
        } catch (ParseProblemException e) {
            throw constructJavaExpressionParseError(expression, "is an invalid expression");
        }

        JavaExpression result;
        try {
            context = context.copyAndSetUseLocalScope(useLocalScope);
            ProcessingEnvironment env = context.checker.getProcessingEnvironment();
            result = expr.accept(new ExpressionToJavaExpressionVisitor(localScope, env), context);
        } catch (ParseRuntimeException e) {
            // Convert unchecked to checked exception. Visitor methods can't throw checked
            // exceptions. They override the methods in the superclass, and a checked exception
            // would change the method signature.
            throw e.getCheckedException();
        }
        if (result instanceof ClassName
                && !expression.endsWith(".class")
                // At a call site, "#1" may be transformed to "Something.class", so don't throw an
                // exception in that case.
                && !ANCHORED_PARAMETER_PATTERN.matcher(expression).matches()) {
            throw constructJavaExpressionParseError(
                    expression,
                    String.format(
                            "a class name cannot terminate a Java expression string, where result=%s [%s]",
                            result, result.getClass()));
        }
        return result;
    }

    /**
     * Replaces every occurrence of "#NUMBER" with "_param_NUMBER" where NUMBER is the 1-based index
     * of a formal parameter.
     *
     * <p>Note that this does replacement even within strings.
     *
     * @param expression a Java expression in which to replace
     * @return the Java expression, with formal parameter references like "#2" replaced by an
     *     identifier like "_param_2"
     */
    private static String replaceParameterSyntax(String expression) {
        String updatedExpression = expression;

        for (Integer integer : parameterIndices(expression)) {
            updatedExpression =
                    updatedExpression.replaceAll("#" + integer, PARAMETER_REPLACEMENT + integer);
        }

        return updatedExpression;
    }

    /**
     * A visitor class that converts a JavaParser {@link Expression} to a {@link JavaExpression}.
     */
    private static class ExpressionToJavaExpressionVisitor
            extends GenericVisitorWithDefaults<JavaExpression, JavaExpressionContext> {

        /**
         * The Java program element that is annotated by an annotation that contains the expression
         * that is being translated.
         */
        private final TreePath annotatedConstruct;
        /** The processing environment. */
        private final ProcessingEnvironment env;
        /** The resolver. Computed from the environment, but lazily initialized. */
        private @MonotonicNonNull Resolver resolver = null;
        /** The type utilities. */
        private final Types types;

        /** The java.lang.String type. */
        TypeMirror stringTypeMirror;

        /**
         * Create a new ExpressionToJavaExpressionVisitor.
         *
         * @param annotatedConstruct path to the expression
         * @param env the processing environment
         */
        ExpressionToJavaExpressionVisitor(TreePath annotatedConstruct, ProcessingEnvironment env) {
            this.annotatedConstruct = annotatedConstruct;
            this.env = env;
            this.types = env.getTypeUtils();
            this.stringTypeMirror =
                    env.getElementUtils().getTypeElement("java.lang.String").asType();
        }

        /** Sets the {@code resolver} field if necessary. */
        private void setResolverField() {
            if (resolver == null) {
                resolver = new Resolver(env);
            }
        }

        /** If the expression is not supported, throw a {@link ParseRuntimeException} by default. */
        @Override
        public JavaExpression defaultAction(
                com.github.javaparser.ast.Node n, JavaExpressionContext context) {
            String message = "is not a supported expression";
            if (context.parsingMember) {
                message += " in a context with parsingMember=true";
            }
            throw new ParseRuntimeException(
                    constructJavaExpressionParseError(n.toString(), message));
        }

        @Override
        public JavaExpression visit(NullLiteralExpr expr, JavaExpressionContext context) {
            return new ValueLiteral(types.getNullType(), (Object) null);
        }

        @Override
        public JavaExpression visit(IntegerLiteralExpr expr, JavaExpressionContext context) {
            return new ValueLiteral(types.getPrimitiveType(TypeKind.INT), expr.asNumber());
        }

        @Override
        public JavaExpression visit(LongLiteralExpr expr, JavaExpressionContext context) {
            return new ValueLiteral(types.getPrimitiveType(TypeKind.LONG), expr.asNumber());
        }

        @Override
        public JavaExpression visit(CharLiteralExpr expr, JavaExpressionContext context) {
            return new ValueLiteral(types.getPrimitiveType(TypeKind.CHAR), expr.asChar());
        }

        @Override
        public JavaExpression visit(DoubleLiteralExpr expr, JavaExpressionContext context) {
            return new ValueLiteral(types.getPrimitiveType(TypeKind.DOUBLE), expr.asDouble());
        }

        @Override
        public JavaExpression visit(StringLiteralExpr expr, JavaExpressionContext context) {
            return new ValueLiteral(stringTypeMirror, expr.asString());
        }

        @Override
        public JavaExpression visit(BooleanLiteralExpr expr, JavaExpressionContext context) {
            return new ValueLiteral(types.getPrimitiveType(TypeKind.BOOLEAN), expr.getValue());
        }

        @Override
        public JavaExpression visit(ThisExpr n, JavaExpressionContext context) {
            if (context.receiver == null) {
                return null;
            }
            if (!context.receiver.containsUnknown()) {
                // "this" is the receiver of the context
                return context.receiver;
            }
            return new ThisReference(context.receiver.getType());
        }

        @Override
        public JavaExpression visit(SuperExpr n, JavaExpressionContext context) {
            // super literal
            TypeMirror superclass = TypesUtils.getSuperclass(context.receiver.getType(), types);
            if (superclass == null) {
                throw new ParseRuntimeException(
                        constructJavaExpressionParseError("super", "super class not found"));
            }
            return new ThisReference(superclass);
        }

        // expr is an expression in parentheses.
        @Override
        public JavaExpression visit(EnclosedExpr expr, JavaExpressionContext context) {
            return expr.getInner().accept(this, context);
        }

        @Override
        public JavaExpression visit(ArrayAccessExpr expr, JavaExpressionContext context) {
            JavaExpression array = expr.getName().accept(this, context);
            TypeMirror arrayType = array.getType();
            if (arrayType.getKind() != TypeKind.ARRAY) {
                throw new ParseRuntimeException(
                        constructJavaExpressionParseError(
                                expr.toString(),
                                String.format(
                                        "expected an array, found %s of type %s [%s]",
                                        array, arrayType, arrayType.getKind())));
            }
            TypeMirror componentType = ((ArrayType) arrayType).getComponentType();

            JavaExpressionContext contextForIndex = context.copyNotParsingMember();
            JavaExpression index = expr.getIndex().accept(this, contextForIndex);

            return new ArrayAccess(componentType, array, index);
        }

        // expr is an identifier with no dots in its name.
        @Override
        public JavaExpression visit(NameExpr expr, JavaExpressionContext context) {
            String s = expr.getNameAsString();
            setResolverField();

            // Formal parameter, using "#2" syntax.
            if (!context.parsingMember && s.startsWith(PARAMETER_REPLACEMENT)) {
                // A parameter is a local variable, but it can be referenced outside of local scope
                // (at the method scope) using the special #NN syntax.
                return getParameterJavaExpression(s, context);
            }

            // Local variable or parameter.
            if (!context.parsingMember && context.useLocalScope) {
                // Attempt to match a local variable within the scope of the
                // given path before attempting to match a field.
                VariableElement varElem =
                        resolver.findLocalVariableOrParameter(s, annotatedConstruct);
                if (varElem != null) {
                    return new LocalVariable(varElem);
                }
            }

            // Field access
            FieldAccess fieldAccess = getIdentifierAsField(context, s);
            if (fieldAccess != null) {
                return fieldAccess;
            }

            ClassName classType = getIdentifierAsClassName(context, s);
            if (classType != null) {
                return classType;
            }

            // Err if a formal parameter name is used, instead of the "#2" syntax.
            MethodTree enclMethod = TreePathUtil.enclosingMethod(annotatedConstruct);
            if (enclMethod != null) {
                List<? extends VariableTree> params = enclMethod.getParameters();
                for (int i = 0; i < params.size(); i++) {
                    if (params.get(i).getName().contentEquals(s)) {
                        throw new ParseRuntimeException(
                                constructJavaExpressionParseError(
                                        s,
                                        String.format(
                                                DependentTypesError.FORMAL_PARAM_NAME_STRING,
                                                i + 1,
                                                s)));
                    }
                }
            }

            throw new ParseRuntimeException(
                    constructJavaExpressionParseError(s, "identifier not found"));
        }

        /**
         * If {@code identifier} is a unqualified class name, return the {@link ClassName}. If not,
         * return null.
         *
         * <p>If {@code context.useLocalScope} is false, then the only classes that may be used
         * without qualification are:
         *
         * <ol>
         *   <li>the type of "this" in this context
         *   <li>a type declared in "this" or in an enclosing type of "this"
         *   <li>a type in the java.lang package
         *   <li>a type in the unnamed package
         * </ol>
         *
         * @param context JavaExpressionContext
         * @param identifier possible class name
         * @return the {@code ClassName} for {@code identifier} or null if it is not a class name.
         */
        protected @Nullable ClassName getIdentifierAsClassName(
                JavaExpressionContext context, String identifier) {
            if (!context.parsingMember && context.useLocalScope) {
                Element classElem = resolver.findClass(identifier, annotatedConstruct);
                TypeMirror classType = ElementUtils.getType(classElem);
                if (classType != null) {
                    return new ClassName(classType);
                }
            }

            // Is identifier an inner class of this or of any enclosing class of this?
            TypeMirror searchType = context.receiver.getType();
            while (searchType.getKind() == TypeKind.DECLARED) {
                // Is identifier the simple name of this?
                if (((DeclaredType) searchType)
                        .asElement()
                        .getSimpleName()
                        .contentEquals(identifier)) {
                    return new ClassName(searchType);
                }
                Element classElem =
                        resolver.findNestedClassInType(identifier, searchType, annotatedConstruct);
                if (classElem != null) {
                    TypeMirror classType = ElementUtils.getType(classElem);
                    return new ClassName(classType);
                }
                searchType = getTypeOfEnclosingClass((DeclaredType) searchType);
            }
            if (context.receiver.getType().getKind() == TypeKind.DECLARED) {
                // Is identifier in the same package as this?
                PackageSymbol packageSymbol =
                        (PackageSymbol)
                                ElementUtils.enclosingPackage(
                                        ((DeclaredType) context.receiver.getType()).asElement());
                ClassSymbol classSymbol =
                        resolver.findClassInPackage(identifier, packageSymbol, annotatedConstruct);
                if (classSymbol != null) {
                    return new ClassName(classSymbol.asType());
                }
            }
            // Is identifier a simple name for a class in java.lang?
            Symbol.PackageSymbol packageSymbol =
                    resolver.findPackage("java.lang", annotatedConstruct);
            if (packageSymbol != null) {
                ClassSymbol classSymbol =
                        resolver.findClassInPackage(identifier, packageSymbol, annotatedConstruct);
                if (classSymbol != null) {
                    return new ClassName(classSymbol.asType());
                }
            }

            // Is identifier a class in the unnamed package?
            Element classElem = resolver.findClass(identifier, annotatedConstruct);
            if (classElem != null) {
                PackageElement pkg = ElementUtils.enclosingPackage(classElem);
                if (pkg != null && pkg.isUnnamed()) {
                    TypeMirror classType = ElementUtils.getType(classElem);
                    if (classType != null) {
                        return new ClassName(classType);
                    }
                }
            }

            return null;
        }

        /**
         * If {@code identifier} is a field name, then return the {@link FieldAccess} corresponding
         * to using that field at the given {@code context}. If {@code identifier} is not a field
         * name, this method returns null.
         *
         * @param context {@link JavaExpressionContext}
         * @param identifier possibly a field name
         * @return a field access, or null if {@code identifier} is not a field
         */
        protected @Nullable FieldAccess getIdentifierAsField(
                JavaExpressionContext context, String identifier) {
            TypeMirror receiverType = context.receiver.getType();
            // isOriginalReceiver is true if receiverType has not been reassigned.
            boolean isOriginalReceiver = true;
            VariableElement fieldElem = null;
            if (identifier.equals("length") && receiverType.getKind() == TypeKind.ARRAY) {
                fieldElem = resolver.findField(identifier, receiverType, annotatedConstruct);
            }
            if (fieldElem == null) {
                // Search for field in each enclosing class.
                while (receiverType.getKind() == TypeKind.DECLARED) {
                    fieldElem = resolver.findField(identifier, receiverType, annotatedConstruct);
                    if (fieldElem != null) {
                        break;
                    }
                    receiverType = getTypeOfEnclosingClass((DeclaredType) receiverType);
                    isOriginalReceiver = false;
                }
            }
            if (fieldElem != null && fieldElem.getKind() == ElementKind.FIELD) {
                FieldAccess fieldAccess =
                        getFieldJavaExpression(fieldElem, context, isOriginalReceiver);
                TypeElement scopeClassElement =
                        TypesUtils.getTypeElement(fieldAccess.getReceiver().getType());
                if (!isOriginalReceiver
                        && !ElementUtils.isStatic(fieldElem)
                        && ElementUtils.isStatic(scopeClassElement)) {
                    throw new ParseRuntimeException(
                            constructJavaExpressionParseError(
                                    identifier,
                                    "a non-static field can't be referenced from a static inner class or enum"));
                }
                return fieldAccess;
            }

            return null;
        }

        @Override
        public JavaExpression visit(MethodCallExpr expr, JavaExpressionContext context) {
            setResolverField();

            JavaExpressionContext methodContext = context;
            // `expr` is a method call.  If it has scope (a receiver expression), change the parsing
            // context so that the method name is resolved with respect to the receiver.
            JavaExpression receiver = null;
            if (expr.getScope().isPresent()) {
                receiver = expr.getScope().get().accept(this, context);
                methodContext = context.copyChangeToParsingMemberOfReceiver(receiver);
                expr = expr.removeScope();
            }

            String methodName = expr.getNameAsString();

            // Length of string literal: convert it to an integer literal.
            if (methodName.equals("length") && receiver instanceof ValueLiteral) {
                Object value = ((ValueLiteral) receiver).getValue();
                if (value instanceof String) {
                    return new ValueLiteral(
                            types.getPrimitiveType(TypeKind.INT), ((String) value).length());
                }
            }

            // parse argument list
            List<JavaExpression> arguments = new ArrayList<>();
            if (!expr.getArguments().isEmpty()) {
                JavaExpressionContext argContext = context;
                for (Expression argument : expr.getArguments()) {
                    arguments.add(argument.accept(this, argContext));
                }
            }

            ExecutableElement methodElement;
            try {
                methodElement =
                        getMethodElement(
                                methodName,
                                methodContext.receiver.getType(),
                                annotatedConstruct,
                                arguments,
                                resolver);

                // Box any arguments that require it.
                for (int i = 0; i < arguments.size(); i++) {
                    VariableElement parameter = methodElement.getParameters().get(i);
                    TypeMirror parameterType = parameter.asType();
                    JavaExpression argument = arguments.get(i);
                    TypeMirror argumentType = argument.getType();
                    // boxing necessary
                    if (TypesUtils.isBoxedPrimitive(parameterType)
                            && TypesUtils.isPrimitive(argumentType)) {
                        MethodSymbol valueOfMethod =
                                TreeBuilder.getValueOfMethod(env, parameterType);
                        List<JavaExpression> p = new ArrayList<>();
                        p.add(argument);
                        JavaExpression boxedParam =
                                new MethodCall(
                                        parameterType,
                                        valueOfMethod,
                                        new ClassName(parameterType),
                                        p);
                        arguments.set(i, boxedParam);
                    }
                }
            } catch (Throwable t) {
                if (t.getMessage() == null) {
                    throw new BugInCF("no detail message in " + t.getClass(), t);
                }
                throw new ParseRuntimeException(
                        constructJavaExpressionParseError(expr.toString(), t.getMessage()));
            }

            // TODO: reinstate this test, but issue a warning that the user
            // can override, rather than halting parsing which the user cannot override.
            /*if (!PurityUtils.isDeterministic(SOMEcontext.checker.getAnnotationProvider(),
                    methodElement)) {
                throw new JavaExpressionParseException(new DiagMessage(ERROR,
                        "flowexpr.method.not.deterministic",
                        methodElement.getSimpleName()));
            }*/
            if (ElementUtils.isStatic(methodElement)) {
                Element classElem = methodElement.getEnclosingElement();
                JavaExpression staticClassReceiver = new ClassName(ElementUtils.getType(classElem));
                return new MethodCall(
                        ElementUtils.getType(methodElement),
                        methodElement,
                        staticClassReceiver,
                        arguments);
            } else {
                if (methodContext.receiver instanceof ClassName) {
                    throw new ParseRuntimeException(
                            constructJavaExpressionParseError(
                                    expr.toString(),
                                    "a non-static method call cannot have a class name as a receiver"));
                }
                TypeMirror methodType =
                        TypesUtils.substituteMethodReturnType(
                                methodElement, methodContext.receiver.getType(), env);
                return new MethodCall(methodType, methodElement, methodContext.receiver, arguments);
            }
        }

        /**
         * Returns the ExecutableElement for a method, or throws an exception.
         *
         * @param methodName the method name
         * @param receiverType the receiver type
         * @param path the path
         * @param arguments the arguments
         * @param resolver the resolver
         * @return the ExecutableElement for a method, or throws an exception
         * @throws JavaExpressionParseException if the string cannot be parsed as a method name
         */
        private ExecutableElement getMethodElement(
                String methodName,
                TypeMirror receiverType,
                TreePath path,
                List<JavaExpression> arguments,
                Resolver resolver)
                throws JavaExpressionParseException {

            List<TypeMirror> argumentTypes =
                    CollectionsPlume.mapList(JavaExpression::getType, arguments);

            Element element = null;

            if (receiverType.getKind() == TypeKind.ARRAY) {
                element = resolver.findMethod(methodName, receiverType, path, argumentTypes);
            }

            // Search for method in each enclosing class.
            if (element == null) {
                while (receiverType.getKind() == TypeKind.DECLARED) {
                    element = resolver.findMethod(methodName, receiverType, path, argumentTypes);
                    if (element.getKind() == ElementKind.METHOD) {
                        break;
                    }
                    receiverType = getTypeOfEnclosingClass((DeclaredType) receiverType);
                }
            }

            if (element == null) {
                throw constructJavaExpressionParseError(methodName, "no such method");
            }
            if (element.getKind() != ElementKind.METHOD) {
                throw constructJavaExpressionParseError(
                        methodName, "not a method, but a " + element.getKind());
            }

            return (ExecutableElement) element;
        }

        // expr is a field access, a fully qualified class name, or a class name qualified with
        // another class name (e.g. {@code OuterClass.InnerClass})
        @Override
        public JavaExpression visit(FieldAccessExpr expr, JavaExpressionContext context) {
            setResolverField();

            Symbol.PackageSymbol packageSymbol =
                    resolver.findPackage(expr.getScope().toString(), annotatedConstruct);
            if (packageSymbol != null) {
                ClassSymbol classSymbol =
                        resolver.findClassInPackage(
                                expr.getNameAsString(), packageSymbol, annotatedConstruct);
                if (classSymbol != null) {
                    return new ClassName(classSymbol.asType());
                }
                throw new ParseRuntimeException(
                        constructJavaExpressionParseError(
                                expr.toString(),
                                "could not find class "
                                        + expr.getNameAsString()
                                        + " inside "
                                        + expr.getScope().toString()));
            }

            JavaExpression receiver = expr.getScope().accept(this, context);

            // Parse the rest, with a new receiver.
            JavaExpressionContext newContext =
                    context.copyChangeToParsingMemberOfReceiver(receiver);
            return visit(expr.getNameAsExpression(), newContext);
        }

        // expr is a Class literal
        @Override
        public JavaExpression visit(ClassExpr expr, JavaExpressionContext context) {
            TypeMirror result = convertTypeToTypeMirror(expr.getType(), context);
            if (result == null) {
                throw new ParseRuntimeException(
                        constructJavaExpressionParseError(
                                expr.toString(), "is an unparsable class literal"));
            }
            return new ClassName(result);
        }

        @Override
        public JavaExpression visit(ArrayCreationExpr expr, JavaExpressionContext context) {
            List<JavaExpression> dimensions = new ArrayList<>();
            for (ArrayCreationLevel dimension : expr.getLevels()) {
                if (dimension.getDimension().isPresent()) {
                    dimensions.add(dimension.getDimension().get().accept(this, context));
                } else {
                    dimensions.add(null);
                }
            }

            List<JavaExpression> initializers = new ArrayList<>();
            if (expr.getInitializer().isPresent()) {
                for (Expression initializer : expr.getInitializer().get().getValues()) {
                    initializers.add(initializer.accept(this, context));
                }
            }
            TypeMirror arrayType = convertTypeToTypeMirror(expr.getElementType(), context);
            if (arrayType == null) {
                throw new ParseRuntimeException(
                        constructJavaExpressionParseError(
                                expr.getElementType().asString(), "type not parsable"));
            }
            for (int i = 0; i < dimensions.size(); i++) {
                arrayType = TypesUtils.createArrayType(arrayType, env.getTypeUtils());
            }
            return new ArrayCreation(arrayType, dimensions, initializers);
        }

        @Override
        public JavaExpression visit(UnaryExpr expr, JavaExpressionContext context) {
            Tree.Kind treeKind = javaParserUnaryOperatorToTreeKind(expr.getOperator());
            // This performs constant-folding for + and -; it could also do so for other operations.
            switch (treeKind) {
                case UNARY_PLUS:
                    return expr.getExpression().accept(this, context);
                case UNARY_MINUS:
                    JavaExpression negatedResult = expr.getExpression().accept(this, context);
                    if (negatedResult instanceof ValueLiteral) {
                        return ((ValueLiteral) negatedResult).negate();
                    }
                    return new UnaryOperation(negatedResult.getType(), treeKind, negatedResult);
                default:
                    JavaExpression operand = expr.getExpression().accept(this, context);
                    return new UnaryOperation(operand.getType(), treeKind, operand);
            }
        }

        /**
         * Convert a JavaParser unary operator to a TreeKind.
         *
         * @param op a JavaParser unary operator
         * @return a TreeKind for the unary operator
         */
        Tree.Kind javaParserUnaryOperatorToTreeKind(UnaryExpr.Operator op) {
            switch (op) {
                case BITWISE_COMPLEMENT:
                    return Tree.Kind.BITWISE_COMPLEMENT;
                case LOGICAL_COMPLEMENT:
                    return Tree.Kind.LOGICAL_COMPLEMENT;
                case MINUS:
                    return Tree.Kind.UNARY_MINUS;
                case PLUS:
                    return Tree.Kind.UNARY_PLUS;
                case POSTFIX_DECREMENT:
                    return Tree.Kind.POSTFIX_DECREMENT;
                case POSTFIX_INCREMENT:
                    return Tree.Kind.POSTFIX_INCREMENT;
                case PREFIX_DECREMENT:
                    return Tree.Kind.PREFIX_DECREMENT;
                case PREFIX_INCREMENT:
                    return Tree.Kind.PREFIX_INCREMENT;
                default:
                    throw new Error("unhandled " + op);
            }
        }

        @Override
        public JavaExpression visit(BinaryExpr expr, JavaExpressionContext context) {
            JavaExpression leftJe = expr.getLeft().accept(this, context);
            JavaExpression rightJe = expr.getRight().accept(this, context);
            TypeMirror leftType = leftJe.getType();
            TypeMirror rightType = rightJe.getType();
            TypeMirror type;
            // isSubtype() first does the cheaper test isSameType()
            if (types.isSubtype(leftType, rightType)) {
                type = rightType;
            } else if (types.isSubtype(rightType, leftType)) {
                type = leftType;
            } else if (expr.getOperator() == BinaryExpr.Operator.PLUS
                    && (types.isSameType(leftType, stringTypeMirror)
                            || types.isSameType(rightType, stringTypeMirror))) {
                type = stringTypeMirror;
            } else {
                throw new BugInCF("inconsistent types %s %s for %s", leftType, rightType, expr);
            }
            return new BinaryOperation(
                    type, javaParserBinaryOperatorToTreeKind(expr.getOperator()), leftJe, rightJe);
        }

        /**
         * Convert a JavaParser binary operator to a TreeKind.
         *
         * @param op a JavaParser binary operator
         * @return a TreeKind for the binary operator
         */
        Tree.Kind javaParserBinaryOperatorToTreeKind(BinaryExpr.Operator op) {
            switch (op) {
                case AND:
                    return Tree.Kind.CONDITIONAL_AND;
                case BINARY_AND:
                    return Tree.Kind.AND;
                case BINARY_OR:
                    return Tree.Kind.OR;
                case DIVIDE:
                    return Tree.Kind.DIVIDE;
                case EQUALS:
                    return Tree.Kind.EQUAL_TO;
                case GREATER:
                    return Tree.Kind.GREATER_THAN;
                case GREATER_EQUALS:
                    return Tree.Kind.GREATER_THAN_EQUAL;
                case LEFT_SHIFT:
                    return Tree.Kind.LEFT_SHIFT;
                case LESS:
                    return Tree.Kind.LESS_THAN;
                case LESS_EQUALS:
                    return Tree.Kind.LESS_THAN_EQUAL;
                case MINUS:
                    return Tree.Kind.MINUS;
                case MULTIPLY:
                    return Tree.Kind.MULTIPLY;
                case NOT_EQUALS:
                    return Tree.Kind.NOT_EQUAL_TO;
                case OR:
                    return Tree.Kind.CONDITIONAL_OR;
                case PLUS:
                    return Tree.Kind.PLUS;
                case REMAINDER:
                    return Tree.Kind.REMAINDER;
                case SIGNED_RIGHT_SHIFT:
                    return Tree.Kind.RIGHT_SHIFT;
                case UNSIGNED_RIGHT_SHIFT:
                    return Tree.Kind.UNSIGNED_RIGHT_SHIFT;
                case XOR:
                    return Tree.Kind.XOR;
                default:
                    throw new Error("unhandled " + op);
            }
        }

        /**
         * Converts the JavaParser type to a TypeMirror. Returns null if {@code type}'s kind is not
         * handled.
         *
         * @param type a JavaParser type
         * @param context a JavaExpressionContext
         * @return a TypeMirror corresponding to {@code type}, or null if {@code type} isn't handled
         */
        private @Nullable TypeMirror convertTypeToTypeMirror(
                Type type, JavaExpressionContext context) {
            if (type.isClassOrInterfaceType()) {
                return StaticJavaParser.parseExpression(type.asString())
                        .accept(this, context)
                        .getType();
            } else if (type.isPrimitiveType()) {
                switch (type.asPrimitiveType().getType()) {
                    case BOOLEAN:
                        return types.getPrimitiveType(TypeKind.BOOLEAN);
                    case BYTE:
                        return types.getPrimitiveType(TypeKind.BYTE);
                    case SHORT:
                        return types.getPrimitiveType(TypeKind.SHORT);
                    case INT:
                        return types.getPrimitiveType(TypeKind.INT);
                    case CHAR:
                        return types.getPrimitiveType(TypeKind.CHAR);
                    case FLOAT:
                        return types.getPrimitiveType(TypeKind.FLOAT);
                    case LONG:
                        return types.getPrimitiveType(TypeKind.LONG);
                    case DOUBLE:
                        return types.getPrimitiveType(TypeKind.DOUBLE);
                }
            } else if (type.isVoidType()) {
                return types.getNoType(TypeKind.VOID);
            } else if (type.isArrayType()) {
                return types.getArrayType(
                        convertTypeToTypeMirror(type.asArrayType().getComponentType(), context));
            }
            return null;
        }

        /**
         * Returns a JavaExpression for the given field.
         *
         * @param fieldElem the field
         * @param context the context
         * @param isOriginalReceiver whether the receiver is the original one
         * @return a JavaExpression for the given name
         */
        private static FieldAccess getFieldJavaExpression(
                VariableElement fieldElem,
                JavaExpressionContext context,
                boolean isOriginalReceiver) {
            TypeMirror receiverType = context.receiver.getType();

            TypeMirror fieldType = ElementUtils.getType(fieldElem);
            if (ElementUtils.isStatic(fieldElem)) {
                Element classElem = fieldElem.getEnclosingElement();
                JavaExpression staticClassReceiver = new ClassName(ElementUtils.getType(classElem));
                return new FieldAccess(staticClassReceiver, fieldType, fieldElem);
            }
            JavaExpression locationOfField;
            if (isOriginalReceiver) {
                locationOfField = context.receiver;
            } else {
                locationOfField = JavaExpression.fromNode(new ImplicitThisNode(receiverType));
            }
            if (locationOfField instanceof ClassName) {
                throw new ParseRuntimeException(
                        constructJavaExpressionParseError(
                                fieldElem.getSimpleName().toString(),
                                "a non-static field cannot have a class name as a receiver."));
            }
            return new FieldAccess(locationOfField, fieldType, fieldElem);
        }

        /**
         * Returns a JavaExpression for the given parameter; that is, returns an element of {@code
         * context.arguments}.
         *
         * @param s a String that starts with PARAMETER_REPLACEMENT
         * @param context the context
         * @return the JavaExpression for the given parameter
         */
        private static JavaExpression getParameterJavaExpression(
                String s, JavaExpressionContext context) {
            if (context.arguments == null) {
                throw new ParseRuntimeException(
                        constructJavaExpressionParseError(s, "no parameters found"));
            }
            int idx = Integer.parseInt(s.substring(PARAMETER_REPLACEMENT_LENGTH));

            if (idx == 0) {
                throw new ParseRuntimeException(
                        constructJavaExpressionParseError(
                                "#0",
                                "use \"this\" for the receiver or \"#1\" for the first formal parameter"));
            }
            if (idx > context.arguments.size()) {
                throw new ParseRuntimeException(
                        new JavaExpressionParseException(
                                "flowexpr.parse.index.too.big", Integer.toString(idx)));
            }
            return context.arguments.get(idx - 1);
        }
    }

    /**
     * Returns a list of 1-based indices of all formal parameters that occur in {@code s}. Each
     * formal parameter occurs in s as a string like "#1" or "#4". This routine does not do proper
     * parsing; for instance, if "#2" appears within a string in s, then 2 is in the result list.
     * The result may contain duplicates.
     *
     * @param s a Java expression
     * @return a list of 1-based indices of all formal parameters that occur in {@code s}
     */
    public static List<Integer> parameterIndices(String s) {
        List<Integer> result = new ArrayList<>();
        Matcher matcher = UNANCHORED_PARAMETER_PATTERN.matcher(s);
        while (matcher.find()) {
            int idx = Integer.parseInt(matcher.group(1));
            result.add(idx);
        }
        return result;
    }

    /**
     * Returns the 1-based index of the formal parameter that occurs in {@code s} or -1 if no formal
     * parameter occurs.
     *
     * @param s a Java expression
     * @return the 1-based indices of the formal parameter that occur in {@code s} or -1
     */
    public static int parameterIndex(String s) {
        Matcher matcher = ANCHORED_PARAMETER_PATTERN.matcher(s);
        if (matcher.find()) {
            return Integer.parseInt(matcher.group(1));
        }
        return -1;
    }

    ///////////////////////////////////////////////////////////////////////////
    /// Contexts
    ///

    /**
     * Context used to parse a Java expression. When parsing expression E in annotation
     * {@code @A(E)}, the context is the program element that is annotated by {@code @A(E)}.
     */
    public static class JavaExpressionContext {
        /** The value of {@code this} in this context. */
        public final JavaExpression receiver;
        /**
         * In a context for a method declaration or lambda, the formals. In a context for a method
         * invocation, the actuals. In other contexts, null.
         */
        public final List<JavaExpression> arguments;

        /** The checker. */
        public final SourceChecker checker;
        /**
         * Whether or not the JavaExpressionParser is parsing the "member" part of a member select.
         * If so, certain constructs like "#2" and local variables cannot occur.
         */
        public final boolean parsingMember;
        /** Whether the TreePath should be used to find identifiers. */
        public final boolean useLocalScope;

        /**
         * Creates a context for parsing a Java expression, with "null" for arguments.
         *
         * @param receiver used to replace "this" in a Java expression and used to resolve
         *     identifiers in any Java expression with an implicit "this"
         * @param checker used to create {@link
         *     org.checkerframework.dataflow.expression.JavaExpression}s
         */
        public JavaExpressionContext(JavaExpression receiver, SourceChecker checker) {
            this(receiver, null, checker);
        }

        /**
         * Creates a context for parsing a Java expression.
         *
         * @param receiver used to replace "this" in a Java expression and used to resolve
         *     identifiers in any Java expression with an implicit "this"
         * @param arguments used to replace parameter references, e.g. #1, in Java expressions, null
         *     if no arguments
         * @param checker used to create {@link
         *     org.checkerframework.dataflow.expression.JavaExpression}s
         */
        public JavaExpressionContext(
                JavaExpression receiver, List<JavaExpression> arguments, SourceChecker checker) {
            this(receiver, arguments, checker, false, true);
        }

        /**
         * Creates a context for parsing a Java expression.
         *
         * @param receiver used to replace "this" in a Java expression and used to resolve
         *     identifiers in any Java expression with an implicit "this"
         * @param arguments used to replace parameter references, e.g. #1, in Java expressions, null
         *     if no arguments
         * @param checker used to create {@link
         *     org.checkerframework.dataflow.expression.JavaExpression}s
         * @param parsingMember whether or not the JavaExpressionParser is parsing the "member" part
         *     of a member select
         * @param useLocalScope whether the TreePath should be used to find identifiers
         */
        private JavaExpressionContext(
                JavaExpression receiver,
                List<JavaExpression> arguments,
                SourceChecker checker,
                boolean parsingMember,
                boolean useLocalScope) {
            assert checker != null;
            this.receiver = receiver;
            this.arguments = arguments;
            this.checker = checker;
            this.parsingMember = parsingMember;
            this.useLocalScope = useLocalScope;
        }

        /**
         * Creates a {@link JavaExpressionContext} for the method declared in {@code
         * methodDeclaration}.
         *
         * @param methodDeclaration used to translate parameter numbers in a Java expression to
         *     formal parameters of the method
         * @param enclosingTree used to look up fields and as the type of "this" in Java expressions
         * @param checker used to build JavaExpression
         * @return context created from {@code methodDeclaration}
         */
        public static JavaExpressionContext buildContextForMethodDeclaration(
                MethodTree methodDeclaration, Tree enclosingTree, SourceChecker checker) {
            return buildContextForMethodDeclaration(
                    methodDeclaration, TreeUtils.typeOf(enclosingTree), checker);
        }

        /**
         * Creates a {@link JavaExpressionContext} for the method declared in {@code
         * methodDeclaration}.
         *
         * @param methodDeclaration used to translate parameter numbers in a Java expression to
         *     formal parameters of the method
         * @param currentPath the path to the method. It is used to find the enclosing class, which
         *     is used to look up fields and as the type of "this" in Java expressions.
         * @param checker used to build JavaExpression
         * @return context created from {@code methodDeclaration}
         */
        public static JavaExpressionContext buildContextForMethodDeclaration(
                MethodTree methodDeclaration, TreePath currentPath, SourceChecker checker) {
            Tree classTree = TreePathUtil.enclosingClass(currentPath);
            return buildContextForMethodDeclaration(methodDeclaration, classTree, checker);
        }

        /**
         * Creates a {@link JavaExpressionContext} for the method declared in {@code
         * methodDeclaration}.
         *
         * @param methodDeclaration used to translate parameter numbers in a Java expression to
         *     formal parameters of the method
         * @param enclosingType used to look up fields and as type of "this" in Java expressions
         * @param checker used to build JavaExpression
         * @return context created from {@code methodDeclaration}
         */
        public static JavaExpressionContext buildContextForMethodDeclaration(
                MethodTree methodDeclaration, TypeMirror enclosingType, SourceChecker checker) {

            ExecutableElement methodElt = TreeUtils.elementFromDeclaration(methodDeclaration);

            Node receiver;
            if (methodDeclaration.getModifiers().getFlags().contains(Modifier.STATIC)) {
                Element classElt = ElementUtils.enclosingTypeElement(methodElt);
                receiver = new ClassNameNode(enclosingType, classElt);
            } else {
                receiver = new ImplicitThisNode(enclosingType);
            }
            JavaExpression receiverJe = JavaExpression.fromNode(receiver);
            List<JavaExpression> parametersJe = new ArrayList<>();
            for (VariableElement param : methodElt.getParameters()) {
                parametersJe.add(new LocalVariable(param));
            }
            return new JavaExpressionContext(receiverJe, parametersJe, checker);
        }

        /**
         * Creates a {@link JavaExpressionContext} for the given lambda.
         *
         * @param lambdaTree a lambda
         * @param path the path to the lambda
         * @param checker used to build JavaExpression
         * @return context created for {@code lambdaTree}
         */
        public static JavaExpressionContext buildContextForLambda(
                LambdaExpressionTree lambdaTree, TreePath path, SourceChecker checker) {
            TypeMirror enclosingType = TreeUtils.typeOf(TreePathUtil.enclosingClass(path));
            Node receiver = new ImplicitThisNode(enclosingType);
            JavaExpression receiverJe = JavaExpression.fromNode(receiver);
            List<JavaExpression> parametersJe = new ArrayList<>();
            for (VariableTree arg : lambdaTree.getParameters()) {
                parametersJe.add(JavaExpression.fromNode(new LocalVariableNode(arg, receiver)));
            }
            return new JavaExpressionContext(receiverJe, parametersJe, checker);
        }

        /**
         * Returns a {@link JavaExpressionContext} for the class {@code classTree} as seen at the
         * class declaration.
         *
         * @param classTree a class
         * @param checker used to build JavaExpression
         * @return a {@link JavaExpressionContext} for the class {@code classTree} as seen at the
         *     class declaration
         */
        public static JavaExpressionContext buildContextForClassDeclaration(
                ClassTree classTree, SourceChecker checker) {
            Node receiver = new ImplicitThisNode(TreeUtils.typeOf(classTree));

            JavaExpression receiverJe = JavaExpression.fromNode(receiver);
            return new JavaExpressionContext(receiverJe, Collections.emptyList(), checker);
        }

        /**
         * Returns a {@link JavaExpressionContext} for the method called by {@code
         * methodInvocation}, as seen at the method use (i.e., at the call site).
         *
         * @param methodInvocation a method invocation
         * @param checker the javac components to use
         * @return a {@link JavaExpressionContext} for the method {@code methodInvocation}
         */
        public static JavaExpressionContext buildContextForMethodUse(
                MethodInvocationNode methodInvocation, SourceChecker checker) {
            Node receiver = methodInvocation.getTarget().getReceiver();
            JavaExpression receiverJe = JavaExpression.fromNode(receiver);
            List<JavaExpression> argumentsJe = new ArrayList<>();
            for (Node arg : methodInvocation.getArguments()) {
                argumentsJe.add(JavaExpression.fromNode(arg));
            }
            return new JavaExpressionContext(receiverJe, argumentsJe, checker);
        }

        /**
         * Returns a {@link JavaExpressionContext} for the method called by {@code
         * methodInvocation}, as seen at the method use (i.e., at the call site).
         *
         * @param methodInvocation a method invocation
         * @param checker the javac components to use
         * @return a {@link JavaExpressionContext} for the method {@code methodInvocation}
         */
        public static JavaExpressionContext buildContextForMethodUse(
                MethodInvocationTree methodInvocation, SourceChecker checker) {
            JavaExpression receiverJe = JavaExpression.getReceiver(methodInvocation);

            List<? extends ExpressionTree> args = methodInvocation.getArguments();
            List<JavaExpression> argumentsJe = new ArrayList<>(args.size());
            for (ExpressionTree argTree : args) {
                argumentsJe.add(JavaExpression.fromTree(argTree));
            }

            return new JavaExpressionContext(receiverJe, argumentsJe, checker);
        }

        /**
         * Returns a {@link JavaExpressionContext} for the constructor {@code n} (represented as a
         * {@link Node} as seen at the constructor use (i.e., at a "new" expression).
         *
         * @param n an object creation node
         * @param checker the checker
         * @return a {@link JavaExpressionContext} for the constructor {@code n} (represented as a
         *     {@link Node} as seen at the constructor use (i.e., at a "new" expression)
         */
        public static JavaExpressionContext buildContextForNewClassUse(
                ObjectCreationNode n, SourceChecker checker) {

            // This returns an Unknown with the type set to the class in which the
            // constructor is declared
            JavaExpression receiverJe = JavaExpression.fromNode(n);

            List<JavaExpression> argumentsJe = new ArrayList<>();
            for (Node arg : n.getArguments()) {
                argumentsJe.add(JavaExpression.fromNode(arg));
            }

            return new JavaExpressionContext(receiverJe, argumentsJe, checker);
        }

        /**
         * Returns a copy of the context that differs in that it has a different receiver and
         * parsingMember is set to true. The outer receiver remains unchanged.
         *
         * @param receiver the receiver for the newly-returned context
         * @return a copy of the context, with the given receiver
         */
        public JavaExpressionContext copyChangeToParsingMemberOfReceiver(JavaExpression receiver) {
            return new JavaExpressionContext(
                    receiver, arguments, checker, /*parsingMember=*/ true, useLocalScope);
        }

        /**
         * Returns a copy of the context that differs in that parsingMember is set to false.
         *
         * @return a copy of the context, with parsingMember set to false
         */
        public JavaExpressionContext copyNotParsingMember() {
            if (parsingMember == false) {
                return this;
            }
            return new JavaExpressionContext(
                    receiver, arguments, checker, /*parsingMember=*/ false, useLocalScope);
        }

        /**
         * Returns a copy of the context that differs in that {@code useLocalScope} is set to the
         * given value.
         *
         * @param useLocalScope whether the local scope should be used to resolve identifiers
         * @return a copy of the context, with {@code useLocalScope} is set to the given value
         */
        public JavaExpressionContext copyAndSetUseLocalScope(boolean useLocalScope) {
            return new JavaExpressionContext(
                    receiver, arguments, checker, parsingMember, useLocalScope);
        }

        /**
         * Format this object verbosely, on multiple lines but without a trailing newline.
         *
         * @return a verbose string representation of this
         */
        public String toStringDebug() {
            StringJoiner sj = new StringJoiner(System.lineSeparator() + "  ");
            sj.add("JavaExpressionContext:");
            sj.add("receiver=" + receiver.toStringDebug());
            sj.add("arguments=" + arguments);
            sj.add("checker=" + "...");
            // sj.add("checker="+ checker);
            sj.add("parsingMember=" + parsingMember);
            sj.add("useLocalScope=" + useLocalScope);
            return sj.toString();
        }
    }

    /**
     * Returns the type of the innermost enclosing class. Returns Type.noType if no enclosing class
     * is found.
     *
     * <p>If the innermost enclosing class is static, this method returns the type of that class. By
     * contrast, {@link DeclaredType#getEnclosingType()} returns the type of the innermost enclosing
     * class that is not static.
     *
     * @param type a DeclaredType
     * @return the type of the innermost enclosing class or Type.noType
     */
    private static TypeMirror getTypeOfEnclosingClass(DeclaredType type) {
        if (type instanceof ClassType) {
            // enclClass() needs to be called on tsym.owner,
            // otherwise it simply returns tsym.
            Symbol sym = ((ClassType) type).tsym.owner;

            if (sym == null) {
                return com.sun.tools.javac.code.Type.noType;
            }

            ClassSymbol cs = sym.enclClass();

            if (cs == null) {
                return com.sun.tools.javac.code.Type.noType;
            }

            return cs.asType();
        } else {
            return type.getEnclosingType();
        }
    }

<<<<<<< HEAD
    // This method is not used by JavaExpressionContext.  It is currently only used by the Index
    // Checker.
    /**
     * Get a JavaExpression from a VariableTree.
     *
     * @param provider gives the context
     * @param tree the VariableTree
     * @return a JavaExpression for the given VariableTree
     * @throws JavaExpressionParseException if the expression string cannot be parsed
     */
    public static JavaExpression fromVariableTree(AnnotatedTypeFactory provider, VariableTree tree)
            throws JavaExpressionParseException {
        Element elt = TreeUtils.elementFromDeclaration(tree);

        if (elt.getKind() == ElementKind.LOCAL_VARIABLE
                || elt.getKind() == ElementKind.RESOURCE_VARIABLE
                || elt.getKind() == ElementKind.EXCEPTION_PARAMETER
                || elt.getKind() == ElementKind.PARAMETER) {
            return new LocalVariable(elt);
        }
        JavaExpression receiverJe = JavaExpression.getImplicitReceiver(elt);
        JavaExpressionContext context =
                new JavaExpressionContext(receiverJe, /*arguments=*/ null, provider.getChecker());
        return parse(
                tree.getName().toString(),
                context,
                provider.getPath(tree),
                /*useLocalScope=*/ false);
    }

=======
>>>>>>> 66565fae
    ///////////////////////////////////////////////////////////////////////////
    /// Exceptions
    ///

    /**
     * An exception that indicates a parse error. Call {@link #getDiagMessage} to obtain a {@link
     * DiagMessage} that can be used for error reporting.
     */
    public static class JavaExpressionParseException extends Exception {
        private static final long serialVersionUID = 2L;
        private @CompilerMessageKey String errorKey;
        public final Object[] args;

        public JavaExpressionParseException(@CompilerMessageKey String errorKey, Object... args) {
            this(null, errorKey, args);
        }

        public JavaExpressionParseException(
                Throwable cause, @CompilerMessageKey String errorKey, Object... args) {
            super(cause);
            this.errorKey = errorKey;
            this.args = args;
        }

        @Override
        public String getMessage() {
            return errorKey + " " + Arrays.toString(args);
        }

        /**
         * Return a DiagMessage that can be used for error reporting.
         *
         * @return a DiagMessage that can be used for error reporting
         */
        public DiagMessage getDiagMessage() {
            return new DiagMessage(Kind.ERROR, errorKey, args);
        }

        public boolean isFlowParseError() {
            return errorKey.endsWith("flowexpr.parse.error");
        }
    }

    /**
     * Returns a {@link JavaExpressionParseException} for the expression {@code expr} with
     * explanation {@code explanation}.
     *
     * @param expr the string that could not be parsed
     * @param explanation an explanation of the parse failure
     * @return a {@link JavaExpressionParseException} for the expression {@code expr} with
     *     explanation {@code explanation}.
     */
    private static JavaExpressionParseException constructJavaExpressionParseError(
            String expr, String explanation) {
        if (expr == null) {
            throw new Error("Must have an expression.");
        }
        if (explanation == null) {
            throw new Error("Must have an explanation.");
        }
        return new JavaExpressionParseException(
                (Throwable) null,
                "flowexpr.parse.error",
                "Invalid '" + expr + "' because " + explanation);
    }

    /**
     * The Runtime equivalent of {@link JavaExpressionParseException}. This class is needed to wrap
     * this exception into an unchecked exception.
     */
    private static class ParseRuntimeException extends RuntimeException {
        private static final long serialVersionUID = 2L;
        private final JavaExpressionParseException exception;

        private ParseRuntimeException(JavaExpressionParseException exception) {
            this.exception = exception;
        }

        private JavaExpressionParseException getCheckedException() {
            return exception;
        }
    }
}<|MERGE_RESOLUTION|>--- conflicted
+++ resolved
@@ -1341,39 +1341,6 @@
         }
     }
 
-<<<<<<< HEAD
-    // This method is not used by JavaExpressionContext.  It is currently only used by the Index
-    // Checker.
-    /**
-     * Get a JavaExpression from a VariableTree.
-     *
-     * @param provider gives the context
-     * @param tree the VariableTree
-     * @return a JavaExpression for the given VariableTree
-     * @throws JavaExpressionParseException if the expression string cannot be parsed
-     */
-    public static JavaExpression fromVariableTree(AnnotatedTypeFactory provider, VariableTree tree)
-            throws JavaExpressionParseException {
-        Element elt = TreeUtils.elementFromDeclaration(tree);
-
-        if (elt.getKind() == ElementKind.LOCAL_VARIABLE
-                || elt.getKind() == ElementKind.RESOURCE_VARIABLE
-                || elt.getKind() == ElementKind.EXCEPTION_PARAMETER
-                || elt.getKind() == ElementKind.PARAMETER) {
-            return new LocalVariable(elt);
-        }
-        JavaExpression receiverJe = JavaExpression.getImplicitReceiver(elt);
-        JavaExpressionContext context =
-                new JavaExpressionContext(receiverJe, /*arguments=*/ null, provider.getChecker());
-        return parse(
-                tree.getName().toString(),
-                context,
-                provider.getPath(tree),
-                /*useLocalScope=*/ false);
-    }
-
-=======
->>>>>>> 66565fae
     ///////////////////////////////////////////////////////////////////////////
     /// Exceptions
     ///
