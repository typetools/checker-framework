package org.checkerframework.framework.util;

import com.github.javaparser.ParseProblemException;
import com.github.javaparser.StaticJavaParser;
import com.github.javaparser.ast.ArrayCreationLevel;
import com.github.javaparser.ast.expr.ArrayAccessExpr;
import com.github.javaparser.ast.expr.ArrayCreationExpr;
import com.github.javaparser.ast.expr.BooleanLiteralExpr;
import com.github.javaparser.ast.expr.CharLiteralExpr;
import com.github.javaparser.ast.expr.ClassExpr;
import com.github.javaparser.ast.expr.DoubleLiteralExpr;
import com.github.javaparser.ast.expr.EnclosedExpr;
import com.github.javaparser.ast.expr.Expression;
import com.github.javaparser.ast.expr.FieldAccessExpr;
import com.github.javaparser.ast.expr.IntegerLiteralExpr;
import com.github.javaparser.ast.expr.LongLiteralExpr;
import com.github.javaparser.ast.expr.MethodCallExpr;
import com.github.javaparser.ast.expr.NameExpr;
import com.github.javaparser.ast.expr.NullLiteralExpr;
import com.github.javaparser.ast.expr.StringLiteralExpr;
import com.github.javaparser.ast.expr.SuperExpr;
import com.github.javaparser.ast.expr.ThisExpr;
import com.github.javaparser.ast.type.Type;
import com.github.javaparser.ast.visitor.GenericVisitorWithDefaults;
import com.sun.source.tree.ClassTree;
import com.sun.source.tree.ExpressionTree;
import com.sun.source.tree.LambdaExpressionTree;
import com.sun.source.tree.MethodInvocationTree;
import com.sun.source.tree.MethodTree;
import com.sun.source.tree.Tree;
import com.sun.source.tree.VariableTree;
import com.sun.source.util.TreePath;
import com.sun.tools.javac.code.Symbol;
import com.sun.tools.javac.code.Symbol.ClassSymbol;
import com.sun.tools.javac.code.Symbol.MethodSymbol;
import com.sun.tools.javac.code.Type.ArrayType;
import com.sun.tools.javac.code.Type.ClassType;
import java.util.ArrayList;
import java.util.Arrays;
import java.util.Collections;
import java.util.List;
import java.util.StringJoiner;
import java.util.regex.Matcher;
import java.util.regex.Pattern;
import javax.annotation.processing.ProcessingEnvironment;
import javax.lang.model.element.Element;
import javax.lang.model.element.ElementKind;
import javax.lang.model.element.ExecutableElement;
import javax.lang.model.element.Modifier;
import javax.lang.model.element.TypeElement;
import javax.lang.model.element.VariableElement;
import javax.lang.model.type.DeclaredType;
import javax.lang.model.type.TypeKind;
import javax.lang.model.type.TypeMirror;
import javax.lang.model.util.Types;
import javax.tools.Diagnostic.Kind;
import org.checkerframework.checker.compilermsgs.qual.CompilerMessageKey;
import org.checkerframework.checker.nullness.qual.MonotonicNonNull;
import org.checkerframework.checker.nullness.qual.Nullable;
import org.checkerframework.dataflow.cfg.node.ClassNameNode;
import org.checkerframework.dataflow.cfg.node.ImplicitThisNode;
import org.checkerframework.dataflow.cfg.node.LocalVariableNode;
import org.checkerframework.dataflow.cfg.node.MethodInvocationNode;
import org.checkerframework.dataflow.cfg.node.Node;
import org.checkerframework.dataflow.cfg.node.ObjectCreationNode;
import org.checkerframework.dataflow.expression.ArrayAccess;
import org.checkerframework.dataflow.expression.ArrayCreation;
import org.checkerframework.dataflow.expression.ClassName;
import org.checkerframework.dataflow.expression.FieldAccess;
import org.checkerframework.dataflow.expression.JavaExpression;
import org.checkerframework.dataflow.expression.LocalVariable;
import org.checkerframework.dataflow.expression.MethodCall;
import org.checkerframework.dataflow.expression.ThisReference;
import org.checkerframework.dataflow.expression.ValueLiteral;
import org.checkerframework.framework.source.DiagMessage;
import org.checkerframework.framework.type.AnnotatedTypeFactory;
import org.checkerframework.framework.util.dependenttypes.DependentTypesError;
import org.checkerframework.javacutil.BugInCF;
import org.checkerframework.javacutil.ElementUtils;
import org.checkerframework.javacutil.Resolver;
import org.checkerframework.javacutil.TreePathUtil;
import org.checkerframework.javacutil.TreeUtils;
import org.checkerframework.javacutil.TypesUtils;
import org.checkerframework.javacutil.trees.TreeBuilder;
import org.plumelib.util.CollectionsPlume;

/**
 * Helper methods to parse a string that represents a restricted Java expression.
 *
 * @checker_framework.manual #java-expressions-as-arguments Writing Java expressions as annotation
 *     arguments
 * @checker_framework.manual #dependent-types Annotations whose argument is a Java expression
 *     (dependent type annotations)
 */
public class JavaExpressionParseUtil {

    /** Regular expression for a formal parameter use. */
    protected static final String PARAMETER_REGEX = "#([1-9][0-9]*)";

    /** Anchored pattern for a formal parameter use. */
    protected static final Pattern ANCHORED_PARAMETER_PATTERN =
            Pattern.compile("^" + PARAMETER_REGEX + "$");

    /** Unanchored; can be used to find all formal parameter uses. */
    protected static final Pattern UNANCHORED_PARAMETER_PATTERN = Pattern.compile(PARAMETER_REGEX);

    /**
     * Parsable replacement for parameter references. It is parseable because it is a Java
     * identifier.
     */
    private static final String PARAMETER_REPLACEMENT = "_param_";

    /** The length of {@link #PARAMETER_REPLACEMENT}. */
    private static final int PARAMETER_REPLACEMENT_LENGTH = PARAMETER_REPLACEMENT.length();

    /**
     * Parse a string and return its representation as a {@link JavaExpression}, or throw a {@link
     * JavaExpressionParseException}.
     *
     * @param expression a Java expression to parse
     * @param context information about any receiver and arguments
     * @param localScope path to local scope to use
     * @param useLocalScope whether {@code localScope} should be used to resolve identifiers
     */
    public static JavaExpression parse(
            String expression,
            JavaExpressionContext context,
            TreePath localScope,
            boolean useLocalScope)
            throws JavaExpressionParseException {

        Expression expr;
        try {
            expr = StaticJavaParser.parseExpression(replaceParameterSyntax(expression));
        } catch (ParseProblemException e) {
            throw constructParserException(expression, "is an invalid expression");
        }

        JavaExpression result;
        try {
            context = context.copyAndSetUseLocalScope(useLocalScope);
            ProcessingEnvironment env = context.checkerContext.getProcessingEnvironment();
            result = expr.accept(new ExpressionToJavaExpressionVisitor(localScope, env), context);
        } catch (ParseRuntimeException e) {
            // Convert unchecked to checked exception. Visitor methods can't throw checked
            // exceptions. They override the methods in the superclass, and a checked exception
            // would change the method signature.
            throw e.getCheckedException();
        }
        if (result instanceof ClassName
                && !expression.endsWith(".class")
                // At a call site, "#1" may be transformed to "Something.class", so don't throw an
                // exception in that case.
                && !ANCHORED_PARAMETER_PATTERN.matcher(expression).matches()) {
            throw constructParserException(
                    expression,
                    String.format(
                            "a class name cannot terminate a Java expression string, where result=%s [%s]",
                            result, result.getClass()));
        }
        return result;
    }

    /**
     * Replaces every occurrence of "#NUMBER" with "_param_NUMBER" where NUMBER is the 1-based index
     * of a formal parameter.
     *
     * <p>Note that this does replacement even within strings.
     *
     * @param expression a Java expression in which to replace
     * @return the Java expression, with formal parameter references like "#2" replaced by an
     *     identifier like "_param_2"
     */
    private static String replaceParameterSyntax(String expression) {
        String updatedExpression = expression;

        for (Integer integer : parameterIndices(expression)) {
            updatedExpression =
                    updatedExpression.replaceAll("#" + integer, PARAMETER_REPLACEMENT + integer);
        }

        return updatedExpression;
    }

    /**
     * A visitor class that converts a JavaParser {@link Expression} to a {@link JavaExpression}.
     */
    private static class ExpressionToJavaExpressionVisitor
            extends GenericVisitorWithDefaults<JavaExpression, JavaExpressionContext> {

        /**
         * The Java program element that is annotated by an annotation that contains the expression
         * that is being translated.
         */
        private final TreePath annotatedConstruct;
        /** The processing environment. */
        private final ProcessingEnvironment env;
        /** The resolver. Computed from the environment, but lazily initialized. */
        private @MonotonicNonNull Resolver resolver = null;
        /** The type utilities. */
        private final Types types;

        /**
         * Create a new ExpressionToJavaExpressionVisitor.
         *
         * @param annotatedConstruct path to the expression
         * @param env the processing environment
         */
        ExpressionToJavaExpressionVisitor(TreePath annotatedConstruct, ProcessingEnvironment env) {
            this.annotatedConstruct = annotatedConstruct;
            this.env = env;
            this.types = env.getTypeUtils();
        }

        /** Sets the {@code resolver} field if necessary. */
        private void setResolverField() {
            if (resolver == null) {
                resolver = new Resolver(env);
            }
        }

        /** If the expression is not supported, throw a {@link ParseRuntimeException} by default. */
        @Override
        public JavaExpression defaultAction(
                com.github.javaparser.ast.Node n, JavaExpressionContext context) {
            String message = "is not a supported expression";
            if (context.parsingMember) {
                message += " in a context with parsingMember=true";
            }
            throw new ParseRuntimeException(constructParserException(n.toString(), message));
        }

        @Override
        public JavaExpression visit(NullLiteralExpr expr, JavaExpressionContext context) {
            return new ValueLiteral(types.getNullType(), (Object) null);
        }

        @Override
        public JavaExpression visit(IntegerLiteralExpr expr, JavaExpressionContext context) {
            return new ValueLiteral(types.getPrimitiveType(TypeKind.INT), expr.asNumber());
        }

        @Override
        public JavaExpression visit(LongLiteralExpr expr, JavaExpressionContext context) {
            return new ValueLiteral(types.getPrimitiveType(TypeKind.LONG), expr.asNumber());
        }

        @Override
        public JavaExpression visit(CharLiteralExpr expr, JavaExpressionContext context) {
            return new ValueLiteral(types.getPrimitiveType(TypeKind.CHAR), expr.asChar());
        }

        @Override
        public JavaExpression visit(DoubleLiteralExpr expr, JavaExpressionContext context) {
            return new ValueLiteral(types.getPrimitiveType(TypeKind.DOUBLE), expr.asDouble());
        }

        @Override
        public JavaExpression visit(StringLiteralExpr expr, JavaExpressionContext context) {
            TypeMirror stringTM =
                    TypesUtils.typeFromClass(String.class, types, env.getElementUtils());
            return new ValueLiteral(stringTM, expr.asString());
        }

        @Override
        public JavaExpression visit(BooleanLiteralExpr expr, JavaExpressionContext context) {
            return new ValueLiteral(types.getPrimitiveType(TypeKind.BOOLEAN), expr.getValue());
        }

        @Override
        public JavaExpression visit(ThisExpr n, JavaExpressionContext context) {
            if (context.receiver == null) {
                return null;
            }
            if (!context.receiver.containsUnknown()) {
                // "this" is the receiver of the context
                return context.receiver;
            }
            return new ThisReference(context.receiver.getType());
        }

        @Override
        public JavaExpression visit(SuperExpr n, JavaExpressionContext context) {
            // super literal
            TypeMirror superclass = TypesUtils.getSuperclass(context.receiver.getType(), types);
            if (superclass == null) {
                throw new ParseRuntimeException(
                        constructParserException("super", "super class not found"));
            }
            return new ThisReference(superclass);
        }

        // expr is an expression in parentheses.
        @Override
        public JavaExpression visit(EnclosedExpr expr, JavaExpressionContext context) {
            return expr.getInner().accept(this, context);
        }

        @Override
        public JavaExpression visit(ArrayAccessExpr expr, JavaExpressionContext context) {
            JavaExpression array = expr.getName().accept(this, context);
            TypeMirror arrayType = array.getType();
            if (arrayType.getKind() != TypeKind.ARRAY) {
                throw new ParseRuntimeException(
                        constructParserException(
                                expr.toString(),
                                String.format(
                                        "expected an array, found %s of type %s [%s]",
                                        array, arrayType, arrayType.getKind())));
            }
            TypeMirror componentType = ((ArrayType) arrayType).getComponentType();

            JavaExpressionContext contextForIndex = context.copyAndUseOuterReceiver();
            JavaExpression index = expr.getIndex().accept(this, contextForIndex);

            return new ArrayAccess(componentType, array, index);
        }

        // expr is an identifier with no dots in its name.
        @Override
        public JavaExpression visit(NameExpr expr, JavaExpressionContext context) {
            String s = expr.getNameAsString();
            setResolverField();

            // Formal parameter, using "#2" syntax.
            if (!context.parsingMember && s.startsWith(PARAMETER_REPLACEMENT)) {
                // A parameter is a local variable, but it can be referenced outside of local scope
                // using the special #NN syntax.
                return getParameterJavaExpression(s, context);
            }

            // Local variable, parameter, or field.
            if (!context.parsingMember && context.useLocalScope) {
                // Attempt to match a local variable within the scope of the
                // given path before attempting to match a field.
                VariableElement varElem =
                        resolver.findLocalVariableOrParameterOrField(s, annotatedConstruct);
                if (varElem != null) {
                    if (varElem.getKind() == ElementKind.FIELD) {
                        boolean isOriginalReceiver = context.receiver instanceof ThisReference;
                        return getFieldJavaExpression(varElem, context, isOriginalReceiver);
                    } else {
                        return new LocalVariable(varElem);
                    }
                }
            }

            // Field access
            TypeMirror receiverType = context.receiver.getType();
            // originalReceiver is true if receiverType has not been reassigned.
            boolean originalReceiver = true;
            VariableElement fieldElem = null;
            if (s.equals("length") && receiverType.getKind() == TypeKind.ARRAY) {
                fieldElem = resolver.findField(s, receiverType, annotatedConstruct);
            }
            if (fieldElem == null) {
                // Search for field in each enclosing class.
                while (receiverType.getKind() == TypeKind.DECLARED) {
                    fieldElem = resolver.findField(s, receiverType, annotatedConstruct);
                    if (fieldElem != null) {
                        break;
                    }
                    receiverType = getTypeOfEnclosingClass((DeclaredType) receiverType);
                    originalReceiver = false;
                }
            }
            if (fieldElem != null && fieldElem.getKind() == ElementKind.FIELD) {
                FieldAccess fieldAccess =
                        (FieldAccess) getFieldJavaExpression(fieldElem, context, originalReceiver);
                TypeElement scopeClassElement =
                        TypesUtils.getTypeElement(fieldAccess.getReceiver().getType());
                if (!originalReceiver
                        && !ElementUtils.isStatic(fieldElem)
                        && ElementUtils.isStatic(scopeClassElement)) {
                    throw new ParseRuntimeException(
                            constructParserException(
                                    s,
                                    "a non-static field can't be referenced from a static inner class or enum"));
                }
                return fieldAccess;
            }

            // Class name
            Element classElem = resolver.findClass(s, annotatedConstruct);
            TypeMirror classType = ElementUtils.getType(classElem);
            if (classType != null) {
                return new ClassName(classType);
            }

            // Err if a formal parameter name is used, instead of the "#2" syntax.
            MethodTree enclMethod = TreePathUtil.enclosingMethod(annotatedConstruct);
            if (enclMethod != null) {
                List<? extends VariableTree> params = enclMethod.getParameters();
                for (int i = 0; i < params.size(); i++) {
                    if (params.get(i).getName().contentEquals(s)) {
                        throw new ParseRuntimeException(
                                constructParserException(
                                        s,
                                        String.format(
                                                DependentTypesError.FORMAL_PARAM_NAME_STRING,
                                                i + 1,
                                                s)));
                    }
                }
            }

            throw new ParseRuntimeException(constructParserException(s, "identifier not found"));
        }

        @Override
        public JavaExpression visit(MethodCallExpr expr, JavaExpressionContext context) {
            setResolverField();

            /// TODO: ***** Should only the method name use the changed scope?  I don't see why
            /// arguments should use a different parsing context, and this might be buggy if
            /// arguments coincidentally had the same name as a formal parameter.  A Java expression
            /// can be with respect to its local scope.

            // `expr` is a method call.  If it has scope (a receiver expression), change the parsing
            // context so that identifiers are resolved with respect to the receiver.
            if (expr.getScope().isPresent()) {
                JavaExpression receiver = expr.getScope().get().accept(this, context);
                context = context.copyChangeToParsingMemberOfReceiver(receiver);
                expr = expr.removeScope();
            }

            String methodName = expr.getNameAsString();

            // parse argument list
            List<JavaExpression> arguments = new ArrayList<>();
            if (!expr.getArguments().isEmpty()) {
                JavaExpressionContext argContext = context.copyAndUseOuterReceiver();
                for (Expression argument : expr.getArguments()) {
                    arguments.add(argument.accept(this, argContext));
                }
            }

            ExecutableElement methodElement;
            try {
<<<<<<< HEAD
                Element element = null;

                // try to find the correct method
                TypeMirror receiverType = context.receiver.getType();

                if (receiverType.getKind() == TypeKind.ARRAY) {
                    element =
                            resolver.findMethod(
                                    methodName, receiverType, annotatedConstruct, argumentTypes);
                }

                // Search for method in each enclosing class.
                while (receiverType.getKind() == TypeKind.DECLARED) {
                    element =
                            resolver.findMethod(
                                    methodName, receiverType, annotatedConstruct, argumentTypes);
                    if (element.getKind() == ElementKind.METHOD) {
                        break;
                    }
                    receiverType = getTypeOfEnclosingClass((DeclaredType) receiverType);
                }

                if (element == null) {
                    throw constructParserException(expr.toString(), "element==null");
                }
                if (element.getKind() != ElementKind.METHOD) {
                    throw constructParserException(
                            expr.toString(), "element.getKind()==" + element.getKind());
                }

                methodElement = (ExecutableElement) element;
=======
                methodElement =
                        getMethodElement(
                                methodName, context.receiver.getType(), path, arguments, resolver);
>>>>>>> 5bd4c9b6

                // Box any arguments that require it.
                for (int i = 0; i < arguments.size(); i++) {
                    VariableElement parameter = methodElement.getParameters().get(i);
                    TypeMirror parameterType = parameter.asType();
                    JavaExpression argument = arguments.get(i);
                    TypeMirror argumentType = argument.getType();
                    // boxing necessary
                    if (TypesUtils.isBoxedPrimitive(parameterType)
                            && TypesUtils.isPrimitive(argumentType)) {
                        MethodSymbol valueOfMethod =
                                TreeBuilder.getValueOfMethod(env, parameterType);
                        List<JavaExpression> p = new ArrayList<>();
                        p.add(argument);
                        JavaExpression boxedParam =
                                new MethodCall(
                                        parameterType,
                                        valueOfMethod,
                                        new ClassName(parameterType),
                                        p);
                        arguments.set(i, boxedParam);
                    }
                }
            } catch (Throwable t) {
                if (t.getMessage() == null) {
                    throw new BugInCF("no detail message in " + t.getClass(), t);
                }
                throw new ParseRuntimeException(
                        constructParserException(expr.toString(), t.getMessage()));
            }

            // TODO: reinstate this test, but issue a warning that the user
            // can override, rather than halting parsing which the user cannot override.
            /*if (!PurityUtils.isDeterministic(context.checkerContext.getAnnotationProvider(),
                    methodElement)) {
                throw new JavaExpressionParseException(new DiagMessage(ERROR,
                        "flowexpr.method.not.deterministic",
                        methodElement.getSimpleName()));
            }*/
            if (ElementUtils.isStatic(methodElement)) {
                Element classElem = methodElement.getEnclosingElement();
                JavaExpression staticClassReceiver = new ClassName(ElementUtils.getType(classElem));
                return new MethodCall(
                        ElementUtils.getType(methodElement),
                        methodElement,
                        staticClassReceiver,
                        arguments);
            } else {
                if (context.receiver instanceof ClassName) {
                    throw new ParseRuntimeException(
                            constructParserException(
                                    expr.toString(),
                                    "a non-static method call cannot have a class name as a receiver"));
                }
                TypeMirror methodType =
                        TypesUtils.substituteMethodReturnType(
                                methodElement, context.receiver.getType(), env);
                return new MethodCall(methodType, methodElement, context.receiver, arguments);
            }
        }

<<<<<<< HEAD
        // expr is a field access, a fully qualified class name, or a class name qualified with
        // another class name (e.g. {@code OuterClass.InnerClass})
=======
        /**
         * Returns the ExecutableElement for a method, or throws an exception.
         *
         * @param methodName the method name
         * @param receiverType the receiver type
         * @param path the path
         * @param arguments the arguments
         * @param resolver the resolver
         * @return the ExecutableElement for a method, or throws an exception
         * @throws JavaExpressionParseException if the string cannot be parsed as a method name
         */
        private ExecutableElement getMethodElement(
                String methodName,
                TypeMirror receiverType,
                TreePath path,
                List<JavaExpression> arguments,
                Resolver resolver)
                throws JavaExpressionParseException {

            List<TypeMirror> argumentTypes =
                    CollectionsPlume.mapList(JavaExpression::getType, arguments);

            Element element = null;

            if (receiverType.getKind() == TypeKind.ARRAY) {
                element = resolver.findMethod(methodName, receiverType, path, argumentTypes);
            }

            // Search for method in each enclosing class.
            if (element == null) {
                while (receiverType.getKind() == TypeKind.DECLARED) {
                    element = resolver.findMethod(methodName, receiverType, path, argumentTypes);
                    if (element.getKind() == ElementKind.METHOD) {
                        break;
                    }
                    receiverType = getTypeOfEnclosingClass((DeclaredType) receiverType);
                }
            }

            if (element == null) {
                throw constructParserException(methodName, "no such method");
            }
            if (element.getKind() != ElementKind.METHOD) {
                throw constructParserException(
                        methodName, "not a method, but a " + element.getKind());
            }

            return (ExecutableElement) element;
        }

        /**
         * @param expr a field access, a fully qualified class name, or class name qualified with
         *     another class name (e.g. {@code OuterClass.InnerClass})
         */
>>>>>>> 5bd4c9b6
        @Override
        public JavaExpression visit(FieldAccessExpr expr, JavaExpressionContext context) {
            setResolverField();

            Symbol.PackageSymbol packageSymbol =
                    resolver.findPackage(expr.getScope().toString(), annotatedConstruct);
            if (packageSymbol != null) {
                ClassSymbol classSymbol =
                        resolver.findClassInPackage(
                                expr.getNameAsString(), packageSymbol, annotatedConstruct);
                if (classSymbol != null) {
                    return new ClassName(classSymbol.asType());
                }
                throw new ParseRuntimeException(
                        constructParserException(
                                expr.toString(),
                                "could not find class "
                                        + expr.getNameAsString()
                                        + " inside "
                                        + expr.getScope().toString()));
            }

            JavaExpression receiver = expr.getScope().accept(this, context);

            // Parse the rest, with a new receiver.
            JavaExpressionContext newContext =
                    context.copyChangeToParsingMemberOfReceiver(receiver);
            return visit(expr.getNameAsExpression(), newContext);
        }

        // expr is a Class literal
        @Override
        public JavaExpression visit(ClassExpr expr, JavaExpressionContext context) {
            TypeMirror result = convertTypeToTypeMirror(expr.getType(), context);
            if (result == null) {
                throw new ParseRuntimeException(
                        constructParserException(
                                expr.toString(), "is an unparsable class literal"));
            }
            return new ClassName(result);
        }

        @Override
        public JavaExpression visit(ArrayCreationExpr expr, JavaExpressionContext context) {
            List<JavaExpression> dimensions = new ArrayList<>();
            for (ArrayCreationLevel dimension : expr.getLevels()) {
                if (dimension.getDimension().isPresent()) {
                    dimensions.add(dimension.getDimension().get().accept(this, context));
                } else {
                    dimensions.add(null);
                }
            }

            List<JavaExpression> initializers = new ArrayList<>();
            if (expr.getInitializer().isPresent()) {
                for (Expression initializer : expr.getInitializer().get().getValues()) {
                    initializers.add(initializer.accept(this, context));
                }
            }
            TypeMirror arrayType = convertTypeToTypeMirror(expr.getElementType(), context);
            if (arrayType == null) {
                throw new ParseRuntimeException(
                        constructParserException(
                                expr.getElementType().asString(), "type not parsable"));
            }
            for (int i = 0; i < dimensions.size(); i++) {
                arrayType = TypesUtils.createArrayType(arrayType, env.getTypeUtils());
            }
            return new ArrayCreation(arrayType, dimensions, initializers);
        }

        /**
         * Converts the JavaParser type to a TypeMirror. Returns null if {@code type}'s kind is not
         * handled.
         *
         * @param type a JavaParser type
         * @param context a JavaExpressionContext
         * @return a TypeMirror corresponding to {@code type}, or null if {@code type} isn't handled
         */
        private @Nullable TypeMirror convertTypeToTypeMirror(
                Type type, JavaExpressionContext context) {
            if (type.isClassOrInterfaceType()) {
                return StaticJavaParser.parseExpression(type.asString())
                        .accept(this, context)
                        .getType();
            } else if (type.isPrimitiveType()) {
                switch (type.asPrimitiveType().getType()) {
                    case BOOLEAN:
                        return types.getPrimitiveType(TypeKind.BOOLEAN);
                    case BYTE:
                        return types.getPrimitiveType(TypeKind.BYTE);
                    case SHORT:
                        return types.getPrimitiveType(TypeKind.SHORT);
                    case INT:
                        return types.getPrimitiveType(TypeKind.INT);
                    case CHAR:
                        return types.getPrimitiveType(TypeKind.CHAR);
                    case FLOAT:
                        return types.getPrimitiveType(TypeKind.FLOAT);
                    case LONG:
                        return types.getPrimitiveType(TypeKind.LONG);
                    case DOUBLE:
                        return types.getPrimitiveType(TypeKind.DOUBLE);
                }
            } else if (type.isVoidType()) {
                return types.getNoType(TypeKind.VOID);
            } else if (type.isArrayType()) {
                return types.getArrayType(
                        convertTypeToTypeMirror(type.asArrayType().getComponentType(), context));
            }
            return null;
        }

        /**
         * Returns a JavaExpression for the given field name.
         *
         * @param fieldElem the field
         * @param context the context
         * @param originalReceiver whether the receiver is the original one
         * @return a JavaExpression for the given name
         */
        private static JavaExpression getFieldJavaExpression(
                VariableElement fieldElem,
                JavaExpressionContext context,
                boolean originalReceiver) {
            TypeMirror receiverType = context.receiver.getType();

            TypeMirror fieldType = ElementUtils.getType(fieldElem);
            if (ElementUtils.isStatic(fieldElem)) {
                Element classElem = fieldElem.getEnclosingElement();
                JavaExpression staticClassReceiver = new ClassName(ElementUtils.getType(classElem));
                return new FieldAccess(staticClassReceiver, fieldType, fieldElem);
            }
            JavaExpression locationOfField;
            if (originalReceiver) {
                locationOfField = context.receiver;
            } else {
                locationOfField =
                        JavaExpression.fromNode(
                                context.checkerContext.getAnnotationProvider(),
                                new ImplicitThisNode(receiverType));
            }
            if (locationOfField instanceof ClassName) {
                throw new ParseRuntimeException(
                        constructParserException(
                                fieldElem.getSimpleName().toString(),
                                "a non-static field cannot have a class name as a receiver."));
            }
            return new FieldAccess(locationOfField, fieldType, fieldElem);
        }

        /**
         * Returns a JavaExpression for the given parameter; that is, returns an element of {@code
         * context.arguments}.
         *
         * @param s a String that starts with PARAMETER_REPLACEMENT
         * @param context the context
         * @return the JavaExpression for the given parameter
         */
        private static JavaExpression getParameterJavaExpression(
                String s, JavaExpressionContext context) {
            if (context.arguments == null) {
                throw new ParseRuntimeException(constructParserException(s, "no parameter found"));
            }
            int idx = Integer.parseInt(s.substring(PARAMETER_REPLACEMENT_LENGTH));

            if (idx == 0) {
                throw new ParseRuntimeException(
                        constructParserException(
                                "#0",
                                "use \"this\" for the receiver or \"#1\" for the first formal parameter"));
            }
            if (idx > context.arguments.size()) {
                throw new ParseRuntimeException(
                        new JavaExpressionParseException(
                                "flowexpr.parse.index.too.big", Integer.toString(idx)));
            }
            return context.arguments.get(idx - 1);
        }
    }

    /**
     * Returns a list of 1-based indices of all formal parameters that occur in {@code s}. Each
     * formal parameter occurs in s as a string like "#1" or "#4". This routine does not do proper
     * parsing; for instance, if "#2" appears within a string in s, then 2 would be in the result
     * list.
     *
     * @param s a Java expression
     * @return a list of 1-based indices of all formal parameters that occur in {@code s}
     */
    public static List<Integer> parameterIndices(String s) {
        List<Integer> result = new ArrayList<>();
        Matcher matcher = UNANCHORED_PARAMETER_PATTERN.matcher(s);
        while (matcher.find()) {
            int idx = Integer.parseInt(matcher.group(1));
            result.add(idx);
        }
        return result;
    }

    ///////////////////////////////////////////////////////////////////////////
    /// Contexts
    ///

    /**
     * Context used to parse a Java expression. When parsing expression E in annotation
     * {@code @A(E)}, the context is the program element that is annotated by {@code @A(E)}.
     */
    public static class JavaExpressionContext {
        public final JavaExpression receiver;
        /**
         * In a context for a method declaration or lambda, the formals. In a context for a method
         * invocation, the actuals. In other contexts, an empty list.
         */
        public final List<JavaExpression> arguments;

        public final JavaExpression outerReceiver;
        public final BaseContext checkerContext;
        /**
         * Whether or not the FlowExpressionParser is parsing the "member" part of a member select.
         */
        public final boolean parsingMember;
        /** Whether the TreePath should be used to find identifiers. Defaults to true. */
        public final boolean useLocalScope;

        /**
         * Creates a context for parsing a Java expression.
         *
         * @param receiver used to replace "this" in a Java expression and used to resolve
         *     identifiers in any Java expression with an implicit "this"
         * @param arguments used to replace parameter references, e.g. #1, in Java expressions, null
         *     if no arguments
         * @param checkerContext used to create {@link
         *     org.checkerframework.dataflow.expression.JavaExpression}s
         */
        public JavaExpressionContext(
                JavaExpression receiver,
                List<JavaExpression> arguments,
                BaseContext checkerContext) {
            this(receiver, receiver, arguments, checkerContext);
        }

        private JavaExpressionContext(
                JavaExpression receiver,
                JavaExpression outerReceiver,
                List<JavaExpression> arguments,
                BaseContext checkerContext) {
            this(receiver, outerReceiver, arguments, checkerContext, false, true);
        }

        private JavaExpressionContext(
                JavaExpression receiver,
                JavaExpression outerReceiver,
                List<JavaExpression> arguments,
                BaseContext checkerContext,
                boolean parsingMember,
                boolean useLocalScope) {
            assert checkerContext != null;
            this.receiver = receiver;
            this.arguments = arguments;
            this.outerReceiver = outerReceiver;
            this.checkerContext = checkerContext;
            this.parsingMember = parsingMember;
            this.useLocalScope = useLocalScope;
        }

        /**
         * Creates a {@link JavaExpressionContext} for the method declared in {@code
         * methodDeclaration}.
         *
         * @param methodDeclaration used to translate parameter numbers in a Java expression to
         *     formal parameters of the method
         * @param enclosingTree used to look up fields and as the type of "this" in Java expressions
         * @param checkerContext used to build JavaExpression
         * @return context created from {@code methodDeclaration}
         */
        public static JavaExpressionContext buildContextForMethodDeclaration(
                MethodTree methodDeclaration, Tree enclosingTree, BaseContext checkerContext) {
            return buildContextForMethodDeclaration(
                    methodDeclaration, TreeUtils.typeOf(enclosingTree), checkerContext);
        }

        /**
         * Creates a {@link JavaExpressionContext} for the method declared in {@code
         * methodDeclaration}.
         *
         * @param methodDeclaration used to translate parameter numbers in a Java expression to
         *     formal parameters of the method
         * @param currentPath the path to the method. It is used to find the enclosing class, which
         *     is used to look up fields and as the type of "this" in Java expressions.
         * @param checkerContext used to build JavaExpression
         * @return context created from {@code methodDeclaration}
         */
        public static JavaExpressionContext buildContextForMethodDeclaration(
                MethodTree methodDeclaration, TreePath currentPath, BaseContext checkerContext) {
            Tree classTree = TreePathUtil.enclosingClass(currentPath);
            return buildContextForMethodDeclaration(methodDeclaration, classTree, checkerContext);
        }

        /**
         * Creates a {@link JavaExpressionContext} for the method declared in {@code
         * methodDeclaration}.
         *
         * @param methodDeclaration used to translate parameter numbers in a Java expression to
         *     formal parameters of the method
         * @param enclosingType used to look up fields and as type of "this" in Java expressions
         * @param checkerContext used to build JavaExpression
         * @return context created from {@code methodDeclaration}
         */
        public static JavaExpressionContext buildContextForMethodDeclaration(
                MethodTree methodDeclaration,
                TypeMirror enclosingType,
                BaseContext checkerContext) {

            Node receiver;
            if (methodDeclaration.getModifiers().getFlags().contains(Modifier.STATIC)) {
                Element classElt =
                        ElementUtils.enclosingClass(
                                TreeUtils.elementFromDeclaration(methodDeclaration));
                receiver = new ClassNameNode(enclosingType, classElt);
            } else {
                receiver = new ImplicitThisNode(enclosingType);
            }
            JavaExpression receiverJe =
                    JavaExpression.fromNode(checkerContext.getAnnotationProvider(), receiver);
            List<JavaExpression> argumentsJe = new ArrayList<>();
            for (VariableTree arg : methodDeclaration.getParameters()) {
                argumentsJe.add(
                        JavaExpression.fromNode(
                                checkerContext.getAnnotationProvider(),
                                new LocalVariableNode(arg, receiver)));
            }
            return new JavaExpressionContext(receiverJe, argumentsJe, checkerContext);
        }

        /**
         * Creates a {@link JavaExpressionContext} for the given lambda.
         *
         * @param lambdaTree a lambda
         * @param path the path to the lambda
         * @param checkerContext used to build JavaExpression
         * @return context created for {@code lambdaTree}
         */
        public static JavaExpressionContext buildContextForLambda(
                LambdaExpressionTree lambdaTree, TreePath path, BaseContext checkerContext) {
            TypeMirror enclosingType = TreeUtils.typeOf(TreePathUtil.enclosingClass(path));
            Node receiver = new ImplicitThisNode(enclosingType);
            JavaExpression receiverJe =
                    JavaExpression.fromNode(checkerContext.getAnnotationProvider(), receiver);
            List<JavaExpression> argumentsJe = new ArrayList<>();
            for (VariableTree arg : lambdaTree.getParameters()) {
                argumentsJe.add(
                        JavaExpression.fromNode(
                                checkerContext.getAnnotationProvider(),
                                new LocalVariableNode(arg, receiver)));
            }
            return new JavaExpressionContext(receiverJe, argumentsJe, checkerContext);
        }

        /**
         * Returns a {@link JavaExpressionContext} for the class {@code classTree} as seen at the
         * class declaration.
         *
         * @return a {@link JavaExpressionContext} for the class {@code classTree} as seen at the
         *     class declaration
         */
        public static JavaExpressionContext buildContextForClassDeclaration(
                ClassTree classTree, BaseContext checkerContext) {
            Node receiver = new ImplicitThisNode(TreeUtils.typeOf(classTree));

            JavaExpression receiverJe =
                    JavaExpression.fromNode(checkerContext.getAnnotationProvider(), receiver);
            return new JavaExpressionContext(receiverJe, Collections.emptyList(), checkerContext);
        }

        /**
         * Returns a {@link JavaExpressionContext} for the method called by {@code
         * methodInvocation}, as seen at the method use (i.e., at the call site).
         *
         * @param methodInvocation a method invocation
         * @param checkerContext the javac components to use
         * @return a {@link JavaExpressionContext} for the method {@code methodInvocation}
         */
        public static JavaExpressionContext buildContextForMethodUse(
                MethodInvocationNode methodInvocation, BaseContext checkerContext) {
            Node receiver = methodInvocation.getTarget().getReceiver();
            JavaExpression receiverJe =
                    JavaExpression.fromNode(checkerContext.getAnnotationProvider(), receiver);
            List<JavaExpression> argumentsJe = new ArrayList<>();
            for (Node arg : methodInvocation.getArguments()) {
                argumentsJe.add(
                        JavaExpression.fromNode(checkerContext.getAnnotationProvider(), arg));
            }
            return new JavaExpressionContext(receiverJe, argumentsJe, checkerContext);
        }

        /**
         * Returns a {@link JavaExpressionContext} for the method called by {@code
         * methodInvocation}, as seen at the method use (i.e., at the call site).
         *
         * @param methodInvocation a method invocation
         * @param checkerContext the javac components to use
         * @return a {@link JavaExpressionContext} for the method {@code methodInvocation}
         */
        public static JavaExpressionContext buildContextForMethodUse(
                MethodInvocationTree methodInvocation, BaseContext checkerContext) {
            JavaExpression receiverJe =
                    JavaExpression.getReceiver(
                            methodInvocation, checkerContext.getAnnotationProvider());

            List<? extends ExpressionTree> args = methodInvocation.getArguments();
            List<JavaExpression> argumentsJe = new ArrayList<>(args.size());
            for (ExpressionTree argTree : args) {
                argumentsJe.add(
                        JavaExpression.fromTree(checkerContext.getAnnotationProvider(), argTree));
            }

            return new JavaExpressionContext(receiverJe, argumentsJe, checkerContext);
        }

        /**
         * Returns a {@link JavaExpressionContext} for the constructor {@code n} (represented as a
         * {@link Node} as seen at the constructor use (i.e., at "new" expression).
         *
         * @param n an object creation node
         * @param checkerContext the checker context
         * @return a {@link JavaExpressionContext} for the constructor {@code n} (represented as a
         *     {@link Node} as seen at the constructor use (i.e., at "new" expression)
         */
        public static JavaExpressionContext buildContextForNewClassUse(
                ObjectCreationNode n, BaseContext checkerContext) {

            // This returns an Unknown with the type set to the class in which the
            // constructor is declared
            JavaExpression receiverJe =
                    JavaExpression.fromNode(checkerContext.getAnnotationProvider(), n);

            List<JavaExpression> argumentsJe = new ArrayList<>();
            for (Node arg : n.getArguments()) {
                argumentsJe.add(
                        JavaExpression.fromNode(checkerContext.getAnnotationProvider(), arg));
            }

            return new JavaExpressionContext(receiverJe, argumentsJe, checkerContext);
        }

        /**
         * Returns a copy of the context that differs in that it has a different receiver and
         * parsingMember is set to true. The outer receiver remains unchanged.
         */
        public JavaExpressionContext copyChangeToParsingMemberOfReceiver(JavaExpression receiver) {
            return new JavaExpressionContext(
                    receiver,
                    outerReceiver,
                    arguments,
                    checkerContext,
                    /*parsingMember=*/ true,
                    useLocalScope);
        }

        /**
         * Returns a copy of the context that differs in that it uses the outer receiver as main
         * receiver (and also retains it as the outer receiver), and parsingMember is set to false.
         */
        public JavaExpressionContext copyAndUseOuterReceiver() {
            return new JavaExpressionContext(
                    outerReceiver, // NOTE different than in this object
                    outerReceiver,
                    arguments,
                    checkerContext,
                    /*parsingMember=*/ false,
                    useLocalScope);
        }

        /**
         * Returns a copy of the context that differs in that useLocalScope is set to the given
         * value.
         */
        public JavaExpressionContext copyAndSetUseLocalScope(boolean useLocalScope) {
            return new JavaExpressionContext(
                    receiver,
                    outerReceiver,
                    arguments,
                    checkerContext,
                    parsingMember,
                    useLocalScope);
        }

        /**
         * Format this object verbosely, on multiple lines but without a trailing newline.
         *
         * @return a verbose string representation of this
         */
        public String toStringDebug() {
            StringJoiner sj = new StringJoiner(System.lineSeparator() + "  ");
            sj.add("JavaExpressionContext:");
            sj.add(String.format("receiver=%s%n", receiver.toStringDebug()));
            sj.add(String.format("arguments=%s%n", arguments));
            sj.add(String.format("outerReceiver=%s%n", outerReceiver.toStringDebug()));
            sj.add(String.format("checkerContext=%s%n", "..."));
            // sj.add(String.format("checkerContext=%s%n", checkerContext));
            sj.add(String.format("parsingMember=%s%n", parsingMember));
            sj.add(String.format("useLocalScope=%s", useLocalScope));
            return sj.toString();
        }
    }

    /**
     * Returns the type of the innermost enclosing class. Returns Type.noType if no enclosing class
     * is found.
     *
     * <p>If the innermost enclosing class is static, this method returns the type of that class. By
     * contrast, {@link DeclaredType#getEnclosingType()} returns the type of the innermost enclosing
     * class that is not static.
     *
     * @param type a DeclaredType
     * @return the type of the innermost enclosing class or Type.noType
     */
    private static TypeMirror getTypeOfEnclosingClass(DeclaredType type) {
        if (type instanceof ClassType) {
            // enclClass() needs to be called on tsym.owner,
            // otherwise it simply returns tsym.
            Symbol sym = ((ClassType) type).tsym.owner;

            if (sym == null) {
                return com.sun.tools.javac.code.Type.noType;
            }

            ClassSymbol cs = sym.enclClass();

            if (cs == null) {
                return com.sun.tools.javac.code.Type.noType;
            }

            return cs.asType();
        } else {
            return type.getEnclosingType();
        }
    }

    public static JavaExpression fromVariableTree(AnnotatedTypeFactory provider, VariableTree tree)
            throws JavaExpressionParseException {
        Element elt = TreeUtils.elementFromDeclaration(tree);

        if (elt.getKind() == ElementKind.LOCAL_VARIABLE
                || elt.getKind() == ElementKind.RESOURCE_VARIABLE
                || elt.getKind() == ElementKind.EXCEPTION_PARAMETER
                || elt.getKind() == ElementKind.PARAMETER) {
            return new LocalVariable(elt);
        }
        JavaExpression receiverJe = JavaExpression.getImplicitReceiver(elt);
        JavaExpressionContext context =
                new JavaExpressionContext(receiverJe, /*arguments=*/ null, provider.getContext());
        return parse(
                tree.getName().toString(),
                context,
                provider.getPath(tree),
                /*useLocalScope=*/ false);
    }

    ///////////////////////////////////////////////////////////////////////////
    /// Exceptions
    ///

    /**
     * An exception that indicates a parse error. Call {@link #getDiagMessage} to obtain a {@link
     * DiagMessage} that can be used for error reporting.
     */
    public static class JavaExpressionParseException extends Exception {
        private static final long serialVersionUID = 2L;
        private @CompilerMessageKey String errorKey;
        public final Object[] args;

        public JavaExpressionParseException(@CompilerMessageKey String errorKey, Object... args) {
            this(null, errorKey, args);
        }

        public JavaExpressionParseException(
                Throwable cause, @CompilerMessageKey String errorKey, Object... args) {
            super(cause);
            this.errorKey = errorKey;
            this.args = args;
        }

        @Override
        public String getMessage() {
            return errorKey + " " + Arrays.toString(args);
        }

        /**
         * Return a DiagMessage that can be used for error reporting.
         *
         * @return a DiagMessage that can be used for error reporting
         */
        public DiagMessage getDiagMessage() {
            return new DiagMessage(Kind.ERROR, errorKey, args);
        }

        public boolean isFlowParseError() {
            return errorKey.endsWith("flowexpr.parse.error");
        }
    }

    /**
     * Returns a {@link JavaExpressionParseException} for the expression {@code expr} with
     * explanation {@code explanation}.
     */
    private static JavaExpressionParseException constructParserException(
            String expr, String explanation) {
        if (expr == null) {
            throw new Error("Must have an expression.");
        }
        if (explanation == null) {
            throw new Error("Must have an explanation.");
        }
        return new JavaExpressionParseException(
                (Throwable) null,
                "flowexpr.parse.error",
                "Invalid '" + expr + "' because " + explanation);
    }

    /**
     * The Runtime equivalent of {@link JavaExpressionParseException}. This class is needed to wrap
     * this exception into an unchecked exception.
     */
    private static class ParseRuntimeException extends RuntimeException {
        private static final long serialVersionUID = 2L;
        private final JavaExpressionParseException exception;

        private ParseRuntimeException(JavaExpressionParseException exception) {
            this.exception = exception;
        }

        private JavaExpressionParseException getCheckedException() {
            return exception;
        }
    }
}<|MERGE_RESOLUTION|>--- conflicted
+++ resolved
@@ -437,43 +437,13 @@
 
             ExecutableElement methodElement;
             try {
-<<<<<<< HEAD
-                Element element = null;
-
-                // try to find the correct method
-                TypeMirror receiverType = context.receiver.getType();
-
-                if (receiverType.getKind() == TypeKind.ARRAY) {
-                    element =
-                            resolver.findMethod(
-                                    methodName, receiverType, annotatedConstruct, argumentTypes);
-                }
-
-                // Search for method in each enclosing class.
-                while (receiverType.getKind() == TypeKind.DECLARED) {
-                    element =
-                            resolver.findMethod(
-                                    methodName, receiverType, annotatedConstruct, argumentTypes);
-                    if (element.getKind() == ElementKind.METHOD) {
-                        break;
-                    }
-                    receiverType = getTypeOfEnclosingClass((DeclaredType) receiverType);
-                }
-
-                if (element == null) {
-                    throw constructParserException(expr.toString(), "element==null");
-                }
-                if (element.getKind() != ElementKind.METHOD) {
-                    throw constructParserException(
-                            expr.toString(), "element.getKind()==" + element.getKind());
-                }
-
-                methodElement = (ExecutableElement) element;
-=======
                 methodElement =
                         getMethodElement(
-                                methodName, context.receiver.getType(), path, arguments, resolver);
->>>>>>> 5bd4c9b6
+                                methodName,
+                                context.receiver.getType(),
+                                annotatedConstruct,
+                                arguments,
+                                resolver);
 
                 // Box any arguments that require it.
                 for (int i = 0; i < arguments.size(); i++) {
@@ -535,10 +505,6 @@
             }
         }
 
-<<<<<<< HEAD
-        // expr is a field access, a fully qualified class name, or a class name qualified with
-        // another class name (e.g. {@code OuterClass.InnerClass})
-=======
         /**
          * Returns the ExecutableElement for a method, or throws an exception.
          *
@@ -589,11 +555,8 @@
             return (ExecutableElement) element;
         }
 
-        /**
-         * @param expr a field access, a fully qualified class name, or class name qualified with
-         *     another class name (e.g. {@code OuterClass.InnerClass})
-         */
->>>>>>> 5bd4c9b6
+        // expr is a field access, a fully qualified class name, or a class name qualified with
+        // another class name (e.g. {@code OuterClass.InnerClass})
         @Override
         public JavaExpression visit(FieldAccessExpr expr, JavaExpressionContext context) {
             setResolverField();
