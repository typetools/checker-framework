package org.checkerframework.framework.util;

import com.github.javaparser.ParseProblemException;
import com.github.javaparser.StaticJavaParser;
import com.github.javaparser.ast.ArrayCreationLevel;
import com.github.javaparser.ast.expr.ArrayAccessExpr;
import com.github.javaparser.ast.expr.ArrayCreationExpr;
import com.github.javaparser.ast.expr.BinaryExpr;
import com.github.javaparser.ast.expr.BooleanLiteralExpr;
import com.github.javaparser.ast.expr.CharLiteralExpr;
import com.github.javaparser.ast.expr.ClassExpr;
import com.github.javaparser.ast.expr.DoubleLiteralExpr;
import com.github.javaparser.ast.expr.EnclosedExpr;
import com.github.javaparser.ast.expr.Expression;
import com.github.javaparser.ast.expr.FieldAccessExpr;
import com.github.javaparser.ast.expr.IntegerLiteralExpr;
import com.github.javaparser.ast.expr.LongLiteralExpr;
import com.github.javaparser.ast.expr.MethodCallExpr;
import com.github.javaparser.ast.expr.NameExpr;
import com.github.javaparser.ast.expr.NullLiteralExpr;
import com.github.javaparser.ast.expr.StringLiteralExpr;
import com.github.javaparser.ast.expr.SuperExpr;
import com.github.javaparser.ast.expr.ThisExpr;
import com.github.javaparser.ast.expr.UnaryExpr;
import com.github.javaparser.ast.type.Type;
import com.github.javaparser.ast.visitor.GenericVisitorWithDefaults;
import com.sun.source.tree.ClassTree;
import com.sun.source.tree.ExpressionTree;
import com.sun.source.tree.LambdaExpressionTree;
import com.sun.source.tree.MethodInvocationTree;
import com.sun.source.tree.MethodTree;
import com.sun.source.tree.Tree;
import com.sun.source.tree.VariableTree;
import com.sun.source.util.TreePath;
import com.sun.tools.javac.code.Symbol;
import com.sun.tools.javac.code.Symbol.ClassSymbol;
import com.sun.tools.javac.code.Symbol.MethodSymbol;
import com.sun.tools.javac.code.Type.ArrayType;
import com.sun.tools.javac.code.Type.ClassType;
import java.util.ArrayList;
import java.util.Arrays;
import java.util.Collections;
import java.util.List;
import java.util.StringJoiner;
import java.util.regex.Matcher;
import java.util.regex.Pattern;
import javax.annotation.processing.ProcessingEnvironment;
import javax.lang.model.element.Element;
import javax.lang.model.element.ElementKind;
import javax.lang.model.element.ExecutableElement;
import javax.lang.model.element.Modifier;
import javax.lang.model.element.TypeElement;
import javax.lang.model.element.VariableElement;
import javax.lang.model.type.DeclaredType;
import javax.lang.model.type.TypeKind;
import javax.lang.model.type.TypeMirror;
import javax.lang.model.util.Types;
import javax.tools.Diagnostic.Kind;
import org.checkerframework.checker.compilermsgs.qual.CompilerMessageKey;
import org.checkerframework.checker.nullness.qual.MonotonicNonNull;
import org.checkerframework.checker.nullness.qual.Nullable;
import org.checkerframework.dataflow.cfg.node.ClassNameNode;
import org.checkerframework.dataflow.cfg.node.ImplicitThisNode;
import org.checkerframework.dataflow.cfg.node.LocalVariableNode;
import org.checkerframework.dataflow.cfg.node.MethodInvocationNode;
import org.checkerframework.dataflow.cfg.node.Node;
import org.checkerframework.dataflow.cfg.node.ObjectCreationNode;
import org.checkerframework.dataflow.expression.ArrayAccess;
import org.checkerframework.dataflow.expression.ArrayCreation;
import org.checkerframework.dataflow.expression.BinaryOperation;
import org.checkerframework.dataflow.expression.ClassName;
import org.checkerframework.dataflow.expression.FieldAccess;
import org.checkerframework.dataflow.expression.JavaExpression;
import org.checkerframework.dataflow.expression.LocalVariable;
import org.checkerframework.dataflow.expression.MethodCall;
import org.checkerframework.dataflow.expression.ThisReference;
import org.checkerframework.dataflow.expression.UnaryOperation;
import org.checkerframework.dataflow.expression.ValueLiteral;
import org.checkerframework.framework.source.DiagMessage;
import org.checkerframework.framework.source.SourceChecker;
import org.checkerframework.framework.type.AnnotatedTypeFactory;
import org.checkerframework.framework.util.dependenttypes.DependentTypesError;
import org.checkerframework.javacutil.BugInCF;
import org.checkerframework.javacutil.ElementUtils;
import org.checkerframework.javacutil.Resolver;
import org.checkerframework.javacutil.TreePathUtil;
import org.checkerframework.javacutil.TreeUtils;
import org.checkerframework.javacutil.TypesUtils;
import org.checkerframework.javacutil.trees.TreeBuilder;
import org.plumelib.util.CollectionsPlume;

/**
 * Helper methods to parse a string that represents a restricted Java expression.
 *
 * @checker_framework.manual #java-expressions-as-arguments Writing Java expressions as annotation
 *     arguments
 * @checker_framework.manual #dependent-types Annotations whose argument is a Java expression
 *     (dependent type annotations)
 */
public class JavaExpressionParseUtil {

    /** Regular expression for a formal parameter use. */
    protected static final String PARAMETER_REGEX = "#([1-9][0-9]*)";

    /** Anchored pattern for a formal parameter use. */
    protected static final Pattern ANCHORED_PARAMETER_PATTERN =
            Pattern.compile("^" + PARAMETER_REGEX + "$");

    /** Unanchored; can be used to find all formal parameter uses. */
    protected static final Pattern UNANCHORED_PARAMETER_PATTERN = Pattern.compile(PARAMETER_REGEX);

    /**
     * Parsable replacement for parameter references. It is parseable because it is a Java
     * identifier.
     */
    private static final String PARAMETER_REPLACEMENT = "_param_";

    /** The length of {@link #PARAMETER_REPLACEMENT}. */
    private static final int PARAMETER_REPLACEMENT_LENGTH = PARAMETER_REPLACEMENT.length();

    /**
     * Parse a string and return its representation as a {@link JavaExpression}, or throw a {@link
     * JavaExpressionParseException}.
     *
     * @param expression a Java expression to parse
     * @param context information about any receiver and arguments
     * @param localScope a program element annotated with an annotation that contains {@code
     *     expression}
     * @param useLocalScope whether {@code annotatedConstruct} should be used to resolve identifiers
     * @return the JavaExpression for the given string
     * @throws JavaExpressionParseException if the string cannot be parsed
     */
    public static JavaExpression parse(
            String expression,
            JavaExpressionContext context,
            TreePath localScope,
            boolean useLocalScope)
            throws JavaExpressionParseException {

        Expression expr;
        try {
            expr = StaticJavaParser.parseExpression(replaceParameterSyntax(expression));
        } catch (ParseProblemException e) {
            throw constructFlowexprParseError(expression, "is an invalid expression");
        }

        JavaExpression result;
        try {
            context = context.copyAndSetUseLocalScope(useLocalScope);
            ProcessingEnvironment env = context.checker.getProcessingEnvironment();
            result = expr.accept(new ExpressionToJavaExpressionVisitor(localScope, env), context);
        } catch (ParseRuntimeException e) {
            // Convert unchecked to checked exception. Visitor methods can't throw checked
            // exceptions. They override the methods in the superclass, and a checked exception
            // would change the method signature.
            throw e.getCheckedException();
        }
        if (result instanceof ClassName
                && !expression.endsWith(".class")
                // At a call site, "#1" may be transformed to "Something.class", so don't throw an
                // exception in that case.
                && !ANCHORED_PARAMETER_PATTERN.matcher(expression).matches()) {
            throw constructFlowexprParseError(
                    expression,
                    String.format(
                            "a class name cannot terminate a Java expression string, where result=%s [%s]",
                            result, result.getClass()));
        }
        return result;
    }

    /**
     * Replaces every occurrence of "#NUMBER" with "_param_NUMBER" where NUMBER is the 1-based index
     * of a formal parameter.
     *
     * <p>Note that this does replacement even within strings.
     *
     * @param expression a Java expression in which to replace
     * @return the Java expression, with formal parameter references like "#2" replaced by an
     *     identifier like "_param_2"
     */
    private static String replaceParameterSyntax(String expression) {
        String updatedExpression = expression;

        for (Integer integer : parameterIndices(expression)) {
            updatedExpression =
                    updatedExpression.replaceAll("#" + integer, PARAMETER_REPLACEMENT + integer);
        }

        return updatedExpression;
    }

    /**
     * A visitor class that converts a JavaParser {@link Expression} to a {@link JavaExpression}.
     */
    private static class ExpressionToJavaExpressionVisitor
            extends GenericVisitorWithDefaults<JavaExpression, JavaExpressionContext> {

        /**
         * The Java program element that is annotated by an annotation that contains the expression
         * that is being translated.
         */
        private final TreePath annotatedConstruct;
        /** The processing environment. */
        private final ProcessingEnvironment env;
        /** The resolver. Computed from the environment, but lazily initialized. */
        private @MonotonicNonNull Resolver resolver = null;
        /** The type utilities. */
        private final Types types;

        /** The java.lang.String type. */
        TypeMirror stringTypeMirror;

        /**
         * Create a new ExpressionToJavaExpressionVisitor.
         *
         * @param annotatedConstruct path to the expression
         * @param env the processing environment
         */
        ExpressionToJavaExpressionVisitor(TreePath annotatedConstruct, ProcessingEnvironment env) {
            this.annotatedConstruct = annotatedConstruct;
            this.env = env;
            this.types = env.getTypeUtils();
            this.stringTypeMirror =
                    env.getElementUtils().getTypeElement("java.lang.String").asType();
        }

        /** Sets the {@code resolver} field if necessary. */
        private void setResolverField() {
            if (resolver == null) {
                resolver = new Resolver(env);
            }
        }

        /** Sets the {@code resolver} field if necessary. */
        private void setResolverField() {
            if (resolver == null) {
                resolver = new Resolver(env);
            }
        }

        /** If the expression is not supported, throw a {@link ParseRuntimeException} by default. */
        @Override
        public JavaExpression defaultAction(
                com.github.javaparser.ast.Node n, JavaExpressionContext context) {
            String message = "is not a supported expression";
            if (context.parsingMember) {
                message += " in a context with parsingMember=true";
            }
            throw new ParseRuntimeException(constructFlowexprParseError(n.toString(), message));
        }

        @Override
        public JavaExpression visit(NullLiteralExpr expr, JavaExpressionContext context) {
            return new ValueLiteral(types.getNullType(), (Object) null);
        }

        @Override
        public JavaExpression visit(IntegerLiteralExpr expr, JavaExpressionContext context) {
            return new ValueLiteral(types.getPrimitiveType(TypeKind.INT), expr.asNumber());
        }

        @Override
        public JavaExpression visit(LongLiteralExpr expr, JavaExpressionContext context) {
            return new ValueLiteral(types.getPrimitiveType(TypeKind.LONG), expr.asNumber());
        }

        @Override
        public JavaExpression visit(CharLiteralExpr expr, JavaExpressionContext context) {
            return new ValueLiteral(types.getPrimitiveType(TypeKind.CHAR), expr.asChar());
        }

        @Override
        public JavaExpression visit(DoubleLiteralExpr expr, JavaExpressionContext context) {
            return new ValueLiteral(types.getPrimitiveType(TypeKind.DOUBLE), expr.asDouble());
        }

        @Override
        public JavaExpression visit(StringLiteralExpr expr, JavaExpressionContext context) {
            return new ValueLiteral(stringTypeMirror, expr.asString());
        }

        @Override
        public JavaExpression visit(BooleanLiteralExpr expr, JavaExpressionContext context) {
            return new ValueLiteral(types.getPrimitiveType(TypeKind.BOOLEAN), expr.getValue());
        }

        @Override
        public JavaExpression visit(ThisExpr n, JavaExpressionContext context) {
            if (context.receiver == null) {
                return null;
            }
            if (!context.receiver.containsUnknown()) {
                // "this" is the receiver of the context
                return context.receiver;
            }
            return new ThisReference(context.receiver.getType());
        }

        @Override
        public JavaExpression visit(SuperExpr n, JavaExpressionContext context) {
            // super literal
            TypeMirror superclass = TypesUtils.getSuperclass(context.receiver.getType(), types);
            if (superclass == null) {
                throw new ParseRuntimeException(
                        constructFlowexprParseError("super", "super class not found"));
            }
            return new ThisReference(superclass);
        }

        // expr is an expression in parentheses.
        @Override
        public JavaExpression visit(EnclosedExpr expr, JavaExpressionContext context) {
            return expr.getInner().accept(this, context);
        }

        @Override
        public JavaExpression visit(ArrayAccessExpr expr, JavaExpressionContext context) {
            JavaExpression array = expr.getName().accept(this, context);
            TypeMirror arrayType = array.getType();
            if (arrayType.getKind() != TypeKind.ARRAY) {
                throw new ParseRuntimeException(
                        constructFlowexprParseError(
                                expr.toString(),
                                String.format(
                                        "expected an array, found %s of type %s [%s]",
                                        array, arrayType, arrayType.getKind())));
            }
            TypeMirror componentType = ((ArrayType) arrayType).getComponentType();

            JavaExpressionContext contextForIndex = context.copyNotParsingMember();
            JavaExpression index = expr.getIndex().accept(this, contextForIndex);

            return new ArrayAccess(componentType, array, index);
        }

        // expr is an identifier with no dots in its name.
        @Override
        public JavaExpression visit(NameExpr expr, JavaExpressionContext context) {
            String s = expr.getNameAsString();
            setResolverField();

            // Formal parameter, using "#2" syntax.
            if (!context.parsingMember && s.startsWith(PARAMETER_REPLACEMENT)) {
                // A parameter is a local variable, but it can be referenced outside of local scope
                // (at the method scope) using the special #NN syntax.
                return getParameterJavaExpression(s, context);
            }

            // Local variable, parameter, or field.
            if (!context.parsingMember && context.useLocalScope) {
                // Attempt to match a local variable within the scope of the
                // given path before attempting to match a field.
                VariableElement varElem =
                        resolver.findLocalVariableOrParameterOrField(s, annotatedConstruct);
                if (varElem != null) {
                    if (varElem.getKind() == ElementKind.FIELD) {
                        boolean isOriginalReceiver = context.receiver instanceof ThisReference;
                        return getFieldJavaExpression(varElem, context, isOriginalReceiver);
                    } else {
                        return new LocalVariable(varElem);
                    }
                }
            }

            // Field access
            TypeMirror receiverType = context.receiver.getType();
            // originalReceiver is true if receiverType has not been reassigned.
            boolean originalReceiver = true;
            VariableElement fieldElem = null;
            if (s.equals("length") && receiverType.getKind() == TypeKind.ARRAY) {
                fieldElem = resolver.findField(s, receiverType, annotatedConstruct);
            }
            if (fieldElem == null) {
                // Search for field in each enclosing class.
                while (receiverType.getKind() == TypeKind.DECLARED) {
                    fieldElem = resolver.findField(s, receiverType, annotatedConstruct);
                    if (fieldElem != null) {
                        break;
                    }
                    receiverType = getTypeOfEnclosingClass((DeclaredType) receiverType);
                    originalReceiver = false;
                }
            }
            if (fieldElem != null && fieldElem.getKind() == ElementKind.FIELD) {
                FieldAccess fieldAccess =
                        (FieldAccess) getFieldJavaExpression(fieldElem, context, originalReceiver);
                TypeElement scopeClassElement =
                        TypesUtils.getTypeElement(fieldAccess.getReceiver().getType());
                if (!originalReceiver
                        && !ElementUtils.isStatic(fieldElem)
                        && ElementUtils.isStatic(scopeClassElement)) {
                    throw new ParseRuntimeException(
                            constructFlowexprParseError(
                                    s,
                                    "a non-static field can't be referenced from a static inner class or enum"));
                }
                return fieldAccess;
            }

            // Class name
            Element classElem = resolver.findClass(s, annotatedConstruct);
            TypeMirror classType = ElementUtils.getType(classElem);
            if (classType != null) {
                return new ClassName(classType);
            }

            // Err if a formal parameter name is used, instead of the "#2" syntax.
            MethodTree enclMethod = TreePathUtil.enclosingMethod(annotatedConstruct);
            if (enclMethod != null) {
                List<? extends VariableTree> params = enclMethod.getParameters();
                for (int i = 0; i < params.size(); i++) {
                    if (params.get(i).getName().contentEquals(s)) {
                        throw new ParseRuntimeException(
                                constructFlowexprParseError(
                                        s,
                                        String.format(
                                                DependentTypesError.FORMAL_PARAM_NAME_STRING,
                                                i + 1,
                                                s)));
                    }
                }
            }

            throw new ParseRuntimeException(constructFlowexprParseError(s, "identifier not found"));
        }

        @Override
        public JavaExpression visit(MethodCallExpr expr, JavaExpressionContext context) {
            setResolverField();
<<<<<<< HEAD

            /// TODO: ***** Should only the method name use the changed scope?  I don't see why
            /// arguments should use a different parsing context, and this might be buggy if
            /// arguments coincidentally had the same name as a formal parameter.  A Java expression
            /// can be with respect to its local scope.

            // `expr` is a method call.  If it has scope (a receiver expression), change the parsing
            // context so that identifiers are resolved with respect to the receiver.
=======

            JavaExpressionContext methodContext = context;
            // `expr` is a method call.  If it has scope (a receiver expression), change the parsing
            // context so that the method name is resolved with respect to the receiver.
>>>>>>> 4505e7f2
            if (expr.getScope().isPresent()) {
                JavaExpression receiver = expr.getScope().get().accept(this, context);
                methodContext = context.copyChangeToParsingMemberOfReceiver(receiver);
                expr = expr.removeScope();
            }

            String methodName = expr.getNameAsString();

            // parse argument list
            List<JavaExpression> arguments = new ArrayList<>();
            if (!expr.getArguments().isEmpty()) {
<<<<<<< HEAD
                JavaExpressionContext argContext = context.copyNotParsingMember();
=======
                JavaExpressionContext argContext = context;
>>>>>>> 4505e7f2
                for (Expression argument : expr.getArguments()) {
                    arguments.add(argument.accept(this, argContext));
                }
            }

            ExecutableElement methodElement;
            try {
                methodElement =
                        getMethodElement(
                                methodName,
<<<<<<< HEAD
                                context.receiver.getType(),
=======
                                methodContext.receiver.getType(),
>>>>>>> 4505e7f2
                                annotatedConstruct,
                                arguments,
                                resolver);

                // Box any arguments that require it.
                for (int i = 0; i < arguments.size(); i++) {
                    VariableElement parameter = methodElement.getParameters().get(i);
                    TypeMirror parameterType = parameter.asType();
                    JavaExpression argument = arguments.get(i);
                    TypeMirror argumentType = argument.getType();
                    // boxing necessary
                    if (TypesUtils.isBoxedPrimitive(parameterType)
                            && TypesUtils.isPrimitive(argumentType)) {
                        MethodSymbol valueOfMethod =
                                TreeBuilder.getValueOfMethod(env, parameterType);
                        List<JavaExpression> p = new ArrayList<>();
                        p.add(argument);
                        JavaExpression boxedParam =
                                new MethodCall(
                                        parameterType,
                                        valueOfMethod,
                                        new ClassName(parameterType),
                                        p);
                        arguments.set(i, boxedParam);
                    }
                }
            } catch (Throwable t) {
                if (t.getMessage() == null) {
                    throw new BugInCF("no detail message in " + t.getClass(), t);
                }
                throw new ParseRuntimeException(
                        constructFlowexprParseError(expr.toString(), t.getMessage()));
            }

            // TODO: reinstate this test, but issue a warning that the user
            // can override, rather than halting parsing which the user cannot override.
            /*if (!PurityUtils.isDeterministic(SOMEcontext.checker.getAnnotationProvider(),
                    methodElement)) {
                throw new JavaExpressionParseException(new DiagMessage(ERROR,
                        "flowexpr.method.not.deterministic",
                        methodElement.getSimpleName()));
            }*/
            if (ElementUtils.isStatic(methodElement)) {
                Element classElem = methodElement.getEnclosingElement();
                JavaExpression staticClassReceiver = new ClassName(ElementUtils.getType(classElem));
                return new MethodCall(
                        ElementUtils.getType(methodElement),
                        methodElement,
                        staticClassReceiver,
                        arguments);
            } else {
                if (methodContext.receiver instanceof ClassName) {
                    throw new ParseRuntimeException(
                            constructFlowexprParseError(
                                    expr.toString(),
                                    "a non-static method call cannot have a class name as a receiver"));
                }
                TypeMirror methodType =
                        TypesUtils.substituteMethodReturnType(
                                methodElement, methodContext.receiver.getType(), env);
                return new MethodCall(methodType, methodElement, methodContext.receiver, arguments);
            }
        }

        /**
         * Returns the ExecutableElement for a method, or throws an exception.
         *
         * @param methodName the method name
         * @param receiverType the receiver type
         * @param path the path
         * @param arguments the arguments
         * @param resolver the resolver
         * @return the ExecutableElement for a method, or throws an exception
         * @throws JavaExpressionParseException if the string cannot be parsed as a method name
         */
        private ExecutableElement getMethodElement(
                String methodName,
                TypeMirror receiverType,
                TreePath path,
                List<JavaExpression> arguments,
                Resolver resolver)
                throws JavaExpressionParseException {

            List<TypeMirror> argumentTypes =
                    CollectionsPlume.mapList(JavaExpression::getType, arguments);

            Element element = null;

            if (receiverType.getKind() == TypeKind.ARRAY) {
                element = resolver.findMethod(methodName, receiverType, path, argumentTypes);
            }

            // Search for method in each enclosing class.
            if (element == null) {
                while (receiverType.getKind() == TypeKind.DECLARED) {
                    element = resolver.findMethod(methodName, receiverType, path, argumentTypes);
                    if (element.getKind() == ElementKind.METHOD) {
                        break;
                    }
                    receiverType = getTypeOfEnclosingClass((DeclaredType) receiverType);
                }
            }

            if (element == null) {
                throw constructFlowexprParseError(methodName, "no such method");
            }
            if (element.getKind() != ElementKind.METHOD) {
                throw constructFlowexprParseError(
                        methodName, "not a method, but a " + element.getKind());
            }

            return (ExecutableElement) element;
        }

        // expr is a field access, a fully qualified class name, or a class name qualified with
        // another class name (e.g. {@code OuterClass.InnerClass})
        @Override
        public JavaExpression visit(FieldAccessExpr expr, JavaExpressionContext context) {
            setResolverField();

            Symbol.PackageSymbol packageSymbol =
                    resolver.findPackage(expr.getScope().toString(), annotatedConstruct);
            if (packageSymbol != null) {
                ClassSymbol classSymbol =
                        resolver.findClassInPackage(
                                expr.getNameAsString(), packageSymbol, annotatedConstruct);
                if (classSymbol != null) {
                    return new ClassName(classSymbol.asType());
                }
                throw new ParseRuntimeException(
                        constructFlowexprParseError(
                                expr.toString(),
                                "could not find class "
                                        + expr.getNameAsString()
                                        + " inside "
                                        + expr.getScope().toString()));
            }

            JavaExpression receiver = expr.getScope().accept(this, context);

            // Parse the rest, with a new receiver.
            JavaExpressionContext newContext =
                    context.copyChangeToParsingMemberOfReceiver(receiver);
            return visit(expr.getNameAsExpression(), newContext);
        }

        // expr is a Class literal
        @Override
        public JavaExpression visit(ClassExpr expr, JavaExpressionContext context) {
            TypeMirror result = convertTypeToTypeMirror(expr.getType(), context);
            if (result == null) {
                throw new ParseRuntimeException(
                        constructFlowexprParseError(
                                expr.toString(), "is an unparsable class literal"));
            }
            return new ClassName(result);
        }

        @Override
        public JavaExpression visit(ArrayCreationExpr expr, JavaExpressionContext context) {
            List<JavaExpression> dimensions = new ArrayList<>();
            for (ArrayCreationLevel dimension : expr.getLevels()) {
                if (dimension.getDimension().isPresent()) {
                    dimensions.add(dimension.getDimension().get().accept(this, context));
                } else {
                    dimensions.add(null);
                }
            }

            List<JavaExpression> initializers = new ArrayList<>();
            if (expr.getInitializer().isPresent()) {
                for (Expression initializer : expr.getInitializer().get().getValues()) {
                    initializers.add(initializer.accept(this, context));
                }
            }
            TypeMirror arrayType = convertTypeToTypeMirror(expr.getElementType(), context);
            if (arrayType == null) {
                throw new ParseRuntimeException(
                        constructFlowexprParseError(
                                expr.getElementType().asString(), "type not parsable"));
            }
            for (int i = 0; i < dimensions.size(); i++) {
                arrayType = TypesUtils.createArrayType(arrayType, env.getTypeUtils());
            }
            return new ArrayCreation(arrayType, dimensions, initializers);
        }

        @Override
        public JavaExpression visit(UnaryExpr expr, JavaExpressionContext context) {
            Tree.Kind treeKind = javaParserUnaryOperatorToTreeKind(expr.getOperator());
            // This performs constant-folding for + and -; it could also do so for other operations.
            switch (treeKind) {
                case UNARY_PLUS:
                    return expr.getExpression().accept(this, context);
                case UNARY_MINUS:
                    JavaExpression negatedResult = expr.getExpression().accept(this, context);
                    if (negatedResult instanceof ValueLiteral) {
                        return ((ValueLiteral) negatedResult).negate();
                    }
                    return new UnaryOperation(negatedResult.getType(), treeKind, negatedResult);
                default:
                    JavaExpression operand = expr.getExpression().accept(this, context);
                    return new UnaryOperation(operand.getType(), treeKind, operand);
            }
        }

        /**
         * Convert a JavaParser unary operator to a TreeKind.
         *
         * @param op a JavaParser unary operator
         * @return a TreeKind for the unary operator
         */
        Tree.Kind javaParserUnaryOperatorToTreeKind(UnaryExpr.Operator op) {
            switch (op) {
                case BITWISE_COMPLEMENT:
                    return Tree.Kind.BITWISE_COMPLEMENT;
                case LOGICAL_COMPLEMENT:
                    return Tree.Kind.LOGICAL_COMPLEMENT;
                case MINUS:
                    return Tree.Kind.UNARY_MINUS;
                case PLUS:
                    return Tree.Kind.UNARY_PLUS;
                case POSTFIX_DECREMENT:
                    return Tree.Kind.POSTFIX_DECREMENT;
                case POSTFIX_INCREMENT:
                    return Tree.Kind.POSTFIX_INCREMENT;
                case PREFIX_DECREMENT:
                    return Tree.Kind.PREFIX_DECREMENT;
                case PREFIX_INCREMENT:
                    return Tree.Kind.PREFIX_INCREMENT;
                default:
                    throw new Error("unhandled " + op);
            }
        }

        @Override
        public JavaExpression visit(BinaryExpr expr, JavaExpressionContext context) {
            JavaExpression leftJe = expr.getLeft().accept(this, context);
            JavaExpression rightJe = expr.getRight().accept(this, context);
            TypeMirror leftType = leftJe.getType();
            TypeMirror rightType = rightJe.getType();
            TypeMirror type;
            // isSubtype() first does the cheaper test isSameType()
            if (types.isSubtype(leftType, rightType)) {
                type = rightType;
            } else if (types.isSubtype(rightType, leftType)) {
                type = leftType;
            } else if (expr.getOperator() == BinaryExpr.Operator.PLUS
                    && (types.isSameType(leftType, stringTypeMirror)
                            || types.isSameType(rightType, stringTypeMirror))) {
                type = stringTypeMirror;
            } else {
                throw new BugInCF("inconsistent types %s %s for %s", leftType, rightType, expr);
            }
            return new BinaryOperation(
                    type, javaParserBinaryOperatorToTreeKind(expr.getOperator()), leftJe, rightJe);
        }

        /**
         * Convert a JavaParser binary operator to a TreeKind.
         *
         * @param op a JavaParser binary operator
         * @return a TreeKind for the binary operator
         */
        Tree.Kind javaParserBinaryOperatorToTreeKind(BinaryExpr.Operator op) {
            switch (op) {
                case AND:
                    return Tree.Kind.CONDITIONAL_AND;
                case BINARY_AND:
                    return Tree.Kind.AND;
                case BINARY_OR:
                    return Tree.Kind.OR;
                case DIVIDE:
                    return Tree.Kind.DIVIDE;
                case EQUALS:
                    return Tree.Kind.EQUAL_TO;
                case GREATER:
                    return Tree.Kind.GREATER_THAN;
                case GREATER_EQUALS:
                    return Tree.Kind.GREATER_THAN_EQUAL;
                case LEFT_SHIFT:
                    return Tree.Kind.LEFT_SHIFT;
                case LESS:
                    return Tree.Kind.LESS_THAN;
                case LESS_EQUALS:
                    return Tree.Kind.LESS_THAN_EQUAL;
                case MINUS:
                    return Tree.Kind.MINUS;
                case MULTIPLY:
                    return Tree.Kind.MULTIPLY;
                case NOT_EQUALS:
                    return Tree.Kind.NOT_EQUAL_TO;
                case OR:
                    return Tree.Kind.CONDITIONAL_OR;
                case PLUS:
                    return Tree.Kind.PLUS;
                case REMAINDER:
                    return Tree.Kind.REMAINDER;
                case SIGNED_RIGHT_SHIFT:
                    return Tree.Kind.RIGHT_SHIFT;
                case UNSIGNED_RIGHT_SHIFT:
                    return Tree.Kind.UNSIGNED_RIGHT_SHIFT;
                case XOR:
                    return Tree.Kind.XOR;
                default:
                    throw new Error("unhandled " + op);
            }
        }

        /**
         * Converts the JavaParser type to a TypeMirror. Returns null if {@code type}'s kind is not
         * handled.
         *
         * @param type a JavaParser type
         * @param context a JavaExpressionContext
         * @return a TypeMirror corresponding to {@code type}, or null if {@code type} isn't handled
         */
        private @Nullable TypeMirror convertTypeToTypeMirror(
                Type type, JavaExpressionContext context) {
            if (type.isClassOrInterfaceType()) {
                return StaticJavaParser.parseExpression(type.asString())
                        .accept(this, context)
                        .getType();
            } else if (type.isPrimitiveType()) {
                switch (type.asPrimitiveType().getType()) {
                    case BOOLEAN:
                        return types.getPrimitiveType(TypeKind.BOOLEAN);
                    case BYTE:
                        return types.getPrimitiveType(TypeKind.BYTE);
                    case SHORT:
                        return types.getPrimitiveType(TypeKind.SHORT);
                    case INT:
                        return types.getPrimitiveType(TypeKind.INT);
                    case CHAR:
                        return types.getPrimitiveType(TypeKind.CHAR);
                    case FLOAT:
                        return types.getPrimitiveType(TypeKind.FLOAT);
                    case LONG:
                        return types.getPrimitiveType(TypeKind.LONG);
                    case DOUBLE:
                        return types.getPrimitiveType(TypeKind.DOUBLE);
                }
            } else if (type.isVoidType()) {
                return types.getNoType(TypeKind.VOID);
            } else if (type.isArrayType()) {
                return types.getArrayType(
                        convertTypeToTypeMirror(type.asArrayType().getComponentType(), context));
            }
            return null;
        }

        /**
         * Returns a JavaExpression for the given field.
         *
         * @param fieldElem the field
         * @param context the context
         * @param originalReceiver whether the receiver is the original one
         * @return a JavaExpression for the given name
         */
        private static JavaExpression getFieldJavaExpression(
                VariableElement fieldElem,
                JavaExpressionContext context,
                boolean originalReceiver) {
            TypeMirror receiverType = context.receiver.getType();

            TypeMirror fieldType = ElementUtils.getType(fieldElem);
            if (ElementUtils.isStatic(fieldElem)) {
                Element classElem = fieldElem.getEnclosingElement();
                JavaExpression staticClassReceiver = new ClassName(ElementUtils.getType(classElem));
                return new FieldAccess(staticClassReceiver, fieldType, fieldElem);
            }
            JavaExpression locationOfField;
            if (originalReceiver) {
                locationOfField = context.receiver;
            } else {
                locationOfField =
                        JavaExpression.fromNode(
                                context.checker.getAnnotationProvider(),
                                new ImplicitThisNode(receiverType));
            }
            if (locationOfField instanceof ClassName) {
                throw new ParseRuntimeException(
                        constructFlowexprParseError(
                                fieldElem.getSimpleName().toString(),
                                "a non-static field cannot have a class name as a receiver."));
            }
            return new FieldAccess(locationOfField, fieldType, fieldElem);
        }

        /**
         * Returns a JavaExpression for the given parameter; that is, returns an element of {@code
         * context.arguments}.
         *
         * @param s a String that starts with PARAMETER_REPLACEMENT
         * @param context the context
         * @return the JavaExpression for the given parameter
         */
        private static JavaExpression getParameterJavaExpression(
                String s, JavaExpressionContext context) {
            if (context.arguments == null) {
                throw new ParseRuntimeException(
                        constructFlowexprParseError(s, "no parameters found"));
            }
            int idx = Integer.parseInt(s.substring(PARAMETER_REPLACEMENT_LENGTH));

            if (idx == 0) {
                throw new ParseRuntimeException(
                        constructFlowexprParseError(
                                "#0",
                                "use \"this\" for the receiver or \"#1\" for the first formal parameter"));
            }
            if (idx > context.arguments.size()) {
                throw new ParseRuntimeException(
                        new JavaExpressionParseException(
                                "flowexpr.parse.index.too.big", Integer.toString(idx)));
            }
            return context.arguments.get(idx - 1);
        }
    }

    /**
     * Returns a list of 1-based indices of all formal parameters that occur in {@code s}. Each
     * formal parameter occurs in s as a string like "#1" or "#4". This routine does not do proper
     * parsing; for instance, if "#2" appears within a string in s, then 2 is in the result list.
     * The result may contain duplicates.
     *
     * @param s a Java expression
     * @return a list of 1-based indices of all formal parameters that occur in {@code s}
     */
    public static List<Integer> parameterIndices(String s) {
        List<Integer> result = new ArrayList<>();
        Matcher matcher = UNANCHORED_PARAMETER_PATTERN.matcher(s);
        while (matcher.find()) {
            int idx = Integer.parseInt(matcher.group(1));
            result.add(idx);
        }
        return result;
    }

    ///////////////////////////////////////////////////////////////////////////
    /// Contexts
    ///

    /**
     * Context used to parse a Java expression. When parsing expression E in annotation
     * {@code @A(E)}, the context is the program element that is annotated by {@code @A(E)}.
     */
    public static class JavaExpressionContext {
        /** The value of {@code this} in this context. */
        public final JavaExpression receiver;
        /**
         * In a context for a method declaration or lambda, the formals. In a context for a method
         * invocation, the actuals. In other contexts, null.
         */
        public final List<JavaExpression> arguments;

<<<<<<< HEAD
        /** The checker context. */
        public final BaseContext checkerContext;
=======
        /** The checker. */
        public final SourceChecker checker;
>>>>>>> 4505e7f2
        /**
         * Whether or not the FlowExpressionParser is parsing the "member" part of a member select.
         * If so, certain constructs like "#2" and local variables cannot occur.
         */
        public final boolean parsingMember;
        /** Whether the TreePath should be used to find identifiers. */
        public final boolean useLocalScope;

        /**
         * Creates a context for parsing a Java expression.
         *
         * @param receiver used to replace "this" in a Java expression and used to resolve
         *     identifiers in any Java expression with an implicit "this"
         * @param arguments used to replace parameter references, e.g. #1, in Java expressions, null
         *     if no arguments
         * @param checker used to create {@link
         *     org.checkerframework.dataflow.expression.JavaExpression}s
         */
        public JavaExpressionContext(
<<<<<<< HEAD
                JavaExpression receiver,
                List<JavaExpression> arguments,
                BaseContext checkerContext) {
            this(receiver, arguments, checkerContext, false, true);
=======
                JavaExpression receiver, List<JavaExpression> arguments, SourceChecker checker) {
            this(receiver, arguments, checker, false, true);
>>>>>>> 4505e7f2
        }

        /**
         * Creates a context for parsing a Java expression.
         *
         * @param receiver used to replace "this" in a Java expression and used to resolve
         *     identifiers in any Java expression with an implicit "this"
         * @param arguments used to replace parameter references, e.g. #1, in Java expressions, null
         *     if no arguments
<<<<<<< HEAD
         * @param checkerContext used to create {@link
=======
         * @param checker used to create {@link
>>>>>>> 4505e7f2
         *     org.checkerframework.dataflow.expression.JavaExpression}s
         * @param parsingMember whether or not the FlowExpressionParser is parsing the "member" part
         *     of a member select
         * @param useLocalScope whether the TreePath should be used to find identifiers
         */
        private JavaExpressionContext(
                JavaExpression receiver,
                List<JavaExpression> arguments,
                SourceChecker checker,
                boolean parsingMember,
                boolean useLocalScope) {
            assert checker != null;
            this.receiver = receiver;
            this.arguments = arguments;
<<<<<<< HEAD
            this.checkerContext = checkerContext;
=======
            this.checker = checker;
>>>>>>> 4505e7f2
            this.parsingMember = parsingMember;
            this.useLocalScope = useLocalScope;
        }

        /**
         * Creates a {@link JavaExpressionContext} for the method declared in {@code
         * methodDeclaration}.
         *
         * @param methodDeclaration used to translate parameter numbers in a Java expression to
         *     formal parameters of the method
         * @param enclosingTree used to look up fields and as the type of "this" in Java expressions
         * @param checker used to build JavaExpression
         * @return context created from {@code methodDeclaration}
         */
        public static JavaExpressionContext buildContextForMethodDeclaration(
                MethodTree methodDeclaration, Tree enclosingTree, SourceChecker checker) {
            return buildContextForMethodDeclaration(
                    methodDeclaration, TreeUtils.typeOf(enclosingTree), checker);
        }

        /**
         * Creates a {@link JavaExpressionContext} for the method declared in {@code
         * methodDeclaration}.
         *
         * @param methodDeclaration used to translate parameter numbers in a Java expression to
         *     formal parameters of the method
         * @param currentPath the path to the method. It is used to find the enclosing class, which
         *     is used to look up fields and as the type of "this" in Java expressions.
         * @param checker used to build JavaExpression
         * @return context created from {@code methodDeclaration}
         */
        public static JavaExpressionContext buildContextForMethodDeclaration(
<<<<<<< HEAD
                MethodTree methodDeclaration, TreePath currentPath, BaseContext checkerContext) {
            Tree classTree = TreePathUtil.enclosingClass(currentPath);
            return buildContextForMethodDeclaration(methodDeclaration, classTree, checkerContext);
=======
                MethodTree methodDeclaration, TreePath currentPath, SourceChecker checker) {
            Tree classTree = TreePathUtil.enclosingClass(currentPath);
            return buildContextForMethodDeclaration(methodDeclaration, classTree, checker);
>>>>>>> 4505e7f2
        }

        /**
         * Creates a {@link JavaExpressionContext} for the method declared in {@code
         * methodDeclaration}.
         *
         * @param methodDeclaration used to translate parameter numbers in a Java expression to
         *     formal parameters of the method
         * @param enclosingType used to look up fields and as type of "this" in Java expressions
         * @param checker used to build JavaExpression
         * @return context created from {@code methodDeclaration}
         */
        public static JavaExpressionContext buildContextForMethodDeclaration(
                MethodTree methodDeclaration, TypeMirror enclosingType, SourceChecker checker) {

            ExecutableElement methodElt = TreeUtils.elementFromDeclaration(methodDeclaration);

            ExecutableElement methodElt = TreeUtils.elementFromDeclaration(methodDeclaration);

            Node receiver;
            if (methodDeclaration.getModifiers().getFlags().contains(Modifier.STATIC)) {
<<<<<<< HEAD
                Element classElt = ElementUtils.enclosingClass(methodElt);
=======
                Element classElt = ElementUtils.enclosingTypeElement(methodElt);
>>>>>>> 4505e7f2
                receiver = new ClassNameNode(enclosingType, classElt);
            } else {
                receiver = new ImplicitThisNode(enclosingType);
            }
            JavaExpression receiverJe =
<<<<<<< HEAD
                    JavaExpression.fromNode(checkerContext.getAnnotationProvider(), receiver);
=======
                    JavaExpression.fromNode(checker.getAnnotationProvider(), receiver);
>>>>>>> 4505e7f2
            List<JavaExpression> parametersJe = new ArrayList<>();
            for (VariableElement param : methodElt.getParameters()) {
                parametersJe.add(new LocalVariable(param));
            }
<<<<<<< HEAD
            return new JavaExpressionContext(receiverJe, parametersJe, checkerContext);
=======
            return new JavaExpressionContext(receiverJe, parametersJe, checker);
>>>>>>> 4505e7f2
        }

        /**
         * Creates a {@link JavaExpressionContext} for the given lambda.
         *
         * @param lambdaTree a lambda
         * @param path the path to the lambda
         * @param checker used to build JavaExpression
         * @return context created for {@code lambdaTree}
         */
        public static JavaExpressionContext buildContextForLambda(
<<<<<<< HEAD
                LambdaExpressionTree lambdaTree, TreePath path, BaseContext checkerContext) {
            TypeMirror enclosingType = TreeUtils.typeOf(TreePathUtil.enclosingClass(path));
            Node receiver = new ImplicitThisNode(enclosingType);
            JavaExpression receiverJe =
                    JavaExpression.fromNode(checkerContext.getAnnotationProvider(), receiver);
=======
                LambdaExpressionTree lambdaTree, TreePath path, SourceChecker checker) {
            TypeMirror enclosingType = TreeUtils.typeOf(TreePathUtil.enclosingClass(path));
            Node receiver = new ImplicitThisNode(enclosingType);
            JavaExpression receiverJe =
                    JavaExpression.fromNode(checker.getAnnotationProvider(), receiver);
>>>>>>> 4505e7f2
            List<JavaExpression> parametersJe = new ArrayList<>();
            for (VariableTree arg : lambdaTree.getParameters()) {
                parametersJe.add(
                        JavaExpression.fromNode(
                                checker.getAnnotationProvider(),
                                new LocalVariableNode(arg, receiver)));
            }
<<<<<<< HEAD
            return new JavaExpressionContext(receiverJe, parametersJe, checkerContext);
=======
            return new JavaExpressionContext(receiverJe, parametersJe, checker);
>>>>>>> 4505e7f2
        }

        /**
         * Returns a {@link JavaExpressionContext} for the class {@code classTree} as seen at the
         * class declaration.
         *
         * @param classTree a class
<<<<<<< HEAD
         * @param checkerContext used to build JavaExpression
=======
         * @param checker used to build JavaExpression
>>>>>>> 4505e7f2
         * @return a {@link JavaExpressionContext} for the class {@code classTree} as seen at the
         *     class declaration
         */
        public static JavaExpressionContext buildContextForClassDeclaration(
                ClassTree classTree, SourceChecker checker) {
            Node receiver = new ImplicitThisNode(TreeUtils.typeOf(classTree));

            JavaExpression receiverJe =
<<<<<<< HEAD
                    JavaExpression.fromNode(checkerContext.getAnnotationProvider(), receiver);
            return new JavaExpressionContext(receiverJe, Collections.emptyList(), checkerContext);
=======
                    JavaExpression.fromNode(checker.getAnnotationProvider(), receiver);
            return new JavaExpressionContext(receiverJe, Collections.emptyList(), checker);
>>>>>>> 4505e7f2
        }

        /**
         * Returns a {@link JavaExpressionContext} for the method called by {@code
         * methodInvocation}, as seen at the method use (i.e., at the call site).
         *
         * @param methodInvocation a method invocation
<<<<<<< HEAD
         * @param checkerContext the javac components to use
=======
         * @param checker the javac components to use
>>>>>>> 4505e7f2
         * @return a {@link JavaExpressionContext} for the method {@code methodInvocation}
         */
        public static JavaExpressionContext buildContextForMethodUse(
                MethodInvocationNode methodInvocation, SourceChecker checker) {
            Node receiver = methodInvocation.getTarget().getReceiver();
            JavaExpression receiverJe =
                    JavaExpression.fromNode(checker.getAnnotationProvider(), receiver);
            List<JavaExpression> argumentsJe = new ArrayList<>();
            for (Node arg : methodInvocation.getArguments()) {
                argumentsJe.add(JavaExpression.fromNode(checker.getAnnotationProvider(), arg));
            }
<<<<<<< HEAD
            return new JavaExpressionContext(receiverJe, argumentsJe, checkerContext);
=======
            return new JavaExpressionContext(receiverJe, argumentsJe, checker);
>>>>>>> 4505e7f2
        }

        /**
         * Returns a {@link JavaExpressionContext} for the method called by {@code
         * methodInvocation}, as seen at the method use (i.e., at the call site).
         *
         * @param methodInvocation a method invocation
         * @param checker the javac components to use
         * @return a {@link JavaExpressionContext} for the method {@code methodInvocation}
         */
        public static JavaExpressionContext buildContextForMethodUse(
<<<<<<< HEAD
                MethodInvocationTree methodInvocation, BaseContext checkerContext) {
            JavaExpression receiverJe =
                    JavaExpression.getReceiver(
                            methodInvocation, checkerContext.getAnnotationProvider());
=======
                MethodInvocationTree methodInvocation, SourceChecker checker) {
            JavaExpression receiverJe =
                    JavaExpression.getReceiver(methodInvocation, checker.getAnnotationProvider());
>>>>>>> 4505e7f2

            List<? extends ExpressionTree> args = methodInvocation.getArguments();
            List<JavaExpression> argumentsJe = new ArrayList<>(args.size());
            for (ExpressionTree argTree : args) {
                argumentsJe.add(JavaExpression.fromTree(checker.getAnnotationProvider(), argTree));
            }

<<<<<<< HEAD
            return new JavaExpressionContext(receiverJe, argumentsJe, checkerContext);
=======
            return new JavaExpressionContext(receiverJe, argumentsJe, checker);
>>>>>>> 4505e7f2
        }

        /**
         * Returns a {@link JavaExpressionContext} for the constructor {@code n} (represented as a
         * {@link Node} as seen at the constructor use (i.e., at a "new" expression).
         *
         * @param n an object creation node
<<<<<<< HEAD
         * @param checkerContext the checker context
=======
         * @param checker the checker
>>>>>>> 4505e7f2
         * @return a {@link JavaExpressionContext} for the constructor {@code n} (represented as a
         *     {@link Node} as seen at the constructor use (i.e., at a "new" expression)
         */
        public static JavaExpressionContext buildContextForNewClassUse(
                ObjectCreationNode n, SourceChecker checker) {

            // This returns an Unknown with the type set to the class in which the
            // constructor is declared
            JavaExpression receiverJe = JavaExpression.fromNode(checker.getAnnotationProvider(), n);

            List<JavaExpression> argumentsJe = new ArrayList<>();
            for (Node arg : n.getArguments()) {
                argumentsJe.add(JavaExpression.fromNode(checker.getAnnotationProvider(), arg));
            }

<<<<<<< HEAD
            return new JavaExpressionContext(receiverJe, argumentsJe, checkerContext);
=======
            return new JavaExpressionContext(receiverJe, argumentsJe, checker);
>>>>>>> 4505e7f2
        }

        /**
         * Returns a copy of the context that differs in that it has a different receiver and
         * parsingMember is set to true. The outer receiver remains unchanged.
         *
         * @param receiver the receiver for the newly-returned context
         * @return a copy of the context, with the given receiver
         */
        public JavaExpressionContext copyChangeToParsingMemberOfReceiver(JavaExpression receiver) {
            return new JavaExpressionContext(
<<<<<<< HEAD
                    receiver, arguments, checkerContext, /*parsingMember=*/ true, useLocalScope);
=======
                    receiver, arguments, checker, /*parsingMember=*/ true, useLocalScope);
>>>>>>> 4505e7f2
        }

        /**
         * Returns a copy of the context that differs in that parsingMember is set to false.
         *
         * @return a copy of the context, with parsingMember set to false
         */
        public JavaExpressionContext copyNotParsingMember() {
            if (parsingMember == false) {
                return this;
            }
            return new JavaExpressionContext(
<<<<<<< HEAD
                    receiver, arguments, checkerContext, /*parsingMember=*/ false, useLocalScope);
=======
                    receiver, arguments, checker, /*parsingMember=*/ false, useLocalScope);
>>>>>>> 4505e7f2
        }

        /**
         * Returns a copy of the context that differs in that {@code useLocalScope} is set to the
         * given value.
         *
         * @param useLocalScope whether the local scope should be used to resolve identifiers
         * @return a copy of the context, with {@code useLocalScope} is set to the given value
         */
        public JavaExpressionContext copyAndSetUseLocalScope(boolean useLocalScope) {
            return new JavaExpressionContext(
<<<<<<< HEAD
                    receiver, arguments, checkerContext, parsingMember, useLocalScope);
=======
                    receiver, arguments, checker, parsingMember, useLocalScope);
>>>>>>> 4505e7f2
        }

        /**
         * Format this object verbosely, on multiple lines but without a trailing newline.
         *
         * @return a verbose string representation of this
         */
        public String toStringDebug() {
            StringJoiner sj = new StringJoiner(System.lineSeparator() + "  ");
            sj.add("JavaExpressionContext:");
            sj.add("receiver=" + receiver.toStringDebug());
            sj.add("arguments=" + arguments);
<<<<<<< HEAD
            sj.add("checkerContext=" + "...");
            // sj.add("checkerContext="+ checkerContext);
=======
            sj.add("checker=" + "...");
            // sj.add("checker="+ checker);
>>>>>>> 4505e7f2
            sj.add("parsingMember=" + parsingMember);
            sj.add("useLocalScope=" + useLocalScope);
            return sj.toString();
        }
    }

    /**
     * Returns the type of the innermost enclosing class. Returns Type.noType if no enclosing class
     * is found.
     *
     * <p>If the innermost enclosing class is static, this method returns the type of that class. By
     * contrast, {@link DeclaredType#getEnclosingType()} returns the type of the innermost enclosing
     * class that is not static.
     *
     * @param type a DeclaredType
     * @return the type of the innermost enclosing class or Type.noType
     */
    private static TypeMirror getTypeOfEnclosingClass(DeclaredType type) {
        if (type instanceof ClassType) {
            // enclClass() needs to be called on tsym.owner,
            // otherwise it simply returns tsym.
            Symbol sym = ((ClassType) type).tsym.owner;

            if (sym == null) {
                return com.sun.tools.javac.code.Type.noType;
            }

            ClassSymbol cs = sym.enclClass();

            if (cs == null) {
                return com.sun.tools.javac.code.Type.noType;
            }

            return cs.asType();
        } else {
            return type.getEnclosingType();
        }
    }

    public static JavaExpression fromVariableTree(AnnotatedTypeFactory provider, VariableTree tree)
            throws JavaExpressionParseException {
        Element elt = TreeUtils.elementFromDeclaration(tree);

        if (elt.getKind() == ElementKind.LOCAL_VARIABLE
                || elt.getKind() == ElementKind.RESOURCE_VARIABLE
                || elt.getKind() == ElementKind.EXCEPTION_PARAMETER
                || elt.getKind() == ElementKind.PARAMETER) {
            return new LocalVariable(elt);
        }
        JavaExpression receiverJe = JavaExpression.getImplicitReceiver(elt);
        JavaExpressionContext context =
<<<<<<< HEAD
                new JavaExpressionContext(receiverJe, /*arguments=*/ null, provider.getContext());
=======
                new JavaExpressionContext(receiverJe, /*arguments=*/ null, provider.getChecker());
>>>>>>> 4505e7f2
        return parse(
                tree.getName().toString(),
                context,
                provider.getPath(tree),
                /*useLocalScope=*/ false);
    }

    ///////////////////////////////////////////////////////////////////////////
    /// Exceptions
    ///

    /**
     * An exception that indicates a parse error. Call {@link #getDiagMessage} to obtain a {@link
     * DiagMessage} that can be used for error reporting.
     */
    public static class JavaExpressionParseException extends Exception {
        private static final long serialVersionUID = 2L;
        private @CompilerMessageKey String errorKey;
        public final Object[] args;

        public JavaExpressionParseException(@CompilerMessageKey String errorKey, Object... args) {
            this(null, errorKey, args);
        }

        public JavaExpressionParseException(
                Throwable cause, @CompilerMessageKey String errorKey, Object... args) {
            super(cause);
            this.errorKey = errorKey;
            this.args = args;
        }

        @Override
        public String getMessage() {
            return errorKey + " " + Arrays.toString(args);
        }

        /**
         * Return a DiagMessage that can be used for error reporting.
         *
         * @return a DiagMessage that can be used for error reporting
         */
        public DiagMessage getDiagMessage() {
            return new DiagMessage(Kind.ERROR, errorKey, args);
        }

        public boolean isFlowParseError() {
            return errorKey.endsWith("flowexpr.parse.error");
        }
    }

    /**
     * Returns a {@link JavaExpressionParseException} for the expression {@code expr} with
     * explanation {@code explanation}.
     *
     * @param expr the string that could not be parsed
     * @param explanation an explanation of the parse failure
     * @return a {@link JavaExpressionParseException} for the expression {@code expr} with
     *     explanation {@code explanation}.
     */
    private static JavaExpressionParseException constructFlowexprParseError(
            String expr, String explanation) {
        if (expr == null) {
            throw new Error("Must have an expression.");
        }
        if (explanation == null) {
            throw new Error("Must have an explanation.");
        }
        return new JavaExpressionParseException(
                (Throwable) null,
                "flowexpr.parse.error",
                "Invalid '" + expr + "' because " + explanation);
    }

    /**
     * The Runtime equivalent of {@link JavaExpressionParseException}. This class is needed to wrap
     * this exception into an unchecked exception.
     */
    private static class ParseRuntimeException extends RuntimeException {
        private static final long serialVersionUID = 2L;
        private final JavaExpressionParseException exception;

        private ParseRuntimeException(JavaExpressionParseException exception) {
            this.exception = exception;
        }

        private JavaExpressionParseException getCheckedException() {
            return exception;
        }
    }
}<|MERGE_RESOLUTION|>--- conflicted
+++ resolved
@@ -232,13 +232,6 @@
             }
         }
 
-        /** Sets the {@code resolver} field if necessary. */
-        private void setResolverField() {
-            if (resolver == null) {
-                resolver = new Resolver(env);
-            }
-        }
-
         /** If the expression is not supported, throw a {@link ParseRuntimeException} by default. */
         @Override
         public JavaExpression defaultAction(
@@ -428,21 +421,10 @@
         @Override
         public JavaExpression visit(MethodCallExpr expr, JavaExpressionContext context) {
             setResolverField();
-<<<<<<< HEAD
-
-            /// TODO: ***** Should only the method name use the changed scope?  I don't see why
-            /// arguments should use a different parsing context, and this might be buggy if
-            /// arguments coincidentally had the same name as a formal parameter.  A Java expression
-            /// can be with respect to its local scope.
-
-            // `expr` is a method call.  If it has scope (a receiver expression), change the parsing
-            // context so that identifiers are resolved with respect to the receiver.
-=======
 
             JavaExpressionContext methodContext = context;
             // `expr` is a method call.  If it has scope (a receiver expression), change the parsing
             // context so that the method name is resolved with respect to the receiver.
->>>>>>> 4505e7f2
             if (expr.getScope().isPresent()) {
                 JavaExpression receiver = expr.getScope().get().accept(this, context);
                 methodContext = context.copyChangeToParsingMemberOfReceiver(receiver);
@@ -454,11 +436,7 @@
             // parse argument list
             List<JavaExpression> arguments = new ArrayList<>();
             if (!expr.getArguments().isEmpty()) {
-<<<<<<< HEAD
-                JavaExpressionContext argContext = context.copyNotParsingMember();
-=======
                 JavaExpressionContext argContext = context;
->>>>>>> 4505e7f2
                 for (Expression argument : expr.getArguments()) {
                     arguments.add(argument.accept(this, argContext));
                 }
@@ -469,11 +447,7 @@
                 methodElement =
                         getMethodElement(
                                 methodName,
-<<<<<<< HEAD
-                                context.receiver.getType(),
-=======
                                 methodContext.receiver.getType(),
->>>>>>> 4505e7f2
                                 annotatedConstruct,
                                 arguments,
                                 resolver);
@@ -930,13 +904,8 @@
          */
         public final List<JavaExpression> arguments;
 
-<<<<<<< HEAD
-        /** The checker context. */
-        public final BaseContext checkerContext;
-=======
         /** The checker. */
         public final SourceChecker checker;
->>>>>>> 4505e7f2
         /**
          * Whether or not the FlowExpressionParser is parsing the "member" part of a member select.
          * If so, certain constructs like "#2" and local variables cannot occur.
@@ -956,15 +925,8 @@
          *     org.checkerframework.dataflow.expression.JavaExpression}s
          */
         public JavaExpressionContext(
-<<<<<<< HEAD
-                JavaExpression receiver,
-                List<JavaExpression> arguments,
-                BaseContext checkerContext) {
-            this(receiver, arguments, checkerContext, false, true);
-=======
                 JavaExpression receiver, List<JavaExpression> arguments, SourceChecker checker) {
             this(receiver, arguments, checker, false, true);
->>>>>>> 4505e7f2
         }
 
         /**
@@ -974,11 +936,7 @@
          *     identifiers in any Java expression with an implicit "this"
          * @param arguments used to replace parameter references, e.g. #1, in Java expressions, null
          *     if no arguments
-<<<<<<< HEAD
-         * @param checkerContext used to create {@link
-=======
          * @param checker used to create {@link
->>>>>>> 4505e7f2
          *     org.checkerframework.dataflow.expression.JavaExpression}s
          * @param parsingMember whether or not the FlowExpressionParser is parsing the "member" part
          *     of a member select
@@ -993,11 +951,7 @@
             assert checker != null;
             this.receiver = receiver;
             this.arguments = arguments;
-<<<<<<< HEAD
-            this.checkerContext = checkerContext;
-=======
             this.checker = checker;
->>>>>>> 4505e7f2
             this.parsingMember = parsingMember;
             this.useLocalScope = useLocalScope;
         }
@@ -1030,15 +984,9 @@
          * @return context created from {@code methodDeclaration}
          */
         public static JavaExpressionContext buildContextForMethodDeclaration(
-<<<<<<< HEAD
-                MethodTree methodDeclaration, TreePath currentPath, BaseContext checkerContext) {
-            Tree classTree = TreePathUtil.enclosingClass(currentPath);
-            return buildContextForMethodDeclaration(methodDeclaration, classTree, checkerContext);
-=======
                 MethodTree methodDeclaration, TreePath currentPath, SourceChecker checker) {
             Tree classTree = TreePathUtil.enclosingClass(currentPath);
             return buildContextForMethodDeclaration(methodDeclaration, classTree, checker);
->>>>>>> 4505e7f2
         }
 
         /**
@@ -1056,34 +1004,20 @@
 
             ExecutableElement methodElt = TreeUtils.elementFromDeclaration(methodDeclaration);
 
-            ExecutableElement methodElt = TreeUtils.elementFromDeclaration(methodDeclaration);
-
             Node receiver;
             if (methodDeclaration.getModifiers().getFlags().contains(Modifier.STATIC)) {
-<<<<<<< HEAD
-                Element classElt = ElementUtils.enclosingClass(methodElt);
-=======
                 Element classElt = ElementUtils.enclosingTypeElement(methodElt);
->>>>>>> 4505e7f2
                 receiver = new ClassNameNode(enclosingType, classElt);
             } else {
                 receiver = new ImplicitThisNode(enclosingType);
             }
             JavaExpression receiverJe =
-<<<<<<< HEAD
-                    JavaExpression.fromNode(checkerContext.getAnnotationProvider(), receiver);
-=======
                     JavaExpression.fromNode(checker.getAnnotationProvider(), receiver);
->>>>>>> 4505e7f2
             List<JavaExpression> parametersJe = new ArrayList<>();
             for (VariableElement param : methodElt.getParameters()) {
                 parametersJe.add(new LocalVariable(param));
             }
-<<<<<<< HEAD
-            return new JavaExpressionContext(receiverJe, parametersJe, checkerContext);
-=======
             return new JavaExpressionContext(receiverJe, parametersJe, checker);
->>>>>>> 4505e7f2
         }
 
         /**
@@ -1095,19 +1029,11 @@
          * @return context created for {@code lambdaTree}
          */
         public static JavaExpressionContext buildContextForLambda(
-<<<<<<< HEAD
-                LambdaExpressionTree lambdaTree, TreePath path, BaseContext checkerContext) {
-            TypeMirror enclosingType = TreeUtils.typeOf(TreePathUtil.enclosingClass(path));
-            Node receiver = new ImplicitThisNode(enclosingType);
-            JavaExpression receiverJe =
-                    JavaExpression.fromNode(checkerContext.getAnnotationProvider(), receiver);
-=======
                 LambdaExpressionTree lambdaTree, TreePath path, SourceChecker checker) {
             TypeMirror enclosingType = TreeUtils.typeOf(TreePathUtil.enclosingClass(path));
             Node receiver = new ImplicitThisNode(enclosingType);
             JavaExpression receiverJe =
                     JavaExpression.fromNode(checker.getAnnotationProvider(), receiver);
->>>>>>> 4505e7f2
             List<JavaExpression> parametersJe = new ArrayList<>();
             for (VariableTree arg : lambdaTree.getParameters()) {
                 parametersJe.add(
@@ -1115,11 +1041,7 @@
                                 checker.getAnnotationProvider(),
                                 new LocalVariableNode(arg, receiver)));
             }
-<<<<<<< HEAD
-            return new JavaExpressionContext(receiverJe, parametersJe, checkerContext);
-=======
             return new JavaExpressionContext(receiverJe, parametersJe, checker);
->>>>>>> 4505e7f2
         }
 
         /**
@@ -1127,11 +1049,7 @@
          * class declaration.
          *
          * @param classTree a class
-<<<<<<< HEAD
-         * @param checkerContext used to build JavaExpression
-=======
          * @param checker used to build JavaExpression
->>>>>>> 4505e7f2
          * @return a {@link JavaExpressionContext} for the class {@code classTree} as seen at the
          *     class declaration
          */
@@ -1140,13 +1058,8 @@
             Node receiver = new ImplicitThisNode(TreeUtils.typeOf(classTree));
 
             JavaExpression receiverJe =
-<<<<<<< HEAD
-                    JavaExpression.fromNode(checkerContext.getAnnotationProvider(), receiver);
-            return new JavaExpressionContext(receiverJe, Collections.emptyList(), checkerContext);
-=======
                     JavaExpression.fromNode(checker.getAnnotationProvider(), receiver);
             return new JavaExpressionContext(receiverJe, Collections.emptyList(), checker);
->>>>>>> 4505e7f2
         }
 
         /**
@@ -1154,11 +1067,7 @@
          * methodInvocation}, as seen at the method use (i.e., at the call site).
          *
          * @param methodInvocation a method invocation
-<<<<<<< HEAD
-         * @param checkerContext the javac components to use
-=======
          * @param checker the javac components to use
->>>>>>> 4505e7f2
          * @return a {@link JavaExpressionContext} for the method {@code methodInvocation}
          */
         public static JavaExpressionContext buildContextForMethodUse(
@@ -1170,11 +1079,7 @@
             for (Node arg : methodInvocation.getArguments()) {
                 argumentsJe.add(JavaExpression.fromNode(checker.getAnnotationProvider(), arg));
             }
-<<<<<<< HEAD
-            return new JavaExpressionContext(receiverJe, argumentsJe, checkerContext);
-=======
             return new JavaExpressionContext(receiverJe, argumentsJe, checker);
->>>>>>> 4505e7f2
         }
 
         /**
@@ -1186,16 +1091,9 @@
          * @return a {@link JavaExpressionContext} for the method {@code methodInvocation}
          */
         public static JavaExpressionContext buildContextForMethodUse(
-<<<<<<< HEAD
-                MethodInvocationTree methodInvocation, BaseContext checkerContext) {
-            JavaExpression receiverJe =
-                    JavaExpression.getReceiver(
-                            methodInvocation, checkerContext.getAnnotationProvider());
-=======
                 MethodInvocationTree methodInvocation, SourceChecker checker) {
             JavaExpression receiverJe =
                     JavaExpression.getReceiver(methodInvocation, checker.getAnnotationProvider());
->>>>>>> 4505e7f2
 
             List<? extends ExpressionTree> args = methodInvocation.getArguments();
             List<JavaExpression> argumentsJe = new ArrayList<>(args.size());
@@ -1203,11 +1101,7 @@
                 argumentsJe.add(JavaExpression.fromTree(checker.getAnnotationProvider(), argTree));
             }
 
-<<<<<<< HEAD
-            return new JavaExpressionContext(receiverJe, argumentsJe, checkerContext);
-=======
             return new JavaExpressionContext(receiverJe, argumentsJe, checker);
->>>>>>> 4505e7f2
         }
 
         /**
@@ -1215,11 +1109,7 @@
          * {@link Node} as seen at the constructor use (i.e., at a "new" expression).
          *
          * @param n an object creation node
-<<<<<<< HEAD
-         * @param checkerContext the checker context
-=======
          * @param checker the checker
->>>>>>> 4505e7f2
          * @return a {@link JavaExpressionContext} for the constructor {@code n} (represented as a
          *     {@link Node} as seen at the constructor use (i.e., at a "new" expression)
          */
@@ -1235,11 +1125,7 @@
                 argumentsJe.add(JavaExpression.fromNode(checker.getAnnotationProvider(), arg));
             }
 
-<<<<<<< HEAD
-            return new JavaExpressionContext(receiverJe, argumentsJe, checkerContext);
-=======
             return new JavaExpressionContext(receiverJe, argumentsJe, checker);
->>>>>>> 4505e7f2
         }
 
         /**
@@ -1251,11 +1137,7 @@
          */
         public JavaExpressionContext copyChangeToParsingMemberOfReceiver(JavaExpression receiver) {
             return new JavaExpressionContext(
-<<<<<<< HEAD
-                    receiver, arguments, checkerContext, /*parsingMember=*/ true, useLocalScope);
-=======
                     receiver, arguments, checker, /*parsingMember=*/ true, useLocalScope);
->>>>>>> 4505e7f2
         }
 
         /**
@@ -1268,11 +1150,7 @@
                 return this;
             }
             return new JavaExpressionContext(
-<<<<<<< HEAD
-                    receiver, arguments, checkerContext, /*parsingMember=*/ false, useLocalScope);
-=======
                     receiver, arguments, checker, /*parsingMember=*/ false, useLocalScope);
->>>>>>> 4505e7f2
         }
 
         /**
@@ -1284,11 +1162,7 @@
          */
         public JavaExpressionContext copyAndSetUseLocalScope(boolean useLocalScope) {
             return new JavaExpressionContext(
-<<<<<<< HEAD
-                    receiver, arguments, checkerContext, parsingMember, useLocalScope);
-=======
                     receiver, arguments, checker, parsingMember, useLocalScope);
->>>>>>> 4505e7f2
         }
 
         /**
@@ -1301,13 +1175,8 @@
             sj.add("JavaExpressionContext:");
             sj.add("receiver=" + receiver.toStringDebug());
             sj.add("arguments=" + arguments);
-<<<<<<< HEAD
-            sj.add("checkerContext=" + "...");
-            // sj.add("checkerContext="+ checkerContext);
-=======
             sj.add("checker=" + "...");
             // sj.add("checker="+ checker);
->>>>>>> 4505e7f2
             sj.add("parsingMember=" + parsingMember);
             sj.add("useLocalScope=" + useLocalScope);
             return sj.toString();
@@ -1359,11 +1228,7 @@
         }
         JavaExpression receiverJe = JavaExpression.getImplicitReceiver(elt);
         JavaExpressionContext context =
-<<<<<<< HEAD
-                new JavaExpressionContext(receiverJe, /*arguments=*/ null, provider.getContext());
-=======
                 new JavaExpressionContext(receiverJe, /*arguments=*/ null, provider.getChecker());
->>>>>>> 4505e7f2
         return parse(
                 tree.getName().toString(),
                 context,
