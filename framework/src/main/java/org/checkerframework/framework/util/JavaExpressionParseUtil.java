--- conflicted
+++ resolved
@@ -622,12 +622,7 @@
                 fieldElem =
                         resolver.findField(identifier, enclosingTypeOfField, pathToCompilationUnit);
                 if (fieldElem == null) {
-<<<<<<< HEAD
-                    // field not found.
-                    return null;
-=======
                     throw new BugInCF("length field not found for type: %s", enclosingTypeOfField);
->>>>>>> ace4e576
                 }
             } else {
                 fieldElem = null;
@@ -1069,39 +1064,6 @@
             }
             return null;
         }
-<<<<<<< HEAD
-=======
-
-        /**
-         * Returns a JavaExpression for the given parameter; that is, returns an element of {@code
-         * context.arguments}.
-         *
-         * @param s a String that starts with PARAMETER_REPLACEMENT
-         * @param context the context
-         * @return the JavaExpression for the given parameter
-         */
-        private static JavaExpression getParameterJavaExpression(
-                String s, JavaExpressionContext context) {
-            if (context.arguments == null) {
-                throw new ParseRuntimeException(
-                        constructJavaExpressionParseError(s, "no parameters found"));
-            }
-            int idx = Integer.parseInt(s.substring(PARAMETER_REPLACEMENT_LENGTH));
-
-            if (idx == 0) {
-                throw new ParseRuntimeException(
-                        constructJavaExpressionParseError(
-                                "#0",
-                                "use \"this\" for the receiver or \"#1\" for the first formal parameter"));
-            }
-            if (idx > context.arguments.size()) {
-                throw new ParseRuntimeException(
-                        new JavaExpressionParseException(
-                                "flowexpr.parse.index.too.big", Integer.toString(idx)));
-            }
-            return context.arguments.get(idx - 1);
-        }
->>>>>>> ace4e576
     }
 
     /**
