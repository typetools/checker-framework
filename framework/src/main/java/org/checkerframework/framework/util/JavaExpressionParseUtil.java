package org.checkerframework.framework.util;

import com.github.javaparser.ParseProblemException;
import com.github.javaparser.StaticJavaParser;
import com.github.javaparser.ast.ArrayCreationLevel;
import com.github.javaparser.ast.expr.ArrayAccessExpr;
import com.github.javaparser.ast.expr.ArrayCreationExpr;
import com.github.javaparser.ast.expr.BinaryExpr;
import com.github.javaparser.ast.expr.BooleanLiteralExpr;
import com.github.javaparser.ast.expr.CharLiteralExpr;
import com.github.javaparser.ast.expr.ClassExpr;
import com.github.javaparser.ast.expr.DoubleLiteralExpr;
import com.github.javaparser.ast.expr.EnclosedExpr;
import com.github.javaparser.ast.expr.Expression;
import com.github.javaparser.ast.expr.FieldAccessExpr;
import com.github.javaparser.ast.expr.IntegerLiteralExpr;
import com.github.javaparser.ast.expr.LongLiteralExpr;
import com.github.javaparser.ast.expr.MethodCallExpr;
import com.github.javaparser.ast.expr.NameExpr;
import com.github.javaparser.ast.expr.NullLiteralExpr;
import com.github.javaparser.ast.expr.StringLiteralExpr;
import com.github.javaparser.ast.expr.SuperExpr;
import com.github.javaparser.ast.expr.ThisExpr;
import com.github.javaparser.ast.expr.UnaryExpr;
import com.github.javaparser.ast.type.Type;
import com.github.javaparser.ast.visitor.GenericVisitorWithDefaults;
import com.sun.source.tree.Tree;
import com.sun.source.util.TreePath;
import com.sun.tools.javac.code.Symbol;
import com.sun.tools.javac.code.Symbol.ClassSymbol;
import com.sun.tools.javac.code.Symbol.MethodSymbol;
import com.sun.tools.javac.code.Symbol.PackageSymbol;
import com.sun.tools.javac.code.Type.ArrayType;
import com.sun.tools.javac.code.Type.ClassType;
import java.util.ArrayList;
import java.util.Arrays;
import java.util.List;
import java.util.regex.Matcher;
import java.util.regex.Pattern;
import javax.annotation.processing.ProcessingEnvironment;
import javax.lang.model.element.Element;
import javax.lang.model.element.ExecutableElement;
import javax.lang.model.element.PackageElement;
import javax.lang.model.element.TypeElement;
import javax.lang.model.element.VariableElement;
import javax.lang.model.type.DeclaredType;
import javax.lang.model.type.TypeKind;
import javax.lang.model.type.TypeMirror;
import javax.lang.model.util.Types;
import javax.tools.Diagnostic.Kind;
import org.checkerframework.checker.compilermsgs.qual.CompilerMessageKey;
import org.checkerframework.checker.nullness.qual.MonotonicNonNull;
import org.checkerframework.checker.nullness.qual.Nullable;
import org.checkerframework.dataflow.expression.ArrayAccess;
import org.checkerframework.dataflow.expression.ArrayCreation;
import org.checkerframework.dataflow.expression.BinaryOperation;
import org.checkerframework.dataflow.expression.ClassName;
import org.checkerframework.dataflow.expression.FieldAccess;
import org.checkerframework.dataflow.expression.FormalParameter;
import org.checkerframework.dataflow.expression.JavaExpression;
import org.checkerframework.dataflow.expression.LocalVariable;
import org.checkerframework.dataflow.expression.MethodCall;
import org.checkerframework.dataflow.expression.ThisReference;
import org.checkerframework.dataflow.expression.UnaryOperation;
import org.checkerframework.dataflow.expression.ValueLiteral;
import org.checkerframework.framework.source.DiagMessage;
import org.checkerframework.framework.util.dependenttypes.DependentTypesError;
import org.checkerframework.javacutil.BugInCF;
import org.checkerframework.javacutil.ElementUtils;
import org.checkerframework.javacutil.Resolver;
<<<<<<< HEAD
=======
import org.checkerframework.javacutil.SystemUtil;
import org.checkerframework.javacutil.TreePathUtil;
import org.checkerframework.javacutil.TreeUtils;
>>>>>>> 7d8d8663
import org.checkerframework.javacutil.TypesUtils;
import org.checkerframework.javacutil.trees.TreeBuilder;

/**
 * Helper methods to parse a string that represents a restricted Java expression.
 *
 * @checker_framework.manual #java-expressions-as-arguments Writing Java expressions as annotation
 *     arguments
 * @checker_framework.manual #dependent-types Annotations whose argument is a Java expression
 *     (dependent type annotations)
 */
public class JavaExpressionParseUtil {

    /** Regular expression for a formal parameter use. */
    protected static final String PARAMETER_REGEX = "#([1-9][0-9]*)";

    /**
     * Anchored pattern for a formal parameter use; matches a string that is exactly a formal
     * parameter use.
     */
    protected static final Pattern ANCHORED_PARAMETER_PATTERN =
            Pattern.compile("^" + PARAMETER_REGEX + "$");

    /**
     * Unanchored pattern for a formal parameter use; can be used to find all formal parameter uses.
     */
    protected static final Pattern UNANCHORED_PARAMETER_PATTERN = Pattern.compile(PARAMETER_REGEX);

    /**
     * Parsable replacement for parameter references. It is parsable because it is a Java
     * identifier.
     */
    private static final String PARAMETER_REPLACEMENT = "_param_";

    /** The length of {@link #PARAMETER_REPLACEMENT}. */
    private static final int PARAMETER_REPLACEMENT_LENGTH = PARAMETER_REPLACEMENT.length();

    /**
     * Parses a string to a {@link JavaExpression}.
     *
     * <p>For most uses, clients should call one of the static methods in {@link
     * StringToJavaExpression} rather than calling this method directly.
     *
     * @param expression the string expression to parse
     * @param enclosingType type of the class that encloses the JavaExpression
     * @param thisReference the JavaExpression to which to parse "this", or null if "this" should
     *     not appear in the expression
     * @param parameters list of JavaExpressions to which to parse formal parameter references such
     *     as "#2", or null if formal parameter references should not appear in the expression
     * @param localVarPath if non-null, the expression is parsed as if it were written at this
     *     location; affects only parsing of local variables
     * @param pathToCompilationUnit required to use the underlying Javac API
     * @param env the processing environment
     * @return {@code expression} as a {@code JavaExpression}
     * @throws JavaExpressionParseException if the string cannot be parsed
     */
    public static JavaExpression parse(
            String expression,
            TypeMirror enclosingType,
            @Nullable ThisReference thisReference,
            @Nullable List<FormalParameter> parameters,
            @Nullable TreePath localVarPath,
            TreePath pathToCompilationUnit,
            ProcessingEnvironment env)
            throws JavaExpressionParseException {

        Expression expr;
        try {
            expr = StaticJavaParser.parseExpression(replaceParameterSyntax(expression));
        } catch (ParseProblemException e) {
            throw constructJavaExpressionParseError(expression, "is an invalid expression");
        }

        JavaExpression result =
                ExpressionToJavaExpressionVisitor.convert(
                        expr,
                        enclosingType,
                        thisReference,
                        parameters,
                        localVarPath,
                        pathToCompilationUnit,
                        env);

        if (result instanceof ClassName
                && !expression.endsWith(".class")
                // At a call site, "#1" may be transformed to "Something.class", so don't throw an
                // exception in that case.
                && !ANCHORED_PARAMETER_PATTERN.matcher(expression).matches()) {
            throw constructJavaExpressionParseError(
                    expression,
                    String.format(
                            "a class name cannot terminate a Java expression string, where result=%s [%s]",
                            result, result.getClass()));
        }
        return result;
    }

    /**
     * Replaces every occurrence of "#NUMBER" with FormalParameter.PARAMETER_REPLACEMENT + "NUMBER"
     * where NUMBER is the 1-based index of a formal parameter.
     *
     * <p>Note that this does replacement even within strings.
     *
     * @param expression a Java expression in which to replace
     * @return the Java expression, with formal parameter references like "#2" replaced by an
     *     identifier like "_param_2"
     */
    private static String replaceParameterSyntax(String expression) {
        String updatedExpression = expression;

        for (Integer integer : parameterIndices(expression)) {
            updatedExpression =
                    updatedExpression.replaceAll("#" + integer, PARAMETER_REPLACEMENT + integer);
        }

        return updatedExpression;
    }

    /**
     * A visitor class that converts a JavaParser {@link Expression} to a {@link JavaExpression}.
     */
    private static class ExpressionToJavaExpressionVisitor
            extends GenericVisitorWithDefaults<JavaExpression, Void> {

        /**
         * The underlying javac API used to convert from Strings to Elements requires a tree path
         * even when the information could be deduced from elements alone. So use the path to the
         * current CompilationUnit.
         */
        private final TreePath pathToCompilationUnit;

        /** If non-null, the expression is parsed as if it were written at this location. */
        private final @Nullable TreePath localVarPath;

        /** The processing environment. */
        private final ProcessingEnvironment env;

        /** The resolver. Computed from the environment, but lazily initialized. */
        private @MonotonicNonNull Resolver resolver = null;

        /** The type utilities. */
        private final Types types;

        /** The java.lang.String type. */
        private final TypeMirror stringTypeMirror;

        /** The enclosing type. Used to look up unqualified method, field, and class names. */
        private final TypeMirror enclosingType;

        /**
         * The expression to use for "this". If {@code null}, a parse error will be thrown if "this"
         * appears in the expression.
         */
        private final @Nullable ThisReference thisReference;
        /**
         * For each formal parameter, the expression to which to parse it. For example, the second
         * (index 1) element of the list is what "#2" parses to. If this field is {@code null}, a
         * parse error will be thrown if "#2" appears in the expression.
         */
        private final @Nullable List<FormalParameter> parameters;

        /**
         * Create a new ExpressionToJavaExpressionVisitor.
         *
         * @param enclosingType type of the class that encloses the JavaExpression
         * @param thisReference JavaExpression to which to parse "this", or null if "this" should
         *     not appear in the expression
         * @param parameters list of JavaExpressions to which to parse a formal parameter reference
         *     such as "#2", or null if parameters should not appear in the expression
         * @param localVarPath if non-null, the expression is parsed as if it were written at this
         *     location
         * @param pathToCompilationUnit required to use the underlying Javac API
         * @param env the processing environment
         */
        private ExpressionToJavaExpressionVisitor(
                TypeMirror enclosingType,
                @Nullable ThisReference thisReference,
                @Nullable List<FormalParameter> parameters,
                @Nullable TreePath localVarPath,
                TreePath pathToCompilationUnit,
                ProcessingEnvironment env) {
            this.pathToCompilationUnit = pathToCompilationUnit;
            this.localVarPath = localVarPath;
            this.env = env;
            this.types = env.getTypeUtils();
            this.stringTypeMirror =
                    env.getElementUtils().getTypeElement("java.lang.String").asType();
            this.enclosingType = enclosingType;
            this.thisReference = thisReference;
            this.parameters = parameters;
        }

        /**
         * Converts a JavaParser {@link Expression} to a {@link JavaExpression}.
         *
         * @param expr the JavaParser {@link Expression} to convert
         * @param enclosingType type of the class that encloses the JavaExpression
         * @param thisReference JavaExpression to which to parse "this", or null if "this" should
         *     not appear in the expression
         * @param parameters list of JavaExpressions to which to parse parameters, or null if
         *     parameters should not appear in the expression
         * @param localVarPath if non-null, the expression is parsed as if it were written at this
         *     location
         * @param pathToCompilationUnit required to use the underlying Javac API
         * @param env the processing environment
         * @return {@code expr} as a {@code JavaExpression}
         * @throws JavaExpressionParseException if {@code expr} cannot be converted to a {@code
         *     JavaExpression}
         */
        public static JavaExpression convert(
                Expression expr,
                TypeMirror enclosingType,
                @Nullable ThisReference thisReference,
                @Nullable List<FormalParameter> parameters,
                @Nullable TreePath localVarPath,
                TreePath pathToCompilationUnit,
                ProcessingEnvironment env)
                throws JavaExpressionParseException {
            try {
                return expr.accept(
                        new ExpressionToJavaExpressionVisitor(
                                enclosingType,
                                thisReference,
                                parameters,
                                localVarPath,
                                pathToCompilationUnit,
                                env),
                        null);
            } catch (ParseRuntimeException e) {
                // Convert unchecked to checked exception. Visitor methods can't throw checked
                // exceptions. They override the methods in the superclass, and a checked exception
                // would change the method signature.
                throw e.getCheckedException();
            }
        }

        /**
         * Initializes the {@code resolver} field if necessary. Does nothing on invocations after
         * the first.
         */
        private void setResolverField() {
            if (resolver == null) {
                resolver = new Resolver(env);
            }
        }

        /** If the expression is not supported, throw a {@link ParseRuntimeException} by default. */
        @Override
        public JavaExpression defaultAction(com.github.javaparser.ast.Node n, Void aVoid) {
            String message = "is not a supported expression";
            throw new ParseRuntimeException(
                    constructJavaExpressionParseError(n.toString(), message));
        }

        @Override
        public JavaExpression visit(NullLiteralExpr expr, Void aVoid) {
            return new ValueLiteral(types.getNullType(), (Object) null);
        }

        @Override
        public JavaExpression visit(IntegerLiteralExpr expr, Void aVoid) {
            return new ValueLiteral(types.getPrimitiveType(TypeKind.INT), expr.asNumber());
        }

        @Override
        public JavaExpression visit(LongLiteralExpr expr, Void aVoid) {
            return new ValueLiteral(types.getPrimitiveType(TypeKind.LONG), expr.asNumber());
        }

        @Override
        public JavaExpression visit(CharLiteralExpr expr, Void aVoid) {
            return new ValueLiteral(types.getPrimitiveType(TypeKind.CHAR), expr.asChar());
        }

        @Override
        public JavaExpression visit(DoubleLiteralExpr expr, Void aVoid) {
            return new ValueLiteral(types.getPrimitiveType(TypeKind.DOUBLE), expr.asDouble());
        }

        @Override
        public JavaExpression visit(StringLiteralExpr expr, Void aVoid) {
            return new ValueLiteral(stringTypeMirror, expr.asString());
        }

        @Override
        public JavaExpression visit(BooleanLiteralExpr expr, Void aVoid) {
            return new ValueLiteral(types.getPrimitiveType(TypeKind.BOOLEAN), expr.getValue());
        }

        @Override
        public JavaExpression visit(ThisExpr n, Void aVoid) {
            if (thisReference == null) {
                throw new ParseRuntimeException(
                        constructJavaExpressionParseError("this", "this isn't allowed here"));
            }
            return thisReference;
        }

        @Override
        public JavaExpression visit(SuperExpr n, Void aVoid) {
            // super literal
            TypeMirror superclass = TypesUtils.getSuperclass(enclosingType, types);
            if (superclass == null) {
                throw new ParseRuntimeException(
                        constructJavaExpressionParseError(
                                "super", "superclass of " + enclosingType + " not found"));
            }
            return new ThisReference(superclass);
        }

        // expr is an expression in parentheses.
        @Override
        public JavaExpression visit(EnclosedExpr expr, Void aVoid) {
            return expr.getInner().accept(this, null);
        }

        @Override
        public JavaExpression visit(ArrayAccessExpr expr, Void aVoid) {
            JavaExpression array = expr.getName().accept(this, null);
            TypeMirror arrayType = array.getType();
            if (arrayType.getKind() != TypeKind.ARRAY) {
                throw new ParseRuntimeException(
                        constructJavaExpressionParseError(
                                expr.toString(),
                                String.format(
                                        "expected an array, found %s of type %s [%s]",
                                        array, arrayType, arrayType.getKind())));
            }
            TypeMirror componentType = ((ArrayType) arrayType).getComponentType();

            JavaExpression index = expr.getIndex().accept(this, null);

            return new ArrayAccess(componentType, array, index);
        }

        // expr is an identifier with no dots in its name.
        @Override
        public JavaExpression visit(NameExpr expr, Void aVoid) {
            String s = expr.getNameAsString();
            setResolverField();

            // Formal parameter, using "#2" syntax.
            if (s.startsWith(PARAMETER_REPLACEMENT)) {
                // A parameter is a local variable, but it can be referenced outside of local scope
                // (at the method scope) using the special #NN syntax.
                return getParameterJavaExpression(s);
            }

            // Local variable or parameter.
            if (localVarPath != null) {
                // Attempt to match a local variable within the scope of the
                // given path before attempting to match a field.
                VariableElement varElem = resolver.findLocalVariableOrParameter(s, localVarPath);
                if (varElem != null) {
                    return new LocalVariable(varElem);
                }
            }

            // Field access
            JavaExpression fieldAccessReceiver;
            if (thisReference != null) {
                fieldAccessReceiver = thisReference;
            } else {
                fieldAccessReceiver = new ClassName(enclosingType);
            }
            FieldAccess fieldAccess = getIdentifierAsFieldAccess(fieldAccessReceiver, s);
            if (fieldAccess != null) {
                return fieldAccess;
            }

            if (localVarPath != null) {
                Element classElem = resolver.findClass(s, localVarPath);
                TypeMirror classType = ElementUtils.getType(classElem);
                if (classType != null) {
                    return new ClassName(classType);
                }
            }

            ClassName classType = getIdentifierAsUnqualifiedClassName(s);
            if (classType != null) {
                return classType;
            }

            // Err if a formal parameter name is used, instead of the "#2" syntax.
            if (parameters != null) {
                for (int i = 0; i < parameters.size(); i++) {
                    Element varElt = parameters.get(i).getElement();
                    if (varElt.getSimpleName().contentEquals(s)) {
                        throw new ParseRuntimeException(
                                constructJavaExpressionParseError(
                                        s,
                                        String.format(
                                                DependentTypesError.FORMAL_PARAM_NAME_STRING,
                                                i + 1,
                                                s)));
                    }
                }
            }

            throw new ParseRuntimeException(
                    constructJavaExpressionParseError(s, "identifier not found"));
        }

        /**
         * Returns a JavaExpression for the given parameter; that is, returns an element of {@code
         * arguments}.
         *
         * @param s a String that starts with PARAMETER_REPLACEMENT
         * @return the JavaExpression for the given parameter
         */
        private JavaExpression getParameterJavaExpression(String s) {
            if (parameters == null) {
                throw new ParseRuntimeException(
                        constructJavaExpressionParseError(s, "no parameters found"));
            }
            int idx = Integer.parseInt(s.substring(PARAMETER_REPLACEMENT_LENGTH));

            if (idx == 0) {
                throw new ParseRuntimeException(
                        constructJavaExpressionParseError(
                                "#0",
                                "use \"this\" for the receiver or \"#1\" for the first formal parameter"));
            }
            if (idx > parameters.size()) {
                throw new ParseRuntimeException(
                        new JavaExpressionParseException(
                                "flowexpr.parse.index.too.big", Integer.toString(idx)));
            }
            return parameters.get(idx - 1);
        }

        /**
         * If {@code identifier} is the simple class name of any inner class of {@code type}, return
         * the {@link ClassName} for the inner class. If not, return null.
         *
         * @param type type to search for {@code identifier}
         * @param identifier possible class name
         * @return the {@code ClassName} for {@code identifier}, or null if it is not a class name
         */
        protected @Nullable ClassName getIdentifierAsInnerClassName(
                TypeMirror type, String identifier) {
            if (type.getKind() != TypeKind.DECLARED) {
                return null;
            }

            Element outerClass = ((DeclaredType) type).asElement();
            for (Element memberElement : outerClass.getEnclosedElements()) {
                if (!(memberElement.getKind().isClass() || memberElement.getKind().isInterface())) {
                    continue;
                }
                if (memberElement.getSimpleName().contentEquals(identifier)) {
                    return new ClassName(ElementUtils.getType(memberElement));
                }
            }
            return null;
        }

        /**
         * If {@code identifier} is a class name with that can be referenced using only its simple
         * name within {@code enclosingType}, return the {@link ClassName} for the class. If not,
         * return null.
         *
         * <p>{@code identifier} may be
         *
         * <ol>
         *   <li>the simple name of {@code type}.
         *   <li>the simple name of a class declared in {@code type} or in an enclosing type of
         *       {@code type}.
         *   <li>the simple name of a class in the java.lang package.
         *   <li>the simple name of a class in the unnamed package.
         * </ol>
         *
         * @param identifier possible class name
         * @return the {@code ClassName} for {@code identifier}, or null if it is not a class name
         */
        protected @Nullable ClassName getIdentifierAsUnqualifiedClassName(String identifier) {
            // Is identifier an inner class of this or of any enclosing class of this?
            TypeMirror searchType = enclosingType;
            while (searchType.getKind() == TypeKind.DECLARED) {
                // Is identifier the simple name of this?
                if (((DeclaredType) searchType)
                        .asElement()
                        .getSimpleName()
                        .contentEquals(identifier)) {
                    return new ClassName(searchType);
                }
                ClassName className = getIdentifierAsInnerClassName(searchType, identifier);
                if (className != null) {
                    return className;
                }
                searchType = getTypeOfEnclosingClass((DeclaredType) searchType);
            }

            if (enclosingType.getKind() == TypeKind.DECLARED) {
                // Is identifier in the same package as this?
                PackageSymbol packageSymbol =
                        (PackageSymbol)
                                ElementUtils.enclosingPackage(
                                        ((DeclaredType) enclosingType).asElement());
                ClassSymbol classSymbol =
                        resolver.findClassInPackage(
                                identifier, packageSymbol, pathToCompilationUnit);
                if (classSymbol != null) {
                    return new ClassName(classSymbol.asType());
                }
            }
            // Is identifier a simple name for a class in java.lang?
            Symbol.PackageSymbol packageSymbol =
                    resolver.findPackage("java.lang", pathToCompilationUnit);
            if (packageSymbol == null) {
                throw new BugInCF("Can't find java.lang package.");
            }
            ClassSymbol classSymbol =
                    resolver.findClassInPackage(identifier, packageSymbol, pathToCompilationUnit);
            if (classSymbol != null) {
                return new ClassName(classSymbol.asType());
            }

            // Is identifier a class in the unnamed package?
            Element classElem = resolver.findClass(identifier, pathToCompilationUnit);
            if (classElem != null) {
                PackageElement pkg = ElementUtils.enclosingPackage(classElem);
                if (pkg != null && pkg.isUnnamed()) {
                    TypeMirror classType = ElementUtils.getType(classElem);
                    if (classType != null) {
                        return new ClassName(classType);
                    }
                }
            }

            return null;
        }

        /**
         * Return the {@link FieldAccess} expression for the field with name {@code identifier}
         * accessed via {@code receiverExpr}. If no such field exists, then {@code null} is
         * returned.
         *
         * @param receiverExpr the receiver of the field access; the expression used to access the
         *     field
         * @param identifier possibly a field name
         * @return a field access, or null if {@code identifier} is not a field that can be accessed
         *     via {@code receiverExpr}
         */
        protected @Nullable FieldAccess getIdentifierAsFieldAccess(
                JavaExpression receiverExpr, String identifier) {
            // Find the field element.
            TypeMirror enclosingTypeOfField = receiverExpr.getType();
            VariableElement fieldElem;
            if (identifier.equals("length") && enclosingTypeOfField.getKind() == TypeKind.ARRAY) {
                fieldElem =
                        resolver.findField(identifier, enclosingTypeOfField, pathToCompilationUnit);
                if (fieldElem == null) {
                    throw new BugInCF("length field not found for type: %s", enclosingTypeOfField);
                }
            } else {
                fieldElem = null;
                // Search for field in each enclosing class.
                while (enclosingTypeOfField.getKind() == TypeKind.DECLARED) {
                    fieldElem =
                            resolver.findField(
                                    identifier, enclosingTypeOfField, pathToCompilationUnit);
                    if (fieldElem != null) {
                        break;
                    }
                    enclosingTypeOfField =
                            getTypeOfEnclosingClass((DeclaredType) enclosingTypeOfField);
                }
                if (fieldElem == null) {
                    // field not found.
                    return null;
                }
            }

            // Construct a FieldAccess expression.
            if (ElementUtils.isStatic(fieldElem)) {
                Element classElem = fieldElem.getEnclosingElement();
                JavaExpression staticClassReceiver = new ClassName(ElementUtils.getType(classElem));
                return new FieldAccess(staticClassReceiver, fieldElem);
            }
            if (receiverExpr instanceof ClassName) {
                throw new ParseRuntimeException(
                        constructJavaExpressionParseError(
                                fieldElem.getSimpleName().toString(),
                                "a non-static field cannot have a class name as a receiver."));
            }

            @SuppressWarnings("interning:not.interned") // Checking for exact object
            boolean fieldDeclaredInReceiverType = enclosingTypeOfField == receiverExpr.getType();
            // fieldElem is an instance field
            if (fieldDeclaredInReceiverType) {
                // It's an instance field declared in the type (or supertype) of receiverExpr.
                TypeMirror fieldType = ElementUtils.getType(fieldElem);
                return new FieldAccess(receiverExpr, fieldType, fieldElem);
            }
            if (!(receiverExpr instanceof ThisReference)) {
                throw new ParseRuntimeException(
                        constructJavaExpressionParseError(
                                identifier,
                                "field declared in an outer type cannot be accessed from an inner type"));
            }
            TypeElement receiverTypeElement = TypesUtils.getTypeElement(receiverExpr.getType());
            if (receiverTypeElement == null || ElementUtils.isStatic(receiverTypeElement)) {
                throw new ParseRuntimeException(
                        constructJavaExpressionParseError(
                                identifier,
                                "a non-static field declared in an outer type cannot be referenced from a member type"));
            }
            // It's an instance field declared in an enclosing type of receiverExpr, and
            // enclosingTypeOfField != receiverExpr.getType().
            JavaExpression locationOfField = new ThisReference(enclosingTypeOfField);
            return new FieldAccess(locationOfField, fieldElem);
        }

        @Override
        public JavaExpression visit(MethodCallExpr expr, Void aVoid) {
            setResolverField();

            JavaExpression receiverExpr;
            if (expr.getScope().isPresent()) {
                receiverExpr = expr.getScope().get().accept(this, null);
                expr = expr.removeScope();
            } else if (thisReference != null) {
                receiverExpr = thisReference;
            } else {
                receiverExpr = new ClassName(enclosingType);
            }

            String methodName = expr.getNameAsString();

            // parse argument list
            List<JavaExpression> arguments = new ArrayList<>(expr.getArguments().size());
            for (Expression argument : expr.getArguments()) {
                arguments.add(argument.accept(this, null));
            }

            ExecutableElement methodElement;
            try {
                methodElement =
                        getMethodElement(
                                methodName,
                                receiverExpr.getType(),
                                pathToCompilationUnit,
                                arguments,
                                resolver);
            } catch (JavaExpressionParseException e) {
                throw new ParseRuntimeException(e);
            }

            // Box any arguments that require it.
            for (int i = 0; i < arguments.size(); i++) {
                VariableElement parameter = methodElement.getParameters().get(i);
                TypeMirror parameterType = parameter.asType();
                JavaExpression argument = arguments.get(i);
                TypeMirror argumentType = argument.getType();
                // is boxing necessary?
                if (TypesUtils.isBoxedPrimitive(parameterType)
                        && TypesUtils.isPrimitive(argumentType)) {
                    // boxing is necessary
                    MethodSymbol valueOfMethod = TreeBuilder.getValueOfMethod(env, parameterType);
                    List<JavaExpression> p = new ArrayList<>();
                    p.add(argument);
                    JavaExpression boxedParam =
                            new MethodCall(
                                    parameterType, valueOfMethod, new ClassName(parameterType), p);
                    arguments.set(i, boxedParam);
                }
            }

            // Build the MethodCall expression object.
            if (ElementUtils.isStatic(methodElement)) {
                Element classElem = methodElement.getEnclosingElement();
                JavaExpression staticClassReceiver = new ClassName(ElementUtils.getType(classElem));
                return new MethodCall(
                        ElementUtils.getType(methodElement),
                        methodElement,
                        staticClassReceiver,
                        arguments);
            } else {
                if (receiverExpr instanceof ClassName) {
                    throw new ParseRuntimeException(
                            constructJavaExpressionParseError(
                                    expr.toString(),
                                    "a non-static method call cannot have a class name as a receiver"));
                }
                TypeMirror methodType =
                        TypesUtils.substituteMethodReturnType(
                                methodElement, receiverExpr.getType(), env);
                return new MethodCall(methodType, methodElement, receiverExpr, arguments);
            }
        }

        /**
         * Returns the ExecutableElement for a method, or throws an exception.
         *
         * <p>(This method takes into account autoboxing.)
         *
         * @param methodName the method name
         * @param receiverType the receiver type
         * @param path the path
         * @param arguments the arguments
         * @param resolver the resolver
         * @return the ExecutableElement for a method, or throws an exception
         * @throws JavaExpressionParseException if the string cannot be parsed as a method name
         */
        private ExecutableElement getMethodElement(
                String methodName,
                TypeMirror receiverType,
                TreePath path,
                List<JavaExpression> arguments,
                Resolver resolver)
                throws JavaExpressionParseException {

            List<TypeMirror> argumentTypes = SystemUtil.mapList(JavaExpression::getType, arguments);

            if (receiverType.getKind() == TypeKind.ARRAY) {
                ExecutableElement element =
                        resolver.findMethod(methodName, receiverType, path, argumentTypes);
                if (element == null) {
                    throw constructJavaExpressionParseError(methodName, "no such method");
                }
                return element;
            }

            // Search for method in each enclosing class.
            while (receiverType.getKind() == TypeKind.DECLARED) {
                ExecutableElement element =
                        resolver.findMethod(methodName, receiverType, path, argumentTypes);
                if (element != null) {
                    return element;
                }
                receiverType = getTypeOfEnclosingClass((DeclaredType) receiverType);
            }

            // Method not found.
            throw constructJavaExpressionParseError(methodName, "no such method");
        }

        // expr is a field access, a fully qualified class name, or a class name qualified with
        // another class name (e.g. {@code OuterClass.InnerClass})
        @Override
        public JavaExpression visit(FieldAccessExpr expr, Void aVoid) {
            setResolverField();

            Expression scope = expr.getScope();
            String name = expr.getNameAsString();

            // Check for fully qualified class name.
            Symbol.PackageSymbol packageSymbol =
                    resolver.findPackage(scope.toString(), pathToCompilationUnit);
            if (packageSymbol != null) {
                ClassSymbol classSymbol =
                        resolver.findClassInPackage(name, packageSymbol, pathToCompilationUnit);
                if (classSymbol != null) {
                    return new ClassName(classSymbol.asType());
                }
                throw new ParseRuntimeException(
                        constructJavaExpressionParseError(
                                expr.toString(),
                                "could not find class "
                                        + expr.getNameAsString()
                                        + " inside "
                                        + scope.toString()));
            }

            JavaExpression receiver = scope.accept(this, null);

            // Check for field access expression.
            FieldAccess fieldAccess = getIdentifierAsFieldAccess(receiver, name);
            if (fieldAccess != null) {
                return fieldAccess;
            }

            // Check for inner class.
            ClassName classType = getIdentifierAsInnerClassName(receiver.getType(), name);
            if (classType != null) {
                return classType;
            }

            throw new ParseRuntimeException(
                    constructJavaExpressionParseError(
                            name,
                            String.format("field or class %s not found in %s", name, receiver)));
        }

        // expr is a Class literal
        @Override
        public JavaExpression visit(ClassExpr expr, Void aVoid) {
            TypeMirror result = convertTypeToTypeMirror(expr.getType());
            if (result == null) {
                throw new ParseRuntimeException(
                        constructJavaExpressionParseError(
                                expr.toString(), "is an unparsable class literal"));
            }
            return new ClassName(result);
        }

        @Override
<<<<<<< HEAD
        public JavaExpression visit(ArrayCreationExpr expr, Void aVoid) {
            List<JavaExpression> dimensions = new ArrayList<>();
            for (ArrayCreationLevel dimension : expr.getLevels()) {
                if (dimension.getDimension().isPresent()) {
                    dimensions.add(dimension.getDimension().get().accept(this, null));
                } else {
                    dimensions.add(null);
                }
            }
=======
        public JavaExpression visit(ArrayCreationExpr expr, JavaExpressionContext context) {
            List<JavaExpression> dimensions =
                    SystemUtil.mapList(
                            (ArrayCreationLevel dimension) ->
                                    dimension.getDimension().isPresent()
                                            ? dimension.getDimension().get().accept(this, context)
                                            : null,
                            expr.getLevels());
>>>>>>> 7d8d8663

            List<JavaExpression> initializers = new ArrayList<>();
            if (expr.getInitializer().isPresent()) {
                for (Expression initializer : expr.getInitializer().get().getValues()) {
                    initializers.add(initializer.accept(this, null));
                }
            }
            TypeMirror arrayType = convertTypeToTypeMirror(expr.getElementType());
            if (arrayType == null) {
                throw new ParseRuntimeException(
                        constructJavaExpressionParseError(
                                expr.getElementType().asString(), "type not parsable"));
            }
            for (int i = 0; i < dimensions.size(); i++) {
                arrayType = TypesUtils.createArrayType(arrayType, env.getTypeUtils());
            }
            return new ArrayCreation(arrayType, dimensions, initializers);
        }

        @Override
        @SuppressWarnings("MissingCasesInEnumSwitch") // fallthrough for cases lacking optimization
        public JavaExpression visit(UnaryExpr expr, Void aVoid) {
            Tree.Kind treeKind = javaParserUnaryOperatorToTreeKind(expr.getOperator());
            JavaExpression operand = expr.getExpression().accept(this, null);
            // This eliminates + and performs constant-folding for -; it could also do so for other
            // operations.
            switch (treeKind) {
                case UNARY_PLUS:
                    return operand;
                case UNARY_MINUS:
                    if (operand instanceof ValueLiteral) {
                        return ((ValueLiteral) operand).negate();
                    }
            }
            return new UnaryOperation(operand.getType(), treeKind, operand);
        }

        /**
         * Convert a JavaParser unary operator to a TreeKind.
         *
         * @param op a JavaParser unary operator
         * @return a TreeKind for the unary operator
         */
        private Tree.Kind javaParserUnaryOperatorToTreeKind(UnaryExpr.Operator op) {
            switch (op) {
                case BITWISE_COMPLEMENT:
                    return Tree.Kind.BITWISE_COMPLEMENT;
                case LOGICAL_COMPLEMENT:
                    return Tree.Kind.LOGICAL_COMPLEMENT;
                case MINUS:
                    return Tree.Kind.UNARY_MINUS;
                case PLUS:
                    return Tree.Kind.UNARY_PLUS;
                case POSTFIX_DECREMENT:
                    return Tree.Kind.POSTFIX_DECREMENT;
                case POSTFIX_INCREMENT:
                    return Tree.Kind.POSTFIX_INCREMENT;
                case PREFIX_DECREMENT:
                    return Tree.Kind.PREFIX_DECREMENT;
                case PREFIX_INCREMENT:
                    return Tree.Kind.PREFIX_INCREMENT;
                default:
                    throw new Error("unhandled " + op);
            }
        }

        @Override
        public JavaExpression visit(BinaryExpr expr, Void aVoid) {
            JavaExpression leftJe = expr.getLeft().accept(this, null);
            JavaExpression rightJe = expr.getRight().accept(this, null);
            TypeMirror leftType = leftJe.getType();
            TypeMirror rightType = rightJe.getType();
            TypeMirror type;
            // isSubtype() first does the cheaper test isSameType(), so no need to do it here.
            if (types.isSubtype(leftType, rightType)) {
                type = rightType;
            } else if (types.isSubtype(rightType, leftType)) {
                type = leftType;
            } else if (expr.getOperator() == BinaryExpr.Operator.PLUS
                    && (TypesUtils.isString(leftType) || TypesUtils.isString(rightType))) {
                type = stringTypeMirror;
            } else {
                throw new BugInCF("inconsistent types %s %s for %s", leftType, rightType, expr);
            }
            return new BinaryOperation(
                    type, javaParserBinaryOperatorToTreeKind(expr.getOperator()), leftJe, rightJe);
        }

        /**
         * Convert a JavaParser binary operator to a TreeKind.
         *
         * @param op a JavaParser binary operator
         * @return a TreeKind for the binary operator
         */
        private Tree.Kind javaParserBinaryOperatorToTreeKind(BinaryExpr.Operator op) {
            switch (op) {
                case AND:
                    return Tree.Kind.CONDITIONAL_AND;
                case BINARY_AND:
                    return Tree.Kind.AND;
                case BINARY_OR:
                    return Tree.Kind.OR;
                case DIVIDE:
                    return Tree.Kind.DIVIDE;
                case EQUALS:
                    return Tree.Kind.EQUAL_TO;
                case GREATER:
                    return Tree.Kind.GREATER_THAN;
                case GREATER_EQUALS:
                    return Tree.Kind.GREATER_THAN_EQUAL;
                case LEFT_SHIFT:
                    return Tree.Kind.LEFT_SHIFT;
                case LESS:
                    return Tree.Kind.LESS_THAN;
                case LESS_EQUALS:
                    return Tree.Kind.LESS_THAN_EQUAL;
                case MINUS:
                    return Tree.Kind.MINUS;
                case MULTIPLY:
                    return Tree.Kind.MULTIPLY;
                case NOT_EQUALS:
                    return Tree.Kind.NOT_EQUAL_TO;
                case OR:
                    return Tree.Kind.CONDITIONAL_OR;
                case PLUS:
                    return Tree.Kind.PLUS;
                case REMAINDER:
                    return Tree.Kind.REMAINDER;
                case SIGNED_RIGHT_SHIFT:
                    return Tree.Kind.RIGHT_SHIFT;
                case UNSIGNED_RIGHT_SHIFT:
                    return Tree.Kind.UNSIGNED_RIGHT_SHIFT;
                case XOR:
                    return Tree.Kind.XOR;
                default:
                    throw new Error("unhandled " + op);
            }
        }

        /**
         * Converts the JavaParser type to a TypeMirror. Returns null if {@code type} is not
         * handled.
         *
         * <p>This method does not handle type variables, union types, or intersection types.
         *
         * @param type a JavaParser type
         * @return a TypeMirror corresponding to {@code type}, or null if {@code type} isn't handled
         */
        private @Nullable TypeMirror convertTypeToTypeMirror(Type type) {
            if (type.isClassOrInterfaceType()) {
                try {
                    return StaticJavaParser.parseExpression(type.asString())
                            .accept(this, null)
                            .getType();
                } catch (ParseProblemException e) {
                    return null;
                }
            } else if (type.isPrimitiveType()) {
                switch (type.asPrimitiveType().getType()) {
                    case BOOLEAN:
                        return types.getPrimitiveType(TypeKind.BOOLEAN);
                    case BYTE:
                        return types.getPrimitiveType(TypeKind.BYTE);
                    case SHORT:
                        return types.getPrimitiveType(TypeKind.SHORT);
                    case INT:
                        return types.getPrimitiveType(TypeKind.INT);
                    case CHAR:
                        return types.getPrimitiveType(TypeKind.CHAR);
                    case FLOAT:
                        return types.getPrimitiveType(TypeKind.FLOAT);
                    case LONG:
                        return types.getPrimitiveType(TypeKind.LONG);
                    case DOUBLE:
                        return types.getPrimitiveType(TypeKind.DOUBLE);
                }
            } else if (type.isVoidType()) {
                return types.getNoType(TypeKind.VOID);
            } else if (type.isArrayType()) {
                TypeMirror componentType =
                        convertTypeToTypeMirror(type.asArrayType().getComponentType());
                if (componentType == null) {
                    return null;
                }
                return types.getArrayType(componentType);
            }
            return null;
        }
    }

    /**
     * Returns a list of 1-based indices of all formal parameters that occur in {@code s}. Each
     * formal parameter occurs in s as a string like "#1" or "#4". This routine does not do proper
     * parsing; for instance, if "#2" appears within a string in s, then 2 is in the result list.
     * The result may contain duplicates.
     *
     * @param s a Java expression
     * @return a list of 1-based indices of all formal parameters that occur in {@code s}
     */
    public static List<Integer> parameterIndices(String s) {
        List<Integer> result = new ArrayList<>();
        Matcher matcher = UNANCHORED_PARAMETER_PATTERN.matcher(s);
        while (matcher.find()) {
            int idx = Integer.parseInt(matcher.group(1));
            result.add(idx);
        }
        return result;
    }

    /**
     * If {@code s} is exactly a formal parameter, return its 1-based index. Returns -1 otherwise.
     *
     * @param s a Java expression
     * @return the 1-based index of the formal parameter that {@code s} represents, or -1
     */
    public static int parameterIndex(String s) {
        Matcher matcher = ANCHORED_PARAMETER_PATTERN.matcher(s);
        if (matcher.find()) {
            return Integer.parseInt(matcher.group(1));
        }
        return -1;
    }

    ///////////////////////////////////////////////////////////////////////////
    /// Contexts
    ///

    /**
<<<<<<< HEAD
     * Returns the type of the innermost enclosing class. Returns Type.noType if the type is a
     * top-level class.
=======
     * Context used to parse and viewpoint-adapt a Java expression. It contains the JavaExpressions
     * to which {@code this} and the parameter syntax, e.g. {@code #1}, should parse.
     */
    public static class JavaExpressionContext {
        /** The value of {@code this} in this context. */
        public final JavaExpression receiver;
        /**
         * In a context for a method declaration or lambda, the formals. In a context for a method
         * invocation, the actuals. In other contexts, null.
         */
        public final List<JavaExpression> arguments;

        /** The checker. */
        public final SourceChecker checker;

        /**
         * Creates a context for parsing a Java expression, with "null" for arguments.
         *
         * @param receiver used to replace "this" in a Java expression and used to resolve
         *     identifiers in any Java expression with an implicit "this"
         * @param checker used to create {@link
         *     org.checkerframework.dataflow.expression.JavaExpression}s
         */
        public JavaExpressionContext(JavaExpression receiver, SourceChecker checker) {
            this(receiver, null, checker);
        }

        /**
         * Creates a context for parsing a Java expression.
         *
         * @param receiver used to replace "this" in a Java expression and used to resolve
         *     identifiers in any Java expression with an implicit "this"
         * @param arguments used to replace parameter references, e.g. #1, in Java expressions, null
         *     if no arguments
         * @param checker used to create {@link JavaExpression}s
         */
        public JavaExpressionContext(
                JavaExpression receiver, List<JavaExpression> arguments, SourceChecker checker) {
            assert checker != null;
            this.receiver = receiver;
            this.arguments = arguments;
            this.checker = checker;
        }

        /**
         * Creates a {@link JavaExpressionContext} for the method declared in {@code
         * methodDeclaration}.
         *
         * @param methodDeclaration used to translate parameter numbers in a Java expression to
         *     formal parameters of the method
         * @param checker used to build JavaExpression
         * @return context created from {@code methodDeclaration}
         */
        public static JavaExpressionContext buildContextForMethodDeclaration(
                MethodTree methodDeclaration, SourceChecker checker) {
            ExecutableElement methodElt = TreeUtils.elementFromDeclaration(methodDeclaration);
            JavaExpression thisExpression = JavaExpression.getImplicitReceiver(methodElt);
            List<JavaExpression> parametersJe =
                    SystemUtil.mapList(LocalVariable::new, methodElt.getParameters());
            return new JavaExpressionContext(thisExpression, parametersJe, checker);
        }

        /**
         * Creates a {@link JavaExpressionContext} for the given lambda.
         *
         * @param lambdaTree a lambda
         * @param path the path to the lambda
         * @param checker used to build JavaExpression
         * @return context created for {@code lambdaTree}
         */
        public static JavaExpressionContext buildContextForLambda(
                LambdaExpressionTree lambdaTree, TreePath path, SourceChecker checker) {
            TypeMirror enclosingType = TreeUtils.typeOf(TreePathUtil.enclosingClass(path));
            JavaExpression receiverJe = new ThisReference(enclosingType);
            List<JavaExpression> parametersJe =
                    SystemUtil.mapList(
                            JavaExpression::fromVariableTree, lambdaTree.getParameters());
            return new JavaExpressionContext(receiverJe, parametersJe, checker);
        }

        /**
         * Returns a {@link JavaExpressionContext} for the class {@code classTree} as seen at the
         * class declaration.
         *
         * @param classTree a class
         * @param checker used to build JavaExpression
         * @return a {@link JavaExpressionContext} for the class {@code classTree} as seen at the
         *     class declaration
         */
        public static JavaExpressionContext buildContextForClassDeclaration(
                ClassTree classTree, SourceChecker checker) {
            JavaExpression receiverJe = new ThisReference(TreeUtils.typeOf(classTree));
            return new JavaExpressionContext(receiverJe, Collections.emptyList(), checker);
        }

        /**
         * Returns a {@link JavaExpressionContext} for the method called by {@code
         * methodInvocation}, as seen at the method use (i.e., at the call site).
         *
         * @param methodInvocation a method invocation
         * @param checker the javac components to use
         * @return a {@link JavaExpressionContext} for the method {@code methodInvocation}
         */
        public static JavaExpressionContext buildContextForMethodUse(
                MethodInvocationNode methodInvocation, SourceChecker checker) {
            Node receiver = methodInvocation.getTarget().getReceiver();
            JavaExpression receiverJe = JavaExpression.fromNode(receiver);
            List<JavaExpression> argumentsJe =
                    SystemUtil.mapList(JavaExpression::fromNode, methodInvocation.getArguments());
            return new JavaExpressionContext(receiverJe, argumentsJe, checker);
        }

        /**
         * Returns a {@link JavaExpressionContext} for the method called by {@code
         * methodInvocation}, as seen at the method use (i.e., at the call site).
         *
         * @param methodInvocation a method invocation
         * @param checker the javac components to use
         * @return a {@link JavaExpressionContext} for the method {@code methodInvocation}
         */
        public static JavaExpressionContext buildContextForMethodUse(
                MethodInvocationTree methodInvocation, SourceChecker checker) {
            JavaExpression receiverJe = JavaExpression.getReceiver(methodInvocation);

            List<? extends ExpressionTree> args = methodInvocation.getArguments();
            List<JavaExpression> argumentsJe = SystemUtil.mapList(JavaExpression::fromTree, args);

            return new JavaExpressionContext(receiverJe, argumentsJe, checker);
        }

        /**
         * Returns a {@link JavaExpressionContext} for the constructor {@code n} (represented as a
         * {@link Node} as seen at the constructor use (i.e., at a "new" expression).
         *
         * @param n an object creation node
         * @param checker the checker
         * @return a {@link JavaExpressionContext} for the constructor {@code n} (represented as a
         *     {@link Node} as seen at the constructor use (i.e., at a "new" expression)
         */
        public static JavaExpressionContext buildContextForNewClassUse(
                ObjectCreationNode n, SourceChecker checker) {

            // This returns an Unknown with the type set to the class in which the
            // constructor is declared
            JavaExpression receiverJe = JavaExpression.fromNode(n);

            List<JavaExpression> argumentsJe =
                    SystemUtil.mapList(JavaExpression::fromNode, n.getArguments());

            return new JavaExpressionContext(receiverJe, argumentsJe, checker);
        }

        /**
         * Format this object verbosely, on multiple lines but without a trailing newline.
         *
         * @return a verbose string representation of this
         */
        public String toStringDebug() {
            StringJoiner sj = new StringJoiner(System.lineSeparator() + "  ");
            sj.add("JavaExpressionContext:");
            sj.add("receiver=" + receiver.toStringDebug());
            sj.add("arguments=" + arguments);
            sj.add("checker=" + "...");
            // sj.add("checker="+ checker);
            return sj.toString();
        }
    }

    /**
     * Returns the type of the innermost enclosing class. Returns Type.noType if no enclosing class
     * is found.
>>>>>>> 7d8d8663
     *
     * <p>If the innermost enclosing class is static, this method returns the type of that class. By
     * contrast, {@link DeclaredType#getEnclosingType()} returns the type of the innermost enclosing
     * class that is not static.
     *
     * @param type a DeclaredType
     * @return the type of the innermost enclosing class or Type.noType
     */
    private static TypeMirror getTypeOfEnclosingClass(DeclaredType type) {
        if (type instanceof ClassType) {
            // enclClass() needs to be called on tsym.owner, because tsym.enclClass() == tsym.
            Symbol sym = ((ClassType) type).tsym.owner;

            if (sym == null) {
                return com.sun.tools.javac.code.Type.noType;
            }

            ClassSymbol cs = sym.enclClass();

            if (cs == null) {
                return com.sun.tools.javac.code.Type.noType;
            }

            return cs.asType();
        } else {
            return type.getEnclosingType();
        }
    }

    ///////////////////////////////////////////////////////////////////////////
    /// Exceptions
    ///

    /**
     * An exception that indicates a parse error. Call {@link #getDiagMessage} to obtain a {@link
     * DiagMessage} that can be used for error reporting.
     */
    public static class JavaExpressionParseException extends Exception {
        private static final long serialVersionUID = 2L;
        /** The error message key. */
        private @CompilerMessageKey String errorKey;
        /** The arguments to the error message key. */
        public final Object[] args;

        /**
         * Create a new JavaExpressionParseException.
         *
         * @param errorKey the error message key
         * @param args the arguments to the error message key
         */
        public JavaExpressionParseException(@CompilerMessageKey String errorKey, Object... args) {
            this(null, errorKey, args);
        }

        /**
         * Create a new JavaExpressionParseException.
         *
         * @param cause cause
         * @param errorKey the error message key
         * @param args the arguments to the error message key
         */
        public JavaExpressionParseException(
                @Nullable Throwable cause, @CompilerMessageKey String errorKey, Object... args) {
            super(cause);
            this.errorKey = errorKey;
            this.args = args;
        }

        @Override
        public String getMessage() {
            return errorKey + " " + Arrays.toString(args);
        }

        /**
         * Return a DiagMessage that can be used for error reporting.
         *
         * @return a DiagMessage that can be used for error reporting
         */
        public DiagMessage getDiagMessage() {
            return new DiagMessage(Kind.ERROR, errorKey, args);
        }

        public boolean isFlowParseError() {
            return errorKey.endsWith("flowexpr.parse.error");
        }
    }

    /**
     * Returns a {@link JavaExpressionParseException} with error key "flowexpr.parse.error" for the
     * expression {@code expr} with explanation {@code explanation}.
     *
     * @param expr the string that could not be parsed
     * @param explanation an explanation of the parse failure
     * @return a {@link JavaExpressionParseException} for the expression {@code expr} with
     *     explanation {@code explanation}.
     */
    private static JavaExpressionParseException constructJavaExpressionParseError(
            String expr, String explanation) {
        if (expr == null) {
            throw new Error("Must have an expression.");
        }
        if (explanation == null) {
            throw new Error("Must have an explanation.");
        }
        return new JavaExpressionParseException(
                (Throwable) null,
                "flowexpr.parse.error",
                "Invalid '" + expr + "' because " + explanation);
    }

    /**
     * The unchecked exception equivalent of checked exception {@link JavaExpressionParseException}.
     */
    private static class ParseRuntimeException extends RuntimeException {
        private static final long serialVersionUID = 2L;
        private final JavaExpressionParseException exception;

        private ParseRuntimeException(JavaExpressionParseException exception) {
            this.exception = exception;
        }

        private JavaExpressionParseException getCheckedException() {
            return exception;
        }
    }
}<|MERGE_RESOLUTION|>--- conflicted
+++ resolved
@@ -68,12 +68,7 @@
 import org.checkerframework.javacutil.BugInCF;
 import org.checkerframework.javacutil.ElementUtils;
 import org.checkerframework.javacutil.Resolver;
-<<<<<<< HEAD
-=======
 import org.checkerframework.javacutil.SystemUtil;
-import org.checkerframework.javacutil.TreePathUtil;
-import org.checkerframework.javacutil.TreeUtils;
->>>>>>> 7d8d8663
 import org.checkerframework.javacutil.TypesUtils;
 import org.checkerframework.javacutil.trees.TreeBuilder;
 
@@ -872,17 +867,6 @@
         }
 
         @Override
-<<<<<<< HEAD
-        public JavaExpression visit(ArrayCreationExpr expr, Void aVoid) {
-            List<JavaExpression> dimensions = new ArrayList<>();
-            for (ArrayCreationLevel dimension : expr.getLevels()) {
-                if (dimension.getDimension().isPresent()) {
-                    dimensions.add(dimension.getDimension().get().accept(this, null));
-                } else {
-                    dimensions.add(null);
-                }
-            }
-=======
         public JavaExpression visit(ArrayCreationExpr expr, JavaExpressionContext context) {
             List<JavaExpression> dimensions =
                     SystemUtil.mapList(
@@ -891,7 +875,6 @@
                                             ? dimension.getDimension().get().accept(this, context)
                                             : null,
                             expr.getLevels());
->>>>>>> 7d8d8663
 
             List<JavaExpression> initializers = new ArrayList<>();
             if (expr.getInitializer().isPresent()) {
@@ -1120,182 +1103,8 @@
     ///
 
     /**
-<<<<<<< HEAD
      * Returns the type of the innermost enclosing class. Returns Type.noType if the type is a
      * top-level class.
-=======
-     * Context used to parse and viewpoint-adapt a Java expression. It contains the JavaExpressions
-     * to which {@code this} and the parameter syntax, e.g. {@code #1}, should parse.
-     */
-    public static class JavaExpressionContext {
-        /** The value of {@code this} in this context. */
-        public final JavaExpression receiver;
-        /**
-         * In a context for a method declaration or lambda, the formals. In a context for a method
-         * invocation, the actuals. In other contexts, null.
-         */
-        public final List<JavaExpression> arguments;
-
-        /** The checker. */
-        public final SourceChecker checker;
-
-        /**
-         * Creates a context for parsing a Java expression, with "null" for arguments.
-         *
-         * @param receiver used to replace "this" in a Java expression and used to resolve
-         *     identifiers in any Java expression with an implicit "this"
-         * @param checker used to create {@link
-         *     org.checkerframework.dataflow.expression.JavaExpression}s
-         */
-        public JavaExpressionContext(JavaExpression receiver, SourceChecker checker) {
-            this(receiver, null, checker);
-        }
-
-        /**
-         * Creates a context for parsing a Java expression.
-         *
-         * @param receiver used to replace "this" in a Java expression and used to resolve
-         *     identifiers in any Java expression with an implicit "this"
-         * @param arguments used to replace parameter references, e.g. #1, in Java expressions, null
-         *     if no arguments
-         * @param checker used to create {@link JavaExpression}s
-         */
-        public JavaExpressionContext(
-                JavaExpression receiver, List<JavaExpression> arguments, SourceChecker checker) {
-            assert checker != null;
-            this.receiver = receiver;
-            this.arguments = arguments;
-            this.checker = checker;
-        }
-
-        /**
-         * Creates a {@link JavaExpressionContext} for the method declared in {@code
-         * methodDeclaration}.
-         *
-         * @param methodDeclaration used to translate parameter numbers in a Java expression to
-         *     formal parameters of the method
-         * @param checker used to build JavaExpression
-         * @return context created from {@code methodDeclaration}
-         */
-        public static JavaExpressionContext buildContextForMethodDeclaration(
-                MethodTree methodDeclaration, SourceChecker checker) {
-            ExecutableElement methodElt = TreeUtils.elementFromDeclaration(methodDeclaration);
-            JavaExpression thisExpression = JavaExpression.getImplicitReceiver(methodElt);
-            List<JavaExpression> parametersJe =
-                    SystemUtil.mapList(LocalVariable::new, methodElt.getParameters());
-            return new JavaExpressionContext(thisExpression, parametersJe, checker);
-        }
-
-        /**
-         * Creates a {@link JavaExpressionContext} for the given lambda.
-         *
-         * @param lambdaTree a lambda
-         * @param path the path to the lambda
-         * @param checker used to build JavaExpression
-         * @return context created for {@code lambdaTree}
-         */
-        public static JavaExpressionContext buildContextForLambda(
-                LambdaExpressionTree lambdaTree, TreePath path, SourceChecker checker) {
-            TypeMirror enclosingType = TreeUtils.typeOf(TreePathUtil.enclosingClass(path));
-            JavaExpression receiverJe = new ThisReference(enclosingType);
-            List<JavaExpression> parametersJe =
-                    SystemUtil.mapList(
-                            JavaExpression::fromVariableTree, lambdaTree.getParameters());
-            return new JavaExpressionContext(receiverJe, parametersJe, checker);
-        }
-
-        /**
-         * Returns a {@link JavaExpressionContext} for the class {@code classTree} as seen at the
-         * class declaration.
-         *
-         * @param classTree a class
-         * @param checker used to build JavaExpression
-         * @return a {@link JavaExpressionContext} for the class {@code classTree} as seen at the
-         *     class declaration
-         */
-        public static JavaExpressionContext buildContextForClassDeclaration(
-                ClassTree classTree, SourceChecker checker) {
-            JavaExpression receiverJe = new ThisReference(TreeUtils.typeOf(classTree));
-            return new JavaExpressionContext(receiverJe, Collections.emptyList(), checker);
-        }
-
-        /**
-         * Returns a {@link JavaExpressionContext} for the method called by {@code
-         * methodInvocation}, as seen at the method use (i.e., at the call site).
-         *
-         * @param methodInvocation a method invocation
-         * @param checker the javac components to use
-         * @return a {@link JavaExpressionContext} for the method {@code methodInvocation}
-         */
-        public static JavaExpressionContext buildContextForMethodUse(
-                MethodInvocationNode methodInvocation, SourceChecker checker) {
-            Node receiver = methodInvocation.getTarget().getReceiver();
-            JavaExpression receiverJe = JavaExpression.fromNode(receiver);
-            List<JavaExpression> argumentsJe =
-                    SystemUtil.mapList(JavaExpression::fromNode, methodInvocation.getArguments());
-            return new JavaExpressionContext(receiverJe, argumentsJe, checker);
-        }
-
-        /**
-         * Returns a {@link JavaExpressionContext} for the method called by {@code
-         * methodInvocation}, as seen at the method use (i.e., at the call site).
-         *
-         * @param methodInvocation a method invocation
-         * @param checker the javac components to use
-         * @return a {@link JavaExpressionContext} for the method {@code methodInvocation}
-         */
-        public static JavaExpressionContext buildContextForMethodUse(
-                MethodInvocationTree methodInvocation, SourceChecker checker) {
-            JavaExpression receiverJe = JavaExpression.getReceiver(methodInvocation);
-
-            List<? extends ExpressionTree> args = methodInvocation.getArguments();
-            List<JavaExpression> argumentsJe = SystemUtil.mapList(JavaExpression::fromTree, args);
-
-            return new JavaExpressionContext(receiverJe, argumentsJe, checker);
-        }
-
-        /**
-         * Returns a {@link JavaExpressionContext} for the constructor {@code n} (represented as a
-         * {@link Node} as seen at the constructor use (i.e., at a "new" expression).
-         *
-         * @param n an object creation node
-         * @param checker the checker
-         * @return a {@link JavaExpressionContext} for the constructor {@code n} (represented as a
-         *     {@link Node} as seen at the constructor use (i.e., at a "new" expression)
-         */
-        public static JavaExpressionContext buildContextForNewClassUse(
-                ObjectCreationNode n, SourceChecker checker) {
-
-            // This returns an Unknown with the type set to the class in which the
-            // constructor is declared
-            JavaExpression receiverJe = JavaExpression.fromNode(n);
-
-            List<JavaExpression> argumentsJe =
-                    SystemUtil.mapList(JavaExpression::fromNode, n.getArguments());
-
-            return new JavaExpressionContext(receiverJe, argumentsJe, checker);
-        }
-
-        /**
-         * Format this object verbosely, on multiple lines but without a trailing newline.
-         *
-         * @return a verbose string representation of this
-         */
-        public String toStringDebug() {
-            StringJoiner sj = new StringJoiner(System.lineSeparator() + "  ");
-            sj.add("JavaExpressionContext:");
-            sj.add("receiver=" + receiver.toStringDebug());
-            sj.add("arguments=" + arguments);
-            sj.add("checker=" + "...");
-            // sj.add("checker="+ checker);
-            return sj.toString();
-        }
-    }
-
-    /**
-     * Returns the type of the innermost enclosing class. Returns Type.noType if no enclosing class
-     * is found.
->>>>>>> 7d8d8663
      *
      * <p>If the innermost enclosing class is static, this method returns the type of that class. By
      * contrast, {@link DeclaredType#getEnclosingType()} returns the type of the innermost enclosing
