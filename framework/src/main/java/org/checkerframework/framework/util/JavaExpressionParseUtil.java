--- conflicted
+++ resolved
@@ -707,22 +707,9 @@
             String methodName = expr.getNameAsString();
 
             // parse argument list
-<<<<<<< HEAD
             List<JavaExpression> arguments =
                     SystemUtil.mapList(
                             argument -> argument.accept(this, null), expr.getArguments());
-=======
-            List<JavaExpression> arguments;
-            if (expr.getArguments().isEmpty()) {
-                arguments = Collections.emptyList();
-            } else {
-                JavaExpressionContext argContext = context;
-                arguments =
-                        SystemUtil.mapList(
-                                (Expression argument) -> argument.accept(this, argContext),
-                                expr.getArguments());
-            }
->>>>>>> d60f55a6
 
             ExecutableElement methodElement;
             try {
@@ -900,18 +887,12 @@
 
             List<JavaExpression> initializers;
             if (expr.getInitializer().isPresent()) {
-<<<<<<< HEAD
-                for (Expression initializer : expr.getInitializer().get().getValues()) {
-                    initializers.add(initializer.accept(this, null));
-                }
-=======
                 initializers =
                         SystemUtil.mapList(
-                                (Expression initializer) -> initializer.accept(this, context),
+                                (Expression initializer) -> initializer.accept(this, null),
                                 expr.getInitializer().get().getValues());
             } else {
                 initializers = Collections.emptyList();
->>>>>>> d60f55a6
             }
             TypeMirror arrayType = convertTypeToTypeMirror(expr.getElementType());
             if (arrayType == null) {
