package org.checkerframework.framework.util;

import com.github.javaparser.ParseProblemException;
import com.github.javaparser.StaticJavaParser;
import com.github.javaparser.ast.ArrayCreationLevel;
import com.github.javaparser.ast.expr.ArrayAccessExpr;
import com.github.javaparser.ast.expr.ArrayCreationExpr;
import com.github.javaparser.ast.expr.BinaryExpr;
import com.github.javaparser.ast.expr.BooleanLiteralExpr;
import com.github.javaparser.ast.expr.CharLiteralExpr;
import com.github.javaparser.ast.expr.ClassExpr;
import com.github.javaparser.ast.expr.DoubleLiteralExpr;
import com.github.javaparser.ast.expr.EnclosedExpr;
import com.github.javaparser.ast.expr.Expression;
import com.github.javaparser.ast.expr.FieldAccessExpr;
import com.github.javaparser.ast.expr.IntegerLiteralExpr;
import com.github.javaparser.ast.expr.LongLiteralExpr;
import com.github.javaparser.ast.expr.MethodCallExpr;
import com.github.javaparser.ast.expr.NameExpr;
import com.github.javaparser.ast.expr.NullLiteralExpr;
import com.github.javaparser.ast.expr.StringLiteralExpr;
import com.github.javaparser.ast.expr.SuperExpr;
import com.github.javaparser.ast.expr.ThisExpr;
import com.github.javaparser.ast.expr.UnaryExpr;
import com.github.javaparser.ast.type.Type;
import com.github.javaparser.ast.visitor.GenericVisitorWithDefaults;
import com.sun.source.tree.ClassTree;
import com.sun.source.tree.ExpressionTree;
import com.sun.source.tree.LambdaExpressionTree;
import com.sun.source.tree.MethodInvocationTree;
import com.sun.source.tree.MethodTree;
import com.sun.source.tree.Tree;
import com.sun.source.tree.VariableTree;
import com.sun.source.util.TreePath;
import com.sun.tools.javac.code.Symbol;
import com.sun.tools.javac.code.Symbol.ClassSymbol;
import com.sun.tools.javac.code.Symbol.MethodSymbol;
import com.sun.tools.javac.code.Symbol.PackageSymbol;
import com.sun.tools.javac.code.Type.ArrayType;
import com.sun.tools.javac.code.Type.ClassType;
import java.util.ArrayList;
import java.util.Arrays;
import java.util.Collections;
import java.util.List;
import java.util.StringJoiner;
import java.util.regex.Matcher;
import java.util.regex.Pattern;
import javax.annotation.processing.ProcessingEnvironment;
import javax.lang.model.element.Element;
import javax.lang.model.element.ElementKind;
import javax.lang.model.element.ExecutableElement;
import javax.lang.model.element.Modifier;
import javax.lang.model.element.PackageElement;
import javax.lang.model.element.TypeElement;
import javax.lang.model.element.VariableElement;
import javax.lang.model.type.DeclaredType;
import javax.lang.model.type.TypeKind;
import javax.lang.model.type.TypeMirror;
import javax.lang.model.util.Types;
import javax.tools.Diagnostic.Kind;
import org.checkerframework.checker.compilermsgs.qual.CompilerMessageKey;
import org.checkerframework.checker.nullness.qual.MonotonicNonNull;
import org.checkerframework.checker.nullness.qual.Nullable;
import org.checkerframework.dataflow.cfg.node.ClassNameNode;
import org.checkerframework.dataflow.cfg.node.ImplicitThisNode;
import org.checkerframework.dataflow.cfg.node.LocalVariableNode;
import org.checkerframework.dataflow.cfg.node.MethodInvocationNode;
import org.checkerframework.dataflow.cfg.node.Node;
import org.checkerframework.dataflow.cfg.node.ObjectCreationNode;
import org.checkerframework.dataflow.expression.ArrayAccess;
import org.checkerframework.dataflow.expression.ArrayCreation;
import org.checkerframework.dataflow.expression.BinaryOperation;
import org.checkerframework.dataflow.expression.ClassName;
import org.checkerframework.dataflow.expression.FieldAccess;
import org.checkerframework.dataflow.expression.JavaExpression;
import org.checkerframework.dataflow.expression.LocalVariable;
import org.checkerframework.dataflow.expression.MethodCall;
import org.checkerframework.dataflow.expression.ThisReference;
import org.checkerframework.dataflow.expression.UnaryOperation;
import org.checkerframework.dataflow.expression.ValueLiteral;
import org.checkerframework.framework.source.DiagMessage;
import org.checkerframework.framework.source.SourceChecker;
import org.checkerframework.framework.util.dependenttypes.DependentTypesError;
import org.checkerframework.javacutil.BugInCF;
import org.checkerframework.javacutil.ElementUtils;
import org.checkerframework.javacutil.Resolver;
import org.checkerframework.javacutil.TreePathUtil;
import org.checkerframework.javacutil.TreeUtils;
import org.checkerframework.javacutil.TypesUtils;
import org.checkerframework.javacutil.trees.TreeBuilder;
import org.plumelib.util.CollectionsPlume;

/**
 * Helper methods to parse a string that represents a restricted Java expression.
 *
 * @checker_framework.manual #java-expressions-as-arguments Writing Java expressions as annotation
 *     arguments
 * @checker_framework.manual #dependent-types Annotations whose argument is a Java expression
 *     (dependent type annotations)
 */
public class JavaExpressionParseUtil {

    /** Regular expression for a formal parameter use. */
    protected static final String PARAMETER_REGEX = "#([1-9][0-9]*)";

    /** Anchored pattern for a formal parameter use. */
    protected static final Pattern ANCHORED_PARAMETER_PATTERN =
            Pattern.compile("^" + PARAMETER_REGEX + "$");

    /** Unanchored; can be used to find all formal parameter uses. */
    protected static final Pattern UNANCHORED_PARAMETER_PATTERN = Pattern.compile(PARAMETER_REGEX);

    /**
     * Parsable replacement for parameter references. It is parseable because it is a Java
     * identifier.
     */
    private static final String PARAMETER_REPLACEMENT = "_param_";

    /** The length of {@link #PARAMETER_REPLACEMENT}. */
    private static final int PARAMETER_REPLACEMENT_LENGTH = PARAMETER_REPLACEMENT.length();

    /**
     * Parse a string and viewpoint-adapt it to the given {@code context}. Return its representation
     * as a {@link JavaExpression}, or throw a {@link JavaExpressionParseException}.
     *
     * @param expression a Java expression to parse
     * @param context information about any receiver and arguments
     * @return the JavaExpression for the given string
     * @throws JavaExpressionParseException if the string cannot be parsed
     */
    public static JavaExpression parse(String expression, JavaExpressionContext context)
            throws JavaExpressionParseException {
        return parse(expression, context, null);
    }
    /**
     * Parse a string and viewpoint-adapt it to the given {@code context} and {@code localPath}.
     * Return its representation as a {@link JavaExpression}, or throw a {@link
     * JavaExpressionParseException}.
     *
     * <p>If {@code localPath} is non-null, then identifiers are parsed as if the expression was
     * written at the location of {@code localPath}. This means identifiers will be parsed to local
     * variables in scope at {@code localPath} when possible. If {@code localPath} is null, then no
     * identifier can be parsed to a local variable. In either case, the parameter syntax, e.g. #1,
     * is always parsed to the arguments in {@code context}. This is because a parameter of a lambda
     * can refer both to local variables in scope at its declaration and to a parameter of the
     * lambda.
     *
     * @param expression a Java expression to parse
     * @param context information about any receiver and arguments
     * @param localPath if non-null, the expression is parsed as if it were written at this location
     * @return the JavaExpression for the given string
     * @throws JavaExpressionParseException if the string cannot be parsed
     */
    public static JavaExpression parse(
            String expression, JavaExpressionContext context, @Nullable TreePath localPath)
            throws JavaExpressionParseException {
        // The underlying javac API used to convert from Strings to Elements requires a tree path
        // even when the information could be deduced from elements alone.  So use the path to the
        // current CompilationUnit.
        TreePath pathToCompilationUnit = context.checker.getPathToCompilationUnit();
        Expression expr;
        try {
            expr = StaticJavaParser.parseExpression(replaceParameterSyntax(expression));
        } catch (ParseProblemException e) {
            throw constructJavaExpressionParseError(expression, "is an invalid expression");
        }

        JavaExpression result;
        try {
            ProcessingEnvironment env = context.checker.getProcessingEnvironment();
            result =
                    expr.accept(
                            new ExpressionToJavaExpressionVisitor(
                                    pathToCompilationUnit, localPath, env),
                            context);
        } catch (ParseRuntimeException e) {
            // Convert unchecked to checked exception. Visitor methods can't throw checked
            // exceptions. They override the methods in the superclass, and a checked exception
            // would change the method signature.
            throw e.getCheckedException();
        }
        if (result instanceof ClassName
                && !expression.endsWith(".class")
                // At a call site, "#1" may be transformed to "Something.class", so don't throw an
                // exception in that case.
                && !ANCHORED_PARAMETER_PATTERN.matcher(expression).matches()) {
            throw constructJavaExpressionParseError(
                    expression,
                    String.format(
                            "a class name cannot terminate a Java expression string, where result=%s [%s]",
                            result, result.getClass()));
        }
        return result;
    }

    /**
     * Replaces every occurrence of "#NUMBER" with "_param_NUMBER" where NUMBER is the 1-based index
     * of a formal parameter.
     *
     * <p>Note that this does replacement even within strings.
     *
     * @param expression a Java expression in which to replace
     * @return the Java expression, with formal parameter references like "#2" replaced by an
     *     identifier like "_param_2"
     */
    private static String replaceParameterSyntax(String expression) {
        String updatedExpression = expression;

        for (Integer integer : parameterIndices(expression)) {
            updatedExpression =
                    updatedExpression.replaceAll("#" + integer, PARAMETER_REPLACEMENT + integer);
        }

        return updatedExpression;
    }

    /**
     * A visitor class that converts a JavaParser {@link Expression} to a {@link JavaExpression}.
     */
    private static class ExpressionToJavaExpressionVisitor
            extends GenericVisitorWithDefaults<JavaExpression, JavaExpressionContext> {

        /**
         * The underlying javac API used to convert from Strings to Elements requires a tree path
         * even when the information could be deduced from elements alone. So use the path to the
         * current CompilationUnit.
         */
        private final TreePath somePath;
        /** If non-null, the expression is parsed as if it were written at this location. */
        private final @Nullable TreePath localPath;
        /** The processing environment. */
        private final ProcessingEnvironment env;
        /** The resolver. Computed from the environment, but lazily initialized. */
        private @MonotonicNonNull Resolver resolver = null;
        /** The type utilities. */
        private final Types types;

        /** The java.lang.String type. */
        TypeMirror stringTypeMirror;

        /**
         * Create a new ExpressionToJavaExpressionVisitor.
         *
         * @param somePath required to use the underlying Javac API
         * @param localPath if non-null, the expression is parsed as if it were written at this
         *     location
         * @param env the processing environment
         */
        ExpressionToJavaExpressionVisitor(
                TreePath somePath, @Nullable TreePath localPath, ProcessingEnvironment env) {
            this.somePath = somePath;
            this.localPath = localPath;
            this.env = env;
            this.types = env.getTypeUtils();
            this.stringTypeMirror =
                    env.getElementUtils().getTypeElement("java.lang.String").asType();
        }

        /** Sets the {@code resolver} field if necessary. */
        private void setResolverField() {
            if (resolver == null) {
                resolver = new Resolver(env);
            }
        }

        /** If the expression is not supported, throw a {@link ParseRuntimeException} by default. */
        @Override
        public JavaExpression defaultAction(
                com.github.javaparser.ast.Node n, JavaExpressionContext context) {
            String message = "is not a supported expression";
            if (context.parsingMember) {
                message += " in a context with parsingMember=true";
            }
            throw new ParseRuntimeException(
                    constructJavaExpressionParseError(n.toString(), message));
        }

        @Override
        public JavaExpression visit(NullLiteralExpr expr, JavaExpressionContext context) {
            return new ValueLiteral(types.getNullType(), (Object) null);
        }

        @Override
        public JavaExpression visit(IntegerLiteralExpr expr, JavaExpressionContext context) {
            return new ValueLiteral(types.getPrimitiveType(TypeKind.INT), expr.asNumber());
        }

        @Override
        public JavaExpression visit(LongLiteralExpr expr, JavaExpressionContext context) {
            return new ValueLiteral(types.getPrimitiveType(TypeKind.LONG), expr.asNumber());
        }

        @Override
        public JavaExpression visit(CharLiteralExpr expr, JavaExpressionContext context) {
            return new ValueLiteral(types.getPrimitiveType(TypeKind.CHAR), expr.asChar());
        }

        @Override
        public JavaExpression visit(DoubleLiteralExpr expr, JavaExpressionContext context) {
            return new ValueLiteral(types.getPrimitiveType(TypeKind.DOUBLE), expr.asDouble());
        }

        @Override
        public JavaExpression visit(StringLiteralExpr expr, JavaExpressionContext context) {
            return new ValueLiteral(stringTypeMirror, expr.asString());
        }

        @Override
        public JavaExpression visit(BooleanLiteralExpr expr, JavaExpressionContext context) {
            return new ValueLiteral(types.getPrimitiveType(TypeKind.BOOLEAN), expr.getValue());
        }

        @Override
        public JavaExpression visit(ThisExpr n, JavaExpressionContext context) {
            if (context.receiver == null) {
                return null;
            }
            if (!context.receiver.containsUnknown()) {
                // "this" is the receiver of the context
                return context.receiver;
            }
            return new ThisReference(context.receiver.getType());
        }

        @Override
        public JavaExpression visit(SuperExpr n, JavaExpressionContext context) {
            // super literal
            TypeMirror superclass = TypesUtils.getSuperclass(context.receiver.getType(), types);
            if (superclass == null) {
                throw new ParseRuntimeException(
                        constructJavaExpressionParseError("super", "super class not found"));
            }
            return new ThisReference(superclass);
        }

        // expr is an expression in parentheses.
        @Override
        public JavaExpression visit(EnclosedExpr expr, JavaExpressionContext context) {
            return expr.getInner().accept(this, context);
        }

        @Override
        public JavaExpression visit(ArrayAccessExpr expr, JavaExpressionContext context) {
            JavaExpression array = expr.getName().accept(this, context);
            TypeMirror arrayType = array.getType();
            if (arrayType.getKind() != TypeKind.ARRAY) {
                throw new ParseRuntimeException(
                        constructJavaExpressionParseError(
                                expr.toString(),
                                String.format(
                                        "expected an array, found %s of type %s [%s]",
                                        array, arrayType, arrayType.getKind())));
            }
            TypeMirror componentType = ((ArrayType) arrayType).getComponentType();

            JavaExpression index = expr.getIndex().accept(this, context);

            return new ArrayAccess(componentType, array, index);
        }

        // expr is an identifier with no dots in its name.
        @Override
        public JavaExpression visit(NameExpr expr, JavaExpressionContext context) {
            String s = expr.getNameAsString();
            setResolverField();

            // Formal parameter, using "#2" syntax.
            if (!context.parsingMember && s.startsWith(PARAMETER_REPLACEMENT)) {
                // A parameter is a local variable, but it can be referenced outside of local scope
                // (at the method scope) using the special #NN syntax.
                return getParameterJavaExpression(s, context);
            }

            // Local variable or parameter.
            if (!context.parsingMember && localPath != null) {
                // Attempt to match a local variable within the scope of the
                // given path before attempting to match a field.
                VariableElement varElem = resolver.findLocalVariableOrParameter(s, localPath);
                if (varElem != null) {
                    return new LocalVariable(varElem);
                }
            }

            // Field access
            FieldAccess fieldAccess = getIdentifierAsField(context, s);
            if (fieldAccess != null) {
                return fieldAccess;
            }

            ClassName classType = getIdentifierAsClassName(context, s);
            if (classType != null) {
                return classType;
            }

            // Err if a formal parameter name is used, instead of the "#2" syntax.
            if (context.arguments != null) {
                for (int i = 0; i < context.arguments.size(); i++) {
                    if (context.arguments.get(i) instanceof LocalVariable) {
                        Element varElt = ((LocalVariable) context.arguments.get(i)).getElement();
                        if (varElt.getKind() == ElementKind.PARAMETER
                                && varElt.getSimpleName().contentEquals(s)) {
                            throw new ParseRuntimeException(
                                    constructJavaExpressionParseError(
                                            s,
                                            String.format(
                                                    DependentTypesError.FORMAL_PARAM_NAME_STRING,
                                                    i + 1,
                                                    s)));
                        }
                    }
                }
            }

            throw new ParseRuntimeException(
                    constructJavaExpressionParseError(s, "identifier not found"));
        }

        /**
         * If {@code identifier} is an unqualified class name, return the {@link ClassName}. If not,
         * return null.
         *
         * <p>If {@code context.useLocalScope} is false, then the only classes that may be used
         * without qualification are:
         *
         * <ol>
         *   <li>the type of "this" in this context
         *   <li>a type declared in "this" or in an enclosing type of "this"
         *   <li>a type in the java.lang package
         *   <li>a type in the unnamed package
         * </ol>
         *
         * @param context JavaExpressionContext
         * @param identifier possible class name
         * @return the {@code ClassName} for {@code identifier} or null if it is not a class name
         */
        protected @Nullable ClassName getIdentifierAsClassName(
                JavaExpressionContext context, String identifier) {
            if (!context.parsingMember && localPath != null) {
                Element classElem = resolver.findClass(identifier, localPath);
                TypeMirror classType = ElementUtils.getType(classElem);
                if (classType != null) {
                    return new ClassName(classType);
                }
            }

            // Is identifier an inner class of this or of any enclosing class of this?
            TypeMirror searchType = context.receiver.getType();
            while (searchType.getKind() == TypeKind.DECLARED) {
                // Is identifier the simple name of this?
                if (((DeclaredType) searchType)
                        .asElement()
                        .getSimpleName()
                        .contentEquals(identifier)) {
                    return new ClassName(searchType);
                }
                Element classElem =
                        resolver.findNestedClassInType(identifier, searchType, somePath);
                if (classElem != null) {
                    TypeMirror classType = ElementUtils.getType(classElem);
                    return new ClassName(classType);
                }
                searchType = getTypeOfEnclosingClass((DeclaredType) searchType);
            }
            if (context.receiver.getType().getKind() == TypeKind.DECLARED) {
                // Is identifier in the same package as this?
                PackageSymbol packageSymbol =
                        (PackageSymbol)
                                ElementUtils.enclosingPackage(
                                        ((DeclaredType) context.receiver.getType()).asElement());
                ClassSymbol classSymbol =
                        resolver.findClassInPackage(identifier, packageSymbol, somePath);
                if (classSymbol != null) {
                    return new ClassName(classSymbol.asType());
                }
            }
            // Is identifier a simple name for a class in java.lang?
            Symbol.PackageSymbol packageSymbol = resolver.findPackage("java.lang", somePath);
            if (packageSymbol != null) {
                ClassSymbol classSymbol =
                        resolver.findClassInPackage(identifier, packageSymbol, somePath);
                if (classSymbol != null) {
                    return new ClassName(classSymbol.asType());
                }
            }

            // Is identifier a class in the unnamed package?
            Element classElem = resolver.findClass(identifier, somePath);
            if (classElem != null) {
                PackageElement pkg = ElementUtils.enclosingPackage(classElem);
                if (pkg != null && pkg.isUnnamed()) {
                    TypeMirror classType = ElementUtils.getType(classElem);
                    if (classType != null) {
                        return new ClassName(classType);
                    }
                }
            }

            return null;
        }

        /**
         * If {@code identifier} is a field name, then return the {@link FieldAccess} corresponding
         * to using that field at the given {@code context}. If {@code identifier} is not a field
         * name, this method returns null.
         *
         * @param context {@link JavaExpressionContext}
         * @param identifier possibly a field name
         * @return a field access, or null if {@code identifier} is not a field
         */
        protected @Nullable FieldAccess getIdentifierAsField(
                JavaExpressionContext context, String identifier) {
            TypeMirror receiverType = context.receiver.getType();
            // isOriginalReceiver is true if receiverType has not been reassigned.
            boolean isOriginalReceiver = true;
            VariableElement fieldElem = null;
            if (identifier.equals("length") && receiverType.getKind() == TypeKind.ARRAY) {
                fieldElem = resolver.findField(identifier, receiverType, somePath);
            }
            if (fieldElem == null) {
                // Search for field in each enclosing class.
                while (receiverType.getKind() == TypeKind.DECLARED) {
                    fieldElem = resolver.findField(identifier, receiverType, somePath);
                    if (fieldElem != null) {
                        break;
                    }
                    receiverType = getTypeOfEnclosingClass((DeclaredType) receiverType);
                    isOriginalReceiver = false;
                }
            }
            if (fieldElem != null && fieldElem.getKind() == ElementKind.FIELD) {
                FieldAccess fieldAccess =
                        getFieldJavaExpression(fieldElem, context, isOriginalReceiver);
                TypeElement scopeClassElement =
                        TypesUtils.getTypeElement(fieldAccess.getReceiver().getType());
                if (!isOriginalReceiver
                        && !ElementUtils.isStatic(fieldElem)
                        && ElementUtils.isStatic(scopeClassElement)) {
                    throw new ParseRuntimeException(
                            constructJavaExpressionParseError(
                                    identifier,
                                    "a non-static field can't be referenced from a static inner class or enum"));
                }
                return fieldAccess;
            }

            return null;
        }

        @Override
        public JavaExpression visit(MethodCallExpr expr, JavaExpressionContext context) {
            setResolverField();

            JavaExpressionContext methodContext = context;
            // `expr` is a method call.  If it has scope (a receiver expression), change the parsing
            // context so that the method name is resolved with respect to the receiver.
            JavaExpression receiver = null;
            if (expr.getScope().isPresent()) {
                receiver = expr.getScope().get().accept(this, context);
                methodContext = context.copyChangeToParsingMemberOfReceiver(receiver);
                expr = expr.removeScope();
            }

            String methodName = expr.getNameAsString();

            // Length of string literal: convert it to an integer literal.
            if (methodName.equals("length") && receiver instanceof ValueLiteral) {
                Object value = ((ValueLiteral) receiver).getValue();
                if (value instanceof String) {
                    return new ValueLiteral(
                            types.getPrimitiveType(TypeKind.INT), ((String) value).length());
                }
            }

            // parse argument list
            List<JavaExpression> arguments = new ArrayList<>();
            if (!expr.getArguments().isEmpty()) {
                JavaExpressionContext argContext = context;
                for (Expression argument : expr.getArguments()) {
                    arguments.add(argument.accept(this, argContext));
                }
            }

            ExecutableElement methodElement;
            try {
                methodElement =
                        getMethodElement(
                                methodName,
                                methodContext.receiver.getType(),
                                somePath,
                                arguments,
                                resolver);

                // Box any arguments that require it.
                for (int i = 0; i < arguments.size(); i++) {
                    VariableElement parameter = methodElement.getParameters().get(i);
                    TypeMirror parameterType = parameter.asType();
                    JavaExpression argument = arguments.get(i);
                    TypeMirror argumentType = argument.getType();
                    // boxing necessary
                    if (TypesUtils.isBoxedPrimitive(parameterType)
                            && TypesUtils.isPrimitive(argumentType)) {
                        MethodSymbol valueOfMethod =
                                TreeBuilder.getValueOfMethod(env, parameterType);
                        List<JavaExpression> p = new ArrayList<>();
                        p.add(argument);
                        JavaExpression boxedParam =
                                new MethodCall(
                                        parameterType,
                                        valueOfMethod,
                                        new ClassName(parameterType),
                                        p);
                        arguments.set(i, boxedParam);
                    }
                }
            } catch (Throwable t) {
                if (t.getMessage() == null) {
                    throw new BugInCF("no detail message in " + t.getClass(), t);
                }
                throw new ParseRuntimeException(
                        constructJavaExpressionParseError(expr.toString(), t.getMessage()));
            }

            // TODO: reinstate this test, but issue a warning that the user
            // can override, rather than halting parsing which the user cannot override.
            /*if (!PurityUtils.isDeterministic(SOMEcontext.checker.getAnnotationProvider(),
                    methodElement)) {
                throw new JavaExpressionParseException(new DiagMessage(ERROR,
                        "flowexpr.method.not.deterministic",
                        methodElement.getSimpleName()));
            }*/
            if (ElementUtils.isStatic(methodElement)) {
                Element classElem = methodElement.getEnclosingElement();
                JavaExpression staticClassReceiver = new ClassName(ElementUtils.getType(classElem));
                return new MethodCall(
                        ElementUtils.getType(methodElement),
                        methodElement,
                        staticClassReceiver,
                        arguments);
            } else {
                if (methodContext.receiver instanceof ClassName) {
                    throw new ParseRuntimeException(
                            constructJavaExpressionParseError(
                                    expr.toString(),
                                    "a non-static method call cannot have a class name as a receiver"));
                }
                TypeMirror methodType =
                        TypesUtils.substituteMethodReturnType(
                                methodElement, methodContext.receiver.getType(), env);
                return new MethodCall(methodType, methodElement, methodContext.receiver, arguments);
            }
        }

        /**
         * Returns the ExecutableElement for a method, or throws an exception.
         *
         * @param methodName the method name
         * @param receiverType the receiver type
         * @param path the path
         * @param arguments the arguments
         * @param resolver the resolver
         * @return the ExecutableElement for a method, or throws an exception
         * @throws JavaExpressionParseException if the string cannot be parsed as a method name
         */
        private ExecutableElement getMethodElement(
                String methodName,
                TypeMirror receiverType,
                TreePath path,
                List<JavaExpression> arguments,
                Resolver resolver)
                throws JavaExpressionParseException {

            List<TypeMirror> argumentTypes =
                    CollectionsPlume.mapList(JavaExpression::getType, arguments);

            Element element = null;

            if (receiverType.getKind() == TypeKind.ARRAY) {
                element = resolver.findMethod(methodName, receiverType, path, argumentTypes);
            }

            // Search for method in each enclosing class.
            if (element == null) {
                while (receiverType.getKind() == TypeKind.DECLARED) {
                    element = resolver.findMethod(methodName, receiverType, path, argumentTypes);
                    if (element.getKind() == ElementKind.METHOD) {
                        break;
                    }
                    receiverType = getTypeOfEnclosingClass((DeclaredType) receiverType);
                }
            }

            if (element == null) {
                throw constructJavaExpressionParseError(methodName, "no such method");
            }
            if (element.getKind() != ElementKind.METHOD) {
                throw constructJavaExpressionParseError(
                        methodName, "not a method, but a " + element.getKind());
            }

            return (ExecutableElement) element;
        }

        // expr is a field access, a fully qualified class name, or a class name qualified with
        // another class name (e.g. {@code OuterClass.InnerClass})
        @Override
        public JavaExpression visit(FieldAccessExpr expr, JavaExpressionContext context) {
            setResolverField();

            Symbol.PackageSymbol packageSymbol =
                    resolver.findPackage(expr.getScope().toString(), somePath);
            if (packageSymbol != null) {
                ClassSymbol classSymbol =
                        resolver.findClassInPackage(
                                expr.getNameAsString(), packageSymbol, somePath);
                if (classSymbol != null) {
                    return new ClassName(classSymbol.asType());
                }
                throw new ParseRuntimeException(
                        constructJavaExpressionParseError(
                                expr.toString(),
                                "could not find class "
                                        + expr.getNameAsString()
                                        + " inside "
                                        + expr.getScope().toString()));
            }

            JavaExpression receiver = expr.getScope().accept(this, context);

            // Parse the rest, with a new receiver.
            JavaExpressionContext newContext =
                    context.copyChangeToParsingMemberOfReceiver(receiver);
            return visit(expr.getNameAsExpression(), newContext);
        }

        // expr is a Class literal
        @Override
        public JavaExpression visit(ClassExpr expr, JavaExpressionContext context) {
            TypeMirror result = convertTypeToTypeMirror(expr.getType(), context);
            if (result == null) {
                throw new ParseRuntimeException(
                        constructJavaExpressionParseError(
                                expr.toString(), "is an unparsable class literal"));
            }
            return new ClassName(result);
        }

        @Override
        public JavaExpression visit(ArrayCreationExpr expr, JavaExpressionContext context) {
            List<JavaExpression> dimensions = new ArrayList<>();
            for (ArrayCreationLevel dimension : expr.getLevels()) {
                if (dimension.getDimension().isPresent()) {
                    dimensions.add(dimension.getDimension().get().accept(this, context));
                } else {
                    dimensions.add(null);
                }
            }

            List<JavaExpression> initializers = new ArrayList<>();
            if (expr.getInitializer().isPresent()) {
                for (Expression initializer : expr.getInitializer().get().getValues()) {
                    initializers.add(initializer.accept(this, context));
                }
            }
            TypeMirror arrayType = convertTypeToTypeMirror(expr.getElementType(), context);
            if (arrayType == null) {
                throw new ParseRuntimeException(
                        constructJavaExpressionParseError(
                                expr.getElementType().asString(), "type not parsable"));
            }
            for (int i = 0; i < dimensions.size(); i++) {
                arrayType = TypesUtils.createArrayType(arrayType, env.getTypeUtils());
            }
            return new ArrayCreation(arrayType, dimensions, initializers);
        }

        @Override
        public JavaExpression visit(UnaryExpr expr, JavaExpressionContext context) {
            Tree.Kind treeKind = javaParserUnaryOperatorToTreeKind(expr.getOperator());
            // This performs constant-folding for + and -; it could also do so for other operations.
            switch (treeKind) {
                case UNARY_PLUS:
                    return expr.getExpression().accept(this, context);
                case UNARY_MINUS:
                    JavaExpression negatedResult = expr.getExpression().accept(this, context);
                    if (negatedResult instanceof ValueLiteral) {
                        return ((ValueLiteral) negatedResult).negate();
                    }
                    return new UnaryOperation(negatedResult.getType(), treeKind, negatedResult);
                default:
                    JavaExpression operand = expr.getExpression().accept(this, context);
                    return new UnaryOperation(operand.getType(), treeKind, operand);
            }
        }

        /**
         * Convert a JavaParser unary operator to a TreeKind.
         *
         * @param op a JavaParser unary operator
         * @return a TreeKind for the unary operator
         */
        Tree.Kind javaParserUnaryOperatorToTreeKind(UnaryExpr.Operator op) {
            switch (op) {
                case BITWISE_COMPLEMENT:
                    return Tree.Kind.BITWISE_COMPLEMENT;
                case LOGICAL_COMPLEMENT:
                    return Tree.Kind.LOGICAL_COMPLEMENT;
                case MINUS:
                    return Tree.Kind.UNARY_MINUS;
                case PLUS:
                    return Tree.Kind.UNARY_PLUS;
                case POSTFIX_DECREMENT:
                    return Tree.Kind.POSTFIX_DECREMENT;
                case POSTFIX_INCREMENT:
                    return Tree.Kind.POSTFIX_INCREMENT;
                case PREFIX_DECREMENT:
                    return Tree.Kind.PREFIX_DECREMENT;
                case PREFIX_INCREMENT:
                    return Tree.Kind.PREFIX_INCREMENT;
                default:
                    throw new Error("unhandled " + op);
            }
        }

        @Override
        public JavaExpression visit(BinaryExpr expr, JavaExpressionContext context) {
            JavaExpression leftJe = expr.getLeft().accept(this, context);
            JavaExpression rightJe = expr.getRight().accept(this, context);
            TypeMirror leftType = leftJe.getType();
            TypeMirror rightType = rightJe.getType();
            TypeMirror type;
            // isSubtype() first does the cheaper test isSameType()
            if (types.isSubtype(leftType, rightType)) {
                type = rightType;
            } else if (types.isSubtype(rightType, leftType)) {
                type = leftType;
            } else if (expr.getOperator() == BinaryExpr.Operator.PLUS
                    && (types.isSameType(leftType, stringTypeMirror)
                            || types.isSameType(rightType, stringTypeMirror))) {
                type = stringTypeMirror;
            } else {
                throw new BugInCF("inconsistent types %s %s for %s", leftType, rightType, expr);
            }
            return new BinaryOperation(
                    type, javaParserBinaryOperatorToTreeKind(expr.getOperator()), leftJe, rightJe);
        }

        /**
         * Convert a JavaParser binary operator to a TreeKind.
         *
         * @param op a JavaParser binary operator
         * @return a TreeKind for the binary operator
         */
        Tree.Kind javaParserBinaryOperatorToTreeKind(BinaryExpr.Operator op) {
            switch (op) {
                case AND:
                    return Tree.Kind.CONDITIONAL_AND;
                case BINARY_AND:
                    return Tree.Kind.AND;
                case BINARY_OR:
                    return Tree.Kind.OR;
                case DIVIDE:
                    return Tree.Kind.DIVIDE;
                case EQUALS:
                    return Tree.Kind.EQUAL_TO;
                case GREATER:
                    return Tree.Kind.GREATER_THAN;
                case GREATER_EQUALS:
                    return Tree.Kind.GREATER_THAN_EQUAL;
                case LEFT_SHIFT:
                    return Tree.Kind.LEFT_SHIFT;
                case LESS:
                    return Tree.Kind.LESS_THAN;
                case LESS_EQUALS:
                    return Tree.Kind.LESS_THAN_EQUAL;
                case MINUS:
                    return Tree.Kind.MINUS;
                case MULTIPLY:
                    return Tree.Kind.MULTIPLY;
                case NOT_EQUALS:
                    return Tree.Kind.NOT_EQUAL_TO;
                case OR:
                    return Tree.Kind.CONDITIONAL_OR;
                case PLUS:
                    return Tree.Kind.PLUS;
                case REMAINDER:
                    return Tree.Kind.REMAINDER;
                case SIGNED_RIGHT_SHIFT:
                    return Tree.Kind.RIGHT_SHIFT;
                case UNSIGNED_RIGHT_SHIFT:
                    return Tree.Kind.UNSIGNED_RIGHT_SHIFT;
                case XOR:
                    return Tree.Kind.XOR;
                default:
                    throw new Error("unhandled " + op);
            }
        }

        /**
         * Converts the JavaParser type to a TypeMirror. Returns null if {@code type}'s kind is not
         * handled.
         *
         * @param type a JavaParser type
         * @param context a JavaExpressionContext
         * @return a TypeMirror corresponding to {@code type}, or null if {@code type} isn't handled
         */
        private @Nullable TypeMirror convertTypeToTypeMirror(
                Type type, JavaExpressionContext context) {
            if (type.isClassOrInterfaceType()) {
                try {
                    return StaticJavaParser.parseExpression(type.asString())
                            .accept(this, context)
                            .getType();
                } catch (ParseProblemException e) {
                    return null;
                }
            } else if (type.isPrimitiveType()) {
                switch (type.asPrimitiveType().getType()) {
                    case BOOLEAN:
                        return types.getPrimitiveType(TypeKind.BOOLEAN);
                    case BYTE:
                        return types.getPrimitiveType(TypeKind.BYTE);
                    case SHORT:
                        return types.getPrimitiveType(TypeKind.SHORT);
                    case INT:
                        return types.getPrimitiveType(TypeKind.INT);
                    case CHAR:
                        return types.getPrimitiveType(TypeKind.CHAR);
                    case FLOAT:
                        return types.getPrimitiveType(TypeKind.FLOAT);
                    case LONG:
                        return types.getPrimitiveType(TypeKind.LONG);
                    case DOUBLE:
                        return types.getPrimitiveType(TypeKind.DOUBLE);
                }
            } else if (type.isVoidType()) {
                return types.getNoType(TypeKind.VOID);
            } else if (type.isArrayType()) {
                return types.getArrayType(
                        convertTypeToTypeMirror(type.asArrayType().getComponentType(), context));
            }
            return null;
        }

        /**
         * Returns a JavaExpression for the given field.
         *
         * @param fieldElem the field
         * @param context the context
         * @param isOriginalReceiver whether the receiver is the original one
         * @return a JavaExpression for the given name
         */
        private static FieldAccess getFieldJavaExpression(
                VariableElement fieldElem,
                JavaExpressionContext context,
                boolean isOriginalReceiver) {
            TypeMirror receiverType = context.receiver.getType();

            TypeMirror fieldType = ElementUtils.getType(fieldElem);
            if (ElementUtils.isStatic(fieldElem)) {
                Element classElem = fieldElem.getEnclosingElement();
                JavaExpression staticClassReceiver = new ClassName(ElementUtils.getType(classElem));
                return new FieldAccess(staticClassReceiver, fieldType, fieldElem);
            }
            JavaExpression locationOfField;
            if (isOriginalReceiver) {
                locationOfField = context.receiver;
            } else {
                locationOfField =
                        JavaExpression.fromNode(
                                context.checker.getAnnotationProvider(),
                                new ImplicitThisNode(receiverType));
            }
            if (locationOfField instanceof ClassName) {
                throw new ParseRuntimeException(
                        constructJavaExpressionParseError(
                                fieldElem.getSimpleName().toString(),
                                "a non-static field cannot have a class name as a receiver."));
            }
            return new FieldAccess(locationOfField, fieldType, fieldElem);
        }

        /**
         * Returns a JavaExpression for the given parameter; that is, returns an element of {@code
         * context.arguments}.
         *
         * @param s a String that starts with PARAMETER_REPLACEMENT
         * @param context the context
         * @return the JavaExpression for the given parameter
         */
        private static JavaExpression getParameterJavaExpression(
                String s, JavaExpressionContext context) {
            if (context.arguments == null) {
                throw new ParseRuntimeException(
                        constructJavaExpressionParseError(s, "no parameters found"));
            }
            int idx = Integer.parseInt(s.substring(PARAMETER_REPLACEMENT_LENGTH));

            if (idx == 0) {
                throw new ParseRuntimeException(
                        constructJavaExpressionParseError(
                                "#0",
                                "use \"this\" for the receiver or \"#1\" for the first formal parameter"));
            }
            if (idx > context.arguments.size()) {
                throw new ParseRuntimeException(
                        new JavaExpressionParseException(
                                "flowexpr.parse.index.too.big", Integer.toString(idx)));
            }
            return context.arguments.get(idx - 1);
        }
    }

    /**
     * Returns a list of 1-based indices of all formal parameters that occur in {@code s}. Each
     * formal parameter occurs in s as a string like "#1" or "#4". This routine does not do proper
     * parsing; for instance, if "#2" appears within a string in s, then 2 is in the result list.
     * The result may contain duplicates.
     *
     * @param s a Java expression
     * @return a list of 1-based indices of all formal parameters that occur in {@code s}
     */
    public static List<Integer> parameterIndices(String s) {
        List<Integer> result = new ArrayList<>();
        Matcher matcher = UNANCHORED_PARAMETER_PATTERN.matcher(s);
        while (matcher.find()) {
            int idx = Integer.parseInt(matcher.group(1));
            result.add(idx);
        }
        return result;
    }

    /**
     * Returns the 1-based index of the formal parameter that occurs in {@code s} or -1 if no formal
     * parameter occurs.
     *
     * @param s a Java expression
     * @return the 1-based indices of the formal parameter that occur in {@code s} or -1
     */
    public static int parameterIndex(String s) {
        Matcher matcher = ANCHORED_PARAMETER_PATTERN.matcher(s);
        if (matcher.find()) {
            return Integer.parseInt(matcher.group(1));
        }
        return -1;
    }

    ///////////////////////////////////////////////////////////////////////////
    /// Contexts
    ///

    /**
     * Context used to parse and viewpoint-adapt a Java expression. It contains the JavaExpressions
     * to which {@code this} and the parameter syntax, e.g. {@code #1}, should parse.
     */
    public static class JavaExpressionContext {
        /** The value of {@code this} in this context. */
        public final JavaExpression receiver;
        /**
         * In a context for a method declaration or lambda, the formals. In a context for a method
         * invocation, the actuals. In other contexts, null.
         */
        public final List<JavaExpression> arguments;

        /** The checker. */
        public final SourceChecker checker;
        /**
         * Whether or not the JavaExpressionParser is parsing the "member" part of a member select.
         * If so, certain constructs like "#2" and local variables cannot occur.
         */
        public final boolean parsingMember;

        /**
         * Creates a context for parsing a Java expression, with "null" for arguments.
         *
         * @param receiver used to replace "this" in a Java expression and used to resolve
         *     identifiers in any Java expression with an implicit "this"
         * @param checker used to create {@link
         *     org.checkerframework.dataflow.expression.JavaExpression}s
         */
        public JavaExpressionContext(JavaExpression receiver, SourceChecker checker) {
            this(receiver, null, checker);
        }

        /**
         * Creates a context for parsing a Java expression.
         *
         * @param receiver used to replace "this" in a Java expression and used to resolve
         *     identifiers in any Java expression with an implicit "this"
         * @param arguments used to replace parameter references, e.g. #1, in Java expressions, null
         *     if no arguments
         * @param checker used to create {@link
         *     org.checkerframework.dataflow.expression.JavaExpression}s
         */
        public JavaExpressionContext(
                JavaExpression receiver, List<JavaExpression> arguments, SourceChecker checker) {
            this(receiver, arguments, checker, false);
        }

        /**
         * Creates a context for parsing a Java expression.
         *
         * @param receiver used to replace "this" in a Java expression and used to resolve
         *     identifiers in any Java expression with an implicit "this"
         * @param arguments used to replace parameter references, e.g. #1, in Java expressions, null
         *     if no arguments
         * @param checker used to create {@link JavaExpression}s
         * @param parsingMember whether or not the JavaExpressionParser is parsing the "member" part
         *     of a member select
         */
        private JavaExpressionContext(
                JavaExpression receiver,
                List<JavaExpression> arguments,
                SourceChecker checker,
                boolean parsingMember) {
            assert checker != null;
            this.receiver = receiver;
            this.arguments = arguments;
            this.checker = checker;
            this.parsingMember = parsingMember;
        }

        /**
         * Creates a {@link JavaExpressionContext} for the method declared in {@code
         * methodDeclaration}.
         *
         * @param methodDeclaration used to translate parameter numbers in a Java expression to
         *     formal parameters of the method
         * @param enclosingTree used to look up fields and as the type of "this" in Java expressions
         * @param checker used to build JavaExpression
         * @return context created from {@code methodDeclaration}
         */
        public static JavaExpressionContext buildContextForMethodDeclaration(
                MethodTree methodDeclaration, Tree enclosingTree, SourceChecker checker) {
            return buildContextForMethodDeclaration(
                    methodDeclaration, TreeUtils.typeOf(enclosingTree), checker);
        }

        /**
         * Creates a {@link JavaExpressionContext} for the method declared in {@code
         * methodDeclaration}.
         *
         * @param methodDeclaration used to translate parameter numbers in a Java expression to
         *     formal parameters of the method
         * @param currentPath the path to the method. It is used to find the enclosing class, which
         *     is used to look up fields and as the type of "this" in Java expressions.
         * @param checker used to build JavaExpression
         * @return context created from {@code methodDeclaration}
         */
        public static JavaExpressionContext buildContextForMethodDeclaration(
                MethodTree methodDeclaration, TreePath currentPath, SourceChecker checker) {
            Tree classTree = TreePathUtil.enclosingClass(currentPath);
            return buildContextForMethodDeclaration(methodDeclaration, classTree, checker);
        }

        /**
         * Creates a {@link JavaExpressionContext} for the method declared in {@code
         * methodDeclaration}.
         *
         * @param methodDeclaration used to translate parameter numbers in a Java expression to
         *     formal parameters of the method
         * @param enclosingType used to look up fields and as type of "this" in Java expressions
         * @param checker used to build JavaExpression
         * @return context created from {@code methodDeclaration}
         */
        public static JavaExpressionContext buildContextForMethodDeclaration(
                MethodTree methodDeclaration, TypeMirror enclosingType, SourceChecker checker) {

            ExecutableElement methodElt = TreeUtils.elementFromDeclaration(methodDeclaration);

            Node receiver;
            if (methodDeclaration.getModifiers().getFlags().contains(Modifier.STATIC)) {
                Element classElt = ElementUtils.enclosingTypeElement(methodElt);
                receiver = new ClassNameNode(enclosingType, classElt);
            } else {
                receiver = new ImplicitThisNode(enclosingType);
            }
            JavaExpression receiverJe =
                    JavaExpression.fromNode(checker.getAnnotationProvider(), receiver);
            List<JavaExpression> parametersJe = new ArrayList<>();
            for (VariableElement param : methodElt.getParameters()) {
                parametersJe.add(new LocalVariable(param));
            }
            return new JavaExpressionContext(receiverJe, parametersJe, checker);
        }

        /**
         * Creates a {@link JavaExpressionContext} for the given lambda.
         *
         * @param lambdaTree a lambda
         * @param path the path to the lambda
         * @param checker used to build JavaExpression
         * @return context created for {@code lambdaTree}
         */
        public static JavaExpressionContext buildContextForLambda(
                LambdaExpressionTree lambdaTree, TreePath path, SourceChecker checker) {
            TypeMirror enclosingType = TreeUtils.typeOf(TreePathUtil.enclosingClass(path));
            Node receiver = new ImplicitThisNode(enclosingType);
            JavaExpression receiverJe =
                    JavaExpression.fromNode(checker.getAnnotationProvider(), receiver);
            List<JavaExpression> parametersJe = new ArrayList<>();
            for (VariableTree arg : lambdaTree.getParameters()) {
                parametersJe.add(
                        JavaExpression.fromNode(
                                checker.getAnnotationProvider(),
                                new LocalVariableNode(arg, receiver)));
            }
            return new JavaExpressionContext(receiverJe, parametersJe, checker);
        }

        /**
         * Returns a {@link JavaExpressionContext} for the class {@code classTree} as seen at the
         * class declaration.
         *
         * @param classTree a class
         * @param checker used to build JavaExpression
         * @return a {@link JavaExpressionContext} for the class {@code classTree} as seen at the
         *     class declaration
         */
        public static JavaExpressionContext buildContextForClassDeclaration(
                ClassTree classTree, SourceChecker checker) {
            Node receiver = new ImplicitThisNode(TreeUtils.typeOf(classTree));

            JavaExpression receiverJe =
                    JavaExpression.fromNode(checker.getAnnotationProvider(), receiver);
            return new JavaExpressionContext(receiverJe, Collections.emptyList(), checker);
        }

        /**
         * Returns a {@link JavaExpressionContext} for the method called by {@code
         * methodInvocation}, as seen at the method use (i.e., at the call site).
         *
         * @param methodInvocation a method invocation
         * @param checker the javac components to use
         * @return a {@link JavaExpressionContext} for the method {@code methodInvocation}
         */
        public static JavaExpressionContext buildContextForMethodUse(
                MethodInvocationNode methodInvocation, SourceChecker checker) {
            Node receiver = methodInvocation.getTarget().getReceiver();
            JavaExpression receiverJe =
                    JavaExpression.fromNode(checker.getAnnotationProvider(), receiver);
            List<JavaExpression> argumentsJe = new ArrayList<>();
            for (Node arg : methodInvocation.getArguments()) {
                argumentsJe.add(JavaExpression.fromNode(checker.getAnnotationProvider(), arg));
            }
            return new JavaExpressionContext(receiverJe, argumentsJe, checker);
        }

        /**
         * Returns a {@link JavaExpressionContext} for the method called by {@code
         * methodInvocation}, as seen at the method use (i.e., at the call site).
         *
         * @param methodInvocation a method invocation
         * @param checker the javac components to use
         * @return a {@link JavaExpressionContext} for the method {@code methodInvocation}
         */
        public static JavaExpressionContext buildContextForMethodUse(
                MethodInvocationTree methodInvocation, SourceChecker checker) {
            JavaExpression receiverJe =
                    JavaExpression.getReceiver(methodInvocation, checker.getAnnotationProvider());

            List<? extends ExpressionTree> args = methodInvocation.getArguments();
            List<JavaExpression> argumentsJe = new ArrayList<>(args.size());
            for (ExpressionTree argTree : args) {
                argumentsJe.add(JavaExpression.fromTree(checker.getAnnotationProvider(), argTree));
            }

            return new JavaExpressionContext(receiverJe, argumentsJe, checker);
        }

        /**
         * Returns a {@link JavaExpressionContext} for the constructor {@code n} (represented as a
         * {@link Node} as seen at the constructor use (i.e., at a "new" expression).
         *
         * @param n an object creation node
         * @param checker the checker
         * @return a {@link JavaExpressionContext} for the constructor {@code n} (represented as a
         *     {@link Node} as seen at the constructor use (i.e., at a "new" expression)
         */
        public static JavaExpressionContext buildContextForNewClassUse(
                ObjectCreationNode n, SourceChecker checker) {

            // This returns an Unknown with the type set to the class in which the
            // constructor is declared
            JavaExpression receiverJe = JavaExpression.fromNode(checker.getAnnotationProvider(), n);

            List<JavaExpression> argumentsJe = new ArrayList<>();
            for (Node arg : n.getArguments()) {
                argumentsJe.add(JavaExpression.fromNode(checker.getAnnotationProvider(), arg));
            }

            return new JavaExpressionContext(receiverJe, argumentsJe, checker);
        }

        /**
         * Returns a copy of the context that differs in that it has a different receiver and
         * parsingMember is set to true. The outer receiver remains unchanged.
         *
         * @param receiver the receiver for the newly-returned context
         * @return a copy of the context, with the given receiver
         */
        public JavaExpressionContext copyChangeToParsingMemberOfReceiver(JavaExpression receiver) {
            return new JavaExpressionContext(receiver, arguments, checker, /*parsingMember=*/ true);
        }

        /**
<<<<<<< HEAD
         * Returns a copy of the context that differs in that parsingMember is set to false.
         *
         * @return a copy of the context, with parsingMember set to false
         */
        public JavaExpressionContext copyNotParsingMember() {
            if (parsingMember == false) {
                return this;
            }
            return new JavaExpressionContext(
                    receiver, arguments, checker, /*parsingMember=*/ false);
=======
         * Returns a copy of the context that differs in that {@code useLocalScope} is set to the
         * given value.
         *
         * @param useLocalScope whether the local scope should be used to resolve identifiers
         * @return a copy of the context, with {@code useLocalScope} is set to the given value
         */
        public JavaExpressionContext copyAndSetUseLocalScope(boolean useLocalScope) {
            return new JavaExpressionContext(
                    receiver, arguments, checker, parsingMember, useLocalScope);
>>>>>>> 6d83a13d
        }

        /**
         * Format this object verbosely, on multiple lines but without a trailing newline.
         *
         * @return a verbose string representation of this
         */
        public String toStringDebug() {
            StringJoiner sj = new StringJoiner(System.lineSeparator() + "  ");
            sj.add("JavaExpressionContext:");
            sj.add("receiver=" + receiver.toStringDebug());
            sj.add("arguments=" + arguments);
            sj.add("checker=" + "...");
            // sj.add("checker="+ checker);
            sj.add("parsingMember=" + parsingMember);
            return sj.toString();
        }
    }

    /**
     * Returns the type of the innermost enclosing class. Returns Type.noType if no enclosing class
     * is found.
     *
     * <p>If the innermost enclosing class is static, this method returns the type of that class. By
     * contrast, {@link DeclaredType#getEnclosingType()} returns the type of the innermost enclosing
     * class that is not static.
     *
     * @param type a DeclaredType
     * @return the type of the innermost enclosing class or Type.noType
     */
    private static TypeMirror getTypeOfEnclosingClass(DeclaredType type) {
        if (type instanceof ClassType) {
            // enclClass() needs to be called on tsym.owner,
            // otherwise it simply returns tsym.
            Symbol sym = ((ClassType) type).tsym.owner;

            if (sym == null) {
                return com.sun.tools.javac.code.Type.noType;
            }

            ClassSymbol cs = sym.enclClass();

            if (cs == null) {
                return com.sun.tools.javac.code.Type.noType;
            }

            return cs.asType();
        } else {
            return type.getEnclosingType();
        }
    }

    ///////////////////////////////////////////////////////////////////////////
    /// Exceptions
    ///

    /**
     * An exception that indicates a parse error. Call {@link #getDiagMessage} to obtain a {@link
     * DiagMessage} that can be used for error reporting.
     */
    public static class JavaExpressionParseException extends Exception {
        private static final long serialVersionUID = 2L;
        private @CompilerMessageKey String errorKey;
        public final Object[] args;

        public JavaExpressionParseException(@CompilerMessageKey String errorKey, Object... args) {
            this(null, errorKey, args);
        }

        public JavaExpressionParseException(
                Throwable cause, @CompilerMessageKey String errorKey, Object... args) {
            super(cause);
            this.errorKey = errorKey;
            this.args = args;
        }

        @Override
        public String getMessage() {
            return errorKey + " " + Arrays.toString(args);
        }

        /**
         * Return a DiagMessage that can be used for error reporting.
         *
         * @return a DiagMessage that can be used for error reporting
         */
        public DiagMessage getDiagMessage() {
            return new DiagMessage(Kind.ERROR, errorKey, args);
        }

        public boolean isFlowParseError() {
            return errorKey.endsWith("flowexpr.parse.error");
        }
    }

    /**
     * Returns a {@link JavaExpressionParseException} for the expression {@code expr} with
     * explanation {@code explanation}.
     *
     * @param expr the string that could not be parsed
     * @param explanation an explanation of the parse failure
     * @return a {@link JavaExpressionParseException} for the expression {@code expr} with
     *     explanation {@code explanation}.
     */
    private static JavaExpressionParseException constructJavaExpressionParseError(
            String expr, String explanation) {
        if (expr == null) {
            throw new Error("Must have an expression.");
        }
        if (explanation == null) {
            throw new Error("Must have an explanation.");
        }
        return new JavaExpressionParseException(
                (Throwable) null,
                "flowexpr.parse.error",
                "Invalid '" + expr + "' because " + explanation);
    }

    /**
     * The Runtime equivalent of {@link JavaExpressionParseException}. This class is needed to wrap
     * this exception into an unchecked exception.
     */
    private static class ParseRuntimeException extends RuntimeException {
        private static final long serialVersionUID = 2L;
        private final JavaExpressionParseException exception;

        private ParseRuntimeException(JavaExpressionParseException exception) {
            this.exception = exception;
        }

        private JavaExpressionParseException getCheckedException() {
            return exception;
        }
    }
}<|MERGE_RESOLUTION|>--- conflicted
+++ resolved
@@ -1303,31 +1303,6 @@
         }
 
         /**
-<<<<<<< HEAD
-         * Returns a copy of the context that differs in that parsingMember is set to false.
-         *
-         * @return a copy of the context, with parsingMember set to false
-         */
-        public JavaExpressionContext copyNotParsingMember() {
-            if (parsingMember == false) {
-                return this;
-            }
-            return new JavaExpressionContext(
-                    receiver, arguments, checker, /*parsingMember=*/ false);
-=======
-         * Returns a copy of the context that differs in that {@code useLocalScope} is set to the
-         * given value.
-         *
-         * @param useLocalScope whether the local scope should be used to resolve identifiers
-         * @return a copy of the context, with {@code useLocalScope} is set to the given value
-         */
-        public JavaExpressionContext copyAndSetUseLocalScope(boolean useLocalScope) {
-            return new JavaExpressionContext(
-                    receiver, arguments, checker, parsingMember, useLocalScope);
->>>>>>> 6d83a13d
-        }
-
-        /**
          * Format this object verbosely, on multiple lines but without a trailing newline.
          *
          * @return a verbose string representation of this
