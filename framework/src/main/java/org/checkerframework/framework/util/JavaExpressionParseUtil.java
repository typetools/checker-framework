--- conflicted
+++ resolved
@@ -355,11 +355,7 @@
             setResolverField();
 
             // Formal parameter, using "#2" syntax.
-<<<<<<< HEAD
             if (s.startsWith(FormalParameter.PARAMETER_REPLACEMENT)) {
-=======
-            if (s.startsWith(PARAMETER_REPLACEMENT)) {
->>>>>>> 1a1d5d17
                 // A parameter is a local variable, but it can be referenced outside of local scope
                 // (at the method scope) using the special #NN syntax.
                 return getParameterJavaExpression(s, context);
@@ -389,12 +385,8 @@
                 }
             }
 
-<<<<<<< HEAD
-            ClassName classType = getIdentifierAsClassName(context.receiver.getType(), s);
-=======
             ClassName classType =
                     getIdentifierAsUnqualifiedClassName(context.receiver.getType(), s);
->>>>>>> 1a1d5d17
             if (classType != null) {
                 return classType;
             }
@@ -423,11 +415,6 @@
         }
 
         /**
-<<<<<<< HEAD
-         * If {@code identifier} is a class name with {@code receiverExpr} as its receiver
-         * expression, return the {@link ClassName}. If not, return null.
-         *
-=======
          * If {@code identifier} is the simple class name of any inner class of {@code type}, return
          * the {@link ClassName} for the inner class. If not, return null.
          *
@@ -457,7 +444,6 @@
          * If {@code identifier} is a class name with that can be referenced using only its simple
          * name within {@code type}. If not, return null.
          *
->>>>>>> 1a1d5d17
          * <p>{@code identifier} may be
          *
          * <ol>
@@ -472,13 +458,8 @@
          * @param identifier possible class name
          * @return the {@code ClassName} for {@code identifier} or null if it is not a class name
          */
-<<<<<<< HEAD
-        protected @Nullable ClassName getIdentifierAsClassName(TypeMirror type, String identifier) {
-
-=======
         protected @Nullable ClassName getIdentifierAsUnqualifiedClassName(
                 TypeMirror type, String identifier) {
->>>>>>> 1a1d5d17
             // Is identifier an inner class of this or of any enclosing class of this?
             TypeMirror searchType = type;
             while (searchType.getKind() == TypeKind.DECLARED) {
@@ -495,10 +476,7 @@
                 }
                 searchType = getTypeOfEnclosingClass((DeclaredType) searchType);
             }
-<<<<<<< HEAD
-=======
-
->>>>>>> 1a1d5d17
+
             if (type.getKind() == TypeKind.DECLARED) {
                 // Is identifier in the same package as this?
                 PackageSymbol packageSymbol =
@@ -748,38 +726,25 @@
                                         + " inside "
                                         + expr.getScope().toString()));
             }
-            String s = expr.getNameAsExpression().getNameAsString();
 
             // Check for field access expression.
             String identifier = expr.getName().getIdentifier();
             JavaExpression receiver = expr.getScope().accept(this, context);
-<<<<<<< HEAD
-            FieldAccess fieldAccess = getIdentifierAsField(receiver, s);
-=======
             FieldAccess fieldAccess = getIdentifierAsField(receiver, identifier);
->>>>>>> 1a1d5d17
             if (fieldAccess != null) {
                 return fieldAccess;
             }
 
-<<<<<<< HEAD
-            ClassName classType = getIdentifierAsClassName(receiver.getType(), s);
-=======
             // Check for inner class.
             ClassName classType = getIdentifierAsInnerClassName(receiver.getType(), identifier);
->>>>>>> 1a1d5d17
             if (classType != null) {
                 return classType;
             }
             throw new ParseRuntimeException(
                     constructJavaExpressionParseError(
-<<<<<<< HEAD
-                            s, String.format("field or class %s not found in %s", s, receiver)));
-=======
                             identifier,
                             String.format(
                                     "field or class %s not found in %s", identifier, receiver)));
->>>>>>> 1a1d5d17
         }
 
         // expr is a Class literal
