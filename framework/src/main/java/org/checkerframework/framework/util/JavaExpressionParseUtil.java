package org.checkerframework.framework.util;

import com.github.javaparser.ParseProblemException;
import com.github.javaparser.StaticJavaParser;
import com.github.javaparser.ast.ArrayCreationLevel;
import com.github.javaparser.ast.expr.ArrayAccessExpr;
import com.github.javaparser.ast.expr.ArrayCreationExpr;
import com.github.javaparser.ast.expr.BinaryExpr;
import com.github.javaparser.ast.expr.BooleanLiteralExpr;
import com.github.javaparser.ast.expr.CharLiteralExpr;
import com.github.javaparser.ast.expr.ClassExpr;
import com.github.javaparser.ast.expr.DoubleLiteralExpr;
import com.github.javaparser.ast.expr.EnclosedExpr;
import com.github.javaparser.ast.expr.Expression;
import com.github.javaparser.ast.expr.FieldAccessExpr;
import com.github.javaparser.ast.expr.IntegerLiteralExpr;
import com.github.javaparser.ast.expr.LongLiteralExpr;
import com.github.javaparser.ast.expr.MethodCallExpr;
import com.github.javaparser.ast.expr.NameExpr;
import com.github.javaparser.ast.expr.NullLiteralExpr;
import com.github.javaparser.ast.expr.StringLiteralExpr;
import com.github.javaparser.ast.expr.SuperExpr;
import com.github.javaparser.ast.expr.ThisExpr;
import com.github.javaparser.ast.expr.UnaryExpr;
import com.github.javaparser.ast.type.Type;
import com.github.javaparser.ast.visitor.GenericVisitorWithDefaults;
import com.sun.source.tree.ClassTree;
import com.sun.source.tree.ExpressionTree;
import com.sun.source.tree.LambdaExpressionTree;
import com.sun.source.tree.MethodInvocationTree;
import com.sun.source.tree.MethodTree;
import com.sun.source.tree.Tree;
import com.sun.source.tree.VariableTree;
import com.sun.source.util.TreePath;
import com.sun.tools.javac.code.Symbol;
import com.sun.tools.javac.code.Symbol.ClassSymbol;
import com.sun.tools.javac.code.Symbol.MethodSymbol;
import com.sun.tools.javac.code.Symbol.PackageSymbol;
import com.sun.tools.javac.code.Type.ArrayType;
import com.sun.tools.javac.code.Type.ClassType;
import java.util.ArrayList;
import java.util.Arrays;
import java.util.Collections;
import java.util.List;
import java.util.StringJoiner;
import java.util.regex.Matcher;
import java.util.regex.Pattern;
import javax.annotation.processing.ProcessingEnvironment;
import javax.lang.model.element.Element;
import javax.lang.model.element.ElementKind;
import javax.lang.model.element.ExecutableElement;
import javax.lang.model.element.PackageElement;
import javax.lang.model.element.TypeElement;
import javax.lang.model.element.VariableElement;
import javax.lang.model.type.DeclaredType;
import javax.lang.model.type.TypeKind;
import javax.lang.model.type.TypeMirror;
import javax.lang.model.util.Types;
import javax.tools.Diagnostic.Kind;
import org.checkerframework.checker.compilermsgs.qual.CompilerMessageKey;
import org.checkerframework.checker.nullness.qual.MonotonicNonNull;
import org.checkerframework.checker.nullness.qual.Nullable;
import org.checkerframework.dataflow.cfg.node.MethodInvocationNode;
import org.checkerframework.dataflow.cfg.node.Node;
import org.checkerframework.dataflow.cfg.node.ObjectCreationNode;
import org.checkerframework.dataflow.expression.ArrayAccess;
import org.checkerframework.dataflow.expression.ArrayCreation;
import org.checkerframework.dataflow.expression.BinaryOperation;
import org.checkerframework.dataflow.expression.ClassName;
import org.checkerframework.dataflow.expression.FieldAccess;
import org.checkerframework.dataflow.expression.FormalParameter;
import org.checkerframework.dataflow.expression.JavaExpression;
import org.checkerframework.dataflow.expression.LocalVariable;
import org.checkerframework.dataflow.expression.MethodCall;
import org.checkerframework.dataflow.expression.ThisReference;
import org.checkerframework.dataflow.expression.UnaryOperation;
import org.checkerframework.dataflow.expression.ValueLiteral;
import org.checkerframework.framework.source.DiagMessage;
import org.checkerframework.framework.source.SourceChecker;
import org.checkerframework.framework.util.dependenttypes.DependentTypesError;
import org.checkerframework.javacutil.BugInCF;
import org.checkerframework.javacutil.ElementUtils;
import org.checkerframework.javacutil.Resolver;
import org.checkerframework.javacutil.TreePathUtil;
import org.checkerframework.javacutil.TreeUtils;
import org.checkerframework.javacutil.TypesUtils;
import org.checkerframework.javacutil.trees.TreeBuilder;
import org.plumelib.util.CollectionsPlume;

/**
 * Helper methods to parse a string that represents a restricted Java expression.
 *
 * @checker_framework.manual #java-expressions-as-arguments Writing Java expressions as annotation
 *     arguments
 * @checker_framework.manual #dependent-types Annotations whose argument is a Java expression
 *     (dependent type annotations)
 */
public class JavaExpressionParseUtil {

    /** Regular expression for a formal parameter use. */
    protected static final String PARAMETER_REGEX = "#([1-9][0-9]*)";

    /** Anchored pattern for a formal parameter use. */
    protected static final Pattern ANCHORED_PARAMETER_PATTERN =
            Pattern.compile("^" + PARAMETER_REGEX + "$");

    /** Unanchored; can be used to find all formal parameter uses. */
    protected static final Pattern UNANCHORED_PARAMETER_PATTERN = Pattern.compile(PARAMETER_REGEX);

    /**
     * Parse a string and viewpoint-adapt it to the given {@code context}. Return its representation
     * as a {@link JavaExpression}, or throw a {@link JavaExpressionParseException}.
     *
     * @param expression a Java expression to parse
     * @param context information about any receiver and arguments; also has a reference to the
     *     checker
     * @return the JavaExpression for the given string
     * @throws JavaExpressionParseException if the string cannot be parsed
     */
    public static JavaExpression parse(String expression, JavaExpressionContext context)
            throws JavaExpressionParseException {
        return parse(expression, context, null);
    }
    /**
     * Parse a string with respect to {@code localPath} and viewpoint-adapt it to the given {@code
     * context}. Return its representation as a {@link JavaExpression}, or throw a {@link
     * JavaExpressionParseException}.
     *
     * <p>If {@code localPath} is non-null, then identifiers are parsed as if the expression was
     * written at the location of {@code localPath}. This means identifiers will be parsed to local
     * variables in scope at {@code localPath} when possible. If {@code localPath} is null, then no
     * identifier can be parsed to a local variable. In either case, the parameter syntax, e.g. #1,
     * is always parsed to the arguments in {@code context}. This is because a parameter of a lambda
     * can refer both to local variables in scope at its declaration and to a parameter of the
     * lambda.
     *
     * @param expression a Java expression to parse
     * @param context information about any receiver and arguments; also has a reference to the
     *     checker
     * @param localPath if non-null, the expression is parsed as if it were written at this location
     * @return the JavaExpression for the given string
     * @throws JavaExpressionParseException if the string cannot be parsed
     */
    public static JavaExpression parse(
            String expression, JavaExpressionContext context, @Nullable TreePath localPath)
            throws JavaExpressionParseException {
        // The underlying javac API used to convert from Strings to Elements requires a tree path
        // even when the information could be deduced from elements alone.  So use the path to the
        // current CompilationUnit.
        TreePath pathToCompilationUnit = context.checker.getPathToCompilationUnit();
        Expression expr;
        try {
            expr = StaticJavaParser.parseExpression(replaceParameterSyntax(expression));
        } catch (ParseProblemException e) {
            throw constructJavaExpressionParseError(expression, "is an invalid expression");
        }

        JavaExpression result;
        try {
            ProcessingEnvironment env = context.checker.getProcessingEnvironment();
            result =
                    expr.accept(
                            new ExpressionToJavaExpressionVisitor(
                                    context.receiver.getType(),
                                    context.receiver,
                                    context.arguments,
                                    localPath,
                                    pathToCompilationUnit,
                                    env),
                            null);
        } catch (ParseRuntimeException e) {
            // Convert unchecked to checked exception. Visitor methods can't throw checked
            // exceptions. They override the methods in the superclass, and a checked exception
            // would change the method signature.
            throw e.getCheckedException();
        }
        if (result instanceof ClassName
                && !expression.endsWith(".class")
                // At a call site, "#1" may be transformed to "Something.class", so don't throw an
                // exception in that case.
                && !ANCHORED_PARAMETER_PATTERN.matcher(expression).matches()) {
            throw constructJavaExpressionParseError(
                    expression,
                    String.format(
                            "a class name cannot terminate a Java expression string, where result=%s [%s]",
                            result, result.getClass()));
        }
        return result;
    }

    /**
     * Replaces every occurrence of "#NUMBER" with "_param_NUMBER" where NUMBER is the 1-based index
     * of a formal parameter.
     *
     * <p>Note that this does replacement even within strings.
     *
     * @param expression a Java expression in which to replace
     * @return the Java expression, with formal parameter references like "#2" replaced by an
     *     identifier like "_param_2"
     */
    private static String replaceParameterSyntax(String expression) {
        String updatedExpression = expression;

        for (Integer integer : parameterIndices(expression)) {
            updatedExpression =
                    updatedExpression.replaceAll(
                            "#" + integer, FormalParameter.PARAMETER_REPLACEMENT + integer);
        }

        return updatedExpression;
    }

    /**
     * A visitor class that converts a JavaParser {@link Expression} to a {@link JavaExpression}.
     */
    private static class ExpressionToJavaExpressionVisitor
            extends GenericVisitorWithDefaults<JavaExpression, Void> {

        /**
         * The underlying javac API used to convert from Strings to Elements requires a tree path
         * even when the information could be deduced from elements alone. So use the path to the
         * current CompilationUnit.
         */
        private final TreePath pathToCompilationUnit;

        /** If non-null, the expression is parsed as if it were written at this location. */
        private final @Nullable TreePath localVarPath;

        /** The processing environment. */
        private final ProcessingEnvironment env;

        /** The resolver. Computed from the environment, but lazily initialized. */
        private @MonotonicNonNull Resolver resolver = null;

        /** The type utilities. */
        private final Types types;

        /** The java.lang.String type. */
        private final TypeMirror stringTypeMirror;

        private final TypeMirror enclosingType;

        // TODO: The type should be ThisReference.
        private final @Nullable JavaExpression thisReference;

        // TODO: the type should be List<FormalParameter>
        private final @Nullable List<JavaExpression> parameters;

        /**
         * Create a new ExpressionToJavaExpressionVisitor.
         *
         * @param enclosingType type of the class that encloses the JavaExpression
         * @param thisReference JavaExpression to which to parse "this" or null if "this" should not
         *     appear in the expression
         * @param parameters list of JavaExpressions to which to parse parameters or null if
         *     parameters should not appear in the expression
         * @param localVarPath if non-null, the expression is parsed as if it were written at this
         *     location
         * @param pathToCompilationUnit required to use the underlying Javac API
         * @param env the processing environment
         */
        ExpressionToJavaExpressionVisitor(
                TypeMirror enclosingType,
                @Nullable JavaExpression thisReference,
                @Nullable List<JavaExpression> parameters,
                @Nullable TreePath localVarPath,
                TreePath pathToCompilationUnit,
                ProcessingEnvironment env) {
            this.pathToCompilationUnit = pathToCompilationUnit;
            this.localVarPath = localVarPath;
            this.env = env;
            this.types = env.getTypeUtils();
            this.stringTypeMirror =
                    env.getElementUtils().getTypeElement("java.lang.String").asType();
            this.enclosingType = enclosingType;
            this.thisReference = thisReference;
            this.parameters = parameters;
        }

        /** Sets the {@code resolver} field if necessary. */
        private void setResolverField() {
            if (resolver == null) {
                resolver = new Resolver(env);
            }
        }

        /** If the expression is not supported, throw a {@link ParseRuntimeException} by default. */
        @Override
        public JavaExpression defaultAction(com.github.javaparser.ast.Node n, Void aVoid) {
            String message = "is not a supported expression";
            throw new ParseRuntimeException(
                    constructJavaExpressionParseError(n.toString(), message));
        }

        @Override
        public JavaExpression visit(NullLiteralExpr expr, Void aVoid) {
            return new ValueLiteral(types.getNullType(), (Object) null);
        }

        @Override
        public JavaExpression visit(IntegerLiteralExpr expr, Void aVoid) {
            return new ValueLiteral(types.getPrimitiveType(TypeKind.INT), expr.asNumber());
        }

        @Override
        public JavaExpression visit(LongLiteralExpr expr, Void aVoid) {
            return new ValueLiteral(types.getPrimitiveType(TypeKind.LONG), expr.asNumber());
        }

        @Override
        public JavaExpression visit(CharLiteralExpr expr, Void aVoid) {
            return new ValueLiteral(types.getPrimitiveType(TypeKind.CHAR), expr.asChar());
        }

        @Override
        public JavaExpression visit(DoubleLiteralExpr expr, Void aVoid) {
            return new ValueLiteral(types.getPrimitiveType(TypeKind.DOUBLE), expr.asDouble());
        }

        @Override
        public JavaExpression visit(StringLiteralExpr expr, Void aVoid) {
            return new ValueLiteral(stringTypeMirror, expr.asString());
        }

        @Override
        public JavaExpression visit(BooleanLiteralExpr expr, Void aVoid) {
            return new ValueLiteral(types.getPrimitiveType(TypeKind.BOOLEAN), expr.getValue());
        }

        @Override
<<<<<<< HEAD
        public JavaExpression visit(ThisExpr n, Void aVoid) {
            if (thisReference == null) {
                throw new ParseRuntimeException(
                        constructJavaExpressionParseError("this", "\"this\" cannot be used here."));
            }
            if (thisReference.containsUnknown()) {
                // TODO: this is a bug.
                return new ThisReference(enclosingType);
            }
            return thisReference;
=======
        public JavaExpression visit(ThisExpr n, JavaExpressionContext context) {
            if (context.receiver == null) {
                throw new ParseRuntimeException(
                        constructJavaExpressionParseError("this", "this isn't allowed here."));
            }
            // "this" is the receiver of the context
            return context.receiver;
>>>>>>> e1ad6152
        }

        @Override
        public JavaExpression visit(SuperExpr n, Void aVoid) {
            // super literal
            TypeMirror superclass = TypesUtils.getSuperclass(enclosingType, types);
            if (superclass == null) {
                throw new ParseRuntimeException(
                        constructJavaExpressionParseError("super", "super class not found"));
            }
            return new ThisReference(superclass);
        }

        // expr is an expression in parentheses.
        @Override
        public JavaExpression visit(EnclosedExpr expr, Void aVoid) {
            return expr.getInner().accept(this, null);
        }

        @Override
        public JavaExpression visit(ArrayAccessExpr expr, Void aVoid) {
            JavaExpression array = expr.getName().accept(this, null);
            TypeMirror arrayType = array.getType();
            if (arrayType.getKind() != TypeKind.ARRAY) {
                throw new ParseRuntimeException(
                        constructJavaExpressionParseError(
                                expr.toString(),
                                String.format(
                                        "expected an array, found %s of type %s [%s]",
                                        array, arrayType, arrayType.getKind())));
            }
            TypeMirror componentType = ((ArrayType) arrayType).getComponentType();

            JavaExpression index = expr.getIndex().accept(this, null);

            return new ArrayAccess(componentType, array, index);
        }

        // expr is an identifier with no dots in its name.
        @Override
        public JavaExpression visit(NameExpr expr, Void aVoid) {
            String s = expr.getNameAsString();
            setResolverField();

            // Formal parameter, using "#2" syntax.
            if (s.startsWith(FormalParameter.PARAMETER_REPLACEMENT)) {
                // A parameter is a local variable, but it can be referenced outside of local scope
                // (at the method scope) using the special #NN syntax.
                return getParameterJavaExpression(s);
            }

            // Local variable or parameter.
            if (localVarPath != null) {
                // Attempt to match a local variable within the scope of the
                // given path before attempting to match a field.
                VariableElement varElem = resolver.findLocalVariableOrParameter(s, localVarPath);
                if (varElem != null) {
                    return new LocalVariable(varElem);
                }
            }

            // Field access
            FieldAccess fieldAccess = getIdentifierAsField(thisReference, s);
            if (fieldAccess != null) {
                return fieldAccess;
            }

            if (localVarPath != null) {
                Element classElem = resolver.findClass(s, localVarPath);
                TypeMirror classType = ElementUtils.getType(classElem);
                if (classType != null) {
                    return new ClassName(classType);
                }
            }

            ClassName classType = getIdentifierAsUnqualifiedClassName(enclosingType, s);
            if (classType != null) {
                return classType;
            }

            // Err if a formal parameter name is used, instead of the "#2" syntax.
            if (parameters != null) {
                for (int i = 0; i < parameters.size(); i++) {
                    if (parameters.get(i) instanceof LocalVariable) {
                        Element varElt = ((LocalVariable) parameters.get(i)).getElement();
                        if (varElt.getKind() == ElementKind.PARAMETER
                                && varElt.getSimpleName().contentEquals(s)) {
                            throw new ParseRuntimeException(
                                    constructJavaExpressionParseError(
                                            s,
                                            String.format(
                                                    DependentTypesError.FORMAL_PARAM_NAME_STRING,
                                                    i + 1,
                                                    s)));
                        }
                    }
                }
            }

            throw new ParseRuntimeException(
                    constructJavaExpressionParseError(s, "identifier not found"));
        }

        /**
         * If {@code identifier} is the simple class name of any inner class of {@code type}, return
         * the {@link ClassName} for the inner class. If not, return null.
         *
         * @param type type to search for {@code identifier}
         * @param identifier possible class name
         * @return the {@code ClassName} for {@code identifier} or null if it is not a class name
         */
        protected @Nullable ClassName getIdentifierAsInnerClassName(
                TypeMirror type, String identifier) {
            if (type.getKind() != TypeKind.DECLARED) {
                return null;
            }

            Element outerClass = ((DeclaredType) type).asElement();
            for (Element memberElement : outerClass.getEnclosedElements()) {
                if (!(memberElement.getKind().isClass() || memberElement.getKind().isInterface())) {
                    continue;
                }
                if (memberElement.getSimpleName().contentEquals(identifier)) {
                    return new ClassName(ElementUtils.getType(memberElement));
                }
            }
            return null;
        }

        /**
         * If {@code identifier} is a class name with that can be referenced using only its simple
         * name within {@code type}. If not, return null.
         *
         * <p>{@code identifier} may be
         *
         * <ol>
         *   <li>the simple name of {@code type}.
         *   <li>the simple name of a class declared in {@code type} or in an enclosing type of
         *       {@code type}.
         *   <li>the simple name of a class in the java.lang package.
         *   <li>the simple name of a class in the unnamed package.
         * </ol>
         *
         * @param type type to search for {@code identifier}
         * @param identifier possible class name
         * @return the {@code ClassName} for {@code identifier} or null if it is not a class name
         */
        protected @Nullable ClassName getIdentifierAsUnqualifiedClassName(
                TypeMirror type, String identifier) {
            // Is identifier an inner class of this or of any enclosing class of this?
            TypeMirror searchType = type;
            while (searchType.getKind() == TypeKind.DECLARED) {
                // Is identifier the simple name of this?
                if (((DeclaredType) searchType)
                        .asElement()
                        .getSimpleName()
                        .contentEquals(identifier)) {
                    return new ClassName(searchType);
                }
                ClassName className = getIdentifierAsInnerClassName(searchType, identifier);
                if (className != null) {
                    return className;
                }
                searchType = getTypeOfEnclosingClass((DeclaredType) searchType);
            }

            if (type.getKind() == TypeKind.DECLARED) {
                // Is identifier in the same package as this?
                PackageSymbol packageSymbol =
                        (PackageSymbol)
                                ElementUtils.enclosingPackage(((DeclaredType) type).asElement());
                ClassSymbol classSymbol =
                        resolver.findClassInPackage(
                                identifier, packageSymbol, pathToCompilationUnit);
                if (classSymbol != null) {
                    return new ClassName(classSymbol.asType());
                }
            }
            // Is identifier a simple name for a class in java.lang?
            Symbol.PackageSymbol packageSymbol =
                    resolver.findPackage("java.lang", pathToCompilationUnit);
            if (packageSymbol != null) {
                ClassSymbol classSymbol =
                        resolver.findClassInPackage(
                                identifier, packageSymbol, pathToCompilationUnit);
                if (classSymbol != null) {
                    return new ClassName(classSymbol.asType());
                }
            }

            // Is identifier a class in the unnamed package?
            Element classElem = resolver.findClass(identifier, pathToCompilationUnit);
            if (classElem != null) {
                PackageElement pkg = ElementUtils.enclosingPackage(classElem);
                if (pkg != null && pkg.isUnnamed()) {
                    TypeMirror classType = ElementUtils.getType(classElem);
                    if (classType != null) {
                        return new ClassName(classType);
                    }
                }
            }

            return null;
        }

        /**
         * If {@code identifier} is a field name, then return the {@link FieldAccess} corresponding
         * to using that field at the given {@code context}. If {@code identifier} is not a field
         * name, this method returns null.
         *
         * @param receiverExpr the receiver of the field; the expression used to access the field.
         * @param identifier possibly a field name
         * @return a field access, or null if {@code identifier} is not a field
         */
        protected @Nullable FieldAccess getIdentifierAsField(
                JavaExpression receiverExpr, String identifier) {
            TypeMirror receiverType = receiverExpr.getType();
            // isOriginalReceiver is true if receiverType has not been reassigned.
            boolean isOriginalReceiver = true;
            VariableElement fieldElem = null;
            if (identifier.equals("length") && receiverType.getKind() == TypeKind.ARRAY) {
                fieldElem = resolver.findField(identifier, receiverType, pathToCompilationUnit);
            }
            if (fieldElem == null) {
                // Search for field in each enclosing class.
                while (receiverType.getKind() == TypeKind.DECLARED) {
                    fieldElem = resolver.findField(identifier, receiverType, pathToCompilationUnit);
                    if (fieldElem != null) {
                        break;
                    }
                    receiverType = getTypeOfEnclosingClass((DeclaredType) receiverType);
                    isOriginalReceiver = false;
                }
            }
            if (fieldElem != null && fieldElem.getKind() == ElementKind.FIELD) {
                FieldAccess fieldAccess =
                        getFieldJavaExpression(fieldElem, receiverExpr, isOriginalReceiver);
                TypeElement scopeClassElement =
                        TypesUtils.getTypeElement(fieldAccess.getReceiver().getType());
                if (!isOriginalReceiver
                        && !ElementUtils.isStatic(fieldElem)
                        && ElementUtils.isStatic(scopeClassElement)) {
                    throw new ParseRuntimeException(
                            constructJavaExpressionParseError(
                                    identifier,
                                    "a non-static field can't be referenced from a static inner class or enum"));
                }
                return fieldAccess;
            }

            return null;
        }

        @Override
        public JavaExpression visit(MethodCallExpr expr, Void aVoid) {
            setResolverField();

            JavaExpression receiverExpr;
            if (expr.getScope().isPresent()) {
                receiverExpr = expr.getScope().get().accept(this, null);
                expr = expr.removeScope();
            } else {
                receiverExpr = thisReference;
            }

            String methodName = expr.getNameAsString();

            // Length of string literal: convert it to an integer literal.
            if (methodName.equals("length") && receiverExpr instanceof ValueLiteral) {
                Object value = ((ValueLiteral) receiverExpr).getValue();
                if (value instanceof String) {
                    return new ValueLiteral(
                            types.getPrimitiveType(TypeKind.INT), ((String) value).length());
                }
            }

            // parse argument list
            List<JavaExpression> arguments = new ArrayList<>();
            if (!expr.getArguments().isEmpty()) {
                for (Expression argument : expr.getArguments()) {
                    arguments.add(argument.accept(this, null));
                }
            }

            // Find the method element.
            ExecutableElement methodElement;
            try {
                methodElement =
                        getMethodElement(
                                methodName,
                                receiverExpr.getType(),
                                pathToCompilationUnit,
                                arguments,
                                resolver);
            } catch (JavaExpressionParseException e) {
                throw new ParseRuntimeException(e);
            }

            // Box any arguments that require it.
            for (int i = 0; i < arguments.size(); i++) {
                VariableElement parameter = methodElement.getParameters().get(i);
                TypeMirror parameterType = parameter.asType();
                JavaExpression argument = arguments.get(i);
                TypeMirror argumentType = argument.getType();
                // boxing necessary
                if (TypesUtils.isBoxedPrimitive(parameterType)
                        && TypesUtils.isPrimitive(argumentType)) {
                    MethodSymbol valueOfMethod = TreeBuilder.getValueOfMethod(env, parameterType);
                    List<JavaExpression> p = new ArrayList<>();
                    p.add(argument);
                    JavaExpression boxedParam =
                            new MethodCall(
                                    parameterType, valueOfMethod, new ClassName(parameterType), p);
                    arguments.set(i, boxedParam);
                }
            }

            // Build the MethodCall expression object.
            if (ElementUtils.isStatic(methodElement)) {
                Element classElem = methodElement.getEnclosingElement();
                JavaExpression staticClassReceiver = new ClassName(ElementUtils.getType(classElem));
                return new MethodCall(
                        ElementUtils.getType(methodElement),
                        methodElement,
                        staticClassReceiver,
                        arguments);
            } else {
                if (receiverExpr instanceof ClassName) {
                    throw new ParseRuntimeException(
                            constructJavaExpressionParseError(
                                    expr.toString(),
                                    "a non-static method call cannot have a class name as a receiver"));
                }
                TypeMirror methodType =
                        TypesUtils.substituteMethodReturnType(
                                methodElement, receiverExpr.getType(), env);
                return new MethodCall(methodType, methodElement, receiverExpr, arguments);
            }
        }

        /**
         * Returns the ExecutableElement for a method, or throws an exception.
         *
         * @param methodName the method name
         * @param receiverType the receiver type
         * @param path the path
         * @param arguments the arguments
         * @param resolver the resolver
         * @return the ExecutableElement for a method, or throws an exception
         * @throws JavaExpressionParseException if the string cannot be parsed as a method name
         */
        private ExecutableElement getMethodElement(
                String methodName,
                TypeMirror receiverType,
                TreePath path,
                List<JavaExpression> arguments,
                Resolver resolver)
                throws JavaExpressionParseException {

            List<TypeMirror> argumentTypes =
                    CollectionsPlume.mapList(JavaExpression::getType, arguments);

            Element element = null;

            if (receiverType.getKind() == TypeKind.ARRAY) {
                element = resolver.findMethod(methodName, receiverType, path, argumentTypes);
            }

            // Search for method in each enclosing class.
            if (element == null) {
                while (receiverType.getKind() == TypeKind.DECLARED) {
                    element = resolver.findMethod(methodName, receiverType, path, argumentTypes);
                    if (element.getKind() == ElementKind.METHOD) {
                        break;
                    }
                    receiverType = getTypeOfEnclosingClass((DeclaredType) receiverType);
                }
            }

            if (element == null) {
                throw constructJavaExpressionParseError(methodName, "no such method");
            }
            if (element.getKind() != ElementKind.METHOD) {
                throw constructJavaExpressionParseError(
                        methodName, "not a method, but a " + element.getKind());
            }

            return (ExecutableElement) element;
        }

        // expr is a field access, a fully qualified class name, or a class name qualified with
        // another class name (e.g. {@code OuterClass.InnerClass})
        @Override
        public JavaExpression visit(FieldAccessExpr expr, Void aVoid) {
            setResolverField();

            // Check for fully qualified class name.
            Symbol.PackageSymbol packageSymbol =
                    resolver.findPackage(expr.getScope().toString(), pathToCompilationUnit);
            if (packageSymbol != null) {
                ClassSymbol classSymbol =
                        resolver.findClassInPackage(
                                expr.getNameAsString(), packageSymbol, pathToCompilationUnit);
                if (classSymbol != null) {
                    return new ClassName(classSymbol.asType());
                }
                throw new ParseRuntimeException(
                        constructJavaExpressionParseError(
                                expr.toString(),
                                "could not find class "
                                        + expr.getNameAsString()
                                        + " inside "
                                        + expr.getScope().toString()));
            }

            // Check for field access expression.
            String identifier = expr.getName().getIdentifier();
            JavaExpression receiver = expr.getScope().accept(this, null);
            FieldAccess fieldAccess = getIdentifierAsField(receiver, identifier);
            if (fieldAccess != null) {
                return fieldAccess;
            }

            // Check for inner class.
            ClassName classType = getIdentifierAsInnerClassName(receiver.getType(), identifier);
            if (classType != null) {
                return classType;
            }
            throw new ParseRuntimeException(
                    constructJavaExpressionParseError(
                            identifier,
                            String.format(
                                    "field or class %s not found in %s", identifier, receiver)));
        }

        // expr is a Class literal
        @Override
        public JavaExpression visit(ClassExpr expr, Void aVoid) {
            TypeMirror result = convertTypeToTypeMirror(expr.getType());
            if (result == null) {
                throw new ParseRuntimeException(
                        constructJavaExpressionParseError(
                                expr.toString(), "is an unparsable class literal"));
            }
            return new ClassName(result);
        }

        @Override
        public JavaExpression visit(ArrayCreationExpr expr, Void aVoid) {
            List<JavaExpression> dimensions = new ArrayList<>();
            for (ArrayCreationLevel dimension : expr.getLevels()) {
                if (dimension.getDimension().isPresent()) {
                    dimensions.add(dimension.getDimension().get().accept(this, null));
                } else {
                    dimensions.add(null);
                }
            }

            List<JavaExpression> initializers = new ArrayList<>();
            if (expr.getInitializer().isPresent()) {
                for (Expression initializer : expr.getInitializer().get().getValues()) {
                    initializers.add(initializer.accept(this, null));
                }
            }
            TypeMirror arrayType = convertTypeToTypeMirror(expr.getElementType());
            if (arrayType == null) {
                throw new ParseRuntimeException(
                        constructJavaExpressionParseError(
                                expr.getElementType().asString(), "type not parsable"));
            }
            for (int i = 0; i < dimensions.size(); i++) {
                arrayType = TypesUtils.createArrayType(arrayType, env.getTypeUtils());
            }
            return new ArrayCreation(arrayType, dimensions, initializers);
        }

        @Override
        public JavaExpression visit(UnaryExpr expr, Void aVoid) {
            Tree.Kind treeKind = javaParserUnaryOperatorToTreeKind(expr.getOperator());
            // This performs constant-folding for + and -; it could also do so for other operations.
            switch (treeKind) {
                case UNARY_PLUS:
                    return expr.getExpression().accept(this, null);
                case UNARY_MINUS:
                    JavaExpression negatedResult = expr.getExpression().accept(this, null);
                    if (negatedResult instanceof ValueLiteral) {
                        return ((ValueLiteral) negatedResult).negate();
                    }
                    return new UnaryOperation(negatedResult.getType(), treeKind, negatedResult);
                default:
                    JavaExpression operand = expr.getExpression().accept(this, null);
                    return new UnaryOperation(operand.getType(), treeKind, operand);
            }
        }

        /**
         * Convert a JavaParser unary operator to a TreeKind.
         *
         * @param op a JavaParser unary operator
         * @return a TreeKind for the unary operator
         */
        Tree.Kind javaParserUnaryOperatorToTreeKind(UnaryExpr.Operator op) {
            switch (op) {
                case BITWISE_COMPLEMENT:
                    return Tree.Kind.BITWISE_COMPLEMENT;
                case LOGICAL_COMPLEMENT:
                    return Tree.Kind.LOGICAL_COMPLEMENT;
                case MINUS:
                    return Tree.Kind.UNARY_MINUS;
                case PLUS:
                    return Tree.Kind.UNARY_PLUS;
                case POSTFIX_DECREMENT:
                    return Tree.Kind.POSTFIX_DECREMENT;
                case POSTFIX_INCREMENT:
                    return Tree.Kind.POSTFIX_INCREMENT;
                case PREFIX_DECREMENT:
                    return Tree.Kind.PREFIX_DECREMENT;
                case PREFIX_INCREMENT:
                    return Tree.Kind.PREFIX_INCREMENT;
                default:
                    throw new Error("unhandled " + op);
            }
        }

        @Override
        public JavaExpression visit(BinaryExpr expr, Void aVoid) {
            JavaExpression leftJe = expr.getLeft().accept(this, null);
            JavaExpression rightJe = expr.getRight().accept(this, null);
            TypeMirror leftType = leftJe.getType();
            TypeMirror rightType = rightJe.getType();
            TypeMirror type;
            // isSubtype() first does the cheaper test isSameType()
            if (types.isSubtype(leftType, rightType)) {
                type = rightType;
            } else if (types.isSubtype(rightType, leftType)) {
                type = leftType;
            } else if (expr.getOperator() == BinaryExpr.Operator.PLUS
                    && (types.isSameType(leftType, stringTypeMirror)
                            || TypesUtils.isString(rightType))) {
                type = stringTypeMirror;
            } else {
                throw new BugInCF("inconsistent types %s %s for %s", leftType, rightType, expr);
            }
            return new BinaryOperation(
                    type, javaParserBinaryOperatorToTreeKind(expr.getOperator()), leftJe, rightJe);
        }

        /**
         * Convert a JavaParser binary operator to a TreeKind.
         *
         * @param op a JavaParser binary operator
         * @return a TreeKind for the binary operator
         */
        Tree.Kind javaParserBinaryOperatorToTreeKind(BinaryExpr.Operator op) {
            switch (op) {
                case AND:
                    return Tree.Kind.CONDITIONAL_AND;
                case BINARY_AND:
                    return Tree.Kind.AND;
                case BINARY_OR:
                    return Tree.Kind.OR;
                case DIVIDE:
                    return Tree.Kind.DIVIDE;
                case EQUALS:
                    return Tree.Kind.EQUAL_TO;
                case GREATER:
                    return Tree.Kind.GREATER_THAN;
                case GREATER_EQUALS:
                    return Tree.Kind.GREATER_THAN_EQUAL;
                case LEFT_SHIFT:
                    return Tree.Kind.LEFT_SHIFT;
                case LESS:
                    return Tree.Kind.LESS_THAN;
                case LESS_EQUALS:
                    return Tree.Kind.LESS_THAN_EQUAL;
                case MINUS:
                    return Tree.Kind.MINUS;
                case MULTIPLY:
                    return Tree.Kind.MULTIPLY;
                case NOT_EQUALS:
                    return Tree.Kind.NOT_EQUAL_TO;
                case OR:
                    return Tree.Kind.CONDITIONAL_OR;
                case PLUS:
                    return Tree.Kind.PLUS;
                case REMAINDER:
                    return Tree.Kind.REMAINDER;
                case SIGNED_RIGHT_SHIFT:
                    return Tree.Kind.RIGHT_SHIFT;
                case UNSIGNED_RIGHT_SHIFT:
                    return Tree.Kind.UNSIGNED_RIGHT_SHIFT;
                case XOR:
                    return Tree.Kind.XOR;
                default:
                    throw new Error("unhandled " + op);
            }
        }

        /**
         * Converts the JavaParser type to a TypeMirror. Returns null if {@code type}'s kind is not
         * handled.
         *
         * @param type a JavaParser type
         * @return a TypeMirror corresponding to {@code type}, or null if {@code type} isn't handled
         */
        private @Nullable TypeMirror convertTypeToTypeMirror(Type type) {
            if (type.isClassOrInterfaceType()) {
                try {
                    return StaticJavaParser.parseExpression(type.asString())
                            .accept(this, null)
                            .getType();
                } catch (ParseProblemException e) {
                    return null;
                }
            } else if (type.isPrimitiveType()) {
                switch (type.asPrimitiveType().getType()) {
                    case BOOLEAN:
                        return types.getPrimitiveType(TypeKind.BOOLEAN);
                    case BYTE:
                        return types.getPrimitiveType(TypeKind.BYTE);
                    case SHORT:
                        return types.getPrimitiveType(TypeKind.SHORT);
                    case INT:
                        return types.getPrimitiveType(TypeKind.INT);
                    case CHAR:
                        return types.getPrimitiveType(TypeKind.CHAR);
                    case FLOAT:
                        return types.getPrimitiveType(TypeKind.FLOAT);
                    case LONG:
                        return types.getPrimitiveType(TypeKind.LONG);
                    case DOUBLE:
                        return types.getPrimitiveType(TypeKind.DOUBLE);
                }
            } else if (type.isVoidType()) {
                return types.getNoType(TypeKind.VOID);
            } else if (type.isArrayType()) {
                return types.getArrayType(
                        convertTypeToTypeMirror(type.asArrayType().getComponentType()));
            }
            return null;
        }

        /**
         * Returns a JavaExpression for the given field.
         *
         * @param fieldElem the field
         * @param receiverExpr the receiver of the field; the expression used to access the field.
         * @param isOriginalReceiver whether the receiver is the original one
         * @return a JavaExpression for the given name
         */
        private static FieldAccess getFieldJavaExpression(
                VariableElement fieldElem,
                JavaExpression receiverExpr,
                boolean isOriginalReceiver) {
            TypeMirror receiverType = receiverExpr.getType();

            TypeMirror fieldType = ElementUtils.getType(fieldElem);
            if (ElementUtils.isStatic(fieldElem)) {
                Element classElem = fieldElem.getEnclosingElement();
                JavaExpression staticClassReceiver = new ClassName(ElementUtils.getType(classElem));
                return new FieldAccess(staticClassReceiver, fieldType, fieldElem);
            }
            JavaExpression locationOfField;
            if (isOriginalReceiver) {
                locationOfField = receiverExpr;
            } else {
                locationOfField = new ThisReference(receiverType);
            }
            if (locationOfField instanceof ClassName) {
                throw new ParseRuntimeException(
                        constructJavaExpressionParseError(
                                fieldElem.getSimpleName().toString(),
                                "a non-static field cannot have a class name as a receiver."));
            }
            return new FieldAccess(locationOfField, fieldType, fieldElem);
        }

        /**
         * Returns a JavaExpression for the given parameter; that is, returns an element of {@code
         * arguments}.
         *
         * @param s a String that starts with PARAMETER_REPLACEMENT
         * @return the JavaExpression for the given parameter
         */
        private JavaExpression getParameterJavaExpression(String s) {
            if (parameters == null) {
                throw new ParseRuntimeException(
                        constructJavaExpressionParseError(s, "no parameters found"));
            }
            int idx = Integer.parseInt(s.substring(FormalParameter.PARAMETER_REPLACEMENT_LENGTH));

            if (idx == 0) {
                throw new ParseRuntimeException(
                        constructJavaExpressionParseError(
                                "#0",
                                "use \"this\" for the receiver or \"#1\" for the first formal parameter"));
            }
            if (idx > parameters.size()) {
                throw new ParseRuntimeException(
                        new JavaExpressionParseException(
                                "flowexpr.parse.index.too.big", Integer.toString(idx)));
            }
            return parameters.get(idx - 1);
        }
    }

    /**
     * Returns a list of 1-based indices of all formal parameters that occur in {@code s}. Each
     * formal parameter occurs in s as a string like "#1" or "#4". This routine does not do proper
     * parsing; for instance, if "#2" appears within a string in s, then 2 is in the result list.
     * The result may contain duplicates.
     *
     * @param s a Java expression
     * @return a list of 1-based indices of all formal parameters that occur in {@code s}
     */
    public static List<Integer> parameterIndices(String s) {
        List<Integer> result = new ArrayList<>();
        Matcher matcher = UNANCHORED_PARAMETER_PATTERN.matcher(s);
        while (matcher.find()) {
            int idx = Integer.parseInt(matcher.group(1));
            result.add(idx);
        }
        return result;
    }

    /**
     * Returns the 1-based index of the formal parameter that occurs in {@code s} or -1 if no formal
     * parameter occurs.
     *
     * @param s a Java expression
     * @return the 1-based indices of the formal parameter that occur in {@code s} or -1
     */
    public static int parameterIndex(String s) {
        Matcher matcher = ANCHORED_PARAMETER_PATTERN.matcher(s);
        if (matcher.find()) {
            return Integer.parseInt(matcher.group(1));
        }
        return -1;
    }

    ///////////////////////////////////////////////////////////////////////////
    /// Contexts
    ///

    /**
     * Context used to parse and viewpoint-adapt a Java expression. It contains the JavaExpressions
     * to which {@code this} and the parameter syntax, e.g. {@code #1}, should parse.
     */
    public static class JavaExpressionContext {
        /** The value of {@code this} in this context. */
        public final JavaExpression receiver;
        /**
         * In a context for a method declaration or lambda, the formals. In a context for a method
         * invocation, the actuals. In other contexts, null.
         */
        public final List<JavaExpression> arguments;

        /** The checker. */
        public final SourceChecker checker;

        /**
         * Creates a context for parsing a Java expression, with "null" for arguments.
         *
         * @param receiver used to replace "this" in a Java expression and used to resolve
         *     identifiers in any Java expression with an implicit "this"
         * @param checker used to create {@link
         *     org.checkerframework.dataflow.expression.JavaExpression}s
         */
        public JavaExpressionContext(JavaExpression receiver, SourceChecker checker) {
            this(receiver, null, checker);
        }

        /**
         * Creates a context for parsing a Java expression.
         *
         * @param receiver used to replace "this" in a Java expression and used to resolve
         *     identifiers in any Java expression with an implicit "this"
         * @param arguments used to replace parameter references, e.g. #1, in Java expressions, null
         *     if no arguments
         * @param checker used to create {@link JavaExpression}s
         */
        public JavaExpressionContext(
                JavaExpression receiver, List<JavaExpression> arguments, SourceChecker checker) {
            assert checker != null;
            this.receiver = receiver;
            this.arguments = arguments;
            this.checker = checker;
        }

        /**
         * Creates a {@link JavaExpressionContext} for the method declared in {@code
         * methodDeclaration}.
         *
         * @param methodDeclaration used to translate parameter numbers in a Java expression to
         *     formal parameters of the method
         * @param checker used to build JavaExpression
         * @return context created from {@code methodDeclaration}
         */
        public static JavaExpressionContext buildContextForMethodDeclaration(
                MethodTree methodDeclaration, SourceChecker checker) {
            ExecutableElement methodElt = TreeUtils.elementFromDeclaration(methodDeclaration);
            JavaExpression thisExpression = JavaExpression.getImplicitReceiver(methodElt);
            List<JavaExpression> parametersJe = new ArrayList<>();
            for (VariableElement param : methodElt.getParameters()) {
                parametersJe.add(new LocalVariable(param));
            }
            return new JavaExpressionContext(thisExpression, parametersJe, checker);
        }

        /**
         * Creates a {@link JavaExpressionContext} for the given lambda.
         *
         * @param lambdaTree a lambda
         * @param path the path to the lambda
         * @param checker used to build JavaExpression
         * @return context created for {@code lambdaTree}
         */
        public static JavaExpressionContext buildContextForLambda(
                LambdaExpressionTree lambdaTree, TreePath path, SourceChecker checker) {
            TypeMirror enclosingType = TreeUtils.typeOf(TreePathUtil.enclosingClass(path));
            JavaExpression receiverJe = new ThisReference(enclosingType);
            List<JavaExpression> parametersJe = new ArrayList<>();
            for (VariableTree arg : lambdaTree.getParameters()) {
                parametersJe.add(JavaExpression.fromVariableTree(arg));
            }
            return new JavaExpressionContext(receiverJe, parametersJe, checker);
        }

        /**
         * Returns a {@link JavaExpressionContext} for the class {@code classTree} as seen at the
         * class declaration.
         *
         * @param classTree a class
         * @param checker used to build JavaExpression
         * @return a {@link JavaExpressionContext} for the class {@code classTree} as seen at the
         *     class declaration
         */
        public static JavaExpressionContext buildContextForClassDeclaration(
                ClassTree classTree, SourceChecker checker) {
            JavaExpression receiverJe = new ThisReference(TreeUtils.typeOf(classTree));
            return new JavaExpressionContext(receiverJe, Collections.emptyList(), checker);
        }

        /**
         * Returns a {@link JavaExpressionContext} for the method called by {@code
         * methodInvocation}, as seen at the method use (i.e., at the call site).
         *
         * @param methodInvocation a method invocation
         * @param checker the javac components to use
         * @return a {@link JavaExpressionContext} for the method {@code methodInvocation}
         */
        public static JavaExpressionContext buildContextForMethodUse(
                MethodInvocationNode methodInvocation, SourceChecker checker) {
            Node receiver = methodInvocation.getTarget().getReceiver();
            JavaExpression receiverJe = JavaExpression.fromNode(receiver);
            List<JavaExpression> argumentsJe = new ArrayList<>();
            for (Node arg : methodInvocation.getArguments()) {
                argumentsJe.add(JavaExpression.fromNode(arg));
            }
            return new JavaExpressionContext(receiverJe, argumentsJe, checker);
        }

        /**
         * Returns a {@link JavaExpressionContext} for the method called by {@code
         * methodInvocation}, as seen at the method use (i.e., at the call site).
         *
         * @param methodInvocation a method invocation
         * @param checker the javac components to use
         * @return a {@link JavaExpressionContext} for the method {@code methodInvocation}
         */
        public static JavaExpressionContext buildContextForMethodUse(
                MethodInvocationTree methodInvocation, SourceChecker checker) {
            JavaExpression receiverJe = JavaExpression.getReceiver(methodInvocation);

            List<? extends ExpressionTree> args = methodInvocation.getArguments();
            List<JavaExpression> argumentsJe = new ArrayList<>(args.size());
            for (ExpressionTree argTree : args) {
                argumentsJe.add(JavaExpression.fromTree(argTree));
            }

            return new JavaExpressionContext(receiverJe, argumentsJe, checker);
        }

        /**
         * Returns a {@link JavaExpressionContext} for the constructor {@code n} (represented as a
         * {@link Node} as seen at the constructor use (i.e., at a "new" expression).
         *
         * @param n an object creation node
         * @param checker the checker
         * @return a {@link JavaExpressionContext} for the constructor {@code n} (represented as a
         *     {@link Node} as seen at the constructor use (i.e., at a "new" expression)
         */
        public static JavaExpressionContext buildContextForNewClassUse(
                ObjectCreationNode n, SourceChecker checker) {

            // This returns an Unknown with the type set to the class in which the
            // constructor is declared
            JavaExpression receiverJe = JavaExpression.fromNode(n);

            List<JavaExpression> argumentsJe = new ArrayList<>();
            for (Node arg : n.getArguments()) {
                argumentsJe.add(JavaExpression.fromNode(arg));
            }

            return new JavaExpressionContext(receiverJe, argumentsJe, checker);
        }

        /**
         * Format this object verbosely, on multiple lines but without a trailing newline.
         *
         * @return a verbose string representation of this
         */
        public String toStringDebug() {
            StringJoiner sj = new StringJoiner(System.lineSeparator() + "  ");
            sj.add("JavaExpressionContext:");
            sj.add("receiver=" + receiver.toStringDebug());
            sj.add("arguments=" + arguments);
            sj.add("checker=" + "...");
            // sj.add("checker="+ checker);
            return sj.toString();
        }
    }

    /**
     * Returns the type of the innermost enclosing class. Returns Type.noType if no enclosing class
     * is found.
     *
     * <p>If the innermost enclosing class is static, this method returns the type of that class. By
     * contrast, {@link DeclaredType#getEnclosingType()} returns the type of the innermost enclosing
     * class that is not static.
     *
     * @param type a DeclaredType
     * @return the type of the innermost enclosing class or Type.noType
     */
    private static TypeMirror getTypeOfEnclosingClass(DeclaredType type) {
        if (type instanceof ClassType) {
            // enclClass() needs to be called on tsym.owner,
            // otherwise it simply returns tsym.
            Symbol sym = ((ClassType) type).tsym.owner;

            if (sym == null) {
                return com.sun.tools.javac.code.Type.noType;
            }

            ClassSymbol cs = sym.enclClass();

            if (cs == null) {
                return com.sun.tools.javac.code.Type.noType;
            }

            return cs.asType();
        } else {
            return type.getEnclosingType();
        }
    }

    ///////////////////////////////////////////////////////////////////////////
    /// Exceptions
    ///

    /**
     * An exception that indicates a parse error. Call {@link #getDiagMessage} to obtain a {@link
     * DiagMessage} that can be used for error reporting.
     */
    public static class JavaExpressionParseException extends Exception {
        private static final long serialVersionUID = 2L;
        private @CompilerMessageKey String errorKey;
        public final Object[] args;

        public JavaExpressionParseException(@CompilerMessageKey String errorKey, Object... args) {
            this(null, errorKey, args);
        }

        public JavaExpressionParseException(
                Throwable cause, @CompilerMessageKey String errorKey, Object... args) {
            super(cause);
            this.errorKey = errorKey;
            this.args = args;
        }

        @Override
        public String getMessage() {
            return errorKey + " " + Arrays.toString(args);
        }

        /**
         * Return a DiagMessage that can be used for error reporting.
         *
         * @return a DiagMessage that can be used for error reporting
         */
        public DiagMessage getDiagMessage() {
            return new DiagMessage(Kind.ERROR, errorKey, args);
        }

        public boolean isFlowParseError() {
            return errorKey.endsWith("flowexpr.parse.error");
        }
    }

    /**
     * Returns a {@link JavaExpressionParseException} for the expression {@code expr} with
     * explanation {@code explanation}.
     *
     * @param expr the string that could not be parsed
     * @param explanation an explanation of the parse failure
     * @return a {@link JavaExpressionParseException} for the expression {@code expr} with
     *     explanation {@code explanation}.
     */
    private static JavaExpressionParseException constructJavaExpressionParseError(
            String expr, String explanation) {
        if (expr == null) {
            throw new Error("Must have an expression.");
        }
        if (explanation == null) {
            throw new Error("Must have an explanation.");
        }
        return new JavaExpressionParseException(
                (Throwable) null,
                "flowexpr.parse.error",
                "Invalid '" + expr + "' because " + explanation);
    }

    /**
     * The Runtime equivalent of {@link JavaExpressionParseException}. This class is needed to wrap
     * this exception into an unchecked exception.
     */
    private static class ParseRuntimeException extends RuntimeException {
        private static final long serialVersionUID = 2L;
        private final JavaExpressionParseException exception;

        private ParseRuntimeException(JavaExpressionParseException exception) {
            this.exception = exception;
        }

        private JavaExpressionParseException getCheckedException() {
            return exception;
        }
    }
}<|MERGE_RESOLUTION|>--- conflicted
+++ resolved
@@ -328,26 +328,12 @@
         }
 
         @Override
-<<<<<<< HEAD
         public JavaExpression visit(ThisExpr n, Void aVoid) {
             if (thisReference == null) {
                 throw new ParseRuntimeException(
                         constructJavaExpressionParseError("this", "\"this\" cannot be used here."));
             }
-            if (thisReference.containsUnknown()) {
-                // TODO: this is a bug.
-                return new ThisReference(enclosingType);
-            }
             return thisReference;
-=======
-        public JavaExpression visit(ThisExpr n, JavaExpressionContext context) {
-            if (context.receiver == null) {
-                throw new ParseRuntimeException(
-                        constructJavaExpressionParseError("this", "this isn't allowed here."));
-            }
-            // "this" is the receiver of the context
-            return context.receiver;
->>>>>>> e1ad6152
         }
 
         @Override
