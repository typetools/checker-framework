--- conflicted
+++ resolved
@@ -159,14 +159,9 @@
      * Replaces every occurrence of "#NUMBER" with "_param_NUMBER" where NUMBER is the 1-based index
      * of a formal parameter.
      *
-<<<<<<< HEAD
-     * @param expression a Java expression
+     * @param expression a Java expression in which to replace
      * @return the Java expression, with formal parameter references like "#2" replaced by an
-     *     identifier
-=======
-     * @param an expression in which to replace
-     * @return the expression, with "#2" replaced by "_param_2"
->>>>>>> dc749883
+     *     identifier like "_param_2"
      */
     private static String replaceParameterSyntax(String expression) {
         String updatedExpression = expression;
