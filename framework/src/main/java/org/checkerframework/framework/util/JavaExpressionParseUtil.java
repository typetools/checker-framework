--- conflicted
+++ resolved
@@ -798,11 +798,7 @@
                                             : null,
                             expr.getLevels());
 
-<<<<<<< HEAD
-            List<JavaExpression> initializers = new ArrayList<>();
-=======
             List<JavaExpression> initializers;
->>>>>>> 5aef7a68
             if (expr.getInitializer().isPresent()) {
                 initializers =
                         SystemUtil.mapList(
