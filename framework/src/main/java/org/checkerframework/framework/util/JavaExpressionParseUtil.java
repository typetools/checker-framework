--- conflicted
+++ resolved
@@ -424,18 +424,11 @@
 
             JavaExpressionContext methodContext = context;
             // `expr` is a method call.  If it has scope (a receiver expression), change the parsing
-<<<<<<< HEAD
-            // context so that identifiers are resolved with respect to the receiver.
+            // context so that the method name is resolved with respect to the receiver.
             JavaExpression receiver = null;
             if (expr.getScope().isPresent()) {
                 receiver = expr.getScope().get().accept(this, context);
-                context = context.copyChangeToParsingMemberOfReceiver(receiver);
-=======
-            // context so that the method name is resolved with respect to the receiver.
-            if (expr.getScope().isPresent()) {
-                JavaExpression receiver = expr.getScope().get().accept(this, context);
                 methodContext = context.copyChangeToParsingMemberOfReceiver(receiver);
->>>>>>> fd9c4989
                 expr = expr.removeScope();
             }
 
