--- conflicted
+++ resolved
@@ -881,11 +881,7 @@
                     return StaticJavaParser.parseExpression(type.asString())
                             .accept(this, context)
                             .getType();
-<<<<<<< HEAD
-                } catch (Throwable t) {
-=======
                 } catch (ParseProblemException e) {
->>>>>>> 0ab1118c
                     return null;
                 }
             } else if (type.isPrimitiveType()) {
