package org.checkerframework.framework.util;

import com.github.javaparser.ParseProblemException;
import com.github.javaparser.StaticJavaParser;
import com.github.javaparser.ast.ArrayCreationLevel;
import com.github.javaparser.ast.expr.ArrayAccessExpr;
import com.github.javaparser.ast.expr.ArrayCreationExpr;
import com.github.javaparser.ast.expr.BinaryExpr;
import com.github.javaparser.ast.expr.BooleanLiteralExpr;
import com.github.javaparser.ast.expr.CharLiteralExpr;
import com.github.javaparser.ast.expr.ClassExpr;
import com.github.javaparser.ast.expr.DoubleLiteralExpr;
import com.github.javaparser.ast.expr.EnclosedExpr;
import com.github.javaparser.ast.expr.Expression;
import com.github.javaparser.ast.expr.FieldAccessExpr;
import com.github.javaparser.ast.expr.IntegerLiteralExpr;
import com.github.javaparser.ast.expr.LongLiteralExpr;
import com.github.javaparser.ast.expr.MethodCallExpr;
import com.github.javaparser.ast.expr.NameExpr;
import com.github.javaparser.ast.expr.NullLiteralExpr;
import com.github.javaparser.ast.expr.StringLiteralExpr;
import com.github.javaparser.ast.expr.SuperExpr;
import com.github.javaparser.ast.expr.ThisExpr;
import com.github.javaparser.ast.expr.UnaryExpr;
import com.github.javaparser.ast.type.Type;
import com.github.javaparser.ast.visitor.GenericVisitorWithDefaults;
import com.sun.source.tree.ClassTree;
import com.sun.source.tree.ExpressionTree;
import com.sun.source.tree.LambdaExpressionTree;
import com.sun.source.tree.MethodInvocationTree;
import com.sun.source.tree.MethodTree;
import com.sun.source.tree.Tree;
import com.sun.source.tree.VariableTree;
import com.sun.source.util.TreePath;
import com.sun.tools.javac.code.Symbol;
import com.sun.tools.javac.code.Symbol.ClassSymbol;
import com.sun.tools.javac.code.Symbol.MethodSymbol;
import com.sun.tools.javac.code.Symbol.PackageSymbol;
import com.sun.tools.javac.code.Type.ArrayType;
import com.sun.tools.javac.code.Type.ClassType;
import java.util.ArrayList;
import java.util.Arrays;
import java.util.Collections;
import java.util.List;
import java.util.StringJoiner;
import java.util.regex.Matcher;
import java.util.regex.Pattern;
import javax.annotation.processing.ProcessingEnvironment;
import javax.lang.model.element.Element;
import javax.lang.model.element.ElementKind;
import javax.lang.model.element.ExecutableElement;
import javax.lang.model.element.Modifier;
import javax.lang.model.element.PackageElement;
import javax.lang.model.element.TypeElement;
import javax.lang.model.element.VariableElement;
import javax.lang.model.type.DeclaredType;
import javax.lang.model.type.TypeKind;
import javax.lang.model.type.TypeMirror;
import javax.lang.model.util.Types;
import javax.tools.Diagnostic.Kind;
import org.checkerframework.checker.compilermsgs.qual.CompilerMessageKey;
import org.checkerframework.checker.nullness.qual.MonotonicNonNull;
import org.checkerframework.checker.nullness.qual.Nullable;
import org.checkerframework.dataflow.cfg.node.ClassNameNode;
import org.checkerframework.dataflow.cfg.node.ImplicitThisNode;
import org.checkerframework.dataflow.cfg.node.LocalVariableNode;
import org.checkerframework.dataflow.cfg.node.MethodInvocationNode;
import org.checkerframework.dataflow.cfg.node.Node;
import org.checkerframework.dataflow.cfg.node.ObjectCreationNode;
import org.checkerframework.dataflow.expression.ArrayAccess;
import org.checkerframework.dataflow.expression.ArrayCreation;
import org.checkerframework.dataflow.expression.BinaryOperation;
import org.checkerframework.dataflow.expression.ClassName;
import org.checkerframework.dataflow.expression.FieldAccess;
import org.checkerframework.dataflow.expression.JavaExpression;
import org.checkerframework.dataflow.expression.LocalVariable;
import org.checkerframework.dataflow.expression.MethodCall;
import org.checkerframework.dataflow.expression.ThisReference;
import org.checkerframework.dataflow.expression.UnaryOperation;
import org.checkerframework.dataflow.expression.ValueLiteral;
import org.checkerframework.framework.source.DiagMessage;
import org.checkerframework.framework.source.SourceChecker;
import org.checkerframework.framework.util.dependenttypes.DependentTypesError;
import org.checkerframework.javacutil.BugInCF;
import org.checkerframework.javacutil.ElementUtils;
import org.checkerframework.javacutil.Resolver;
import org.checkerframework.javacutil.TreePathUtil;
import org.checkerframework.javacutil.TreeUtils;
import org.checkerframework.javacutil.TypesUtils;
import org.checkerframework.javacutil.trees.TreeBuilder;
import org.plumelib.util.CollectionsPlume;

/**
 * Helper methods to parse a string that represents a restricted Java expression.
 *
 * @checker_framework.manual #java-expressions-as-arguments Writing Java expressions as annotation
 *     arguments
 * @checker_framework.manual #dependent-types Annotations whose argument is a Java expression
 *     (dependent type annotations)
 */
public class JavaExpressionParseUtil {

    /** Regular expression for a formal parameter use. */
    protected static final String PARAMETER_REGEX = "#([1-9][0-9]*)";

    /** Anchored pattern for a formal parameter use. */
    protected static final Pattern ANCHORED_PARAMETER_PATTERN =
            Pattern.compile("^" + PARAMETER_REGEX + "$");

    /** Unanchored; can be used to find all formal parameter uses. */
    protected static final Pattern UNANCHORED_PARAMETER_PATTERN = Pattern.compile(PARAMETER_REGEX);

    /**
     * Parsable replacement for parameter references. It is parseable because it is a Java
     * identifier.
     */
    private static final String PARAMETER_REPLACEMENT = "_param_";

    /** The length of {@link #PARAMETER_REPLACEMENT}. */
    private static final int PARAMETER_REPLACEMENT_LENGTH = PARAMETER_REPLACEMENT.length();

    /**
     * Parse a string and viewpoint-adapt it to the given {@code context}. Return its representation
     * as a {@link JavaExpression}, or throw a {@link JavaExpressionParseException}.
     *
     * @param expression a Java expression to parse
<<<<<<< HEAD
     * @param context information about any receiver and arguments
=======
     * @param context information about any receiver and arguments; also has a reference to the
     *     checker
>>>>>>> 7c3ffc57
     * @return the JavaExpression for the given string
     * @throws JavaExpressionParseException if the string cannot be parsed
     */
    public static JavaExpression parse(String expression, JavaExpressionContext context)
            throws JavaExpressionParseException {
        return parse(expression, context, null);
    }
    /**
<<<<<<< HEAD
     * Parse a string and viewpoint-adapt it to the given {@code context} and {@code localPath}.
     * Return its representation as a {@link JavaExpression}, or throw a {@link
=======
     * Parse a string with respect to {@code localPath} and viewpoint-adapt it to the given {@code
     * context}. Return its representation as a {@link JavaExpression}, or throw a {@link
>>>>>>> 7c3ffc57
     * JavaExpressionParseException}.
     *
     * <p>If {@code localPath} is non-null, then identifiers are parsed as if the expression was
     * written at the location of {@code localPath}. This means identifiers will be parsed to local
     * variables in scope at {@code localPath} when possible. If {@code localPath} is null, then no
     * identifier can be parsed to a local variable. In either case, the parameter syntax, e.g. #1,
     * is always parsed to the arguments in {@code context}. This is because a parameter of a lambda
     * can refer both to local variables in scope at its declaration and to a parameter of the
     * lambda.
     *
     * @param expression a Java expression to parse
<<<<<<< HEAD
     * @param context information about any receiver and arguments
=======
     * @param context information about any receiver and arguments; also has a reference to the
     *     checker
>>>>>>> 7c3ffc57
     * @param localPath if non-null, the expression is parsed as if it were written at this location
     * @return the JavaExpression for the given string
     * @throws JavaExpressionParseException if the string cannot be parsed
     */
    public static JavaExpression parse(
            String expression, JavaExpressionContext context, @Nullable TreePath localPath)
            throws JavaExpressionParseException {
        // The underlying javac API used to convert from Strings to Elements requires a tree path
        // even when the information could be deduced from elements alone.  So use the path to the
        // current CompilationUnit.
        TreePath pathToCompilationUnit = context.checker.getPathToCompilationUnit();
        Expression expr;
        try {
            expr = StaticJavaParser.parseExpression(replaceParameterSyntax(expression));
        } catch (ParseProblemException e) {
            throw constructJavaExpressionParseError(expression, "is an invalid expression");
        }

        JavaExpression result;
        try {
            ProcessingEnvironment env = context.checker.getProcessingEnvironment();
            result =
                    expr.accept(
                            new ExpressionToJavaExpressionVisitor(
                                    pathToCompilationUnit, localPath, env),
                            context);
        } catch (ParseRuntimeException e) {
            // Convert unchecked to checked exception. Visitor methods can't throw checked
            // exceptions. They override the methods in the superclass, and a checked exception
            // would change the method signature.
            throw e.getCheckedException();
        }
        if (result instanceof ClassName
                && !expression.endsWith(".class")
                // At a call site, "#1" may be transformed to "Something.class", so don't throw an
                // exception in that case.
                && !ANCHORED_PARAMETER_PATTERN.matcher(expression).matches()) {
            throw constructJavaExpressionParseError(
                    expression,
                    String.format(
                            "a class name cannot terminate a Java expression string, where result=%s [%s]",
                            result, result.getClass()));
        }
        return result;
    }

    /**
     * Replaces every occurrence of "#NUMBER" with "_param_NUMBER" where NUMBER is the 1-based index
     * of a formal parameter.
     *
     * <p>Note that this does replacement even within strings.
     *
     * @param expression a Java expression in which to replace
     * @return the Java expression, with formal parameter references like "#2" replaced by an
     *     identifier like "_param_2"
     */
    private static String replaceParameterSyntax(String expression) {
        String updatedExpression = expression;

        for (Integer integer : parameterIndices(expression)) {
            updatedExpression =
                    updatedExpression.replaceAll("#" + integer, PARAMETER_REPLACEMENT + integer);
        }

        return updatedExpression;
    }

    /**
     * A visitor class that converts a JavaParser {@link Expression} to a {@link JavaExpression}.
     */
    private static class ExpressionToJavaExpressionVisitor
            extends GenericVisitorWithDefaults<JavaExpression, JavaExpressionContext> {

        /**
         * The underlying javac API used to convert from Strings to Elements requires a tree path
         * even when the information could be deduced from elements alone. So use the path to the
         * current CompilationUnit.
         */
<<<<<<< HEAD
        private final TreePath somePath;
        /** If non-null, the expression is parsed as if it were written at this location. */
        private final @Nullable TreePath localPath;
=======
        private final TreePath pathToCompilationUnit;
        /** If non-null, the expression is parsed as if it were written at this location. */
        private final @Nullable TreePath localVarPath;
>>>>>>> 7c3ffc57
        /** The processing environment. */
        private final ProcessingEnvironment env;
        /** The resolver. Computed from the environment, but lazily initialized. */
        private @MonotonicNonNull Resolver resolver = null;
        /** The type utilities. */
        private final Types types;

        /** The java.lang.String type. */
        TypeMirror stringTypeMirror;

        /**
         * Create a new ExpressionToJavaExpressionVisitor.
         *
<<<<<<< HEAD
         * @param somePath required to use the underlying Javac API
         * @param localPath if non-null, the expression is parsed as if it were written at this
=======
         * @param pathToCompilationUnit required to use the underlying Javac API
         * @param localVarPath if non-null, the expression is parsed as if it were written at this
>>>>>>> 7c3ffc57
         *     location
         * @param env the processing environment
         */
        ExpressionToJavaExpressionVisitor(
<<<<<<< HEAD
                TreePath somePath, @Nullable TreePath localPath, ProcessingEnvironment env) {
            this.somePath = somePath;
            this.localPath = localPath;
=======
                TreePath pathToCompilationUnit,
                @Nullable TreePath localVarPath,
                ProcessingEnvironment env) {
            this.pathToCompilationUnit = pathToCompilationUnit;
            this.localVarPath = localVarPath;
>>>>>>> 7c3ffc57
            this.env = env;
            this.types = env.getTypeUtils();
            this.stringTypeMirror =
                    env.getElementUtils().getTypeElement("java.lang.String").asType();
        }

        /** Sets the {@code resolver} field if necessary. */
        private void setResolverField() {
            if (resolver == null) {
                resolver = new Resolver(env);
            }
        }

        /** If the expression is not supported, throw a {@link ParseRuntimeException} by default. */
        @Override
        public JavaExpression defaultAction(
                com.github.javaparser.ast.Node n, JavaExpressionContext context) {
            String message = "is not a supported expression";
            if (context.parsingMember) {
                message += " in a context with parsingMember=true";
            }
            throw new ParseRuntimeException(
                    constructJavaExpressionParseError(n.toString(), message));
        }

        @Override
        public JavaExpression visit(NullLiteralExpr expr, JavaExpressionContext context) {
            return new ValueLiteral(types.getNullType(), (Object) null);
        }

        @Override
        public JavaExpression visit(IntegerLiteralExpr expr, JavaExpressionContext context) {
            return new ValueLiteral(types.getPrimitiveType(TypeKind.INT), expr.asNumber());
        }

        @Override
        public JavaExpression visit(LongLiteralExpr expr, JavaExpressionContext context) {
            return new ValueLiteral(types.getPrimitiveType(TypeKind.LONG), expr.asNumber());
        }

        @Override
        public JavaExpression visit(CharLiteralExpr expr, JavaExpressionContext context) {
            return new ValueLiteral(types.getPrimitiveType(TypeKind.CHAR), expr.asChar());
        }

        @Override
        public JavaExpression visit(DoubleLiteralExpr expr, JavaExpressionContext context) {
            return new ValueLiteral(types.getPrimitiveType(TypeKind.DOUBLE), expr.asDouble());
        }

        @Override
        public JavaExpression visit(StringLiteralExpr expr, JavaExpressionContext context) {
            return new ValueLiteral(stringTypeMirror, expr.asString());
        }

        @Override
        public JavaExpression visit(BooleanLiteralExpr expr, JavaExpressionContext context) {
            return new ValueLiteral(types.getPrimitiveType(TypeKind.BOOLEAN), expr.getValue());
        }

        @Override
        public JavaExpression visit(ThisExpr n, JavaExpressionContext context) {
            if (context.receiver == null) {
                return null;
            }
            if (!context.receiver.containsUnknown()) {
                // "this" is the receiver of the context
                return context.receiver;
            }
            return new ThisReference(context.receiver.getType());
        }

        @Override
        public JavaExpression visit(SuperExpr n, JavaExpressionContext context) {
            // super literal
            TypeMirror superclass = TypesUtils.getSuperclass(context.receiver.getType(), types);
            if (superclass == null) {
                throw new ParseRuntimeException(
                        constructJavaExpressionParseError("super", "super class not found"));
            }
            return new ThisReference(superclass);
        }

        // expr is an expression in parentheses.
        @Override
        public JavaExpression visit(EnclosedExpr expr, JavaExpressionContext context) {
            return expr.getInner().accept(this, context);
        }

        @Override
        public JavaExpression visit(ArrayAccessExpr expr, JavaExpressionContext context) {
            JavaExpression array = expr.getName().accept(this, context);
            TypeMirror arrayType = array.getType();
            if (arrayType.getKind() != TypeKind.ARRAY) {
                throw new ParseRuntimeException(
                        constructJavaExpressionParseError(
                                expr.toString(),
                                String.format(
                                        "expected an array, found %s of type %s [%s]",
                                        array, arrayType, arrayType.getKind())));
            }
            TypeMirror componentType = ((ArrayType) arrayType).getComponentType();

            JavaExpression index = expr.getIndex().accept(this, context);

            return new ArrayAccess(componentType, array, index);
        }

        // expr is an identifier with no dots in its name.
        @Override
        public JavaExpression visit(NameExpr expr, JavaExpressionContext context) {
            String s = expr.getNameAsString();
            setResolverField();

            // Formal parameter, using "#2" syntax.
            if (!context.parsingMember && s.startsWith(PARAMETER_REPLACEMENT)) {
                // A parameter is a local variable, but it can be referenced outside of local scope
                // (at the method scope) using the special #NN syntax.
                return getParameterJavaExpression(s, context);
            }

            // Local variable or parameter.
<<<<<<< HEAD
            if (!context.parsingMember && localPath != null) {
                // Attempt to match a local variable within the scope of the
                // given path before attempting to match a field.
                VariableElement varElem = resolver.findLocalVariableOrParameter(s, localPath);
=======
            if (!context.parsingMember && localVarPath != null) {
                // Attempt to match a local variable within the scope of the
                // given path before attempting to match a field.
                VariableElement varElem = resolver.findLocalVariableOrParameter(s, localVarPath);
>>>>>>> 7c3ffc57
                if (varElem != null) {
                    return new LocalVariable(varElem);
                }
            }

            // Field access
            FieldAccess fieldAccess = getIdentifierAsField(context, s);
            if (fieldAccess != null) {
                return fieldAccess;
            }

            ClassName classType = getIdentifierAsClassName(context, s);
            if (classType != null) {
                return classType;
            }

            // Err if a formal parameter name is used, instead of the "#2" syntax.
            if (context.arguments != null) {
                for (int i = 0; i < context.arguments.size(); i++) {
                    if (context.arguments.get(i) instanceof LocalVariable) {
                        Element varElt = ((LocalVariable) context.arguments.get(i)).getElement();
                        if (varElt.getKind() == ElementKind.PARAMETER
                                && varElt.getSimpleName().contentEquals(s)) {
                            throw new ParseRuntimeException(
                                    constructJavaExpressionParseError(
                                            s,
                                            String.format(
                                                    DependentTypesError.FORMAL_PARAM_NAME_STRING,
                                                    i + 1,
                                                    s)));
                        }
                    }
                }
            }

            throw new ParseRuntimeException(
                    constructJavaExpressionParseError(s, "identifier not found"));
        }

        /**
         * If {@code identifier} is an unqualified class name, return the {@link ClassName}. If not,
         * return null.
         *
         * <p>If {@code context.useLocalScope} is false, then the only classes that may be used
         * without qualification are:
         *
         * <ol>
         *   <li>the type of "this" in this context
         *   <li>a type declared in "this" or in an enclosing type of "this"
         *   <li>a type in the java.lang package
         *   <li>a type in the unnamed package
         * </ol>
         *
         * @param context JavaExpressionContext
         * @param identifier possible class name
         * @return the {@code ClassName} for {@code identifier} or null if it is not a class name
         */
        protected @Nullable ClassName getIdentifierAsClassName(
                JavaExpressionContext context, String identifier) {
<<<<<<< HEAD
            if (!context.parsingMember && localPath != null) {
                Element classElem = resolver.findClass(identifier, localPath);
=======
            if (!context.parsingMember && localVarPath != null) {
                Element classElem = resolver.findClass(identifier, localVarPath);
>>>>>>> 7c3ffc57
                TypeMirror classType = ElementUtils.getType(classElem);
                if (classType != null) {
                    return new ClassName(classType);
                }
            }

            // Is identifier an inner class of this or of any enclosing class of this?
            TypeMirror searchType = context.receiver.getType();
            while (searchType.getKind() == TypeKind.DECLARED) {
                // Is identifier the simple name of this?
                if (((DeclaredType) searchType)
                        .asElement()
                        .getSimpleName()
                        .contentEquals(identifier)) {
                    return new ClassName(searchType);
                }
                Element classElem =
<<<<<<< HEAD
                        resolver.findNestedClassInType(identifier, searchType, somePath);
=======
                        resolver.findNestedClassInType(
                                identifier, searchType, pathToCompilationUnit);
>>>>>>> 7c3ffc57
                if (classElem != null) {
                    TypeMirror classType = ElementUtils.getType(classElem);
                    return new ClassName(classType);
                }
                searchType = getTypeOfEnclosingClass((DeclaredType) searchType);
            }
            if (context.receiver.getType().getKind() == TypeKind.DECLARED) {
                // Is identifier in the same package as this?
                PackageSymbol packageSymbol =
                        (PackageSymbol)
                                ElementUtils.enclosingPackage(
                                        ((DeclaredType) context.receiver.getType()).asElement());
                ClassSymbol classSymbol =
<<<<<<< HEAD
                        resolver.findClassInPackage(identifier, packageSymbol, somePath);
=======
                        resolver.findClassInPackage(
                                identifier, packageSymbol, pathToCompilationUnit);
>>>>>>> 7c3ffc57
                if (classSymbol != null) {
                    return new ClassName(classSymbol.asType());
                }
            }
            // Is identifier a simple name for a class in java.lang?
<<<<<<< HEAD
            Symbol.PackageSymbol packageSymbol = resolver.findPackage("java.lang", somePath);
            if (packageSymbol != null) {
                ClassSymbol classSymbol =
                        resolver.findClassInPackage(identifier, packageSymbol, somePath);
=======
            Symbol.PackageSymbol packageSymbol =
                    resolver.findPackage("java.lang", pathToCompilationUnit);
            if (packageSymbol != null) {
                ClassSymbol classSymbol =
                        resolver.findClassInPackage(
                                identifier, packageSymbol, pathToCompilationUnit);
>>>>>>> 7c3ffc57
                if (classSymbol != null) {
                    return new ClassName(classSymbol.asType());
                }
            }

            // Is identifier a class in the unnamed package?
<<<<<<< HEAD
            Element classElem = resolver.findClass(identifier, somePath);
=======
            Element classElem = resolver.findClass(identifier, pathToCompilationUnit);
>>>>>>> 7c3ffc57
            if (classElem != null) {
                PackageElement pkg = ElementUtils.enclosingPackage(classElem);
                if (pkg != null && pkg.isUnnamed()) {
                    TypeMirror classType = ElementUtils.getType(classElem);
                    if (classType != null) {
                        return new ClassName(classType);
                    }
                }
            }

            return null;
        }

        /**
         * If {@code identifier} is a field name, then return the {@link FieldAccess} corresponding
         * to using that field at the given {@code context}. If {@code identifier} is not a field
         * name, this method returns null.
         *
         * @param context {@link JavaExpressionContext}
         * @param identifier possibly a field name
         * @return a field access, or null if {@code identifier} is not a field
         */
        protected @Nullable FieldAccess getIdentifierAsField(
                JavaExpressionContext context, String identifier) {
            TypeMirror receiverType = context.receiver.getType();
            // isOriginalReceiver is true if receiverType has not been reassigned.
            boolean isOriginalReceiver = true;
            VariableElement fieldElem = null;
            if (identifier.equals("length") && receiverType.getKind() == TypeKind.ARRAY) {
<<<<<<< HEAD
                fieldElem = resolver.findField(identifier, receiverType, somePath);
=======
                fieldElem = resolver.findField(identifier, receiverType, pathToCompilationUnit);
>>>>>>> 7c3ffc57
            }
            if (fieldElem == null) {
                // Search for field in each enclosing class.
                while (receiverType.getKind() == TypeKind.DECLARED) {
<<<<<<< HEAD
                    fieldElem = resolver.findField(identifier, receiverType, somePath);
=======
                    fieldElem = resolver.findField(identifier, receiverType, pathToCompilationUnit);
>>>>>>> 7c3ffc57
                    if (fieldElem != null) {
                        break;
                    }
                    receiverType = getTypeOfEnclosingClass((DeclaredType) receiverType);
                    isOriginalReceiver = false;
                }
            }
            if (fieldElem != null && fieldElem.getKind() == ElementKind.FIELD) {
                FieldAccess fieldAccess =
                        getFieldJavaExpression(fieldElem, context, isOriginalReceiver);
                TypeElement scopeClassElement =
                        TypesUtils.getTypeElement(fieldAccess.getReceiver().getType());
                if (!isOriginalReceiver
                        && !ElementUtils.isStatic(fieldElem)
                        && ElementUtils.isStatic(scopeClassElement)) {
                    throw new ParseRuntimeException(
                            constructJavaExpressionParseError(
                                    identifier,
                                    "a non-static field can't be referenced from a static inner class or enum"));
                }
                return fieldAccess;
            }

            return null;
        }

        @Override
        public JavaExpression visit(MethodCallExpr expr, JavaExpressionContext context) {
            setResolverField();

            JavaExpressionContext methodContext = context;
            // `expr` is a method call.  If it has scope (a receiver expression), change the parsing
            // context so that the method name is resolved with respect to the receiver.
            JavaExpression receiver = null;
            if (expr.getScope().isPresent()) {
                receiver = expr.getScope().get().accept(this, context);
                methodContext = context.copyChangeToParsingMemberOfReceiver(receiver);
                expr = expr.removeScope();
            }

            String methodName = expr.getNameAsString();

            // Length of string literal: convert it to an integer literal.
            if (methodName.equals("length") && receiver instanceof ValueLiteral) {
                Object value = ((ValueLiteral) receiver).getValue();
                if (value instanceof String) {
                    return new ValueLiteral(
                            types.getPrimitiveType(TypeKind.INT), ((String) value).length());
                }
            }

            // parse argument list
            List<JavaExpression> arguments = new ArrayList<>();
            if (!expr.getArguments().isEmpty()) {
                JavaExpressionContext argContext = context;
                for (Expression argument : expr.getArguments()) {
                    arguments.add(argument.accept(this, argContext));
                }
            }

            ExecutableElement methodElement;
            try {
                methodElement =
                        getMethodElement(
                                methodName,
                                methodContext.receiver.getType(),
<<<<<<< HEAD
                                somePath,
=======
                                pathToCompilationUnit,
>>>>>>> 7c3ffc57
                                arguments,
                                resolver);

                // Box any arguments that require it.
                for (int i = 0; i < arguments.size(); i++) {
                    VariableElement parameter = methodElement.getParameters().get(i);
                    TypeMirror parameterType = parameter.asType();
                    JavaExpression argument = arguments.get(i);
                    TypeMirror argumentType = argument.getType();
                    // boxing necessary
                    if (TypesUtils.isBoxedPrimitive(parameterType)
                            && TypesUtils.isPrimitive(argumentType)) {
                        MethodSymbol valueOfMethod =
                                TreeBuilder.getValueOfMethod(env, parameterType);
                        List<JavaExpression> p = new ArrayList<>();
                        p.add(argument);
                        JavaExpression boxedParam =
                                new MethodCall(
                                        parameterType,
                                        valueOfMethod,
                                        new ClassName(parameterType),
                                        p);
                        arguments.set(i, boxedParam);
                    }
                }
            } catch (Throwable t) {
                if (t.getMessage() == null) {
                    throw new BugInCF("no detail message in " + t.getClass(), t);
                }
                throw new ParseRuntimeException(
                        constructJavaExpressionParseError(expr.toString(), t.getMessage()));
            }

            if (ElementUtils.isStatic(methodElement)) {
                Element classElem = methodElement.getEnclosingElement();
                JavaExpression staticClassReceiver = new ClassName(ElementUtils.getType(classElem));
                return new MethodCall(
                        ElementUtils.getType(methodElement),
                        methodElement,
                        staticClassReceiver,
                        arguments);
            } else {
                if (methodContext.receiver instanceof ClassName) {
                    throw new ParseRuntimeException(
                            constructJavaExpressionParseError(
                                    expr.toString(),
                                    "a non-static method call cannot have a class name as a receiver"));
                }
                TypeMirror methodType =
                        TypesUtils.substituteMethodReturnType(
                                methodElement, methodContext.receiver.getType(), env);
                return new MethodCall(methodType, methodElement, methodContext.receiver, arguments);
            }
        }

        /**
         * Returns the ExecutableElement for a method, or throws an exception.
         *
         * @param methodName the method name
         * @param receiverType the receiver type
         * @param path the path
         * @param arguments the arguments
         * @param resolver the resolver
         * @return the ExecutableElement for a method, or throws an exception
         * @throws JavaExpressionParseException if the string cannot be parsed as a method name
         */
        private ExecutableElement getMethodElement(
                String methodName,
                TypeMirror receiverType,
                TreePath path,
                List<JavaExpression> arguments,
                Resolver resolver)
                throws JavaExpressionParseException {

            List<TypeMirror> argumentTypes =
                    CollectionsPlume.mapList(JavaExpression::getType, arguments);

            Element element = null;

            if (receiverType.getKind() == TypeKind.ARRAY) {
                element = resolver.findMethod(methodName, receiverType, path, argumentTypes);
            }

            // Search for method in each enclosing class.
            if (element == null) {
                while (receiverType.getKind() == TypeKind.DECLARED) {
                    element = resolver.findMethod(methodName, receiverType, path, argumentTypes);
                    if (element.getKind() == ElementKind.METHOD) {
                        break;
                    }
                    receiverType = getTypeOfEnclosingClass((DeclaredType) receiverType);
                }
            }

            if (element == null) {
                throw constructJavaExpressionParseError(methodName, "no such method");
            }
            if (element.getKind() != ElementKind.METHOD) {
                throw constructJavaExpressionParseError(
                        methodName, "not a method, but a " + element.getKind());
            }

            return (ExecutableElement) element;
        }

        // expr is a field access, a fully qualified class name, or a class name qualified with
        // another class name (e.g. {@code OuterClass.InnerClass})
        @Override
        public JavaExpression visit(FieldAccessExpr expr, JavaExpressionContext context) {
            setResolverField();

            Symbol.PackageSymbol packageSymbol =
<<<<<<< HEAD
                    resolver.findPackage(expr.getScope().toString(), somePath);
            if (packageSymbol != null) {
                ClassSymbol classSymbol =
                        resolver.findClassInPackage(
                                expr.getNameAsString(), packageSymbol, somePath);
=======
                    resolver.findPackage(expr.getScope().toString(), pathToCompilationUnit);
            if (packageSymbol != null) {
                ClassSymbol classSymbol =
                        resolver.findClassInPackage(
                                expr.getNameAsString(), packageSymbol, pathToCompilationUnit);
>>>>>>> 7c3ffc57
                if (classSymbol != null) {
                    return new ClassName(classSymbol.asType());
                }
                throw new ParseRuntimeException(
                        constructJavaExpressionParseError(
                                expr.toString(),
                                "could not find class "
                                        + expr.getNameAsString()
                                        + " inside "
                                        + expr.getScope().toString()));
            }

            JavaExpression receiver = expr.getScope().accept(this, context);

            // Parse the rest, with a new receiver.
            JavaExpressionContext newContext =
                    context.copyChangeToParsingMemberOfReceiver(receiver);
            return visit(expr.getNameAsExpression(), newContext);
        }

        // expr is a Class literal
        @Override
        public JavaExpression visit(ClassExpr expr, JavaExpressionContext context) {
            TypeMirror result = convertTypeToTypeMirror(expr.getType(), context);
            if (result == null) {
                throw new ParseRuntimeException(
                        constructJavaExpressionParseError(
                                expr.toString(), "is an unparsable class literal"));
            }
            return new ClassName(result);
        }

        @Override
        public JavaExpression visit(ArrayCreationExpr expr, JavaExpressionContext context) {
            List<JavaExpression> dimensions = new ArrayList<>();
            for (ArrayCreationLevel dimension : expr.getLevels()) {
                if (dimension.getDimension().isPresent()) {
                    dimensions.add(dimension.getDimension().get().accept(this, context));
                } else {
                    dimensions.add(null);
                }
            }

            List<JavaExpression> initializers = new ArrayList<>();
            if (expr.getInitializer().isPresent()) {
                for (Expression initializer : expr.getInitializer().get().getValues()) {
                    initializers.add(initializer.accept(this, context));
                }
            }
            TypeMirror arrayType = convertTypeToTypeMirror(expr.getElementType(), context);
            if (arrayType == null) {
                throw new ParseRuntimeException(
                        constructJavaExpressionParseError(
                                expr.getElementType().asString(), "type not parsable"));
            }
            for (int i = 0; i < dimensions.size(); i++) {
                arrayType = TypesUtils.createArrayType(arrayType, env.getTypeUtils());
            }
            return new ArrayCreation(arrayType, dimensions, initializers);
        }

        @Override
        public JavaExpression visit(UnaryExpr expr, JavaExpressionContext context) {
            Tree.Kind treeKind = javaParserUnaryOperatorToTreeKind(expr.getOperator());
            // This performs constant-folding for + and -; it could also do so for other operations.
            switch (treeKind) {
                case UNARY_PLUS:
                    return expr.getExpression().accept(this, context);
                case UNARY_MINUS:
                    JavaExpression negatedResult = expr.getExpression().accept(this, context);
                    if (negatedResult instanceof ValueLiteral) {
                        return ((ValueLiteral) negatedResult).negate();
                    }
                    return new UnaryOperation(negatedResult.getType(), treeKind, negatedResult);
                default:
                    JavaExpression operand = expr.getExpression().accept(this, context);
                    return new UnaryOperation(operand.getType(), treeKind, operand);
            }
        }

        /**
         * Convert a JavaParser unary operator to a TreeKind.
         *
         * @param op a JavaParser unary operator
         * @return a TreeKind for the unary operator
         */
        Tree.Kind javaParserUnaryOperatorToTreeKind(UnaryExpr.Operator op) {
            switch (op) {
                case BITWISE_COMPLEMENT:
                    return Tree.Kind.BITWISE_COMPLEMENT;
                case LOGICAL_COMPLEMENT:
                    return Tree.Kind.LOGICAL_COMPLEMENT;
                case MINUS:
                    return Tree.Kind.UNARY_MINUS;
                case PLUS:
                    return Tree.Kind.UNARY_PLUS;
                case POSTFIX_DECREMENT:
                    return Tree.Kind.POSTFIX_DECREMENT;
                case POSTFIX_INCREMENT:
                    return Tree.Kind.POSTFIX_INCREMENT;
                case PREFIX_DECREMENT:
                    return Tree.Kind.PREFIX_DECREMENT;
                case PREFIX_INCREMENT:
                    return Tree.Kind.PREFIX_INCREMENT;
                default:
                    throw new Error("unhandled " + op);
            }
        }

        @Override
        public JavaExpression visit(BinaryExpr expr, JavaExpressionContext context) {
            JavaExpression leftJe = expr.getLeft().accept(this, context);
            JavaExpression rightJe = expr.getRight().accept(this, context);
            TypeMirror leftType = leftJe.getType();
            TypeMirror rightType = rightJe.getType();
            TypeMirror type;
            // isSubtype() first does the cheaper test isSameType()
            if (types.isSubtype(leftType, rightType)) {
                type = rightType;
            } else if (types.isSubtype(rightType, leftType)) {
                type = leftType;
            } else if (expr.getOperator() == BinaryExpr.Operator.PLUS
                    && (types.isSameType(leftType, stringTypeMirror)
                            || types.isSameType(rightType, stringTypeMirror))) {
                type = stringTypeMirror;
            } else {
                throw new BugInCF("inconsistent types %s %s for %s", leftType, rightType, expr);
            }
            return new BinaryOperation(
                    type, javaParserBinaryOperatorToTreeKind(expr.getOperator()), leftJe, rightJe);
        }

        /**
         * Convert a JavaParser binary operator to a TreeKind.
         *
         * @param op a JavaParser binary operator
         * @return a TreeKind for the binary operator
         */
        Tree.Kind javaParserBinaryOperatorToTreeKind(BinaryExpr.Operator op) {
            switch (op) {
                case AND:
                    return Tree.Kind.CONDITIONAL_AND;
                case BINARY_AND:
                    return Tree.Kind.AND;
                case BINARY_OR:
                    return Tree.Kind.OR;
                case DIVIDE:
                    return Tree.Kind.DIVIDE;
                case EQUALS:
                    return Tree.Kind.EQUAL_TO;
                case GREATER:
                    return Tree.Kind.GREATER_THAN;
                case GREATER_EQUALS:
                    return Tree.Kind.GREATER_THAN_EQUAL;
                case LEFT_SHIFT:
                    return Tree.Kind.LEFT_SHIFT;
                case LESS:
                    return Tree.Kind.LESS_THAN;
                case LESS_EQUALS:
                    return Tree.Kind.LESS_THAN_EQUAL;
                case MINUS:
                    return Tree.Kind.MINUS;
                case MULTIPLY:
                    return Tree.Kind.MULTIPLY;
                case NOT_EQUALS:
                    return Tree.Kind.NOT_EQUAL_TO;
                case OR:
                    return Tree.Kind.CONDITIONAL_OR;
                case PLUS:
                    return Tree.Kind.PLUS;
                case REMAINDER:
                    return Tree.Kind.REMAINDER;
                case SIGNED_RIGHT_SHIFT:
                    return Tree.Kind.RIGHT_SHIFT;
                case UNSIGNED_RIGHT_SHIFT:
                    return Tree.Kind.UNSIGNED_RIGHT_SHIFT;
                case XOR:
                    return Tree.Kind.XOR;
                default:
                    throw new Error("unhandled " + op);
            }
        }

        /**
         * Converts the JavaParser type to a TypeMirror. Returns null if {@code type}'s kind is not
         * handled.
         *
         * @param type a JavaParser type
         * @param context a JavaExpressionContext
         * @return a TypeMirror corresponding to {@code type}, or null if {@code type} isn't handled
         */
        private @Nullable TypeMirror convertTypeToTypeMirror(
                Type type, JavaExpressionContext context) {
            if (type.isClassOrInterfaceType()) {
                try {
                    return StaticJavaParser.parseExpression(type.asString())
                            .accept(this, context)
                            .getType();
                } catch (ParseProblemException e) {
                    return null;
                }
            } else if (type.isPrimitiveType()) {
                switch (type.asPrimitiveType().getType()) {
                    case BOOLEAN:
                        return types.getPrimitiveType(TypeKind.BOOLEAN);
                    case BYTE:
                        return types.getPrimitiveType(TypeKind.BYTE);
                    case SHORT:
                        return types.getPrimitiveType(TypeKind.SHORT);
                    case INT:
                        return types.getPrimitiveType(TypeKind.INT);
                    case CHAR:
                        return types.getPrimitiveType(TypeKind.CHAR);
                    case FLOAT:
                        return types.getPrimitiveType(TypeKind.FLOAT);
                    case LONG:
                        return types.getPrimitiveType(TypeKind.LONG);
                    case DOUBLE:
                        return types.getPrimitiveType(TypeKind.DOUBLE);
                }
            } else if (type.isVoidType()) {
                return types.getNoType(TypeKind.VOID);
            } else if (type.isArrayType()) {
                return types.getArrayType(
                        convertTypeToTypeMirror(type.asArrayType().getComponentType(), context));
            }
            return null;
        }

        /**
         * Returns a JavaExpression for the given field.
         *
         * @param fieldElem the field
         * @param context the context
         * @param isOriginalReceiver whether the receiver is the original one
         * @return a JavaExpression for the given name
         */
        private static FieldAccess getFieldJavaExpression(
                VariableElement fieldElem,
                JavaExpressionContext context,
                boolean isOriginalReceiver) {
            TypeMirror receiverType = context.receiver.getType();

            TypeMirror fieldType = ElementUtils.getType(fieldElem);
            if (ElementUtils.isStatic(fieldElem)) {
                Element classElem = fieldElem.getEnclosingElement();
                JavaExpression staticClassReceiver = new ClassName(ElementUtils.getType(classElem));
                return new FieldAccess(staticClassReceiver, fieldType, fieldElem);
            }
            JavaExpression locationOfField;
            if (isOriginalReceiver) {
                locationOfField = context.receiver;
            } else {
                locationOfField =
                        JavaExpression.fromNode(
                                context.checker.getAnnotationProvider(),
                                new ImplicitThisNode(receiverType));
            }
            if (locationOfField instanceof ClassName) {
                throw new ParseRuntimeException(
                        constructJavaExpressionParseError(
                                fieldElem.getSimpleName().toString(),
                                "a non-static field cannot have a class name as a receiver."));
            }
            return new FieldAccess(locationOfField, fieldType, fieldElem);
        }

        /**
         * Returns a JavaExpression for the given parameter; that is, returns an element of {@code
         * context.arguments}.
         *
         * @param s a String that starts with PARAMETER_REPLACEMENT
         * @param context the context
         * @return the JavaExpression for the given parameter
         */
        private static JavaExpression getParameterJavaExpression(
                String s, JavaExpressionContext context) {
            if (context.arguments == null) {
                throw new ParseRuntimeException(
                        constructJavaExpressionParseError(s, "no parameters found"));
            }
            int idx = Integer.parseInt(s.substring(PARAMETER_REPLACEMENT_LENGTH));

            if (idx == 0) {
                throw new ParseRuntimeException(
                        constructJavaExpressionParseError(
                                "#0",
                                "use \"this\" for the receiver or \"#1\" for the first formal parameter"));
            }
            if (idx > context.arguments.size()) {
                throw new ParseRuntimeException(
                        new JavaExpressionParseException(
                                "flowexpr.parse.index.too.big", Integer.toString(idx)));
            }
            return context.arguments.get(idx - 1);
        }
    }

    /**
     * Returns a list of 1-based indices of all formal parameters that occur in {@code s}. Each
     * formal parameter occurs in s as a string like "#1" or "#4". This routine does not do proper
     * parsing; for instance, if "#2" appears within a string in s, then 2 is in the result list.
     * The result may contain duplicates.
     *
     * @param s a Java expression
     * @return a list of 1-based indices of all formal parameters that occur in {@code s}
     */
    public static List<Integer> parameterIndices(String s) {
        List<Integer> result = new ArrayList<>();
        Matcher matcher = UNANCHORED_PARAMETER_PATTERN.matcher(s);
        while (matcher.find()) {
            int idx = Integer.parseInt(matcher.group(1));
            result.add(idx);
        }
        return result;
    }

    /**
     * Returns the 1-based index of the formal parameter that occurs in {@code s} or -1 if no formal
     * parameter occurs.
     *
     * @param s a Java expression
     * @return the 1-based indices of the formal parameter that occur in {@code s} or -1
     */
    public static int parameterIndex(String s) {
        Matcher matcher = ANCHORED_PARAMETER_PATTERN.matcher(s);
        if (matcher.find()) {
            return Integer.parseInt(matcher.group(1));
        }
        return -1;
    }

    ///////////////////////////////////////////////////////////////////////////
    /// Contexts
    ///

    /**
     * Context used to parse and viewpoint-adapt a Java expression. It contains the JavaExpressions
     * to which {@code this} and the parameter syntax, e.g. {@code #1}, should parse.
     */
    public static class JavaExpressionContext {
        /** The value of {@code this} in this context. */
        public final JavaExpression receiver;
        /**
         * In a context for a method declaration or lambda, the formals. In a context for a method
         * invocation, the actuals. In other contexts, null.
         */
        public final List<JavaExpression> arguments;

        /** The checker. */
        public final SourceChecker checker;
        /**
         * Whether or not the JavaExpressionParser is parsing the "member" part of a member select.
         * If so, certain constructs like "#2" and local variables cannot occur.
         */
        public final boolean parsingMember;

        /**
         * Creates a context for parsing a Java expression, with "null" for arguments.
         *
         * @param receiver used to replace "this" in a Java expression and used to resolve
         *     identifiers in any Java expression with an implicit "this"
         * @param checker used to create {@link
         *     org.checkerframework.dataflow.expression.JavaExpression}s
         */
        public JavaExpressionContext(JavaExpression receiver, SourceChecker checker) {
            this(receiver, null, checker);
        }

        /**
         * Creates a context for parsing a Java expression.
         *
         * @param receiver used to replace "this" in a Java expression and used to resolve
         *     identifiers in any Java expression with an implicit "this"
         * @param arguments used to replace parameter references, e.g. #1, in Java expressions, null
         *     if no arguments
         * @param checker used to create {@link
         *     org.checkerframework.dataflow.expression.JavaExpression}s
         */
        public JavaExpressionContext(
                JavaExpression receiver, List<JavaExpression> arguments, SourceChecker checker) {
            this(receiver, arguments, checker, false);
        }

        /**
         * Creates a context for parsing a Java expression.
         *
         * @param receiver used to replace "this" in a Java expression and used to resolve
         *     identifiers in any Java expression with an implicit "this"
         * @param arguments used to replace parameter references, e.g. #1, in Java expressions, null
         *     if no arguments
         * @param checker used to create {@link JavaExpression}s
         * @param parsingMember whether or not the JavaExpressionParser is parsing the "member" part
         *     of a member select
         */
        private JavaExpressionContext(
                JavaExpression receiver,
                List<JavaExpression> arguments,
                SourceChecker checker,
                boolean parsingMember) {
            assert checker != null;
            this.receiver = receiver;
            this.arguments = arguments;
            this.checker = checker;
            this.parsingMember = parsingMember;
        }

        /**
         * Creates a {@link JavaExpressionContext} for the method declared in {@code
         * methodDeclaration}.
         *
         * @param methodDeclaration used to translate parameter numbers in a Java expression to
         *     formal parameters of the method
         * @param enclosingTree used to look up fields and as the type of "this" in Java expressions
         * @param checker used to build JavaExpression
         * @return context created from {@code methodDeclaration}
         */
        public static JavaExpressionContext buildContextForMethodDeclaration(
                MethodTree methodDeclaration, Tree enclosingTree, SourceChecker checker) {
            return buildContextForMethodDeclaration(
                    methodDeclaration, TreeUtils.typeOf(enclosingTree), checker);
        }

        /**
         * Creates a {@link JavaExpressionContext} for the method declared in {@code
         * methodDeclaration}.
         *
         * @param methodDeclaration used to translate parameter numbers in a Java expression to
         *     formal parameters of the method
         * @param currentPath the path to the method. It is used to find the enclosing class, which
         *     is used to look up fields and as the type of "this" in Java expressions.
         * @param checker used to build JavaExpression
         * @return context created from {@code methodDeclaration}
         */
        public static JavaExpressionContext buildContextForMethodDeclaration(
                MethodTree methodDeclaration, TreePath currentPath, SourceChecker checker) {
            Tree classTree = TreePathUtil.enclosingClass(currentPath);
            return buildContextForMethodDeclaration(methodDeclaration, classTree, checker);
        }

        /**
         * Creates a {@link JavaExpressionContext} for the method declared in {@code
         * methodDeclaration}.
         *
         * @param methodDeclaration used to translate parameter numbers in a Java expression to
         *     formal parameters of the method
         * @param enclosingType used to look up fields and as type of "this" in Java expressions
         * @param checker used to build JavaExpression
         * @return context created from {@code methodDeclaration}
         */
        public static JavaExpressionContext buildContextForMethodDeclaration(
                MethodTree methodDeclaration, TypeMirror enclosingType, SourceChecker checker) {

            ExecutableElement methodElt = TreeUtils.elementFromDeclaration(methodDeclaration);

            Node receiver;
            if (methodDeclaration.getModifiers().getFlags().contains(Modifier.STATIC)) {
                Element classElt = ElementUtils.enclosingTypeElement(methodElt);
                receiver = new ClassNameNode(enclosingType, classElt);
            } else {
                receiver = new ImplicitThisNode(enclosingType);
            }
            JavaExpression receiverJe =
                    JavaExpression.fromNode(checker.getAnnotationProvider(), receiver);
            List<JavaExpression> parametersJe = new ArrayList<>();
            for (VariableElement param : methodElt.getParameters()) {
                parametersJe.add(new LocalVariable(param));
            }
            return new JavaExpressionContext(receiverJe, parametersJe, checker);
        }

        /**
         * Creates a {@link JavaExpressionContext} for the given lambda.
         *
         * @param lambdaTree a lambda
         * @param path the path to the lambda
         * @param checker used to build JavaExpression
         * @return context created for {@code lambdaTree}
         */
        public static JavaExpressionContext buildContextForLambda(
                LambdaExpressionTree lambdaTree, TreePath path, SourceChecker checker) {
            TypeMirror enclosingType = TreeUtils.typeOf(TreePathUtil.enclosingClass(path));
            Node receiver = new ImplicitThisNode(enclosingType);
            JavaExpression receiverJe =
                    JavaExpression.fromNode(checker.getAnnotationProvider(), receiver);
            List<JavaExpression> parametersJe = new ArrayList<>();
            for (VariableTree arg : lambdaTree.getParameters()) {
                parametersJe.add(
                        JavaExpression.fromNode(
                                checker.getAnnotationProvider(),
                                new LocalVariableNode(arg, receiver)));
            }
            return new JavaExpressionContext(receiverJe, parametersJe, checker);
        }

        /**
         * Returns a {@link JavaExpressionContext} for the class {@code classTree} as seen at the
         * class declaration.
         *
         * @param classTree a class
         * @param checker used to build JavaExpression
         * @return a {@link JavaExpressionContext} for the class {@code classTree} as seen at the
         *     class declaration
         */
        public static JavaExpressionContext buildContextForClassDeclaration(
                ClassTree classTree, SourceChecker checker) {
            Node receiver = new ImplicitThisNode(TreeUtils.typeOf(classTree));

            JavaExpression receiverJe =
                    JavaExpression.fromNode(checker.getAnnotationProvider(), receiver);
            return new JavaExpressionContext(receiverJe, Collections.emptyList(), checker);
        }

        /**
         * Returns a {@link JavaExpressionContext} for the method called by {@code
         * methodInvocation}, as seen at the method use (i.e., at the call site).
         *
         * @param methodInvocation a method invocation
         * @param checker the javac components to use
         * @return a {@link JavaExpressionContext} for the method {@code methodInvocation}
         */
        public static JavaExpressionContext buildContextForMethodUse(
                MethodInvocationNode methodInvocation, SourceChecker checker) {
            Node receiver = methodInvocation.getTarget().getReceiver();
            JavaExpression receiverJe =
                    JavaExpression.fromNode(checker.getAnnotationProvider(), receiver);
            List<JavaExpression> argumentsJe = new ArrayList<>();
            for (Node arg : methodInvocation.getArguments()) {
                argumentsJe.add(JavaExpression.fromNode(checker.getAnnotationProvider(), arg));
            }
            return new JavaExpressionContext(receiverJe, argumentsJe, checker);
        }

        /**
         * Returns a {@link JavaExpressionContext} for the method called by {@code
         * methodInvocation}, as seen at the method use (i.e., at the call site).
         *
         * @param methodInvocation a method invocation
         * @param checker the javac components to use
         * @return a {@link JavaExpressionContext} for the method {@code methodInvocation}
         */
        public static JavaExpressionContext buildContextForMethodUse(
                MethodInvocationTree methodInvocation, SourceChecker checker) {
            JavaExpression receiverJe =
                    JavaExpression.getReceiver(methodInvocation, checker.getAnnotationProvider());

            List<? extends ExpressionTree> args = methodInvocation.getArguments();
            List<JavaExpression> argumentsJe = new ArrayList<>(args.size());
            for (ExpressionTree argTree : args) {
                argumentsJe.add(JavaExpression.fromTree(checker.getAnnotationProvider(), argTree));
            }

            return new JavaExpressionContext(receiverJe, argumentsJe, checker);
        }

        /**
         * Returns a {@link JavaExpressionContext} for the constructor {@code n} (represented as a
         * {@link Node} as seen at the constructor use (i.e., at a "new" expression).
         *
         * @param n an object creation node
         * @param checker the checker
         * @return a {@link JavaExpressionContext} for the constructor {@code n} (represented as a
         *     {@link Node} as seen at the constructor use (i.e., at a "new" expression)
         */
        public static JavaExpressionContext buildContextForNewClassUse(
                ObjectCreationNode n, SourceChecker checker) {

            // This returns an Unknown with the type set to the class in which the
            // constructor is declared
            JavaExpression receiverJe = JavaExpression.fromNode(checker.getAnnotationProvider(), n);

            List<JavaExpression> argumentsJe = new ArrayList<>();
            for (Node arg : n.getArguments()) {
                argumentsJe.add(JavaExpression.fromNode(checker.getAnnotationProvider(), arg));
            }

            return new JavaExpressionContext(receiverJe, argumentsJe, checker);
        }

        /**
         * Returns a copy of the context that differs in that it has a different receiver and
         * parsingMember is set to true. The outer receiver remains unchanged.
         *
         * @param receiver the receiver for the newly-returned context
         * @return a copy of the context, with the given receiver
         */
        public JavaExpressionContext copyChangeToParsingMemberOfReceiver(JavaExpression receiver) {
            return new JavaExpressionContext(receiver, arguments, checker, /*parsingMember=*/ true);
        }

        /**
         * Format this object verbosely, on multiple lines but without a trailing newline.
         *
         * @return a verbose string representation of this
         */
        public String toStringDebug() {
            StringJoiner sj = new StringJoiner(System.lineSeparator() + "  ");
            sj.add("JavaExpressionContext:");
            sj.add("receiver=" + receiver.toStringDebug());
            sj.add("arguments=" + arguments);
            sj.add("checker=" + "...");
            // sj.add("checker="+ checker);
            sj.add("parsingMember=" + parsingMember);
            return sj.toString();
        }
    }

    /**
     * Returns the type of the innermost enclosing class. Returns Type.noType if no enclosing class
     * is found.
     *
     * <p>If the innermost enclosing class is static, this method returns the type of that class. By
     * contrast, {@link DeclaredType#getEnclosingType()} returns the type of the innermost enclosing
     * class that is not static.
     *
     * @param type a DeclaredType
     * @return the type of the innermost enclosing class or Type.noType
     */
    private static TypeMirror getTypeOfEnclosingClass(DeclaredType type) {
        if (type instanceof ClassType) {
            // enclClass() needs to be called on tsym.owner,
            // otherwise it simply returns tsym.
            Symbol sym = ((ClassType) type).tsym.owner;

            if (sym == null) {
                return com.sun.tools.javac.code.Type.noType;
            }

            ClassSymbol cs = sym.enclClass();

            if (cs == null) {
                return com.sun.tools.javac.code.Type.noType;
            }

            return cs.asType();
        } else {
            return type.getEnclosingType();
        }
    }

    ///////////////////////////////////////////////////////////////////////////
    /// Exceptions
    ///

    /**
     * An exception that indicates a parse error. Call {@link #getDiagMessage} to obtain a {@link
     * DiagMessage} that can be used for error reporting.
     */
    public static class JavaExpressionParseException extends Exception {
        private static final long serialVersionUID = 2L;
        private @CompilerMessageKey String errorKey;
        public final Object[] args;

        public JavaExpressionParseException(@CompilerMessageKey String errorKey, Object... args) {
            this(null, errorKey, args);
        }

        public JavaExpressionParseException(
                Throwable cause, @CompilerMessageKey String errorKey, Object... args) {
            super(cause);
            this.errorKey = errorKey;
            this.args = args;
        }

        @Override
        public String getMessage() {
            return errorKey + " " + Arrays.toString(args);
        }

        /**
         * Return a DiagMessage that can be used for error reporting.
         *
         * @return a DiagMessage that can be used for error reporting
         */
        public DiagMessage getDiagMessage() {
            return new DiagMessage(Kind.ERROR, errorKey, args);
        }

        public boolean isFlowParseError() {
            return errorKey.endsWith("flowexpr.parse.error");
        }
    }

    /**
     * Returns a {@link JavaExpressionParseException} for the expression {@code expr} with
     * explanation {@code explanation}.
     *
     * @param expr the string that could not be parsed
     * @param explanation an explanation of the parse failure
     * @return a {@link JavaExpressionParseException} for the expression {@code expr} with
     *     explanation {@code explanation}.
     */
    private static JavaExpressionParseException constructJavaExpressionParseError(
            String expr, String explanation) {
        if (expr == null) {
            throw new Error("Must have an expression.");
        }
        if (explanation == null) {
            throw new Error("Must have an explanation.");
        }
        return new JavaExpressionParseException(
                (Throwable) null,
                "flowexpr.parse.error",
                "Invalid '" + expr + "' because " + explanation);
    }

    /**
     * The Runtime equivalent of {@link JavaExpressionParseException}. This class is needed to wrap
     * this exception into an unchecked exception.
     */
    private static class ParseRuntimeException extends RuntimeException {
        private static final long serialVersionUID = 2L;
        private final JavaExpressionParseException exception;

        private ParseRuntimeException(JavaExpressionParseException exception) {
            this.exception = exception;
        }

        private JavaExpressionParseException getCheckedException() {
            return exception;
        }
    }
}<|MERGE_RESOLUTION|>--- conflicted
+++ resolved
@@ -124,12 +124,8 @@
      * as a {@link JavaExpression}, or throw a {@link JavaExpressionParseException}.
      *
      * @param expression a Java expression to parse
-<<<<<<< HEAD
-     * @param context information about any receiver and arguments
-=======
      * @param context information about any receiver and arguments; also has a reference to the
      *     checker
->>>>>>> 7c3ffc57
      * @return the JavaExpression for the given string
      * @throws JavaExpressionParseException if the string cannot be parsed
      */
@@ -138,13 +134,8 @@
         return parse(expression, context, null);
     }
     /**
-<<<<<<< HEAD
-     * Parse a string and viewpoint-adapt it to the given {@code context} and {@code localPath}.
-     * Return its representation as a {@link JavaExpression}, or throw a {@link
-=======
      * Parse a string with respect to {@code localPath} and viewpoint-adapt it to the given {@code
      * context}. Return its representation as a {@link JavaExpression}, or throw a {@link
->>>>>>> 7c3ffc57
      * JavaExpressionParseException}.
      *
      * <p>If {@code localPath} is non-null, then identifiers are parsed as if the expression was
@@ -156,12 +147,8 @@
      * lambda.
      *
      * @param expression a Java expression to parse
-<<<<<<< HEAD
-     * @param context information about any receiver and arguments
-=======
      * @param context information about any receiver and arguments; also has a reference to the
      *     checker
->>>>>>> 7c3ffc57
      * @param localPath if non-null, the expression is parsed as if it were written at this location
      * @return the JavaExpression for the given string
      * @throws JavaExpressionParseException if the string cannot be parsed
@@ -240,15 +227,9 @@
          * even when the information could be deduced from elements alone. So use the path to the
          * current CompilationUnit.
          */
-<<<<<<< HEAD
-        private final TreePath somePath;
-        /** If non-null, the expression is parsed as if it were written at this location. */
-        private final @Nullable TreePath localPath;
-=======
         private final TreePath pathToCompilationUnit;
         /** If non-null, the expression is parsed as if it were written at this location. */
         private final @Nullable TreePath localVarPath;
->>>>>>> 7c3ffc57
         /** The processing environment. */
         private final ProcessingEnvironment env;
         /** The resolver. Computed from the environment, but lazily initialized. */
@@ -262,28 +243,17 @@
         /**
          * Create a new ExpressionToJavaExpressionVisitor.
          *
-<<<<<<< HEAD
-         * @param somePath required to use the underlying Javac API
-         * @param localPath if non-null, the expression is parsed as if it were written at this
-=======
          * @param pathToCompilationUnit required to use the underlying Javac API
          * @param localVarPath if non-null, the expression is parsed as if it were written at this
->>>>>>> 7c3ffc57
          *     location
          * @param env the processing environment
          */
         ExpressionToJavaExpressionVisitor(
-<<<<<<< HEAD
-                TreePath somePath, @Nullable TreePath localPath, ProcessingEnvironment env) {
-            this.somePath = somePath;
-            this.localPath = localPath;
-=======
                 TreePath pathToCompilationUnit,
                 @Nullable TreePath localVarPath,
                 ProcessingEnvironment env) {
             this.pathToCompilationUnit = pathToCompilationUnit;
             this.localVarPath = localVarPath;
->>>>>>> 7c3ffc57
             this.env = env;
             this.types = env.getTypeUtils();
             this.stringTypeMirror =
@@ -406,17 +376,10 @@
             }
 
             // Local variable or parameter.
-<<<<<<< HEAD
-            if (!context.parsingMember && localPath != null) {
-                // Attempt to match a local variable within the scope of the
-                // given path before attempting to match a field.
-                VariableElement varElem = resolver.findLocalVariableOrParameter(s, localPath);
-=======
             if (!context.parsingMember && localVarPath != null) {
                 // Attempt to match a local variable within the scope of the
                 // given path before attempting to match a field.
                 VariableElement varElem = resolver.findLocalVariableOrParameter(s, localVarPath);
->>>>>>> 7c3ffc57
                 if (varElem != null) {
                     return new LocalVariable(varElem);
                 }
@@ -476,13 +439,8 @@
          */
         protected @Nullable ClassName getIdentifierAsClassName(
                 JavaExpressionContext context, String identifier) {
-<<<<<<< HEAD
-            if (!context.parsingMember && localPath != null) {
-                Element classElem = resolver.findClass(identifier, localPath);
-=======
             if (!context.parsingMember && localVarPath != null) {
                 Element classElem = resolver.findClass(identifier, localVarPath);
->>>>>>> 7c3ffc57
                 TypeMirror classType = ElementUtils.getType(classElem);
                 if (classType != null) {
                     return new ClassName(classType);
@@ -500,12 +458,8 @@
                     return new ClassName(searchType);
                 }
                 Element classElem =
-<<<<<<< HEAD
-                        resolver.findNestedClassInType(identifier, searchType, somePath);
-=======
                         resolver.findNestedClassInType(
                                 identifier, searchType, pathToCompilationUnit);
->>>>>>> 7c3ffc57
                 if (classElem != null) {
                     TypeMirror classType = ElementUtils.getType(classElem);
                     return new ClassName(classType);
@@ -519,41 +473,26 @@
                                 ElementUtils.enclosingPackage(
                                         ((DeclaredType) context.receiver.getType()).asElement());
                 ClassSymbol classSymbol =
-<<<<<<< HEAD
-                        resolver.findClassInPackage(identifier, packageSymbol, somePath);
-=======
                         resolver.findClassInPackage(
                                 identifier, packageSymbol, pathToCompilationUnit);
->>>>>>> 7c3ffc57
                 if (classSymbol != null) {
                     return new ClassName(classSymbol.asType());
                 }
             }
             // Is identifier a simple name for a class in java.lang?
-<<<<<<< HEAD
-            Symbol.PackageSymbol packageSymbol = resolver.findPackage("java.lang", somePath);
-            if (packageSymbol != null) {
-                ClassSymbol classSymbol =
-                        resolver.findClassInPackage(identifier, packageSymbol, somePath);
-=======
             Symbol.PackageSymbol packageSymbol =
                     resolver.findPackage("java.lang", pathToCompilationUnit);
             if (packageSymbol != null) {
                 ClassSymbol classSymbol =
                         resolver.findClassInPackage(
                                 identifier, packageSymbol, pathToCompilationUnit);
->>>>>>> 7c3ffc57
                 if (classSymbol != null) {
                     return new ClassName(classSymbol.asType());
                 }
             }
 
             // Is identifier a class in the unnamed package?
-<<<<<<< HEAD
-            Element classElem = resolver.findClass(identifier, somePath);
-=======
             Element classElem = resolver.findClass(identifier, pathToCompilationUnit);
->>>>>>> 7c3ffc57
             if (classElem != null) {
                 PackageElement pkg = ElementUtils.enclosingPackage(classElem);
                 if (pkg != null && pkg.isUnnamed()) {
@@ -583,20 +522,12 @@
             boolean isOriginalReceiver = true;
             VariableElement fieldElem = null;
             if (identifier.equals("length") && receiverType.getKind() == TypeKind.ARRAY) {
-<<<<<<< HEAD
-                fieldElem = resolver.findField(identifier, receiverType, somePath);
-=======
                 fieldElem = resolver.findField(identifier, receiverType, pathToCompilationUnit);
->>>>>>> 7c3ffc57
             }
             if (fieldElem == null) {
                 // Search for field in each enclosing class.
                 while (receiverType.getKind() == TypeKind.DECLARED) {
-<<<<<<< HEAD
-                    fieldElem = resolver.findField(identifier, receiverType, somePath);
-=======
                     fieldElem = resolver.findField(identifier, receiverType, pathToCompilationUnit);
->>>>>>> 7c3ffc57
                     if (fieldElem != null) {
                         break;
                     }
@@ -663,11 +594,7 @@
                         getMethodElement(
                                 methodName,
                                 methodContext.receiver.getType(),
-<<<<<<< HEAD
-                                somePath,
-=======
                                 pathToCompilationUnit,
->>>>>>> 7c3ffc57
                                 arguments,
                                 resolver);
 
@@ -780,19 +707,11 @@
             setResolverField();
 
             Symbol.PackageSymbol packageSymbol =
-<<<<<<< HEAD
-                    resolver.findPackage(expr.getScope().toString(), somePath);
-            if (packageSymbol != null) {
-                ClassSymbol classSymbol =
-                        resolver.findClassInPackage(
-                                expr.getNameAsString(), packageSymbol, somePath);
-=======
                     resolver.findPackage(expr.getScope().toString(), pathToCompilationUnit);
             if (packageSymbol != null) {
                 ClassSymbol classSymbol =
                         resolver.findClassInPackage(
                                 expr.getNameAsString(), packageSymbol, pathToCompilationUnit);
->>>>>>> 7c3ffc57
                 if (classSymbol != null) {
                     return new ClassName(classSymbol.asType());
                 }
