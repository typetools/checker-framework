package org.checkerframework.framework.util;

import com.sun.source.tree.ArrayAccessTree;
import com.sun.source.tree.ArrayTypeTree;
import com.sun.source.tree.BinaryTree;
import com.sun.source.tree.ExpressionTree;
import com.sun.source.tree.IdentifierTree;
import com.sun.source.tree.LiteralTree;
import com.sun.source.tree.MemberSelectTree;
import com.sun.source.tree.MethodInvocationTree;
import com.sun.source.tree.NewArrayTree;
import com.sun.source.tree.ParenthesizedTree;
import com.sun.source.tree.PrimitiveTypeTree;
import com.sun.source.tree.Tree;
import com.sun.source.tree.UnaryTree;
import com.sun.source.util.SimpleTreeVisitor;
import com.sun.source.util.TreePath;
import com.sun.tools.javac.code.Symbol;
import com.sun.tools.javac.code.Symbol.ClassSymbol;
import com.sun.tools.javac.code.Symbol.MethodSymbol;
import com.sun.tools.javac.code.Symbol.PackageSymbol;
import com.sun.tools.javac.code.Type.ArrayType;
import com.sun.tools.javac.code.Type.ClassType;
import com.sun.tools.javac.tree.JCTree;
import java.util.ArrayList;
import java.util.Arrays;
import java.util.Collections;
import java.util.EnumSet;
import java.util.List;
import java.util.Set;
import java.util.regex.Matcher;
import java.util.regex.Pattern;
import javax.annotation.processing.ProcessingEnvironment;
import javax.lang.model.element.Element;
import javax.lang.model.element.ExecutableElement;
import javax.lang.model.element.PackageElement;
import javax.lang.model.element.TypeElement;
import javax.lang.model.element.VariableElement;
import javax.lang.model.type.DeclaredType;
import javax.lang.model.type.TypeKind;
import javax.lang.model.type.TypeMirror;
import javax.lang.model.util.Types;
import javax.tools.Diagnostic;
import org.checkerframework.checker.compilermsgs.qual.CompilerMessageKey;
import org.checkerframework.checker.nullness.qual.EnsuresNonNull;
import org.checkerframework.checker.nullness.qual.MonotonicNonNull;
import org.checkerframework.checker.nullness.qual.NonNull;
import org.checkerframework.checker.nullness.qual.Nullable;
import org.checkerframework.checker.regex.qual.Regex;
import org.checkerframework.dataflow.expression.ArrayAccess;
import org.checkerframework.dataflow.expression.ArrayCreation;
import org.checkerframework.dataflow.expression.BinaryOperation;
import org.checkerframework.dataflow.expression.ClassName;
import org.checkerframework.dataflow.expression.FieldAccess;
import org.checkerframework.dataflow.expression.FormalParameter;
import org.checkerframework.dataflow.expression.JavaExpression;
import org.checkerframework.dataflow.expression.LocalVariable;
import org.checkerframework.dataflow.expression.MethodCall;
import org.checkerframework.dataflow.expression.SuperReference;
import org.checkerframework.dataflow.expression.ThisReference;
import org.checkerframework.dataflow.expression.UnaryOperation;
import org.checkerframework.dataflow.expression.ValueLiteral;
import org.checkerframework.framework.source.DiagMessage;
import org.checkerframework.framework.util.dependenttypes.DependentTypesError;
import org.checkerframework.framework.util.javacparse.JavacParse;
import org.checkerframework.framework.util.javacparse.JavacParseResult;
import org.checkerframework.javacutil.BugInCF;
import org.checkerframework.javacutil.ElementUtils;
import org.checkerframework.javacutil.Resolver;
import org.checkerframework.javacutil.TypesUtils;
import org.checkerframework.javacutil.trees.TreeBuilder;
import org.plumelib.util.CollectionsPlume;
import org.plumelib.util.StringsPlume;

/**
 * Helper methods to parse a string that represents a restricted Java expression.
 *
 * @checker_framework.manual #java-expressions-as-arguments Writing Java expressions as annotation
 *     arguments
 * @checker_framework.manual #dependent-types Annotations whose argument is a Java expression
 *     (dependent type annotations)
 */
public class JavaExpressionParseUtil {

  /** Regular expression for a formal parameter use. */
  protected static final String PARAMETER_REGEX = "#([1-9][0-9]*)";

  /**
   * Anchored pattern for a formal parameter use; matches a string that is exactly a formal
   * parameter use.
   */
  protected static final @Regex(1) Pattern ANCHORED_PARAMETER_PATTERN =
      Pattern.compile("^" + PARAMETER_REGEX + "$");

  /**
   * Parsable replacement for formal parameter references. It is parsable because it is a Java
   * identifier.
   */
  private static final String PARAMETER_PREFIX = "_param_";

  /** The length of {@link #PARAMETER_PREFIX}. */
  private static final int PARAMETER_PREFIX_LENGTH = PARAMETER_PREFIX.length();

  /** A pattern that matches the start of a formal parameter in "#2" syntax. */
  private static final Pattern FORMAL_PARAMETER = Pattern.compile("#(\\d)");

  /** The replacement for a formal parameter in "#2" syntax. */
  private static final String PARAMETER_REPLACEMENT = PARAMETER_PREFIX + "$1";

  /** Binary operations that return {@code boolean}. */
  private static final Set<Tree.Kind> COMPARISON_OPERATORS =
      EnumSet.of(
          Tree.Kind.EQUAL_TO,
          Tree.Kind.NOT_EQUAL_TO,
          Tree.Kind.LESS_THAN,
          Tree.Kind.LESS_THAN_EQUAL,
          Tree.Kind.GREATER_THAN,
          Tree.Kind.GREATER_THAN_EQUAL);

  /**
   * Parses a string to a {@link JavaExpression}.
   *
   * <p>For most uses, clients should call one of the static methods in {@link
   * StringToJavaExpression} rather than calling this method directly.
   *
   * @param expression the string expression to parse
   * @param enclosingType type of the class that encloses the JavaExpression
   * @param thisReference the JavaExpression to which to parse "this", or null if "this" should not
   *     appear in the expression; not relevant to qualified "SomeClass.this" or
   *     "package.SomeClass.this"
   * @param parameters list of JavaExpressions to which to parse formal parameter references such as
   *     "#2", or null if formal parameter references should not appear in the expression
   * @param localVarPath if non-null, the expression is parsed as if it were written at this
   *     location; affects only parsing of local variables
   * @param pathToCompilationUnit required to use the underlying Javac API
   * @param env the processing environment
   * @return {@code expression} as a {@code JavaExpression}
   * @throws JavaExpressionParseException if the string cannot be parsed
   */
  public static JavaExpression parse(
      String expression,
      TypeMirror enclosingType,
      @Nullable ThisReference thisReference,
      @Nullable List<FormalParameter> parameters,
      @Nullable TreePath localVarPath,
      TreePath pathToCompilationUnit,
      ProcessingEnvironment env)
      throws JavaExpressionParseException {

    String expressionWithParameterNames =
        StringsPlume.replaceAll(expression, FORMAL_PARAMETER, PARAMETER_REPLACEMENT);
    ExpressionTree exprTree;
    try {
      JavacParseResult<ExpressionTree> jpr =
          JavacParse.parseExpression(expressionWithParameterNames);
      if (jpr.hasParseError()) {
        throw constructJavaExpressionParseError(expression, jpr.getParseErrorMessages());
      }
      exprTree = jpr.getTree();
    } catch (IllegalArgumentException e) {
      throw constructJavaExpressionParseError(expression, e.getMessage());
    }

    JavaExpression result =
        ExpressionTreeToJavaExpressionVisitor.convert(
            exprTree,
            enclosingType,
            thisReference,
            parameters,
            localVarPath,
            pathToCompilationUnit,
            env);

    if (result instanceof ClassName && !expression.endsWith(".class")) {
      throw constructJavaExpressionParseError(
          expression,
          String.format(
              "a class name cannot terminate a Java expression string, where result=%s [%s]",
              result, result.getClass()));
    }
    return result;
  }

  /**
   * A visitor class that converts a javac {@link ExpressionTree} to a {@link JavaExpression}. This
   * class does not viewpoint-adapt the expression.
   */
  private static class ExpressionTreeToJavaExpressionVisitor
      extends SimpleTreeVisitor<JavaExpression, Void> {

    /** The processing environment. */
    private final ProcessingEnvironment env;

    /** The type utilities. */
    private final Types types;

    /** The resolver. Computed from the environment, but lazily initialized. */
    private @MonotonicNonNull Resolver resolver = null;

    /** The java.lang.String type. */
    private final TypeMirror stringTypeMirror;

    /** The primitive boolean type. */
    private final TypeMirror booleanTypeMirror;

    /**
     * The underlying javac API used to convert from Strings to Elements requires a tree path even
     * when the information could be deduced from elements alone. So use the path to the current
     * CompilationUnit.
     */
    private final TreePath pathToCompilationUnit;

    /** If non-null, the expression is parsed as if it were written at this location. */
    private final @Nullable TreePath localVarPath;

    /** The enclosing type. Used to look up unqualified method, field, and class names. */
    private final TypeMirror enclosingType;

    /**
     * The expression to use for "this". If {@code null}, a parse error will be thrown if "this"
<<<<<<< HEAD
     * appears in the expression. Not relevant to parsing qualified "SomeClass.this" or
=======
     * appears in the expression. Not relevant to qualified "SomeClass.this" or
>>>>>>> 420a6ea9
     * "package.SomeClass.this".
     */
    private final @Nullable ThisReference thisReference;

    /**
     * For each formal parameter, the expression to which to parse it. For example, the second
     * (index 1) element of the list is what "#2" parses to. If this field is {@code null}, a parse
     * error will be thrown if "#2" appears in the expression.
     */
    private final @Nullable List<FormalParameter> parameters;

    /**
     * Create a new ExpressionTreeToJavaExpressionVisitor.
     *
     * @param enclosingType type of the class that encloses the JavaExpression
     * @param thisReference a JavaExpression to which to parse "this", or null if "this" should not
     *     appear in the expression; not relevant to qualified "SomeClass.this" or
     *     "package.SomeClass.this"
     * @param parameters list of JavaExpressions to which to parse a formal parameter reference such
     *     as "#2", or null if parameters should not appear in the expression
     * @param localVarPath if non-null, the expression is parsed as if it were written at this
     *     location
     * @param pathToCompilationUnit required to use the underlying Javac API
     * @param env the processing environment
     */
    private ExpressionTreeToJavaExpressionVisitor(
        TypeMirror enclosingType,
        @Nullable ThisReference thisReference,
        @Nullable List<FormalParameter> parameters,
        @Nullable TreePath localVarPath,
        TreePath pathToCompilationUnit,
        ProcessingEnvironment env) {
      this.pathToCompilationUnit = pathToCompilationUnit;
      this.localVarPath = localVarPath;
      this.env = env;
      this.types = env.getTypeUtils();
      this.stringTypeMirror = ElementUtils.getTypeElement(env, String.class).asType();
      this.booleanTypeMirror = types.getPrimitiveType(TypeKind.BOOLEAN);
      this.enclosingType = enclosingType;
      this.thisReference = thisReference;
      this.parameters = parameters;
    }

    /**
     * Converts a Javac {@link ExpressionTree} to a {@link JavaExpression}.
     *
     * @param exprTree the Javac {@link ExpressionTree} to convert
     * @param enclosingType type of the class that encloses the JavaExpression
     * @param thisReference a JavaExpression to which to parse "this", or null if "this" should not
     *     appear in the expression; not relevant to qualified "SomeClass.this" or
     *     "package.SomeClass.this"
     * @param parameters list of JavaExpressions to which to parse parameters, or null if parameters
     *     should not appear in the expression
     * @param localVarPath if non-null, the expression is parsed as if it were written at this
     *     location
     * @param pathToCompilationUnit required to use the underlying Javac API
     * @param env the processing environment
     * @return {@code exprTree} as a {@code JavaExpression}
     * @throws JavaExpressionParseException if {@code exprTree} cannot be converted to a {@code
     *     JavaExpression}
     */
    public static JavaExpression convert(
        ExpressionTree exprTree,
        TypeMirror enclosingType,
        @Nullable ThisReference thisReference,
        @Nullable List<FormalParameter> parameters,
        @Nullable TreePath localVarPath,
        TreePath pathToCompilationUnit,
        ProcessingEnvironment env)
        throws JavaExpressionParseException {
      try {
        return exprTree.accept(
            new ExpressionTreeToJavaExpressionVisitor(
                enclosingType, thisReference, parameters, localVarPath, pathToCompilationUnit, env),
            null);
      } catch (ParseRuntimeException e) {
        // Convert unchecked to checked exception. Visitor methods can't throw checked
        // exceptions. They override the methods in the superclass, and a checked exception
        // would change the method signature.
        throw e.getCheckedException();
      }
    }

    /**
     * Initializes the {@code resolver} field if necessary. Does nothing on invocations after the
     * first.
     */
    @EnsuresNonNull("resolver")
    private void setResolverField() {
      if (resolver == null) {
        resolver = new Resolver(env);
      }
    }

    /** If the expression is not supported, throw a {@link ParseRuntimeException} by default. */
    @Override
    public JavaExpression defaultAction(com.sun.source.tree.Tree treeNode, Void unused) {
      throw new ParseRuntimeException(
          constructJavaExpressionParseError(
              treeNode.toString(),
              "ExpressionTreeToJavaExpressionVisitor has no override for "
                  + treeNode.getClass().getSimpleName()));
    }

    @Override
    public JavaExpression visitLiteral(LiteralTree exprTree, Void unused) {
      Object value = exprTree.getValue();
      TypeMirror type;

      if (value == null) {
        type = types.getNullType();
      } else if (value instanceof Integer) {
        type = types.getPrimitiveType(TypeKind.INT);
      } else if (value instanceof Boolean) {
        type = types.getPrimitiveType(TypeKind.BOOLEAN);
      } else if (value instanceof Long) {
        type = types.getPrimitiveType(TypeKind.LONG);
      } else if (value instanceof Double) {
        type = types.getPrimitiveType(TypeKind.DOUBLE);
      } else if (value instanceof Float) {
        type = types.getPrimitiveType(TypeKind.FLOAT);
      } else if (value instanceof Character) {
        type = types.getPrimitiveType(TypeKind.CHAR);
      } else if (value instanceof String) {
        type = this.stringTypeMirror;
      } else {
        throw new ParseRuntimeException(
            constructJavaExpressionParseError(
                value.toString(), "Unsupported literal type: " + value.getClass()));
      }

      return new ValueLiteral(type, value);
    }

    @Override
    public JavaExpression visitParenthesized(ParenthesizedTree exprTree, Void unused) {
      // Handles expressions inside parentheses
      return exprTree.getExpression().accept(this, null);
    }

    @Override
    public JavaExpression visitArrayAccess(ArrayAccessTree exprTree, Void unused) {
      // Handles array[index] expressions
      JavaExpression array = exprTree.getExpression().accept(this, null);
      TypeMirror arrayType = array.getType();
      if (arrayType.getKind() != TypeKind.ARRAY) {
        throw new ParseRuntimeException(
            constructJavaExpressionParseError(
                exprTree.toString(),
                String.format(
                    "expected an array, found %s of type %s [%s]",
                    array, arrayType, arrayType.getKind())));
      }
      TypeMirror componentType = ((ArrayType) arrayType).getComponentType();

      JavaExpression index = exprTree.getIndex().accept(this, null);

      return new ArrayAccess(componentType, array, index);
    }

    // `id` is an identifier with no dots in its name.
    @Override
    public JavaExpression visitIdentifier(IdentifierTree id, Void unused) {
      String s = id.getName().toString();
      setResolverField();
      // this and super logic
      if (s.equals("this") || s.equals("super")) {
        if (thisReference == null) {
          throw new ParseRuntimeException(
              constructJavaExpressionParseError(s, "\"" + s + "\" isn't allowed here"));
        }
        if (s.equals("this")) {
          return thisReference;
        } else {
          // super literal
          TypeMirror superclass = TypesUtils.getSuperclass(enclosingType, types);
          if (superclass == null) {
            throw new ParseRuntimeException(
                constructJavaExpressionParseError("super", enclosingType + " has no superclass"));
          }
          return new SuperReference(superclass);
        }
      }

      // Formal parameter, using "#2" syntax.
      JavaExpression parameter = getParameterJavaExpression(s);
      if (parameter != null) {
        // A parameter is a local variable, but it can be referenced outside of local scope
        // (at the method scope) using the special #NN syntax.
        return parameter;
      }

      // Local variable or parameter.
      if (localVarPath != null) {
        // Attempt to match a local variable within the scope of the
        // given path before attempting to match a field.
        VariableElement varElem = resolver.findLocalVariableOrParameter(s, localVarPath);
        if (varElem != null) {
          return new LocalVariable(varElem);
        }
      }

      // Field access
      JavaExpression fieldAccessReceiver;
      if (thisReference != null) {
        fieldAccessReceiver = thisReference;
      } else {
        fieldAccessReceiver = new ClassName(enclosingType);
      }
      FieldAccess fieldAccess = getIdentifierAsFieldAccess(fieldAccessReceiver, s);
      if (fieldAccess != null) {
        return fieldAccess;
      }

      // Class name
      if (localVarPath != null) {
        Element classElem = resolver.findClass(s, localVarPath);
        TypeMirror classType = ElementUtils.getType(classElem);
        if (classType != null) {
          return new ClassName(classType);
        }
      }
      ClassName classType = getIdentifierAsUnqualifiedClassName(s);
      if (classType != null) {
        return classType;
      }

      // Err if a formal parameter name is used, instead of the "#2" syntax.
      if (parameters != null) {
        for (int i = 0; i < parameters.size(); i++) {
          Element varElt = parameters.get(i).getElement();
          if (varElt.getSimpleName().contentEquals(s)) {
            throw new ParseRuntimeException(
                constructJavaExpressionParseError(
                    s, String.format(DependentTypesError.FORMAL_PARAM_NAME_STRING, i + 1, s)));
          }
        }
      }

      throw new ParseRuntimeException(constructJavaExpressionParseError(s, "identifier not found"));
    }

    /**
     * If {@code s} a parameter expressed using the {@code #NN} syntax, then returns a
     * JavaExpression for the given parameter; that is, returns an element of {@code parameters}.
     * Otherwise, returns {@code null}.
     *
     * @param s a String that starts with PARAMETER_PREFIX
     * @return the JavaExpression for the given parameter or {@code null} if {@code s} is not a
     *     parameter
     */
    private @Nullable JavaExpression getParameterJavaExpression(String s) {
      if (!s.startsWith(PARAMETER_PREFIX)) {
        return null;
      }
      if (parameters == null) {
        throw new ParseRuntimeException(
            constructJavaExpressionParseError(s, "no parameters found"));
      }
      int idx = Integer.parseInt(s.substring(PARAMETER_PREFIX_LENGTH));

      if (idx == 0) {
        throw new ParseRuntimeException(
            constructJavaExpressionParseError(
                "#0", "Use \"this\" for the receiver or \"#1\" for the first formal parameter"));
      }
      if (idx > parameters.size()) {
        throw new ParseRuntimeException(
            new JavaExpressionParseException(
                "flowexpr.parse.index.too.big",
                Integer.toString(idx),
                Integer.toString(parameters.size())));
      }
      return parameters.get(idx - 1);
    }

    @Override
    public JavaExpression visitPrimitiveType(PrimitiveTypeTree node, Void unused) {
      TypeKind typeKind = node.getPrimitiveTypeKind();
      if (typeKind == TypeKind.VOID) {
        return new ClassName(types.getNoType(typeKind));
      } else {
        return new ClassName(types.getPrimitiveType(typeKind));
      }
    }

    @Override
    public JavaExpression visitArrayType(ArrayTypeTree node, Void unused) {
      Tree elementTypeTree = node.getType();
      JavaExpression elementTypeJE = elementTypeTree.accept(this, null);
      if (elementTypeJE instanceof ClassName) {
        return new ClassName(types.getArrayType(((ClassName) elementTypeJE).getType()));
      } else {
        throw new ParseRuntimeException(
            constructJavaExpressionParseError(
                node.toString(),
                "element of array type is " + elementTypeJE.getClass().getSimpleName()));
      }
    }

    /**
     * If {@code identifier} is the simple class name of any inner class of {@code type}, return the
     * {@link ClassName} for the inner class. If not, return null.
     *
     * @param type type to search for {@code identifier}
     * @param identifier possible simple class name
     * @return the {@code ClassName} for {@code identifier}, or null if it is not a simple class
     *     name
     */
    protected @Nullable ClassName getIdentifierAsInnerClassName(
        TypeMirror type, String identifier) {
      if (type.getKind() != TypeKind.DECLARED) {
        return null;
      }

      Element outerClass = ((DeclaredType) type).asElement();
      for (Element memberElement : outerClass.getEnclosedElements()) {
        if (!(memberElement.getKind().isClass() || memberElement.getKind().isInterface())) {
          continue;
        }
        if (memberElement.getSimpleName().contentEquals(identifier)) {
          return new ClassName(ElementUtils.getType(memberElement));
        }
      }
      return null;
    }

    /**
     * If {@code identifier} is a class name that can be referenced using only its simple name
     * within {@code enclosingType}, return the {@link ClassName} for the class. If not, return
     * null.
     *
     * <p>{@code identifier} may be
     *
     * <ol>
     *   <li>the simple name of {@code type}.
     *   <li>the simple name of a class declared in {@code type} or in an enclosing type of {@code
     *       type}.
     *   <li>the simple name of a class in the java.lang package.
     *   <li>the simple name of a class in the unnamed package.
     * </ol>
     *
     * @param identifier possible class name
     * @return the {@code ClassName} for {@code identifier}, or null if it is not a class name
     */
    protected @Nullable ClassName getIdentifierAsUnqualifiedClassName(String identifier) {
      // Is identifier an inner class of enclosingType or of any enclosing class of
      // enclosingType?
      TypeMirror searchType = enclosingType;
      while (searchType.getKind() == TypeKind.DECLARED) {
        DeclaredType searchDeclaredType = (DeclaredType) searchType;
        if (searchDeclaredType.asElement().getSimpleName().contentEquals(identifier)) {
          return new ClassName(searchType);
        }
        ClassName className = getIdentifierAsInnerClassName(searchType, identifier);
        if (className != null) {
          return className;
        }
        searchType = getTypeOfEnclosingClass(searchDeclaredType);
      }

      setResolverField();

      if (enclosingType.getKind() == TypeKind.DECLARED) {
        // Is identifier in the same package as this?
        PackageSymbol packageSymbol =
            (PackageSymbol)
                ElementUtils.enclosingPackage(((DeclaredType) enclosingType).asElement());
        ClassSymbol classSymbol =
            resolver.findClassInPackage(identifier, packageSymbol, pathToCompilationUnit);
        if (classSymbol != null) {
          return new ClassName(classSymbol.asType());
        }
      }
      // Is identifier a simple name for a class in java.lang?
      PackageSymbol packageSymbol = resolver.findPackage("java.lang", pathToCompilationUnit);
      if (packageSymbol == null) {
        throw new BugInCF("Can't find java.lang package.");
      }
      ClassSymbol classSymbol =
          resolver.findClassInPackage(identifier, packageSymbol, pathToCompilationUnit);
      if (classSymbol != null) {
        return new ClassName(classSymbol.asType());
      }

      // Is identifier a class in the unnamed package?
      Element classElem = resolver.findClass(identifier, pathToCompilationUnit);
      if (classElem != null) {
        PackageElement pkg = ElementUtils.enclosingPackage(classElem);
        if (pkg != null && pkg.isUnnamed()) {
          TypeMirror classType = ElementUtils.getType(classElem);
          if (classType != null) {
            return new ClassName(classType);
          }
        }
      }

      return null;
    }

    /**
     * Returns the {@link FieldAccess} expression for the field with name {@code identifier}
     * accessed via {@code receiverExpr}. If no such field exists, then {@code null} is returned.
     *
     * @param receiverExpr the receiver of the field access; the expression used to access the field
     * @param identifier possibly a field name
     * @return a field access, or null if {@code identifier} is not a field that can be accessed via
     *     {@code receiverExpr}
     */
    protected @Nullable FieldAccess getIdentifierAsFieldAccess(
        JavaExpression receiverExpr, String identifier) {
      setResolverField();
      // Find the field element.
      TypeMirror enclosingTypeOfField = receiverExpr.getType();
      VariableElement fieldElem;
      if (identifier.equals("length") && enclosingTypeOfField.getKind() == TypeKind.ARRAY) {
        fieldElem = resolver.findField(identifier, enclosingTypeOfField, pathToCompilationUnit);
        if (fieldElem == null) {
          throw new BugInCF("length field not found for type %s", enclosingTypeOfField);
        }
      } else {
        fieldElem = null;
        // Search for field in each enclosing class.
        while (enclosingTypeOfField.getKind() == TypeKind.DECLARED) {
          fieldElem = resolver.findField(identifier, enclosingTypeOfField, pathToCompilationUnit);
          if (fieldElem != null) {
            break;
          }
          enclosingTypeOfField = getTypeOfEnclosingClass((DeclaredType) enclosingTypeOfField);
        }
        if (fieldElem == null) {
          // field not found.
          return null;
        }
        if (receiverExpr instanceof SuperReference
            && thisReference.getType().getKind() == TypeKind.DECLARED) {
          Element thisFieldElem =
              resolver.findField(identifier, thisReference.getType(), pathToCompilationUnit);
          if (thisFieldElem == null) {
            receiverExpr = thisReference;
          }
        }
      }

      // `fieldElem` is now set.  Construct a FieldAccess expression.

      if (ElementUtils.isStatic(fieldElem)) {
        Element classElem = fieldElem.getEnclosingElement();
        JavaExpression staticClassReceiver = new ClassName(ElementUtils.getType(classElem));
        return new FieldAccess(staticClassReceiver, fieldElem);
      }

      // fieldElem is an instance field.

      if (receiverExpr instanceof ClassName) {
        throw new ParseRuntimeException(
            constructJavaExpressionParseError(
                identifier.toString(),
                "a non-static field "
                    + fieldElem.getSimpleName().toString()
                    + " cannot have a class name "
                    + receiverExpr
                    + " as a receiver."));
      }

      // There are two possibilities, captured by local variable fieldDeclaredInReceiverType:
      //  * true: it's an instance field declared in the type (or supertype) of receiverExpr.
      //  * false: it's an instance field declared in an enclosing type of receiverExpr.

      @SuppressWarnings("interning:not.interned") // Checking for exact object
      boolean fieldDeclaredInReceiverType = enclosingTypeOfField == receiverExpr.getType();
      if (fieldDeclaredInReceiverType) {
        TypeMirror fieldType = ElementUtils.getType(fieldElem);
        return new FieldAccess(receiverExpr, fieldType, fieldElem);
      } else {
        if (!(receiverExpr instanceof ThisReference)) {
          String msg =
              String.format(
                  "%s is declared in an outer type of the type of the receiver expression, %s.",
                  identifier, receiverExpr);
          throw new ParseRuntimeException(constructJavaExpressionParseError(identifier, msg));
        }
        TypeElement receiverTypeElement = TypesUtils.getTypeElement(receiverExpr.getType());
        if (receiverTypeElement == null || ElementUtils.isStatic(receiverTypeElement)) {
          String msg =
              String.format("%s is a non-static field declared in an outer type this.", identifier);
          throw new ParseRuntimeException(constructJavaExpressionParseError(identifier, msg));
        }
        JavaExpression locationOfField = new ThisReference(enclosingTypeOfField);
        return new FieldAccess(locationOfField, fieldElem);
      }
    }

    @Override
    public JavaExpression visitMethodInvocation(MethodInvocationTree invocation, Void unused) {
      setResolverField();
      ExpressionTree methodSelect = invocation.getMethodSelect();

      // Resolve receiver and method name
      JavaExpression receiverExpr;
      String methodName;
      if (methodSelect instanceof MemberSelectTree) {
        // method call like `obj.method()` or `Class.staticMethod()`
        MemberSelectTree memberSelect = (MemberSelectTree) methodSelect;
        receiverExpr = memberSelect.getExpression().accept(this, null);
        methodName = memberSelect.getIdentifier().toString();
      } else if (methodSelect instanceof IdentifierTree) {
        // method call like `method()` (implicit this)
        methodName = ((IdentifierTree) methodSelect).getName().toString();
        if (thisReference != null) {
          receiverExpr = thisReference;
        } else {
          receiverExpr = new ClassName(enclosingType);
        }
      } else {
        throw new ParseRuntimeException(
            constructJavaExpressionParseError(
                invocation.toString(), "unsupported method invocation syntax"));
      }

      // Convert argument expressions
      List<JavaExpression> arguments =
          CollectionsPlume.mapList(
              argument -> argument.accept(this, null), invocation.getArguments());

      // Resolve method
      ExecutableElement methodElement;
      try {
        methodElement =
            getMethodElement(
                methodName, receiverExpr.getType(), pathToCompilationUnit, arguments, resolver);
      } catch (JavaExpressionParseException e) {
        throw new ParseRuntimeException(e);
      }

      // Box arguments if needed.
      for (int i = 0; i < arguments.size(); i++) {
        VariableElement parameter = methodElement.getParameters().get(i);
        TypeMirror parameterType = parameter.asType();
        JavaExpression argument = arguments.get(i);
        TypeMirror argumentType = argument.getType();

        if (TypesUtils.isBoxedPrimitive(parameterType) && TypesUtils.isPrimitive(argumentType)) {
          // Boxing is necessary.
          MethodSymbol valueOfMethod = TreeBuilder.getValueOfMethod(env, parameterType);
          JavaExpression boxedParam =
              new MethodCall(
                  parameterType,
                  valueOfMethod,
                  new ClassName(parameterType),
                  Collections.singletonList(argument));
          arguments.set(i, boxedParam);
        }
      }

      // Build the MethodCall expression object.
      if (ElementUtils.isStatic(methodElement)) {
        Element classElem = methodElement.getEnclosingElement();
        JavaExpression staticClassReceiver = new ClassName(ElementUtils.getType(classElem));
        return new MethodCall(
            ElementUtils.getType(methodElement), methodElement, staticClassReceiver, arguments);
      } else {
        if (receiverExpr instanceof ClassName) {
          throw new ParseRuntimeException(
              constructJavaExpressionParseError(
                  invocation.toString(),
                  "a non-static method call cannot have a class name "
                      + receiverExpr
                      + " as a receiver"));
        }
        TypeMirror methodType =
            TypesUtils.substituteMethodReturnType(methodElement, receiverExpr.getType(), env);
        return new MethodCall(methodType, methodElement, receiverExpr, arguments);
      }
    }

    /**
     * Returns the ExecutableElement for a method, or throws an exception.
     *
     * <p>(This method takes into account autoboxing.)
     *
     * @param methodName the method name
     * @param receiverType the receiver type
     * @param pathToCompilationUnit the path to the compilation unit
     * @param arguments the arguments
     * @param resolver the resolver
     * @return the ExecutableElement for a method, or throws an exception
     * @throws JavaExpressionParseException if the string cannot be parsed as a method name
     */
    private ExecutableElement getMethodElement(
        String methodName,
        TypeMirror receiverType,
        TreePath pathToCompilationUnit,
        List<JavaExpression> arguments,
        Resolver resolver)
        throws JavaExpressionParseException {

      List<TypeMirror> argumentTypes = CollectionsPlume.mapList(JavaExpression::getType, arguments);

      if (receiverType.getKind() == TypeKind.ARRAY) {
        ExecutableElement element =
            resolver.findMethod(methodName, receiverType, pathToCompilationUnit, argumentTypes);
        if (element == null) {
          throw constructJavaExpressionParseError(methodName, "no such method");
        }
        return element;
      }

      // Search for method in each enclosing class.
      while (receiverType.getKind() == TypeKind.DECLARED) {
        ExecutableElement element =
            resolver.findMethod(methodName, receiverType, pathToCompilationUnit, argumentTypes);
        if (element != null) {
          return element;
        }
        receiverType = getTypeOfEnclosingClass((DeclaredType) receiverType);
      }

      // Method not found.
      throw constructJavaExpressionParseError(methodName, "no such method");
    }

    // `exprTree` should be a field access, a fully qualified class name, or a class name qualified
    // with another class name (e.g. {@code OuterClass.InnerClass}).  It can also end with ".class".
    // If the expression refers
    // to a class that is not available to the resolver (the class wasn't passed to javac on
    // the command line), then `exprTree` can be "outerpackage.innerpackage", which will lead
    // to a confusing error message.
    @Override
    public JavaExpression visitMemberSelect(MemberSelectTree exprTree, Void unused) {
      setResolverField();

      Tree scope = exprTree.getExpression();
      String name = exprTree.getIdentifier().toString();

<<<<<<< HEAD
      // Handle class literal (e.g., SomeClass.class or pkg.pkg2.OuterClass.InnerClass.class)
      if (name.equals("class")) {
        JavaExpression className = scope.accept(this, null);
        if (className instanceof ClassName) {
          return className;
        } else {
          throw new ParseRuntimeException(
              constructJavaExpressionParseError(
                  exprTree.toString(),
                  "\".class\" preceded by " + className.getClass().getSimpleName()));
        }
      }

=======
>>>>>>> 420a6ea9
      // Check if the expression refers to a fully-qualified non-nested class name.
      PackageSymbol packageSymbol = resolver.findPackage(scope.toString(), pathToCompilationUnit);
      if (packageSymbol != null) {
        ClassSymbol classSymbol =
            resolver.findClassInPackage(name, packageSymbol, pathToCompilationUnit);
        if (classSymbol != null) {
          return new ClassName(classSymbol.asType());
        }
        throw new ParseRuntimeException(
            constructJavaExpressionParseError(
                exprTree.toString(),
                "could not find class " + name + " in package " + scope.toString()));
      }

      /*
      // Handle "this" identifier in a Field access (e.g., Foo.this)
      if (name.equals("this")) {
        JavaExpression className = scope.accept(this, null);
        if (className instanceof ClassName) {
          return className;
        } else {
          throw new ParseRuntimeException(
              constructJavaExpressionParseError(
                  exprTree.toString(),
                  "\".class\" preceded by " + className.getClass().getSimpleName()));
        }
      }

      if (name.equals("this")) {
        if (thisReference == null) {
          throw new ParseRuntimeException(
              constructJavaExpressionParseError("this", "\"this\" isn't allowed here"));
        }
        return thisReference;
      }
      */

      // Otherwise treat as field access or inner class.
      JavaExpression receiver = scope.accept(this, null);

      // Try as a field.
      FieldAccess fieldAccess = getIdentifierAsFieldAccess(receiver, name);
      if (fieldAccess != null) {
        return fieldAccess;
      }

      // Try as an inner class.
      ClassName innerClass = getIdentifierAsInnerClassName(receiver.getType(), name);
      if (innerClass != null) {
        return innerClass;
      }

      // Nothing matched.
      throw new ParseRuntimeException(
          constructJavaExpressionParseError(
              name, String.format("field or class %s not found in %s", name, receiver)));
    }

    @Override
    public JavaExpression visitNewArray(NewArrayTree exprTree, Void unused) {
      List<JavaExpression> dimensions = new ArrayList<>();
      for (ExpressionTree dim : exprTree.getDimensions()) {
        dimensions.add(dim == null ? null : dim.accept(this, null));
      }
      if (dimensions.isEmpty()) {
        dimensions.add(null);
      }
      List<JavaExpression> initializers = new ArrayList<>();
      if (exprTree.getInitializers() != null) {
        for (ExpressionTree init : exprTree.getInitializers()) {
          initializers.add(init.accept(this, null));
        }
      }
      TypeMirror arrayType = convertTreeToTypeMirror((JCTree) exprTree.getType());
      if (arrayType == null) {
        throw new ParseRuntimeException(
            constructJavaExpressionParseError(exprTree.getType().toString(), "type not parsable"));
      }
      for (int i = 0; i < dimensions.size(); i++) {
        arrayType = TypesUtils.createArrayType(arrayType, env.getTypeUtils());
      }
      return new ArrayCreation(arrayType, dimensions, initializers);
    }

    @Override
    public JavaExpression visitUnary(UnaryTree exprTree, Void unused) {
      Tree.Kind treeKind = exprTree.getKind();
      JavaExpression operand = exprTree.getExpression().accept(this, null);
      // This eliminates + and performs constant-folding for -; it could also do so for other
      // operations.
      switch (treeKind) {
        case UNARY_PLUS:
          return operand;
        case UNARY_MINUS:
          if (operand instanceof ValueLiteral) {
            return ((ValueLiteral) operand).negate();
          }
          break;
        default:
          // Not optimization for this operand
          break;
      }
      return new UnaryOperation(operand.getType(), treeKind, operand);
    }

    @Override
    public JavaExpression visitBinary(BinaryTree exprTree, Void unused) {
      Tree.Kind operator = exprTree.getKind();
      JavaExpression leftJe = exprTree.getLeftOperand().accept(this, null);
      JavaExpression rightJe = exprTree.getRightOperand().accept(this, null);
      TypeMirror leftType = leftJe.getType();
      TypeMirror rightType = rightJe.getType();
      TypeMirror type;
      // isSubtype() first does the cheaper test isSameType(), so no need to do it here.
      if (operator == Tree.Kind.PLUS
          && (TypesUtils.isString(leftType) || TypesUtils.isString(rightType))) {
        // JLS 15.18.1 says, "If only one operand expression is of type String, then string
        // conversion is performed on the other operand to produce a string at run time."
        type = stringTypeMirror;
      } else if (COMPARISON_OPERATORS.contains(operator)) {
        if (types.isSubtype(leftType, rightType) || types.isSubtype(rightType, leftType)) {
          type = booleanTypeMirror;
        } else {
          // Don't fall through, issue an error immediately instead.
          throw new ParseRuntimeException(
              constructJavaExpressionParseError(
                  exprTree.toString(),
                  String.format("inconsistent types %s %s for %s", leftType, rightType, exprTree)));
        }
      } else if (types.isSubtype(leftType, rightType)) {
        type = rightType;
      } else if (types.isSubtype(rightType, leftType)) {
        type = leftType;
      } else {
        throw new ParseRuntimeException(
            constructJavaExpressionParseError(
                exprTree.toString(),
                String.format("inconsistent types %s %s for %s", leftType, rightType, exprTree)));
      }
      return new BinaryOperation(type, operator, leftJe, rightJe);
    }

    /**
     * Converts the Javac {@link JCTree} to a {@link TypeMirror}. Returns null if {@code tree} is
     * not handled; this method does not handle type variables, union types, or intersection types.
     *
     * @param tree a JCTree
     * @return a TypeMirror corresponding to {@code tree}, or null if {@code tree} isn't handled
     */
    private @Nullable TypeMirror convertTreeToTypeMirror(JCTree tree) {
      if (tree instanceof MemberSelectTree) {
        MemberSelectTree memberSelectTree = (MemberSelectTree) tree;
        String identifier = memberSelectTree.getIdentifier().toString();
        JavacParseResult<ExpressionTree> jpr = JavacParse.parseExpression(identifier);
        if (jpr.hasParseError()) {
          throw new Error(identifier + " :" + jpr.getParseErrorMessages());
        }
        ExpressionTree parsed = jpr.getTree();

        // TODO: How can this evaluate to false?  Maybe if the expression is "String.class"??
        if (parsed instanceof IdentifierTree) {
          return parsed.accept(this, null).getType();
        }
      } else if (tree instanceof IdentifierTree) {
        try {
          return tree.accept(this, null).getType();
        } catch (Throwable e) {
          System.out.printf("Problem while parsing %s :%n", tree);
          e.printStackTrace();
          return null;
        }
      } else if (tree instanceof JCTree.JCPrimitiveTypeTree) {
        switch (((JCTree.JCPrimitiveTypeTree) tree).getPrimitiveTypeKind()) {
          case BOOLEAN:
            return types.getPrimitiveType(TypeKind.BOOLEAN);
          case BYTE:
            return types.getPrimitiveType(TypeKind.BYTE);
          case SHORT:
            return types.getPrimitiveType(TypeKind.SHORT);
          case INT:
            return types.getPrimitiveType(TypeKind.INT);
          case CHAR:
            return types.getPrimitiveType(TypeKind.CHAR);
          case FLOAT:
            return types.getPrimitiveType(TypeKind.FLOAT);
          case LONG:
            return types.getPrimitiveType(TypeKind.LONG);
          case DOUBLE:
            return types.getPrimitiveType(TypeKind.DOUBLE);
          case VOID:
            return types.getNoType(TypeKind.VOID);
          default:
            return null;
        }
      } else if (tree instanceof JCTree.JCArrayTypeTree) {
        TypeMirror componentType =
            convertTreeToTypeMirror(((JCTree.JCArrayTypeTree) tree).getType());
        if (componentType == null) {
          return null;
        }
        return types.getArrayType(componentType);
      }
      return null;
    }
  }

  /**
   * If {@code s} is exactly a formal parameter, return its 1-based index. Returns -1 otherwise.
   *
   * @param s a Java expression
   * @return the 1-based index of the formal parameter that {@code s} represents, or -1
   */
  public static int parameterIndex(String s) {
    Matcher matcher = ANCHORED_PARAMETER_PATTERN.matcher(s);
    if (matcher.find()) {
      @SuppressWarnings(
          "nullness:assignment") // group 1 is non-null due to the structure of the regex
      @NonNull String group1 = matcher.group(1);
      return Integer.parseInt(group1);
    }
    return -1;
  }

  // ///////////////////////////////////////////////////////////////////////////
  // Contexts
  //

  /**
   * Returns the type of the innermost enclosing class. Returns Type.noType if the type is a
   * top-level class.
   *
   * <p>If the innermost enclosing class is static, this method returns the type of that class. By
   * contrast, {@link DeclaredType#getEnclosingType()} returns the type of the innermost enclosing
   * class that is not static.
   *
   * @param type a DeclaredType
   * @return the type of the innermost enclosing class or Type.noType
   */
  private static TypeMirror getTypeOfEnclosingClass(DeclaredType type) {
    if (type instanceof ClassType) {
      // enclClass() needs to be called on tsym.owner, because tsym.enclClass() == tsym.
      Symbol sym = ((ClassType) type).tsym.owner;
      if (sym == null) {
        return com.sun.tools.javac.code.Type.noType;
      }

      ClassSymbol cs = sym.enclClass();
      if (cs == null) {
        return com.sun.tools.javac.code.Type.noType;
      }

      return cs.asType();
    } else {
      return type.getEnclosingType();
    }
  }

  // ///////////////////////////////////////////////////////////////////////////
  // Exceptions
  //

  /**
   * An exception that indicates a parse error. Call {@link #getDiagMessage} to obtain a {@link
   * DiagMessage} that can be used for error reporting.
   */
  public static class JavaExpressionParseException extends Exception {
    /** The serial version identifier. */
    private static final long serialVersionUID = 2L;

    /** The error message key. */
    private final @CompilerMessageKey String errorKey;

    /** The arguments to the error message key. */
    @SuppressWarnings("serial") // I do not intend to serialize JavaExpressionParseException objects
    public final Object[] args;

    /**
     * Create a new JavaExpressionParseException.
     *
     * @param errorKey the error message key
     * @param args the arguments to the error message key
     */
    public JavaExpressionParseException(@CompilerMessageKey String errorKey, Object... args) {
      this(null, errorKey, args);
    }

    /**
     * Create a new JavaExpressionParseException.
     *
     * @param cause cause
     * @param errorKey the error message key
     * @param args the arguments to the error message key
     */
    public JavaExpressionParseException(
        @Nullable Throwable cause, @CompilerMessageKey String errorKey, Object... args) {
      super(cause);
      this.errorKey = errorKey;
      this.args = args;
    }

    @Override
    public String getMessage() {
      return errorKey + " " + Arrays.toString(args);
    }

    /**
     * Returns a DiagMessage that can be used for error reporting.
     *
     * @return a DiagMessage that can be used for error reporting
     */
    public DiagMessage getDiagMessage() {
      return new DiagMessage(Diagnostic.Kind.ERROR, errorKey, args);
    }

    public boolean isFlowParseError() {
      return errorKey.endsWith("flowexpr.parse.error");
    }

    @Override
    public String toString() {
      Throwable cause = getCause();
      if (cause == null) {
        return String.format("JavaExpressionParseException([null cause]: %s)", getMessage());
      } else {
        return String.format(
            "JavaExpressionParseException(%s [%s]: %s)",
            cause.toString(), cause.getClass(), getMessage());
      }
    }
  }

  /**
   * Returns a {@link JavaExpressionParseException} with error key "flowexpr.parse.error" for the
   * expression {@code exprString} with explanation {@code explanation}.
   *
   * @param exprString the string that could not be parsed
   * @param explanation an explanation of the parse failure
   * @return a {@link JavaExpressionParseException} for the expression {@code exprString} with
   *     explanation {@code explanation}
   */
  public static JavaExpressionParseException constructJavaExpressionParseError(
      String exprString, String explanation) {
    if (exprString == null) {
      throw new BugInCF("Must have an expression.");
    }
    if (explanation == null) {
      throw new BugInCF("Must have an explanation.");
    }
    return new JavaExpressionParseException(
        (Throwable) null,
        "flowexpr.parse.error",
        "Invalid '" + exprString + "' because " + explanation);
  }

  /**
   * The unchecked exception equivalent of checked exception {@link JavaExpressionParseException}.
   */
  private static class ParseRuntimeException extends RuntimeException {
    private static final long serialVersionUID = 2L;
    private final JavaExpressionParseException exception;

    private ParseRuntimeException(JavaExpressionParseException exception) {
      this.exception = exception;
    }

    private JavaExpressionParseException getCheckedException() {
      return exception;
    }

    @Override
    public String getMessage() {
      return "JavaExpressionParseException(" + exception + ")";
    }
  }
}<|MERGE_RESOLUTION|>--- conflicted
+++ resolved
@@ -218,11 +218,7 @@
 
     /**
      * The expression to use for "this". If {@code null}, a parse error will be thrown if "this"
-<<<<<<< HEAD
-     * appears in the expression. Not relevant to parsing qualified "SomeClass.this" or
-=======
      * appears in the expression. Not relevant to qualified "SomeClass.this" or
->>>>>>> 420a6ea9
      * "package.SomeClass.this".
      */
     private final @Nullable ThisReference thisReference;
@@ -858,7 +854,6 @@
       Tree scope = exprTree.getExpression();
       String name = exprTree.getIdentifier().toString();
 
-<<<<<<< HEAD
       // Handle class literal (e.g., SomeClass.class or pkg.pkg2.OuterClass.InnerClass.class)
       if (name.equals("class")) {
         JavaExpression className = scope.accept(this, null);
@@ -872,8 +867,6 @@
         }
       }
 
-=======
->>>>>>> 420a6ea9
       // Check if the expression refers to a fully-qualified non-nested class name.
       PackageSymbol packageSymbol = resolver.findPackage(scope.toString(), pathToCompilationUnit);
       if (packageSymbol != null) {
