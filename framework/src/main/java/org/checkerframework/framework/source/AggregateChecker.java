package org.checkerframework.framework.source;

import static javax.tools.Diagnostic.Kind.ERROR;

import com.sun.source.util.TreePath;
import com.sun.tools.javac.processing.JavacProcessingEnvironment;
import com.sun.tools.javac.util.Context;
import com.sun.tools.javac.util.Log;
import java.util.ArrayList;
import java.util.Arrays;
import java.util.Collection;
import java.util.HashMap;
import java.util.HashSet;
import java.util.List;
import java.util.Map;
import java.util.Set;
import javax.annotation.processing.ProcessingEnvironment;
import javax.lang.model.element.TypeElement;

/**
 * An aggregate checker that packages multiple checkers together. The resulting checker invokes the
 * component checkers in turn on the processed files.
 *
 * <p>There is no communication, interaction, or cooperation between the component checkers, even to
 * the extent of being able to read one another's qualifiers. An aggregate checker is merely
 * shorthand to invoke a sequence of checkers.
 *
 * <p>This class delegates {@code AbstractTypeProcessor} responsibilities to each component checker.
 *
 * <p>Checker writers need to subclass this class and only override {@link #getSupportedCheckers()}
 * to indicate the classes of the checkers to be bundled.
 */
public abstract class AggregateChecker extends SourceChecker {

    protected final List<SourceChecker> checkers;

    /**
     * Returns the list of supported checkers to be run together. Subclasses need to override this
     * method.
     */
    protected abstract Collection<Class<? extends SourceChecker>> getSupportedCheckers();

    public AggregateChecker() {
        Collection<Class<? extends SourceChecker>> checkerClasses = getSupportedCheckers();

        checkers = new ArrayList<>(checkerClasses.size());
        for (Class<? extends SourceChecker> checkerClass : checkerClasses) {
            try {
                SourceChecker instance = checkerClass.getDeclaredConstructor().newInstance();
                instance.setParentChecker(this);
                checkers.add(instance);
            } catch (Exception e) {
                message(ERROR, "Couldn't instantiate an instance of " + checkerClass);
            }
        }
    }

    /**
     * processingEnv needs to be set on each checker since we are not calling init on the checker,
     * which leaves it null. If one of checkers is an AggregateChecker, its visitors will try use
     * checker's processing env which should not be null.
     */
    @Override
    protected void setProcessingEnvironment(ProcessingEnvironment env) {
        super.setProcessingEnvironment(env);
        for (SourceChecker checker : checkers) {
            checker.setProcessingEnvironment(env);
        }
    }

    @Override
    public void initChecker() {
        // No need to call super, it might result in reflective instantiations
        // of visitor/factory classes.
        // super.initChecker();
        // To prevent the warning that initChecker wasn't called.
        messager = processingEnv.getMessager();

        // first initialize all checkers
        for (SourceChecker checker : checkers) {
            checker.initChecker();
        }
        // then share options as necessary
        for (SourceChecker checker : checkers) {
            // We need to add all options that are activated for the aggregate to
            // the individual checkers.
            checker.addOptions(super.getOptions());
            // Each checker should "support" all possible lint options - otherwise
            // subchecker A would complain about a lint option for subchecker B.
            checker.setSupportedLintOptions(this.getSupportedLintOptions());
        }
        allCheckersInited = true;
    }

    // Whether all checkers were successfully initialized.
    private boolean allCheckersInited = false;

    // AbstractTypeProcessor delegation
    @Override
    public final void typeProcess(TypeElement element, TreePath tree) {
        Context context = ((JavacProcessingEnvironment) processingEnv).getContext();
        Log log = Log.instance(context);
        if (log.nerrors > this.errsOnLastExit) {
            // If there is a Java error, do not perform any
            // of the component type checks, but come back
            // for the next compilation unit.
            this.errsOnLastExit = log.nerrors;
            return;
        }
        if (!allCheckersInited) {
            // If there was an initialization problem, an
            // error was already output. Just quit.
            return;
        }
        for (SourceChecker checker : checkers) {
            checker.errsOnLastExit = this.errsOnLastExit;
            checker.typeProcess(element, tree);
            this.errsOnLastExit = checker.errsOnLastExit;
        }
    }

    @Override
    public void typeProcessingOver(boolean hasError) {
        for (SourceChecker checker : checkers) {
            checker.typeProcessingOver(hasError);
        }
<<<<<<< HEAD
        super.typeProcessingOver();
=======
        super.typeProcessingOver(hasError);
>>>>>>> 57956798
    }

    @Override
    public final Set<String> getSupportedOptions() {
        Set<String> options = new HashSet<>();
        for (SourceChecker checker : checkers) {
            options.addAll(checker.getSupportedOptions());
        }
        options.addAll(
                expandCFOptions(Arrays.asList(this.getClass()), options.toArray(new String[0])));
        return options;
    }

    @Override
    public final Map<String, String> getOptions() {
        Map<String, String> options = new HashMap<>(super.getOptions());
        for (SourceChecker checker : checkers) {
            options.putAll(checker.getOptions());
        }
        return options;
    }

    @Override
    public final Set<String> getSupportedLintOptions() {
        Set<String> lints = new HashSet<>();
        for (SourceChecker checker : checkers) {
            lints.addAll(checker.getSupportedLintOptions());
        }
        return lints;
    }

    @Override
    protected SourceVisitor<?, ?> createSourceVisitor() {
        return new SourceVisitor<Void, Void>(this) {
            // Aggregate checkers do not visit source,
            // the checkers in the aggregate checker do.
        };
    }

    // TODO some methods in a component checker should behave differently if they
    // are part of an aggregate, e.g. getSuppressWarningKeys should additionally
    // return the name of the aggregate checker.
    // We could add a query method in SourceChecker that refers to the aggregate, if present.
    // At the moment, all the component checkers manually need to add the name of the aggregate.
}<|MERGE_RESOLUTION|>--- conflicted
+++ resolved
@@ -124,11 +124,7 @@
         for (SourceChecker checker : checkers) {
             checker.typeProcessingOver(hasError);
         }
-<<<<<<< HEAD
-        super.typeProcessingOver();
-=======
         super.typeProcessingOver(hasError);
->>>>>>> 57956798
     }
 
     @Override
