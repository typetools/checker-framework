--- conflicted
+++ resolved
@@ -922,7 +922,6 @@
             Object source, @CompilerMessageKey String messageKey, Object... args) {
         report(source, MANDATORY_WARNING, messageKey, args);
     }
-<<<<<<< HEAD
 
     /**
      * Reports a diagnostic message. By default, prints it to the screen via the compiler's internal
@@ -936,11 +935,16 @@
     }
 
     /**
-     * Reports a diagnostic message. By default, it prints it to the screen via the compiler's
-     * internal messager; otherwise, the method returns with no side effects.
-     *
-     * <p>Most clients should use {@link #reportError} or {@link #reportWarning}.
-=======
+     * Reports a warning. By default, prints it to the screen via the compiler's internal messager.
+     *
+     * @param source the source position information; may be an Element, a Tree, or null
+     * @param messageKey the message key
+     * @param args arguments for interpolation in the string corresponding to the given message key
+     */
+    public void reportWarning(
+            Object source, @CompilerMessageKey String messageKey, Object... args) {
+        report(source, MANDATORY_WARNING, messageKey, args);
+    }
 
     /**
      * Reports a diagnostic message. By default, prints it to the screen via the compiler's internal
@@ -958,7 +962,6 @@
     /**
      * Reports a diagnostic message. By default, it prints it to the screen via the compiler's
      * internal messager; however, it might also store it for later output.
->>>>>>> c50f036f
      *
      * @param source the source position information; may be an Element, a Tree, or null
      * @param kind the type of message
