package org.checkerframework.framework.source;

import com.google.common.base.Splitter;
import com.sun.source.tree.AnnotationTree;
import com.sun.source.tree.ClassTree;
import com.sun.source.tree.CompilationUnitTree;
import com.sun.source.tree.MethodTree;
import com.sun.source.tree.Tree;
import com.sun.source.tree.VariableTree;
import com.sun.source.util.SourcePositions;
import com.sun.source.util.TreePath;
import com.sun.source.util.Trees;
import com.sun.tools.javac.code.Source;
import com.sun.tools.javac.processing.JavacProcessingEnvironment;
import com.sun.tools.javac.util.Context;
import com.sun.tools.javac.util.DiagnosticSource;
import com.sun.tools.javac.util.JCDiagnostic.DiagnosticPosition;
import com.sun.tools.javac.util.Log;
import io.github.classgraph.ClassGraph;
import java.io.BufferedReader;
import java.io.IOException;
import java.io.InputStream;
import java.io.InputStreamReader;
import java.lang.management.ManagementFactory;
import java.lang.management.MemoryPoolMXBean;
import java.lang.reflect.Field;
import java.lang.reflect.InvocationHandler;
import java.lang.reflect.Proxy;
import java.net.URI;
import java.time.Instant;
import java.util.ArrayDeque;
import java.util.ArrayList;
import java.util.Arrays;
import java.util.Collection;
import java.util.Collections;
import java.util.HashMap;
import java.util.HashSet;
import java.util.List;
import java.util.Locale;
import java.util.Map;
import java.util.NavigableSet;
import java.util.Objects;
import java.util.Properties;
import java.util.Set;
import java.util.StringJoiner;
import java.util.TreeSet;
import java.util.regex.Pattern;
import java.util.regex.PatternSyntaxException;
import javax.annotation.processing.AbstractProcessor;
import javax.annotation.processing.Messager;
import javax.annotation.processing.ProcessingEnvironment;
import javax.annotation.processing.Processor;
import javax.annotation.processing.RoundEnvironment;
import javax.annotation.processing.SupportedAnnotationTypes;
import javax.lang.model.SourceVersion;
import javax.lang.model.element.Element;
import javax.lang.model.element.TypeElement;
import javax.lang.model.util.Elements;
import javax.lang.model.util.Types;
import javax.tools.Diagnostic;
import org.checkerframework.checker.compilermsgs.qual.CompilerMessageKey;
import org.checkerframework.checker.formatter.qual.FormatMethod;
import org.checkerframework.checker.interning.qual.InternedDistinct;
import org.checkerframework.checker.nullness.qual.MonotonicNonNull;
import org.checkerframework.checker.nullness.qual.NonNull;
import org.checkerframework.checker.nullness.qual.Nullable;
import org.checkerframework.checker.signature.qual.CanonicalName;
import org.checkerframework.checker.signature.qual.FullyQualifiedName;
import org.checkerframework.common.basetype.BaseTypeChecker;
import org.checkerframework.framework.qual.AnnotatedFor;
import org.checkerframework.framework.type.AnnotatedTypeFactory;
import org.checkerframework.framework.util.CheckerMain;
import org.checkerframework.framework.util.OptionConfiguration;
import org.checkerframework.javacutil.AbstractTypeProcessor;
import org.checkerframework.javacutil.AnnotationProvider;
import org.checkerframework.javacutil.AnnotationUtils;
import org.checkerframework.javacutil.BugInCF;
import org.checkerframework.javacutil.ElementUtils;
import org.checkerframework.javacutil.SystemUtil;
import org.checkerframework.javacutil.TreePathUtil;
import org.checkerframework.javacutil.TreeUtils;
import org.checkerframework.javacutil.TypeSystemError;
import org.checkerframework.javacutil.UserError;
import org.plumelib.util.ArraySet;
import org.plumelib.util.CollectionsPlume;
import org.plumelib.util.SystemPlume;
import org.plumelib.util.UtilPlume;

/**
 * An abstract annotation processor designed for implementing a source-file checker as an annotation
 * processor (a compiler plug-in). It provides an interface to {@code javac}'s annotation processing
 * API, routines for error reporting via the JSR 199 compiler API, and an implementation for using a
 * {@link SourceVisitor} to perform the type-checking.
 *
 * <p>Most type-checker plug-ins should extend {@link BaseTypeChecker}, instead of this class. Only
 * checkers that require annotated types but not subtype checking (e.g. for testing purposes) should
 * extend this. Non-type checkers (e.g. for enforcing coding styles) may extend {@link
 * AbstractProcessor} (or even this class).
 */
@SupportedOptions({
  // When adding a new standard option:
  // 1. Add a brief blurb here about the use case
  //    and a pointer to one prominent use of the option.
  // 2. Update the Checker Framework manual:
  //     * docs/manual/introduction.tex contains a list of all options,
  //       which should be in the same order as this source code file.
  //     * a specific section should contain a detailed discussion.

  ///
  /// Unsound checking: ignore some errors
  ///

  // A comma-separated list of warnings to suppress
  // org.checkerframework.framework.source.SourceChecker.createSuppressWarnings
  "suppressWarnings",

  // Set inclusion/exclusion of type uses or definitions
  // org.checkerframework.framework.source.SourceChecker.shouldSkipUses and similar
  "skipUses",
  "onlyUses",
  "skipDefs",
  "onlyDefs",

  // Unsoundly assume all methods have no side effects, are deterministic, or both.
  "assumeSideEffectFree",
  "assumeDeterministic",
  "assumePure",

  // Whether to assume that assertions are enabled or disabled
  // org.checkerframework.framework.flow.CFCFGBuilder.CFCFGBuilder
  "assumeAssertionsAreEnabled",
  "assumeAssertionsAreDisabled",

  // Treat checker errors as warnings
  // org.checkerframework.framework.source.SourceChecker.report
  "warns",

  ///
  /// More sound (strict checking): enable errors that are disabled by default
  ///

  // The next ones *increase* rather than *decrease* soundness.  They will eventually be replaced
  // by their complements (except -AconcurrentSemantics) and moved into the above section.

  // TODO: Checking of bodies of @SideEffectFree, @Deterministic, and
  // @Pure methods is temporarily disabled unless -AcheckPurityAnnotations is
  // supplied on the command line.
  // Re-enable it after making the analysis more precise.
  // org.checkerframework.common.basetype.BaseTypeVisitor.visitMethod(MethodTree, Void)
  "checkPurityAnnotations",

  // TODO: Temporary option to make array subtyping invariant,
  // which will be the new default soon.
  "invariantArrays",

  // TODO:  Temporary option to make casts stricter, in particular when
  // casting to an array or generic type. This will be the new default soon.
  "checkCastElementType",

  // Whether to use conservative defaults for bytecode and/or source code.
  // This option takes arguments "source" and/or "bytecode".
  // The default is "-source,-bytecode" (eventually this will be changed to "-source,bytecode").
  // Note, in source code, conservative defaults are never
  // applied to code in the scope of an @AnnotatedFor.
  // See the "Compiling partially-annotated libraries" and
  // "Default qualifiers for \<.class> files (conservative library defaults)"
  // sections in the manual for more details
  // org.checkerframework.framework.source.SourceChecker.useConservativeDefault
  "useConservativeDefaultsForUncheckedCode",

  // Whether to assume sound concurrent semantics or
  // simplified sequential semantics
  // org.checkerframework.framework.flow.CFAbstractTransfer.sequentialSemantics
  "concurrentSemantics",

  // Whether to use a conservative value for type arguments that could not be inferred.
  // See Issue 979.
  "conservativeUninferredTypeArguments",

  // Issues a "redundant.anno" warning if the annotation explicitly written on the type is
  // the same as the default annotation for this type and location.
  "warnRedundantAnnotations",

  // Whether to ignore all subtype tests for type arguments that
  // were inferred for a raw type. Defaults to true.
  // org.checkerframework.framework.type.TypeHierarchy.isSubtypeTypeArguments
  "ignoreRawTypeArguments",

  ///
  /// Type-checking modes:  enable/disable functionality
  ///

  // Lint options
  // org.checkerframework.framework.source.SourceChecker.getSupportedLintOptions() and similar
  "lint",

  // Whether to suggest methods that could be marked @SideEffectFree,
  // @Deterministic, or @Pure
  // org.checkerframework.common.basetype.BaseTypeVisitor.visitMethod(MethodTree, Void)
  "suggestPureMethods",

  // Whether to resolve reflective method invocations.
  // "-AresolveReflection=debug" causes debugging information
  // to be output.
  "resolveReflection",

  // Whether to use whole-program inference. Takes an argument to specify the output format:
  // "-Ainfer=stubs" or "-Ainfer=jaifs".
  "infer",

  // Whether to output a copy of each file for which annotations were inferred, formatted
  // as an ajava file. Can only be used with -Ainfer=ajava
  "inferOutputOriginal",

  // With each warning, in addition to the concrete error key,
  // output the SuppressWarnings strings that can be used to
  // suppress that warning.
  "showSuppressWarningsStrings",

  // Warn about @SuppressWarnings annotations that do not suppress any warnings.
  // org.checkerframework.common.basetype.BaseTypeChecker.warnUnneededSuppressions
  // org.checkerframework.framework.source.SourceChecker.warnUnneededSuppressions
  // org.checkerframework.framework.source.SourceChecker.shouldSuppressWarnings(javax.lang.model.element.Element, java.lang.String)
  // org.checkerframework.framework.source.SourceVisitor.checkForSuppressWarningsAnno
  "warnUnneededSuppressions",

  // Exceptions to -AwarnUnneededSuppressions.
  "warnUnneededSuppressionsExceptions",

  // Require that warning suppression annotations contain a checker key as a prefix in order for
  // the warning to be suppressed.
  // org.checkerframework.framework.source.SourceChecker.checkSuppressWarnings(java.lang.String[],
  // java.lang.String)
  "requirePrefixInWarningSuppressions",

  // Print a checker key as a prefix to each typechecking diagnostic.
  // org.checkerframework.framework.source.SourceChecker.suppressWarningsString(java.lang.String)
  "showPrefixInWarningMessages",

  // Ignore annotations in bytecode that have invalid annotation locations.
  // See https://github.com/typetools/checker-framework/issues/2173
  // org.checkerframework.framework.type.ElementAnnotationApplier.apply
  "ignoreInvalidAnnotationLocations",

  ///
  /// Partially-annotated libraries
  ///

  // Additional stub files to use
  // org.checkerframework.framework.type.AnnotatedTypeFactory.parseStubFiles()
  "stubs",
  // Additional ajava files to use
  // org.checkerframework.framework.type.AnnotatedTypeFactory.parserAjavaFiles()
  "ajava",
  // Whether to print warnings about types/members in a stub file
  // that were not found on the class path
  // org.checkerframework.framework.stub.AnnotationFileParser.warnIfNotFound
  "stubWarnIfNotFound",
  "stubNoWarnIfNotFound",
  // Whether to ignore missing classes even when warnIfNotFound is set to true and other classes
  // from the same package are present (useful if a package spans more than one jar).
  // org.checkerframework.framework.stub.AnnotationFileParser.warnIfNotFoundIgnoresClasses
  "stubWarnIfNotFoundIgnoresClasses",
  // Whether to print warnings about stub files that overwrite annotations from bytecode.
  "stubWarnIfOverwritesBytecode",
  // Whether to print warnings about stub files that are redundant with the annotations from
  // bytecode.
  "stubWarnIfRedundantWithBytecode",
  // Whether to issue a NOTE rather than a WARNING for -AstubWarn* command-line options
  "stubWarnNote",
  // With this option, annotations in stub files are used EVEN IF THE SOURCE FILE IS
  // PRESENT. Only use this option when you intend to store types in stub files rather than
  // directly in source code, such as during whole-program inference. The annotations in the
  // stub files will be glb'd with those in the source code before local inference begins.
  "mergeStubsWithSource",
  // Already listed above, but worth noting again in this section:
  // "useConservativeDefaultsForUncheckedCode"

  ///
  /// Debugging
  ///

  /// Amount of detail in messages

  // Print the version of the Checker Framework
  "version",
  // Print info about git repository from which the Checker Framework was compiled
  "printGitProperties",

  // Whether to print @InvisibleQualifier marked annotations
  // org.checkerframework.framework.type.AnnotatedTypeMirror.toString()
  "printAllQualifiers",

  // Whether to print [] around a set of type parameters in order to clearly see where they end
  // e.g.  <E extends F, F extends Object>
  // without this option the E is printed: E extends F extends Object
  // with this option:                     E [ extends F [ extends Object super Void ] super Void ]
  // when multiple type variables are used this becomes useful very quickly
  "printVerboseGenerics",

  // Whether to NOT output a stack trace for each framework error.
  // org.checkerframework.framework.source.SourceChecker.logBugInCF
  "noPrintErrorStack",

  // If true, issue a NOTE rather than a WARNING when performance is impeded by memory
  // constraints.
  "noWarnMemoryConstraints",

  // Only output error code, useful for testing framework
  // org.checkerframework.framework.source.SourceChecker.message(Kind, Object, String, Object...)
  "nomsgtext",

  /// Format of messages

  // Output detailed message in simple-to-parse format, useful
  // for tools parsing Checker Framework output.
  // org.checkerframework.framework.source.SourceChecker.message(Kind, Object, String, Object...)
  "detailedmsgtext",

  /// Stub and JDK libraries

  // Ignore the standard jdk.astub file; primarily for testing or debugging.
  // org.checkerframework.framework.type.AnnotatedTypeFactory.parseStubFiles()
  "ignorejdkastub",

  // Whether to check that the annotated JDK is correctly provided
  // org.checkerframework.common.basetype.BaseTypeVisitor.checkForAnnotatedJdk()
  "permitMissingJdk",
  "nocheckjdk", // temporary, for backward compatibility

  // Parse all JDK files at startup rather than as needed.
  // org.checkerframework.framework.stub.AnnotationFileElementTypes.AnnotationFileElementTypes
  "parseAllJdk",

  // Whether to print debugging messages while processing the stub files
  // org.checkerframework.framework.stub.AnnotationFileParser.debugAnnotationFileParser
  "stubDebug",

  /// Progress tracing

  // Output file names before checking
  // org.checkerframework.framework.source.SourceChecker.typeProcess()
  "filenames",

  // Output all subtyping checks
  // org.checkerframework.common.basetype.BaseTypeVisitor
  "showchecks",

  // Output information about intermediate steps in method type argument inference
  // org.checkerframework.framework.util.typeinference.DefaultTypeArgumentInference
  "showInferenceSteps",

  // Output a stack trace when reporting errors or warnings
  // org.checkerframework.common.basetype.SourceChecker.printStackTrace()
  "dumpOnErrors",

  /// Visualizing the CFG

  // Implemented in the wrapper rather than this file, but worth noting here.
  // -AoutputArgsToFile

  // Mechanism to visualize the control flow graph (CFG).
  // The argument is a sequence of values or key-value pairs.
  // The first argument has to be the fully-qualified name of the
  // org.checkerframework.dataflow.cfg.CFGVisualizer implementation that should be used. The
  // remaining values or key-value pairs are passed to CFGVisualizer.init.
  // For example:
  //    -Acfgviz=MyViz,a,b=c,d
  // instantiates class MyViz and calls CFGVisualizer.init
  // with {"a" -> true, "b" -> "c", "d" -> true}.
  "cfgviz",

  // Directory for .dot files generated from the CFG visualization in
  // org.checkerframework.dataflow.cfg.DOTCFGVisualizer
  // as initialized by
  // org.checkerframework.framework.type.GenericAnnotatedTypeFactory.createCFGVisualizer()
  // -Aflowdotdir=xyz
  // is short-hand for
  // -Acfgviz=org.checkerframework.dataflow.cfg.DOTCFGVisualizer,outdir=xyz
  "flowdotdir",

  // Enable additional output in the CFG visualization.
  // -Averbosecfg
  // is short-hand for
  // -Acfgviz=MyClass,verbose
  "verbosecfg",

  /// Caches

  // Set the cache size for caches in AnnotatedTypeFactory
  "atfCacheSize",

  // Sets AnnotatedTypeFactory shouldCache to false
  "atfDoNotCache",

  /// Language Server Protocol(LSP) Support

  // TODO: document `-AlspTypeInfo` in manual, as a debugging option.
  // Output detailed type information for nodes in AST
  // org.checkerframework.framework.type.AnnotatedTypeFactory
  "lspTypeInfo",

  /// Miscellaneous debugging options

  // Whether to output resource statistics at JVM shutdown
  // org.checkerframework.framework.source.SourceChecker.shutdownHook()
  "resourceStats",

  // Parse all JDK files at startup rather than as needed.
  "parseAllJdk",

  // Run checks that test ajava files.
  //
  // Whenever processing a source file, parse it with JavaParser and check that the AST can be
  // matched with javac's tree. Crash if not. For testing the class JointJavacJavaParserVisitor.
  //
  // Also checks that annotations can be inserted. For each Java file, clears all annotations and
  // reinserts them, then checks if the original and modified ASTs are equivalent.
  "ajavaChecks",
})
public abstract class SourceChecker extends AbstractTypeProcessor implements OptionConfiguration {

  // TODO A checker should export itself through a separate interface, and maybe have an interface
  // for all the methods for which it's safe to override.

  /** The message key that will suppress all warnings (it matches any message key). */
  public static final String SUPPRESS_ALL_MESSAGE_KEY = "all";

  /** The SuppressWarnings prefix that will suppress warnings for all checkers. */
  public static final String SUPPRESS_ALL_PREFIX = "allcheckers";

  /** The message key emitted when an unused warning suppression is found. */
  public static final @CompilerMessageKey String UNNEEDED_SUPPRESSION_KEY = "unneeded.suppression";

  /** File name of the localized messages. */
  protected static final String MSGS_FILE = "messages.properties";

  /** True if the Checker Framework version number has already been printed. */
  private static boolean printedVersion = false;

  /**
   * Maps error keys to localized/custom error messages. Do not use directly; call {@link
   * #fullMessageOf} or {@link #processErrorMessageArg}. Is set in {@link #initChecker}.
   */
  protected Properties messagesProperties;

  /**
   * Used to report error messages and warnings via the compiler. Is set in {@link
   * #typeProcessingStart}.
   */
  protected Messager messager;

  /** Element utilities. */
  @SuppressWarnings("nullness:initialization.field.uninitialized") // initialized in init()
  protected Elements elements;

  /** Tree utilities; used as a helper for the {@link SourceVisitor}. */
  @SuppressWarnings("nullness:initialization.field.uninitialized") // initialized in init()
  protected Trees trees;

  /** Type utilities. */
  @SuppressWarnings("nullness:initialization.field.uninitialized") // initialized in init()
  protected Types types;

  /** The source tree that is being scanned. Is set in {@link #setRoot}. */
  protected @MonotonicNonNull @InternedDistinct CompilationUnitTree currentRoot;

  /** The visitor to use. */
  protected SourceVisitor<?, ?> visitor;

  /**
   * Exceptions to {@code -AwarnUnneededSuppressions} processing. No warning about unneeded
   * suppressions is issued if the SuppressWarnings string matches this pattern.
   */
  private @Nullable Pattern warnUnneededSuppressionsExceptions;

  /**
   * SuppressWarnings strings supplied via the -AsuppressWarnings option. Do not use directly, call
   * {@link #getSuppressWarningsStringsFromOption()}.
   */
  private String @MonotonicNonNull [] suppressWarningsStringsFromOption;

  /** True if {@link #suppressWarningsStringsFromOption} has been computed. */
  private boolean computedSuppressWarningsStringsFromOption = false;

  /**
   * If true, use the "allcheckers:" warning string prefix.
   *
   * <p>Checkers that never issue any error messages should set this to false. That prevents {@code
   * -AwarnUnneededSuppressions} from issuing warnings about
   * {@code @SuppressWarnings("allcheckers:...")}.
   */
  protected boolean useAllcheckersPrefix = true;

  /**
   * Regular expression pattern to specify Java classes that are not annotated, so warnings about
   * uses of them should be suppressed.
   *
   * <p>It contains the pattern specified by the user, through the option {@code checkers.skipUses};
   * otherwise it contains a pattern that can match no class.
   */
  private @MonotonicNonNull Pattern skipUsesPattern;

  /**
   * Regular expression pattern to specify Java classes that are annotated, so warnings about them
   * should be issued but warnings about all other classes should be suppressed.
   *
   * <p>It contains the pattern specified by the user, through the option {@code checkers.onlyUses};
   * otherwise it contains a pattern that matches every class.
   */
  private @MonotonicNonNull Pattern onlyUsesPattern;

  /**
   * Regular expression pattern to specify Java classes whose definition should not be checked.
   *
   * <p>It contains the pattern specified by the user, through the option {@code checkers.skipDefs};
   * otherwise it contains a pattern that can match no class.
   */
  private @MonotonicNonNull Pattern skipDefsPattern;

  /**
   * Regular expression pattern to specify Java classes whose definition should be checked.
   *
   * <p>It contains the pattern specified by the user, through the option {@code checkers.onlyDefs};
   * otherwise it contains a pattern that matches every class.
   */
  private @MonotonicNonNull Pattern onlyDefsPattern;

  /** The supported lint options. */
  private @MonotonicNonNull Set<String> supportedLints;

  /** The enabled lint options. Is set in {@link #initChecker}. */
  private Set<String> activeLints;

  /**
   * The active options for this checker. This is a processed version of {@link
   * ProcessingEnvironment#getOptions()}: If the option is of the form "-ACheckerName_key=value" and
   * the current checker class, or one of its superclasses, is named "CheckerName", then add key
   * &rarr; value. If the option is of the form "-ACheckerName_key=value" and the current checker
   * class, and none of its superclasses, is named "CheckerName", then do not add key &rarr; value.
   * If the option is of the form "-Akey=value", then add key &rarr; value.
   *
   * <p>Both the simple and the canonical name of the checker can be used. Superclasses of the
   * current checker are also considered.
   */
  private @MonotonicNonNull Map<String, String> activeOptions;

  /**
   * The string that separates the checker name from the option name in a "-A" command-line
   * argument. This string may only consist of valid Java identifier part characters, because it
   * will be used within the key of an option.
   */
  protected static final String OPTION_SEPARATOR = "_";

  /**
   * The checker that called this one, whether that be a BaseTypeChecker (used as a compound
   * checker) or an AggregateChecker. Null if this is the checker that calls all others. Note that
   * in the case of a compound checker, the compound checker is the parent, not the checker that was
   * run prior to this one by the compound checker.
   */
  protected @Nullable SourceChecker parentChecker;

  /** List of upstream checker names. Includes the current checker. */
  protected @MonotonicNonNull List<@FullyQualifiedName String> upstreamCheckerNames;

  /** True if the -Afilenames command-line argument was passed. */
  private boolean printFilenames;

  /** True if the -Awarns command-line argument was passed. */
  private boolean warns;

  /** True if the -AshowSuppressWarningsStrings command-line argument was passed. */
  private boolean showSuppressWarningsStrings;

  /** True if the -ArequirePrefixInWarningSuppressions command-line argument was passed. */
  private boolean requirePrefixInWarningSuppressions;

  /** True if the -AshowPrefixInWarningMessages command-line argument was passed. */
  private boolean showPrefixInWarningMessages;

  /** True if the -AwarnUnneededSuppressions command-line argument was passed. */
  private boolean warnUnneededSuppressions;

  // Also see initChecker().
  @Override
  public final synchronized void init(ProcessingEnvironment env) {
    ProcessingEnvironment unwrappedEnv = unwrapProcessingEnvironment(env);
    super.init(unwrappedEnv);
    // The processingEnvironment field will be set by the superclass's init method.
    // This is used to trigger AggregateChecker's setProcessingEnvironment.
    setProcessingEnvironment(unwrappedEnv);

    if (!hasOption("warnUnneededSuppressionsExceptions")) {
      warnUnneededSuppressionsExceptions = null;
    } else {
      String warnUnneededSuppressionsExceptionsString =
          getOption("warnUnneededSuppressionsExceptions");
      if (warnUnneededSuppressionsExceptionsString == null) {
        throw new UserError("Must supply an argument to -AwarnUnneededSuppressionsExceptions");
      }
      try {
        warnUnneededSuppressionsExceptions =
            Pattern.compile(warnUnneededSuppressionsExceptionsString);
      } catch (PatternSyntaxException e) {
        throw new UserError(
            "Argument to -AwarnUnneededSuppressionsExceptions is not a regular expression: "
                + e.getMessage());
      }
    }

    if (hasOption("printGitProperties")) {
      printGitProperties();
    }
  }

  ///////////////////////////////////////////////////////////////////////////
  /// Getters and setters
  ///

  /**
   * Returns the {@link ProcessingEnvironment} that was supplied to this checker.
   *
   * @return the {@link ProcessingEnvironment} that was supplied to this checker
   */
  public ProcessingEnvironment getProcessingEnvironment() {
    return this.processingEnv;
  }

  /**
   * Set the processing environment of the current checker.
   *
   * @param env the new processing environment
   */
  // This method is protected only to allow the AggregateChecker and BaseTypeChecker to call it.
  protected void setProcessingEnvironment(ProcessingEnvironment env) {
    this.processingEnv = env;
    this.elements = processingEnv.getElementUtils();
    this.trees = Trees.instance(processingEnv);
    this.types = processingEnv.getTypeUtils();
  }

  /** Set the parent checker of the current checker. */
  protected void setParentChecker(SourceChecker parentChecker) {
    this.parentChecker = parentChecker;
  }

  /**
   * Returns the immediate parent checker of the current checker.
   *
   * @return the immediate parent checker of the current checker, or null if there is none
   */
  public @Nullable SourceChecker getParentChecker() {
    return this.parentChecker;
  }

  /**
   * Invoked when the current compilation unit root changes.
   *
   * @param newRoot the new compilation unit root
   */
  @SuppressWarnings("interning:assignment") // used in == tests
  protected void setRoot(CompilationUnitTree newRoot) {
    this.currentRoot = newRoot;
    visitor.setRoot(currentRoot);
  }

  /**
   * Returns a list containing this checker name and all checkers it is a part of (that is, checkers
   * that called it).
   *
   * @return a list containing this checker name and all checkers it is a part of (that is, checkers
   *     that called it)
   */
  public List<@FullyQualifiedName String> getUpstreamCheckerNames() {
    if (upstreamCheckerNames == null) {
      upstreamCheckerNames = new ArrayList<>();

      SourceChecker checker = this;

      while (checker != null) {
        @NonNull String className = checker.getClass().getCanonicalName();
        assert className != null : "@AssumeAssertion(nullness): checker classes have names";
        upstreamCheckerNames.add(className);
        checker = checker.parentChecker;
      }
    }

    return upstreamCheckerNames;
  }

  /**
   * Returns the OptionConfiguration associated with this.
   *
   * @return the OptionConfiguration associated with this
   */
  public OptionConfiguration getOptionConfiguration() {
    return this;
  }

  /**
   * Returns the element utilities associated with this.
   *
   * @return the element utilities associated with this
   */
  public Elements getElementUtils() {
    return elements;
  }

  /**
   * Returns the type utilities associated with this.
   *
   * @return the type utilities associated with this
   */
  public Types getTypeUtils() {
    return types;
  }

  /**
   * Returns the tree utilities associated with this.
   *
   * @return the tree utilities associated with this
   */
  public Trees getTreeUtils() {
    return trees;
  }

  /**
   * Returns the SourceVisitor associated with this.
   *
   * @return the SourceVisitor associated with this
   */
  public SourceVisitor<?, ?> getVisitor() {
    return this.visitor;
  }

  /**
   * Provides the {@link SourceVisitor} that the checker should use to scan input source trees.
   *
   * @return a {@link SourceVisitor} to use to scan source trees
   */
  protected abstract SourceVisitor<?, ?> createSourceVisitor();

  /**
   * Returns the AnnotationProvider (the type factory) associated with this.
   *
   * @return the AnnotationProvider (the type factory) associated with this
   */
  public AnnotationProvider getAnnotationProvider() {
    throw new UnsupportedOperationException(
        "getAnnotationProvider is not implemented for this class.");
  }

  /**
   * Provides a mapping of error keys to custom error messages.
   *
   * <p>As a default, this implementation builds a {@link Properties} out of file {@code
   * messages.properties}. It accumulates all the properties files in the Java class hierarchy from
   * the checker up to {@code SourceChecker}. This permits subclasses to inherit default messages
   * while being able to override them.
   *
   * @return a {@link Properties} that maps error keys to error message text
   */
  public Properties getMessagesProperties() {
    if (messagesProperties != null) {
      return messagesProperties;
    }

    messagesProperties = new Properties();

    ArrayDeque<Class<?>> checkers = new ArrayDeque<>();
    Class<?> currClass = this.getClass();
    while (currClass != AbstractTypeProcessor.class) {
      checkers.addFirst(currClass);
      currClass = currClass.getSuperclass();
      assert currClass != null : "@AssumeAssertion(nullness): won't encounter Object.class";
    }

    for (Class<?> checker : checkers) {
      messagesProperties.putAll(getProperties(checker, MSGS_FILE, true));
    }
    return messagesProperties;
  }

  /**
   * Return the given skip pattern if supplied by the user, or else a pattern that matches nothing.
   *
   * @param patternName "skipUses" or "skipDefs"
   * @param options the command-line options
   * @return the user-supplied regex for the given pattern, or a regex that matches nothing
   */
  private Pattern getSkipPattern(String patternName, Map<String, String> options) {
    // Default is an illegal Java identifier substring
    // so that it won't match anything.
    // Note that AnnotatedType's toString output format contains characters such as "():{}".
    return getPattern(patternName, options, "\\]'\"\\]");
  }

  /**
   * Return the given only pattern if supplied by the user, or else a pattern that matches
   * everything.
   *
   * @param patternName "onlyUses" or "onlyDefs"
   * @param options the command-line options
   * @return the user-supplied regex for the given pattern, or a regex that matches everything
   */
  private Pattern getOnlyPattern(String patternName, Map<String, String> options) {
    // default matches everything
    return getPattern(patternName, options, ".");
  }

  private Pattern getPattern(
      String patternName, Map<String, String> options, String defaultPattern) {
    String pattern;
    if (options.containsKey(patternName)) {
      pattern = options.get(patternName);
      if (pattern == null) {
        message(
            Diagnostic.Kind.WARNING,
            "The " + patternName + " property is empty; please fix your command line");
        pattern = "";
      }
    } else {
      pattern = System.getProperty("checkers." + patternName);
      if (pattern == null) {
        pattern = System.getenv(patternName);
      }
      if (pattern == null) {
        pattern = "";
      }
    }

    if (pattern.indexOf("/") != -1) {
      message(
          Diagnostic.Kind.WARNING,
          "The "
              + patternName
              + " property contains \"/\", which will never match a class name: "
              + pattern);
    }

    if (pattern.equals("")) {
      pattern = defaultPattern;
    }

    return Pattern.compile(pattern);
  }

  private Pattern getSkipUsesPattern(Map<String, String> options) {
    return getSkipPattern("skipUses", options);
  }

  private Pattern getOnlyUsesPattern(Map<String, String> options) {
    return getOnlyPattern("onlyUses", options);
  }

  private Pattern getSkipDefsPattern(Map<String, String> options) {
    return getSkipPattern("skipDefs", options);
  }

  private Pattern getOnlyDefsPattern(Map<String, String> options) {
    return getOnlyPattern("onlyDefs", options);
  }

  ///////////////////////////////////////////////////////////////////////////
  /// Type-checking
  ///

  /**
   * {@inheritDoc}
   *
   * <p>Type-checkers are not supposed to override this. Instead override initChecker. This allows
   * us to handle BugInCF only here and doesn't require all overriding implementations to be aware
   * of BugInCF.
   *
   * @see AbstractProcessor#init(ProcessingEnvironment)
   * @see SourceChecker#initChecker()
   */
  @Override
  public void typeProcessingStart() {
    try {
      super.typeProcessingStart();
      initChecker();
      if (this.messager == null) {
        messager = processingEnv.getMessager();
        messager.printMessage(
            Diagnostic.Kind.WARNING,
            "You have forgotten to call super.initChecker in your "
                + "subclass of SourceChecker, "
                + this.getClass()
                + "! Please ensure your checker is properly initialized.");
      }
      if (shouldAddShutdownHook()) {
        Runtime.getRuntime()
            .addShutdownHook(
                new Thread() {
                  @Override
                  public void run() {
                    shutdownHook();
                  }
                });
      }
      if (!printedVersion && hasOption("version")) {
        messager.printMessage(Diagnostic.Kind.NOTE, "Checker Framework " + getCheckerVersion());
        printedVersion = true;
      }
    } catch (UserError ce) {
      logUserError(ce);
    } catch (TypeSystemError ce) {
      logTypeSystemError(ce);
    } catch (BugInCF ce) {
      logBugInCF(ce);
    } catch (Throwable t) {
      logBugInCF(wrapThrowableAsBugInCF("SourceChecker.typeProcessingStart", t, null));
    }
  }

  /**
   * Initialize the checker.
   *
   * @see AbstractProcessor#init(ProcessingEnvironment)
   */
  public void initChecker() {
    // Grab the Trees and Messager instances now; other utilities
    // (like Types and Elements) can be retrieved by subclasses.
    Trees trees = Trees.instance(processingEnv);
    assert trees != null;
    this.trees = trees;

    this.messager = processingEnv.getMessager();
    this.messagesProperties = getMessagesProperties();

    this.visitor = createSourceVisitor();

    // Validate the lint flags, if they haven't been used already.
    if (this.activeLints == null) {
      this.activeLints = createActiveLints(getOptions());
    }

    printFilenames = hasOption("filenames");
    warns = hasOption("warns");
    showSuppressWarningsStrings = hasOption("showSuppressWarningsStrings");
    requirePrefixInWarningSuppressions = hasOption("requirePrefixInWarningSuppressions");
    showPrefixInWarningMessages = hasOption("showPrefixInWarningMessages");
    warnUnneededSuppressions = hasOption("warnUnneededSuppressions");
  }

  /** Output the warning about source level at most once. */
  private boolean warnedAboutSourceLevel = false;

  /**
   * If true, javac failed to compile the code or a previously-run annotation processor issued an
   * error.
   */
  protected boolean javacErrored = false;

  /** Output the warning about memory at most once. */
  private boolean warnedAboutGarbageCollection = false;

  /**
   * The number of errors at the last exit of the type processor. At entry to the type processor we
   * check whether the current error count is higher and then don't process the file, as it contains
   * some Java errors. Needs to be protected to allow access from AggregateChecker and
   * BaseTypeChecker.
   */
  protected int errsOnLastExit = 0;

  /**
   * Type-check the code using this checker's visitor.
   *
   * @see Processor#process(Set, RoundEnvironment)
   */
  @Override
  public void typeProcess(TypeElement e, TreePath p) {
    if (javacErrored) {
      return;
    }

    // Cannot use BugInCF here because it is outside of the try/catch for BugInCF.
    if (e == null) {
      messager.printMessage(Diagnostic.Kind.ERROR, "Refusing to process empty TypeElement");
      return;
    }
    if (p == null) {
      messager.printMessage(
          Diagnostic.Kind.ERROR, "Refusing to process empty TreePath in TypeElement: " + e);
      return;
    }

    if (!warnedAboutGarbageCollection) {
      String gcUsageMessage = SystemPlume.gcUsageMessage(.25, 60);
      if (gcUsageMessage != null) {
        boolean noWarnMemoryConstraints =
            (processingEnv != null
                && processingEnv.getOptions() != null
                && processingEnv.getOptions().containsKey("noWarnMemoryConstraints"));
        Diagnostic.Kind kind =
            noWarnMemoryConstraints ? Diagnostic.Kind.NOTE : Diagnostic.Kind.WARNING;
        messager.printMessage(kind, gcUsageMessage);
        warnedAboutGarbageCollection = true;
      }
    }

    Context context = ((JavacProcessingEnvironment) processingEnv).getContext();
    Source source = Source.instance(context);
    // Don't use source.allowTypeAnnotations() because that API changed after 9.
    // Also the enum constant Source.JDK1_8 was renamed at some point...
    if (!warnedAboutSourceLevel && source.compareTo(Source.lookup("8")) < 0) {
      messager.printMessage(
          Diagnostic.Kind.WARNING, "-source " + source.name + " does not support type annotations");
      warnedAboutSourceLevel = true;
    }

    Log log = Log.instance(context);
    if (log.nerrors > this.errsOnLastExit) {
      this.errsOnLastExit = log.nerrors;
      javacErrored = true;
      return;
    }

    if (visitor == null) {
      // typeProcessingStart invokes initChecker, which should have set the visitor. If the
      // field is still null, an exception occurred during initialization, which was already
      // logged there. Don't also cause a NPE here.
      return;
    }
    if (p.getCompilationUnit() != currentRoot) {
      setRoot(p.getCompilationUnit());
      if (printFilenames) {
        // TODO: Have a command-line option to turn the timestamps on/off too, because
        // they are nondeterministic across runs.

        // Add timestamp to indicate how long operations are taking.
        // Duplicate messages are suppressed, so this might not appear in front of every
        // " is type-checking " message (when a file takes less than a second to type-check).
        message(Diagnostic.Kind.NOTE, Instant.now().toString());
        message(
            Diagnostic.Kind.NOTE,
            "%s is type-checking %s",
            (Object) this.getClass().getSimpleName(),
            currentRoot.getSourceFile().getName());
      }
    }

    // Visit the attributed tree.
    try {
      visitor.visit(p);
      warnUnneededSuppressions();
    } catch (UserError ce) {
      logUserError(ce);
    } catch (TypeSystemError ce) {
      logTypeSystemError(ce);
    } catch (BugInCF ce) {
      logBugInCF(ce);
    } catch (Throwable t) {
      logBugInCF(wrapThrowableAsBugInCF("SourceChecker.typeProcess", t, p));
    } finally {
      // Also add possibly deferred diagnostics, which will get published back in
      // AbstractTypeProcessor.
      this.errsOnLastExit = log.nerrors;
    }
  }

  ///////////////////////////////////////////////////////////////////////////
  /// Reporting type-checking errors; most clients use reportError() or reportWarning()
  ///

  /**
   * Reports an error. By default, prints it to the screen via the compiler's internal messager.
   *
   * @param source the source position information; may be an Element, a Tree, or null
   * @param messageKey the message key
   * @param args arguments for interpolation in the string corresponding to the given message key
   */
  public void reportError(
      @Nullable Object source, @CompilerMessageKey String messageKey, Object... args) {
    report(source, Diagnostic.Kind.ERROR, messageKey, args);
  }

  /**
   * Reports a warning. By default, prints it to the screen via the compiler's internal messager.
   *
   * @param source the source position information; may be an Element, a Tree, or null
   * @param messageKey the message key
   * @param args arguments for interpolation in the string corresponding to the given message key
   */
  public void reportWarning(
      @Nullable Object source, @CompilerMessageKey String messageKey, Object... args) {
    report(source, Diagnostic.Kind.MANDATORY_WARNING, messageKey, args);
  }

  /**
   * Reports a diagnostic message. By default, prints it to the screen via the compiler's internal
   * messager.
   *
   * <p>It is rare to use this method. Most clients should use {@link #reportError} or {@link
   * #reportWarning}.
   *
   * @param source the source position information; may be an Element, a Tree, or null
   * @param d the diagnostic message
   */
  public void report(@Nullable Object source, DiagMessage d) {
    report(source, d.getKind(), d.getMessageKey(), d.getArgs());
  }

  /**
   * Reports a diagnostic message. By default, it prints it to the screen via the compiler's
   * internal messager; however, it might also store it for later output.
   *
   * @param source the source position information; may be an Element, a Tree, or null
   * @param kind the type of message
   * @param messageKey the message key
   * @param args arguments for interpolation in the string corresponding to the given message key
   */
  // Not a format method.  However, messageKey should be either a format string for `args`, or a
  // property key that maps to a format string for `args`.
  // @FormatMethod
  @SuppressWarnings("formatter:format.string") // arg is a format string or a property key
  private void report(
      @Nullable Object source,
      Diagnostic.Kind kind,
      @CompilerMessageKey String messageKey,
      Object... args) {
    assert messagesProperties != null : "null messagesProperties";

    if (shouldSuppressWarnings(source, messageKey)) {
      return;
    }

    if (args != null) {
      for (int i = 0; i < args.length; ++i) {
        args[i] = processErrorMessageArg(args[i]);
      }
    }

    if (kind == Diagnostic.Kind.NOTE) {
      System.err.println("(NOTE) " + String.format(messageKey, args));
      return;
    }

    String defaultFormat = "(" + messageKey + ")";
    String fmtString;
    if (this.processingEnv.getOptions() != null /*nnbug*/
        && this.processingEnv.getOptions().containsKey("nomsgtext")) {
      fmtString = defaultFormat;
    } else if (this.processingEnv.getOptions() != null /*nnbug*/
        && this.processingEnv.getOptions().containsKey("detailedmsgtext")) {
      // The -Adetailedmsgtext command-line option was given, so output
      // a stylized error message for easy parsing by a tool.
      fmtString =
          detailedMsgTextPrefix(source, defaultFormat, args)
              + fullMessageOf(messageKey, defaultFormat);
    } else {
      fmtString =
          "["
              + suppressWarningsString(messageKey)
              + "] "
              + fullMessageOf(messageKey, defaultFormat);
    }
    String messageText;
    try {
      messageText = String.format(fmtString, args);
    } catch (Exception e) {
      throw new BugInCF(
          "Invalid format string: \"" + fmtString + "\" args: " + Arrays.toString(args), e);
    }

    if (kind == Diagnostic.Kind.ERROR && warns) {
      kind = Diagnostic.Kind.MANDATORY_WARNING;
    }

    if (source instanceof Element) {
      messager.printMessage(kind, messageText, (Element) source);
    } else if (source instanceof Tree) {
      printOrStoreMessage(kind, messageText, (Tree) source, currentRoot);
    } else {
      throw new BugInCF("invalid position source, class=" + source.getClass());
    }
  }

  /**
   * Print a non-localized message using the javac messager. This is preferable to using System.out
   * or System.err, but should only be used for exceptional cases that don't happen in correct
   * usage. Localized messages should be raised using {@link #reportError}, {@link #reportWarning},
   * etc.
   *
   * @param kind the kind of message to print
   * @param msg the message text
   * @param args optional arguments to substitute in the message
   * @see SourceChecker#report(Object, DiagMessage)
   */
  @FormatMethod
  public void message(Diagnostic.Kind kind, String msg, Object... args) {
    message(kind, String.format(msg, args));
  }

  /**
   * Print a non-localized message using the javac messager. This is preferable to using System.out
   * or System.err, but should only be used for exceptional cases that don't happen in correct
   * usage. Localized messages should be raised using {@link #reportError}, {@link #reportWarning},
   * etc.
   *
   * @param kind the kind of message to print
   * @param msg the message text
   * @see SourceChecker#report(Object, DiagMessage)
   */
  public void message(javax.tools.Diagnostic.Kind kind, String msg) {
    if (messager == null) {
      // If this method is called before initChecker() sets the field
      messager = processingEnv.getMessager();
    }
    messager.printMessage(kind, msg);
  }

  /**
   * Print the given message.
   *
   * @param msg the message to print x
   */
  private void printMessage(String msg) {
    if (messager == null) {
      // If this method is called before initChecker() sets the field
      messager = processingEnv.getMessager();
    }
    messager.printMessage(Diagnostic.Kind.ERROR, msg);
  }

  /**
   * Do not call this method. Call {@link #reportError} or {@link #reportWarning} instead.
   *
   * <p>This method exists so that the BaseTypeChecker can override it. For compound checkers, it
   * stores all messages and sorts them by location before outputting them.
   *
   * @param kind the kind of message to print
   * @param message the message text
   * @param source the source code position of the diagnostic message
   * @param root the compilation unit
   */
  protected void printOrStoreMessage(
      javax.tools.Diagnostic.Kind kind, String message, Tree source, CompilationUnitTree root) {
    StackTraceElement[] trace = Thread.currentThread().getStackTrace();
    printOrStoreMessage(kind, message, source, root, trace);
  }

  /**
   * Do not call this method. Call {@link #reportError} or {@link #reportWarning} instead.
   *
   * <p>This method exists so that the BaseTypeChecker can override it. For compound checkers, it
   * stores all messages and sorts them by location before outputting them.
   *
   * @param kind the kind of message to print
   * @param message the message text
   * @param source the source code position of the diagnostic message
   * @param root the compilation unit
   * @param trace the stack trace where the checker encountered an error. It is printed when the
   *     dumpOnErrors option is enabled.
   */
  protected void printOrStoreMessage(
      javax.tools.Diagnostic.Kind kind,
      String message,
      Tree source,
      CompilationUnitTree root,
      StackTraceElement[] trace) {
    Trees.instance(processingEnv).printMessage(kind, message, source, root);
    printStackTrace(trace);
  }

  /**
   * Output the given stack trace if the "dumpOnErrors" option is enabled.
   *
   * @param trace stack trace when the checker encountered a warning/error
   */
  private void printStackTrace(StackTraceElement[] trace) {
    if (hasOption("dumpOnErrors")) {
      StringBuilder msg = new StringBuilder();
      for (StackTraceElement elem : trace) {
        msg.append("\tat " + elem + "\n");
      }
      message(Diagnostic.Kind.NOTE, msg.toString());
    }
  }

  ///////////////////////////////////////////////////////////////////////////
  /// Diagnostic message formatting
  ///

  /**
   * Returns the localized long message corresponding to this key. If not found, tries suffixes of
   * this key, stripping off dot-separated prefixes. If still not found, returns {@code
   * defaultValue}.
   *
   * @param messageKey a message key
   * @param defaultValue a default value to use if {@code messageKey} is not a message key
   * @return the localized long message corresponding to this key or a suffix, or {@code
   *     defaultValue}
   */
  protected String fullMessageOf(String messageKey, String defaultValue) {
    String key = messageKey;

    do {
      String messageForKey = messagesProperties.getProperty(key);
      if (messageForKey != null) {
        return messageForKey;
      }

      int dot = key.indexOf('.');
      if (dot < 0) {
        return defaultValue;
      }
      key = key.substring(dot + 1);
    } while (true);
  }

  /**
   * Process an argument to an error message before it is passed to String.format.
   *
   * <p>This implementation expands the argument if it is exactly a message key.
   *
   * <p>By contrast, {@link #fullMessageOf} processes the message key itself but not the arguments,
   * and tries suffixes.
   *
   * @param arg the argument
   * @return the result after processing
   */
  protected Object processErrorMessageArg(Object arg) {
    // Check to see if the argument itself is a property to be expanded
    if (arg instanceof String) {
      return messagesProperties.getProperty((String) arg, (String) arg);
    } else {
      return arg;
    }
  }

  /** Separates parts of a "detailed message", to permit easier parsing. */
  public static final String DETAILS_SEPARATOR = " $$ ";

  /**
   * Returns all but the message key part of the message format output by {@code -Adetailedmsgtext}.
   *
   * @param source the object from which to obtain source position information; may be an Element, a
   *     Tree, or null
   * @param defaultFormat the message key, in parentheses
   * @param args arguments for interpolation in the string corresponding to the given message key
   * @return the first part of the message format output by {@code -Adetailedmsgtext}
   */
  private String detailedMsgTextPrefix(
      @Nullable Object source, String defaultFormat, Object[] args) {
    StringJoiner sj = new StringJoiner(DETAILS_SEPARATOR);

    // The parts, separated by " $$ " (DETAILS_SEPARATOR), are:

    // (1) error key
    sj.add(defaultFormat);

    // (2) number of additional tokens, and those tokens; this depends on the error message, and
    // an example is the found and expected types
    if (args != null) {
      sj.add(Integer.toString(args.length));
      for (Object arg : args) {
        sj.add(Objects.toString(arg));
      }
    } else {
      // Output 0 for null arguments.
      sj.add(Integer.toString(0));
    }

    // (3) The error position, as starting and ending characters in the source file.
    sj.add(detailedMsgTextPositionString(sourceToTree(source), currentRoot));

    // (4) The human-readable error message will be added by the caller.
    sj.add(""); // Add DETAILS_SEPARATOR at the end.
    return sj.toString();
  }

  /**
   * Returns the most specific warning suppression string for the warning/error being printed.
   *
   * <ul>
   *   <li>If {@code -AshowSuppressWarningsStrings} was supplied on the command line, this is {@code
   *       [checkername1, checkername2]:msg}, where each {@code checkername} is a checker name or
   *       "allcheckers".
   *   <li>If {@code -ArequirePrefixInWarningSuppressions} or {@code -AshowPrefixInWarningMessages}
   *       was supplied on the command line, this is {@code checkername:msg} (where {@code
   *       checkername} may be "allcheckers").
   *   <li>Otherwise, it is just {@code msg}.
   * </ul>
   *
   * @param messageKey the simple, checker-specific error message key
   * @return the most specific SuppressWarnings string for the warning/error being printed
   */
  private String suppressWarningsString(String messageKey) {
    Collection<String> prefixes = this.getSuppressWarningsPrefixes();
    prefixes.remove(SUPPRESS_ALL_PREFIX);
    if (showSuppressWarningsStrings) {
      List<String> list = new ArrayList<>(prefixes);
      // Make sure "allcheckers" is at the end of the list.
      if (useAllcheckersPrefix) {
        list.add(SUPPRESS_ALL_PREFIX);
      }
      return list + ":" + messageKey;
    } else if (requirePrefixInWarningSuppressions || showPrefixInWarningMessages) {
      // If the warning key must be prefixed with a prefix (a checker name), then add that to
      // the SuppressWarnings string that is printed.
      String defaultPrefix = getDefaultSuppressWarningsPrefix();
      if (prefixes.contains(defaultPrefix)) {
        return defaultPrefix + ":" + messageKey;
      } else {
        String firstKey = prefixes.iterator().next();
        return firstKey + ":" + messageKey;
      }
    } else {
      return messageKey;
    }
  }

  /**
   * Convert a Tree, Element, or null, into a Tree or null.
   *
   * @param source the object from which to obtain source position information; may be an Element, a
   *     Tree, or null
   * @return the tree associated with the given source object, or null if none
   */
  private @Nullable Tree sourceToTree(@Nullable Object source) {
    if (source instanceof Element) {
      return trees.getTree((Element) source);
    } else if (source instanceof Tree) {
      return (Tree) source;
    } else if (source == null) {
      return null;
    } else {
      throw new BugInCF("Unexpected source %s [%s]", source, source.getClass());
    }
  }

  /**
   * For the given tree, compute the source positions for that tree. Return a "tuple"-like string
   * (e.g. "( 1, 200 )" ) that contains the start and end position of the tree in the current
   * compilation unit. Used only by the -Adetailedmsgtext output format.
   *
   * @param tree tree to locate within the current compilation unit
   * @param currentRoot the current compilation unit
   * @return a tuple string representing the range of characters that tree occupies in the source
   *     file, or the empty string if {@code tree} is null
   */
  private String detailedMsgTextPositionString(
      @Nullable Tree tree, CompilationUnitTree currentRoot) {
    if (tree == null) {
      return "";
    }

    SourcePositions sourcePositions = trees.getSourcePositions();
    long start = sourcePositions.getStartPosition(currentRoot, tree);
    long end = sourcePositions.getEndPosition(currentRoot, tree);

    return "( " + start + ", " + end + " )";
  }

  ///////////////////////////////////////////////////////////////////////////
  /// Lint options ("-Alint:xxxx" and "-Alint:-xxxx")
  ///

  /**
   * Determine which lint options are artive.
   *
   * @param options the command-line options
   * @return the active lint options
   */
  private Set<String> createActiveLints(Map<String, String> options) {
    if (!options.containsKey("lint")) {
      return Collections.emptySet();
    }

    String lintString = options.get("lint");
    if (lintString == null) {
      return Collections.singleton("all");
    }

    List<String> lintStrings = SystemUtil.commaSplitter.splitToList(lintString);
    Set<String> activeLint = ArraySet.newArraySetOrHashSet(lintStrings.size());
    for (String s : lintStrings) {
      if (!this.getSupportedLintOptions().contains(s)
          && !(s.charAt(0) == '-' && this.getSupportedLintOptions().contains(s.substring(1)))
          && !s.equals("all")
          && !s.equals("none")) {
        this.messager.printMessage(
            Diagnostic.Kind.WARNING,
            "Unsupported lint option: " + s + "; All options: " + this.getSupportedLintOptions());
      }

      activeLint.add(s);
      if (s.equals("none")) {
        activeLint.add("-all");
      }
    }

    return Collections.unmodifiableSet(activeLint);
  }

  /**
   * Determines the value of the lint option with the given name. Just as <a
   * href="https://docs.oracle.com/javase/7/docs/technotes/guides/javac/index.html">javac</a> uses
   * "-Xlint:xxx" to enable and "-Xlint:-xxx" to disable option xxx, annotation-related lint options
   * are enabled with "-Alint:xxx" and disabled with "-Alint:-xxx".
   *
   * @throws IllegalArgumentException if the option name is not recognized via the {@link
   *     SupportedLintOptions} annotation or the {@link SourceChecker#getSupportedLintOptions}
   *     method
   * @param name the name of the lint option to check for
   * @return true if the lint option was given, false if it was not given or was given prepended
   *     with a "-"
   * @see SourceChecker#getLintOption(String, boolean)
   */
  public final boolean getLintOption(String name) {
    return getLintOption(name, false);
  }

  /**
   * Determines the value of the lint option with the given name. Just as <a
   * href="https://docs.oracle.com/javase/7/docs/technotes/tools/windows/javac.html">javac</a> uses
   * "-Xlint:xxx" to enable and "-Xlint:-xxx" to disable option xxx, annotation-related lint options
   * are enabled with "-Alint=xxx" and disabled with "-Alint=-xxx".
   *
   * @throws IllegalArgumentException if the option name is not recognized via the {@link
   *     SupportedLintOptions} annotation or the {@link SourceChecker#getSupportedLintOptions}
   *     method
   * @param name the name of the lint option to check for
   * @param def the default option value, returned if the option was not given
   * @return true if the lint option was given, false if it was given prepended with a "-", or
   *     {@code def} if it was not given at all
   * @see SourceChecker#getLintOption(String)
   * @see SourceChecker#getOption(String)
   */
  public final boolean getLintOption(String name, boolean def) {

    if (!this.getSupportedLintOptions().contains(name)) {
      throw new UserError("Illegal lint option: " + name);
    }

    // This is only needed if initChecker() has not yet been called.
    if (activeLints == null) {
      activeLints = createActiveLints(getOptions());
    }

    if (activeLints.isEmpty()) {
      return def;
    }

    String tofind = name;
    while (tofind != null) {
      if (activeLints.contains(tofind)) {
        return true;
      } else if (activeLints.contains(String.format("-%s", tofind))) {
        return false;
      }

      tofind = parentOfOption(tofind);
    }

    return def;
  }

  /**
   * Set the value of the lint option with the given name. Just as <a
   * href="https://docs.oracle.com/javase/7/docs/technotes/tools/windows/javac.html">javac</a> uses
   * "-Xlint:xxx" to enable and "-Xlint:-xxx" to disable option xxx, annotation-related lint options
   * are enabled with "-Alint=xxx" and disabled with "-Alint=-xxx". This method can be used by
   * subclasses to enforce having certain lint options enabled/disabled.
   *
   * @throws IllegalArgumentException if the option name is not recognized via the {@link
   *     SupportedLintOptions} annotation or the {@link SourceChecker#getSupportedLintOptions}
   *     method
   * @param name the name of the lint option to set
   * @param val the option value
   * @see SourceChecker#getLintOption(String)
   * @see SourceChecker#getLintOption(String,boolean)
   */
  protected final void setLintOption(String name, boolean val) {
    if (!this.getSupportedLintOptions().contains(name)) {
      throw new UserError("Illegal lint option: " + name);
    }

    /* TODO: warn if the option is also provided on the command line(?)
    boolean exists = false;
    if (!activeLints.isEmpty()) {
        String tofind = name;
        while (tofind != null) {
            if (activeLints.contains(tofind) || // direct
                    activeLints.contains(String.format("-%s", tofind)) || // negation
                    activeLints.contains(tofind.substring(1))) { // name was negation
                exists = true;
            }
            tofind = parentOfOption(tofind);
        }
    }

    if (exists) {
        // TODO: Issue warning?
    }
    TODO: assert that name doesn't start with '-'
    */

    Set<String> newlints = ArraySet.newArraySetOrHashSet(activeLints.size() + 1);
    newlints.addAll(activeLints);
    if (val) {
      newlints.add(name);
    } else {
      newlints.add(String.format("-%s", name));
    }
    activeLints = Collections.unmodifiableSet(newlints);
  }

  /**
   * Helper method to find the parent of a lint key. The lint hierarchy level is denoted by a colon
   * ':'. 'all' is the root for all hierarchy.
   *
   * <pre>
   * Example
   *    cast:unsafe &rarr; cast
   *    cast        &rarr; all
   *    all         &rarr; {@code null}
   * </pre>
   *
   * @param name the lint key whose parest to find
   * @return the parent of the lint key
   */
  private @Nullable String parentOfOption(String name) {
    if (name.equals("all")) {
      return null;
    }
    int colonIndex = name.lastIndexOf(':');
    if (colonIndex != -1) {
      return name.substring(0, colonIndex);
    } else {
      return "all";
    }
  }

  /**
   * Returns the lint options recognized by this checker. Lint options are those which can be
   * checked for via {@link SourceChecker#getLintOption}.
   *
   * @return an unmodifiable {@link Set} of the lint options recognized by this checker
   */
  public Set<String> getSupportedLintOptions() {
    if (supportedLints == null) {
      supportedLints = createSupportedLintOptions();
    }
    return supportedLints;
  }

  /** Compute the set of supported lint options. */
  protected Set<String> createSupportedLintOptions() {
    SupportedLintOptions sl = this.getClass().getAnnotation(SupportedLintOptions.class);

    if (sl == null) {
      return Collections.emptySet();
    }

    @Nullable String @Nullable [] slValue = sl.value();
    assert slValue != null;

    @Nullable String[] lintArray = slValue;
    Set<String> lintSet = new HashSet<>(lintArray.length);
    for (String s : lintArray) {
      lintSet.add(s);
    }
    return Collections.unmodifiableSet(lintSet);
  }

  /**
   * Set the supported lint options. Use of this method should be limited to the AggregateChecker,
   * who needs to set the lint options to the union of all subcheckers. Also, e.g. the
   * NullnessSubchecker need to use this method, as one is created by the other.
   *
   * @param newLints the new supported lint options, which replace any existing ones
   */
  protected void setSupportedLintOptions(Set<String> newLints) {
    supportedLints = newLints;
  }

  ///////////////////////////////////////////////////////////////////////////
  /// Regular (non-lint) options ("-Axxxx")
  ///

  /**
   * Determine which options are active.
   *
   * @param options all provided options
   * @return a value for {@link #activeOptions}
   */
  @SuppressWarnings("LabelledBreakTarget")
  private Map<String, String> createActiveOptions(Map<String, String> options) {
    if (options.isEmpty()) {
      return Collections.emptyMap();
    }

    Map<String, String> activeOpts = new HashMap<>(CollectionsPlume.mapCapacity(options));

    for (Map.Entry<String, String> opt : options.entrySet()) {
      String key = opt.getKey();
      String value = opt.getValue();

      String[] split = key.split(OPTION_SEPARATOR);

      splitlengthswitch:
      switch (split.length) {
        case 1:
          // No separator, option always active.
          activeOpts.put(key, value);
          break;
        case 2:
          Class<?> clazz = this.getClass();

          do {
            if (clazz.getCanonicalName().equals(split[0])
                || clazz.getSimpleName().equals(split[0])) {
              // Valid class-option pair.
              activeOpts.put(split[1], value);
              break splitlengthswitch;
            }

            clazz = clazz.getSuperclass();
          } while (clazz != null
              && !clazz.getName().equals(AbstractTypeProcessor.class.getCanonicalName()));
          // Didn't find a matching class. Option might be for another processor. Add
          // option anyways. javac will warn if no processor supports the option.
          activeOpts.put(key, value);
          break;
        default:
          // Too many separators. Option might be for another processor. Add option
          // anyways. javac will warn if no processor supports the option.
          activeOpts.put(key, value);
      }
    }
    return Collections.unmodifiableMap(activeOpts);
  }

  /**
   * Add additional active options. Use of this method should be limited to the AggregateChecker,
   * who needs to set the active options to the union of all subcheckers.
   *
   * @param moreOpts the active options to add
   */
  protected void addOptions(Map<String, String> moreOpts) {
    Map<String, String> activeOpts = new HashMap<>(getOptions());
    activeOpts.putAll(moreOpts);
    activeOptions = Collections.unmodifiableMap(activeOpts);
  }

  @Override
  public Map<String, String> getOptions() {
    if (activeOptions == null) {
      activeOptions = createActiveOptions(processingEnv.getOptions());
    }
    return activeOptions;
  }

  @Override
  public final boolean hasOption(String name) {
    return getOptions().containsKey(name);
  }

  /**
   * {@inheritDoc}
   *
   * @see SourceChecker#getLintOption(String,boolean)
   */
  @Override
  public final String getOption(String name) {
    return getOption(name, null);
  }

  /**
   * {@inheritDoc}
   *
   * @see SourceChecker#getLintOption(String,boolean)
   */
  @Override
  public final String getOption(String name, String defaultValue) {

    // TODO: Should supportedOptions be cached?
    Set<String> supportedOptions = this.getSupportedOptions();
    if (!supportedOptions.contains(name)) {
      throw new UserError(
          "Illegal option: "
              + name
              + "; supported options = "
              + String.join(",", supportedOptions));
    }

    if (activeOptions == null) {
      activeOptions = createActiveOptions(processingEnv.getOptions());
    }

    if (activeOptions.isEmpty()) {
      return defaultValue;
    }

    if (activeOptions.containsKey(name)) {
      return activeOptions.get(name);
    } else {
      return defaultValue;
    }
  }

  /**
   * {@inheritDoc}
   *
   * @see SourceChecker#getLintOption(String,boolean)
   */
  @Override
  public final boolean getBooleanOption(String name) {
    return getBooleanOption(name, false);
  }

  /**
   * {@inheritDoc}
   *
   * @see SourceChecker#getLintOption(String,boolean)
   */
  @Override
  public final boolean getBooleanOption(String name, boolean defaultValue) {
    String value = getOption(name);
    if (value == null) {
      return defaultValue;
    }
    if (value.equals("true")) {
      return true;
    }
    if (value.equals("false")) {
      return false;
    }
    throw new UserError(
        String.format("Value of %s option should be a boolean, but is \"%s\".", name, value));
  }

  /**
   * {@inheritDoc}
   *
   * @see SourceChecker#getLintOption(String,boolean)
   */
  @Override
  public final List<String> getStringsOption(
      String name, char separator, List<String> defaultValue) {
    String value = getOption(name);
    if (value == null) {
      return defaultValue;
    }
    return Splitter.on(separator).omitEmptyStrings().splitToList(value);
  }

  /**
   * {@inheritDoc}
   *
   * @see SourceChecker#getLintOption(String,boolean)
   */
  @Override
  public final List<String> getStringsOption(
      String name, String separator, List<String> defaultValue) {
    String value = getOption(name);
    if (value == null) {
      return defaultValue;
    }
    return Splitter.on(separator).omitEmptyStrings().splitToList(value);
  }

  @Override
  public Set<String> getSupportedOptions() {
    Set<String> options = new HashSet<>();

    // Support all options provided with the standard {@link
    // javax.annotation.processing.SupportedOptions} annotation.
    options.addAll(super.getSupportedOptions());

    // For the Checker Framework annotation
    // {@link org.checkerframework.framework.source.SupportedOptions}
    // we additionally add
    Class<?> clazz = this.getClass();
    List<Class<?>> clazzPrefixes = new ArrayList<>();

    do {
      clazzPrefixes.add(clazz);

      SupportedOptions so = clazz.getAnnotation(SupportedOptions.class);
      if (so != null) {
        options.addAll(expandCFOptions(clazzPrefixes, so.value()));
      }
      clazz = clazz.getSuperclass();
    } while (clazz != null
        && !clazz.getName().equals(AbstractTypeProcessor.class.getCanonicalName()));

    return Collections.unmodifiableSet(options);
  }

  /**
   * Generate the possible command-line option names by prefixing each class name from {@code
   * classPrefixes} to {@code options}, separated by {@link #OPTION_SEPARATOR}.
   *
   * @param clazzPrefixes the classes to prefix
   * @param options the option names
   * @return the possible combinations that should be supported
   */
  protected Collection<String> expandCFOptions(
      List<? extends Class<?>> clazzPrefixes, String[] options) {
    Set<String> res =
        new HashSet<>(CollectionsPlume.mapCapacity(options.length * (1 + clazzPrefixes.size())));
    for (String option : options) {
      res.add(option);
      for (Class<?> clazz : clazzPrefixes) {
        res.add(clazz.getCanonicalName() + OPTION_SEPARATOR + option);
        res.add(clazz.getSimpleName() + OPTION_SEPARATOR + option);
      }
    }
    return res;
  }

  /**
   * Overrides the default implementation to always return a singleton set containing only "*".
   *
   * <p>javac uses this list to determine which classes process; javac only runs an annotation
   * processor on classes that contain at least one of the mentioned annotations. Thus, the effect
   * of returning "*" is as if the checker were annotated by {@code @SupportedAnnotationTypes("*")}:
   * javac runs the checker on every class mentioned on the javac command line. This method also
   * checks that subclasses do not contain a {@link SupportedAnnotationTypes} annotation.
   *
   * <p>To specify the annotations that a checker recognizes as type qualifiers, see {@link
   * AnnotatedTypeFactory#createSupportedTypeQualifiers()}.
   *
   * @throws Error if a subclass is annotated with {@link SupportedAnnotationTypes}
   */
  @Override
  public final Set<String> getSupportedAnnotationTypes() {

    SupportedAnnotationTypes supported =
        this.getClass().getAnnotation(SupportedAnnotationTypes.class);
    if (supported != null) {
      throw new BugInCF(
          "@SupportedAnnotationTypes should not be written on any checker;"
              + " supported annotation types are inherited from SourceChecker.");
    }
    return Collections.singleton("*");
  }

  ///////////////////////////////////////////////////////////////////////////
  /// Warning suppression and unneeded warnings
  ///

  /**
   * Returns the argument to {@code -AsuppressWarnings}, split on commas, or null if no such
   * argument. Only ever called once; the value is cached in field {@link
   * #suppressWarningsStringsFromOption}.
   *
   * @return the argument to {@code -AsuppressWarnings}, split on commas, or null if no such
   *     argument
   */
  private String @Nullable [] getSuppressWarningsStringsFromOption() {
    if (!computedSuppressWarningsStringsFromOption) {
      computedSuppressWarningsStringsFromOption = true;
      Map<String, String> options = getOptions();
      if (options.containsKey("suppressWarnings")) {
        String swStrings = options.get("suppressWarnings");
        if (swStrings != null) {
          this.suppressWarningsStringsFromOption = swStrings.split(",");
        }
      }
    }

    return this.suppressWarningsStringsFromOption;
  }

  /**
   * Issues a warning about any {@code @SuppressWarnings} that didn't suppress a warning, but starts
   * with this checker name or "allcheckers".
   */
  protected void warnUnneededSuppressions() {
    if (!warnUnneededSuppressions) {
      return;
    }

    Set<Element> elementsSuppress = new HashSet<>(this.elementsWithSuppressedWarnings);
    this.elementsWithSuppressedWarnings.clear();
    Set<String> prefixes = new HashSet<>(getSuppressWarningsPrefixes());
    Set<String> errorKeys = new HashSet<>(messagesProperties.stringPropertyNames());
    warnUnneededSuppressions(elementsSuppress, prefixes, errorKeys);
    getVisitor().treesWithSuppressWarnings.clear();
  }

  /**
   * Issues a warning about any {@code @SuppressWarnings} string that didn't suppress a warning, but
   * starts with one of the given prefixes (checker names). Does nothing if the string doesn't start
   * with a checker name.
   *
   * @param elementsSuppress elements with a {@code @SuppressWarnings} that actually suppressed a
   *     warning
   * @param prefixes the SuppressWarnings prefixes that suppress all warnings from this checker
   * @param allErrorKeys all error keys that can be issued by this checker
   */
  protected void warnUnneededSuppressions(
      Set<Element> elementsSuppress, Set<String> prefixes, Set<String> allErrorKeys) {
    for (Tree tree : getVisitor().treesWithSuppressWarnings) {
      Element elt = TreeUtils.elementFromTree(tree);
      // TODO: This test is too coarse.  The fact that this @SuppressWarnings suppressed
      // *some* warning doesn't mean that every value in it did so.
      if (elementsSuppress.contains(elt)) {
        continue;
      }
      // tree has a @SuppressWarnings annotation that didn't suppress any warnings.
      SuppressWarnings suppressAnno = elt.getAnnotation(SuppressWarnings.class);
      String[] suppressWarningsStrings = suppressAnno.value();
      for (String suppressWarningsString : suppressWarningsStrings) {
        if (warnUnneededSuppressionsExceptions != null
            && warnUnneededSuppressionsExceptions.matcher(suppressWarningsString).find(0)) {
          continue;
        }
        for (String prefix : prefixes) {
          if (suppressWarningsString.equals(prefix)
              || (suppressWarningsString.startsWith(prefix + ":")
                  && !suppressWarningsString.equals(prefix + ":unneeded.suppression"))) {
            reportUnneededSuppression(tree, suppressWarningsString);
            break; // Don't report the same warning string more than once.
          }
        }
      }
    }
  }

  /**
   * Issues a warning that the string in a {@code @SuppressWarnings} on {@code tree} isn't needed.
   *
   * @param tree has unneeded {@code @SuppressWarnings}
   * @param suppressWarningsString the SuppressWarnings string that isn't needed
   */
  private void reportUnneededSuppression(Tree tree, String suppressWarningsString) {
    Tree swTree = findSuppressWarningsAnnotationTree(tree);
    report(
        swTree,
        Diagnostic.Kind.MANDATORY_WARNING,
        SourceChecker.UNNEEDED_SUPPRESSION_KEY,
        "\"" + suppressWarningsString + "\"",
        getClass().getSimpleName());
  }

  /** The name of the @SuppressWarnings annotation. */
  private static final @CanonicalName String suppressWarningsClassName =
      SuppressWarnings.class.getCanonicalName();

  /**
   * Finds the tree that is a {@code @SuppressWarnings} annotation.
   *
   * @param tree a class, method, or variable tree annotated with {@code @SuppressWarnings}
   * @return tree for {@code @SuppressWarnings} or {@code default} if one isn't found
   */
  private Tree findSuppressWarningsAnnotationTree(Tree tree) {
    List<? extends AnnotationTree> annotations;
    if (TreeUtils.isClassTree(tree)) {
      annotations = ((ClassTree) tree).getModifiers().getAnnotations();
    } else if (tree.getKind() == Tree.Kind.METHOD) {
      annotations = ((MethodTree) tree).getModifiers().getAnnotations();
    } else {
      annotations = ((VariableTree) tree).getModifiers().getAnnotations();
    }

    for (AnnotationTree annotationTree : annotations) {
      if (AnnotationUtils.areSameByName(
          TreeUtils.annotationFromAnnotationTree(annotationTree), suppressWarningsClassName)) {
        return annotationTree;
      }
    }
    throw new BugInCF("Did not find @SuppressWarnings: " + tree);
  }

  /**
   * Returns true if all the warnings pertaining to the given source should be suppressed. This
   * implementation just delegates to an overloaded, more specific version of {@code
   * shouldSuppressWarnings()}.
   *
   * @param src the position object to test; may be an Element, a Tree, or null
   * @param errKey the error key the checker is emitting
   * @return true if all warnings pertaining to the given source should be suppressed
   * @see #shouldSuppressWarnings(Element, String)
   * @see #shouldSuppressWarnings(Tree, String)
   */
  private boolean shouldSuppressWarnings(@Nullable Object src, String errKey) {
    if (src instanceof Element) {
      return shouldSuppressWarnings((Element) src, errKey);
    } else if (src instanceof Tree) {
      return shouldSuppressWarnings((Tree) src, errKey);
    } else if (src == null) {
      return false;
    } else {
      throw new BugInCF("Unexpected source " + src);
    }
  }

  /**
   * Returns true if all the warnings pertaining to a given tree should be suppressed. Returns true
   * if the tree is within the scope of a @SuppressWarnings annotation, one of whose values
   * suppresses the checker's warning. Also, returns true if the {@code errKey} matches a string in
   * {@code -AsuppressWarnings}.
   *
   * @param tree the tree that might be a source of a warning
   * @param errKey the error key the checker is emitting
   * @return true if no warning should be emitted for the given tree because it is contained by a
   *     declaration with an appropriately-valued {@literal @}SuppressWarnings annotation; false
   *     otherwise
   */
  public boolean shouldSuppressWarnings(Tree tree, String errKey) {

    Collection<String> prefixes = getSuppressWarningsPrefixes();
    if (prefixes.isEmpty() || (prefixes.contains(SUPPRESS_ALL_PREFIX) && prefixes.size() == 1)) {
      throw new BugInCF(
          "Checker must provide a SuppressWarnings prefix."
              + " SourceChecker#getSuppressWarningsPrefixes was not overridden correctly.");
    }

    if (shouldSuppress(getSuppressWarningsStringsFromOption(), errKey)) {
      // If the error key matches a warning string in the -AsuppressWarnings, then suppress
      // the warning.
      return true;
    }

    // trees.getPath might be slow, but this is only used in error reporting
    TreePath path = trees.getPath(this.currentRoot, tree);

    return shouldSuppressWarnings(path, errKey);
  }

  /**
   * Returns true if all the warnings pertaining to a given tree path should be suppressed. Returns
   * true if the path is within the scope of a @SuppressWarnings annotation, one of whose values
   * suppresses the checker's warning.
   *
   * @param path the TreePath that might be a source of, or related to, a warning
   * @param errKey the error key the checker is emitting
   * @return true if no warning should be emitted for the given path because it is contained by a
   *     declaration with an appropriately-valued {@code @SuppressWarnings} annotation; false
   *     otherwise
   */
  public boolean shouldSuppressWarnings(@Nullable TreePath path, String errKey) {
    if (path == null) {
      return false;
    }

    // iterate through the path; continue until path contains no declarations
    for (TreePath declPath = TreePathUtil.enclosingDeclarationPath(path);
        declPath != null;
        declPath = TreePathUtil.enclosingDeclarationPath(declPath.getParentPath())) {

      Tree decl = declPath.getLeaf();

      if (decl.getKind() == Tree.Kind.VARIABLE) {
        Element elt = TreeUtils.elementFromDeclaration((VariableTree) decl);
        if (shouldSuppressWarnings(elt, errKey)) {
          return true;
        }
      } else if (decl.getKind() == Tree.Kind.METHOD) {
        Element elt = TreeUtils.elementFromDeclaration((MethodTree) decl);
        if (shouldSuppressWarnings(elt, errKey)) {
          return true;
        }

        if (isAnnotatedForThisCheckerOrUpstreamChecker(elt)) {
          // Return false immediately. Do NOT check for AnnotatedFor in the enclosing
          // elements, because they may not have an @AnnotatedFor.
          return false;
        }
      } else if (TreeUtils.classTreeKinds().contains(decl.getKind())) {
        // A class tree
        Element elt = TreeUtils.elementFromDeclaration((ClassTree) decl);
        if (shouldSuppressWarnings(elt, errKey)) {
          return true;
        }

        if (isAnnotatedForThisCheckerOrUpstreamChecker(elt)) {
          // Return false immediately. Do NOT check for AnnotatedFor in the enclosing
          // elements, because they may not have an @AnnotatedFor.
          return false;
        }
      } else {
        throw new BugInCF("Unexpected declaration kind: " + decl.getKind() + " " + decl);
      }
    }

    if (useConservativeDefault("source")) {
      // If we got this far without hitting an @AnnotatedFor and returning
      // false, we DO suppress the warning.
      return true;
    }

    return false;
  }

  /**
   * Should conservative defaults be used for the kind of unchecked code indicated by the parameter?
   *
   * @param kindOfCode source or bytecode
   * @return whether conservative defaults should be used
   */
  public boolean useConservativeDefault(String kindOfCode) {
    boolean useUncheckedDefaultsForSource = false;
    boolean useUncheckedDefaultsForByteCode = false;
    for (String arg : this.getStringsOption("useConservativeDefaultsForUncheckedCode", ',')) {
      boolean value = arg.indexOf("-") != 0;
      arg = value ? arg : arg.substring(1);
      if (arg.equals(kindOfCode)) {
        return value;
      }
    }
    if (kindOfCode.equals("source")) {
      return useUncheckedDefaultsForSource;
    } else if (kindOfCode.equals("bytecode")) {
      return useUncheckedDefaultsForByteCode;
    } else {
      throw new UserError(
          "SourceChecker: unexpected argument to useConservativeDefault: " + kindOfCode);
    }
  }

  /**
   * Elements with a {@code @SuppressWarnings} that actually suppressed a warning for this checker.
   */
  protected final Set<Element> elementsWithSuppressedWarnings = new HashSet<>();

  /**
   * Returns true if all the warnings pertaining to a given element should be suppressed. Returns
   * true if the element is within the scope of a @SuppressWarnings annotation, one of whose values
   * suppresses all the checker's warnings.
   *
   * @param elt the Element that might be a source of, or related to, a warning
   * @param errKey the error key the checker is emitting
   * @return true if no warning should be emitted for the given Element because it is contained by a
   *     declaration with an appropriately-valued {@code @SuppressWarnings} annotation; false
   *     otherwise
   */
  public boolean shouldSuppressWarnings(@Nullable Element elt, String errKey) {

    if (shouldSuppress(getSuppressWarningsStringsFromOption(), errKey)) {
      return true;
    }

    for (Element currElt = elt; currElt != null; currElt = currElt.getEnclosingElement()) {
      SuppressWarnings suppressWarningsAnno = currElt.getAnnotation(SuppressWarnings.class);
      if (suppressWarningsAnno != null) {
        String[] suppressWarningsStrings = suppressWarningsAnno.value();
        if (shouldSuppress(suppressWarningsStrings, errKey)) {
          if (warnUnneededSuppressions) {
            elementsWithSuppressedWarnings.add(currElt);
          }
          return true;
        }
      }
      if (isAnnotatedForThisCheckerOrUpstreamChecker(elt)) {
        // Return false immediately. Do NOT check for AnnotatedFor in the
        // enclosing elements, because they may not have an @AnnotatedFor.
        return false;
      }
    }
    return false;
  }

  /**
   * Returns true if an error (whose message key is {@code messageKey}) should be suppressed. It is
   * suppressed if any of the given SuppressWarnings strings suppresses it.
   *
   * <p>A SuppressWarnings string may be of the following pattern:
   *
   * <ol>
   *   <li>{@code "prefix"}, where prefix is a SuppressWarnings prefix, as specified by {@link
   *       #getSuppressWarningsPrefixes()}. For example, {@code "nullness"} and {@code
   *       "initialization"} for the Nullness Checker, {@code "regex"} for the Regex Checker.
   *   <li>{@code "partial-message-key"}, where partial-message-key is a prefix or suffix of the
   *       message key that it may suppress. So "generic.argument" would suppress any errors whose
   *       message key contains "generic.argument".
   *   <li>{@code "prefix:partial-message-key}, where the prefix and partial-message-key is as
   *       above. So "nullness:generic.argument", would suppress any errors in the Nullness Checker
   *       with a message key that contains "generic.argument".
   * </ol>
   *
   * {@code "allcheckers"} is a prefix that suppresses a warning from any checker. {@code "all"} is
   * a partial-message-key that suppresses a warning with any message key.
   *
   * <p>If the {@code -ArequirePrefixInWarningSuppressions} command-line argument was supplied, then
   * {@code "partial-message-key"} has no effect; {@code "prefix"} and {@code
   * "prefix:partial-message-key"} are the only SuppressWarnings strings that have an effect.
   *
   * @param suppressWarningsInEffect the SuppressWarnings strings that are in effect. May be null,
   *     in which case this method returns false.
   * @param messageKey the message key of the error the checker is emitting; a lowercase string,
   *     without any "checkername:" prefix
   * @return true if an element of {@code suppressWarningsInEffect} suppresses the error
   */
  private boolean shouldSuppress(String @Nullable [] suppressWarningsInEffect, String messageKey) {
    Set<String> prefixes = this.getSuppressWarningsPrefixes();
    return shouldSuppress(prefixes, suppressWarningsInEffect, messageKey);
  }

  /**
   * Helper method for {@link #shouldSuppress(String[], String)}.
   *
   * @param prefixes the SuppressWarnings prefixes used by this checker
   * @param suppressWarningsInEffect the SuppressWarnings strings that are in effect. May be null,
   *     in which case this method returns false.
   * @param messageKey the message key of the error the checker is emitting; a lowercase string,
   *     without any "checkername:" prefix
   * @return true if one of the {@code suppressWarningsInEffect} suppresses the error
   */
  private boolean shouldSuppress(
      Set<String> prefixes, String @Nullable [] suppressWarningsInEffect, String messageKey) {
    if (suppressWarningsInEffect == null) {
      return false;
    }

    for (String currentSuppressWarningsInEffect : suppressWarningsInEffect) {
      int colonPos = currentSuppressWarningsInEffect.indexOf(":");
      String messageKeyInSuppressWarningsString;
      if (colonPos == -1) {
        // The SuppressWarnings string has no colon, so it is not of the form
        // prefix:partial-message-key.
        if (prefixes.contains(currentSuppressWarningsInEffect)) {
          // The value in the @SuppressWarnings is exactly a prefix.
          // Suppress the warning unless its message key is "unneeded.suppression".
          boolean result = !currentSuppressWarningsInEffect.equals(UNNEEDED_SUPPRESSION_KEY);
          return result;
        } else if (requirePrefixInWarningSuppressions) {
          // A prefix is required, but this SuppressWarnings string does not have a
          // prefix; check the next SuppressWarnings string.
          continue;
        } else if (currentSuppressWarningsInEffect.equals(SUPPRESS_ALL_MESSAGE_KEY)) {
          // Prefixes aren't required and the SuppressWarnings string is "all".
          // Suppress the warning unless its message key is "unneeded.suppression".
          boolean result = !currentSuppressWarningsInEffect.equals(UNNEEDED_SUPPRESSION_KEY);
          return result;
        }
        // The currentSuppressWarningsInEffect is not a prefix or a prefix:message-key, so
        // it might be a message key.
        messageKeyInSuppressWarningsString = currentSuppressWarningsInEffect;
      } else {
        // The SuppressWarnings string has a colon; that is, it has a prefix.
        String currentSuppressWarningsPrefix =
            currentSuppressWarningsInEffect.substring(0, colonPos);
        if (!prefixes.contains(currentSuppressWarningsPrefix)) {
          // The prefix of this SuppressWarnings string is a not a prefix supported by
          // this checker. Proceed to the next SuppressWarnings string.
          continue;
        }
        messageKeyInSuppressWarningsString =
            currentSuppressWarningsInEffect.substring(colonPos + 1);
      }
      // Check if the message key in the warning suppression is part of the message key that
      // the checker is emiting.
      if (messageKey.equals(messageKeyInSuppressWarningsString)
          || messageKey.startsWith(messageKeyInSuppressWarningsString + ".")
          || messageKey.endsWith("." + messageKeyInSuppressWarningsString)
          || messageKey.contains("." + messageKeyInSuppressWarningsString + ".")) {
        return true;
      }
    }

    // None of the SuppressWarnings strings suppresses this error.
    return false;
  }

  /**
   * Return true if the element has an {@code @AnnotatedFor} annotation, for this checker or an
   * upstream checker that called this one.
   *
   * @param elt the source code element to check, or null
   * @return true if the element is annotated for this checker or an upstream checker
   */
  private boolean isAnnotatedForThisCheckerOrUpstreamChecker(@Nullable Element elt) {

    if (elt == null || !useConservativeDefault("source")) {
      return false;
    }

    AnnotatedFor anno = elt.getAnnotation(AnnotatedFor.class);

    String[] userAnnotatedFors = (anno == null ? null : anno.value());

    if (userAnnotatedFors != null) {
      List<@FullyQualifiedName String> upstreamCheckerNames = getUpstreamCheckerNames();

      for (String userAnnotatedFor : userAnnotatedFors) {
        if (CheckerMain.matchesCheckerOrSubcheckerFromList(
            userAnnotatedFor, upstreamCheckerNames)) {
          return true;
        }
      }
    }

    return false;
  }

  /**
   * Returns a modifiable set of lower-case strings that are prefixes for SuppressWarnings strings.
   *
   * <p>The collection must not be empty and must not contain only {@link #SUPPRESS_ALL_PREFIX}.
   *
   * @return non-empty modifiable set of lower-case prefixes for SuppressWarnings strings
   */
  public NavigableSet<String> getSuppressWarningsPrefixes() {
    return getStandardSuppressWarningsPrefixes();
  }

  /**
   * Returns a sorted set of SuppressWarnings prefixes read from the {@link SuppressWarningsPrefix}
   * meta-annotation on the checker class. Or if no {@link SuppressWarningsPrefix} is used, the
   * checker name is used. {@link #SUPPRESS_ALL_PREFIX} is also added, at the end, unless {@link
   * #useAllcheckersPrefix} is false.
   *
   * @return a sorted set of SuppressWarnings prefixes
   */
  protected final NavigableSet<String> getStandardSuppressWarningsPrefixes() {
    NavigableSet<String> prefixes = new TreeSet<>();
    if (useAllcheckersPrefix) {
      prefixes.add(SUPPRESS_ALL_PREFIX);
    }
    SuppressWarningsPrefix prefixMetaAnno =
        this.getClass().getAnnotation(SuppressWarningsPrefix.class);
    if (prefixMetaAnno != null) {
      for (String prefix : prefixMetaAnno.value()) {
        prefixes.add(prefix);
      }
      return prefixes;
    }

    // No @SuppressWarningsPrefixes annotation, by default infer key from class name.
    String defaultPrefix = getDefaultSuppressWarningsPrefix();
    prefixes.add(defaultPrefix);
    return prefixes;
  }

  /**
   * Returns the default SuppressWarnings prefix for this checker based on the checker name.
   *
   * @return the default SuppressWarnings prefix for this checker based on the checker name
   */
  private String getDefaultSuppressWarningsPrefix() {
    String className = this.getClass().getSimpleName();
    int indexOfChecker = className.lastIndexOf("Checker");
    if (indexOfChecker == -1) {
      indexOfChecker = className.lastIndexOf("Subchecker");
    }
    String result = (indexOfChecker == -1) ? className : className.substring(0, indexOfChecker);
    return result.toLowerCase(Locale.getDefault());
  }

  ///////////////////////////////////////////////////////////////////////////
  /// Skipping uses and defs
  ///

  /**
   * Tests whether the class owner of the passed element is an unannotated class and matches the
   * pattern specified in the {@code checker.skipUses} property.
   *
   * @param element an element
   * @return true iff the enclosing class of element should be skipped
   */
  public final boolean shouldSkipUses(@Nullable Element element) {
    if (element == null) {
      return false;
    }
    TypeElement typeElement = ElementUtils.enclosingTypeElement(element);
    if (typeElement == null) {
      throw new BugInCF("enclosingTypeElement(%s [%s]) => null%n", element, element.getClass());
    }
    @SuppressWarnings("signature:assignment") // TypeElement.toString(): @FullyQualifiedName
    @FullyQualifiedName String name = typeElement.toString();
    return shouldSkipUses(name);
  }

  /**
   * Tests whether the class owner of the passed type matches the pattern specified in the {@code
   * checker.skipUses} property. In contrast to {@link #shouldSkipUses(Element)} this version can
   * also be used from primitive types, which don't have an element.
   *
   * <p>Checkers that require their annotations not to be checked on certain JDK classes may
   * override this method to skip them. They shall call {@code super.shouldSkipUses(typeName)} to
   * also skip the classes matching the pattern.
   *
   * @param typeName the fully-qualified name of a type
   * @return true iff the enclosing class of element should be skipped
   */
  public boolean shouldSkipUses(@FullyQualifiedName String typeName) {
    // System.out.printf("shouldSkipUses(%s) %s%nskipUses %s%nonlyUses %s%nresult %s%n",
    //                   element,
    //                   name,
    //                   skipUsesPattern.matcher(name).find(),
    //                   onlyUsesPattern.matcher(name).find(),
    //                   (skipUsesPattern.matcher(name).find()
    //                    || ! onlyUsesPattern.matcher(name).find()));
    // StackTraceElement[] stea = new Throwable().getStackTrace();
    // for (int i=0; i<3; i++) {
    //     System.out.println("  " + stea[i]);
    // }
    // System.out.println();
    if (skipUsesPattern == null) {
      skipUsesPattern = getSkipUsesPattern(getOptions());
    }
    if (onlyUsesPattern == null) {
      onlyUsesPattern = getOnlyUsesPattern(getOptions());
    }
    return skipUsesPattern.matcher(typeName).find() || !onlyUsesPattern.matcher(typeName).find();
  }

  /**
   * Tests whether the class definition should not be checked because it matches the {@code
   * checker.skipDefs} property.
   *
   * @param tree class to potentially skip
   * @return true if checker should not test {@code tree}
   */
  public final boolean shouldSkipDefs(ClassTree tree) {
    String qualifiedName = TreeUtils.typeOf(tree).toString();
    // System.out.printf("shouldSkipDefs(%s) %s%nskipDefs %s%nonlyDefs %s%nresult %s%n%n",
    //                   tree,
    //                   qualifiedName,
    //                   skipDefsPattern.matcher(qualifiedName).find(),
    //                   onlyDefsPattern.matcher(qualifiedName).find(),
    //                   (skipDefsPattern.matcher(qualifiedName).find()
    //                    || ! onlyDefsPattern.matcher(qualifiedName).find()));
    if (skipDefsPattern == null) {
      skipDefsPattern = getSkipDefsPattern(getOptions());
    }
    if (onlyDefsPattern == null) {
      onlyDefsPattern = getOnlyDefsPattern(getOptions());
    }

    return skipDefsPattern.matcher(qualifiedName).find()
        || !onlyDefsPattern.matcher(qualifiedName).find();
  }

  /**
   * Tests whether the method definition should not be checked because it matches the {@code
   * checker.skipDefs} property.
   *
   * <p>TODO: currently only uses the class definition. Refine pattern. Same for skipUses.
   *
   * @param cls class to potentially skip
   * @param meth method to potentially skip
   * @return true if checker should not test {@code meth}
   */
  public final boolean shouldSkipDefs(ClassTree cls, MethodTree meth) {
    return shouldSkipDefs(cls);
  }

  ///////////////////////////////////////////////////////////////////////////
  /// Errors other than type-checking errors
  ///

  /**
   * Log (that is, print) a user error.
   *
   * @param ce the user error to output
   */
  private void logUserError(UserError ce) {
    String msg = ce.getMessage();
    printMessage(msg);
  }

  /**
   * Log (that is, print) a type system error.
   *
   * @param ce the type system error to output
   */
  private void logTypeSystemError(TypeSystemError ce) {
    logBug(
        ce, "A type system implementation is buggy.  Please report the crash to the maintainer.");
  }

  /**
   * Log (that is, print) an internal error in the framework or a checker.
   *
   * @param ce the internal error to output
   */
  private void logBugInCF(BugInCF ce) {
    String checkerVersion;
    try {
      checkerVersion = getCheckerVersion();
    } catch (Exception ex) {
<<<<<<< HEAD
=======
      // getCheckerVersion() throws an exception when invoked during Junit tests.
>>>>>>> 55939826
      checkerVersion = null;
    }
    String msg = "The Checker Framework crashed.  Please report the crash.  ";
    if (checkerVersion != null) {
      msg += String.format("Version: Checker Framework %s. ", checkerVersion);
    }
    logBug(ce, msg);
  }

  /**
   * Log (that is, print) an internal error in the framework or a checker.
   *
   * @param ce the internal error to output
   * @param culprit a message to print about the cause
   */
  private void logBug(Throwable ce, String culprit) {
    StringJoiner msg = new StringJoiner(System.lineSeparator());
    if (ce.getCause() != null && ce.getCause() instanceof OutOfMemoryError) {
      msg.add(
          String.format(
              "OutOfMemoryError (max memory = %d, total memory = %d, free memory = %d)",
              Runtime.getRuntime().maxMemory(),
              Runtime.getRuntime().totalMemory(),
              Runtime.getRuntime().freeMemory()));
    } else {
      msg.add(ce.getMessage());
      boolean noPrintErrorStack =
          (processingEnv != null
              && processingEnv.getOptions() != null
              && processingEnv.getOptions().containsKey("noPrintErrorStack"));

      msg.add("; " + culprit);
      if (noPrintErrorStack) {
        msg.add(" To see the full stack trace, don't invoke the compiler with -AnoPrintErrorStack");
      } else {
        if (this.currentRoot != null && this.currentRoot.getSourceFile() != null) {
          msg.add("Compilation unit: " + this.currentRoot.getSourceFile().getName());
        }

        if (this.visitor != null) {
          DiagnosticPosition pos = (DiagnosticPosition) this.visitor.lastVisited;
          if (pos != null) {
            DiagnosticSource source = new DiagnosticSource(this.currentRoot.getSourceFile(), null);
            int linenr = source.getLineNumber(pos.getStartPosition());
            int col = source.getColumnNumber(pos.getStartPosition(), true);
            String line = source.getLine(pos.getStartPosition());

            msg.add("Last visited tree at line " + linenr + " column " + col + ":");
            msg.add(line);
          }
        }

        Throwable forStackTrace = ce.getCause() != null ? ce.getCause() : ce;
        if (forStackTrace != null) {
          msg.add(
              "Exception: " + forStackTrace + "; " + UtilPlume.stackTraceToString(forStackTrace));
          boolean printClasspath = forStackTrace instanceof NoClassDefFoundError;
          Throwable cause = forStackTrace.getCause();
          while (cause != null) {
            msg.add("Underlying Exception: " + cause + "; " + UtilPlume.stackTraceToString(cause));
            printClasspath |= cause instanceof NoClassDefFoundError;
            cause = cause.getCause();
          }

          if (printClasspath) {
            msg.add("Classpath:");
            for (URI uri : new ClassGraph().getClasspathURIs()) {
              msg.add(uri.toString());
            }
          }
        }
      }
    }

    printMessage(msg.toString());
  }

  /**
   * Converts a throwable to a BugInCF.
   *
   * @param methodName the method that caught the exception (redundant with stack trace)
   * @param t the throwable to be converted to a BugInCF
   * @param p what source code was being processed
   * @return a BugInCF that wraps the given throwable
   */
  private BugInCF wrapThrowableAsBugInCF(String methodName, Throwable t, @Nullable TreePath p) {
    return new BugInCF(
        methodName
            + ": unexpected Throwable ("
            + t.getClass().getSimpleName()
            + ")"
            + ((p == null)
                ? ""
                : " while processing " + p.getCompilationUnit().getSourceFile().getName())
            + (t.getMessage() == null ? "" : "; message: " + t.getMessage()),
        t);
  }

  ///////////////////////////////////////////////////////////////////////////
  /// Shutdown
  ///

  /**
   * Return true to indicate that method {@link #shutdownHook} should be added as a shutdownHook of
   * the JVM.
   *
   * @return true to add {@link #shutdownHook} as a shutdown hook of the JVM
   */
  protected boolean shouldAddShutdownHook() {
    return hasOption("resourceStats");
  }

  /**
   * Method that gets called exactly once at shutdown time of the JVM. Checkers can override this
   * method to customize the behavior.
   *
   * <p>If you override this, you must also override {@link #shouldAddShutdownHook} to return true.
   */
  protected void shutdownHook() {
    if (hasOption("resourceStats")) {
      // Check for the "resourceStats" option and don't call shouldAddShutdownHook
      // to allow subclasses to override shouldXXX and shutdownHook and simply
      // call the super implementations.
      printStats();
    }
  }

  /** Print resource usage statistics. */
  protected void printStats() {
    List<MemoryPoolMXBean> memoryPools = ManagementFactory.getMemoryPoolMXBeans();
    for (MemoryPoolMXBean memoryPool : memoryPools) {
      System.out.println("Memory pool " + memoryPool.getName() + " statistics");
      System.out.println("  Pool type: " + memoryPool.getType());
      System.out.println("  Peak usage: " + memoryPool.getPeakUsage());
    }
  }

  ///////////////////////////////////////////////////////////////////////////
  /// Miscellaneous
  ///

  /**
   * A helper function to parse a Properties file.
   *
   * @param cls the class whose location is the base of the file path
   * @param filePath the name/path of the file to be read
   * @param permitNonExisting if true, return an empty Properties if the file does not exist or
   *     cannot be parsed; if false, issue an error
   * @return the properties
   */
  protected Properties getProperties(Class<?> cls, String filePath, boolean permitNonExisting) {
    Properties prop = new Properties();
    try (InputStream base = cls.getResourceAsStream(filePath)) {

      if (base == null) {
        // The property file was not found.
        if (permitNonExisting) {
          return prop;
        } else {
          throw new BugInCF("Couldn't locate properties file " + filePath);
        }
      }

      prop.load(base);
    } catch (IOException e) {
      throw new BugInCF("Couldn't parse properties file: " + filePath, e);
    }
    return prop;
  }

  @Override
  public final SourceVersion getSupportedSourceVersion() {
    return SourceVersion.latest();
  }

  /** True if the git.properties file has been printed. */
  private static boolean gitPropertiesPrinted = false;

  /** Print information about the git repository from which the Checker Framework was compiled. */
  private void printGitProperties() {
    if (gitPropertiesPrinted) {
      return;
    }
    gitPropertiesPrinted = true;

    try (InputStream in = getClass().getResourceAsStream("/git.properties");
        BufferedReader reader = new BufferedReader(new InputStreamReader(in)); ) {
      String line;
      while ((line = reader.readLine()) != null) {
        System.out.println(line);
      }
    } catch (IOException e) {
      System.out.println("IOException while reading git.properties: " + e.getMessage());
    }
  }

  /**
   * Returns the version of the Checker Framework.
   *
   * @return the Checker Framework version
   */
  private String getCheckerVersion() {
    Properties gitProperties = getProperties(getClass(), "/git.properties", false);
    String version = gitProperties.getProperty("git.build.version");
    if (version == null) {
      throw new BugInCF("Could not find the version in git.properties");
    }
    String branch = gitProperties.getProperty("git.branch");
    // git.dirty indicates modified tracked files and staged changes.  Untracked content doesn't
    // count, so not being dirty doesn't mean that exactly the printed commit is being run.
    String dirty = gitProperties.getProperty("git.dirty");
    if (version.endsWith("-SNAPSHOT") || !branch.equals("master")) {
      // Sometimes the branch is HEAD, which is not informative.
      // How does that happen, and how can I fix it?
      version += ", branch " + branch;
      // For brevity, only date but not time of day.
      version += ", " + gitProperties.getProperty("git.commit.time").substring(0, 10);
      version += ", commit " + gitProperties.getProperty("git.commit.id.abbrev");
      if (dirty.equals("true")) {
        version += ", dirty=true";
      }
    }
    return version;
  }

  /**
   * Gradle and IntelliJ wrap the processing environment to gather information about modifications
   * done by annotation processor during incremental compilation. But the Checker Framework calls
   * methods from javac that require the processing environment to be {@code
   * com.sun.tools.javac.processing.JavacProcessingEnvironment}. They fail if given a proxy. This
   * method unwraps a proxy if one is used.
   *
   * @param env a processing environment
   * @return unwrapped environment if the argument is a proxy created by IntelliJ or Gradle;
   *     original value (the argument) if the argument is a javac processing environment
   * @throws BugInCF if method fails to retrieve {@code
   *     com.sun.tools.javac.processing.JavacProcessingEnvironment}
   */
  private static ProcessingEnvironment unwrapProcessingEnvironment(ProcessingEnvironment env) {
    if (env.getClass().getName()
        == "com.sun.tools.javac.processing.JavacProcessingEnvironment") { // interned
      return env;
    }
    // IntelliJ >2020.3 wraps the processing environment in a dynamic proxy.
    ProcessingEnvironment unwrappedIntelliJ = unwrapIntelliJ(env);
    if (unwrappedIntelliJ != null) {
      return unwrapProcessingEnvironment(unwrappedIntelliJ);
    }
    // Gradle incremental build also wraps the processing environment.
    for (Class<?> envClass = env.getClass();
        envClass != null;
        envClass = envClass.getSuperclass()) {
      ProcessingEnvironment unwrappedGradle = unwrapGradle(envClass, env);
      if (unwrappedGradle != null) {
        return unwrapProcessingEnvironment(unwrappedGradle);
      }
    }
    throw new BugInCF("Unexpected processing environment: %s %s", env, env.getClass());
  }

  /**
   * Tries to unwrap ProcessingEnvironment from proxy in IntelliJ 2020.3 or later.
   *
   * @param env possibly a dynamic proxy wrapping processing environment
   * @return unwrapped processing environment, null if not successful
   */
  private static @Nullable ProcessingEnvironment unwrapIntelliJ(ProcessingEnvironment env) {
    if (!Proxy.isProxyClass(env.getClass())) {
      return null;
    }
    InvocationHandler handler = Proxy.getInvocationHandler(env);
    try {
      Field field = handler.getClass().getDeclaredField("val$delegateTo");
      field.setAccessible(true);
      Object o = field.get(handler);
      if (o instanceof ProcessingEnvironment) {
        return (ProcessingEnvironment) o;
      }
      return null;
    } catch (NoSuchFieldException | IllegalAccessException e) {
      return null;
    }
  }

  /**
   * Tries to unwrap processing environment in Gradle incremental processing. Inspired by project
   * Lombok.
   *
   * @param delegateClass a class in which to find a {@code delegate} field
   * @param env a processing environment wrapper
   * @return unwrapped processing environment, null if not successful
   */
  private static @Nullable ProcessingEnvironment unwrapGradle(
      Class<?> delegateClass, ProcessingEnvironment env) {
    try {
      Field field = delegateClass.getDeclaredField("delegate");
      field.setAccessible(true);
      Object o = field.get(env);
      if (o instanceof ProcessingEnvironment) {
        return (ProcessingEnvironment) o;
      }
      return null;
    } catch (NoSuchFieldException | IllegalAccessException e) {
      return null;
    }
  }

  /**
   * Return the path to the current compilation unit.
   *
   * @return path to the current compilation unit
   */
  public TreePath getPathToCompilationUnit() {
    return TreePath.getPath(currentRoot, currentRoot);
  }
}<|MERGE_RESOLUTION|>--- conflicted
+++ resolved
@@ -2577,10 +2577,7 @@
     try {
       checkerVersion = getCheckerVersion();
     } catch (Exception ex) {
-<<<<<<< HEAD
-=======
       // getCheckerVersion() throws an exception when invoked during Junit tests.
->>>>>>> 55939826
       checkerVersion = null;
     }
     String msg = "The Checker Framework crashed.  Please report the crash.  ";
