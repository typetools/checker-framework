--- conflicted
+++ resolved
@@ -1465,28 +1465,19 @@
         // Check each value of the user-written @SuppressWarnings annotation.
         for (String suppressWarningValue : userSwKeys) {
             for (String checkerKey : checkerSwKeys) {
-<<<<<<< HEAD
                 if (suppressWarningValue.equals(checkerKey)) {
-=======
-                if (suppressWarningValue.equalsIgnoreCase(checkerKey)) {
                     // Emitted error is exactly a @SuppressWarnings key: "nullness", for example.
->>>>>>> 16928dc1
                     return true;
                 }
 
                 String expected = checkerKey + ":" + errKey;
-<<<<<<< HEAD
                 if (expected.contains(suppressWarningValue)) {
-                    return true;
-=======
-                if (expected.toLowerCase().contains(suppressWarningValue.toLowerCase())) {
                     if (!requirePrefix
                             || suppressWarningValue
                                     .toLowerCase()
                                     .startsWith(checkerKey.toLowerCase())) {
                         return true;
                     }
->>>>>>> 16928dc1
                 }
             }
         }
