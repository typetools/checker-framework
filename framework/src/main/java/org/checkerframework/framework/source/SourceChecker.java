--- conflicted
+++ resolved
@@ -548,11 +548,7 @@
     if (jreVersion != 8 && jreVersion != 11 && jreVersion != 17 && jreVersion != 18) {
       message(
           (hasOption("permitUnsupportedJdkVersion") ? Kind.NOTE : Kind.WARNING),
-<<<<<<< HEAD
           "The Checker Framework is tested with JDK 8, 11, 17, and 18.  You are using version %d.",
-=======
-          "The Checker Framework is tested with JDK 8, 11, and 17.  You are using version %d.",
->>>>>>> 2260012c
           jreVersion);
     }
 
