package org.checkerframework.framework.source;

import com.sun.source.tree.AnnotationTree;
import com.sun.source.tree.ClassTree;
import com.sun.source.tree.CompilationUnitTree;
import com.sun.source.tree.MethodTree;
import com.sun.source.tree.Tree;
import com.sun.source.tree.VariableTree;
import com.sun.source.util.SourcePositions;
import com.sun.source.util.TreePath;
import com.sun.source.util.Trees;
import com.sun.tools.javac.processing.JavacProcessingEnvironment;
import com.sun.tools.javac.util.Context;
import com.sun.tools.javac.util.DiagnosticSource;
import com.sun.tools.javac.util.JCDiagnostic.DiagnosticPosition;
import com.sun.tools.javac.util.Log;
import java.io.IOException;
import java.io.InputStream;
import java.lang.management.ManagementFactory;
import java.lang.management.MemoryPoolMXBean;
import java.util.ArrayDeque;
import java.util.ArrayList;
import java.util.Arrays;
import java.util.Collection;
import java.util.Collections;
import java.util.HashMap;
import java.util.HashSet;
import java.util.List;
import java.util.Map;
import java.util.Properties;
import java.util.Set;
import java.util.TreeSet;
import java.util.regex.Pattern;
import javax.annotation.processing.AbstractProcessor;
import javax.annotation.processing.Messager;
import javax.annotation.processing.ProcessingEnvironment;
import javax.annotation.processing.Processor;
import javax.annotation.processing.RoundEnvironment;
import javax.annotation.processing.SupportedAnnotationTypes;
import javax.lang.model.SourceVersion;
import javax.lang.model.element.Element;
import javax.lang.model.element.TypeElement;
import javax.lang.model.util.Elements;
import javax.lang.model.util.Types;
import javax.tools.Diagnostic;
import javax.tools.Diagnostic.Kind;
import org.checkerframework.checker.compilermsgs.qual.CompilerMessageKey;
import org.checkerframework.checker.nullness.qual.Nullable;
import org.checkerframework.common.basetype.BaseTypeChecker;
import org.checkerframework.framework.qual.AnnotatedFor;
import org.checkerframework.framework.type.AnnotatedTypeFactory;
import org.checkerframework.framework.util.CFContext;
import org.checkerframework.framework.util.CheckerMain;
import org.checkerframework.framework.util.OptionConfiguration;
import org.checkerframework.javacutil.AbstractTypeProcessor;
import org.checkerframework.javacutil.AnnotationProvider;
import org.checkerframework.javacutil.AnnotationUtils;
import org.checkerframework.javacutil.CheckerFrameworkBug;
import org.checkerframework.javacutil.ElementUtils;
import org.checkerframework.javacutil.PluginUtil;
import org.checkerframework.javacutil.TreeUtils;
import org.checkerframework.javacutil.UserError;

/**
 * An abstract annotation processor designed for implementing a source-file checker for a JSR-308
 * conforming compiler plug-in. It provides an interface to {@code javac}'s annotation processing
 * API, routines for error reporting via the JSR 199 compiler API, and an implementation for using a
 * {@link SourceVisitor} to perform the type-checking.
 *
 * <p>Subclasses must implement the following methods: (TODO: update the list)
 *
 * <ul>
 *   <li>{@link SourceChecker#getMessages} (for type-qualifier specific error messages)
 *   <li>{@link SourceChecker#createSourceVisitor} (for a custom {@link SourceVisitor})
 *   <li>{@link SourceChecker#getSuppressWarningsKeys} (for honoring {@literal @}{link
 *       SuppressWarnings} annotations)
 * </ul>
 *
 * Most type-checker plug-ins will want to extend {@link BaseTypeChecker}, instead of this class.
 * Only checkers that require annotated types but not subtype checking (e.g. for testing purposes)
 * should extend this. Non-type checkers (e.g. for enforcing coding styles) should extend {@link
 * AbstractProcessor} (or even this class) as the Checker Framework is not designed for such
 * checkers.
 */
@SupportedOptions({
    // When adding a new standard option:
    // 1. Add a brief blurb here about the use case
    //    and a pointer to one prominent use of the option.
    // 2. Update the Checker Framework manual:
    //     * docs/manual/introduction.tex contains a list of all options,
    //       which should be in the same order as this source code file.
    //     * a specific section should contain a detailed discussion.

    ///
    /// Unsound checking: ignore some errors
    ///

    // A comma-separated list of warnings to suppress
    // org.checkerframework.framework.source.SourceChecker.createSuppressWarnings
    "suppressWarnings",

    // Set inclusion/exclusion of type uses or definitions
    // org.checkerframework.framework.source.SourceChecker.shouldSkipUses and similar
    "skipUses",
    "onlyUses",
    "skipDefs",
    "onlyDefs",

    // Whether to ignore all subtype tests for type arguments that
    // were inferred for a raw type
    // org.checkerframework.framework.type.TypeHierarchy.isSubtypeTypeArguments
    "ignoreRawTypeArguments",

    // Unsoundly ignore side effects
    "assumeSideEffectFree",

    // Whether to assume that assertions are enabled or disabled
    // org.checkerframework.framework.flow.CFCFGBuilder.CFCFGBuilder
    "assumeAssertionsAreEnabled",
    "assumeAssertionsAreDisabled",

    // Treat checker errors as warnings
    // org.checkerframework.framework.source.SourceChecker.report
    "warns",

    ///
    /// More sound (strict checking): enable errors that are disabled by default
    ///

    // The next ones *increase* rather than *decrease* soundness.
    // They will eventually be replaced by their complements
    // (except -AconcurrentSemantics) and moved into the above section.

    // TODO: Checking of bodies of @SideEffectFree, @Deterministic, and
    // @Pure methods is temporarily disabled unless -AcheckPurityAnnotations is
    // supplied on the command line.
    // Re-enable it after making the analysis more precise.
    // org.checkerframework.common.basetype.BaseTypeVisitor.visitMethod(MethodTree, Void)
    "checkPurityAnnotations",

    // TODO: Temporary option to make array subtyping invariant,
    // which will be the new default soon.
    "invariantArrays",

    // TODO:  Temporary option to make casts stricter, in particular when
    // casting to an array or generic type. This will be the new default soon.
    "checkCastElementType",

    // Whether to use unchecked code defaults for bytecode and/or source code; these are configured
    // by the specific type checker using @Default[QualifierInHierarchy]InUncheckedCode[For].
    // This option takes arguments "source" and/or "bytecode".
    // The default is "-source,-bytecode" (eventually this will be changed to "-source,bytecode").
    // Note, if unchecked code defaults are turned on for source code, the unchecked
    // defaults are not applied to code in scope of an @AnnotatedFor.
    // See the "Compiling partially-annotated libraries" and
    // "Default qualifiers for \<.class> files (conservative library defaults)"
    // sections in the manual for more details
    // org.checkerframework.framework.source.SourceChecker.useUncheckedCodeDefault
    "useDefaultsForUncheckedCode",

    // Whether to assume sound concurrent semantics or
    // simplified sequential semantics
    // org.checkerframework.framework.flow.CFAbstractTransfer.sequentialSemantics
    "concurrentSemantics",

    // Whether to use a conservative value for type arguments that could not be inferred.
    // See Issue 979.
    "conservativeUninferredTypeArguments",

    ///
    /// Type-checking modes:  enable/disable functionality
    ///

    // Lint options
    // org.checkerframework.framework.source.SourceChecker.getSupportedLintOptions() and similar
    "lint",

    // Whether to suggest methods that could be marked @SideEffectFree,
    // @Deterministic, or @Pure
    // org.checkerframework.common.basetype.BaseTypeVisitor.visitMethod(MethodTree, Void)
    "suggestPureMethods",

    // Whether to resolve reflective method invocations.
    // "-AresolveReflection=debug" causes debugging information
    // to be output.
    "resolveReflection",

    // Whether to use .jaif files whole-program inference
    "infer",

    // With each warning, in addition to the concrete error key,
    // output the suppress warning keys that can be used to
    // suppress that warning.
    "showSuppressWarningKeys",

    // Warn about @SuppressWarnings annotations that do not suppress any warnings.
    // org.checkerframework.common.basetype.BaseTypeChecker.warnUnneededSuppressions
    // org.checkerframework.framework.source.SourceChecker.warnUnneededSuppressions
    // org.checkerframework.framework.source.SourceChecker.shouldSuppressWarnings(javax.lang.model.element.Element, java.lang.String)
    // org.checkerframework.framework.source.SourceeVisitor.checkForSuppressWarningsAnno
    "warnUnneededSuppressions",

    ///
    /// Partially-annotated libraries
    ///

    // Additional stub files to use
    // org.checkerframework.framework.type.AnnotatedTypeFactory.parseStubFiles()
    "stubs",
    // Whether to print warnings about types/members in a stub file
    // that were not found on the class path
    // org.checkerframework.framework.stub.StubParser.warnIfNotFound
    "stubWarnIfNotFound",
    // Whether to ignore missing classes even when warnIfNotFound is set to true and
    // other classes from the same package are present (useful if a package spans more than one
    // jar).
    // org.checkerframework.framework.stub.StubParser.warnIfNotFoundIgnoresClasses
    "stubWarnIfNotFoundIgnoresClasses",
    // Whether to print warnings about stub files that overwrite annotations
    // from bytecode.
    "stubWarnIfOverwritesBytecode",
    // Already listed above, but worth noting again in this section:
    // "useDefaultsForUncheckedCode"

    ///
    /// Debugging
    ///

    /// Amount of detail in messages

    // Whether to print @InvisibleQualifier marked annotations
    // org.checkerframework.framework.type.AnnotatedTypeMirror.toString()
    "printAllQualifiers",

    // Whether to print [] around a set of type parameters in order to clearly see where they end
    // e.g.  <E extends F, F extends Object>
    // without this option the E is printed: E extends F extends Object
    // with this option:                    E [ extends F [ extends Object super Void ] super Void ]
    // when multiple type variables are used this becomes useful very quickly
    "printVerboseGenerics",

    // Output detailed message in simple-to-parse format, useful
    // for tools parsing Checker Framework output.
    // org.checkerframework.framework.source.SourceChecker.message(Kind, Object, String, Object...)
    "detailedmsgtext",

    // Whether to output a stack trace for a framework error
    // org.checkerframework.framework.source.SourceChecker.logCheckerFrameworkBug
    "printErrorStack",

    // Only output error code, useful for testing framework
    // org.checkerframework.framework.source.SourceChecker.message(Kind, Object, String, Object...)
    "nomsgtext",

    /// Stub and JDK libraries

    // Ignore the standard jdk.astub file; primarily for testing or debugging.
    // org.checkerframework.framework.type.AnnotatedTypeFactory.parseStubFiles()
    "ignorejdkastub",

    // Whether to check that the annotated JDK is correctly provided
    // org.checkerframework.common.basetype.BaseTypeVisitor.checkForAnnotatedJdk()
    "nocheckjdk",

    // Whether to print debugging messages while processing the stub files
    // org.checkerframework.framework.stub.StubParser.debugStubParser
    "stubDebug",

    /// Progress tracing

    // Output file names before checking
    // org.checkerframework.framework.source.SourceChecker.typeProcess()
    "filenames",

    // Output all subtyping checks
    // org.checkerframework.common.basetype.BaseTypeVisitor
    "showchecks",

    // Output information about intermediate steps in method type argument inference
    // org.checkerframework.framework.util.typeinference.DefaultTypeArgumentInference
    "showInferenceSteps",

    /// Visualizing the CFG

    // Implemented in the wrapper rather than this file, but worth noting here.
    // -AoutputArgsToFile

    // Mechanism to visualize the control flow graph (CFG).
    // The argument is a sequence of values or key-value pairs.
    // The first argument has to be the fully-qualified name of the
    // org.checkerframework.dataflow.cfg.CFGVisualizer implementation
    // that should be used. The remaining values or key-value pairs are
    // passed to CFGVisualizer.init.
    // For example:
    //    -Acfgviz=MyViz,a,b=c,d
    // instantiates class MyViz and calls CFGVisualizer.init
    // with {"a" -> true, "b" -> "c", "d" -> true}.
    "cfgviz",

    // Directory for .dot files generated from the CFG visualization in
    // org.checkerframework.dataflow.cfg.DOTCFGVisualizer
    // as initialized by
    // org.checkerframework.framework.type.GenericAnnotatedTypeFactory.createCFGVisualizer()
    // -Aflowdotdir=xyz
    // is short-hand for
    // -Acfgviz=org.checkerframework.dataflow.cfg.DOTCFGVisualizer,outdir=xyz
    "flowdotdir",

    // Enable additional output in the CFG visualization.
    // -Averbosecfg
    // is short-hand for
    // -Acfgviz=MyClass,verbose
    "verbosecfg",

    /// Miscellaneous debugging options

    // Whether to output resource statistics at JVM shutdown
    // org.checkerframework.framework.source.SourceChecker.shutdownHook()
    "resourceStats",

    // Set the cache size for caches in AnnotatedTypeFactory
    "atfCacheSize",

    // Sets AnnotatedTypeFactory shouldCache to false
    "atfDoNotCache"
})
public abstract class SourceChecker extends AbstractTypeProcessor
        implements CFContext, OptionConfiguration {

    // TODO A checker should export itself through a separate interface,
    // and maybe have an interface for all the methods for which it's safe
    // to override.

    /** The @SuppressWarnings key that will suppress warnings for all checkers. */
    public static final String SUPPRESS_ALL_KEY = "all";

    /** The @SuppressWarnings key emitted when an unused warning suppression is found. */
    public static final @CompilerMessageKey String UNNEEDED_SUPPRESSION_KEY =
            "unneeded.suppression";

    /** File name of the localized messages. */
    protected static final String MSGS_FILE = "messages.properties";

    /** Maps error keys to localized/custom error messages. */
    protected Properties messages;

    /** Used to report error messages and warnings via the compiler. */
    protected Messager messager;

    /** Used as a helper for the {@link SourceVisitor}. */
    protected Trees trees;

    /** The source tree that is being scanned. */
    protected CompilationUnitTree currentRoot;

    /**
     * If an error is detected in a CompilationUnitTree, skip all future calls of typeProcess with
     * that same CompilationUnitTree.
     */
    private CompilationUnitTree previousErrorCompilationUnit;

    /** The visitor to use. */
    protected SourceVisitor<?, ?> visitor;

    /** Keys for warning suppressions specified on the command line. */
    private String @Nullable [] suppressWarnings;

    /**
     * Regular expression pattern to specify Java classes that are not annotated, so warnings about
     * uses of them should be suppressed.
     *
     * <p>It contains the pattern specified by the user, through the option {@code
     * checkers.skipUses}; otherwise it contains a pattern that can match no class.
     */
    private Pattern skipUsesPattern;

    /**
     * Regular expression pattern to specify Java classes that are annotated, so warnings about them
     * should be issued but warnings about all other classes should be suppressed.
     *
     * <p>It contains the pattern specified by the user, through the option {@code
     * checkers.onlyUses}; otherwise it contains a pattern matches every class.
     */
    private Pattern onlyUsesPattern;

    /**
     * Regular expression pattern to specify Java classes whose definition should not be checked.
     *
     * <p>It contains the pattern specified by the user, through the option {@code
     * checkers.skipDefs}; otherwise it contains a pattern that can match no class.
     */
    private Pattern skipDefsPattern;

    /**
     * Regular expression pattern to specify Java classes whose definition should be checked.
     *
     * <p>It contains the pattern specified by the user, through the option {@code
     * checkers.onlyDefs}; otherwise it contains a pattern that matches every class.
     */
    private Pattern onlyDefsPattern;

    /** The supported lint options. */
    private Set<String> supportedLints;

    /** The enabled lint options. */
    private Set<String> activeLints;

    /**
     * The active options for this checker. This is a processed version of {@link
     * ProcessingEnvironment#getOptions()}: If the option is of the form "-ACheckerName@key=value"
     * and the current checker class, or one of its superclasses is named "CheckerName", then add
     * key &rarr; value. If the option is of the form "-ACheckerName@key=value" and the current
     * checker class, and none of its superclasses is named "CheckerName", then do not add key
     * &rarr; value. If the option is of the form "-Akey=value", then add key &rarr; value.
     *
     * <p>Both the simple and the canonical name of the checker can be used. Superclasses of the
     * current checker are also considered.
     */
    private Map<String, String> activeOptions;

    /**
     * The string that separates the checker name from the option name. This string may only consist
     * of valid Java identifier part characters, because it will be used within the key of an
     * option.
     */
    private static final String OPTION_SEPARATOR = "_";

    /** The line separator. */
    private static final String LINE_SEPARATOR = System.getProperty("line.separator").intern();

    /**
     * The checker that called this one, whether that be a BaseTypeChecker (used as a compound
     * checker) or an AggregateChecker. Null if this is the checker that calls all others. Note that
     * in the case of a compound checker, the compound checker is the parent, not the checker that
     * was run prior to this one by the compound checker.
     */
    protected SourceChecker parentChecker = null;

    /** List of upstream checker names. Includes the current checker. */
    protected List<String> upstreamCheckerNames = null;

    @Override
    public final synchronized void init(ProcessingEnvironment env) {
        super.init(env);
        // The processingEnvironment field will also be set by the superclass' init method.
        // This is used to trigger AggregateChecker's setProcessingEnvironment.
        setProcessingEnvironment(env);

        double jreVersion = PluginUtil.getJreVersion();
        if (jreVersion != 1.8) {
            throw new UserError(
                    String.format(
                            "The Checker Framework must be run under JDK 1.8.  You are using version %f.",
                            jreVersion));
        }
    }

    /** @return the {@link ProcessingEnvironment} that was supplied to this checker */
    @Override // from CFChecker
    public ProcessingEnvironment getProcessingEnvironment() {
        return this.processingEnv;
    }

    /* This method is protected only to allow the AggregateChecker and BaseTypeChecker to call it. */
    protected void setProcessingEnvironment(ProcessingEnvironment env) {
        this.processingEnv = env;
    }

    protected void setParentChecker(SourceChecker parentChecker) {
        this.parentChecker = parentChecker;
    }

    /**
     * Return a list containing this checker name and all checkers it is a part of (that is,
     * checkers that called it).
     */
    public List<String> getUpstreamCheckerNames() {
        if (upstreamCheckerNames == null) {
            upstreamCheckerNames = new ArrayList<>();

            SourceChecker checker = this;

            while (checker != null) {
                upstreamCheckerNames.add(checker.getClass().getName());
                checker = checker.parentChecker;
            }
        }

        return upstreamCheckerNames;
    }

    /** @return the {@link CFContext} used by this checker */
    public CFContext getContext() {
        return this;
    }

    @Override
    public SourceChecker getChecker() {
        return this;
    }

    @Override
    public OptionConfiguration getOptionConfiguration() {
        return this;
    }

    @Override
    public Elements getElementUtils() {
        return getProcessingEnvironment().getElementUtils();
    }

    @Override
    public Types getTypeUtils() {
        return getProcessingEnvironment().getTypeUtils();
    }

    @Override
    public Trees getTreeUtils() {
        return Trees.instance(getProcessingEnvironment());
    }

    @Override
    public SourceVisitor<?, ?> getVisitor() {
        return this.visitor;
    }

    /**
     * Provides the {@link SourceVisitor} that the checker should use to scan input source trees.
     *
     * @return a {@link SourceVisitor} to use to scan source trees
     */
    protected abstract SourceVisitor<?, ?> createSourceVisitor();

    @Override
    public AnnotationProvider getAnnotationProvider() {
        throw new UnsupportedOperationException(
                "getAnnotationProvider is not implemented for this class.");
    }

    /**
     * Provides a mapping of error keys to custom error messages.
     *
     * <p>As a default, this implementation builds a {@link Properties} out of file {@code
     * messages.properties}. It accumulates all the properties files in the Java class hierarchy
     * from the checker up to {@code SourceChecker}. This permits subclasses to inherit default
     * messages while being able to override them.
     *
     * @return a {@link Properties} that maps error keys to error message text
     */
    public Properties getMessages() {
        if (this.messages != null) {
            return this.messages;
        }

        this.messages = new Properties();
        ArrayDeque<Class<?>> checkers = new ArrayDeque<>();

        Class<?> currClass = this.getClass();
        while (currClass != SourceChecker.class) {
            checkers.addFirst(currClass);
            currClass = currClass.getSuperclass();
        }
        checkers.addFirst(SourceChecker.class);

        while (!checkers.isEmpty()) {
            messages.putAll(getProperties(checkers.removeFirst(), MSGS_FILE));
        }
        return this.messages;
    }

    private Pattern getSkipPattern(String patternName, Map<String, String> options) {
        // Default is an illegal Java identifier substring
        // so that it won't match anything.
        // Note that AnnotatedType's toString output format contains characters such as "():{}".
        return getPattern(patternName, options, "\\]'\"\\]");
    }

    private Pattern getOnlyPattern(String patternName, Map<String, String> options) {
        // default matches everything
        return getPattern(patternName, options, ".");
    }

    private Pattern getPattern(
            String patternName, Map<String, String> options, String defaultPattern) {
        String pattern = "";

        if (options.containsKey(patternName)) {
            pattern = options.get(patternName);
            if (pattern == null) {
                message(
                        Kind.WARNING,
                        "The " + patternName + " property is empty; please fix your command line");
                pattern = "";
            }
        } else if (System.getProperty("checkers." + patternName) != null) {
            pattern = System.getProperty("checkers." + patternName);
        } else if (System.getenv(patternName) != null) {
            pattern = System.getenv(patternName);
        }

        if (pattern.indexOf("/") != -1) {
            message(
                    Kind.WARNING,
                    "The "
                            + patternName
                            + " property contains \"/\", which will never match a class name: "
                            + pattern);
        }

        if (pattern.equals("")) {
            pattern = defaultPattern;
        }

        return Pattern.compile(pattern);
    }

    private Pattern getSkipUsesPattern(Map<String, String> options) {
        return getSkipPattern("skipUses", options);
    }

    private Pattern getOnlyUsesPattern(Map<String, String> options) {
        return getOnlyPattern("onlyUses", options);
    }

    private Pattern getSkipDefsPattern(Map<String, String> options) {
        return getSkipPattern("skipDefs", options);
    }

    private Pattern getOnlyDefsPattern(Map<String, String> options) {
        return getOnlyPattern("onlyDefs", options);
    }

    // TODO: do we want this?
    // Cache the keys that we already warned about to prevent repetitions.
    // private Set<String> warnedOnLint = new HashSet<String>();

    private Set<String> createActiveLints(Map<String, String> options) {
        if (!options.containsKey("lint")) {
            return Collections.emptySet();
        }

        String lintString = options.get("lint");
        if (lintString == null) {
            return Collections.singleton("all");
        }

        Set<String> activeLint = new HashSet<>();
        for (String s : lintString.split(",")) {
            if (!this.getSupportedLintOptions().contains(s)
                    && !(s.charAt(0) == '-'
                            && this.getSupportedLintOptions().contains(s.substring(1)))
                    && !s.equals("all")
                    && !s.equals("none") /*&&
                    !warnedOnLint.contains(s)*/) {
                this.messager.printMessage(
                        javax.tools.Diagnostic.Kind.WARNING,
                        "Unsupported lint option: "
                                + s
                                + "; All options: "
                                + this.getSupportedLintOptions());
                // warnedOnLint.add(s);
            }

            activeLint.add(s);
            if (s.equals("none")) {
                activeLint.add("-all");
            }
        }

        return Collections.unmodifiableSet(activeLint);
    }

    private Map<String, String> createActiveOptions(Map<String, String> options) {
        if (options.isEmpty()) {
            return Collections.emptyMap();
        }

        Map<String, String> activeOpts = new HashMap<>();

        for (Map.Entry<String, String> opt : options.entrySet()) {
            String key = opt.getKey();
            String value = opt.getValue();

            String[] split = key.split(OPTION_SEPARATOR);

            switch (split.length) {
                case 1:
                    // No separator, option always active
                    activeOpts.put(key, value);
                    break;
                case 2:
                    // Valid class-option pair
                    Class<?> clazz = this.getClass();

                    do {
                        if (clazz.getCanonicalName().equals(split[0])
                                || clazz.getSimpleName().equals(split[0])) {
                            activeOpts.put(split[1], value);
                        }

                        clazz = clazz.getSuperclass();
                    } while (clazz != null
                            && !clazz.getName()
                                    .equals(AbstractTypeProcessor.class.getCanonicalName()));
                    break;
                default:
                    throw new UserError(
                            "Invalid option name: "
                                    + key
                                    + " At most one separator "
                                    + OPTION_SEPARATOR
                                    + " expected, but found "
                                    + split.length);
            }
        }
        return Collections.unmodifiableMap(activeOpts);
    }

    private String @Nullable [] createSuppressWarnings(Map<String, String> options) {
        if (!options.containsKey("suppressWarnings")) {
            return null;
        }

        String swString = options.get("suppressWarnings");
        if (swString == null) {
            return null;
        }

        return swString.split(",");
    }

    /** Log a user error. */
    private void logUserError(UserError ce) {
        StringBuilder msg = new StringBuilder(ce.getMessage());
        printMessage(msg + ".");
    }

    /** Log an internal error in the framework or a checker. */
    private void logCheckerFrameworkBug(CheckerFrameworkBug ce) {
        // TODO: do this at construction time.
        if (ce.getMessage() == null) {
            final String stackTrace = formatStackTrace(ce.getStackTrace());
            throw new CheckerFrameworkBug(
                    "Null error message while logging Checker error.\nStack Trace:\n" + stackTrace);
        }

        StringBuilder msg = new StringBuilder(ce.getMessage());
        if ((processingEnv == null
                        || processingEnv.getOptions() == null
                        || processingEnv.getOptions().containsKey("printErrorStack"))
                && ce.getCause() != null) {

            if (this.currentRoot != null && this.currentRoot.getSourceFile() != null) {
                msg.append("\nCompilation unit: " + this.currentRoot.getSourceFile().getName());
            }
            if (this.visitor != null) {
                DiagnosticPosition pos = (DiagnosticPosition) this.visitor.lastVisited;
                DiagnosticSource source =
                        new DiagnosticSource(this.currentRoot.getSourceFile(), null);
                int linenr = source.getLineNumber(pos.getStartPosition());
                int col = source.getColumnNumber(pos.getStartPosition(), true);
                String line = source.getLine(pos.getStartPosition());

                msg.append(
                        "\nLast visited tree at line " + linenr + " column " + col + ":\n" + line);
            }

            msg.append(
                    "\nException: "
                            + ce.getCause().toString()
                            + "; "
                            + formatStackTrace(ce.getCause().getStackTrace()));
            Throwable cause = ce.getCause().getCause();
            while (cause != null) {
                msg.append(
                        "\nUnderlying Exception: "
                                + (cause.toString()
                                        + "; "
                                        + formatStackTrace(cause.getStackTrace())));
                cause = cause.getCause();
            }
        } else {
            msg.append(
                    "; The Checker Framework crashed.  Please report the crash.  To see "
                            + "the full stack trace invoke the compiler with -AprintErrorStack");
        }

        printMessage(msg.toString());
    }

    /** Print the given message. */
    private void printMessage(String msg) {
        if (messager == null) {
            messager = processingEnv.getMessager();
        }
        messager.printMessage(javax.tools.Diagnostic.Kind.ERROR, msg);
    }

    /**
     * {@inheritDoc}
     *
     * <p>Type-checkers are not supposed to override this. Instead use initChecker. This allows us
     * to handle CheckerFrameworkBug only here and doesn't require all overriding implementations to
     * be aware of CheckerFrameworkBug.
     *
     * @see AbstractProcessor#init(ProcessingEnvironment)
     * @see SourceChecker#initChecker()
     */
    @Override
    public void typeProcessingStart() {
        try {
            super.typeProcessingStart();
            initChecker();
            if (this.messager == null) {
                messager = processingEnv.getMessager();
                messager.printMessage(
                        javax.tools.Diagnostic.Kind.WARNING,
                        "You have forgotten to call super.initChecker in your "
                                + "subclass of SourceChecker, "
                                + this.getClass()
                                + "! Please ensure your checker is properly initialized.");
            }
            if (shouldAddShutdownHook()) {
                Runtime.getRuntime()
                        .addShutdownHook(
                                new Thread() {
                                    @Override
                                    public void run() {
                                        shutdownHook();
                                    }
                                });
            }
        } catch (UserError ce) {
            logUserError(ce);
        } catch (CheckerFrameworkBug ce) {
            logCheckerFrameworkBug(ce);
        } catch (Throwable t) {
            logCheckerFrameworkBug(
                    wrapThrowableAsCheckerFrameworkBug(
                            "SourceChecker.typeProcessingStart", t, null));
        }
    }

    /**
     * Initialize the checker.
     *
     * @see AbstractProcessor#init(ProcessingEnvironment)
     */
    public void initChecker() {
        // Grab the Trees and Messager instances now; other utilities
        // (like Types and Elements) can be retrieved by subclasses.
        @Nullable Trees trees = Trees.instance(processingEnv);
        assert trees != null; /*nninvariant*/
        this.trees = trees;

        this.messager = processingEnv.getMessager();
        this.messages = getMessages();

        this.visitor = createSourceVisitor();

        // TODO: hack to clear out static caches.
        AnnotationUtils.clear();
    }

    /**
     * Return true to indicate that method {@link #shutdownHook} should be added as a shutdownHook
     * of the JVM.
     */
    protected boolean shouldAddShutdownHook() {
        return hasOption("resourceStats");
    }

    /**
     * Method that gets called exactly once at shutdown time of the JVM. Checkers can override this
     * method to customize the behavior.
     */
    protected void shutdownHook() {
        if (hasOption("resourceStats")) {
            // Check for the "resourceStats" option and don't call shouldAddShutdownHook
            // to allow subclasses to override shouldXXX and shutdownHook and simply
            // call the super implementations.
            printStats();
        }
    }

    /** Print resource usage statistics. */
    protected void printStats() {
        List<MemoryPoolMXBean> memoryPools = ManagementFactory.getMemoryPoolMXBeans();
        for (MemoryPoolMXBean memoryPool : memoryPools) {
            System.out.println("Memory pool " + memoryPool.getName() + " statistics");
            System.out.println("  Pool type: " + memoryPool.getType());
            System.out.println("  Peak usage: " + memoryPool.getPeakUsage());
        }
    }

    /** Output the warning about source level at most once. */
    private boolean warnedAboutSourceLevel = false;

    /**
     * The number of errors at the last exit of the type processor. At entry to the type processor
     * we check whether the current error count is higher and then don't process the file, as it
     * contains some Java errors. Needs to be protected to allow access from AggregateChecker and
     * BaseTypeChecker.
     */
    protected int errsOnLastExit = 0;

    /**
     * Type-check the code with Java specifications and then runs the Checker Rule Checking visitor
     * on the processed source.
     *
     * @see Processor#process(Set, RoundEnvironment)
     */
    @Override
    public void typeProcess(TypeElement e, TreePath p) {
        if (e == null) {
            messager.printMessage(
                    javax.tools.Diagnostic.Kind.ERROR, "Refusing to process empty TypeElement");
            return;
        }
        if (p == null) {
            messager.printMessage(
                    javax.tools.Diagnostic.Kind.ERROR,
                    "Refusing to process empty TreePath in TypeElement: " + e);
            return;
        }

        Context context = ((JavacProcessingEnvironment) processingEnv).getContext();
        com.sun.tools.javac.code.Source source = com.sun.tools.javac.code.Source.instance(context);
        if ((!warnedAboutSourceLevel) && (!source.allowTypeAnnotations())) {
            messager.printMessage(
                    javax.tools.Diagnostic.Kind.WARNING,
                    "-source " + source.name + " does not support type annotations");
            warnedAboutSourceLevel = true;
        }

        Log log = Log.instance(context);
        if (log.nerrors > this.errsOnLastExit) {
            this.errsOnLastExit = log.nerrors;
            previousErrorCompilationUnit = p.getCompilationUnit();
            return;
        }
        if (p.getCompilationUnit() == previousErrorCompilationUnit) {
            // If the same compilation unit was seen with an error before,
            // skip it. This is in particular necessary for Java errors, which
            // show up once, but further calls to typeProcess will happen.
            // See Issue 346.
            return;
        } else {
            previousErrorCompilationUnit = null;
        }
        if (visitor == null) {
            // typeProcessingStart invokes initChecker, which should
            // have set the visitor. If the field is still null, an
            // exception occured during initialization, which was already
            // logged there. Don't also cause a NPE here.
            return;
        }
        if (p.getCompilationUnit() != currentRoot) {
            currentRoot = p.getCompilationUnit();
            if (hasOption("filenames")) {
                message(
                        Kind.NOTE,
                        "Checker: %s is type-checking: %s",
                        (Object) this.getClass().getSimpleName(),
                        currentRoot.getSourceFile().getName());
            }
            visitor.setRoot(currentRoot);
        }

        // Visit the attributed tree.
        try {
            visitor.visit(p);
            warnUnneededSuppressions();
        } catch (UserError ce) {
            logUserError(ce);
        } catch (CheckerFrameworkBug ce) {
            logCheckerFrameworkBug(ce);
        } catch (Throwable t) {
            logCheckerFrameworkBug(
                    wrapThrowableAsCheckerFrameworkBug("SourceChecker.typeProcess", t, p));
        } finally {
            // Also add possibly deferred diagnostics, which will get published back in
            // AbstractTypeProcessor.
            this.errsOnLastExit = log.nerrors;
        }
    }

    /**
     * Issues a warning about any {@code @SuppressWarnings} that isn't used by this checker, but
     * contains a key that would suppress a warning from this checker.
     */
    protected void warnUnneededSuppressions() {
        if (!hasOption("warnUnneededSuppressions")) {
            return;
        }

        Set<Element> elementsSuppress = new HashSet<>(this.elementsWithSuppressedWarnings);
        this.elementsWithSuppressedWarnings.clear();
        Set<String> checkerKeys = new HashSet<>(getSuppressWarningsKeys());
        Set<String> errorKeys = new HashSet<>(messages.stringPropertyNames());
        warnUnneedSuppressions(elementsSuppress, checkerKeys, errorKeys);
        getVisitor().treesWithSuppressWarnings.clear();
    }

    /**
     * Issues a warning about any {@code @SuppressWarnings} that isn't used by this checker, but
     * contains a key that would suppress a warning from this checker.
     *
     * @param elementsSuppress elements with a {@code @SuppressWarnings} that actually suppressed a
     *     warning
     * @param checkerKeys suppress warning keys that suppress any warning from this checker
     * @param errorKeys error keys that can be issued by this checker
     */
    protected void warnUnneedSuppressions(
            Set<Element> elementsSuppress, Set<String> checkerKeys, Set<String> errorKeys) {
        // It's not clear for which checker this suppression is intended,
        // so never report it as unused.
        checkerKeys.remove(SourceChecker.SUPPRESS_ALL_KEY);

        for (Tree tree : getVisitor().treesWithSuppressWarnings) {
            Element elt = TreeUtils.elementFromTree(tree);
            SuppressWarnings suppressAnno = elt.getAnnotation(SuppressWarnings.class);
            if (suppressAnno == null || elementsSuppress.contains(elt)) {
                continue;
            }
            for (String keyFromAnno : suppressAnno.value()) {
                for (String checkerKey : checkerKeys) {
                    // KeyFromAnno may contain a checker key, but may not be equal to it in cases
                    // where the checker key if followed by a more precise warning.
                    // For example if keyFromAnno is "nullness:assignment.type.incompatible"
                    if (keyFromAnno.contains(checkerKey)) {
                        reportUnneededSuppression(tree, keyFromAnno);
                    }
                }
                if (keyFromAnno.contains(":")) {
                    // The key starts with a checker name, if that is this checker, then the warning
                    // was issued above.  For example, if this is the Nullness Checker and the
                    // keyForAnno is "index:override.return.invalid", then don't issue a warning.
                    continue;
                }

                for (String errorKey : errorKeys) {
                    // The keyFromAnno may only be a part of an error key.
                    // For example, @SuppressWarnings("purity") suppresses errors with keys:
                    // purity.deterministic.void.method, purity.deterministic.constructor, etc..
                    if (errorKey.contains(keyFromAnno)) {
                        reportUnneededSuppression(tree, keyFromAnno);
                    }
                }
            }
        }
    }

    /**
     * Issues a warning that the key in a {@code @SuppressWarnings} on {@code tree} isn't needed.
     *
     * @param tree has unneeded {@code @SuppressWarnings}
     * @param key suppress warning key that isn't needed
     */
    private void reportUnneededSuppression(Tree tree, String key) {
        Tree swTree = findSuppressWarningsTree(tree);
        report(
                Result.warning(
                        SourceChecker.UNNEEDED_SUPPRESSION_KEY,
                        getClass().getSimpleName(),
                        "\"" + key + "\""),
                swTree);
    }

    /**
     * Finds the tree that is a {@code @SuppressWarnings} annotation.
     *
     * @param tree a class, method, or variable tree annotated with {@code @SuppressWarnings}
     * @return tree for {@code @SuppressWarnings} or {@code default} if one isn't found
     */
    private Tree findSuppressWarningsTree(Tree tree) {
        List<? extends AnnotationTree> annotations;
        if (TreeUtils.isClassTree(tree)) {
            annotations = ((ClassTree) tree).getModifiers().getAnnotations();
        } else if (tree.getKind() == Tree.Kind.METHOD) {
            annotations = ((MethodTree) tree).getModifiers().getAnnotations();
        } else {
            annotations = ((VariableTree) tree).getModifiers().getAnnotations();
        }

        for (AnnotationTree annotationTree : annotations) {
            if (AnnotationUtils.areSameByClass(
                    TreeUtils.annotationFromAnnotationTree(annotationTree),
                    SuppressWarnings.class)) {
                return annotationTree;
            }
        }
        throw new CheckerFrameworkBug("Did not find @SuppressWarnings: " + tree);
    }

    // TODO: what is the point of this?  Is it needed?
    private CheckerFrameworkBug wrapThrowableAsCheckerFrameworkBug(
            String where, Throwable t, @Nullable TreePath p) {
        return new CheckerFrameworkBug(
                where
                        + ": unexpected Throwable ("
                        + t.getClass().getSimpleName()
                        + ")"
                        + ((p == null)
                                ? ""
                                : " while processing "
                                        + p.getCompilationUnit().getSourceFile().getName())
                        + (t.getMessage() == null ? "" : "; message: " + t.getMessage()),
                t);
    }

    /** Format a list of {@link StackTraceElement}s to be printed out as an error message. */
    protected String formatStackTrace(StackTraceElement[] stackTrace) {
        boolean first = true;
        StringBuilder sb = new StringBuilder();
        if (stackTrace.length == 0) {
            sb.append("no stack trace available.");
        } else {
            sb.append("Stack trace: ");
        }
        for (StackTraceElement ste : stackTrace) {
            if (!first) {
                sb.append("\n");
            }
            first = false;
            sb.append(ste.toString());
        }
        return sb.toString();
    }

    // Uses private fields, need to rewrite.
    // public void dumpState() {
    //     System.out.printf("SourceChecker = %s%n", this);
    //     System.out.printf("  env = %s%n", env);
    //     System.out.printf(
    //             "    env.elementUtils = %s%n", ((JavacProcessingEnvironment) env).elementUtils);
    //     System.out.printf(
    //             "      env.elementUtils.types = %s%n",
    //             ((JavacProcessingEnvironment) env).elementUtils.types);
    //     System.out.printf(
    //             "      env.elementUtils.enter = %s%n",
    //             ((JavacProcessingEnvironment) env).elementUtils.enter);
    //     System.out.printf(
    //             "    env.typeUtils = %s%n", ((JavacProcessingEnvironment) env).typeUtils);
    //     System.out.printf("  trees = %s%n", trees);
    //     System.out.printf(
    //             "    trees.enter = %s%n", ((com.sun.tools.javac.api.JavacTrees) trees).enter);
    //     System.out.printf(
    //             "    trees.elements = %s%n",
    //             ((com.sun.tools.javac.api.JavacTrees) trees).elements);
    //     System.out.printf(
    //             "      trees.elements.types = %s%n",
    //             ((com.sun.tools.javac.api.JavacTrees) trees).elements.types);
    //     System.out.printf(
    //             "      trees.elements.enter = %s%n",
    //             ((com.sun.tools.javac.api.JavacTrees) trees).elements.enter);
    // }

    /**
     * Returns the localized long message corresponding for this key, and returns the defValue if no
     * localized message is found.
     */
    protected String fullMessageOf(String messageKey, String defValue) {
        String key = messageKey;

        do {
            if (messages.containsKey(key)) {
                return messages.getProperty(key);
            }

            int dot = key.indexOf('.');
            if (dot < 0) {
                return defValue;
            }
            key = key.substring(dot + 1);
        } while (true);
    }

    /**
     * Prints a message (error, warning, note, etc.) via JSR-269.
     *
     * @param kind the type of message to print
     * @param source the object from which to obtain source position information
     * @param msgKey the message key to print
     * @param args arguments for interpolation in the string corresponding to the given message key
     * @see Diagnostic
     * @throws IllegalArgumentException if {@code source} is neither a {@link Tree} nor an {@link
     *     Element}
     */
    private void message(
            Diagnostic.Kind kind,
            Object source,
            @CompilerMessageKey String msgKey,
            Object... args) {

        assert messages != null : "null messages";

        if (args != null) {
            for (int i = 0; i < args.length; ++i) {
                if (args[i] == null) {
                    continue;
                }

                // Try to process the arguments
                args[i] = processArg(args[i]);
            }
        }

        if (kind == Diagnostic.Kind.NOTE) {
            System.err.println("(NOTE) " + String.format(msgKey, args));
            return;
        }

        final String defaultFormat = String.format("(%s)", msgKey);
        String fmtString;
        if (this.processingEnv.getOptions() != null /*nnbug*/
                && this.processingEnv.getOptions().containsKey("nomsgtext")) {
            fmtString = defaultFormat;
        } else if (this.processingEnv.getOptions() != null /*nnbug*/
                && this.processingEnv.getOptions().containsKey("detailedmsgtext")) {
            // The -Adetailedmsgtext command-line option was given, so output
            // a stylized error message for easy parsing by a tool.

            StringBuilder sb = new StringBuilder();

            // The parts, separated by " $$ " (DETAILS_SEPARATOR), are:

            // (1) error key
            // TODO: should we also have some type system identifier here?
            // E.g. Which subclass of SourceChecker we are? Or also the SuppressWarnings keys?
            sb.append(defaultFormat);
            sb.append(DETAILS_SEPARATOR);

            // (2) number of additional tokens, and those tokens; this
            // depends on the error message, and an example is the found
            // and expected types
            if (args != null) {
                sb.append(args.length);
                sb.append(DETAILS_SEPARATOR);
                for (Object arg : args) {
                    sb.append(arg);
                    sb.append(DETAILS_SEPARATOR);
                }
            } else {
                // Output 0 for null arguments.
                sb.append(0);
                sb.append(DETAILS_SEPARATOR);
            }

            // (3) The error position, as starting and ending characters in
            // the source file.
            final Tree tree;
            if (source instanceof Element) {
                tree = trees.getTree((Element) source);
            } else if (source instanceof Tree) {
                tree = (Tree) source;
            } else {
                tree = null;
            }
            sb.append(treeToFilePositionString(tree, currentRoot, processingEnv));
            sb.append(DETAILS_SEPARATOR);

            // (4) The human-readable error message.
            sb.append(fullMessageOf(msgKey, defaultFormat));

            fmtString = sb.toString();

        } else {
            final String suppressing;
            if (this.processingEnv.getOptions().containsKey("showSuppressWarningKeys")) {
                suppressing = String.format("[%s:%s] ", this.getSuppressWarningsKeys(), msgKey);
            } else {
                suppressing = String.format("[%s] ", msgKey);
            }
            fmtString = suppressing + fullMessageOf(msgKey, defaultFormat);
        }
        String messageText;
        try {
            messageText = String.format(fmtString, args);
        } catch (Exception e) {
            messageText =
                    "Invalid format string: \"" + fmtString + "\" args: " + Arrays.toString(args);
        }

        if (LINE_SEPARATOR != "\n") { // interned
            // Replace '\n' with the proper line separator
            messageText = messageText.replaceAll("\n", LINE_SEPARATOR);
        }

        if (source instanceof Element) {
            messager.printMessage(kind, messageText, (Element) source);
        } else if (source instanceof Tree) {
            printMessage(kind, messageText, (Tree) source, currentRoot);
        } else {
            throw new CheckerFrameworkBug(
                    "invalid position source: " + source.getClass().getName());
        }
    }

    /**
     * Do not call this method directly. Call {@link #report(Result, Object)} instead. (This method
     * exists so that the BaseTypeChecker can override it and treat messages from compound checkers
     * differently.)
     */
    protected void printMessage(
            Diagnostic.Kind kind, String message, Tree source, CompilationUnitTree root) {
        Trees.instance(processingEnv).printMessage(kind, message, source, root);
    }

    /**
     * Process an argument to an error message before it is passed to String.format.
     *
     * @param arg the argument
     * @return the result after processing
     */
    protected Object processArg(Object arg) {
        // Check to see if the argument itself is a property to be expanded
        return messages.getProperty(arg.toString(), arg.toString());
    }

    /**
     * Print a non-localized message using the javac messager. This is preferable to using
     * System.out or System.err, but should only be used for exceptional cases that don't happen in
     * correct usage. Localized messages should be raised using {@link SourceChecker#report(Result,
     * Object)}.
     *
     * @param kind the kind of message to print
     * @param msg the message text
     * @param args optional arguments to substitute in the message
     * @see SourceChecker#report(Result, Object)
     */
    public void message(Diagnostic.Kind kind, String msg, Object... args) {
        String ftdmsg = String.format(msg, args);
        if (messager != null) {
            messager.printMessage(kind, ftdmsg);
        } else {
            System.err.println(kind + ": " + ftdmsg);
        }
    }

    /**
     * For the given tree, compute the source positions for that tree. Return a "tuple" like string
     * (e.g. "( 1, 200 )" ) that contains the start and end position of the tree in the current
     * compilation unit.
     *
     * @param tree tree to locate within the current compilation unit
     * @param currentRoot the current compilation unit
     * @param processingEnv the current processing environment
     * @return a tuple string representing the range of characters that tree occupies in the source
     *     file
     */
    public String treeToFilePositionString(
            Tree tree, CompilationUnitTree currentRoot, ProcessingEnvironment processingEnv) {
        if (tree == null) {
            return null;
        }

        SourcePositions sourcePositions = trees.getSourcePositions();
        long start = sourcePositions.getStartPosition(currentRoot, tree);
        long end = sourcePositions.getEndPosition(currentRoot, tree);

        return "( " + start + ", " + end + " )";
    }

    public static final String DETAILS_SEPARATOR = " $$ ";

    /**
     * Determines whether an error (whose error key is {@code errKey}) should be suppressed,
     * according to the user's explicitly-written SuppressWarnings annotation {@code anno} or the
     * {@code -AsuppressWarnings} command-line argument.
     *
     * <p>A @SuppressWarnings value may be of the following pattern:
     *
     * <ol>
     *   <li>{@code "suppress-key"}, where suppress-key is a supported warnings key, as specified by
     *       {@link #getSuppressWarningsKeys()} (e.g., {@code "nullness"} for Nullness, {@code
     *       "regex"} for Regex)
     *   <li>{@code "suppress-key:error-key}, where the suppress-key is as above, and error-key is a
     *       prefix or suffix of the errors that it may suppress. So "nullness:generic.argument",
     *       would suppress any errors in the Nullness Checker related to generic.argument.
     * </ol>
     *
     * @param anno the @SuppressWarnings annotation written by the user
     * @param errKey the error key the checker is emitting
     * @return true if one of {@code anno}'s keys is returned by {@link
     *     SourceChecker#getSuppressWarningsKeys}; also accounts for errKey
     */
    private boolean checkSuppressWarnings(@Nullable SuppressWarnings anno, String errKey) {

        // Don't suppress warnings if this checker provides no key to do so.
        Collection<String> checkerSwKeys = this.getSuppressWarningsKeys();
        if (checkerSwKeys.isEmpty()) {
            return false;
        }

        String[] userSwKeys = (anno == null ? null : anno.value());
        if (this.suppressWarnings == null) {
            this.suppressWarnings = createSuppressWarnings(getOptions());
        }
        String[] cmdLineSwKeys = this.suppressWarnings;

        return checkSuppressWarnings(userSwKeys, errKey)
                || checkSuppressWarnings(cmdLineSwKeys, errKey);
    }

    /**
     * Return true if the given error should be suppressed, based on the given @SuppressWarnings
     * keys.
     *
     * @param userSwKeys the @SuppressWarnings keys supplied by the user
     * @param errKey the error key the checker is emitting
     * @return true if one of the {@code userSwKeys} is returned by {@link
     *     SourceChecker#getSuppressWarningsKeys}; also accounts for errKey
     */
    private boolean checkSuppressWarnings(String @Nullable [] userSwKeys, String errKey) {
        if (userSwKeys == null) {
            return false;
        }

        Collection<String> checkerSwKeys = this.getSuppressWarningsKeys();

        // Check each value of the user-written @SuppressWarnings annotation.
        for (String suppressWarningValue : userSwKeys) {
            for (String checkerKey : checkerSwKeys) {
                if (suppressWarningValue.equalsIgnoreCase(checkerKey)) {
                    return true;
                }

                String expected = checkerKey + ":" + errKey;
                if (expected.toLowerCase().contains(suppressWarningValue.toLowerCase())) {
                    return true;
                }
            }
        }

        return false;
    }

    /**
     * Determines whether all the warnings pertaining to a given tree should be suppressed. Returns
     * true if the tree is within the scope of a @SuppressWarnings annotation, one of whose values
     * suppresses the checker's warnings. The list of keys that suppress a checker's warnings is
     * provided by the {@link SourceChecker#getSuppressWarningsKeys} method.
     *
     * @param tree the tree that might be a source of a warning
     * @param errKey the error key the checker is emitting
     * @return true if no warning should be emitted for the given tree because it is contained by a
     *     declaration with an appropriately-valued {@literal @}SuppressWarnings annotation; false
     *     otherwise
     */
    // Public so it can be called from a few places in
    // org.checkerframework.framework.flow.CFAbstractTransfer
    public boolean shouldSuppressWarnings(Tree tree, String errKey) {
        // Don't suppress warnings if this checker provides no key to do so.
        Collection<String> checkerKeys = this.getSuppressWarningsKeys();
        if (checkerKeys.isEmpty()) {
            return false;
        }

        // trees.getPath might be slow, but this is only used in error reporting
        // TODO: #1586 this might return null within a cloned finally block and
        // then a warning that should be suppressed isn't. Fix this when fixing #1586.
        @Nullable TreePath path = trees.getPath(this.currentRoot, tree);
        if (path == null) {
            return false;
        }

        @Nullable VariableTree var = TreeUtils.enclosingVariable(path);
        if (var != null && shouldSuppressWarnings(TreeUtils.elementFromTree(var), errKey)) {
            return true;
        }

        @Nullable MethodTree method = TreeUtils.enclosingMethod(path);
        if (method != null) {
            @Nullable Element elt = TreeUtils.elementFromTree(method);

            if (shouldSuppressWarnings(elt, errKey)) {
                return true;
            }

            if (isAnnotatedForThisCheckerOrUpstreamChecker(elt)) {
                // Return false immediately. Do NOT check for AnnotatedFor in
                // the enclosing elements, because they may not have an
                // @AnnotatedFor.
                return false;
            }
        }

        @Nullable ClassTree cls = TreeUtils.enclosingClass(path);
        if (cls != null) {
            @Nullable Element elt = TreeUtils.elementFromTree(cls);

            if (shouldSuppressWarnings(elt, errKey)) {
                return true;
            }

            if (isAnnotatedForThisCheckerOrUpstreamChecker(elt)) {
                // Return false immediately. Do NOT check for AnnotatedFor in
                // the enclosing elements, because they may not have an
                // @AnnotatedFor.
                return false;
            }
        }

        if (useUncheckedCodeDefault("source")) {
            // If we got this far without hitting an @AnnotatedFor and returning
            // false, we DO suppress the warning.
            return true;
        }

        return false;
    }

    /**
     * Should unchecked code defaults be used for the kind of code indicated by the parameter.
     *
     * @param kindOfCode source or bytecode
     * @return whether unchecked code defaults should be used
     */
    public boolean useUncheckedCodeDefault(String kindOfCode) {
        final boolean useUncheckedDefaultsForSource = false;
        final boolean useUncheckedDefaultsForByteCode = false;
        String option = this.getOption("useDefaultsForUncheckedCode");

        String[] args = option != null ? option.split(",") : new String[0];
        for (String arg : args) {
            boolean value = arg.indexOf("-") != 0;
            arg = value ? arg : arg.substring(1);
            if (arg.equals(kindOfCode)) {
                return value;
            }
        }
        if (kindOfCode.equals("source")) {
            return useUncheckedDefaultsForSource;
        } else if (kindOfCode.equals("bytecode")) {
            return useUncheckedDefaultsForByteCode;
        } else {
            throw new UserError(
                    "SourceChecker: unexpected argument to useUncheckedCodeDefault: " + kindOfCode);
        }
    }

    /**
     * Elements with a {@code @SuppressWarnings} that actually suppressed a warning for this
     * checker.
     */
    protected final Set<Element> elementsWithSuppressedWarnings = new HashSet<>();

    /**
     * Determines whether all the warnings pertaining to a given tree should be suppressed. Returns
     * true if the element is within the scope of a @SuppressWarnings annotation, one of whose
     * values suppresses the checker's warnings. The list of keys that suppress a checker's warnings
     * is provided by the {@link SourceChecker#getSuppressWarningsKeys} method.
     *
     * @param elt the Element that might be a source of, or related to, a warning
     * @param errKey the error key the checker is emitting
     * @return true if no warning should be emitted for the given Element because it is contained by
     *     a declaration with an appropriately-valued {@code @SuppressWarnings} annotation; false
     *     otherwise
     */
    // Public so it can be called from InitializationVisitor.checkerFieldsInitialized
    public boolean shouldSuppressWarnings(@Nullable Element elt, String errKey) {
        if (UNNEEDED_SUPPRESSION_KEY.equals(errKey)) {
            // never suppress an unneeded suppression key warning.
            return false;
        }

        if (elt == null) {
            return false;
        }

        if (checkSuppressWarnings(elt.getAnnotation(SuppressWarnings.class), errKey)) {
            if (hasOption("warnUnneededSuppressions")) {
                elementsWithSuppressedWarnings.add(elt);
            }
            return true;
        }

        if (isAnnotatedForThisCheckerOrUpstreamChecker(elt)) {
            // Return false immediately. Do NOT check for AnnotatedFor in the
            // enclosing elements, because they may not have an @AnnotatedFor.
            return false;
        }

        return shouldSuppressWarnings(elt.getEnclosingElement(), errKey);
    }

    private boolean isAnnotatedForThisCheckerOrUpstreamChecker(@Nullable Element elt) {

        if (elt == null || !useUncheckedCodeDefault("source")) {
            return false;
        }

        @Nullable AnnotatedFor anno = elt.getAnnotation(AnnotatedFor.class);

        String[] userAnnotatedFors = (anno == null ? null : anno.value());

        if (userAnnotatedFors != null) {
            List<String> upstreamCheckerNames = getUpstreamCheckerNames();

            for (String userAnnotatedFor : userAnnotatedFors) {
                if (CheckerMain.matchesCheckerOrSubcheckerFromList(
                        userAnnotatedFor, upstreamCheckerNames)) {
                    return true;
                }
            }
        }

        return false;
    }

    /**
     * Reports a result. By default, it prints it to the screen via the compiler's internal
     * messenger if the result is non-success; otherwise, the method returns with no side effects.
     *
     * @param r the result to report
     * @param src the position object associated with the result
     */
    public void report(final Result r, final Object src) {

        String errKey = r.getMessageKeys().iterator().next();
        if (src instanceof Tree && shouldSuppressWarnings((Tree) src, errKey)) {
            return;
        }
        if (src instanceof Element && shouldSuppressWarnings((Element) src, errKey)) {
            return;
        }

        if (r.isSuccess()) {
            return;
        }

        for (Result.DiagMessage msg : r.getDiagMessages()) {
            if (r.isFailure()) {
                this.message(
                        hasOption("warns")
                                ? Diagnostic.Kind.MANDATORY_WARNING
                                : Diagnostic.Kind.ERROR,
                        src,
                        msg.getMessageKey(),
                        msg.getArgs());
            } else if (r.isWarning()) {
                this.message(
                        Diagnostic.Kind.MANDATORY_WARNING, src, msg.getMessageKey(), msg.getArgs());
            } else {
                this.message(Diagnostic.Kind.NOTE, src, msg.getMessageKey(), msg.getArgs());
            }
        }
    }

    /**
     * Determines the value of the lint option with the given name. Just as <a
     * href="https://docs.oracle.com/javase/7/docs/technotes/guides/javac/index.html">javac</a> uses
     * "-Xlint:xxx" to enable and "-Xlint:-xxx" to disable option xxx, annotation-related lint
     * options are enabled with "-Alint:xxx" and disabled with "-Alint:-xxx".
     *
     * @throws IllegalArgumentException if the option name is not recognized via the {@link
     *     SupportedLintOptions} annotation or the {@link SourceChecker#getSupportedLintOptions}
     *     method
     * @param name the name of the lint option to check for
     * @return true if the lint option was given, false if it was not given or was given prepended
     *     with a "-"
     * @see SourceChecker#getLintOption(String, boolean)
     */
    public final boolean getLintOption(String name) {
        return getLintOption(name, false);
    }

    /**
     * Determines the value of the lint option with the given name. Just as <a
     * href="https://docs.oracle.com/javase/1.5.0/docs/tooldocs/solaris/javac.html">javac</a> uses
     * "-Xlint:xxx" to enable and "-Xlint:-xxx" to disable option xxx, annotation-related lint
     * options are enabled with "-Alint=xxx" and disabled with "-Alint=-xxx".
     *
     * @throws IllegalArgumentException if the option name is not recognized via the {@link
     *     SupportedLintOptions} annotation or the {@link SourceChecker#getSupportedLintOptions}
     *     method
     * @param name the name of the lint option to check for
     * @param def the default option value, returned if the option was not given
     * @return true if the lint option was given, false if it was given prepended with a "-", or
     *     {@code def} if it was not given at all
     * @see SourceChecker#getLintOption(String)
     * @see SourceChecker#getOption(String)
     */
    public final boolean getLintOption(String name, boolean def) {

        if (!this.getSupportedLintOptions().contains(name)) {
            throw new UserError("Illegal lint option: " + name);
        }

        if (activeLints == null) {
            activeLints = createActiveLints(processingEnv.getOptions());
        }

        if (activeLints.isEmpty()) {
            return def;
        }

        String tofind = name;
        while (tofind != null) {
            if (activeLints.contains(tofind)) {
                return true;
            } else if (activeLints.contains(String.format("-%s", tofind))) {
                return false;
            }

            tofind = parentOfOption(tofind);
        }

        return def;
    }

    /**
     * Set the value of the lint option with the given name. Just as <a
     * href="https://docs.oracle.com/javase/1.5.0/docs/tooldocs/solaris/javac.html">javac</a> uses
     * "-Xlint:xxx" to enable and "-Xlint:-xxx" to disable option xxx, annotation-related lint
     * options are enabled with "-Alint=xxx" and disabled with "-Alint=-xxx". This method can be
     * used by subclasses to enforce having certain lint options enabled/disabled.
     *
     * @throws IllegalArgumentException if the option name is not recognized via the {@link
     *     SupportedLintOptions} annotation or the {@link SourceChecker#getSupportedLintOptions}
     *     method
     * @param name the name of the lint option to set
     * @param val the option value
     * @see SourceChecker#getLintOption(String)
     * @see SourceChecker#getLintOption(String,boolean)
     */
    protected final void setLintOption(String name, boolean val) {
        if (!this.getSupportedLintOptions().contains(name)) {
            throw new UserError("Illegal lint option: " + name);
        }

        /* TODO: warn if the option is also provided on the command line(?)
        boolean exists = false;
        if (!activeLints.isEmpty()) {
            String tofind = name;
            while (tofind != null) {
                if (activeLints.contains(tofind) || // direct
                        activeLints.contains(String.format("-%s", tofind)) || // negation
                        activeLints.contains(tofind.substring(1))) { // name was negation
                    exists = true;
                }
                tofind = parentOfOption(tofind);
            }
        }

        if (exists) {
            // TODO: Issue warning?
        }
        TODO: assert that name doesn't start with '-'
        */

        Set<String> newlints = new HashSet<>();
        newlints.addAll(activeLints);
        if (val) {
            newlints.add(name);
        } else {
            newlints.add(String.format("-%s", name));
        }
        activeLints = Collections.unmodifiableSet(newlints);
    }

    /**
     * Helper method to find the parent of a lint key. The lint hierarchy level is donated by a
     * colon ':'. 'all' is the root for all hierarchy.
     *
     * <pre>
     * Example
     *    cast:unsafe &rarr; cast
     *    cast        &rarr; all
     *    all         &rarr; {@code null}
     * </pre>
     */
    private String parentOfOption(String name) {
        if (name.equals("all")) {
            return null;
        } else if (name.contains(":")) {
            return name.substring(0, name.lastIndexOf(':'));
        } else {
            return "all";
        }
    }

    /**
     * Returns the lint options recognized by this checker. Lint options are those which can be
     * checked for via {@link SourceChecker#getLintOption}.
     *
     * @return an unmodifiable {@link Set} of the lint options recognized by this checker
     */
    public Set<String> getSupportedLintOptions() {
        if (supportedLints == null) {
            supportedLints = createSupportedLintOptions();
        }
        return supportedLints;
    }

    /** Compute the set of supported lint options. */
    protected Set<String> createSupportedLintOptions() {
        @Nullable SupportedLintOptions sl = this.getClass().getAnnotation(SupportedLintOptions.class);

        if (sl == null) {
            return Collections.emptySet();
        }

        @Nullable String @Nullable [] slValue = sl.value();
        assert slValue != null; /*nninvariant*/

        @Nullable String[] lintArray = slValue;
        Set<String> lintSet = new HashSet<>(lintArray.length);
        for (String s : lintArray) {
            lintSet.add(s);
        }
        return Collections.unmodifiableSet(lintSet);
    }

    /**
     * Set the supported lint options. Use of this method should be limited to the AggregateChecker,
     * who needs to set the lint options to the union of all subcheckers. Also, e.g. the
     * NullnessSubchecker/RawnessSubchecker need to use this method, as one is created by the other.
     */
    protected void setSupportedLintOptions(Set<String> newlints) {
        supportedLints = newlints;
    }

    /**
     * Add additional active options. Use of this method should be limited to the AggregateChecker,
     * who needs to set the active options to the union of all subcheckers.
     */
    protected void addOptions(Map<String, String> moreopts) {
        Map<String, String> activeOpts = new HashMap<>(getOptions());
        activeOpts.putAll(moreopts);
        activeOptions = Collections.unmodifiableMap(activeOpts);
    }

    /**
     * Check whether the given option is provided.
     *
     * <p>Note that {@link #getOption(String)} can still return null even if {@code hasOption}
     * returns true: this happens e.g. for {@code -Amyopt}
     *
     * @param name the name of the option to check
     * @return true if the option name was provided, false otherwise
     */
    @Override
    public final boolean hasOption(String name) {
        return getOptions().containsKey(name);
    }

    /**
     * Determines the value of the option with the given name.
     *
     * @param name the name of the option to check
     * @see SourceChecker#getLintOption(String,boolean)
     */
    @Override
    public final String getOption(String name) {
        return getOption(name, null);
    }

    /**
     * Determines the boolean value of the option with the given name. Returns false if the option
     * is not set.
     *
     * @param name the name of the option to check
     * @see SourceChecker#getLintOption(String,boolean)
     */
    @Override
    public final boolean getBooleanOption(String name) {
        return getBooleanOption(name, false);
    }

    /**
     * Determines the boolean value of the option with the given name. Returns the given default
     * value if the option is not set.
     *
     * @param name the name of the option to check
     * @param defaultValue the default value to use if the option is not set
     * @see SourceChecker#getLintOption(String,boolean)
     */
    @Override
    public final boolean getBooleanOption(String name, boolean defaultValue) {
        String value = getOption(name);
        if (value == null) {
            return defaultValue;
        }
        if (value.equals("true")) {
            return true;
        }
        if (value.equals("false")) {
            return false;
        }
        throw new UserError(
                String.format(
                        "Value of %s option should be a boolean, but is \"%s\".", name, value));
<<<<<<< HEAD
        throw new Error(); // unreachable
=======
>>>>>>> 37501597
    }

    /**
     * Return all active options for this checker.
     *
     * @return all active options for this checker
     */
    @Override
    public Map<String, String> getOptions() {
        if (activeOptions == null) {
            activeOptions = createActiveOptions(processingEnv.getOptions());
        }
        return activeOptions;
    }

    /**
     * Determines the value of the lint option with the given name and returns the default value if
     * nothing is specified.
     *
     * @param name the name of the option to check
     * @param defaultValue the default value to use if the option is not set
     * @see SourceChecker#getOption(String)
     * @see SourceChecker#getLintOption(String)
     */
    @Override
    public final String getOption(String name, String defaultValue) {

        if (!this.getSupportedOptions().contains(name)) {
            throw new UserError("Illegal option: " + name);
        }

        if (activeOptions == null) {
            activeOptions = createActiveOptions(processingEnv.getOptions());
        }

        if (activeOptions.isEmpty()) {
            return defaultValue;
        }

        if (activeOptions.containsKey(name)) {
            return activeOptions.get(name);
        } else {
            return defaultValue;
        }
    }

    /**
     * Map the Checker Framework version of {@link SupportedOptions} to the standard annotation
     * provided version {@link javax.annotation.processing.SupportedOptions}.
     */
    @Override
    public Set<String> getSupportedOptions() {
        Set<String> options = new HashSet<>();

        // Support all options provided with the standard
        // {@link javax.annotation.processing.SupportedOptions}
        // annotation.
        options.addAll(super.getSupportedOptions());

        // For the Checker Framework annotation
        // {@link org.checkerframework.framework.source.SupportedOptions}
        // we additionally add
        Class<?> clazz = this.getClass();
        List<Class<?>> clazzPrefixes = new ArrayList<>();

        do {
            clazzPrefixes.add(clazz);

            SupportedOptions so = clazz.getAnnotation(SupportedOptions.class);
            if (so != null) {
                options.addAll(expandCFOptions(clazzPrefixes, so.value()));
            }
            clazz = clazz.getSuperclass();
        } while (clazz != null
                && !clazz.getName().equals(AbstractTypeProcessor.class.getCanonicalName()));

        return Collections.unmodifiableSet(options);
    }

    /**
     * Generate the possible command-line option names by prefixing each class name from {@code
     * classPrefixes} to {@code options}, separated by {@code OPTION_SEPARATOR}.
     *
     * @param clazzPrefixes the classes to prefix
     * @param options the option names
     * @return the possible combinations that should be supported
     */
    protected Collection<String> expandCFOptions(
            List<? extends Class<?>> clazzPrefixes, String[] options) {
        Set<String> res = new HashSet<>();

        for (String option : options) {
            res.add(option);
            for (Class<?> clazz : clazzPrefixes) {
                res.add(clazz.getCanonicalName() + OPTION_SEPARATOR + option);
                res.add(clazz.getSimpleName() + OPTION_SEPARATOR + option);
            }
        }
        return res;
    }

    /**
     * Overrides the default implementation to always return a singleton set containing only "*".
     *
     * <p>javac uses this list to determine which classes process; javac only runs an annotation
     * processor on classes that contain at least one of the mentioned annotations. Thus, the effect
     * of returning "*" is as if the checker were annotated by
     * {@code @SupportedAnnotationTypes("*")}: javac runs the checker on every class mentioned on
     * the javac command line. This method also checks that subclasses do not contain a {@link
     * SupportedAnnotationTypes} annotation.
     *
     * <p>To specify the annotations that a checker recognizes as type qualifiers, see {@link
     * AnnotatedTypeFactory#createSupportedTypeQualifiers()}.
     *
     * @throws Error if a subclass is annotated with {@link SupportedAnnotationTypes}
     */
    @Override
    public final Set<String> getSupportedAnnotationTypes() {

        SupportedAnnotationTypes supported =
                this.getClass().getAnnotation(SupportedAnnotationTypes.class);
        if (supported != null) {
            throw new CheckerFrameworkBug(
                    "@SupportedAnnotationTypes should not be written on any checker;"
                            + " supported annotation types are inherited from SourceChecker.");
        }
        return Collections.singleton("*");
    }

    /**
     * @return string keys that a checker honors for suppressing warnings and errors that it issues.
     *     Each such key suppresses all warnings issued by the checker.
     * @see SuppressWarningsKeys
     */
    public Collection<String> getSuppressWarningsKeys() {
        return getStandardSuppressWarningsKeys();
    }

    /**
     * Determine the standard set of suppress warning keys usable for any checker.
     *
     * @see #getSuppressWarningsKeys()
     * @return collection of warning keys
     */
    protected final Collection<String> getStandardSuppressWarningsKeys() {
        SuppressWarningsKeys annotation = this.getClass().getAnnotation(SuppressWarningsKeys.class);

        // TreeSet ensures keys are returned in a consistent order.
        Set<String> result = new TreeSet<>();
        result.add(SUPPRESS_ALL_KEY);

        if (annotation != null) {
            // Add from annotation
            for (String key : annotation.value()) {
                result.add(key);
            }

        } else {
            // No annotation, by default infer key from class name
            String className = this.getClass().getSimpleName();
            int indexOfChecker = className.lastIndexOf("Checker");
            if (indexOfChecker == -1) {
                indexOfChecker = className.lastIndexOf("Subchecker");
            }
            String key =
                    (indexOfChecker == -1) ? className : className.substring(0, indexOfChecker);
            result.add(key.trim().toLowerCase());
        }

        return result;
    }

    /**
     * Tests whether the class owner of the passed element is an unannotated class and matches the
     * pattern specified in the {@code checker.skipUses} property.
     *
     * @param element an element
     * @return true iff the enclosing class of element should be skipped
     */
    public final boolean shouldSkipUses(Element element) {
        if (element == null) {
            return false;
        }
        TypeElement typeElement = ElementUtils.enclosingClass(element);
        String name = typeElement.toString();
        return shouldSkipUses(name);
    }

    /**
     * Tests whether the class owner of the passed type matches the pattern specified in the {@code
     * checker.skipUses} property. In contrast to {@link #shouldSkipUses(Element)} this version can
     * also be used from primitive types, which don't have an element.
     *
     * <p>Checkers that require their annotations not to be checked on certain JDK classes may
     * override this method to skip them. They shall call {@code super.shouldSkipUses(typerName)} to
     * also skip the classes matching the pattern.
     *
     * @param typeName the fully-qualified name of a type
     * @return true iff the enclosing class of element should be skipped
     */
    public boolean shouldSkipUses(String typeName) {
        // System.out.printf("shouldSkipUses(%s) %s%nskipUses %s%nonlyUses %s%nresult %s%n",
        //                   element,
        //                   name,
        //                   skipUsesPattern.matcher(name).find(),
        //                   onlyUsesPattern.matcher(name).find(),
        //                   (skipUsesPattern.matcher(name).find()
        //                    || ! onlyUsesPattern.matcher(name).find()));
        // StackTraceElement[] stea = new Throwable().getStackTrace();
        // for (int i=0; i<3; i++) {
        //     System.out.println("  " + stea[i]);
        // }
        // System.out.println();
        if (skipUsesPattern == null) {
            skipUsesPattern = getSkipUsesPattern(getOptions());
        }
        if (onlyUsesPattern == null) {
            onlyUsesPattern = getOnlyUsesPattern(getOptions());
        }
        return skipUsesPattern.matcher(typeName).find()
                || !onlyUsesPattern.matcher(typeName).find();
    }

    /**
     * Tests whether the class definition should not be checked because it matches the {@code
     * checker.skipDefs} property.
     *
     * @param node class to potentially skip
     * @return true if checker should not test node
     */
    public final boolean shouldSkipDefs(ClassTree node) {
        String qualifiedName = TreeUtils.typeOf(node).toString();
        // System.out.printf("shouldSkipDefs(%s) %s%nskipDefs %s%nonlyDefs %s%nresult %s%n%n",
        //                   node,
        //                   qualifiedName,
        //                   skipDefsPattern.matcher(qualifiedName).find(),
        //                   onlyDefsPattern.matcher(qualifiedName).find(),
        //                   (skipDefsPattern.matcher(qualifiedName).find()
        //                    || ! onlyDefsPattern.matcher(qualifiedName).find()));
        if (skipDefsPattern == null) {
            skipDefsPattern = getSkipDefsPattern(getOptions());
        }
        if (onlyDefsPattern == null) {
            onlyDefsPattern = getOnlyDefsPattern(getOptions());
        }

        return skipDefsPattern.matcher(qualifiedName).find()
                || !onlyDefsPattern.matcher(qualifiedName).find();
    }

    /**
     * Tests whether the method definition should not be checked because it matches the {@code
     * checker.skipDefs} property.
     *
     * <p>TODO: currently only uses the class definition. Refine pattern. Same for skipUses.
     *
     * @param cls class to potentially skip
     * @param meth method to potentially skip
     * @return true if checker should not test node
     */
    public final boolean shouldSkipDefs(ClassTree cls, MethodTree meth) {
        return shouldSkipDefs(cls);
    }

    /**
     * A helper function to parse a Properties file.
     *
     * @param cls the class whose location is the base of the file path
     * @param filePath the name/path of the file to be read
     * @return the properties
     */
    protected Properties getProperties(Class<?> cls, String filePath) {
        Properties prop = new Properties();
        try {
            InputStream base = cls.getResourceAsStream(filePath);

            if (base == null) {
                // No message customization file was given
                return prop;
            }

            prop.load(base);
        } catch (IOException e) {
            message(Kind.WARNING, "Couldn't parse properties file: " + filePath);
            // e.printStackTrace();
            // ignore the possible customization file
        }
        return prop;
    }

    @Override
    public final SourceVersion getSupportedSourceVersion() {
        return SourceVersion.latest();
    }
}<|MERGE_RESOLUTION|>--- conflicted
+++ resolved
@@ -1892,10 +1892,6 @@
         throw new UserError(
                 String.format(
                         "Value of %s option should be a boolean, but is \"%s\".", name, value));
-<<<<<<< HEAD
-        throw new Error(); // unreachable
-=======
->>>>>>> 37501597
     }
 
     /**
