package org.checkerframework.framework.source;

import com.sun.source.tree.AnnotationTree;
import com.sun.source.tree.ClassTree;
import com.sun.source.tree.CompilationUnitTree;
import com.sun.source.tree.MethodTree;
import com.sun.source.tree.Tree;
import com.sun.source.tree.VariableTree;
import com.sun.source.util.SourcePositions;
import com.sun.source.util.TreePath;
import com.sun.source.util.Trees;
import com.sun.tools.javac.code.Source;
import com.sun.tools.javac.processing.JavacProcessingEnvironment;
import com.sun.tools.javac.util.Context;
import com.sun.tools.javac.util.DiagnosticSource;
import com.sun.tools.javac.util.JCDiagnostic.DiagnosticPosition;
import com.sun.tools.javac.util.Log;
import java.io.BufferedReader;
import java.io.IOException;
import java.io.InputStream;
import java.io.InputStreamReader;
import java.lang.management.ManagementFactory;
import java.lang.management.MemoryPoolMXBean;
import java.net.URL;
import java.net.URLClassLoader;
import java.util.ArrayDeque;
import java.util.ArrayList;
import java.util.Arrays;
import java.util.Collection;
import java.util.Collections;
import java.util.HashMap;
import java.util.HashSet;
import java.util.List;
import java.util.Map;
import java.util.Properties;
import java.util.Set;
import java.util.StringJoiner;
import java.util.TreeSet;
import java.util.regex.Pattern;
import javax.annotation.processing.AbstractProcessor;
import javax.annotation.processing.Messager;
import javax.annotation.processing.ProcessingEnvironment;
import javax.annotation.processing.Processor;
import javax.annotation.processing.RoundEnvironment;
import javax.annotation.processing.SupportedAnnotationTypes;
import javax.lang.model.SourceVersion;
import javax.lang.model.element.Element;
import javax.lang.model.element.TypeElement;
import javax.lang.model.util.Elements;
import javax.lang.model.util.Types;
import javax.tools.Diagnostic;
import javax.tools.Diagnostic.Kind;
import org.checkerframework.checker.compilermsgs.qual.CompilerMessageKey;
import org.checkerframework.checker.nullness.qual.Nullable;
import org.checkerframework.common.basetype.BaseTypeChecker;
import org.checkerframework.framework.qual.AnnotatedFor;
import org.checkerframework.framework.type.AnnotatedTypeFactory;
import org.checkerframework.framework.util.CFContext;
import org.checkerframework.framework.util.CheckerMain;
import org.checkerframework.framework.util.OptionConfiguration;
import org.checkerframework.javacutil.AbstractTypeProcessor;
import org.checkerframework.javacutil.AnnotationProvider;
import org.checkerframework.javacutil.AnnotationUtils;
import org.checkerframework.javacutil.BugInCF;
import org.checkerframework.javacutil.ElementUtils;
import org.checkerframework.javacutil.PluginUtil;
import org.checkerframework.javacutil.TreeUtils;
import org.checkerframework.javacutil.UserError;

/**
 * An abstract annotation processor designed for implementing a source-file checker as an annotation
 * processor (a compiler plug-in). It provides an interface to {@code javac}'s annotation processing
 * API, routines for error reporting via the JSR 199 compiler API, and an implementation for using a
 * {@link SourceVisitor} to perform the type-checking.
 *
 * <p>Subclasses must implement the following methods: (TODO: update the list)
 *
 * <ul>
 *   <li>{@link SourceChecker#getMessages} (for type-qualifier specific error messages)
 *   <li>{@link SourceChecker#createSourceVisitor} (for a custom {@link SourceVisitor})
 *   <li>{@link SourceChecker#getSuppressWarningsKeys} (for honoring {@literal @}{link
 *       SuppressWarnings} annotations)
 * </ul>
 *
 * Most type-checker plug-ins will want to extend {@link BaseTypeChecker}, instead of this class.
 * Only checkers that require annotated types but not subtype checking (e.g. for testing purposes)
 * should extend this. Non-type checkers (e.g. for enforcing coding styles) may extend {@link
 * AbstractProcessor} (or even this class).
 */
@SupportedOptions({
    // When adding a new standard option:
    // 1. Add a brief blurb here about the use case
    //    and a pointer to one prominent use of the option.
    // 2. Update the Checker Framework manual:
    //     * docs/manual/introduction.tex contains a list of all options,
    //       which should be in the same order as this source code file.
    //     * a specific section should contain a detailed discussion.

    ///
    /// Unsound checking: ignore some errors
    ///

    // A comma-separated list of warnings to suppress
    // org.checkerframework.framework.source.SourceChecker.createSuppressWarnings
    "suppressWarnings",

    // Set inclusion/exclusion of type uses or definitions
    // org.checkerframework.framework.source.SourceChecker.shouldSkipUses and similar
    "skipUses",
    "onlyUses",
    "skipDefs",
    "onlyDefs",

    // Unsoundly assume all methods have no side effects, are deterministic, or both.
    "assumeSideEffectFree",
    "assumeDeterministic",
    "assumePure",

    // Whether to assume that assertions are enabled or disabled
    // org.checkerframework.framework.flow.CFCFGBuilder.CFCFGBuilder
    "assumeAssertionsAreEnabled",
    "assumeAssertionsAreDisabled",

    // Treat checker errors as warnings
    // org.checkerframework.framework.source.SourceChecker.report
    "warns",

    ///
    /// More sound (strict checking): enable errors that are disabled by default
    ///

    // The next ones *increase* rather than *decrease* soundness.
    // They will eventually be replaced by their complements
    // (except -AconcurrentSemantics) and moved into the above section.

    // TODO: Checking of bodies of @SideEffectFree, @Deterministic, and
    // @Pure methods is temporarily disabled unless -AcheckPurityAnnotations is
    // supplied on the command line.
    // Re-enable it after making the analysis more precise.
    // org.checkerframework.common.basetype.BaseTypeVisitor.visitMethod(MethodTree, Void)
    "checkPurityAnnotations",

    // TODO: Temporary option to make array subtyping invariant,
    // which will be the new default soon.
    "invariantArrays",

    // TODO:  Temporary option to make casts stricter, in particular when
    // casting to an array or generic type. This will be the new default soon.
    "checkCastElementType",

    // Whether to use unchecked code defaults for bytecode and/or source code; these are configured
    // by the specific type checker using @Default[QualifierInHierarchy]InUncheckedCode[For].
    // This option takes arguments "source" and/or "bytecode".
    // The default is "-source,-bytecode" (eventually this will be changed to "-source,bytecode").
    // Note, if unchecked code defaults are turned on for source code, the unchecked
    // defaults are not applied to code in scope of an @AnnotatedFor.
    // See the "Compiling partially-annotated libraries" and
    // "Default qualifiers for \<.class> files (conservative library defaults)"
    // sections in the manual for more details
    // org.checkerframework.framework.source.SourceChecker.useUncheckedCodeDefault
    "useDefaultsForUncheckedCode",

    // Whether to assume sound concurrent semantics or
    // simplified sequential semantics
    // org.checkerframework.framework.flow.CFAbstractTransfer.sequentialSemantics
    "concurrentSemantics",

    // Whether to use a conservative value for type arguments that could not be inferred.
    // See Issue 979.
    "conservativeUninferredTypeArguments",

    // Whether to ignore all subtype tests for type arguments that
    // were inferred for a raw type. Defaults to true.
    // org.checkerframework.framework.type.TypeHierarchy.isSubtypeTypeArguments
    "ignoreRawTypeArguments",

    ///
    /// Type-checking modes:  enable/disable functionality
    ///

    // Lint options
    // org.checkerframework.framework.source.SourceChecker.getSupportedLintOptions() and similar
    "lint",

    // Whether to suggest methods that could be marked @SideEffectFree,
    // @Deterministic, or @Pure
    // org.checkerframework.common.basetype.BaseTypeVisitor.visitMethod(MethodTree, Void)
    "suggestPureMethods",

    // Whether to resolve reflective method invocations.
    // "-AresolveReflection=debug" causes debugging information
    // to be output.
    "resolveReflection",

    // Whether to use .jaif files whole-program inference
    "infer",

    // With each warning, in addition to the concrete error key,
    // output the suppress warning keys that can be used to
    // suppress that warning.
    "showSuppressWarningKeys",

    // Warn about @SuppressWarnings annotations that do not suppress any warnings.
    // org.checkerframework.common.basetype.BaseTypeChecker.warnUnneededSuppressions
    // org.checkerframework.framework.source.SourceChecker.warnUnneededSuppressions
    // org.checkerframework.framework.source.SourceChecker.shouldSuppressWarnings(javax.lang.model.element.Element, java.lang.String)
    // org.checkerframework.framework.source.SourceVisitor.checkForSuppressWarningsAnno
    "warnUnneededSuppressions",

    // Require that warning suppression annotations contain a checker key as a prefix in order for
    // the warning to be suppressed.
    // org.checkerframework.framework.source.SourceChecker.checkSuppressWarnings(java.lang.String[],
    // java.lang.String)
    "requirePrefixInWarningSuppressions",

    // Ignore annotations in bytecode that have invalid annotation locations.
    // See https://github.com/typetools/checker-framework/issues/2173
    // org.checkerframework.framework.type.ElementAnnotationApplier.apply
    "ignoreInvalidAnnotationLocations",

    ///
    /// Partially-annotated libraries
    ///

    // Additional stub files to use
    // org.checkerframework.framework.type.AnnotatedTypeFactory.parseStubFiles()
    "stubs",
    // Whether to print warnings about types/members in a stub file
    // that were not found on the class path
    // org.checkerframework.framework.stub.StubParser.warnIfNotFound
    "stubWarnIfNotFound",
    // Whether to ignore missing classes even when warnIfNotFound is set to true and
    // other classes from the same package are present (useful if a package spans more than one
    // jar).
    // org.checkerframework.framework.stub.StubParser.warnIfNotFoundIgnoresClasses
    "stubWarnIfNotFoundIgnoresClasses",
    // Whether to print warnings about stub files that overwrite annotations
    // from bytecode.
    "stubWarnIfOverwritesBytecode",
    // Whether to print warnings about stub files that are redundant with the annotations from
    // bytecode.
    "stubWarnIfRedundantWithBytecode",
    // Already listed above, but worth noting again in this section:
    // "useDefaultsForUncheckedCode"

    ///
    /// Debugging
    ///

    /// Amount of detail in messages

    // Print info about git repository from which the Checker Framework was compiled
    "printGitProperties",

    // Whether to print @InvisibleQualifier marked annotations
    // org.checkerframework.framework.type.AnnotatedTypeMirror.toString()
    "printAllQualifiers",

    // Whether to print [] around a set of type parameters in order to clearly see where they end
    // e.g.  <E extends F, F extends Object>
    // without this option the E is printed: E extends F extends Object
    // with this option:                    E [ extends F [ extends Object super Void ] super Void ]
    // when multiple type variables are used this becomes useful very quickly
    "printVerboseGenerics",

    // Output detailed message in simple-to-parse format, useful
    // for tools parsing Checker Framework output.
    // org.checkerframework.framework.source.SourceChecker.message(Kind, Object, String, Object...)
    "detailedmsgtext",

    // Whether to NOT output a stack trace for each framework error.
    // org.checkerframework.framework.source.SourceChecker.logBugInCF
    "noPrintErrorStack",

    // Only output error code, useful for testing framework
    // org.checkerframework.framework.source.SourceChecker.message(Kind, Object, String, Object...)
    "nomsgtext",

    /// Stub and JDK libraries

    // Ignore the standard jdk.astub file; primarily for testing or debugging.
    // org.checkerframework.framework.type.AnnotatedTypeFactory.parseStubFiles()
    "ignorejdkastub",

    // Whether to check that the annotated JDK is correctly provided
    // org.checkerframework.common.basetype.BaseTypeVisitor.checkForAnnotatedJdk()
    "permitMissingJdk",
    "nocheckjdk", // temporary, for backward compatibility

    // Whether to print debugging messages while processing the stub files
    // org.checkerframework.framework.stub.StubParser.debugStubParser
    "stubDebug",

    /// Progress tracing

    // Output file names before checking
    // org.checkerframework.framework.source.SourceChecker.typeProcess()
    "filenames",

    // Output all subtyping checks
    // org.checkerframework.common.basetype.BaseTypeVisitor
    "showchecks",

    // Output information about intermediate steps in method type argument inference
    // org.checkerframework.framework.util.typeinference.DefaultTypeArgumentInference
    "showInferenceSteps",

    /// Visualizing the CFG

    // Implemented in the wrapper rather than this file, but worth noting here.
    // -AoutputArgsToFile

    // Mechanism to visualize the control flow graph (CFG).
    // The argument is a sequence of values or key-value pairs.
    // The first argument has to be the fully-qualified name of the
    // org.checkerframework.dataflow.cfg.CFGVisualizer implementation
    // that should be used. The remaining values or key-value pairs are
    // passed to CFGVisualizer.init.
    // For example:
    //    -Acfgviz=MyViz,a,b=c,d
    // instantiates class MyViz and calls CFGVisualizer.init
    // with {"a" -> true, "b" -> "c", "d" -> true}.
    "cfgviz",

    // Directory for .dot files generated from the CFG visualization in
    // org.checkerframework.dataflow.cfg.DOTCFGVisualizer
    // as initialized by
    // org.checkerframework.framework.type.GenericAnnotatedTypeFactory.createCFGVisualizer()
    // -Aflowdotdir=xyz
    // is short-hand for
    // -Acfgviz=org.checkerframework.dataflow.cfg.DOTCFGVisualizer,outdir=xyz
    "flowdotdir",

    // Enable additional output in the CFG visualization.
    // -Averbosecfg
    // is short-hand for
    // -Acfgviz=MyClass,verbose
    "verbosecfg",

    /// Miscellaneous debugging options

    // Whether to output resource statistics at JVM shutdown
    // org.checkerframework.framework.source.SourceChecker.shutdownHook()
    "resourceStats",

    // Set the cache size for caches in AnnotatedTypeFactory
    "atfCacheSize",

    // Sets AnnotatedTypeFactory shouldCache to false
    "atfDoNotCache"
})
public abstract class SourceChecker extends AbstractTypeProcessor
        implements CFContext, OptionConfiguration {

    // TODO A checker should export itself through a separate interface,
    // and maybe have an interface for all the methods for which it's safe
    // to override.

    /** True if the git.properties file has been printed. */
    private static boolean gitPropertiesPrinted = false;

    /** The @SuppressWarnings key that will suppress warnings for all checkers. */
    public static final String SUPPRESS_ALL_KEY = "all";

    /** The @SuppressWarnings key emitted when an unused warning suppression is found. */
    public static final @CompilerMessageKey String UNNEEDED_SUPPRESSION_KEY =
            "unneeded.suppression";

    /** File name of the localized messages. */
    protected static final String MSGS_FILE = "messages.properties";

    /** Maps error keys to localized/custom error messages. */
    protected Properties messages;

    /** Used to report error messages and warnings via the compiler. */
    protected Messager messager;

    /** Used as a helper for the {@link SourceVisitor}. */
    protected Trees trees;

    /** The source tree that is being scanned. */
    protected CompilationUnitTree currentRoot;

    /**
     * If an error is detected in a CompilationUnitTree, skip all future calls of typeProcess with
     * that same CompilationUnitTree.
     */
    private CompilationUnitTree previousErrorCompilationUnit;

    /** The visitor to use. */
    protected SourceVisitor<?, ?> visitor;

    /** Keys for warning suppressions specified on the command line. */
    private String @Nullable [] suppressWarnings;

    /**
     * Regular expression pattern to specify Java classes that are not annotated, so warnings about
     * uses of them should be suppressed.
     *
     * <p>It contains the pattern specified by the user, through the option {@code
     * checkers.skipUses}; otherwise it contains a pattern that can match no class.
     */
    private Pattern skipUsesPattern;

    /**
     * Regular expression pattern to specify Java classes that are annotated, so warnings about them
     * should be issued but warnings about all other classes should be suppressed.
     *
     * <p>It contains the pattern specified by the user, through the option {@code
     * checkers.onlyUses}; otherwise it contains a pattern matches every class.
     */
    private Pattern onlyUsesPattern;

    /**
     * Regular expression pattern to specify Java classes whose definition should not be checked.
     *
     * <p>It contains the pattern specified by the user, through the option {@code
     * checkers.skipDefs}; otherwise it contains a pattern that can match no class.
     */
    private Pattern skipDefsPattern;

    /**
     * Regular expression pattern to specify Java classes whose definition should be checked.
     *
     * <p>It contains the pattern specified by the user, through the option {@code
     * checkers.onlyDefs}; otherwise it contains a pattern that matches every class.
     */
    private Pattern onlyDefsPattern;

    /** The supported lint options. */
    private Set<String> supportedLints;

    /** The enabled lint options. */
    private Set<String> activeLints;

    /**
     * The active options for this checker. This is a processed version of {@link
     * ProcessingEnvironment#getOptions()}: If the option is of the form "-ACheckerName@key=value"
     * and the current checker class, or one of its superclasses is named "CheckerName", then add
     * key &rarr; value. If the option is of the form "-ACheckerName@key=value" and the current
     * checker class, and none of its superclasses is named "CheckerName", then do not add key
     * &rarr; value. If the option is of the form "-Akey=value", then add key &rarr; value.
     *
     * <p>Both the simple and the canonical name of the checker can be used. Superclasses of the
     * current checker are also considered.
     */
    private Map<String, String> activeOptions;

    /**
     * The string that separates the checker name from the option name. This string may only consist
     * of valid Java identifier part characters, because it will be used within the key of an
     * option.
     */
    private static final String OPTION_SEPARATOR = "_";

    /** The line separator. */
    private static final String LINE_SEPARATOR = System.lineSeparator().intern();

    /**
     * The checker that called this one, whether that be a BaseTypeChecker (used as a compound
     * checker) or an AggregateChecker. Null if this is the checker that calls all others. Note that
     * in the case of a compound checker, the compound checker is the parent, not the checker that
     * was run prior to this one by the compound checker.
     */
    protected SourceChecker parentChecker;

    /** List of upstream checker names. Includes the current checker. */
    protected List<String> upstreamCheckerNames;

    @Override
    public final synchronized void init(ProcessingEnvironment env) {
        super.init(env);
        // The processingEnvironment field will also be set by the superclass' init method.
        // This is used to trigger AggregateChecker's setProcessingEnvironment.
        setProcessingEnvironment(env);

        // Keep in sync with check in checker-framework/build.gradle and text in installation
        // section of manual.
        int jreVersion = PluginUtil.getJreVersion();
        if (jreVersion < 8) {
            throw new UserError(
                    "The Checker Framework must be run under at least JDK 8.  You are using version %d.  Please use JDK 8 or JDK 11.",
                    jreVersion);
        } else if (jreVersion > 12) {
            throw new UserError(
                    String.format(
                            "The Checker Framework cannot be run with JDK 13+.  You are using version %d. Please use JDK 8 or JDK 11.",
                            jreVersion));
        } else if (jreVersion != 8 && jreVersion != 11) {
            message(
                    Kind.WARNING,
                    "The Checker Framework is only tested with JDK 8 and JDK 11. You are using version %d. Please use JDK 8 or JDK 11.",
                    jreVersion);
        }

        if (hasOption("printGitProperties")) {
            printGitProperties();
        }
    }

    /** @return the {@link ProcessingEnvironment} that was supplied to this checker */
    @Override // from CFChecker
    public ProcessingEnvironment getProcessingEnvironment() {
        return this.processingEnv;
    }

    /** Set the processing environment of the current checker. */
    /* This method is protected only to allow the AggregateChecker and BaseTypeChecker to call it. */
    protected void setProcessingEnvironment(ProcessingEnvironment env) {
        this.processingEnv = env;
    }

    /** Set the parent checker of the current checker. */
    protected void setParentChecker(SourceChecker parentChecker) {
        this.parentChecker = parentChecker;
    }

    /** Invoked when the current compilation unit root changes. */
    protected void setRoot(CompilationUnitTree newRoot) {
        this.currentRoot = newRoot;
        visitor.setRoot(currentRoot);
    }

    /**
     * Return a list containing this checker name and all checkers it is a part of (that is,
     * checkers that called it).
     */
    public List<String> getUpstreamCheckerNames() {
        if (upstreamCheckerNames == null) {
            upstreamCheckerNames = new ArrayList<>();

            SourceChecker checker = this;

            while (checker != null) {
                upstreamCheckerNames.add(checker.getClass().getName());
                checker = checker.parentChecker;
            }
        }

        return upstreamCheckerNames;
    }

    /** @return the {@link CFContext} used by this checker */
    public CFContext getContext() {
        return this;
    }

    @Override
    public SourceChecker getChecker() {
        return this;
    }

    @Override
    public OptionConfiguration getOptionConfiguration() {
        return this;
    }

    @Override
    public Elements getElementUtils() {
        return getProcessingEnvironment().getElementUtils();
    }

    @Override
    public Types getTypeUtils() {
        return getProcessingEnvironment().getTypeUtils();
    }

    @Override
    public Trees getTreeUtils() {
        return Trees.instance(getProcessingEnvironment());
    }

    @Override
    public SourceVisitor<?, ?> getVisitor() {
        return this.visitor;
    }

    /**
     * Provides the {@link SourceVisitor} that the checker should use to scan input source trees.
     *
     * @return a {@link SourceVisitor} to use to scan source trees
     */
    protected abstract SourceVisitor<?, ?> createSourceVisitor();

    @Override
    public AnnotationProvider getAnnotationProvider() {
        throw new UnsupportedOperationException(
                "getAnnotationProvider is not implemented for this class.");
    }

    /**
     * Provides a mapping of error keys to custom error messages.
     *
     * <p>As a default, this implementation builds a {@link Properties} out of file {@code
     * messages.properties}. It accumulates all the properties files in the Java class hierarchy
     * from the checker up to {@code SourceChecker}. This permits subclasses to inherit default
     * messages while being able to override them.
     *
     * @return a {@link Properties} that maps error keys to error message text
     */
    public Properties getMessages() {
        if (this.messages != null) {
            return this.messages;
        }

        this.messages = new Properties();
        ArrayDeque<Class<?>> checkers = new ArrayDeque<>();

        Class<?> currClass = this.getClass();
        while (currClass != SourceChecker.class) {
            checkers.addFirst(currClass);
            currClass = currClass.getSuperclass();
        }
        checkers.addFirst(SourceChecker.class);

        while (!checkers.isEmpty()) {
            messages.putAll(getProperties(checkers.removeFirst(), MSGS_FILE));
        }
        return this.messages;
    }

    private Pattern getSkipPattern(String patternName, Map<String, String> options) {
        // Default is an illegal Java identifier substring
        // so that it won't match anything.
        // Note that AnnotatedType's toString output format contains characters such as "():{}".
        return getPattern(patternName, options, "\\]'\"\\]");
    }

    private Pattern getOnlyPattern(String patternName, Map<String, String> options) {
        // default matches everything
        return getPattern(patternName, options, ".");
    }

    private Pattern getPattern(
            String patternName, Map<String, String> options, String defaultPattern) {
        String pattern = "";

        if (options.containsKey(patternName)) {
            pattern = options.get(patternName);
            if (pattern == null) {
                message(
                        Kind.WARNING,
                        "The " + patternName + " property is empty; please fix your command line");
                pattern = "";
            }
        } else if (System.getProperty("checkers." + patternName) != null) {
            pattern = System.getProperty("checkers." + patternName);
        } else if (System.getenv(patternName) != null) {
            pattern = System.getenv(patternName);
        }

        if (pattern.indexOf("/") != -1) {
            message(
                    Kind.WARNING,
                    "The "
                            + patternName
                            + " property contains \"/\", which will never match a class name: "
                            + pattern);
        }

        if (pattern.equals("")) {
            pattern = defaultPattern;
        }

        return Pattern.compile(pattern);
    }

    private Pattern getSkipUsesPattern(Map<String, String> options) {
        return getSkipPattern("skipUses", options);
    }

    private Pattern getOnlyUsesPattern(Map<String, String> options) {
        return getOnlyPattern("onlyUses", options);
    }

    private Pattern getSkipDefsPattern(Map<String, String> options) {
        return getSkipPattern("skipDefs", options);
    }

    private Pattern getOnlyDefsPattern(Map<String, String> options) {
        return getOnlyPattern("onlyDefs", options);
    }

    // TODO: do we want this?
    // Cache the keys that we already warned about to prevent repetitions.
    // private Set<String> warnedOnLint = new HashSet<>();

    private Set<String> createActiveLints(Map<String, String> options) {
        if (!options.containsKey("lint")) {
            return Collections.emptySet();
        }

        String lintString = options.get("lint");
        if (lintString == null) {
            return Collections.singleton("all");
        }

        Set<String> activeLint = new HashSet<>();
        for (String s : lintString.split(",")) {
            if (!this.getSupportedLintOptions().contains(s)
                    && !(s.charAt(0) == '-'
                            && this.getSupportedLintOptions().contains(s.substring(1)))
                    && !s.equals("all")
                    && !s.equals("none") /*&&
                    !warnedOnLint.contains(s)*/) {
                this.messager.printMessage(
                        javax.tools.Diagnostic.Kind.WARNING,
                        "Unsupported lint option: "
                                + s
                                + "; All options: "
                                + this.getSupportedLintOptions());
                // warnedOnLint.add(s);
            }

            activeLint.add(s);
            if (s.equals("none")) {
                activeLint.add("-all");
            }
        }

        return Collections.unmodifiableSet(activeLint);
    }

    private Map<String, String> createActiveOptions(Map<String, String> options) {
        if (options.isEmpty()) {
            return Collections.emptyMap();
        }

        Map<String, String> activeOpts = new HashMap<>();

        for (Map.Entry<String, String> opt : options.entrySet()) {
            String key = opt.getKey();
            String value = opt.getValue();

            String[] split = key.split(OPTION_SEPARATOR);

            switch (split.length) {
                case 1:
                    // No separator, option always active
                    activeOpts.put(key, value);
                    break;
                case 2:
                    // Valid class-option pair
                    Class<?> clazz = this.getClass();

                    do {
                        if (clazz.getCanonicalName().equals(split[0])
                                || clazz.getSimpleName().equals(split[0])) {
                            activeOpts.put(split[1], value);
                        }

                        clazz = clazz.getSuperclass();
                    } while (clazz != null
                            && !clazz.getName()
                                    .equals(AbstractTypeProcessor.class.getCanonicalName()));
                    break;
                default:
                    throw new UserError(
                            "Invalid option name: "
                                    + key
                                    + " At most one separator "
                                    + OPTION_SEPARATOR
                                    + " expected, but found "
                                    + split.length
                                    + ".");
            }
        }
        return Collections.unmodifiableMap(activeOpts);
    }

    /** Only ever called once; the value is cached in field {@link #suppressWarnings}. */
    private String @Nullable [] createSuppressWarnings(Map<String, String> options) {
        if (!options.containsKey("suppressWarnings")) {
            return null;
        }

        String swString = options.get("suppressWarnings");
        if (swString == null) {
            return null;
        }

        return arrayToLowerCase(swString.split(","));
    }

    /** Side-effects the array to make each string lowercase, then returns the array. */
    private static String[] arrayToLowerCase(String[] a) {
        for (int i = 0; i < a.length; i++) {
            a[i] = a[i].toLowerCase();
        }
        return a;
    }

    /** Log a user error. */
    private void logUserError(UserError ce) {
        String msg = ce.getMessage();
        printMessage(msg);
    }

    /**
     * Log an internal error in the framework or a checker.
     *
     * @param ce the internal error
     */
    private void logBugInCF(BugInCF ce) {
        StringJoiner msg = new StringJoiner(LINE_SEPARATOR);
        msg.add(ce.getMessage());
        boolean noPrintErrorStack =
                (processingEnv != null
                        && processingEnv.getOptions() != null
                        && processingEnv.getOptions().containsKey("noPrintErrorStack"));

<<<<<<< HEAD
        msg.add("The Checker Framework crashed.  Please report the crash.");
        if (noPrintErrorStack) {
            msg.add(
                    "To see the full stack trace, don't invoke the compiler with -AnoPrintErrorStack");
=======
        msg.append("; The Checker Framework crashed.  Please report the crash.");
        if (noPrintErrorStack) {
            msg.append(
                    " To see the full stack trace, don't invoke the compiler with -AnoPrintErrorStack");
>>>>>>> dff3b99f
        } else {
            if (this.currentRoot != null && this.currentRoot.getSourceFile() != null) {
                msg.add("Compilation unit: " + this.currentRoot.getSourceFile().getName());
            }

            if (this.visitor != null) {
                DiagnosticPosition pos = (DiagnosticPosition) this.visitor.lastVisited;
                if (pos != null) {
                    DiagnosticSource source =
                            new DiagnosticSource(this.currentRoot.getSourceFile(), null);
                    int linenr = source.getLineNumber(pos.getStartPosition());
                    int col = source.getColumnNumber(pos.getStartPosition(), true);
                    String line = source.getLine(pos.getStartPosition());

                    msg.add("Last visited tree at line " + linenr + " column " + col + ":");
                    msg.add(line);
                }
            }

            msg.add(
                    "Exception: "
                            + ce.getCause()
                            + "; "
                            + formatStackTrace(ce.getCause().getStackTrace()));
            boolean printClasspath = ce.getCause() instanceof NoClassDefFoundError;
            Throwable cause = ce.getCause().getCause();
            while (cause != null) {
                msg.add(
                        "Underlying Exception: "
                                + cause
                                + "; "
                                + formatStackTrace(cause.getStackTrace()));
                printClasspath |= cause instanceof NoClassDefFoundError;
                cause = cause.getCause();
            }

            if (printClasspath) {
                msg.add("Classpath:");
                ClassLoader cl = ClassLoader.getSystemClassLoader();
                URL[] urls = ((URLClassLoader) cl).getURLs();
                for (URL url : urls) {
                    msg.add(url.getFile());
                }
            }
        }

        printMessage(msg.toString());
    }

    /** Print the given message. */
    private void printMessage(String msg) {
        if (messager == null) {
            messager = processingEnv.getMessager();
        }
        messager.printMessage(javax.tools.Diagnostic.Kind.ERROR, msg);
    }

    /**
     * {@inheritDoc}
     *
     * <p>Type-checkers are not supposed to override this. Instead use initChecker. This allows us
     * to handle BugInCF only here and doesn't require all overriding implementations to be aware of
     * BugInCF.
     *
     * @see AbstractProcessor#init(ProcessingEnvironment)
     * @see SourceChecker#initChecker()
     */
    @Override
    public void typeProcessingStart() {
        try {
            super.typeProcessingStart();
            initChecker();
            if (this.messager == null) {
                messager = processingEnv.getMessager();
                messager.printMessage(
                        javax.tools.Diagnostic.Kind.WARNING,
                        "You have forgotten to call super.initChecker in your "
                                + "subclass of SourceChecker, "
                                + this.getClass()
                                + "! Please ensure your checker is properly initialized.");
            }
            if (shouldAddShutdownHook()) {
                Runtime.getRuntime()
                        .addShutdownHook(
                                new Thread() {
                                    @Override
                                    public void run() {
                                        shutdownHook();
                                    }
                                });
            }
        } catch (UserError ce) {
            logUserError(ce);
        } catch (BugInCF ce) {
            logBugInCF(ce);
        } catch (Throwable t) {
            logBugInCF(wrapThrowableAsBugInCF("SourceChecker.typeProcessingStart", t, null));
        }
    }

    /**
     * Initialize the checker.
     *
     * @see AbstractProcessor#init(ProcessingEnvironment)
     */
    public void initChecker() {
        // Grab the Trees and Messager instances now; other utilities
        // (like Types and Elements) can be retrieved by subclasses.
        @Nullable Trees trees = Trees.instance(processingEnv);
        assert trees != null; /*nninvariant*/
        this.trees = trees;

        this.messager = processingEnv.getMessager();
        this.messages = getMessages();

        this.visitor = createSourceVisitor();
    }

    /**
     * Return true to indicate that method {@link #shutdownHook} should be added as a shutdownHook
     * of the JVM.
     */
    protected boolean shouldAddShutdownHook() {
        return hasOption("resourceStats");
    }

    /**
     * Method that gets called exactly once at shutdown time of the JVM. Checkers can override this
     * method to customize the behavior.
     */
    protected void shutdownHook() {
        if (hasOption("resourceStats")) {
            // Check for the "resourceStats" option and don't call shouldAddShutdownHook
            // to allow subclasses to override shouldXXX and shutdownHook and simply
            // call the super implementations.
            printStats();
        }
    }

    /** Print resource usage statistics. */
    protected void printStats() {
        List<MemoryPoolMXBean> memoryPools = ManagementFactory.getMemoryPoolMXBeans();
        for (MemoryPoolMXBean memoryPool : memoryPools) {
            System.out.println("Memory pool " + memoryPool.getName() + " statistics");
            System.out.println("  Pool type: " + memoryPool.getType());
            System.out.println("  Peak usage: " + memoryPool.getPeakUsage());
        }
    }

    /** Output the warning about source level at most once. */
    private boolean warnedAboutSourceLevel = false;

    /**
     * The number of errors at the last exit of the type processor. At entry to the type processor
     * we check whether the current error count is higher and then don't process the file, as it
     * contains some Java errors. Needs to be protected to allow access from AggregateChecker and
     * BaseTypeChecker.
     */
    protected int errsOnLastExit = 0;

    /**
     * Type-check the code with Java specifications and then runs the Checker Rule Checking visitor
     * on the processed source.
     *
     * @see Processor#process(Set, RoundEnvironment)
     */
    @Override
    public void typeProcess(TypeElement e, TreePath p) {
        if (e == null) {
            messager.printMessage(
                    javax.tools.Diagnostic.Kind.ERROR, "Refusing to process empty TypeElement");
            return;
        }
        if (p == null) {
            messager.printMessage(
                    javax.tools.Diagnostic.Kind.ERROR,
                    "Refusing to process empty TreePath in TypeElement: " + e);
            return;
        }

        Context context = ((JavacProcessingEnvironment) processingEnv).getContext();
        Source source = Source.instance(context);
        // Don't use source.allowTypeAnnotations() because that API changed after 9.
        // Also the enum constant Source.JDK1_8 was renamed at some point...
        if (!warnedAboutSourceLevel && source.compareTo(Source.lookup("8")) < 0) {
            messager.printMessage(
                    javax.tools.Diagnostic.Kind.WARNING,
                    "-source " + source.name + " does not support type annotations");
            warnedAboutSourceLevel = true;
        }

        Log log = Log.instance(context);
        if (log.nerrors > this.errsOnLastExit) {
            this.errsOnLastExit = log.nerrors;
            previousErrorCompilationUnit = p.getCompilationUnit();
            return;
        }
        if (p.getCompilationUnit() == previousErrorCompilationUnit) {
            // If the same compilation unit was seen with an error before,
            // skip it. This is in particular necessary for Java errors, which
            // show up once, but further calls to typeProcess will happen.
            // See Issue 346.
            return;
        } else {
            previousErrorCompilationUnit = null;
        }
        if (visitor == null) {
            // typeProcessingStart invokes initChecker, which should
            // have set the visitor. If the field is still null, an
            // exception occurred during initialization, which was already
            // logged there. Don't also cause a NPE here.
            return;
        }
        if (p.getCompilationUnit() != currentRoot) {
            setRoot(p.getCompilationUnit());
            if (hasOption("filenames")) {
                // Add timestamp to indicate how long operations are taking
                message(Kind.NOTE, new java.util.Date().toString());
                message(
                        Kind.NOTE,
                        "%s is type-checking %s",
                        (Object) this.getClass().getSimpleName(),
                        currentRoot.getSourceFile().getName());
            }
        }

        // Visit the attributed tree.
        try {
            visitor.visit(p);
            warnUnneededSuppressions();
        } catch (UserError ce) {
            logUserError(ce);
        } catch (BugInCF ce) {
            logBugInCF(ce);
        } catch (Throwable t) {
            logBugInCF(wrapThrowableAsBugInCF("SourceChecker.typeProcess", t, p));
        } finally {
            // Also add possibly deferred diagnostics, which will get published back in
            // AbstractTypeProcessor.
            this.errsOnLastExit = log.nerrors;
        }
    }

    /**
     * Issues a warning about any {@code @SuppressWarnings} that isn't used by this checker, but
     * contains a key that would suppress a warning from this checker.
     */
    protected void warnUnneededSuppressions() {
        if (!hasOption("warnUnneededSuppressions")) {
            return;
        }

        Set<Element> elementsSuppress = new HashSet<>(this.elementsWithSuppressedWarnings);
        this.elementsWithSuppressedWarnings.clear();
        Set<String> checkerKeys = new HashSet<>(getSuppressWarningsKeys());
        Set<String> errorKeys = new HashSet<>(messages.stringPropertyNames());
        warnUnneedSuppressions(elementsSuppress, checkerKeys, errorKeys);
        getVisitor().treesWithSuppressWarnings.clear();
    }

    /**
     * Issues a warning about any {@code @SuppressWarnings} that isn't used by this checker, but
     * contains a key that would suppress a warning from this checker.
     *
     * @param elementsSuppress elements with a {@code @SuppressWarnings} that actually suppressed a
     *     warning
     * @param checkerKeys suppress warning keys that suppress any warning from this checker
     * @param errorKeys error keys that can be issued by this checker
     */
    protected void warnUnneedSuppressions(
            Set<Element> elementsSuppress, Set<String> checkerKeys, Set<String> errorKeys) {
        // It's not clear for which checker "all" is intended, so never report it as unused.
        checkerKeys.remove(SourceChecker.SUPPRESS_ALL_KEY);

        // Is the name of the checker required to suppress a warning?
        boolean requirePrefix = hasOption("requirePrefixInWarningSuppressions");

        for (Tree tree : getVisitor().treesWithSuppressWarnings) {
            Element elt = TreeUtils.elementFromTree(tree);
            // TODO: This test is too coarse.  The fact that this @SuppressWarnings suppressed
            // *some* warning doesn't mean that every value in it did so.
            if (elementsSuppress.contains(elt)) {
                continue;
            }
            SuppressWarnings suppressAnno = elt.getAnnotation(SuppressWarnings.class);
            // Check each value of the user-written @SuppressWarnings annotation.
            for (String userKey : suppressAnno.value()) {
                String fullUserKey = userKey;
                int colonPos = userKey.indexOf(":");
                if (colonPos == -1) {
                    // User-written error key contains no ":".
                    if (checkerKeys.contains(userKey)) {
                        reportUnneededSuppression(tree, userKey);
                    }
                    if (requirePrefix) {
                        // This user-written key is not for the Checker Framework
                        continue;
                    }
                } else {
                    // User-written error key contains ":".
                    String userCheckerKey = userKey.substring(0, colonPos);
                    if (userCheckerKey.equals(SourceChecker.SUPPRESS_ALL_KEY)
                            || !checkerKeys.contains(userCheckerKey)) {
                        // This user-written key is for some other checker
                        continue;
                    }
                    userKey = userKey.substring(colonPos + 1);
                }
                for (String errorKey : errorKeys) {
                    // The userKey may only be a part of an error key.
                    // For example, @SuppressWarnings("purity") suppresses errors with keys:
                    // purity.deterministic.void.method, purity.deterministic.constructor, etc.
                    if (errorKey.contains(userKey)) {
                        reportUnneededSuppression(tree, fullUserKey);
                    }
                }
            }
        }
    }

    /**
     * Issues a warning that the key in a {@code @SuppressWarnings} on {@code tree} isn't needed.
     *
     * @param tree has unneeded {@code @SuppressWarnings}
     * @param key suppress warning key that isn't needed
     */
    private void reportUnneededSuppression(Tree tree, String key) {
        Tree swTree = findSuppressWarningsTree(tree);
        report(
                Result.warning(
                        SourceChecker.UNNEEDED_SUPPRESSION_KEY,
                        "\"" + key + "\"",
                        getClass().getSimpleName()),
                swTree);
    }

    /** The name of the @SuppressWarnings annotation. */
    private final String suppressWarningsClassName = SuppressWarnings.class.getCanonicalName();
    /**
     * Finds the tree that is a {@code @SuppressWarnings} annotation.
     *
     * @param tree a class, method, or variable tree annotated with {@code @SuppressWarnings}
     * @return tree for {@code @SuppressWarnings} or {@code default} if one isn't found
     */
    private Tree findSuppressWarningsTree(Tree tree) {
        List<? extends AnnotationTree> annotations;
        if (TreeUtils.isClassTree(tree)) {
            annotations = ((ClassTree) tree).getModifiers().getAnnotations();
        } else if (tree.getKind() == Tree.Kind.METHOD) {
            annotations = ((MethodTree) tree).getModifiers().getAnnotations();
        } else {
            annotations = ((VariableTree) tree).getModifiers().getAnnotations();
        }

        for (AnnotationTree annotationTree : annotations) {
            if (AnnotationUtils.areSameByName(
                    TreeUtils.annotationFromAnnotationTree(annotationTree),
                    suppressWarningsClassName)) {
                return annotationTree;
            }
        }
        throw new BugInCF("Did not find @SuppressWarnings: " + tree);
    }

    private BugInCF wrapThrowableAsBugInCF(String where, Throwable t, @Nullable TreePath p) {
        return new BugInCF(
                where
                        + ": unexpected Throwable ("
                        + t.getClass().getSimpleName()
                        + ")"
                        + ((p == null)
                                ? ""
                                : " while processing "
                                        + p.getCompilationUnit().getSourceFile().getName())
                        + (t.getMessage() == null ? "" : "; message: " + t.getMessage()),
                t);
    }

    /**
     * Format a list of {@link StackTraceElement}s to be printed out as an error message.
     *
     * @param stackTrace the {@link StackTraceElement}s to be printed
     * @return a multi-line formatted stack trace
     */
    protected String formatStackTrace(StackTraceElement[] stackTrace) {
        StringJoiner sb = new StringJoiner(LINE_SEPARATOR);
        if (stackTrace.length == 0) {
            sb.add("no stack trace available.");
        } else {
            sb.add("Stack trace: ");
        }
        for (StackTraceElement ste : stackTrace) {
            sb.add(ste.toString());
        }
        return sb.toString();
    }

    /**
     * Returns the localized long message corresponding for this key, and returns the defValue if no
     * localized message is found.
     */
    protected String fullMessageOf(String messageKey, String defValue) {
        String key = messageKey;

        do {
            if (messages.containsKey(key)) {
                return messages.getProperty(key);
            }

            int dot = key.indexOf('.');
            if (dot < 0) {
                return defValue;
            }
            key = key.substring(dot + 1);
        } while (true);
    }

    /**
     * Prints a message (error, warning, note, etc.) via JSR-269.
     *
     * @param kind the type of message to print
     * @param source the object from which to obtain source position information
     * @param msgKey the message key to print
     * @param args arguments for interpolation in the string corresponding to the given message key
     * @see Diagnostic
     * @throws IllegalArgumentException if {@code source} is neither a {@link Tree} nor an {@link
     *     Element}
     */
    private void message(
            Diagnostic.Kind kind,
            Object source,
            @CompilerMessageKey String msgKey,
            Object... args) {

        assert messages != null : "null messages";

        if (args != null) {
            for (int i = 0; i < args.length; ++i) {
                if (args[i] == null) {
                    continue;
                }

                // Try to process the arguments
                args[i] = processArg(args[i]);
            }
        }

        if (kind == Diagnostic.Kind.NOTE) {
            System.err.println("(NOTE) " + String.format(msgKey, args));
            return;
        }

        final String defaultFormat = String.format("(%s)", msgKey);
        String fmtString;
        if (this.processingEnv.getOptions() != null /*nnbug*/
                && this.processingEnv.getOptions().containsKey("nomsgtext")) {
            fmtString = defaultFormat;
        } else if (this.processingEnv.getOptions() != null /*nnbug*/
                && this.processingEnv.getOptions().containsKey("detailedmsgtext")) {
            // The -Adetailedmsgtext command-line option was given, so output
            // a stylized error message for easy parsing by a tool.

            StringBuilder sb = new StringBuilder();

            // The parts, separated by " $$ " (DETAILS_SEPARATOR), are:

            // (1) error key
            // TODO: should we also have some type system identifier here?
            // E.g. Which subclass of SourceChecker we are? Or also the SuppressWarnings keys?
            sb.append(defaultFormat);
            sb.append(DETAILS_SEPARATOR);

            // (2) number of additional tokens, and those tokens; this
            // depends on the error message, and an example is the found
            // and expected types
            if (args != null) {
                sb.append(args.length);
                sb.append(DETAILS_SEPARATOR);
                for (Object arg : args) {
                    sb.append(arg);
                    sb.append(DETAILS_SEPARATOR);
                }
            } else {
                // Output 0 for null arguments.
                sb.append(0);
                sb.append(DETAILS_SEPARATOR);
            }

            // (3) The error position, as starting and ending characters in
            // the source file.
            final Tree tree;
            if (source instanceof Element) {
                tree = trees.getTree((Element) source);
            } else if (source instanceof Tree) {
                tree = (Tree) source;
            } else {
                tree = null;
            }
            sb.append(treeToFilePositionString(tree, currentRoot, processingEnv));
            sb.append(DETAILS_SEPARATOR);

            // (4) The human-readable error message.
            sb.append(fullMessageOf(msgKey, defaultFormat));

            fmtString = sb.toString();

        } else {
            // The key for the warning/error being printed, in brackets; prefixes the error message.
            final String suppressing;
            if (this.processingEnv.getOptions().containsKey("showSuppressWarningKeys")) {
                suppressing = String.format("[%s:%s] ", this.getSuppressWarningsKeys(), msgKey);
            } else if (this.processingEnv
                    .getOptions()
                    .containsKey("requirePrefixInWarningSuppressions")) {
                // If the warning key must be prefixed with a checker key, then add that to the
                // warning key that is printed.
                String defaultKey = getDefaultWarningSuppressionKey();
                Collection<String> keys = getSuppressWarningsKeys();
                if (keys.contains(defaultKey)) {
                    suppressing = String.format("[%s:%s] ", defaultKey, msgKey);
                } else if (keys.isEmpty()) {
                    keys.remove(SUPPRESS_ALL_KEY);
                    if (keys.isEmpty()) {
                        suppressing = String.format("[%s:%s] ", SUPPRESS_ALL_KEY, msgKey);
                    } else {
                        String firstKey = keys.iterator().next();
                        suppressing = String.format("[%s:%s] ", firstKey, msgKey);
                    }
                } else {
                    suppressing = String.format("[%s] ", msgKey);
                }
            } else {
                suppressing = String.format("[%s] ", msgKey);
            }
            fmtString = suppressing + fullMessageOf(msgKey, defaultFormat);
        }
        String messageText;
        try {
            messageText = String.format(fmtString, args);
        } catch (Exception e) {
            messageText =
                    "Invalid format string: \"" + fmtString + "\" args: " + Arrays.toString(args);
        }

        if (source instanceof Element) {
            messager.printMessage(kind, messageText, (Element) source);
        } else if (source instanceof Tree) {
            printMessage(kind, messageText, (Tree) source, currentRoot);
        } else {
            throw new BugInCF("invalid position source: " + source.getClass().getName());
        }
    }

    /**
     * Do not call this method directly. Call {@link #report(Result, Object)} instead. (This method
     * exists so that the BaseTypeChecker can override it and treat messages from compound checkers
     * differently.)
     */
    protected void printMessage(
            Diagnostic.Kind kind, String message, Tree source, CompilationUnitTree root) {
        Trees.instance(processingEnv).printMessage(kind, message, source, root);
    }

    /**
     * Process an argument to an error message before it is passed to String.format.
     *
     * @param arg the argument
     * @return the result after processing
     */
    protected Object processArg(Object arg) {
        // Check to see if the argument itself is a property to be expanded
        return messages.getProperty(arg.toString(), arg.toString());
    }

    /**
     * Print a non-localized message using the javac messager. This is preferable to using
     * System.out or System.err, but should only be used for exceptional cases that don't happen in
     * correct usage. Localized messages should be raised using {@link SourceChecker#report(Result,
     * Object)}.
     *
     * @param kind the kind of message to print
     * @param msg the message text
     * @param args optional arguments to substitute in the message
     * @see SourceChecker#report(Result, Object)
     */
    public void message(Diagnostic.Kind kind, String msg, Object... args) {
        String ftdmsg = String.format(msg, args);
        if (messager != null) {
            messager.printMessage(kind, ftdmsg);
        } else {
            System.err.println(kind + ": " + ftdmsg);
        }
    }

    /**
     * For the given tree, compute the source positions for that tree. Return a "tuple" like string
     * (e.g. "( 1, 200 )" ) that contains the start and end position of the tree in the current
     * compilation unit.
     *
     * @param tree tree to locate within the current compilation unit
     * @param currentRoot the current compilation unit
     * @param processingEnv the current processing environment
     * @return a tuple string representing the range of characters that tree occupies in the source
     *     file
     */
    public String treeToFilePositionString(
            Tree tree, CompilationUnitTree currentRoot, ProcessingEnvironment processingEnv) {
        if (tree == null) {
            return null;
        }

        SourcePositions sourcePositions = trees.getSourcePositions();
        long start = sourcePositions.getStartPosition(currentRoot, tree);
        long end = sourcePositions.getEndPosition(currentRoot, tree);

        return "( " + start + ", " + end + " )";
    }

    public static final String DETAILS_SEPARATOR = " $$ ";

    /**
     * Determines whether an error (whose error key is {@code errKey}) should be suppressed,
     * according to the user's explicitly-written SuppressWarnings annotation {@code anno} or the
     * {@code -AsuppressWarnings} command-line argument.
     *
     * <p>A @SuppressWarnings value may be of the following pattern:
     *
     * <ol>
     *   <li>{@code "suppress-key"}, where suppress-key is a supported warnings key, as specified by
     *       {@link #getSuppressWarningsKeys()} (e.g., {@code "nullness"} for Nullness, {@code
     *       "regex"} for Regex)
     *   <li>{@code "suppress-key:error-key}, where the suppress-key is as above, and error-key is a
     *       prefix or suffix of the errors that it may suppress. So "nullness:generic.argument",
     *       would suppress any errors in the Nullness Checker related to generic.argument.
     * </ol>
     *
     * @param anno the @SuppressWarnings annotation written by the user
     * @param errKey the error key the checker is emitting
     * @return true if one of {@code anno}'s keys is returned by {@link
     *     SourceChecker#getSuppressWarningsKeys}; also accounts for errKey
     */
    private boolean checkSuppressWarnings(@Nullable SuppressWarnings anno, String errKey) {

        // Don't suppress warnings if this checker provides no key to do so.
        Collection<String> checkerSwKeys = this.getSuppressWarningsKeys();
        if (checkerSwKeys.isEmpty()) {
            return false;
        }

        if (this.suppressWarnings == null) {
            this.suppressWarnings = createSuppressWarnings(getOptions());
        }
        String[] cmdLineSwKeys = this.suppressWarnings;
        if (checkSuppressWarnings(cmdLineSwKeys, errKey)) {
            return true;
        }

        if (anno != null) {
            String[] userSwKeys = arrayToLowerCase(anno.value());
            if (checkSuppressWarnings(userSwKeys, errKey)) {
                return true;
            }
        }

        return false;
    }

    /**
     * Return true if the given error should be suppressed, based on the given @SuppressWarnings
     * keys.
     *
     * @param userSwKeys the @SuppressWarnings keys supplied by the user (in a @SuppressWarnings
     *     annotation or on the command line). May be null, in which case this method returns false.
     * @param errKey the error key the checker is emitting; a lowercase string
     * @return true if one of the {@code userSwKeys} is returned by {@link
     *     SourceChecker#getSuppressWarningsKeys}; also accounts for errKey
     */
    private boolean checkSuppressWarnings(String @Nullable [] userSwKeys, String errKey) {
        if (userSwKeys == null) {
            return false;
        }
        // Is the name of the checker required to suppress a warning?
        boolean requirePrefix = hasOption("requirePrefixInWarningSuppressions");

        Collection<String> checkerKeys = this.getSuppressWarningsKeys();

        // Check each value of the user-written @SuppressWarnings annotation.
        for (String userKey : userSwKeys) {
            int colonPos = userKey.indexOf(":");
            if (colonPos == -1) {
                // User-written error key contains no ":".
                if (checkerKeys.contains(userKey)) {
                    // Emitted error is exactly a @SuppressWarnings key: "nullness", for example.
                    return true;
                }
                if (requirePrefix) {
                    continue;
                }
            } else {
                // User-written error key contains ":".
                String userCheckerKey = userKey.substring(0, colonPos);
                if (!checkerKeys.contains(userCheckerKey)) {
                    continue;
                }
                userKey = userKey.substring(colonPos + 1);
            }
            if (errKey.contains(userKey)) {
                return true;
            }
        }

        return false;
    }

    /**
     * Determines whether all the warnings pertaining to a given tree should be suppressed. Returns
     * true if the tree is within the scope of a @SuppressWarnings annotation, one of whose values
     * suppresses the checker's warnings. The list of keys that suppress a checker's warnings is
     * provided by the {@link SourceChecker#getSuppressWarningsKeys} method.
     *
     * @param tree the tree that might be a source of a warning
     * @param errKey the error key the checker is emitting
     * @return true if no warning should be emitted for the given tree because it is contained by a
     *     declaration with an appropriately-valued {@literal @}SuppressWarnings annotation; false
     *     otherwise
     */
    // Public so it can be called from a few places in
    // org.checkerframework.framework.flow.CFAbstractTransfer
    public boolean shouldSuppressWarnings(Tree tree, String errKey) {
        // Don't suppress warnings if this checker provides no key to do so.
        Collection<String> checkerKeys = this.getSuppressWarningsKeys();
        if (checkerKeys.isEmpty()) {
            return false;
        }

        // trees.getPath might be slow, but this is only used in error reporting
        // TODO: #1586 this might return null within a cloned finally block and
        // then a warning that should be suppressed isn't. Fix this when fixing #1586.
        @Nullable TreePath path = trees.getPath(this.currentRoot, tree);
        if (path == null) {
            return false;
        }

        @Nullable VariableTree var = TreeUtils.enclosingVariable(path);
        if (var != null && shouldSuppressWarnings(TreeUtils.elementFromTree(var), errKey)) {
            return true;
        }

        @Nullable MethodTree method = TreeUtils.enclosingMethod(path);
        if (method != null) {
            @Nullable Element elt = TreeUtils.elementFromTree(method);

            if (shouldSuppressWarnings(elt, errKey)) {
                return true;
            }

            if (isAnnotatedForThisCheckerOrUpstreamChecker(elt)) {
                // Return false immediately. Do NOT check for AnnotatedFor in
                // the enclosing elements, because they may not have an
                // @AnnotatedFor.
                return false;
            }
        }

        @Nullable ClassTree cls = TreeUtils.enclosingClass(path);
        if (cls != null) {
            @Nullable Element elt = TreeUtils.elementFromTree(cls);

            if (shouldSuppressWarnings(elt, errKey)) {
                return true;
            }

            if (isAnnotatedForThisCheckerOrUpstreamChecker(elt)) {
                // Return false immediately. Do NOT check for AnnotatedFor in
                // the enclosing elements, because they may not have an
                // @AnnotatedFor.
                return false;
            }
        }

        if (useUncheckedCodeDefault("source")) {
            // If we got this far without hitting an @AnnotatedFor and returning
            // false, we DO suppress the warning.
            return true;
        }

        return false;
    }

    /**
     * Should unchecked code defaults be used for the kind of code indicated by the parameter.
     *
     * @param kindOfCode source or bytecode
     * @return whether unchecked code defaults should be used
     */
    public boolean useUncheckedCodeDefault(String kindOfCode) {
        final boolean useUncheckedDefaultsForSource = false;
        final boolean useUncheckedDefaultsForByteCode = false;
        String option = this.getOption("useDefaultsForUncheckedCode");

        String[] args = option != null ? option.split(",") : new String[0];
        for (String arg : args) {
            boolean value = arg.indexOf("-") != 0;
            arg = value ? arg : arg.substring(1);
            if (arg.equals(kindOfCode)) {
                return value;
            }
        }
        if (kindOfCode.equals("source")) {
            return useUncheckedDefaultsForSource;
        } else if (kindOfCode.equals("bytecode")) {
            return useUncheckedDefaultsForByteCode;
        } else {
            throw new UserError(
                    "SourceChecker: unexpected argument to useUncheckedCodeDefault: " + kindOfCode);
        }
    }

    /**
     * Elements with a {@code @SuppressWarnings} that actually suppressed a warning for this
     * checker.
     */
    protected final Set<Element> elementsWithSuppressedWarnings = new HashSet<>();

    /**
     * Determines whether all the warnings pertaining to a given tree should be suppressed. Returns
     * true if the element is within the scope of a @SuppressWarnings annotation, one of whose
     * values suppresses the checker's warnings. The list of keys that suppress a checker's warnings
     * is provided by the {@link SourceChecker#getSuppressWarningsKeys} method.
     *
     * @param elt the Element that might be a source of, or related to, a warning
     * @param errKey the error key the checker is emitting
     * @return true if no warning should be emitted for the given Element because it is contained by
     *     a declaration with an appropriately-valued {@code @SuppressWarnings} annotation; false
     *     otherwise
     */
    // Public so it can be called from InitializationVisitor.checkerFieldsInitialized
    public boolean shouldSuppressWarnings(@Nullable Element elt, String errKey) {
        if (UNNEEDED_SUPPRESSION_KEY.equals(errKey)) {
            // Never suppress an unneeded suppression key warning.
            // TODO: This choice is questionable, because these warnings should be suppressable just
            // like any others.  The reason for the choice is that if a user writes
            // `@SuppressWarnings("nullness")` that isn't needed, then that annotation would
            // suppress the unneeded suppression warning.  It would take extra work to permit more
            // desirable behavior in that case.
            return false;
        }

        if (elt == null) {
            return false;
        }

        if (checkSuppressWarnings(elt.getAnnotation(SuppressWarnings.class), errKey)) {
            if (hasOption("warnUnneededSuppressions")) {
                elementsWithSuppressedWarnings.add(elt);
            }
            return true;
        }

        if (isAnnotatedForThisCheckerOrUpstreamChecker(elt)) {
            // Return false immediately. Do NOT check for AnnotatedFor in the
            // enclosing elements, because they may not have an @AnnotatedFor.
            return false;
        }

        return shouldSuppressWarnings(elt.getEnclosingElement(), errKey);
    }

    private boolean isAnnotatedForThisCheckerOrUpstreamChecker(@Nullable Element elt) {

        if (elt == null || !useUncheckedCodeDefault("source")) {
            return false;
        }

        @Nullable AnnotatedFor anno = elt.getAnnotation(AnnotatedFor.class);

        String[] userAnnotatedFors = (anno == null ? null : anno.value());

        if (userAnnotatedFors != null) {
            List<String> upstreamCheckerNames = getUpstreamCheckerNames();

            for (String userAnnotatedFor : userAnnotatedFors) {
                if (CheckerMain.matchesCheckerOrSubcheckerFromList(
                        userAnnotatedFor, upstreamCheckerNames)) {
                    return true;
                }
            }
        }

        return false;
    }

    /**
     * Reports a result. By default, it prints it to the screen via the compiler's internal
     * messenger if the result is non-success; otherwise, the method returns with no side effects.
     *
     * @param r the result to report
     * @param src the position object associated with the result
     */
    public void report(final Result r, final Object src) {
        if (r.isSuccess()) {
            return;
        }

        String errKey = r.getMessageKeys().iterator().next();
        if (src instanceof Tree && shouldSuppressWarnings((Tree) src, errKey)) {
            return;
        }
        if (src instanceof Element && shouldSuppressWarnings((Element) src, errKey)) {
            return;
        }

        for (Result.DiagMessage msg : r.getDiagMessages()) {
            if (r.isFailure()) {
                this.message(
                        hasOption("warns")
                                ? Diagnostic.Kind.MANDATORY_WARNING
                                : Diagnostic.Kind.ERROR,
                        src,
                        msg.getMessageKey(),
                        msg.getArgs());
            } else if (r.isWarning()) {
                this.message(
                        Diagnostic.Kind.MANDATORY_WARNING, src, msg.getMessageKey(), msg.getArgs());
            } else {
                this.message(Diagnostic.Kind.NOTE, src, msg.getMessageKey(), msg.getArgs());
            }
        }
    }

    /**
     * Determines the value of the lint option with the given name. Just as <a
     * href="https://docs.oracle.com/javase/7/docs/technotes/guides/javac/index.html">javac</a> uses
     * "-Xlint:xxx" to enable and "-Xlint:-xxx" to disable option xxx, annotation-related lint
     * options are enabled with "-Alint:xxx" and disabled with "-Alint:-xxx".
     *
     * @throws IllegalArgumentException if the option name is not recognized via the {@link
     *     SupportedLintOptions} annotation or the {@link SourceChecker#getSupportedLintOptions}
     *     method
     * @param name the name of the lint option to check for
     * @return true if the lint option was given, false if it was not given or was given prepended
     *     with a "-"
     * @see SourceChecker#getLintOption(String, boolean)
     */
    public final boolean getLintOption(String name) {
        return getLintOption(name, false);
    }

    /**
     * Determines the value of the lint option with the given name. Just as <a
     * href="https://docs.oracle.com/javase/7/docs/technotes/tools/windows/javac.html">javac</a>
     * uses "-Xlint:xxx" to enable and "-Xlint:-xxx" to disable option xxx, annotation-related lint
     * options are enabled with "-Alint=xxx" and disabled with "-Alint=-xxx".
     *
     * @throws IllegalArgumentException if the option name is not recognized via the {@link
     *     SupportedLintOptions} annotation or the {@link SourceChecker#getSupportedLintOptions}
     *     method
     * @param name the name of the lint option to check for
     * @param def the default option value, returned if the option was not given
     * @return true if the lint option was given, false if it was given prepended with a "-", or
     *     {@code def} if it was not given at all
     * @see SourceChecker#getLintOption(String)
     * @see SourceChecker#getOption(String)
     */
    public final boolean getLintOption(String name, boolean def) {

        if (!this.getSupportedLintOptions().contains(name)) {
            throw new UserError("Illegal lint option: " + name);
        }

        if (activeLints == null) {
            activeLints = createActiveLints(processingEnv.getOptions());
        }

        if (activeLints.isEmpty()) {
            return def;
        }

        String tofind = name;
        while (tofind != null) {
            if (activeLints.contains(tofind)) {
                return true;
            } else if (activeLints.contains(String.format("-%s", tofind))) {
                return false;
            }

            tofind = parentOfOption(tofind);
        }

        return def;
    }

    /**
     * Set the value of the lint option with the given name. Just as <a
     * href="https://docs.oracle.com/javase/7/docs/technotes/tools/windows/javac.html">javac</a>
     * uses "-Xlint:xxx" to enable and "-Xlint:-xxx" to disable option xxx, annotation-related lint
     * options are enabled with "-Alint=xxx" and disabled with "-Alint=-xxx". This method can be
     * used by subclasses to enforce having certain lint options enabled/disabled.
     *
     * @throws IllegalArgumentException if the option name is not recognized via the {@link
     *     SupportedLintOptions} annotation or the {@link SourceChecker#getSupportedLintOptions}
     *     method
     * @param name the name of the lint option to set
     * @param val the option value
     * @see SourceChecker#getLintOption(String)
     * @see SourceChecker#getLintOption(String,boolean)
     */
    protected final void setLintOption(String name, boolean val) {
        if (!this.getSupportedLintOptions().contains(name)) {
            throw new UserError("Illegal lint option: " + name);
        }

        /* TODO: warn if the option is also provided on the command line(?)
        boolean exists = false;
        if (!activeLints.isEmpty()) {
            String tofind = name;
            while (tofind != null) {
                if (activeLints.contains(tofind) || // direct
                        activeLints.contains(String.format("-%s", tofind)) || // negation
                        activeLints.contains(tofind.substring(1))) { // name was negation
                    exists = true;
                }
                tofind = parentOfOption(tofind);
            }
        }

        if (exists) {
            // TODO: Issue warning?
        }
        TODO: assert that name doesn't start with '-'
        */

        Set<String> newlints = new HashSet<>();
        newlints.addAll(activeLints);
        if (val) {
            newlints.add(name);
        } else {
            newlints.add(String.format("-%s", name));
        }
        activeLints = Collections.unmodifiableSet(newlints);
    }

    /**
     * Helper method to find the parent of a lint key. The lint hierarchy level is donated by a
     * colon ':'. 'all' is the root for all hierarchy.
     *
     * <pre>
     * Example
     *    cast:unsafe &rarr; cast
     *    cast        &rarr; all
     *    all         &rarr; {@code null}
     * </pre>
     */
    private String parentOfOption(String name) {
        if (name.equals("all")) {
            return null;
        } else if (name.contains(":")) {
            return name.substring(0, name.lastIndexOf(':'));
        } else {
            return "all";
        }
    }

    /**
     * Returns the lint options recognized by this checker. Lint options are those which can be
     * checked for via {@link SourceChecker#getLintOption}.
     *
     * @return an unmodifiable {@link Set} of the lint options recognized by this checker
     */
    public Set<String> getSupportedLintOptions() {
        if (supportedLints == null) {
            supportedLints = createSupportedLintOptions();
        }
        return supportedLints;
    }

    /** Compute the set of supported lint options. */
    protected Set<String> createSupportedLintOptions() {
        @Nullable SupportedLintOptions sl = this.getClass().getAnnotation(SupportedLintOptions.class);

        if (sl == null) {
            return Collections.emptySet();
        }

        @Nullable String @Nullable [] slValue = sl.value();
        assert slValue != null; /*nninvariant*/

        @Nullable String[] lintArray = slValue;
        Set<String> lintSet = new HashSet<>(lintArray.length);
        for (String s : lintArray) {
            lintSet.add(s);
        }
        return Collections.unmodifiableSet(lintSet);
    }

    /**
     * Set the supported lint options. Use of this method should be limited to the AggregateChecker,
     * who needs to set the lint options to the union of all subcheckers. Also, e.g. the
     * NullnessSubchecker need to use this method, as one is created by the other.
     */
    protected void setSupportedLintOptions(Set<String> newlints) {
        supportedLints = newlints;
    }

    /**
     * Add additional active options. Use of this method should be limited to the AggregateChecker,
     * who needs to set the active options to the union of all subcheckers.
     */
    protected void addOptions(Map<String, String> moreopts) {
        Map<String, String> activeOpts = new HashMap<>(getOptions());
        activeOpts.putAll(moreopts);
        activeOptions = Collections.unmodifiableMap(activeOpts);
    }

    /**
     * Check whether the given option is provided.
     *
     * <p>Note that {@link #getOption(String)} can still return null even if {@code hasOption}
     * returns true: this happens e.g. for {@code -Amyopt}
     *
     * @param name the name of the option to check
     * @return true if the option name was provided, false otherwise
     */
    @Override
    public final boolean hasOption(String name) {
        return getOptions().containsKey(name);
    }

    /**
     * Determines the value of the option with the given name.
     *
     * @param name the name of the option to check
     * @see SourceChecker#getLintOption(String,boolean)
     */
    @Override
    public final String getOption(String name) {
        return getOption(name, null);
    }

    /**
     * Determines the boolean value of the option with the given name. Returns false if the option
     * is not set.
     *
     * @param name the name of the option to check
     * @see SourceChecker#getLintOption(String,boolean)
     */
    @Override
    public final boolean getBooleanOption(String name) {
        return getBooleanOption(name, false);
    }

    /**
     * Determines the boolean value of the option with the given name. Returns the given default
     * value if the option is not set.
     *
     * @param name the name of the option to check
     * @param defaultValue the default value to use if the option is not set
     * @see SourceChecker#getLintOption(String,boolean)
     */
    @Override
    public final boolean getBooleanOption(String name, boolean defaultValue) {
        String value = getOption(name);
        if (value == null) {
            return defaultValue;
        }
        if (value.equals("true")) {
            return true;
        }
        if (value.equals("false")) {
            return false;
        }
        throw new UserError(
                String.format(
                        "Value of %s option should be a boolean, but is \"%s\".", name, value));
    }

    /**
     * Return all active options for this checker.
     *
     * @return all active options for this checker
     */
    @Override
    public Map<String, String> getOptions() {
        if (activeOptions == null) {
            activeOptions = createActiveOptions(processingEnv.getOptions());
        }
        return activeOptions;
    }

    /**
     * Determines the value of the lint option with the given name and returns the default value if
     * nothing is specified.
     *
     * @param name the name of the option to check
     * @param defaultValue the default value to use if the option is not set
     * @see SourceChecker#getOption(String)
     * @see SourceChecker#getLintOption(String)
     */
    @Override
    public final String getOption(String name, String defaultValue) {

        if (!this.getSupportedOptions().contains(name)) {
            throw new UserError("Illegal option: " + name);
        }

        if (activeOptions == null) {
            activeOptions = createActiveOptions(processingEnv.getOptions());
        }

        if (activeOptions.isEmpty()) {
            return defaultValue;
        }

        if (activeOptions.containsKey(name)) {
            return activeOptions.get(name);
        } else {
            return defaultValue;
        }
    }

    /**
     * Map the Checker Framework version of {@link SupportedOptions} to the standard annotation
     * provided version {@link javax.annotation.processing.SupportedOptions}.
     */
    @Override
    public Set<String> getSupportedOptions() {
        Set<String> options = new HashSet<>();

        // Support all options provided with the standard
        // {@link javax.annotation.processing.SupportedOptions}
        // annotation.
        options.addAll(super.getSupportedOptions());

        // For the Checker Framework annotation
        // {@link org.checkerframework.framework.source.SupportedOptions}
        // we additionally add
        Class<?> clazz = this.getClass();
        List<Class<?>> clazzPrefixes = new ArrayList<>();

        do {
            clazzPrefixes.add(clazz);

            SupportedOptions so = clazz.getAnnotation(SupportedOptions.class);
            if (so != null) {
                options.addAll(expandCFOptions(clazzPrefixes, so.value()));
            }
            clazz = clazz.getSuperclass();
        } while (clazz != null
                && !clazz.getName().equals(AbstractTypeProcessor.class.getCanonicalName()));

        return Collections.unmodifiableSet(options);
    }

    /**
     * Generate the possible command-line option names by prefixing each class name from {@code
     * classPrefixes} to {@code options}, separated by {@code OPTION_SEPARATOR}.
     *
     * @param clazzPrefixes the classes to prefix
     * @param options the option names
     * @return the possible combinations that should be supported
     */
    protected Collection<String> expandCFOptions(
            List<? extends Class<?>> clazzPrefixes, String[] options) {
        Set<String> res = new HashSet<>();

        for (String option : options) {
            res.add(option);
            for (Class<?> clazz : clazzPrefixes) {
                res.add(clazz.getCanonicalName() + OPTION_SEPARATOR + option);
                res.add(clazz.getSimpleName() + OPTION_SEPARATOR + option);
            }
        }
        return res;
    }

    /**
     * Overrides the default implementation to always return a singleton set containing only "*".
     *
     * <p>javac uses this list to determine which classes process; javac only runs an annotation
     * processor on classes that contain at least one of the mentioned annotations. Thus, the effect
     * of returning "*" is as if the checker were annotated by
     * {@code @SupportedAnnotationTypes("*")}: javac runs the checker on every class mentioned on
     * the javac command line. This method also checks that subclasses do not contain a {@link
     * SupportedAnnotationTypes} annotation.
     *
     * <p>To specify the annotations that a checker recognizes as type qualifiers, see {@link
     * AnnotatedTypeFactory#createSupportedTypeQualifiers()}.
     *
     * @throws Error if a subclass is annotated with {@link SupportedAnnotationTypes}
     */
    @Override
    public final Set<String> getSupportedAnnotationTypes() {

        SupportedAnnotationTypes supported =
                this.getClass().getAnnotation(SupportedAnnotationTypes.class);
        if (supported != null) {
            throw new BugInCF(
                    "@SupportedAnnotationTypes should not be written on any checker;"
                            + " supported annotation types are inherited from SourceChecker.");
        }
        return Collections.singleton("*");
    }

    /**
     * @return collection of lower-case string keys that a checker honors for suppressing warnings
     *     and errors that it issues. Each such key suppresses all warnings issued by the checker.
     * @see SuppressWarningsKeys
     */
    public Collection<String> getSuppressWarningsKeys() {
        return getStandardSuppressWarningsKeys();
    }

    /**
     * Determine the standard set of suppress warning keys usable for any checker.
     *
     * @see #getSuppressWarningsKeys()
     * @return collection of warning keys
     */
    protected final Collection<String> getStandardSuppressWarningsKeys() {
        // TreeSet ensures keys are returned in a consistent order.
        Set<String> result = new TreeSet<>();
        result.add(SUPPRESS_ALL_KEY);

        SuppressWarningsKeys annotation = this.getClass().getAnnotation(SuppressWarningsKeys.class);
        if (annotation != null) {
            // Add from annotation
            for (String key : annotation.value()) {
                result.add(key.toLowerCase());
            }

        } else {
            // No @SuppressWarningsKeys annotation, by default infer key from class name
            String key = getDefaultWarningSuppressionKey();
            result.add(key);
        }

        return result;
    }

    /** @return the default warning suppression key for this checker based on the checker name */
    private String getDefaultWarningSuppressionKey() {
        String className = this.getClass().getSimpleName();
        int indexOfChecker = className.lastIndexOf("Checker");
        if (indexOfChecker == -1) {
            indexOfChecker = className.lastIndexOf("Subchecker");
        }
        String result = (indexOfChecker == -1) ? className : className.substring(0, indexOfChecker);
        return result.toLowerCase();
    }

    /**
     * Tests whether the class owner of the passed element is an unannotated class and matches the
     * pattern specified in the {@code checker.skipUses} property.
     *
     * @param element an element
     * @return true iff the enclosing class of element should be skipped
     */
    public final boolean shouldSkipUses(Element element) {
        if (element == null) {
            return false;
        }
        TypeElement typeElement = ElementUtils.enclosingClass(element);
        String name = typeElement.toString();
        return shouldSkipUses(name);
    }

    /**
     * Tests whether the class owner of the passed type matches the pattern specified in the {@code
     * checker.skipUses} property. In contrast to {@link #shouldSkipUses(Element)} this version can
     * also be used from primitive types, which don't have an element.
     *
     * <p>Checkers that require their annotations not to be checked on certain JDK classes may
     * override this method to skip them. They shall call {@code super.shouldSkipUses(typeName)} to
     * also skip the classes matching the pattern.
     *
     * @param typeName the fully-qualified name of a type
     * @return true iff the enclosing class of element should be skipped
     */
    public boolean shouldSkipUses(String typeName) {
        // System.out.printf("shouldSkipUses(%s) %s%nskipUses %s%nonlyUses %s%nresult %s%n",
        //                   element,
        //                   name,
        //                   skipUsesPattern.matcher(name).find(),
        //                   onlyUsesPattern.matcher(name).find(),
        //                   (skipUsesPattern.matcher(name).find()
        //                    || ! onlyUsesPattern.matcher(name).find()));
        // StackTraceElement[] stea = new Throwable().getStackTrace();
        // for (int i=0; i<3; i++) {
        //     System.out.println("  " + stea[i]);
        // }
        // System.out.println();
        if (skipUsesPattern == null) {
            skipUsesPattern = getSkipUsesPattern(getOptions());
        }
        if (onlyUsesPattern == null) {
            onlyUsesPattern = getOnlyUsesPattern(getOptions());
        }
        return skipUsesPattern.matcher(typeName).find()
                || !onlyUsesPattern.matcher(typeName).find();
    }

    /**
     * Tests whether the class definition should not be checked because it matches the {@code
     * checker.skipDefs} property.
     *
     * @param node class to potentially skip
     * @return true if checker should not test node
     */
    public final boolean shouldSkipDefs(ClassTree node) {
        String qualifiedName = TreeUtils.typeOf(node).toString();
        // System.out.printf("shouldSkipDefs(%s) %s%nskipDefs %s%nonlyDefs %s%nresult %s%n%n",
        //                   node,
        //                   qualifiedName,
        //                   skipDefsPattern.matcher(qualifiedName).find(),
        //                   onlyDefsPattern.matcher(qualifiedName).find(),
        //                   (skipDefsPattern.matcher(qualifiedName).find()
        //                    || ! onlyDefsPattern.matcher(qualifiedName).find()));
        if (skipDefsPattern == null) {
            skipDefsPattern = getSkipDefsPattern(getOptions());
        }
        if (onlyDefsPattern == null) {
            onlyDefsPattern = getOnlyDefsPattern(getOptions());
        }

        return skipDefsPattern.matcher(qualifiedName).find()
                || !onlyDefsPattern.matcher(qualifiedName).find();
    }

    /**
     * Tests whether the method definition should not be checked because it matches the {@code
     * checker.skipDefs} property.
     *
     * <p>TODO: currently only uses the class definition. Refine pattern. Same for skipUses.
     *
     * @param cls class to potentially skip
     * @param meth method to potentially skip
     * @return true if checker should not test node
     */
    public final boolean shouldSkipDefs(ClassTree cls, MethodTree meth) {
        return shouldSkipDefs(cls);
    }

    /**
     * A helper function to parse a Properties file.
     *
     * @param cls the class whose location is the base of the file path
     * @param filePath the name/path of the file to be read
     * @return the properties
     */
    protected Properties getProperties(Class<?> cls, String filePath) {
        Properties prop = new Properties();
        try {
            InputStream base = cls.getResourceAsStream(filePath);

            if (base == null) {
                // No message customization file was given
                return prop;
            }

            prop.load(base);
        } catch (IOException e) {
            message(Kind.WARNING, "Couldn't parse properties file: " + filePath);
            // e.printStackTrace();
            // ignore the possible customization file
        }
        return prop;
    }

    @Override
    public final SourceVersion getSupportedSourceVersion() {
        return SourceVersion.latest();
    }

    /** Print information about the git repository from which the Checker Framework was compiled. */
    void printGitProperties() {
        if (gitPropertiesPrinted) {
            return;
        }
        gitPropertiesPrinted = true;

        try (InputStream in = getClass().getResourceAsStream("/git.properties");
                BufferedReader reader = new BufferedReader(new InputStreamReader(in)); ) {
            String line;
            while ((line = reader.readLine()) != null) {
                System.out.println(line);
            }
        } catch (IOException e) {
            System.out.println("IOException while reading git.properties: " + e.getMessage());
        }
    }
}<|MERGE_RESOLUTION|>--- conflicted
+++ resolved
@@ -809,17 +809,10 @@
                         && processingEnv.getOptions() != null
                         && processingEnv.getOptions().containsKey("noPrintErrorStack"));
 
-<<<<<<< HEAD
-        msg.add("The Checker Framework crashed.  Please report the crash.");
+        msg.add("; The Checker Framework crashed.  Please report the crash.");
         if (noPrintErrorStack) {
             msg.add(
-                    "To see the full stack trace, don't invoke the compiler with -AnoPrintErrorStack");
-=======
-        msg.append("; The Checker Framework crashed.  Please report the crash.");
-        if (noPrintErrorStack) {
-            msg.append(
                     " To see the full stack trace, don't invoke the compiler with -AnoPrintErrorStack");
->>>>>>> dff3b99f
         } else {
             if (this.currentRoot != null && this.currentRoot.getSourceFile() != null) {
                 msg.add("Compilation unit: " + this.currentRoot.getSourceFile().getName());
