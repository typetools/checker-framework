--- conflicted
+++ resolved
@@ -446,15 +446,9 @@
         // This is used to trigger AggregateChecker's setProcessingEnvironment.
         setProcessingEnvironment(env);
 
-<<<<<<< HEAD
-        int jreVersion = PluginUtil.getJreVersion();
-        if (jreVersion != 8) {
-            userErrorAbort(
-=======
         double jreVersion = PluginUtil.getJreVersion();
         if (jreVersion != 1.8) {
             throw new UserError(
->>>>>>> e3e00550
                     String.format(
                             "The Checker Framework must be run under JDK 1.8.  You are using version %f.",
                             jreVersion));
