--- conflicted
+++ resolved
@@ -2636,17 +2636,10 @@
    * checker.skipDefs} property.
    *
    * @param tree method to potentially skip
-<<<<<<< HEAD
-   * @return true if checker should not test {@code tree}
-   */
-  public boolean shouldSkipDefs(MethodTree tree) {
-    return false; // stub
-=======
    * @return true if checker should not type-check {@code tree}
    */
   public boolean shouldSkipDefs(MethodTree tree) {
     return false; // subclasses may override this implementation
->>>>>>> a1f732f6
   }
 
   /**
