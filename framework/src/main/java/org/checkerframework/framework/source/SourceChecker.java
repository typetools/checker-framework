package org.checkerframework.framework.source;

import com.google.common.base.Splitter;
import com.google.common.collect.ImmutableSet;
import com.sun.source.tree.AnnotationTree;
import com.sun.source.tree.ClassTree;
import com.sun.source.tree.CompilationUnitTree;
import com.sun.source.tree.MethodTree;
import com.sun.source.tree.Tree;
import com.sun.source.tree.VariableTree;
import com.sun.source.util.SourcePositions;
import com.sun.source.util.TreePath;
import com.sun.source.util.Trees;
import com.sun.tools.javac.code.Source;
import com.sun.tools.javac.processing.JavacProcessingEnvironment;
import com.sun.tools.javac.util.Context;
import com.sun.tools.javac.util.DiagnosticSource;
import com.sun.tools.javac.util.JCDiagnostic.DiagnosticPosition;
import com.sun.tools.javac.util.Log;
import io.github.classgraph.ClassGraph;
import java.io.BufferedReader;
import java.io.IOException;
import java.io.InputStream;
import java.io.InputStreamReader;
import java.lang.management.ManagementFactory;
import java.lang.management.MemoryPoolMXBean;
import java.lang.reflect.Field;
import java.lang.reflect.InvocationHandler;
import java.lang.reflect.Proxy;
import java.net.URI;
import java.nio.charset.StandardCharsets;
import java.time.Instant;
import java.time.temporal.ChronoUnit;
import java.util.ArrayDeque;
import java.util.ArrayList;
import java.util.Arrays;
import java.util.Collection;
import java.util.Collections;
import java.util.HashMap;
import java.util.HashSet;
import java.util.LinkedHashSet;
import java.util.List;
import java.util.Locale;
import java.util.Map;
import java.util.NavigableSet;
import java.util.Objects;
import java.util.Properties;
import java.util.Set;
import java.util.StringJoiner;
import java.util.TreeSet;
import java.util.regex.Pattern;
import java.util.regex.PatternSyntaxException;
import java.util.stream.Collectors;
import javax.annotation.processing.AbstractProcessor;
import javax.annotation.processing.Messager;
import javax.annotation.processing.ProcessingEnvironment;
import javax.annotation.processing.Processor;
import javax.annotation.processing.RoundEnvironment;
import javax.annotation.processing.SupportedAnnotationTypes;
import javax.lang.model.SourceVersion;
import javax.lang.model.element.Element;
import javax.lang.model.element.TypeElement;
import javax.lang.model.util.Elements;
import javax.lang.model.util.Types;
import javax.tools.Diagnostic;
import org.checkerframework.checker.compilermsgs.qual.CompilerMessageKey;
import org.checkerframework.checker.formatter.qual.FormatMethod;
import org.checkerframework.checker.interning.qual.FindDistinct;
import org.checkerframework.checker.interning.qual.InternedDistinct;
import org.checkerframework.checker.nullness.qual.MonotonicNonNull;
import org.checkerframework.checker.nullness.qual.NonNull;
import org.checkerframework.checker.nullness.qual.Nullable;
import org.checkerframework.checker.signature.qual.CanonicalName;
import org.checkerframework.checker.signature.qual.ClassGetName;
import org.checkerframework.checker.signature.qual.FullyQualifiedName;
import org.checkerframework.common.basetype.BaseTypeChecker;
import org.checkerframework.common.reflection.MethodValChecker;
import org.checkerframework.framework.qual.AnnotatedFor;
import org.checkerframework.framework.type.AnnotatedTypeFactory;
import org.checkerframework.framework.util.CheckerMain;
import org.checkerframework.framework.util.OptionConfiguration;
import org.checkerframework.framework.util.TreePathCacher;
import org.checkerframework.javacutil.AbstractTypeProcessor;
import org.checkerframework.javacutil.AnnotationProvider;
import org.checkerframework.javacutil.AnnotationUtils;
import org.checkerframework.javacutil.BugInCF;
import org.checkerframework.javacutil.ElementUtils;
import org.checkerframework.javacutil.InternalUtils;
import org.checkerframework.javacutil.SystemUtil;
import org.checkerframework.javacutil.TreePathUtil;
import org.checkerframework.javacutil.TreeUtils;
import org.checkerframework.javacutil.TypeSystemError;
import org.checkerframework.javacutil.UserError;
import org.plumelib.util.ArrayMap;
import org.plumelib.util.ArraySet;
import org.plumelib.util.CollectionsPlume;
import org.plumelib.util.SystemPlume;
import org.plumelib.util.UtilPlume;

/**
 * An abstract annotation processor designed for implementing a source-file checker as an annotation
 * processor (a compiler plug-in). It provides an interface to {@code javac}'s annotation processing
 * API, routines for error reporting via the JSR 199 compiler API, and an implementation for using a
 * {@link SourceVisitor} to perform the type-checking.
 *
 * <p>Most type-checker plug-ins should extend {@link BaseTypeChecker}, instead of this class. Only
 * checkers that require annotated types but not subtype checking (e.g. for testing purposes) should
 * extend this. Non-type checkers (e.g. for enforcing coding styles) may extend {@link
 * AbstractProcessor} (or even this class).
 */
@SupportedOptions({
  // When adding a new standard option:
  // 1. Add a brief blurb here about the use case
  //    and a pointer to one prominent use of the option.
  // 2. Update the Checker Framework manual:
  //     * docs/manual/introduction.tex contains a list of all options,
  //       which should be in the same order as this source code file.
  //     * a specific section should contain a detailed discussion.

  //
  // Unsound checking: ignore some errors
  //

  // A comma-separated list of warnings to suppress
  // org.checkerframework.framework.source.SourceChecker.createSuppressWarnings
  "suppressWarnings",

  // Set inclusion/exclusion of type uses, definitions, or files.
  // org.checkerframework.framework.source.SourceChecker.shouldSkipUses and similar
  "skipUses",
  "onlyUses",
  "skipDefs",
  "onlyDefs",
  "skipFiles",
  "onlyFiles",
  "skipDirs", // Obsolete as of 2024-03-15, replaced by "skipFiles".

  // Unsoundly assume all methods have no side effects, are deterministic, or both.
  "assumeSideEffectFree",
  "assumeDeterministic",
  "assumePure",
  // Unsoundly assume getter methods have no side effects and are deterministic.
  "assumePureGetters",

  // Whether to assume that assertions are enabled or disabled
  // org.checkerframework.framework.flow.CFCFGBuilder.CFCFGBuilder
  "assumeAssertionsAreEnabled",
  "assumeAssertionsAreDisabled",

  // Treat checker errors as warnings
  // org.checkerframework.framework.source.SourceChecker.report
  "warns",

  //
  // More sound (strict checking): enable errors that are disabled by default
  //

  // The next ones *increase* rather than *decrease* soundness.  They will eventually be replaced
  // by their complements (except -AconcurrentSemantics) and moved into the above section.

  // TODO: Checking of bodies of @SideEffectFree, @Deterministic, and
  // @Pure methods is temporarily disabled unless -AcheckPurityAnnotations is
  // supplied on the command line.
  // Re-enable it after making the analysis more precise.
  // org.checkerframework.common.basetype.BaseTypeVisitor.visitMethod(MethodTree, Void)
  "checkPurityAnnotations",

  // TODO: Temporary option to make array subtyping invariant,
  // which will be the new default soon.
  "invariantArrays",

  // TODO:  Temporary option to make casts stricter, in particular when
  // casting to an array or generic type. This will be the new default soon.
  "checkCastElementType",

  // Whether to use conservative defaults for bytecode and/or source code.
  // This option takes arguments "source" and/or "bytecode".
  // The default is "-source,-bytecode" (eventually this will be changed to "-source,bytecode").
  // Note, in source code, conservative defaults are never
  // applied to code in the scope of an @AnnotatedFor.
  // See the "Compiling partially-annotated libraries" and
  // "Default qualifiers for \<.class> files (conservative library defaults)"
  // sections in the manual for more details
  // org.checkerframework.framework.source.SourceChecker.useConservativeDefault
  "useConservativeDefaultsForUncheckedCode",

  // Whether to assume sound concurrent semantics or
  // simplified sequential semantics
  // org.checkerframework.framework.flow.CFAbstractTransfer.sequentialSemantics
  "concurrentSemantics",

  // Issues a "redundant.anno" warning if the annotation explicitly written on the type is
  // the same as the default annotation for this type and location.
  "warnRedundantAnnotations",

  // Whether to ignore all subtype tests for type arguments that
  // were inferred for a raw type. Defaults to true.
  // org.checkerframework.framework.type.TypeHierarchy.isSubtypeTypeArguments
  "ignoreRawTypeArguments",

  //
  // Type-checking modes:  enable/disable functionality
  //

  // Lint options
  // org.checkerframework.framework.source.SourceChecker.getSupportedLintOptions() and similar
  "lint",

  // Whether to suggest methods that could be marked @SideEffectFree,
  // @Deterministic, or @Pure
  // org.checkerframework.common.basetype.BaseTypeVisitor.visitMethod(MethodTree, Void)
  "suggestPureMethods",

  // Whether to resolve reflective method invocations.
  // "-AresolveReflection=debug" causes debugging information
  // to be output.
  "resolveReflection",

  // Whether to use whole-program inference. Takes an argument to specify the output format:
  // "-Ainfer=stubs" or "-Ainfer=jaifs".
  "infer",

  // Whether to output a copy of each file for which annotations were inferred, formatted
  // as an ajava file. Can only be used with -Ainfer=ajava
  "inferOutputOriginal",

  // With each warning, in addition to the concrete error key,
  // output the SuppressWarnings strings that can be used to
  // suppress that warning.
  "showSuppressWarningsStrings",

  // Warn about @SuppressWarnings annotations that do not suppress any warnings.
  // org.checkerframework.common.basetype.BaseTypeChecker.warnUnneededSuppressions
  // org.checkerframework.framework.source.SourceChecker.warnUnneededSuppressions
  // org.checkerframework.framework.source.SourceChecker.shouldSuppressWarnings(javax.lang.model.element.Element, java.lang.String)
  // org.checkerframework.framework.source.SourceVisitor.checkForSuppressWarningsAnno
  "warnUnneededSuppressions",

  // Exceptions to -AwarnUnneededSuppressions.
  "warnUnneededSuppressionsExceptions",

  // Require that warning suppression annotations contain a checker key as a prefix in order for
  // the warning to be suppressed.
  // org.checkerframework.framework.source.SourceChecker.checkSuppressWarnings(java.lang.String[],
  // java.lang.String)
  "requirePrefixInWarningSuppressions",

  // Print a checker key as a prefix to each typechecking diagnostic.
  // org.checkerframework.framework.source.SourceChecker.suppressWarningsString(java.lang.String)
  "showPrefixInWarningMessages",

  // Ignore annotations in bytecode that have invalid annotation locations.
  // See https://github.com/typetools/checker-framework/issues/2173
  // org.checkerframework.framework.type.ElementAnnotationApplier.apply
  "ignoreInvalidAnnotationLocations",

  //
  // Partially-annotated libraries
  //

  // Additional stub files to use
  // org.checkerframework.framework.type.AnnotatedTypeFactory.parseStubFiles()
  "stubs",
  // Additional ajava files to use
  // org.checkerframework.framework.type.AnnotatedTypeFactory.parserAjavaFiles()
  "ajava",
  // Whether to print warnings about types/members in a stub file
  // that were not found on the class path
  // org.checkerframework.framework.stub.AnnotationFileParser.warnIfNotFound
  "stubWarnIfNotFound",
  "stubNoWarnIfNotFound",
  // Whether to ignore missing classes even when warnIfNotFound is set to true and other classes
  // from the same package are present (useful if a package spans more than one jar).
  // org.checkerframework.framework.stub.AnnotationFileParser.warnIfNotFoundIgnoresClasses
  "stubWarnIfNotFoundIgnoresClasses",
  // Whether to print warnings about stub files that overwrite annotations from bytecode.
  "stubWarnIfOverwritesBytecode",
  // Whether to print warnings about stub files that are redundant with the annotations from
  // bytecode.
  "stubWarnIfRedundantWithBytecode",
  // Whether to issue a NOTE rather than a WARNING for -AstubWarn* command-line options
  "stubWarnNote",
  // With this option, annotations in stub files are used EVEN IF THE SOURCE FILE IS
  // PRESENT. Only use this option when you intend to store types in stub files rather than
  // directly in source code, such as during whole-program inference. The annotations in the
  // stub files will be glb'd with those in the source code before local inference begins.
  "mergeStubsWithSource",
  // Already listed above, but worth noting again in this section:
  // "useConservativeDefaultsForUncheckedCode"

  //
  // Debugging
  //

  // Amount of detail in messages

  // Print the version of the Checker Framework
  "version",
  // Print info about git repository from which the Checker Framework was compiled
  "printGitProperties",

  // Whether to print @InvisibleQualifier marked annotations
  // org.checkerframework.framework.type.AnnotatedTypeMirror.toString()
  "printAllQualifiers",

  // Whether to print [] around a set of type parameters in order to clearly see where they end
  // e.g.  <E extends F, F extends Object>
  // without this option E is printed: E extends F extends Object
  // with this option:                 E [ extends F [ extends Object super Void ] super Void ]
  // when multiple type variables are used this becomes useful very quickly
  "printVerboseGenerics",

  // Whether to NOT output a stack trace for each framework error.
  // org.checkerframework.framework.source.SourceChecker.logBugInCF
  "noPrintErrorStack",

  // If true, issue a NOTE rather than a WARNING when performance is impeded by memory
  // constraints.
  "noWarnMemoryConstraints",

  // Only output error code, useful for testing framework
  // org.checkerframework.framework.source.SourceChecker.message(Kind, Object, String, Object...)
  "nomsgtext",

  // Controls the line separator output in Checker Framework exceptions.
  // org.checkerframework.framework.source.SourceChecker.logBug
  "exceptionLineSeparator",

  // Format of messages

  // Output detailed message in simple-to-parse format, useful
  // for tools parsing Checker Framework output.
  // org.checkerframework.framework.source.SourceChecker.message(Kind, Object, String, Object...)
  "detailedmsgtext",

  // Stub and JDK libraries

  // Ignore the standard jdk.astub file; primarily for testing or debugging.
  // org.checkerframework.framework.type.AnnotatedTypeFactory.parseStubFiles()
  "ignorejdkastub",

  // Whether to check that the annotated JDK is correctly provided
  // org.checkerframework.common.basetype.BaseTypeVisitor.checkForAnnotatedJdk()
  "permitMissingJdk",
  "nocheckjdk", // temporary, for backward compatibility

  // Parse all JDK files at startup rather than as needed.
  // org.checkerframework.framework.stub.AnnotationFileElementTypes.AnnotationFileElementTypes
  "parseAllJdk",

  // Whether to print debugging messages while processing the stub files
  // org.checkerframework.framework.stub.AnnotationFileParser.debugAnnotationFileParser
  "stubDebug",

  // Progress tracing

  // Output file names before checking
  // org.checkerframework.framework.source.SourceChecker.typeProcess()
  "filenames",

  // Output all subtyping checks
  // org.checkerframework.common.basetype.BaseTypeVisitor
  "showchecks",

  // Output a stack trace when reporting errors or warnings
  // org.checkerframework.common.basetype.SourceChecker.printStackTrace()
  "dumpOnErrors",

  // Visualizing the CFG

  // Implemented in the wrapper rather than this file, but worth noting here.
  // -AoutputArgsToFile

  // Mechanism to visualize the control flow graph (CFG).
  // The argument is a sequence of values or key-value pairs.
  // The first argument has to be the fully-qualified name of the
  // org.checkerframework.dataflow.cfg.CFGVisualizer implementation that should be used. The
  // remaining values or key-value pairs are passed to CFGVisualizer.init.
  // For example:
  //    -Acfgviz=MyViz,a,b=c,d
  // instantiates class MyViz and calls CFGVisualizer.init
  // with {"a" -> true, "b" -> "c", "d" -> true}.
  "cfgviz",

  // Directory for .dot files generated from the CFG visualization in
  // org.checkerframework.dataflow.cfg.DOTCFGVisualizer
  // as initialized by
  // org.checkerframework.framework.type.GenericAnnotatedTypeFactory.createCFGVisualizer()
  // -Aflowdotdir=xyz
  // is short-hand for
  // -Acfgviz=org.checkerframework.dataflow.cfg.DOTCFGVisualizer,outdir=xyz
  "flowdotdir",

  // Enable additional output in the CFG visualization.
  // -Averbosecfg
  // is short-hand for
  // -Acfgviz=MyClass,verbose
  "verbosecfg",

  // Caches

  // Set the cache size for caches in AnnotatedTypeFactory
  "atfCacheSize",

  // Sets AnnotatedTypeFactory shouldCache to false
  "atfDoNotCache",

  // Language Server Protocol(LSP) Support

  // TODO: document `-AlspTypeInfo` in manual, as a debugging option.
  // Output detailed type information for nodes in AST
  // org.checkerframework.framework.type.AnnotatedTypeFactory
  "lspTypeInfo",

  // Miscellaneous debugging options

  // Whether to output resource statistics at JVM shutdown
  // org.checkerframework.framework.source.SourceChecker.shutdownHook()
  "resourceStats",

  // Run checks that test ajava files.
  //
  // Whenever processing a source file, parse it with JavaParser and check that the AST can be
  // matched with javac's tree. Crash if not. For testing the class JointJavacJavaParserVisitor.
  //
  // Also checks that annotations can be inserted. For each Java file, clears all annotations and
  // reinserts them, then checks if the original and modified ASTs are equivalent.
  "ajavaChecks",

  // Converts type argument inference crashes into errors. By default, this option is true.
  // Use "-AconvertTypeArgInferenceCrashToWarning=false" to turn this option off and allow type
  // argument inference crashes to crash the type checker.
  "convertTypeArgInferenceCrashToWarning"
})
public abstract class SourceChecker extends AbstractTypeProcessor implements OptionConfiguration {

  // TODO A checker should export itself through a separate interface, and maybe have an interface
  // for all the methods for which it's safe to override.

  /** The message key that will suppress all warnings (it matches any message key). */
  public static final String SUPPRESS_ALL_MESSAGE_KEY = "all";

  /** The SuppressWarnings prefix that will suppress warnings for all checkers. */
  public static final String SUPPRESS_ALL_PREFIX = "allcheckers";

  /** The message key emitted when an unused warning suppression is found. */
  public static final @CompilerMessageKey String UNNEEDED_SUPPRESSION_KEY = "unneeded.suppression";

  /** File name of the localized messages. */
  protected static final String MSGS_FILE = "messages.properties";

  /** True if the Checker Framework version number has already been printed. */
  private static boolean printedVersion = false;

  /**
   * Maps error keys to localized/custom error messages. Do not use directly; call {@link
   * #fullMessageOf} or {@link #processErrorMessageArg}. Is set in {@link #initChecker}.
   */
  protected Properties messagesProperties;

  /**
   * Used to report error messages and warnings via the compiler. Is set in {@link
   * #typeProcessingStart}.
   */
  protected Messager messager;

  /** Element utilities. */
  @SuppressWarnings("nullness:initialization.field.uninitialized") // initialized in init()
  protected Elements elements;

  /** Tree utilities; used as a helper for the {@link SourceVisitor}. */
  @SuppressWarnings("nullness:initialization.field.uninitialized") // initialized in init()
  protected Trees trees;

  /** Type utilities. */
  @SuppressWarnings("nullness:initialization.field.uninitialized") // initialized in init()
  protected Types types;

  /** The source tree that is being scanned. Is set in {@link #setRoot}. */
  protected @MonotonicNonNull @InternedDistinct CompilationUnitTree currentRoot;

  /** The visitor to use. */
  protected SourceVisitor<?, ?> visitor;

  /**
   * The list of suppress warnings prefixes supported by this checker or any of its subcheckers
   * (including indirect subcheckers). Do not access this field directly; instead, use {@link
   * #getSuppressWarningsPrefixesOfSubcheckers}.
   */
  protected @MonotonicNonNull Collection<String> suppressWarningsPrefixesOfSubcheckers = null;

  /**
   * Stores all messages issued by this checker and its subcheckers for the current compilation
   * unit. The messages are printed after all checkers have processed the current compilation unit.
   * The purpose is to sort messages, grouping together all messages about a particular line of
   * code.
   *
   * <p>If this checker has no subcheckers and is not a subchecker for any other checker, then
   * messageStore is null and messages will be printed as they are issued by this checker.
   */
  protected @MonotonicNonNull TreeSet<CheckerMessage> messageStore;

  /**
   * Exceptions to {@code -AwarnUnneededSuppressions} processing. No warning about unneeded
   * suppressions is issued if the SuppressWarnings string matches this pattern.
   */
  private @Nullable Pattern warnUnneededSuppressionsExceptions;

  /**
   * SuppressWarnings strings supplied via the {@code -AsuppressWarnings} option. Do not use
   * directly, call {@link #getSuppressWarningsStringsFromOption()}.
   */
  private String @MonotonicNonNull [] suppressWarningsStringsFromOption;

  /** True if {@link #suppressWarningsStringsFromOption} has been computed. */
  private boolean computedSuppressWarningsStringsFromOption = false;

  /**
   * If true, use the "allcheckers:" warning string prefix.
   *
   * <p>Checkers that never issue any error messages should set this to false. That prevents {@code
   * -AwarnUnneededSuppressions} from issuing warnings about
   * {@code @SuppressWarnings("allcheckers:...")}.
   */
  protected boolean useAllcheckersPrefix = true;

  /**
   * Regular expression pattern to specify Java classes that are not annotated, so warnings about
   * uses of them should be suppressed.
   *
   * <p>It contains the pattern specified by the user, through the option {@code checkers.skipUses};
   * otherwise it contains a pattern that can match no class.
   */
  private @MonotonicNonNull Pattern skipUsesPattern;

  /**
   * Regular expression pattern to specify Java classes that are annotated, so warnings about them
   * should be issued but warnings about all other classes should be suppressed.
   *
   * <p>It contains the pattern specified by the user, through the option {@code checkers.onlyUses};
   * otherwise it contains a pattern that matches every class.
   */
  private @MonotonicNonNull Pattern onlyUsesPattern;

  /**
   * Regular expression pattern to specify Java classes whose definition should not be checked.
   *
   * <p>It contains the pattern specified by the user, through the option {@code checkers.skipDefs};
   * otherwise it contains a pattern that can match no class.
   */
  private @MonotonicNonNull Pattern skipDefsPattern;

  /**
   * Regular expression pattern to specify Java classes whose definition should be checked.
   *
   * <p>It contains the pattern specified by the user, through the option {@code checkers.onlyDefs};
   * otherwise it contains a pattern that matches every class.
   */
  private @MonotonicNonNull Pattern onlyDefsPattern;

  /**
   * Regular expression pattern to specify files or directories that should not be checked.
   *
   * <p>It contains the pattern specified by the user, through the option {@code
   * checkers.skipFiles}; otherwise it contains a pattern that can match no directory.
   */
  private @MonotonicNonNull Pattern skipFilesPattern;

  /**
   * Regular expression pattern to specify files or directories that should be checked.
   *
   * <p>It contains the pattern specified by the user, through the option {@code
   * checkers.onlyFiles}; otherwise it contains a pattern that can match no directory.
   */
  private @MonotonicNonNull Pattern onlyFilesPattern;

  /** The supported lint options. */
  private @MonotonicNonNull Set<String> supportedLints;

  /** The enabled lint options. Is set in {@link #initChecker}. */
  private Set<String> activeLints;

  /**
   * The active options for this checker. This is a processed version of {@link
   * ProcessingEnvironment#getOptions()}: If the option is of the form "-ACheckerName_key=value" and
   * the current checker class, or one of its superclasses, is named "CheckerName", then add key
   * &rarr; value. If the option is of the form "-ACheckerName_key=value" and the current checker
   * class, and none of its superclasses, is named "CheckerName", then do not add key &rarr; value.
   * If the option is of the form "-Akey=value", then add key &rarr; value.
   *
   * <p>Both the simple and the canonical name of the checker can be used. Superclasses of the
   * current checker are also considered.
   */
  protected @MonotonicNonNull Map<String, String> activeOptions;

  /**
   * Supported options for this checker. This is the set of all possible options that could be
   * passed to this checker. By contrast, {@link #activeOptions} is a map for options that were
   * passed for this run of the checker.
   */
  protected @MonotonicNonNull Set<String> supportedOptions = null;

  /**
   * The string that separates the checker name from the option name in a "-A" command-line
   * argument. This string may only consist of valid Java identifier part characters, because it
   * will be used within the key of an option.
   */
  protected static final String OPTION_SEPARATOR = "_";

  /**
   * The checker that called this one, whether that be a BaseTypeChecker (used as a compound
   * checker) or an AggregateChecker. Null if this is the checker that calls all others. Note that
   * in the case of a compound checker, the compound checker is the parent, not the checker that was
   * run prior to this one by the compound checker.
   */
  protected @Nullable SourceChecker parentChecker;

  /** List of upstream checker names. Includes the current checker. */
  protected @MonotonicNonNull List<@FullyQualifiedName String> upstreamCheckerNames;

  /** True if the -Afilenames command-line argument was passed. */
  private boolean printFilenames;

  /** True if the -Awarns command-line argument was passed. */
  private boolean warns;

  /** True if the -AshowSuppressWarningsStrings command-line argument was passed. */
  private boolean showSuppressWarningsStrings;

  /** True if the -ArequirePrefixInWarningSuppressions command-line argument was passed. */
  private boolean requirePrefixInWarningSuppressions;

  /** True if the -AshowPrefixInWarningMessages command-line argument was passed. */
  private boolean showPrefixInWarningMessages;

  /** True if the -AwarnUnneededSuppressions command-line argument was passed. */
  boolean warnUnneededSuppressions;

  /**
   * The full list of subcheckers that need to be run prior to this one, in the order they need to
   * be run. This list will only be non-empty for the one checker that runs all other subcheckers.
   * Do not read this field directly. Instead, retrieve it via {@link #getSubcheckers}.
   *
   * <p>This field will be {@code null} until {@code getSubcheckers} is called. {@code
   * getSubcheckers} sets this field to an immutable list which is empty for all but the ultimate
   * parent checker.
   */
  protected @MonotonicNonNull List<SourceChecker> subcheckers = null;

  /**
   * The list of subcheckers that are direct dependencies of this checker. This list will be
   * non-empty for any checker that has at least one subchecker.
   */
  // This field is set to non-null when `subcheckers` is.
  protected @MonotonicNonNull List<SourceChecker> immediateSubcheckers = null;

  /**
   * TreePathCacher to share between subcheckers. Initialized either in {@link #getTreePathCacher()}
   * or {@link #instantiateSubcheckers(Map)}.
   */
  protected TreePathCacher treePathCacher = null;

  /** Creates a source checker. */
  protected SourceChecker() {}

  // Also see initChecker().
  @Override
  public final synchronized void init(ProcessingEnvironment env) {
    ProcessingEnvironment unwrappedEnv = unwrapProcessingEnvironment(env);
    super.init(unwrappedEnv);
    // Sets processing enviroment and other related fields.
    setProcessingEnvironment(unwrappedEnv);

    if (!hasOption("warnUnneededSuppressionsExceptions")) {
      warnUnneededSuppressionsExceptions = null;
    } else {
      String warnUnneededSuppressionsExceptionsString =
          getOption("warnUnneededSuppressionsExceptions");
      if (warnUnneededSuppressionsExceptionsString == null) {
        throw new UserError("Must supply an argument to -AwarnUnneededSuppressionsExceptions");
      }
      try {
        warnUnneededSuppressionsExceptions =
            Pattern.compile(warnUnneededSuppressionsExceptionsString);
      } catch (PatternSyntaxException e) {
        throw new UserError(
            "Argument to -AwarnUnneededSuppressionsExceptions is not a regular expression: "
                + e.getMessage());
      }
    }

    if (hasOption("printGitProperties")) {
      printGitProperties();
    }
  }

  // ///////////////////////////////////////////////////////////////////////////
  // Getters and setters
  //

  /**
   * Returns the {@link ProcessingEnvironment} that was supplied to this checker.
   *
   * @return the {@link ProcessingEnvironment} that was supplied to this checker
   */
  public ProcessingEnvironment getProcessingEnvironment() {
    return this.processingEnv;
  }

  /**
   * Set the processing environment and other related fields of the current checker.
   *
   * @param env the new processing environment
   */
  private void setProcessingEnvironment(ProcessingEnvironment env) {
    this.processingEnv = env;
    this.elements = processingEnv.getElementUtils();
    this.trees = Trees.instance(processingEnv);
    this.types = processingEnv.getTypeUtils();
  }

  /** Set the parent checker of the current checker. */
  protected void setParentChecker(SourceChecker parentChecker) {
    this.parentChecker = parentChecker;
  }

  /**
   * Returns the immediate parent checker of the current checker.
   *
   * @return the immediate parent checker of the current checker, or null if there is none
   */
  public @Nullable SourceChecker getParentChecker() {
    return this.parentChecker;
  }

  /**
   * Invoked when the current compilation unit root changes.
   *
   * @param newRoot the new compilation unit root
   */
  @SuppressWarnings("interning:assignment") // used in == tests
  public void setRoot(CompilationUnitTree newRoot) {
    this.currentRoot = newRoot;
    visitor.setRoot(currentRoot);
    if (parentChecker == null) {
      // Only clear the path cache if this is the main checker.
      treePathCacher.clear();
    }
  }

  /**
   * Returns a list containing this checker name and all checkers it is a part of (that is, checkers
   * that called it).
   *
   * @return a list containing this checker name and all checkers it is a part of (that is, checkers
   *     that called it)
   */
  public List<@FullyQualifiedName String> getUpstreamCheckerNames() {
    if (upstreamCheckerNames == null) {
      upstreamCheckerNames = new ArrayList<>();

      SourceChecker checker = this;

      while (checker != null) {
        @NonNull String className = checker.getClass().getCanonicalName();
        assert className != null : "@AssumeAssertion(nullness): checker classes have names";
        upstreamCheckerNames.add(className);
        checker = checker.parentChecker;
      }
    }

    return upstreamCheckerNames;
  }

  /**
   * Returns the OptionConfiguration associated with this.
   *
   * @return the OptionConfiguration associated with this
   */
  public OptionConfiguration getOptionConfiguration() {
    return this;
  }

  /**
   * Returns the element utilities associated with this.
   *
   * @return the element utilities associated with this
   */
  public Elements getElementUtils() {
    return elements;
  }

  /**
   * Returns the type utilities associated with this.
   *
   * @return the type utilities associated with this
   */
  public Types getTypeUtils() {
    return types;
  }

  /**
   * Returns the tree utilities associated with this.
   *
   * @return the tree utilities associated with this
   */
  public Trees getTreeUtils() {
    return trees;
  }

  /**
   * Returns the SourceVisitor associated with this.
   *
   * @return the SourceVisitor associated with this
   */
  public SourceVisitor<?, ?> getVisitor() {
    return this.visitor;
  }

  /**
   * Like {@link #getOptions}, but only includes options passed to this checker. Does not include
   * those passed only to subcheckers.
   *
   * @return the active options for this checker, not including those passed only to subcheckers
   */
  public Map<String, String> getOptionsNoSubcheckers() {
    return createActiveOptions(processingEnv.getOptions());
  }

  /**
   * Like {@link #hasOption}, but checks whether the given option is passed to this checker. Does
   * not consider options only passed to subcheckers.
   *
   * @param name the name of the option to check
   * @return true if the option name was passed to this checker, false otherwise
   */
  public final boolean hasOptionNoSubcheckers(String name) {
    return getOptionsNoSubcheckers().containsKey(name);
  }

  /**
   * Return a list of stub files to be treated as if they had been written in a {@code @StubFiles}
   * annotation.
   *
   * @return stub files to be treated as if they had been written in a {@code @StubFiles} annotation
   */
  public List<String> getExtraStubFiles() {
    return Collections.emptyList();
  }

  /**
   * Provides the {@link SourceVisitor} that the checker should use to scan input source trees.
   *
   * @return a {@link SourceVisitor} to use to scan source trees
   */
  protected abstract SourceVisitor<?, ?> createSourceVisitor();

  /**
   * Returns the AnnotationProvider (the type factory) associated with this.
   *
   * @return the AnnotationProvider (the type factory) associated with this
   */
  public AnnotationProvider getAnnotationProvider() {
    throw new UnsupportedOperationException(
        "getAnnotationProvider is not implemented for " + this.getClass().getSimpleName() + ".");
  }

  /**
   * Provides a mapping of error keys to custom error messages.
   *
   * <p>As a default, this implementation builds a {@link Properties} out of file {@code
   * messages.properties}. It accumulates all the properties files in the Java class hierarchy from
   * the checker up to {@code SourceChecker}. This permits subclasses to inherit default messages
   * while being able to override them.
   *
   * @return a {@link Properties} that maps error keys to error message text
   */
  public Properties getMessagesProperties() {
    if (messagesProperties != null) {
      return messagesProperties;
    }

    messagesProperties = new Properties();

    ArrayDeque<Class<?>> checkers = new ArrayDeque<>();
    Class<?> currClass = this.getClass();
    while (currClass != AbstractTypeProcessor.class) {
      checkers.addFirst(currClass);
      currClass = currClass.getSuperclass();
      assert currClass != null : "@AssumeAssertion(nullness): won't encounter Object.class";
    }

    for (Class<?> checker : checkers) {
      messagesProperties.putAll(getProperties(checker, MSGS_FILE, true));
    }
    return messagesProperties;
  }

  /**
   * Return the given skip pattern if supplied by the user, or else a pattern that matches nothing.
   *
   * @param patternName "skipUses" or "skipDefs"
   * @param options the command-line options
   * @return the user-supplied regex for the given pattern, or a regex that matches nothing
   */
  private Pattern getSkipPattern(String patternName, Map<String, String> options) {
    // Default is an illegal Java identifier substring
    // so that it won't match anything.
    // Note that AnnotatedType's toString output format contains characters such as "():{}".
    return getPattern(patternName, options, "\\]'\"\\]");
  }

  /**
   * Return the given only pattern if supplied by the user, or else a pattern that matches
   * everything.
   *
   * @param patternName "onlyUses" or "onlyDefs"
   * @param options the command-line options
   * @return the user-supplied regex for the given pattern, or a regex that matches everything
   */
  private Pattern getOnlyPattern(String patternName, Map<String, String> options) {
    // default matches everything
    return getPattern(patternName, options, ".");
  }

  private Pattern getPattern(
      String patternName, Map<String, String> options, String defaultPattern) {
    String pattern;
    if (options.containsKey(patternName)) {
      pattern = options.get(patternName);
      if (pattern == null) {
        throw new UserError(
            "The " + patternName + " property is empty; please fix your command line");
      }
    } else {
      pattern = System.getProperty("checkers." + patternName);
      if (pattern == null) {
        pattern = System.getenv(patternName);
      }
      if (pattern == null) {
        pattern = "";
      }
    }

    if (pattern.equals("")) {
      pattern = defaultPattern;
    }

    try {
      return Pattern.compile(pattern);
    } catch (PatternSyntaxException e) {
      throw new UserError(
          "The " + patternName + " property is not a regular expression: " + pattern);
    }
  }

  private Pattern getSkipUsesPattern(Map<String, String> options) {
    return getSkipPattern("skipUses", options);
  }

  private Pattern getOnlyUsesPattern(Map<String, String> options) {
    return getOnlyPattern("onlyUses", options);
  }

  private Pattern getSkipDefsPattern(Map<String, String> options) {
    return getSkipPattern("skipDefs", options);
  }

  private Pattern getOnlyDefsPattern(Map<String, String> options) {
    return getOnlyPattern("onlyDefs", options);
  }

  /**
   * Extract the value of the {@code skipFiles} option given the value of the options passed to the
   * checker.
   *
   * @param options the map of options and their values passed to the checker
   * @return the value of the {@code skipFiles} option
   */
  private Pattern getSkipFilesPattern(Map<String, String> options) {
    boolean hasSkipFiles = options.containsKey("skipFiles");
    boolean hasSkipDirs = options.containsKey("skipDirs");
    if (hasSkipFiles && hasSkipDirs) {
      throw new UserError("Do not supply both -AskipFiles and -AskipDirs command-line options.");
    }
    // This logic isn't quite right because the checker.skipDirs property might exist.
    if (hasSkipDirs) {
      return getSkipPattern("skipDirs", options);
    } else {
      return getSkipPattern("skipFiles", options);
    }
  }

  /**
   * Extract the value of the {@code onlyFiles} option given the value of the options passed to the
   * checker.
   *
   * @param options the map of options and their values passed to the checker
   * @return the value of the {@code onlyFiles} option
   */
  private Pattern getOnlyFilesPattern(Map<String, String> options) {
    return getOnlyPattern("onlyFiles", options);
  }

  // ///////////////////////////////////////////////////////////////////////////
  // Type-checking
  //

  /**
   * {@inheritDoc}
   *
   * <p>Type-checkers are not supposed to override this. Instead override initChecker. This allows
   * us to handle BugInCF only here and doesn't require all overriding implementations to be aware
   * of BugInCF.
   *
   * @see AbstractProcessor#init(ProcessingEnvironment)
   * @see SourceChecker#initChecker()
   */
  @Override
  public void typeProcessingStart() {
    try {
      super.typeProcessingStart();
      initChecker();
      if (this.messager == null) {
        messager = processingEnv.getMessager();
        messager.printMessage(
            Diagnostic.Kind.WARNING,
            "You have forgotten to call super.initChecker in your "
                + "subclass of SourceChecker, "
                + this.getClass()
                + "! Please ensure your checker is properly initialized.");
      }
      if (shouldAddShutdownHook()) {
        Runtime.getRuntime().addShutdownHook(new Thread(this::shutdownHook));
      }
      if (!printedVersion && hasOption("version")) {
        messager.printMessage(Diagnostic.Kind.NOTE, "Checker Framework " + getCheckerVersion());
        printedVersion = true;
      }
    } catch (UserError ce) {
      logUserError(ce);
    } catch (TypeSystemError ce) {
      logTypeSystemError(ce);
    } catch (BugInCF ce) {
      logBugInCF(ce);
    } catch (Throwable t) {
      logBugInCF(wrapThrowableAsBugInCF("SourceChecker.typeProcessingStart", t, null));
    }
  }

  @Override
  public void typeProcessingOver() {
    for (SourceChecker checker : getSubcheckers()) {
      checker.typeProcessingOver();
    }

    super.typeProcessingOver();
  }

  /**
   * Initialize the checker.
   *
   * @see AbstractProcessor#init(ProcessingEnvironment)
   */
  public void initChecker() {
    // Grab the Trees and Messager instances now; other utilities
    // (like Types and Elements) can be retrieved by subclasses.
    Trees trees = Trees.instance(processingEnv);
    assert trees != null;
    this.trees = trees;

    this.messager = processingEnv.getMessager();
    this.messagesProperties = getMessagesProperties();

    // Set the active options for this checker and all subcheckers.
    getOptions();

    // Initialize all checkers and share supported lint options.
    for (SourceChecker checker : getSubcheckers()) {
      // Each checker should "support" all possible lint options - otherwise
      // subchecker A would complain about a lint option for subchecker B.
      checker.setSupportedLintOptions(this.getSupportedLintOptions());

      // initChecker validates the passed options, so call it after setting supported options
      // and lints.
      checker.initChecker();
    }

    this.visitor = createSourceVisitor();

    if (!getSubcheckers().isEmpty() && parentChecker == null) {
      messageStore = new TreeSet<>();
    }

    // Validate the lint flags, if they haven't been used already.
    if (this.activeLints == null) {
      this.activeLints = createActiveLints(getOptions());
    }

    printFilenames = hasOption("filenames");
    warns = hasOption("warns");
    showSuppressWarningsStrings = hasOption("showSuppressWarningsStrings");
    requirePrefixInWarningSuppressions = hasOption("requirePrefixInWarningSuppressions");
    showPrefixInWarningMessages = hasOption("showPrefixInWarningMessages");
    warnUnneededSuppressions = hasOption("warnUnneededSuppressions");
  }

  /** Output the warning about source level at most once. */
  private boolean warnedAboutSourceLevel = false;

  /**
   * If true, javac failed to compile the code or a previously-run annotation processor issued an
   * error.
   */
  protected boolean javacErrored = false;

  /** Output the warning about memory at most once. */
  private boolean warnedAboutGarbageCollection = false;

  /**
   * The number of errors at the last exit of the type processor (that is, upon completion of
   * processing the previous compilation unit). At entry to the type processor, if the current error
   * count is higher, then javac must have issued an error. If javac issued an error, then don't
   * process the file, as it contains * some Java errors.
   */
  private int errsOnLastExit = 0;

  /**
   * Returns the requested subchecker. A checker of a given class can only be run once, so this
   * returns the only such checker, or null if none was found. The caller must know the exact
   * checker class to request.
   *
   * @param <T> the class of the subchecker to return
   * @param checkerClass the class of the subchecker to return
   * @return the requested subchecker or null if not found
   */
  @SuppressWarnings("unchecked")
  public <T extends SourceChecker> @Nullable T getSubchecker(Class<T> checkerClass) {
    for (SourceChecker checker : immediateSubcheckers) {
      if (checker.getClass() == checkerClass) {
        return (T) checker;
      }
    }
    return null;
  }

  /**
   * Computes the unmodifiable list of immediate subcheckers of this checker, in the order the
   * checkers need to be run.
   *
   * <p>Modifies the {@code alreadyInitializedSubcheckerMap} parameter by adding all recursively
   * newly instantiated subcheckers' class objects and instances. It is necessary to use a map that
   * preserves the order in which entries were inserted, such as LinkedHashMap or ArrayMap.
   *
   * @param alreadyInitializedSubcheckerMap subcheckers that have already been instantiated. Is
   *     modified by this method. Its point is to ensure that if two checkers A and B both depend on
   *     checker C, then checker C is instantiated and run only once, not twice.
   * @return the unmodifiable list of immediate subcheckers of this checker
   */
  protected List<SourceChecker> instantiateSubcheckers(
      Map<Class<? extends SourceChecker>, SourceChecker> alreadyInitializedSubcheckerMap) {
    Set<Class<? extends SourceChecker>> classesOfImmediateSubcheckers =
        getImmediateSubcheckerClasses();
    if (classesOfImmediateSubcheckers.isEmpty()) {
      return Collections.emptyList();
    }

    ArrayList<SourceChecker> immediateSubcheckers =
        new ArrayList<>(classesOfImmediateSubcheckers.size());

    // Performs a depth-first search for all checkers this checker depends on. The depth-first
    // search ensures that the collection has the correct order the checkers need to be run in.
    for (Class<? extends SourceChecker> subcheckerClass : classesOfImmediateSubcheckers) {
      SourceChecker subchecker = alreadyInitializedSubcheckerMap.get(subcheckerClass);
      if (subchecker != null) {
        // Add the already initialized subchecker to the list of immediate subcheckers so
        // that this checker can refer to it.
        immediateSubcheckers.add(subchecker);
        continue;
      }

      // The subchecker is not already initialized.  Do so.

      SourceChecker instance;
      try {
        instance = subcheckerClass.getDeclaredConstructor().newInstance();
      } catch (Exception e) {
        throw new TypeSystemError("Could not create an instance of " + subcheckerClass, e);
      }

      immediateSubcheckers.add(instance);
      instance.setProcessingEnvironment(this.processingEnv);
      instance.treePathCacher = this.getTreePathCacher();
      // Prevent the new checker from storing non-immediate subcheckers
      instance.subcheckers = Collections.emptyList();
      instance.immediateSubcheckers =
          instance.instantiateSubcheckers(alreadyInitializedSubcheckerMap);
      instance.setParentChecker(this);
      alreadyInitializedSubcheckerMap.put(subcheckerClass, instance);
    }

    return Collections.unmodifiableList(immediateSubcheckers);
  }

  /**
   * Get the list of all subcheckers (if any). This list is only non-empty for the one checker that
   * runs all other subcheckers. These are recursively instantiated via instantiateSubcheckers() the
   * first time this method is called if field {@code subcheckers} is null. Assumes all checkers run
   * on the same thread.
   *
   * @return the list of all subcheckers (if any)
   */
  public List<SourceChecker> getSubcheckers() {
    if (subcheckers == null) {
      // Instantiate the checkers this one depends on, if any.
      Map<Class<? extends SourceChecker>, SourceChecker> checkerMap = new ArrayMap<>(2);

      immediateSubcheckers = instantiateSubcheckers(checkerMap);

      subcheckers = Collections.unmodifiableList(new ArrayList<>(checkerMap.values()));
    }

    return subcheckers;
  }

  /**
   * Get the shared TreePathCacher instance.
   *
   * @return the shared TreePathCacher instance.
   */
  public TreePathCacher getTreePathCacher() {
    if (treePathCacher == null) {
      // In case it wasn't already set in instantiateSubcheckers.
      treePathCacher = new TreePathCacher();
    }
    return treePathCacher;
  }

  /**
   * Type-check the code using this checker's visitor.
   *
   * @see Processor#process(Set, RoundEnvironment)
   */
  @Override
  public void typeProcess(TypeElement e, TreePath p) {
    if (messageStore != null && parentChecker == null) {
      messageStore.clear();
    }

    // Errors (or other messages) issued via
    //   SourceChecker#message(Diagnostic.Kind, Object, String, Object...)
    // are stored in messageStore until all checkers have processed this compilation unit.
    // All other messages are printed immediately.  This includes errors issued because the
    // checker threw an exception.

    // Update errsOnLastExit for all checkers, so that no matter which one is run next, its test
<<<<<<< HEAD
    // of
    // whether a Java error occurred is correct.
=======
    // of whether a Java error occurred is correct.
>>>>>>> c30210c9

    Context context = ((JavacProcessingEnvironment) processingEnv).getContext();
    Log log = Log.instance(context);

    int numErrorsOfAllPreviousCheckers = this.errsOnLastExit;
    for (SourceChecker subchecker : getSubcheckers()) {
      subchecker.errsOnLastExit = numErrorsOfAllPreviousCheckers;
      subchecker.messageStore = messageStore;
      int errorsBeforeTypeChecking = log.nerrors;

      subchecker.typeProcess(e, p);

      int errorsAfterTypeChecking = log.nerrors;
      numErrorsOfAllPreviousCheckers += errorsAfterTypeChecking - errorsBeforeTypeChecking;
    }

    this.errsOnLastExit = numErrorsOfAllPreviousCheckers;

    if (javacErrored) {
      return;
    }

    // Cannot use BugInCF here because it is outside of the try/catch for BugInCF.
    if (e == null) {
      messager.printMessage(Diagnostic.Kind.ERROR, "Refusing to process empty TypeElement");
      return;
    }
    if (p == null) {
      messager.printMessage(
          Diagnostic.Kind.ERROR, "Refusing to process empty TreePath in TypeElement: " + e);
      return;
    }

    if (!warnedAboutGarbageCollection) {
      String gcUsageMessage = SystemPlume.gcUsageMessage(.25, 60);
      if (gcUsageMessage != null) {
        boolean noWarnMemoryConstraints =
            (processingEnv != null
                && processingEnv.getOptions() != null
                && processingEnv.getOptions().containsKey("noWarnMemoryConstraints"));
        Diagnostic.Kind kind =
            noWarnMemoryConstraints ? Diagnostic.Kind.NOTE : Diagnostic.Kind.WARNING;
        messager.printMessage(kind, gcUsageMessage);
        warnedAboutGarbageCollection = true;
      }
    }

    Source source = Source.instance(context);
    // Don't use source.allowTypeAnnotations() because that API changed after 9.
    // Also the enum constant Source.JDK1_8 was renamed at some point...
    if (!warnedAboutSourceLevel && source.compareTo(Source.lookup("8")) < 0) {
      messager.printMessage(
          Diagnostic.Kind.WARNING, "-source " + source.name + " does not support type annotations");
      warnedAboutSourceLevel = true;
    }

    if (log.nerrors > this.errsOnLastExit) {
      this.errsOnLastExit = log.nerrors;
      javacErrored = true;
      return;
    }

    if (visitor == null) {
      // typeProcessingStart invokes initChecker, which should have set the visitor. If the
      // field is still null, an exception occurred during initialization, which was already
      // logged there. Don't also cause a NPE here.
      return;
    }
    if (p.getCompilationUnit() != currentRoot) {
      setRoot(p.getCompilationUnit());
      if (printFilenames) {
        // TODO: Have a command-line option to turn the timestamps on/off too, because
        // they are nondeterministic across runs.

        // Add timestamp to indicate how long operations are taking.
        // Duplicate messages are suppressed, so this might not appear in front of every
        // " is type-checking " message (when a file takes less than a second to
        // type-check).
        message(Diagnostic.Kind.NOTE, Instant.now().truncatedTo(ChronoUnit.SECONDS).toString());
        message(
            Diagnostic.Kind.NOTE,
            "%s is type-checking %s",
            (Object) this.getClass().getSimpleName(),
            currentRoot.getSourceFile().getName());
      }
    }

    // Visit the attributed tree.
    try {
      visitor.visit(p);
      warnUnneededSuppressions();
    } catch (UserError ce) {
      logUserError(ce);
    } catch (TypeSystemError ce) {
      logTypeSystemError(ce);
    } catch (BugInCF ce) {
      logBugInCF(ce);
    } catch (Throwable t) {
      logBugInCF(wrapThrowableAsBugInCF("SourceChecker.typeProcess", t, p));
    } finally {
      // Also add possibly deferred diagnostics, which will get published back in
      // AbstractTypeProcessor.
      this.errsOnLastExit = log.nerrors;
      printStoredMessages(p.getCompilationUnit());
      if (!getSubcheckers().isEmpty()) {
        // Update errsOnLastExit to reflect the errors issued.
        this.errsOnLastExit = log.nerrors;
      }
    }
  }

  // ///////////////////////////////////////////////////////////////////////////
  // Reporting type-checking errors; most clients use reportError() or reportWarning()
  //

  /**
   * Reports an error. By default, prints it to the screen via the compiler's internal messager.
   *
   * @param source the source position information; may be an Element, a Tree, or null
   * @param messageKey the message key
   * @param args arguments for interpolation in the string corresponding to the given message key
   */
  public void reportError(
      @Nullable Object source, @CompilerMessageKey String messageKey, Object... args) {
    report(source, Diagnostic.Kind.ERROR, messageKey, args);
  }

  /**
   * Reports a warning. By default, prints it to the screen via the compiler's internal messager.
   *
   * @param source the source position information; may be an Element, a Tree, or null
   * @param messageKey the message key
   * @param args arguments for interpolation in the string corresponding to the given message key
   */
  public void reportWarning(
      @Nullable Object source, @CompilerMessageKey String messageKey, Object... args) {
    report(source, Diagnostic.Kind.MANDATORY_WARNING, messageKey, args);
  }

  /**
   * Reports a diagnostic message. By default, prints it to the screen via the compiler's internal
   * messager.
   *
   * <p>It is rare to use this method. Most clients should use {@link #reportError} or {@link
   * #reportWarning}.
   *
   * @param source the source position information; may be an Element, a Tree, or null
   * @param d the diagnostic message
   */
  public void report(@Nullable Object source, DiagMessage d) {
    report(source, d.getKind(), d.getMessageKey(), d.getArgs());
  }

  /**
   * Reports a diagnostic message. By default, it prints it to the screen via the compiler's
   * internal messager; however, it might also store it for later output.
   *
   * @param source the source position information; may be an Element or a Tree
   * @param kind the type of message
   * @param messageKey the message key
   * @param args arguments for interpolation in the string corresponding to the given message key
   */
  // Not a format method.  However, messageKey should be either a format string for `args`, or a
  // property key that maps to a format string for `args`.
  // @FormatMethod
  @SuppressWarnings("formatter:format.string") // arg is a format string or a property key
  private void report(
      Object source, Diagnostic.Kind kind, @CompilerMessageKey String messageKey, Object... args) {
    assert messagesProperties != null : "null messagesProperties";

    if (shouldSuppressWarnings(source, messageKey)) {
      return;
    }

    if (args != null) {
      for (int i = 0; i < args.length; ++i) {
        args[i] = processErrorMessageArg(args[i]);
      }
    }

    if (kind == Diagnostic.Kind.NOTE) {
      System.err.println("(NOTE) " + String.format(messageKey, args));
      return;
    }

    String defaultFormat = "(" + messageKey + ")";
    String fmtString;
    if (this.processingEnv.getOptions() != null /*nnbug*/
        && this.processingEnv.getOptions().containsKey("nomsgtext")) {
      fmtString = defaultFormat;
    } else if (this.processingEnv.getOptions() != null /*nnbug*/
        && this.processingEnv.getOptions().containsKey("detailedmsgtext")) {
      // The -Adetailedmsgtext command-line option was given, so output
      // a stylized error message for easy parsing by a tool.
      fmtString =
          detailedMsgTextPrefix(source, defaultFormat, args)
              + fullMessageOf(messageKey, defaultFormat);
    } else {
      fmtString =
          "["
              + suppressWarningsString(messageKey)
              + "] "
              + fullMessageOf(messageKey, defaultFormat);
    }
    String messageText;
    try {
      messageText = String.format(fmtString, args);
    } catch (Exception e) {
      throw new BugInCF(
          "Invalid format string: \"" + fmtString + "\" args: " + Arrays.toString(args), e);
    }

    if (kind == Diagnostic.Kind.ERROR && warns) {
      kind = Diagnostic.Kind.MANDATORY_WARNING;
    }

    if (source instanceof Element) {
      messager.printMessage(kind, messageText, (Element) source);
    } else if (source instanceof Tree) {
      printOrStoreMessage(kind, messageText, (Tree) source, currentRoot);
    } else {
      throw new BugInCF("invalid position source of class " + source.getClass() + ": " + source);
    }
  }

  /**
   * Print a non-localized message using the javac messager. This is preferable to using System.out
   * or System.err, but should only be used for exceptional cases that don't happen in correct
   * usage. Localized messages should be raised using {@link #reportError}, {@link #reportWarning},
   * etc.
   *
   * @param kind the kind of message to print
   * @param msg the message text
   * @param args optional arguments to substitute in the message
   * @see SourceChecker#report(Object, DiagMessage)
   */
  @FormatMethod
  public void message(Diagnostic.Kind kind, String msg, Object... args) {
    message(kind, String.format(msg, args));
  }

  /**
   * Print a non-localized message using the javac messager. This is preferable to using System.out
   * or System.err, but should only be used for exceptional cases that don't happen in correct
   * usage. Localized messages should be raised using {@link #reportError}, {@link #reportWarning},
   * etc.
   *
   * @param kind the kind of message to print
   * @param msg the message text
   * @see SourceChecker#report(Object, DiagMessage)
   */
  public void message(javax.tools.Diagnostic.Kind kind, String msg) {
    if (messager == null) {
      // If this method is called before initChecker() sets the field
      messager = processingEnv.getMessager();
    }
    messager.printMessage(kind, msg);
  }

  /**
   * Print the given message.
   *
   * @param msg the message to print x
   */
  private void printMessage(String msg) {
    if (messager == null) {
      // If this method is called before initChecker() sets the field
      messager = processingEnv.getMessager();
    }
    messager.printMessage(Diagnostic.Kind.ERROR, msg);
  }

  /**
   * Like {@link SourceChecker#getSuppressWarningsPrefixes()}, but includes all prefixes supported
   * by this checker or any of its subcheckers. Does not guarantee that the result is in any
   * particular order. The result is immutable.
   *
   * @return the suppress warnings prefixes supported by this checker or any of its subcheckers
   */
  public Collection<String> getSuppressWarningsPrefixesOfSubcheckers() {
    if (this.suppressWarningsPrefixesOfSubcheckers == null) {
      Collection<String> prefixes = getSuppressWarningsPrefixes();
      for (SourceChecker subchecker : getSubcheckers()) {
        prefixes.addAll(subchecker.getSuppressWarningsPrefixes());
      }
      this.suppressWarningsPrefixesOfSubcheckers = ImmutableSet.copyOf(prefixes);
    }
    return this.suppressWarningsPrefixesOfSubcheckers;
  }

  /**
   * Do not call this method. Call {@link #reportError} or {@link #reportWarning} instead.
   *
   * <p>This method exists so that the BaseTypeChecker can override it. For compound checkers, it
   * stores all messages and sorts them by location before outputting them.
   *
   * @param kind the kind of message to print
   * @param message the message text
   * @param source the source code position of the diagnostic message
   * @param root the compilation unit
   */
  protected void printOrStoreMessage(
      javax.tools.Diagnostic.Kind kind, String message, Tree source, CompilationUnitTree root) {
    assert this.currentRoot == root;
    StackTraceElement[] trace = Thread.currentThread().getStackTrace();
    if (messageStore == null) {
      printOrStoreMessage(kind, message, source, root, trace);
    } else {
      CheckerMessage checkerMessage = new CheckerMessage(kind, message, source, this, trace);
      messageStore.add(checkerMessage);
    }
  }

  /**
   * Do not call this method. Call {@link #reportError} or {@link #reportWarning} instead.
   *
   * <p>This method exists so that the BaseTypeChecker can override it. For compound checkers, it
   * stores all messages and sorts them by location before outputting them.
   *
   * @param kind the kind of message to print
   * @param message the message text
   * @param source the source code position of the diagnostic message
   * @param root the compilation unit
   * @param trace the stack trace where the checker encountered an error. It is printed when the
   *     dumpOnErrors option is enabled.
   */
  protected void printOrStoreMessage(
      javax.tools.Diagnostic.Kind kind,
      String message,
      Tree source,
      CompilationUnitTree root,
      StackTraceElement[] trace) {
    Trees.instance(processingEnv).printMessage(kind, message, source, root);
    printStackTrace(trace);
  }

  /**
   * Output the given stack trace if the "dumpOnErrors" option is enabled.
   *
   * @param trace stack trace when the checker encountered a warning/error
   */
  private void printStackTrace(StackTraceElement[] trace) {
    if (hasOption("dumpOnErrors")) {
      StringJoiner msg = new StringJoiner(System.lineSeparator());
      for (StackTraceElement elem : trace) {
        msg.add("\tat " + elem);
      }
      message(Diagnostic.Kind.NOTE, msg.toString());
    }
  }

  // ///////////////////////////////////////////////////////////////////////////
  // Diagnostic message formatting
  //

  /**
   * Returns the localized long message corresponding to this key. If not found, tries suffixes of
   * this key, stripping off dot-separated prefixes. If still not found, returns {@code
   * defaultValue}.
   *
   * @param messageKey a message key
   * @param defaultValue a default value to use if {@code messageKey} is not a message key
   * @return the localized long message corresponding to this key or a suffix, or {@code
   *     defaultValue}
   */
  protected String fullMessageOf(String messageKey, String defaultValue) {
    String key = messageKey;

    do {
      String messageForKey = messagesProperties.getProperty(key);
      if (messageForKey != null) {
        return messageForKey;
      }

      int dot = key.indexOf('.');
      if (dot < 0) {
        return defaultValue;
      }
      key = key.substring(dot + 1);
    } while (true);
  }

  /**
   * Process an argument to an error message before it is passed to String.format.
   *
   * <p>This implementation expands the argument if it is exactly a message key.
   *
   * <p>By contrast, {@link #fullMessageOf} processes the message key itself but not the arguments,
   * and tries suffixes.
   *
   * @param arg the argument
   * @return the result after processing
   */
  protected Object processErrorMessageArg(Object arg) {
    // Check to see if the argument itself is a property to be expanded
    if (arg instanceof String) {
      return messagesProperties.getProperty((String) arg, (String) arg);
    } else {
      return arg;
    }
  }

  /** Separates parts of a "detailed message", to permit easier parsing. */
  public static final String DETAILS_SEPARATOR = " $$ ";

  /**
   * Returns all but the message key part of the message format output by {@code -Adetailedmsgtext}.
   *
   * @param source the object from which to obtain source position information; may be an Element, a
   *     Tree, or null
   * @param defaultFormat the message key, in parentheses
   * @param args arguments for interpolation in the string corresponding to the given message key
   * @return the first part of the message format output by {@code -Adetailedmsgtext}
   */
  private String detailedMsgTextPrefix(
      @Nullable Object source, String defaultFormat, Object[] args) {
    StringJoiner sj = new StringJoiner(DETAILS_SEPARATOR);

    // The parts, separated by " $$ " (DETAILS_SEPARATOR), are:

    // (1) error key
    sj.add(defaultFormat);

    // (2) number of additional tokens, and those tokens; this depends on the error message, and
    // an example is the found and expected types
    if (args != null) {
      sj.add(Integer.toString(args.length));
      for (Object arg : args) {
        sj.add(Objects.toString(arg));
      }
    } else {
      // Output 0 for null arguments.
      sj.add(Integer.toString(0));
    }

    // (3) The error position, as starting and ending characters in the source file.
    sj.add(detailedMsgTextPositionString(sourceToTree(source), currentRoot));

    // (4) The human-readable error message will be added by the caller.
    sj.add(""); // Add DETAILS_SEPARATOR at the end.
    return sj.toString();
  }

  /**
   * Returns the most specific warning suppression string for the warning/error being printed.
   *
   * <ul>
   *   <li>If {@code -AshowSuppressWarningsStrings} was supplied on the command line, this is {@code
   *       [checkername1, checkername2]:msg}, where each {@code checkername} is a checker name or
   *       "allcheckers".
   *   <li>If {@code -ArequirePrefixInWarningSuppressions} or {@code -AshowPrefixInWarningMessages}
   *       was supplied on the command line, this is {@code checkername:msg} (where {@code
   *       checkername} may be "allcheckers").
   *   <li>Otherwise, it is just {@code msg}.
   * </ul>
   *
   * @param messageKey the simple, checker-specific error message key
   * @return the most specific SuppressWarnings string for the warning/error being printed
   */
  private String suppressWarningsString(String messageKey) {
    Collection<String> prefixes = this.getSuppressWarningsPrefixes();
    prefixes.remove(SUPPRESS_ALL_PREFIX);
    if (showSuppressWarningsStrings) {
      List<String> list = new ArrayList<>(prefixes);
      // Make sure "allcheckers" is at the end of the list.
      if (useAllcheckersPrefix) {
        list.add(SUPPRESS_ALL_PREFIX);
      }
      return list + ":" + messageKey;
    } else if (requirePrefixInWarningSuppressions || showPrefixInWarningMessages) {
      // If the warning key must be prefixed with a prefix (a checker name), then add that to
      // the SuppressWarnings string that is printed.
      String defaultPrefix = getDefaultSuppressWarningsPrefix();
      if (prefixes.contains(defaultPrefix)) {
        return defaultPrefix + ":" + messageKey;
      } else {
        String firstKey = prefixes.iterator().next();
        return firstKey + ":" + messageKey;
      }
    } else {
      return messageKey;
    }
  }

  /**
   * Convert a Tree, Element, or null, into a Tree or null.
   *
   * @param source the object from which to obtain source position information; may be an Element, a
   *     Tree, or null
   * @return the tree associated with the given source object, or null if none
   */
  private @Nullable Tree sourceToTree(@Nullable Object source) {
    if (source instanceof Element) {
      return trees.getTree((Element) source);
    } else if (source instanceof Tree) {
      return (Tree) source;
    } else if (source == null) {
      return null;
    } else {
      throw new BugInCF("Unexpected source %s [%s]", source, source.getClass());
    }
  }

  /**
   * For the given tree, compute the source positions for that tree. Return a "tuple"-like string
   * (e.g. "( 1, 200 )" ) that contains the start and end position of the tree in the current
   * compilation unit. Used only by the -Adetailedmsgtext output format.
   *
   * @param tree tree to locate within the current compilation unit
   * @param currentRoot the current compilation unit
   * @return a tuple string representing the range of characters that tree occupies in the source
   *     file, or the empty string if {@code tree} is null
   */
  private String detailedMsgTextPositionString(
      @Nullable Tree tree, CompilationUnitTree currentRoot) {
    if (tree == null) {
      return "";
    }

    SourcePositions sourcePositions = trees.getSourcePositions();
    long start = sourcePositions.getStartPosition(currentRoot, tree);
    long end = sourcePositions.getEndPosition(currentRoot, tree);

    return "( " + start + ", " + end + " )";
  }

  // ///////////////////////////////////////////////////////////////////////////
  // Lint options ("-Alint:xxxx" and "-Alint:-xxxx")
  //

  /**
   * Determine which lint options are artive.
   *
   * @param options the command-line options
   * @return the active lint options
   */
  private Set<String> createActiveLints(Map<String, String> options) {
    if (!options.containsKey("lint")) {
      return Collections.emptySet();
    }

    String lintString = options.get("lint");
    if (lintString == null) {
      return Collections.singleton("all");
    }

    List<String> lintStrings = SystemUtil.commaSplitter.splitToList(lintString);
    Set<String> activeLint = ArraySet.newArraySetOrHashSet(lintStrings.size());
    for (String s : lintStrings) {
      if (!this.getSupportedLintOptions().contains(s)
          && !(s.charAt(0) == '-' && this.getSupportedLintOptions().contains(s.substring(1)))
          && !s.equals("all")
          && !s.equals("none")) {
        this.messager.printMessage(
            Diagnostic.Kind.WARNING,
            "Unsupported lint option: " + s + "; All options: " + this.getSupportedLintOptions());
      }

      activeLint.add(s);
      if (s.equals("none")) {
        activeLint.add("-all");
      }
    }

    return Collections.unmodifiableSet(activeLint);
  }

  /**
   * Determines the value of the lint option with the given name. Just as <a
   * href="https://docs.oracle.com/javase/7/docs/technotes/guides/javac/index.html">javac</a> uses
   * "-Xlint:xxx" to enable and "-Xlint:-xxx" to disable option xxx, annotation-related lint options
   * are enabled with "-Alint:xxx" and disabled with "-Alint:-xxx".
   *
   * @throws IllegalArgumentException if the option name is not recognized via the {@link
   *     SupportedLintOptions} annotation or the {@link SourceChecker#getSupportedLintOptions}
   *     method
   * @param name the name of the lint option to check for
   * @return true if the lint option was given, false if it was not given or was given prepended
   *     with a "-"
   * @see SourceChecker#getLintOption(String, boolean)
   */
  public final boolean getLintOption(String name) {
    return getLintOption(name, false);
  }

  /**
   * Determines the value of the lint option with the given name. Just as <a
   * href="https://docs.oracle.com/javase/7/docs/technotes/tools/windows/javac.html">javac</a> uses
   * "-Xlint:xxx" to enable and "-Xlint:-xxx" to disable option xxx, annotation-related lint options
   * are enabled with "-Alint=xxx" and disabled with "-Alint=-xxx".
   *
   * @throws IllegalArgumentException if the option name is not recognized via the {@link
   *     SupportedLintOptions} annotation or the {@link SourceChecker#getSupportedLintOptions}
   *     method
   * @param name the name of the lint option to check for
   * @param def the default option value, returned if the option was not given
   * @return true if the lint option was given, false if it was given prepended with a "-", or
   *     {@code def} if it was not given at all
   * @see SourceChecker#getLintOption(String)
   * @see SourceChecker#getOption(String)
   */
  public final boolean getLintOption(String name, boolean def) {

    if (!this.getSupportedLintOptions().contains(name)) {
      throw new UserError("Illegal lint option: " + name);
    }

    // This is only needed if initChecker() has not yet been called.
    if (activeLints == null) {
      activeLints = createActiveLints(getOptions());
    }

    if (activeLints.isEmpty()) {
      return def;
    }

    String tofind = name;
    while (tofind != null) {
      if (activeLints.contains(tofind)) {
        return true;
      } else if (activeLints.contains(String.format("-%s", tofind))) {
        return false;
      }

      tofind = parentOfOption(tofind);
    }

    return def;
  }

  /**
   * Set the value of the lint option with the given name. Just as <a
   * href="https://docs.oracle.com/javase/7/docs/technotes/tools/windows/javac.html">javac</a> uses
   * "-Xlint:xxx" to enable and "-Xlint:-xxx" to disable option xxx, annotation-related lint options
   * are enabled with "-Alint=xxx" and disabled with "-Alint=-xxx". This method can be used by
   * subclasses to enforce having certain lint options enabled/disabled.
   *
   * @throws IllegalArgumentException if the option name is not recognized via the {@link
   *     SupportedLintOptions} annotation or the {@link SourceChecker#getSupportedLintOptions}
   *     method
   * @param name the name of the lint option to set
   * @param val the option value
   * @see SourceChecker#getLintOption(String)
   * @see SourceChecker#getLintOption(String,boolean)
   */
  protected final void setLintOption(String name, boolean val) {
    if (!this.getSupportedLintOptions().contains(name)) {
      throw new UserError("Illegal lint option: " + name);
    }

    /* TODO: warn if the option is also provided on the command line(?)
    boolean exists = false;
    if (!activeLints.isEmpty()) {
        String tofind = name;
        while (tofind != null) {
            if (activeLints.contains(tofind) || // direct
                    activeLints.contains(String.format("-%s", tofind)) || // negation
                    activeLints.contains(tofind.substring(1))) { // name was negation
                exists = true;
            }
            tofind = parentOfOption(tofind);
        }
    }

    if (exists) {
        // TODO: Issue warning?
    }
    TODO: assert that name doesn't start with '-'
    */

    Set<String> newlints = ArraySet.newArraySetOrHashSet(activeLints.size() + 1);
    newlints.addAll(activeLints);
    if (val) {
      newlints.add(name);
    } else {
      newlints.add(String.format("-%s", name));
    }
    activeLints = Collections.unmodifiableSet(newlints);
  }

  /**
   * Helper method to find the parent of a lint key. The lint hierarchy level is denoted by a colon
   * ':'. 'all' is the root for all hierarchy.
   *
   * <pre>
   * Example
   *    cast:unsafe &rarr; cast
   *    cast        &rarr; all
   *    all         &rarr; {@code null}
   * </pre>
   *
   * @param name the lint key whose parest to find
   * @return the parent of the lint key
   */
  private @Nullable String parentOfOption(String name) {
    if (name.equals("all")) {
      return null;
    }
    int colonIndex = name.lastIndexOf(':');
    if (colonIndex != -1) {
      return name.substring(0, colonIndex);
    } else {
      return "all";
    }
  }

  /**
   * Returns the set of subchecker classes on which this checker depends. ("Depends" means the
   * checkers that are subcheckers of the current checker rather than a subchecker of some other
   * checker.) Returns an empty set if this checker does not depend on any others.
   *
   * <p>If this checker should run multiple independent checkers and not contain a type system, then
   * subclass {@link AggregateChecker}.
   *
   * <p>Subclasses should override this method to specify subcheckers. If they do so, they should
   * call the super implementation of this method and add dependencies to the returned set so that
   * checkers required for reflection resolution are included if reflection resolution is requested.
   *
   * <p>If a checker should be added or not based on a command line option, use {@link
   * #getOptionsNoSubcheckers()} or {@link #hasOptionNoSubcheckers(String)} to avoid recursively
   * calling this method.
   *
   * <p>Each subchecker of this checker may also depend on other checkers. If this checker and one
   * of its subcheckers both depend on a third checker, that checker will only be instantiated once.
   *
   * <p>Though each checker is run on a whole compilation unit before the next checker is run, error
   * and warning messages are collected and sorted based on the location in the source file before
   * being printed. (See {@link #printOrStoreMessage(Diagnostic.Kind, String, Tree,
   * CompilationUnitTree)}.)
   *
   * <p>WARNING: Circular dependencies are not supported. (In other words, if checker A depends on
   * checker B, checker B cannot depend on checker A.) The Checker Framework does not check for
   * circularity. Make sure no circular dependencies are created when overriding this method.
   *
   * <p>This method is protected so it can be overridden, but it should only be called internally by
   * {@link SourceChecker}.
   *
   * @return the subchecker classes on which this checker depends; will be modified by callees
   */
  // This is never looked up in, but it is iterated over (and added to, which does a lookup).
  protected Set<Class<? extends SourceChecker>> getImmediateSubcheckerClasses() {
    // This must return a modifiable set because clients modify it.
    // Most checkers have 1 or fewer subcheckers.
    LinkedHashSet<Class<? extends SourceChecker>> result =
        new LinkedHashSet<>(CollectionsPlume.mapCapacity(2));
    if (shouldResolveReflection()) {
      result.add(MethodValChecker.class);
    }
    return result;
  }

  /**
   * Returns true if reflection should be resolved.
   *
   * @return true if reflection should be resolved
   */
  public boolean shouldResolveReflection() {
    return hasOptionNoSubcheckers("resolveReflection");
  }

  /**
   * Returns the name of a class related to a given one, by replacing "Checker" or "Subchecker" by
   * {@code replacement}.
   *
   * @param checkerClass the checker class
   * @param replacement the string that replaces "Checker" or "Subchecker"
   * @return the name of the related class
   */
  @SuppressWarnings("signature") // string manipulation of @ClassGetName string
  public static @ClassGetName String getRelatedClassName(
      Class<?> checkerClass, String replacement) {
    return checkerClass
        .getName()
        .replace("Checker", replacement)
        .replace("Subchecker", replacement);
  }

  /**
   * Returns the lint options recognized by this checker. Lint options are those which can be
   * checked for via {@link SourceChecker#getLintOption}.
   *
   * @return an unmodifiable {@link Set} of the lint options recognized by this checker
   */
  public Set<String> getSupportedLintOptions() {
    if (supportedLints == null) {
      supportedLints = createSupportedLintOptions();
    }
    return supportedLints;
  }

  /**
   * Compute the set of supported lint options for this checker and its subcheckers.
   *
   * @return the set of supported lint options for this checker and its subcheckers
   */
  protected Set<String> createSupportedLintOptions() {
    Set<String> lintSet = getLintOptionsFromAnnotation();

    for (SourceChecker checker : getSubcheckers()) {
      lintSet.addAll(checker.createSupportedLintOptions());
    }
    return lintSet;
  }

  /**
   * Get the lint options from the {@link SupportedLintOptions} annotation on this class.
   *
   * @return the lint options from the {@link SupportedLintOptions} annotation
   */
  private Set<String> getLintOptionsFromAnnotation() {
    SupportedLintOptions sl = this.getClass().getAnnotation(SupportedLintOptions.class);

    if (sl == null) {
      return new HashSet<>();
    }

    @Nullable String @Nullable [] slValue = sl.value();
    assert slValue != null;

    @Nullable String[] lintArray = slValue;
    Set<String> lintSet = new HashSet<>(lintArray.length);
    Collections.addAll(lintSet, lintArray);
    return lintSet;
  }

  /**
   * Set the supported lint options.
   *
   * @param newLints the new supported lint options, which replace any existing ones
   */
  private void setSupportedLintOptions(Set<String> newLints) {
    supportedLints = newLints;
  }

  // ///////////////////////////////////////////////////////////////////////////
  // Regular (non-lint) options ("-Axxxx")
  //

  /**
   * Determine which options are active.
   *
   * @param options all provided options
   * @return a value for {@link #activeOptions}
   */
  @SuppressWarnings("LabelledBreakTarget")
  private Map<String, String> createActiveOptions(Map<String, String> options) {
    if (options.isEmpty()) {
      return new HashMap<>();
    }

    Map<String, String> activeOpts = new HashMap<>(CollectionsPlume.mapCapacity(options));

    for (Map.Entry<String, String> opt : options.entrySet()) {
      String key = opt.getKey();
      String value = opt.getValue();

      String[] split = key.split(OPTION_SEPARATOR);

      splitlengthswitch:
      switch (split.length) {
        case 1:
          // No separator, option always active.
          activeOpts.put(key, value);
          break;
        case 2:
          Class<?> clazz = this.getClass();

          do {
            if (clazz.getCanonicalName().equals(split[0])
                || clazz.getSimpleName().equals(split[0])) {
              // Valid class-option pair.
              activeOpts.put(split[1], value);
              break splitlengthswitch;
            }

            clazz = clazz.getSuperclass();
          } while (clazz != null
              && !clazz.getName().equals(AbstractTypeProcessor.class.getCanonicalName()));
          // Didn't find a matching class. Option might be for another processor. Add
          // option anyways. javac will warn if no processor supports the option.
          activeOpts.put(key, value);
          break;
        default:
          // Too many separators. Option might be for another processor. Add option
          // anyways. javac will warn if no processor supports the option.
          activeOpts.put(key, value);
      }
    }
    return activeOpts;
  }

  @Override
  public Map<String, String> getOptions() {
    if (activeOptions == null) {
      activeOptions = createActiveOptions(processingEnv.getOptions());

      for (SourceChecker subchecker : getSubcheckers()) {
        activeOptions.putAll(subchecker.createActiveOptions(processingEnv.getOptions()));
      }
    }
    return activeOptions;
  }

  @Override
  public final boolean hasOption(String name) {
    return getOptions().containsKey(name);
  }

  /**
   * {@inheritDoc}
   *
   * @see SourceChecker#getLintOption(String,boolean)
   */
  @Override
  public final String getOption(String name) {
    return getOption(name, null);
  }

  /**
   * {@inheritDoc}
   *
   * @see SourceChecker#getLintOption(String,boolean)
   */
  @Override
  public final String getOption(String name, String defaultValue) {
    Set<String> supportedOptions = this.getSupportedOptions();
    if (!supportedOptions.contains(name)) {
      throw new UserError(
          "Illegal option: "
              + name
              + "; supported options = "
              + String.join(",", supportedOptions));
    }

    return getOptions().getOrDefault(name, defaultValue);
  }

  /**
   * {@inheritDoc}
   *
   * @see SourceChecker#getLintOption(String,boolean)
   */
  @Override
  public final boolean getBooleanOption(String name) {
    return getBooleanOption(name, false);
  }

  /**
   * {@inheritDoc}
   *
   * @see SourceChecker#getLintOption(String,boolean)
   */
  @Override
  public final boolean getBooleanOption(String name, boolean defaultValue) {
    String value = getOption(name);
    if (value == null) {
      return defaultValue;
    }
    if (value.equals("true")) {
      return true;
    }
    if (value.equals("false")) {
      return false;
    }
    throw new UserError(
        String.format("Value of %s option should be a boolean, but is \"%s\".", name, value));
  }

  /**
   * {@inheritDoc}
   *
   * @see SourceChecker#getLintOption(String,boolean)
   */
  @Override
  public final List<String> getStringsOption(
      String name, char separator, List<String> defaultValue) {
    String value = getOption(name);
    if (value == null) {
      return defaultValue;
    }
    return Splitter.on(separator).omitEmptyStrings().splitToList(value);
  }

  /**
   * {@inheritDoc}
   *
   * @see SourceChecker#getLintOption(String,boolean)
   */
  @Override
  public final List<String> getStringsOption(
      String name, String separator, List<String> defaultValue) {
    String value = getOption(name);
    if (value == null) {
      return defaultValue;
    }
    return Splitter.on(separator).omitEmptyStrings().splitToList(value);
  }

  /**
   * Prints error messages for this checker and all subcheckers such that the errors are ordered by
   * line and column number and then by checker. (See {@link
   * CheckerMessage#compareTo(CheckerMessage)} for more precise order.)
   *
   * @param unit current compilation unit
   */
  protected void printStoredMessages(CompilationUnitTree unit) {
    if (messageStore == null || parentChecker != null) {
      return;
    }
    for (CheckerMessage msg : messageStore) {
      printOrStoreMessage(msg.kind, msg.message, msg.source, unit, msg.trace);
    }
  }

  @Override
  public Set<String> getSupportedOptions() {
    if (supportedOptions == null) {

      // Support all options provided with the standard {@link
      // javax.annotation.processing.SupportedOptions} annotation.
      Set<String> options = new HashSet<>(super.getSupportedOptions());

      // For the Checker Framework annotation
      // {@link org.checkerframework.framework.source.SupportedOptions}
      // we additionally add
      Class<?> clazz = this.getClass();
      List<Class<?>> clazzPrefixes = new ArrayList<>();

      do {
        clazzPrefixes.add(clazz);

        SupportedOptions so = clazz.getAnnotation(SupportedOptions.class);
        if (so != null) {
          options.addAll(expandCFOptions(clazzPrefixes, so.value()));
        }
        clazz = clazz.getSuperclass();
      } while (clazz != null
          && !clazz.getName().equals(AbstractTypeProcessor.class.getCanonicalName()));

      for (SourceChecker checker : getSubcheckers()) {
        options.addAll(checker.getSupportedOptions());
      }

      supportedOptions = Collections.unmodifiableSet(options);
    }

    return supportedOptions;
  }

  /**
   * Generate the possible command-line option names by prefixing each class name from {@code
   * classPrefixes} to {@code options}, separated by {@link #OPTION_SEPARATOR}.
   *
   * @param clazzPrefixes the classes to prefix
   * @param options the option names
   * @return the possible combinations that should be supported
   */
  protected Collection<String> expandCFOptions(
      List<? extends Class<?>> clazzPrefixes, String[] options) {
    Set<String> res =
        new HashSet<>(CollectionsPlume.mapCapacity(options.length * (1 + clazzPrefixes.size())));
    for (String option : options) {
      res.add(option);
      for (Class<?> clazz : clazzPrefixes) {
        res.add(clazz.getCanonicalName() + OPTION_SEPARATOR + option);
        res.add(clazz.getSimpleName() + OPTION_SEPARATOR + option);
      }
    }
    return res;
  }

  /**
   * Overrides the default implementation to always return a singleton set containing only "*".
   *
   * <p>javac uses this list to determine which classes process; javac only runs an annotation
   * processor on classes that contain at least one of the mentioned annotations. Thus, the effect
   * of returning "*" is as if the checker were annotated by {@code @SupportedAnnotationTypes("*")}:
   * javac runs the checker on every class mentioned on the javac command line. This method also
   * checks that subclasses do not contain a {@link SupportedAnnotationTypes} annotation.
   *
   * <p>To specify the annotations that a checker recognizes as type qualifiers, see {@link
   * AnnotatedTypeFactory#createSupportedTypeQualifiers()}.
   *
   * @throws Error if a subclass is annotated with {@link SupportedAnnotationTypes}
   */
  @Override
  public final Set<String> getSupportedAnnotationTypes() {

    SupportedAnnotationTypes supported =
        this.getClass().getAnnotation(SupportedAnnotationTypes.class);
    if (supported != null) {
      throw new BugInCF(
          "@SupportedAnnotationTypes should not be written on any checker;"
              + " supported annotation types are inherited from SourceChecker.");
    }
    return Collections.singleton("*");
  }

  // ///////////////////////////////////////////////////////////////////////////
  // Warning suppression and unneeded warnings
  //

  /**
   * Returns the argument to {@code -AsuppressWarnings}, split on commas, or null if no such
   * argument. Only ever called once; the value is cached in field {@link
   * #suppressWarningsStringsFromOption}.
   *
   * @return the argument to {@code -AsuppressWarnings}, split on commas, or null if no such
   *     argument
   */
  private String @Nullable [] getSuppressWarningsStringsFromOption() {
    if (!computedSuppressWarningsStringsFromOption) {
      computedSuppressWarningsStringsFromOption = true;
      Map<String, String> options = getAllOptions();
      if (options.containsKey("suppressWarnings")) {
        String swStrings = options.get("suppressWarnings");
        if (swStrings != null) {
          this.suppressWarningsStringsFromOption = swStrings.split(",");
        }
      }
    }

    return this.suppressWarningsStringsFromOption;
  }

  /**
   * Returns the options passed to this checker and its immediate parent checker.
   *
   * @return the options passed to this checker and its immediate parent checker
   */
  private Map<String, String> getAllOptions() {
    if (parentChecker == null) {
      return getOptions();
    }
    Map<String, String> allOptions = new HashMap<>(this.getOptions());
    parentChecker
        .getOptions()
        .forEach(
            (parentOptKey, parentOptVal) -> {
              if (parentOptVal != null) {
                allOptions.merge(parentOptKey, parentOptVal, this::combineOptionValues);
              }
            });
    return Collections.unmodifiableMap(allOptions);
  }

  /**
   * Combines two comma-delimited strings into a single comma-delimited string that does not contain
   * duplicates.
   *
   * <p>Checker option values are comma-delimited. This method combines two option values while
   * discarding possible duplicates.
   *
   * @param optionValueA the first comma-delimited string
   * @param optionValueB the second comma-delimited string
   * @return a comma-delimited string containing values from the first and second string, with no
   *     duplicates
   */
  private String combineOptionValues(String optionValueA, String optionValueB) {
    Set<String> optionValueASet =
        Arrays.stream(optionValueA.split(",")).collect(Collectors.toSet());
    Set<String> optionValueBSet =
        Arrays.stream(optionValueB.split(",")).collect(Collectors.toSet());
    optionValueASet.addAll(optionValueBSet);
    return String.join(",", optionValueASet);
  }

  /**
   * Issues a warning about any {@code @SuppressWarnings} that didn't suppress a warning, but starts
   * with this checker name or "allcheckers".
   */
  protected void warnUnneededSuppressions() {
    if (parentChecker != null) {
      return;
    }

    if (!warnUnneededSuppressions) {
      return;
    }
    Set<Element> allElementsWithSuppressedWarnings =
        new HashSet<>(this.elementsWithSuppressedWarnings);
    this.elementsWithSuppressedWarnings.clear();

    Set<String> prefixes = new HashSet<>(getSuppressWarningsPrefixes());
    Set<String> errorKeys = new HashSet<>(messagesProperties.stringPropertyNames());
    for (SourceChecker subChecker : subcheckers) {
      allElementsWithSuppressedWarnings.addAll(subChecker.elementsWithSuppressedWarnings);
      subChecker.elementsWithSuppressedWarnings.clear();
      prefixes.addAll(subChecker.getSuppressWarningsPrefixes());
      errorKeys.addAll(subChecker.messagesProperties.stringPropertyNames());
      subChecker.getVisitor().treesWithSuppressWarnings.clear();
    }
    warnUnneededSuppressions(allElementsWithSuppressedWarnings, prefixes, errorKeys);

    getVisitor().treesWithSuppressWarnings.clear();
  }

  /**
   * Issues a warning about any {@code @SuppressWarnings} string that didn't suppress a warning, but
   * starts with one of the given prefixes (checker names). Does nothing if the string doesn't start
   * with a checker name.
   *
   * @param elementsSuppress elements with a {@code @SuppressWarnings} that actually suppressed a
   *     warning
   * @param prefixes the SuppressWarnings prefixes that suppress all warnings from this checker
   * @param allErrorKeys all error keys that can be issued by this checker
   */
  protected void warnUnneededSuppressions(
      Set<Element> elementsSuppress, Set<String> prefixes, Set<String> allErrorKeys) {
    for (Tree tree : getVisitor().treesWithSuppressWarnings) {
      Element elt = TreeUtils.elementFromTree(tree);
      // TODO: This test is too coarse.  The fact that this @SuppressWarnings suppressed
      // *some* warning doesn't mean that every value in it did so.
      if (elementsSuppress.contains(elt)) {
        continue;
      }
      // tree has a @SuppressWarnings annotation that didn't suppress any warnings.
      SuppressWarnings suppressAnno = elt.getAnnotation(SuppressWarnings.class);
      String[] suppressWarningsStrings = suppressAnno.value();
      for (String suppressWarningsString : suppressWarningsStrings) {
        if (warnUnneededSuppressionsExceptions != null
            && warnUnneededSuppressionsExceptions.matcher(suppressWarningsString).find(0)) {
          continue;
        }
        for (String prefix : prefixes) {
          if (suppressWarningsString.equals(prefix)
              || (suppressWarningsString.startsWith(prefix + ":")
                  && !suppressWarningsString.equals(prefix + ":unneeded.suppression"))) {
            reportUnneededSuppression(tree, suppressWarningsString);
            break; // Don't report the same warning string more than once.
          }
        }
      }
    }
  }

  /**
   * Issues a warning that the string in a {@code @SuppressWarnings} on {@code tree} isn't needed.
   *
   * @param tree has unneeded {@code @SuppressWarnings}
   * @param suppressWarningsString the SuppressWarnings string that isn't needed
   */
  private void reportUnneededSuppression(Tree tree, String suppressWarningsString) {
    Tree swTree = findSuppressWarningsAnnotationTree(tree);
    report(
        swTree,
        Diagnostic.Kind.MANDATORY_WARNING,
        SourceChecker.UNNEEDED_SUPPRESSION_KEY,
        "\"" + suppressWarningsString + "\"",
        getClass().getSimpleName());
  }

  /** The name of the @SuppressWarnings annotation. */
  private static final @CanonicalName String suppressWarningsClassName =
      SuppressWarnings.class.getCanonicalName();

  /**
   * Finds the tree that is a {@code @SuppressWarnings} annotation.
   *
   * @param tree a class, method, or variable tree annotated with {@code @SuppressWarnings}
   * @return tree for {@code @SuppressWarnings} or {@code default} if one isn't found
   */
  private Tree findSuppressWarningsAnnotationTree(Tree tree) {
    List<? extends AnnotationTree> annotations;
    if (TreeUtils.isClassTree(tree)) {
      annotations = ((ClassTree) tree).getModifiers().getAnnotations();
    } else if (tree.getKind() == Tree.Kind.METHOD) {
      annotations = ((MethodTree) tree).getModifiers().getAnnotations();
    } else {
      annotations = ((VariableTree) tree).getModifiers().getAnnotations();
    }

    for (AnnotationTree annotationTree : annotations) {
      if (AnnotationUtils.areSameByName(
          TreeUtils.annotationFromAnnotationTree(annotationTree), suppressWarningsClassName)) {
        return annotationTree;
      }
    }
    throw new BugInCF("Did not find @SuppressWarnings: " + tree);
  }

  /**
   * Returns true if all the warnings pertaining to the given source should be suppressed. This
   * implementation just delegates to an overloaded, more specific version of {@code
   * shouldSuppressWarnings()}.
   *
   * @param src the position object to test; may be an Element, a Tree, or null
   * @param errKey the error key the checker is emitting
   * @return true if all warnings pertaining to the given source should be suppressed
   * @see #shouldSuppressWarnings(Element, String)
   * @see #shouldSuppressWarnings(Tree, String)
   */
  private boolean shouldSuppressWarnings(@Nullable Object src, String errKey) {
    if (src instanceof Element) {
      return shouldSuppressWarnings((Element) src, errKey);
    } else if (src instanceof Tree) {
      return shouldSuppressWarnings((Tree) src, errKey);
    } else if (src == null) {
      return false;
    } else {
      throw new BugInCF("Unexpected source [" + src.getClass() + "] " + src);
    }
  }

  /**
   * Returns true if all the warnings pertaining to a given tree should be suppressed. Returns true
   * if the tree is within the scope of a @SuppressWarnings annotation, one of whose values
   * suppresses the checker's warning. Also, returns true if the {@code errKey} matches a string in
   * {@code -AsuppressWarnings}.
   *
   * @param tree the tree that might be a source of a warning
   * @param errKey the error key the checker is emitting
   * @return true if no warning should be emitted for the given tree because it is contained by a
   *     declaration with an appropriately-valued {@literal @}SuppressWarnings annotation; false
   *     otherwise
   */
  public boolean shouldSuppressWarnings(Tree tree, String errKey) {

    Collection<String> prefixes = getSuppressWarningsPrefixes();
    if (prefixes.isEmpty() || (prefixes.contains(SUPPRESS_ALL_PREFIX) && prefixes.size() == 1)) {
      throw new BugInCF(
          "Checker must provide a SuppressWarnings prefix."
              + " SourceChecker#getSuppressWarningsPrefixes was not overridden correctly.");
    }

    if (shouldSuppress(getSuppressWarningsStringsFromOption(), errKey)) {
      // If the error key matches a warning string in the -AsuppressWarnings, then suppress
      // the warning.
      return true;
    }

    assert this.currentRoot != null : "this.currentRoot == null";
    // trees.getPath might be slow, but this is only used in error reporting
    TreePath path = trees.getPath(this.currentRoot, tree);

    return shouldSuppressWarnings(path, errKey);
  }

  /**
   * Returns true if all the warnings pertaining to a given tree path should be suppressed. Returns
   * true if the path is within the scope of a @SuppressWarnings annotation, one of whose values
   * suppresses the checker's warning.
   *
   * @param path the TreePath that might be a source of, or related to, a warning
   * @param errKey the error key the checker is emitting
   * @return true if no warning should be emitted for the given path because it is contained by a
   *     declaration with an appropriately-valued {@code @SuppressWarnings} annotation; false
   *     otherwise
   */
  public boolean shouldSuppressWarnings(@Nullable TreePath path, String errKey) {
    if (path == null) {
      return false;
    }

    // iterate through the path; continue until path contains no declarations
    for (TreePath declPath = TreePathUtil.enclosingDeclarationPath(path);
        declPath != null;
        declPath = TreePathUtil.enclosingDeclarationPath(declPath.getParentPath())) {

      Tree decl = declPath.getLeaf();

      if (decl.getKind() == Tree.Kind.VARIABLE) {
        Element elt = TreeUtils.elementFromDeclaration((VariableTree) decl);
        if (shouldSuppressWarnings(elt, errKey)) {
          return true;
        }
      } else if (decl.getKind() == Tree.Kind.METHOD) {
        Element elt = TreeUtils.elementFromDeclaration((MethodTree) decl);
        if (shouldSuppressWarnings(elt, errKey)) {
          return true;
        }

        if (isAnnotatedForThisCheckerOrUpstreamChecker(elt)) {
          // Return false immediately. Do NOT check for AnnotatedFor in the enclosing
          // elements, because they may not have an @AnnotatedFor.
          return false;
        }
      } else if (TreeUtils.classTreeKinds().contains(decl.getKind())) {
        // A class tree
        Element elt = TreeUtils.elementFromDeclaration((ClassTree) decl);
        if (shouldSuppressWarnings(elt, errKey)) {
          return true;
        }

        if (isAnnotatedForThisCheckerOrUpstreamChecker(elt)) {
          // Return false immediately. Do NOT check for AnnotatedFor in the enclosing
          // elements, because they may not have an @AnnotatedFor.
          return false;
        }
      } else {
        throw new BugInCF("Unexpected declaration kind: " + decl.getKind() + " " + decl);
      }
    }

    if (useConservativeDefault("source")) {
      // If we got this far without hitting an @AnnotatedFor and returning
      // false, we DO suppress the warning.
      return true;
    }

    return false;
  }

  /**
   * Should conservative defaults be used for the kind of unchecked code indicated by the parameter?
   *
   * @param kindOfCode source or bytecode
   * @return whether conservative defaults should be used
   */
  public boolean useConservativeDefault(String kindOfCode) {
    boolean useUncheckedDefaultsForSource = false;
    boolean useUncheckedDefaultsForByteCode = false;
    for (String arg : this.getStringsOption("useConservativeDefaultsForUncheckedCode", ',')) {
      boolean value = arg.indexOf("-") != 0;
      arg = value ? arg : arg.substring(1);
      if (arg.equals(kindOfCode)) {
        return value;
      }
    }
    if (kindOfCode.equals("source")) {
      return useUncheckedDefaultsForSource;
    } else if (kindOfCode.equals("bytecode")) {
      return useUncheckedDefaultsForByteCode;
    } else {
      throw new UserError(
          "SourceChecker: unexpected argument to useConservativeDefault: " + kindOfCode);
    }
  }

  /**
   * Elements with a {@code @SuppressWarnings} that actually suppressed a warning for this checker.
   */
  protected final Set<Element> elementsWithSuppressedWarnings = new HashSet<>();

  /**
   * Returns true if all the warnings pertaining to a given element should be suppressed. Returns
   * true if the element is within the scope of a @SuppressWarnings annotation, one of whose values
   * suppresses all the checker's warnings.
   *
   * @param elt the Element that might be a source of, or related to, a warning
   * @param errKey the error key the checker is emitting
   * @return true if no warning should be emitted for the given Element because it is contained by a
   *     declaration with an appropriately-valued {@code @SuppressWarnings} annotation; false
   *     otherwise
   */
  public boolean shouldSuppressWarnings(@Nullable Element elt, String errKey) {

    if (shouldSuppress(getSuppressWarningsStringsFromOption(), errKey)) {
      return true;
    }

    for (Element currElt = elt; currElt != null; currElt = currElt.getEnclosingElement()) {
      SuppressWarnings suppressWarningsAnno = currElt.getAnnotation(SuppressWarnings.class);
      if (suppressWarningsAnno != null) {
        String[] suppressWarningsStrings = suppressWarningsAnno.value();
        if (shouldSuppress(suppressWarningsStrings, errKey)) {
          if (warnUnneededSuppressions) {
            elementsWithSuppressedWarnings.add(currElt);
          }
          return true;
        }
      }
      if (isAnnotatedForThisCheckerOrUpstreamChecker(elt)) {
        // Return false immediately. Do NOT check for AnnotatedFor in the
        // enclosing elements, because they may not have an @AnnotatedFor.
        return false;
      }
    }
    return false;
  }

  /**
   * Returns true if an error (whose message key is {@code messageKey}) should be suppressed. It is
   * suppressed if any of the given SuppressWarnings strings suppresses it.
   *
   * <p>A SuppressWarnings string may be of the following pattern:
   *
   * <ol>
   *   <li>{@code "prefix"}, where prefix is a SuppressWarnings prefix, as specified by {@link
   *       #getSuppressWarningsPrefixes()}. For example, {@code "nullness"} and {@code
   *       "initialization"} for the Nullness Checker, {@code "regex"} for the Regex Checker.
   *   <li>{@code "partial-message-key"}, where partial-message-key is a prefix or suffix of the
   *       message key that it may suppress. So "generic.argument" would suppress any errors whose
   *       message key contains "generic.argument".
   *   <li>{@code "prefix:partial-message-key}, where the prefix and partial-message-key is as
   *       above. So "nullness:generic.argument", would suppress any errors in the Nullness Checker
   *       with a message key that contains "generic.argument".
   * </ol>
   *
   * {@code "allcheckers"} is a prefix that suppresses a warning from any checker. {@code "all"} is
   * a partial-message-key that suppresses a warning with any message key.
   *
   * <p>If the {@code -ArequirePrefixInWarningSuppressions} command-line argument was supplied, then
   * {@code "partial-message-key"} has no effect; {@code "prefix"} and {@code
   * "prefix:partial-message-key"} are the only SuppressWarnings strings that have an effect.
   *
   * @param suppressWarningsInEffect the SuppressWarnings strings that are in effect. May be null,
   *     in which case this method returns false.
   * @param messageKey the message key of the error the checker is emitting; a lowercase string,
   *     without any "checkername:" prefix
   * @return true if an element of {@code suppressWarningsInEffect} suppresses the error
   */
  private boolean shouldSuppress(String @Nullable [] suppressWarningsInEffect, String messageKey) {
    Set<String> prefixes = this.getSuppressWarningsPrefixes();
    return shouldSuppress(prefixes, suppressWarningsInEffect, messageKey);
  }

  /**
   * Helper method for {@link #shouldSuppress(String[], String)}.
   *
   * @param prefixes the SuppressWarnings prefixes used by this checker
   * @param suppressWarningsInEffect the SuppressWarnings strings that are in effect. May be null,
   *     in which case this method returns false.
   * @param messageKey the message key of the error the checker is emitting; a lowercase string,
   *     without any "checkername:" prefix
   * @return true if one of the {@code suppressWarningsInEffect} suppresses the error
   */
  private boolean shouldSuppress(
      Set<String> prefixes, String @Nullable [] suppressWarningsInEffect, String messageKey) {
    if (suppressWarningsInEffect == null) {
      return false;
    }

    for (String currentSuppressWarningsInEffect : suppressWarningsInEffect) {
      int colonPos = currentSuppressWarningsInEffect.indexOf(":");
      String messageKeyInSuppressWarningsString;
      if (colonPos == -1) {
        // The SuppressWarnings string has no colon, so it is not of the form
        // prefix:partial-message-key.
        if (prefixes.contains(currentSuppressWarningsInEffect)) {
          // The value in the @SuppressWarnings is exactly a prefix.
          // Suppress the warning unless its message key is "unneeded.suppression".
          boolean result = !currentSuppressWarningsInEffect.equals(UNNEEDED_SUPPRESSION_KEY);
          return result;
        } else if (requirePrefixInWarningSuppressions) {
          // A prefix is required, but this SuppressWarnings string does not have a
          // prefix; check the next SuppressWarnings string.
          continue;
        } else if (currentSuppressWarningsInEffect.equals(SUPPRESS_ALL_MESSAGE_KEY)) {
          // Prefixes aren't required and the SuppressWarnings string is "all".
          // Suppress the warning unless its message key is "unneeded.suppression".
          boolean result = !currentSuppressWarningsInEffect.equals(UNNEEDED_SUPPRESSION_KEY);
          return result;
        }
        // The currentSuppressWarningsInEffect is not a prefix or a prefix:message-key, so
        // it might be a message key.
        messageKeyInSuppressWarningsString = currentSuppressWarningsInEffect;
      } else {
        // The SuppressWarnings string has a colon; that is, it has a prefix.
        String currentSuppressWarningsPrefix =
            currentSuppressWarningsInEffect.substring(0, colonPos);
        if (!prefixes.contains(currentSuppressWarningsPrefix)) {
          // The prefix of this SuppressWarnings string is a not a prefix supported by
          // this checker. Proceed to the next SuppressWarnings string.
          continue;
        }
        messageKeyInSuppressWarningsString =
            currentSuppressWarningsInEffect.substring(colonPos + 1);
      }
      // Check if the message key in the warning suppression is part of the message key that
      // the checker is emiting.
      if (messageKeyMatches(messageKey, messageKeyInSuppressWarningsString)) {
        return true;
      }
    }

    // None of the SuppressWarnings strings suppresses this error.
    return false;
  }

  /**
   * Does the given messageKey match a messageKey that appears in a SuppressWarnings? Subclasses
   * should override this method if they need additional logic to compare message keys.
   *
   * @param messageKey the message key of the error that is being emitted, without any "checker:"
   *     prefix
   * @param messageKeyInSuppressWarningsString the message key in a {@code @SuppressWarnings}
   *     annotation
   * @return true if the arguments match
   */
  protected boolean messageKeyMatches(
      String messageKey, String messageKeyInSuppressWarningsString) {
    return messageKey.equals(messageKeyInSuppressWarningsString)
        || messageKey.startsWith(messageKeyInSuppressWarningsString + ".")
        || messageKey.endsWith("." + messageKeyInSuppressWarningsString)
        || messageKey.contains("." + messageKeyInSuppressWarningsString + ".");
  }

  /**
   * Return true if the element has an {@code @AnnotatedFor} annotation, for this checker or an
   * upstream checker that called this one.
   *
   * @param elt the source code element to check, or null
   * @return true if the element is annotated for this checker or an upstream checker
   */
  private boolean isAnnotatedForThisCheckerOrUpstreamChecker(@Nullable Element elt) {

    if (elt == null || !useConservativeDefault("source")) {
      return false;
    }

    AnnotatedFor anno = elt.getAnnotation(AnnotatedFor.class);

    String[] userAnnotatedFors = (anno == null ? null : anno.value());

    if (userAnnotatedFors != null) {
      List<@FullyQualifiedName String> upstreamCheckerNames = getUpstreamCheckerNames();

      for (String userAnnotatedFor : userAnnotatedFors) {
        if (CheckerMain.matchesCheckerOrSubcheckerFromList(
            userAnnotatedFor, upstreamCheckerNames)) {
          return true;
        }
      }
    }

    return false;
  }

  /**
   * Returns a modifiable set of lower-case strings that are prefixes for SuppressWarnings strings.
   *
   * <p>The collection must not be empty and must not contain only {@link #SUPPRESS_ALL_PREFIX}.
   *
   * @return non-empty modifiable set of lower-case prefixes for SuppressWarnings strings
   */
  public NavigableSet<String> getSuppressWarningsPrefixes() {
    return getStandardSuppressWarningsPrefixes();
  }

  /**
   * Returns a sorted set of SuppressWarnings prefixes read from the {@link SuppressWarningsPrefix}
   * meta-annotation on the checker class. Or if no {@link SuppressWarningsPrefix} is used, the
   * checker name is used. {@link #SUPPRESS_ALL_PREFIX} is also added, at the end, unless {@link
   * #useAllcheckersPrefix} is false.
   *
   * @return a sorted set of SuppressWarnings prefixes
   */
  protected final NavigableSet<String> getStandardSuppressWarningsPrefixes() {
    NavigableSet<String> prefixes = new TreeSet<>();
    if (useAllcheckersPrefix) {
      prefixes.add(SUPPRESS_ALL_PREFIX);
    }
    SuppressWarningsPrefix prefixMetaAnno =
        this.getClass().getAnnotation(SuppressWarningsPrefix.class);
    if (prefixMetaAnno != null) {
      for (String prefix : prefixMetaAnno.value()) {
        prefixes.add(prefix);
      }
      return prefixes;
    }

    // No @SuppressWarningsPrefixes annotation, by default infer key from class name.
    String defaultPrefix = getDefaultSuppressWarningsPrefix();
    prefixes.add(defaultPrefix);
    return prefixes;
  }

  /**
   * Returns the default SuppressWarnings prefix for this checker based on the checker name.
   *
   * @return the default SuppressWarnings prefix for this checker based on the checker name
   */
  private String getDefaultSuppressWarningsPrefix() {
    String className = this.getClass().getSimpleName();
    int indexOfChecker = className.lastIndexOf("Checker");
    if (indexOfChecker == -1) {
      indexOfChecker = className.lastIndexOf("Subchecker");
    }
    String result = (indexOfChecker == -1) ? className : className.substring(0, indexOfChecker);
    return result.toLowerCase(Locale.getDefault());
  }

  // ///////////////////////////////////////////////////////////////////////////
  // Skipping uses and defs
  //

  /**
   * Tests whether the class owner of the passed element is an unannotated class and matches the
   * pattern specified in the {@code checker.skipUses} property.
   *
   * @param element an element
   * @return true iff the enclosing class of element should be skipped
   */
  public final boolean shouldSkipUses(@Nullable Element element) {
    if (element == null) {
      return false;
    }
    TypeElement typeElement = ElementUtils.enclosingTypeElement(element);
    if (typeElement == null) {
      throw new BugInCF("enclosingTypeElement(%s [%s]) => null%n", element, element.getClass());
    }
    @SuppressWarnings("signature:assignment") // TypeElement.toString(): @FullyQualifiedName
    @FullyQualifiedName String name = typeElement.toString();
    return shouldSkipUses(name);
  }

  /**
   * Tests whether the class owner of the passed type matches the pattern specified in the {@code
   * checker.skipUses} property. In contrast to {@link #shouldSkipUses(Element)} this version can
   * also be used from primitive types, which don't have an element.
   *
   * <p>Checkers that require their annotations not to be checked on certain JDK classes may
   * override this method to skip them. They shall call {@code super.shouldSkipUses(typeName)} to
   * also skip the classes matching the pattern.
   *
   * @param typeName the fully-qualified name of a type
   * @return true iff the enclosing class of element should be skipped
   */
  public boolean shouldSkipUses(@FullyQualifiedName String typeName) {
    // System.out.printf("shouldSkipUses(%s) %s%nskipUses %s%nonlyUses %s%nresult %s%n",
    //                   element,
    //                   name,
    //                   skipUsesPattern.matcher(name).find(),
    //                   onlyUsesPattern.matcher(name).find(),
    //                   (skipUsesPattern.matcher(name).find()
    //                    || ! onlyUsesPattern.matcher(name).find()));
    // StackTraceElement[] stea = new Throwable().getStackTrace();
    // for (int i=0; i<3; i++) {
    //     System.out.println("  " + stea[i]);
    // }
    // System.out.println();
    if (skipUsesPattern == null) {
      skipUsesPattern = getSkipUsesPattern(getOptions());
    }
    if (onlyUsesPattern == null) {
      onlyUsesPattern = getOnlyUsesPattern(getOptions());
    }
    return skipUsesPattern.matcher(typeName).find() || !onlyUsesPattern.matcher(typeName).find();
  }

  /**
   * Tests whether the class definition should not be checked because it matches the {@code
   * checker.skipDefs} property.
   *
   * @param tree class to potentially skip
   * @return true if checker should not type-check {@code tree}
   */
  public final boolean shouldSkipDefs(ClassTree tree) {
    String qualifiedName = TreeUtils.typeOf(tree).toString();
    // System.out.printf("shouldSkipDefs(%s) %s%nskipDefs %s%nonlyDefs %s%nresult %s%n%n",
    //                   tree,
    //                   qualifiedName,
    //                   skipDefsPattern.matcher(qualifiedName).find(),
    //                   onlyDefsPattern.matcher(qualifiedName).find(),
    //                   (skipDefsPattern.matcher(qualifiedName).find()
    //                    || ! onlyDefsPattern.matcher(qualifiedName).find()));
    if (skipDefsPattern == null) {
      skipDefsPattern = getSkipDefsPattern(getOptions());
    }
    if (onlyDefsPattern == null) {
      onlyDefsPattern = getOnlyDefsPattern(getOptions());
    }

    return skipDefsPattern.matcher(qualifiedName).find()
        || !onlyDefsPattern.matcher(qualifiedName).find();
  }

  /**
   * Tests whether the method definition should not be checked because it matches the {@code
   * checker.skipDefs} property.
   *
   * @param tree method to potentially skip
   * @return true if checker should not type-check {@code tree}
   */
  public boolean shouldSkipDefs(MethodTree tree) {
    return false; // subclasses may override this implementation
  }

  /**
   * Tests whether the method definition should not be checked because it matches the {@code
   * checker.skipDefs} property.
   *
   * <p>TODO: currently only uses the class definition. Refine pattern. Same for skipUses.
   *
   * @param cls class to potentially skip
   * @param meth method to potentially skip
   * @return true if checker should not type-check {@code meth}
   */
  public final boolean shouldSkipDefs(ClassTree cls, MethodTree meth) {
    return shouldSkipDefs(cls) || shouldSkipDefs(meth);
  }

  // ///////////////////////////////////////////////////////////////////////////
  // Skipping files
  //

  /**
   * Tests whether the enclosing file path of the passed tree matches the pattern specified in the
   * {@code checker.skipFiles} property.
   *
   * @param tree a tree
   * @return true iff the enclosing directory of the tree should be skipped
   */
  public final boolean shouldSkipFiles(ClassTree tree) {
    if (tree == null) {
      return false;
    }
    TypeElement typeElement = TreeUtils.elementFromDeclaration(tree);
    if (typeElement == null) {
      throw new BugInCF("elementFromDeclaration(%s [%s]) => null%n", tree, tree.getClass());
    }
    String sourceFilePathForElement = ElementUtils.getSourceFilePath(typeElement);
    return shouldSkipFiles(sourceFilePathForElement);
  }

  /**
   * Tests whether the file at the file path should be not be checked because it matches the {@code
   * checker.skipFiles} property.
   *
   * @param path the path to the file to potentially skip
   * @return true iff the checker should not check the file at {@code path}
   */
  private boolean shouldSkipFiles(String path) {
    if (skipFilesPattern == null) {
      skipFilesPattern = getSkipFilesPattern(getOptions());
    }
    if (onlyFilesPattern == null) {
      onlyFilesPattern = getOnlyFilesPattern(getOptions());
    }

    return skipFilesPattern.matcher(path).find() || !onlyFilesPattern.matcher(path).find();
  }

  // ///////////////////////////////////////////////////////////////////////////
  // Errors other than type-checking errors
  //

  /**
   * Log (that is, print) a user error.
   *
   * @param ce the user error to output
   */
  private void logUserError(UserError ce) {
    String msg = ce.getMessage();
    printMessage(msg);
  }

  /**
   * Log (that is, print) a type system error.
   *
   * @param ce the type system error to output
   */
  private void logTypeSystemError(TypeSystemError ce) {
    logBug(
        ce, "A type system implementation is buggy.  Please report the crash to the maintainer.");
  }

  /**
   * Log (that is, print) an internal error in the framework or a checker.
   *
   * @param ce the internal error to output
   */
  private void logBugInCF(BugInCF ce) {
    String checkerVersion;
    try {
      checkerVersion = getCheckerVersion();
    } catch (Exception ex) {
      // getCheckerVersion() throws an exception when invoked during Junit tests.
      checkerVersion = null;
    }
    String msg = "The Checker Framework crashed.  Please report the crash.  ";
    if (checkerVersion != null) {
      msg += String.format("Version: Checker Framework %s. ", checkerVersion);
    }
    logBug(ce, msg);
  }

  /**
   * Log (that is, print) an internal error in the framework or a checker.
   *
   * @param ce the internal error to output
   * @param culprit a message to print about the cause
   */
  private void logBug(Throwable ce, String culprit) {
    String lineSeparator =
        getOptions().getOrDefault("exceptionLineSeparator", System.lineSeparator());
    StringJoiner msg = new StringJoiner(lineSeparator);
    if (ce.getCause() != null && ce.getCause() instanceof OutOfMemoryError) {
      msg.add(
          String.format(
              "OutOfMemoryError (max memory = %d, total memory = %d, free memory = %d)",
              Runtime.getRuntime().maxMemory(),
              Runtime.getRuntime().totalMemory(),
              Runtime.getRuntime().freeMemory()));
    } else {
      String message;
      if (getOptions().containsKey("exceptionLineSeparator")) {
        message = ce.getMessage().replaceAll(System.lineSeparator(), lineSeparator);
      } else {
        message = ce.getMessage();
      }
      msg.add(message);
      boolean noPrintErrorStack =
          (processingEnv != null
              && processingEnv.getOptions() != null
              && processingEnv.getOptions().containsKey("noPrintErrorStack"));

      msg.add("; " + culprit);
      if (noPrintErrorStack) {
        msg.add(" To see the full stack trace, don't invoke the compiler with -AnoPrintErrorStack");
      } else {
        if (this.currentRoot != null && this.currentRoot.getSourceFile() != null) {
          msg.add("Compilation unit: " + this.currentRoot.getSourceFile().getName());
        }

        DiagnosticPosition pos = null;
        if ((ce instanceof BugInCF) && ((BugInCF) ce).getLocation() != null) {
          pos = (DiagnosticPosition) ((BugInCF) ce).getLocation();
        } else if (this.visitor != null) {
          pos = (DiagnosticPosition) this.visitor.lastVisited;
        }
        if (pos != null) {
          DiagnosticSource source = new DiagnosticSource(this.currentRoot.getSourceFile(), null);
          int linenr = source.getLineNumber(pos.getStartPosition());
          int col = source.getColumnNumber(pos.getStartPosition(), true);
          String line = source.getLine(pos.getStartPosition());

          msg.add("Last visited tree at line " + linenr + " column " + col + ":");
          msg.add(line);
        }

        Throwable forStackTrace = ce.getCause() != null ? ce.getCause() : ce;
        if (forStackTrace != null) {
          msg.add(
              "Exception: " + forStackTrace + "; " + UtilPlume.stackTraceToString(forStackTrace));
          boolean printClasspath = forStackTrace instanceof NoClassDefFoundError;
          Throwable cause = forStackTrace.getCause();
          while (cause != null) {
            msg.add("Underlying Exception: " + cause + "; " + UtilPlume.stackTraceToString(cause));
            printClasspath |= cause instanceof NoClassDefFoundError;
            cause = cause.getCause();
          }

          if (printClasspath) {
            msg.add("Classpath:");
            for (URI uri : new ClassGraph().getClasspathURIs()) {
              msg.add(uri.toString());
            }
          }
        }
      }
    }

    printMessage(msg.toString());
  }

  /**
   * Converts a throwable to a BugInCF.
   *
   * @param methodName the method that caught the exception (redundant with stack trace)
   * @param t the throwable to be converted to a BugInCF
   * @param p what source code was being processed
   * @return a BugInCF that wraps the given throwable
   */
  private BugInCF wrapThrowableAsBugInCF(String methodName, Throwable t, @Nullable TreePath p) {
    return new BugInCF(
        methodName
            + ": unexpected Throwable ("
            + t.getClass().getSimpleName()
            + ")"
            + ((p == null)
                ? ""
                : " while processing " + p.getCompilationUnit().getSourceFile().getName())
            + (t.getMessage() == null ? "" : "; message: " + t.getMessage()),
        t);
  }

  // ///////////////////////////////////////////////////////////////////////////
  // Shutdown
  //

  /**
   * Return true to indicate that method {@link #shutdownHook} should be added as a shutdownHook of
   * the JVM.
   *
   * @return true to add {@link #shutdownHook} as a shutdown hook of the JVM
   */
  protected boolean shouldAddShutdownHook() {
    return hasOption("resourceStats");
  }

  /**
   * Method that gets called exactly once at shutdown time of the JVM. Checkers can override this
   * method to customize the behavior.
   *
   * <p>If you override this, you must also override {@link #shouldAddShutdownHook} to return true.
   */
  protected void shutdownHook() {
    if (hasOption("resourceStats")) {
      // Check for the "resourceStats" option and don't call shouldAddShutdownHook
      // to allow subclasses to override shouldXXX and shutdownHook and simply
      // call the super implementations.
      printStats();
    }
  }

  /** Print resource usage statistics. */
  protected void printStats() {
    List<MemoryPoolMXBean> memoryPools = ManagementFactory.getMemoryPoolMXBeans();
    for (MemoryPoolMXBean memoryPool : memoryPools) {
      System.out.println("Memory pool " + memoryPool.getName() + " statistics");
      System.out.println("  Pool type: " + memoryPool.getType());
      System.out.println("  Peak usage: " + memoryPool.getPeakUsage());
    }
  }

  // ///////////////////////////////////////////////////////////////////////////
  // Miscellaneous
  //

  /**
   * A helper function to parse a Properties file.
   *
   * @param cls the class whose location is the base of the file path
   * @param filePath the name/path of the file to be read
   * @param permitNonExisting if true, return an empty Properties if the file does not exist or
   *     cannot be parsed; if false, issue an error
   * @return the properties
   */
  protected Properties getProperties(Class<?> cls, String filePath, boolean permitNonExisting) {
    Properties prop = new Properties();
    try (InputStream base = cls.getResourceAsStream(filePath)) {

      if (base == null) {
        // The property file was not found.
        if (permitNonExisting) {
          return prop;
        } else {
          throw new BugInCF("Couldn't locate properties file " + filePath);
        }
      }

      prop.load(base);
    } catch (IOException e) {
      throw new BugInCF("Couldn't parse properties file: " + filePath, e);
    }
    return prop;
  }

  @Override
  public final SourceVersion getSupportedSourceVersion() {
    return SourceVersion.latest();
  }

  /** True if the git.properties file has been printed. */
  private static boolean gitPropertiesPrinted = false;

  /** Print information about the git repository from which the Checker Framework was compiled. */
  private void printGitProperties() {
    if (gitPropertiesPrinted) {
      return;
    }
    gitPropertiesPrinted = true;

    try (InputStream in = getClass().getResourceAsStream("/git.properties");
        BufferedReader reader =
            new BufferedReader(new InputStreamReader(in, StandardCharsets.UTF_8)); ) {
      String line;
      while ((line = reader.readLine()) != null) {
        System.out.println(line);
      }
    } catch (IOException e) {
      System.out.println("IOException while reading git.properties: " + e.getMessage());
    }
  }

  /**
   * Returns the version of the Checker Framework.
   *
   * @return the Checker Framework version
   */
  private String getCheckerVersion() {
    Properties gitProperties = getProperties(getClass(), "/git.properties", false);
    String version = gitProperties.getProperty("git.build.version");
    if (version == null) {
      throw new BugInCF("Could not find the version in git.properties");
    }
    String branch = gitProperties.getProperty("git.branch");
    // git.dirty indicates modified tracked files and staged changes.  Untracked content doesn't
    // count, so not being dirty doesn't mean that exactly the printed commit is being run.
    String dirty = gitProperties.getProperty("git.dirty");
    if (version.endsWith("-SNAPSHOT") || !branch.equals("master")) {
      // Sometimes the branch is HEAD, which is not informative.
      // How does that happen, and how can I fix it?
      version += ", branch " + branch;
      // For brevity, only date but not time of day.
      version += ", " + gitProperties.getProperty("git.commit.time").substring(0, 10);
      version += ", commit " + gitProperties.getProperty("git.commit.id.abbrev");
      if (dirty.equals("true")) {
        version += ", dirty=true";
      }
    }
    return version;
  }

  /**
   * Gradle and IntelliJ wrap the processing environment to gather information about modifications
   * done by annotation processor during incremental compilation. But the Checker Framework calls
   * methods from javac that require the processing environment to be {@code
   * com.sun.tools.javac.processing.JavacProcessingEnvironment}. They fail if given a proxy. This
   * method unwraps a proxy if one is used.
   *
   * @param env a processing environment
   * @return unwrapped environment if the argument is a proxy created by IntelliJ or Gradle;
   *     original value (the argument) if the argument is a javac processing environment
   * @throws BugInCF if method fails to retrieve {@code
   *     com.sun.tools.javac.processing.JavacProcessingEnvironment}
   */
  private static ProcessingEnvironment unwrapProcessingEnvironment(ProcessingEnvironment env) {
    if (env.getClass().getName()
        == "com.sun.tools.javac.processing.JavacProcessingEnvironment") { // interned
      return env;
    }
    // IntelliJ >2020.3 wraps the processing environment in a dynamic proxy.
    ProcessingEnvironment unwrappedIntelliJ = unwrapIntelliJ(env);
    if (unwrappedIntelliJ != null) {
      return unwrapProcessingEnvironment(unwrappedIntelliJ);
    }
    // Gradle incremental build also wraps the processing environment.
    for (Class<?> envClass = env.getClass();
        envClass != null;
        envClass = envClass.getSuperclass()) {
      ProcessingEnvironment unwrappedGradle = unwrapGradle(envClass, env);
      if (unwrappedGradle != null) {
        return unwrapProcessingEnvironment(unwrappedGradle);
      }
    }
    throw new BugInCF("Unexpected processing environment: %s %s", env, env.getClass());
  }

  /**
   * Tries to unwrap ProcessingEnvironment from proxy in IntelliJ 2020.3 or later.
   *
   * @param env possibly a dynamic proxy wrapping processing environment
   * @return unwrapped processing environment, null if not successful
   */
  private static @Nullable ProcessingEnvironment unwrapIntelliJ(ProcessingEnvironment env) {
    if (!Proxy.isProxyClass(env.getClass())) {
      return null;
    }
    InvocationHandler handler = Proxy.getInvocationHandler(env);
    try {
      Field field = handler.getClass().getDeclaredField("val$delegateTo");
      field.setAccessible(true);
      Object o = field.get(handler);
      if (o instanceof ProcessingEnvironment) {
        return (ProcessingEnvironment) o;
      }
      return null;
    } catch (NoSuchFieldException | IllegalAccessException e) {
      return null;
    }
  }

  /**
   * Tries to unwrap processing environment in Gradle incremental processing. Inspired by project
   * Lombok.
   *
   * @param delegateClass a class in which to find a {@code delegate} field
   * @param env a processing environment wrapper
   * @return unwrapped processing environment, null if not successful
   */
  private static @Nullable ProcessingEnvironment unwrapGradle(
      Class<?> delegateClass, ProcessingEnvironment env) {
    try {
      Field field = delegateClass.getDeclaredField("delegate");
      field.setAccessible(true);
      Object o = field.get(env);
      if (o instanceof ProcessingEnvironment) {
        return (ProcessingEnvironment) o;
      }
      return null;
    } catch (NoSuchFieldException | IllegalAccessException e) {
      return null;
    }
  }

  /**
   * Return the path to the current compilation unit.
   *
   * @return path to the current compilation unit
   */
  public TreePath getPathToCompilationUnit() {
    return TreePath.getPath(currentRoot, currentRoot);
  }

  /**
   * Index of this checker {@link #getSubcheckers()} or the size of {@link #getSubcheckers()} if
   * this is the ultimate ancestor checker. Do not use this field directly. Call {@link
   * #getSubCheckerIndex()} instead.
   */
  private int subcheckerIndex = -1;

  /**
   * Index of this checker in {@link #getSubcheckers()} (when {@link #getSubcheckers()} is called on
   * the ultimate ancestor), or the size of {@link #getSubcheckers()} if this is the ancestor
   * checker.
   *
   * @return index of this checker in the ultimate ancestor's {@link #getSubcheckers()}, or the size
   *     of {@link #getSubcheckers()} if this is the ancestor checker
   */
  @SuppressWarnings("interning:not.interned") // Checking if ancestor is exactly this.
  protected int getSubCheckerIndex() {
    if (subcheckerIndex == -1) {
      SourceChecker ancestor = this;
      while (ancestor.parentChecker != null) {
        ancestor = ancestor.parentChecker;
      }
      if (ancestor == this) {
        subcheckerIndex = ancestor.getSubcheckers().size();
      } else {
        subcheckerIndex = ancestor.getSubcheckers().indexOf(this);
      }
      if (subcheckerIndex == -1) {
        throw new BugInCF("Checker not found in getSubcheckers.");
      }
    }
    return subcheckerIndex;
  }

  /** Represents a message (e.g., an error message) issued by a checker. */
  protected static class CheckerMessage implements Comparable<CheckerMessage> {
    /** The severity of the message. */
    final Diagnostic.Kind kind;

    /** The message itself. */
    final String message;

    /** The source code that the message is about. */
    final @InternedDistinct Tree source;

    /**
     * The checker that issued this message. The compound checker that depends on this checker uses
     * this to sort the messages.
     */
    final @InternedDistinct SourceChecker checker;

    /** The stack trace when the message was created. */
    final StackTraceElement[] trace;

    /**
     * Create a new CheckerMessage.
     *
     * @param kind kind of diagnostic, for example, error or warning
     * @param message error message that needs to be printed
     * @param source tree node causing the error
     * @param checker the type-checker in use
     * @param trace the stack trace when the message is created
     */
    protected CheckerMessage(
        Diagnostic.Kind kind,
        String message,
        @FindDistinct Tree source,
        @FindDistinct SourceChecker checker,
        StackTraceElement[] trace) {
      this.kind = kind;
      this.message = message;
      this.source = source;
      this.checker = checker;
      this.trace = trace;
    }

    @Override
    public boolean equals(@Nullable Object o) {
      if (this == o) {
        return true;
      }
      if (o == null || getClass() != o.getClass()) {
        return false;
      }

      CheckerMessage that = (CheckerMessage) o;
      return this.kind == that.kind
          && this.message.equals(that.message)
          && this.source == that.source
          && this.checker == that.checker;
    }

    @Override
    public int hashCode() {
      return Objects.hash(kind, message, source, checker);
    }

    @Override
    public String toString() {
      return "CheckerMessage{"
          + "kind="
          + kind
          + ", checker="
          + checker.getClass().getSimpleName()
          + ", message='"
          + message
          + '\''
          + ", source="
          + source
          + '}';
    }

    /**
     * Compares {@code other} with {@code this} {@link CheckerMessage}. Compares first by position
     * at which the error will be printed, then by kind of message, then the order in which the
     * checkers run, and finally by the message string.
     *
     * @param other the other CheckerMessage
     * @return a negative integer, zero, or a positive integer if this CheckerMessage is less than,
     *     equal to, or greater than {@code other}
     */
    @Override
    public int compareTo(CheckerMessage other) {
      int byPos = InternalUtils.compareDiagnosticPosition(this.source, other.source);
      if (byPos != 0) {
        return byPos;
      }

      int kind = this.kind.compareTo(other.kind);
      if (kind != 0) {
        return kind;
      }

      // Sort by order in which the checkers are run. (All the subcheckers,
      // followed by the checker.)
      int thisIndex = this.checker.getSubCheckerIndex();
      int otherIndex = other.checker.getSubCheckerIndex();
      if (thisIndex != otherIndex) {
        return Integer.compare(thisIndex, otherIndex);
      }

      return this.message.compareTo(other.message);
    }
  }
}<|MERGE_RESOLUTION|>--- conflicted
+++ resolved
@@ -1254,12 +1254,7 @@
     // checker threw an exception.
 
     // Update errsOnLastExit for all checkers, so that no matter which one is run next, its test
-<<<<<<< HEAD
-    // of
-    // whether a Java error occurred is correct.
-=======
     // of whether a Java error occurred is correct.
->>>>>>> c30210c9
 
     Context context = ((JavacProcessingEnvironment) processingEnv).getContext();
     Log log = Log.instance(context);
