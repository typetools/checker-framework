--- conflicted
+++ resolved
@@ -231,14 +231,10 @@
     "stubWarnIfNotFoundIgnoresClasses",
     // Whether to print warnings about stub files that overwrite annotations
     // from bytecode.
-<<<<<<< HEAD
-    "stubWarnIfOverridesBytecode",
-=======
     "stubWarnIfOverwritesBytecode",
     // Whether to print warnings about stub files that are redundant with the annotations from
     // bytecode.
     "stubWarnIfRedundantWithBytecode",
->>>>>>> 53ae37cb
     // Already listed above, but worth noting again in this section:
     // "useDefaultsForUncheckedCode"
 
