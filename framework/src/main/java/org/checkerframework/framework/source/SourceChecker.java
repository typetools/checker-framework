package org.checkerframework.framework.source;

import com.sun.source.tree.AnnotationTree;
import com.sun.source.tree.ClassTree;
import com.sun.source.tree.CompilationUnitTree;
import com.sun.source.tree.MethodTree;
import com.sun.source.tree.Tree;
import com.sun.source.tree.VariableTree;
import com.sun.source.util.SourcePositions;
import com.sun.source.util.TreePath;
import com.sun.source.util.Trees;
import com.sun.tools.javac.code.Source;
import com.sun.tools.javac.processing.JavacProcessingEnvironment;
import com.sun.tools.javac.util.Context;
import com.sun.tools.javac.util.DiagnosticSource;
import com.sun.tools.javac.util.JCDiagnostic.DiagnosticPosition;
import com.sun.tools.javac.util.Log;
import io.github.classgraph.ClassGraph;
import java.io.BufferedReader;
import java.io.IOException;
import java.io.InputStream;
import java.io.InputStreamReader;
import java.lang.management.ManagementFactory;
import java.lang.management.MemoryPoolMXBean;
import java.lang.reflect.Field;
import java.lang.reflect.InvocationHandler;
import java.lang.reflect.Proxy;
import java.net.URI;
import java.time.Instant;
import java.util.ArrayDeque;
import java.util.ArrayList;
import java.util.Arrays;
import java.util.Collection;
import java.util.Collections;
import java.util.HashMap;
import java.util.HashSet;
import java.util.List;
import java.util.Map;
import java.util.NavigableSet;
import java.util.Objects;
import java.util.Properties;
import java.util.Set;
import java.util.SortedSet;
import java.util.StringJoiner;
import java.util.TreeSet;
import java.util.regex.Pattern;
import java.util.regex.PatternSyntaxException;
import javax.annotation.processing.AbstractProcessor;
import javax.annotation.processing.Messager;
import javax.annotation.processing.ProcessingEnvironment;
import javax.annotation.processing.Processor;
import javax.annotation.processing.RoundEnvironment;
import javax.annotation.processing.SupportedAnnotationTypes;
import javax.lang.model.SourceVersion;
import javax.lang.model.element.Element;
import javax.lang.model.element.TypeElement;
import javax.lang.model.util.Elements;
import javax.lang.model.util.Types;
import javax.tools.Diagnostic;
import javax.tools.Diagnostic.Kind;
import org.checkerframework.checker.compilermsgs.qual.CompilerMessageKey;
import org.checkerframework.checker.formatter.qual.FormatMethod;
import org.checkerframework.checker.interning.qual.InternedDistinct;
import org.checkerframework.checker.nullness.qual.Nullable;
import org.checkerframework.checker.signature.qual.CanonicalName;
import org.checkerframework.checker.signature.qual.FullyQualifiedName;
import org.checkerframework.common.basetype.BaseTypeChecker;
import org.checkerframework.framework.qual.AnnotatedFor;
import org.checkerframework.framework.type.AnnotatedTypeFactory;
import org.checkerframework.framework.util.CheckerMain;
import org.checkerframework.framework.util.OptionConfiguration;
import org.checkerframework.javacutil.AbstractTypeProcessor;
import org.checkerframework.javacutil.AnnotationProvider;
import org.checkerframework.javacutil.AnnotationUtils;
import org.checkerframework.javacutil.BugInCF;
import org.checkerframework.javacutil.ElementUtils;
import org.checkerframework.javacutil.SystemUtil;
import org.checkerframework.javacutil.TreePathUtil;
import org.checkerframework.javacutil.TreeUtils;
import org.checkerframework.javacutil.TypeSystemError;
import org.checkerframework.javacutil.UserError;
import org.plumelib.util.SystemPlume;
import org.plumelib.util.UtilPlume;

/**
 * An abstract annotation processor designed for implementing a source-file checker as an annotation
 * processor (a compiler plug-in). It provides an interface to {@code javac}'s annotation processing
 * API, routines for error reporting via the JSR 199 compiler API, and an implementation for using a
 * {@link SourceVisitor} to perform the type-checking.
 *
 * <p>Most type-checker plug-ins should extend {@link BaseTypeChecker}, instead of this class. Only
 * checkers that require annotated types but not subtype checking (e.g. for testing purposes) should
 * extend this. Non-type checkers (e.g. for enforcing coding styles) may extend {@link
 * AbstractProcessor} (or even this class).
 */
@SupportedOptions({
    // When adding a new standard option:
    // 1. Add a brief blurb here about the use case
    //    and a pointer to one prominent use of the option.
    // 2. Update the Checker Framework manual:
    //     * docs/manual/introduction.tex contains a list of all options,
    //       which should be in the same order as this source code file.
    //     * a specific section should contain a detailed discussion.

    ///
    /// Unsound checking: ignore some errors
    ///

    // A comma-separated list of warnings to suppress
    // org.checkerframework.framework.source.SourceChecker.createSuppressWarnings
    "suppressWarnings",

    // Set inclusion/exclusion of type uses or definitions
    // org.checkerframework.framework.source.SourceChecker.shouldSkipUses and similar
    "skipUses",
    "onlyUses",
    "skipDefs",
    "onlyDefs",

    // Unsoundly assume all methods have no side effects, are deterministic, or both.
    "assumeSideEffectFree",
    "assumeDeterministic",
    "assumePure",

    // Whether to assume that assertions are enabled or disabled
    // org.checkerframework.framework.flow.CFCFGBuilder.CFCFGBuilder
    "assumeAssertionsAreEnabled",
    "assumeAssertionsAreDisabled",

    // Treat checker errors as warnings
    // org.checkerframework.framework.source.SourceChecker.report
    "warns",

    ///
    /// More sound (strict checking): enable errors that are disabled by default
    ///

    // The next ones *increase* rather than *decrease* soundness.
    // They will eventually be replaced by their complements
    // (except -AconcurrentSemantics) and moved into the above section.

    // TODO: Checking of bodies of @SideEffectFree, @Deterministic, and
    // @Pure methods is temporarily disabled unless -AcheckPurityAnnotations is
    // supplied on the command line.
    // Re-enable it after making the analysis more precise.
    // org.checkerframework.common.basetype.BaseTypeVisitor.visitMethod(MethodTree, Void)
    "checkPurityAnnotations",

    // TODO: Temporary option to make array subtyping invariant,
    // which will be the new default soon.
    "invariantArrays",

    // TODO:  Temporary option to make casts stricter, in particular when
    // casting to an array or generic type. This will be the new default soon.
    "checkCastElementType",

    // Whether to use conservative defaults for bytecode and/or source code.
    // This option takes arguments "source" and/or "bytecode".
    // The default is "-source,-bytecode" (eventually this will be changed to "-source,bytecode").
    // Note, in source code, conservative defaults are never
    // applied to code in the scope of an @AnnotatedFor.
    // See the "Compiling partially-annotated libraries" and
    // "Default qualifiers for \<.class> files (conservative library defaults)"
    // sections in the manual for more details
    // org.checkerframework.framework.source.SourceChecker.useConservativeDefault
    "useConservativeDefaultsForUncheckedCode",
    // Temporary, for backward compatibility
    "useDefaultsForUncheckedCode",

    // Whether to assume sound concurrent semantics or
    // simplified sequential semantics
    // org.checkerframework.framework.flow.CFAbstractTransfer.sequentialSemantics
    "concurrentSemantics",

    // Whether to use a conservative value for type arguments that could not be inferred.
    // See Issue 979.
    "conservativeUninferredTypeArguments",

    // Whether to ignore all subtype tests for type arguments that
    // were inferred for a raw type. Defaults to true.
    // org.checkerframework.framework.type.TypeHierarchy.isSubtypeTypeArguments
    "ignoreRawTypeArguments",

    ///
    /// Type-checking modes:  enable/disable functionality
    ///

    // Lint options
    // org.checkerframework.framework.source.SourceChecker.getSupportedLintOptions() and similar
    "lint",

    // Whether to suggest methods that could be marked @SideEffectFree,
    // @Deterministic, or @Pure
    // org.checkerframework.common.basetype.BaseTypeVisitor.visitMethod(MethodTree, Void)
    "suggestPureMethods",

    // Whether to resolve reflective method invocations.
    // "-AresolveReflection=debug" causes debugging information
    // to be output.
    "resolveReflection",

    // Whether to use whole-program inference. Takes an argument to specify the output format:
    // "-Ainfer=stubs" or "-Ainfer=jaifs".
    "infer",

    // With each warning, in addition to the concrete error key,
    // output the SuppressWarnings strings that can be used to
    // suppress that warning.
    "showSuppressWarningsStrings",

    // Warn about @SuppressWarnings annotations that do not suppress any warnings.
    // org.checkerframework.common.basetype.BaseTypeChecker.warnUnneededSuppressions
    // org.checkerframework.framework.source.SourceChecker.warnUnneededSuppressions
    // org.checkerframework.framework.source.SourceChecker.shouldSuppressWarnings(javax.lang.model.element.Element, java.lang.String)
    // org.checkerframework.framework.source.SourceVisitor.checkForSuppressWarningsAnno
    "warnUnneededSuppressions",

    // Exceptions to -AwarnUnneededSuppressions.
    "warnUnneededSuppressionsExceptions",

    // Require that warning suppression annotations contain a checker key as a prefix in order for
    // the warning to be suppressed.
    // org.checkerframework.framework.source.SourceChecker.checkSuppressWarnings(java.lang.String[],
    // java.lang.String)
    "requirePrefixInWarningSuppressions",

    // Ignore annotations in bytecode that have invalid annotation locations.
    // See https://github.com/typetools/checker-framework/issues/2173
    // org.checkerframework.framework.type.ElementAnnotationApplier.apply
    "ignoreInvalidAnnotationLocations",

    ///
    /// Partially-annotated libraries
    ///

    // Additional stub files to use
    // org.checkerframework.framework.type.AnnotatedTypeFactory.parseStubFiles()
    "stubs",
    // Additional ajava files to use
    // org.checkerframework.framework.type.AnnotatedTypeFactory.parserAjavaFiles()
    "ajava",
    // Whether to print warnings about types/members in a stub file
    // that were not found on the class path
    // org.checkerframework.framework.stub.AnnotationFileParser.warnIfNotFound
    "stubWarnIfNotFound",
    // Whether to ignore missing classes even when warnIfNotFound is set to true and
    // other classes from the same package are present (useful if a package spans more than one
    // jar).
    // org.checkerframework.framework.stub.AnnotationFileParser.warnIfNotFoundIgnoresClasses
    "stubWarnIfNotFoundIgnoresClasses",
    // Whether to print warnings about stub files that overwrite annotations
    // from bytecode.
    "stubWarnIfOverwritesBytecode",
    // Whether to print warnings about stub files that are redundant with the annotations from
    // bytecode.
    "stubWarnIfRedundantWithBytecode",
    // With this option, annotations in stub files are used EVEN IF THE SOURCE FILE IS
    // PRESENT. Only use this option when you intend to store types in stub files rather than
    // directly in source code, such as during whole-program inference. The annotations in the
    // stub files will be glb'd with those in the source code before local inference begins.
    "mergeStubsWithSource",
    // Already listed above, but worth noting again in this section:
    // "useConservativeDefaultsForUncheckedCode"

    ///
    /// Debugging
    ///

    /// Amount of detail in messages

    // Print the version of the Checker Framework
    "version",
    // Print info about git repository from which the Checker Framework was compiled
    "printGitProperties",

    // Whether to print @InvisibleQualifier marked annotations
    // org.checkerframework.framework.type.AnnotatedTypeMirror.toString()
    "printAllQualifiers",

    // Whether to print [] around a set of type parameters in order to clearly see where they end
    // e.g.  <E extends F, F extends Object>
    // without this option the E is printed: E extends F extends Object
    // with this option:                    E [ extends F [ extends Object super Void ] super Void ]
    // when multiple type variables are used this becomes useful very quickly
    "printVerboseGenerics",

    // Whether to NOT output a stack trace for each framework error.
    // org.checkerframework.framework.source.SourceChecker.logBugInCF
    "noPrintErrorStack",

    // Only output error code, useful for testing framework
    // org.checkerframework.framework.source.SourceChecker.message(Kind, Object, String, Object...)
    "nomsgtext",

    /// Format of messages

    // Output detailed message in simple-to-parse format, useful
    // for tools parsing Checker Framework output.
    // org.checkerframework.framework.source.SourceChecker.message(Kind, Object, String, Object...)
    "detailedmsgtext",

    /// Stub and JDK libraries

    // Ignore the standard jdk.astub file; primarily for testing or debugging.
    // org.checkerframework.framework.type.AnnotatedTypeFactory.parseStubFiles()
    "ignorejdkastub",

    // Whether to check that the annotated JDK is correctly provided
    // org.checkerframework.common.basetype.BaseTypeVisitor.checkForAnnotatedJdk()
    "permitMissingJdk",
    "nocheckjdk", // temporary, for backward compatibility

    // Parse all JDK files at startup rather than as needed.
    // org.checkerframework.framework.stub.AnnotationFileElementTypes.AnnotationFileElementTypes
    "parseAllJdk",

    // Whether to print debugging messages while processing the stub files
    // org.checkerframework.framework.stub.AnnotationFileParser.debugAnnotationFileParser
    "stubDebug",

    /// Progress tracing

    // Output file names before checking
    // org.checkerframework.framework.source.SourceChecker.typeProcess()
    "filenames",

    // Output all subtyping checks
    // org.checkerframework.common.basetype.BaseTypeVisitor
    "showchecks",

    // Output information about intermediate steps in method type argument inference
    // org.checkerframework.framework.util.typeinference.DefaultTypeArgumentInference
    "showInferenceSteps",

    // Output a stack trace when reporting errors or warnings
    // org.checkerframework.common.basetype.SourceChecker.printStackTrace()
    "dumpOnErrors",

    /// Visualizing the CFG

    // Implemented in the wrapper rather than this file, but worth noting here.
    // -AoutputArgsToFile

    // Mechanism to visualize the control flow graph (CFG).
    // The argument is a sequence of values or key-value pairs.
    // The first argument has to be the fully-qualified name of the
    // org.checkerframework.dataflow.cfg.CFGVisualizer implementation
    // that should be used. The remaining values or key-value pairs are
    // passed to CFGVisualizer.init.
    // For example:
    //    -Acfgviz=MyViz,a,b=c,d
    // instantiates class MyViz and calls CFGVisualizer.init
    // with {"a" -> true, "b" -> "c", "d" -> true}.
    "cfgviz",

    // Directory for .dot files generated from the CFG visualization in
    // org.checkerframework.dataflow.cfg.DOTCFGVisualizer
    // as initialized by
    // org.checkerframework.framework.type.GenericAnnotatedTypeFactory.createCFGVisualizer()
    // -Aflowdotdir=xyz
    // is short-hand for
    // -Acfgviz=org.checkerframework.dataflow.cfg.DOTCFGVisualizer,outdir=xyz
    "flowdotdir",

    // Enable additional output in the CFG visualization.
    // -Averbosecfg
    // is short-hand for
    // -Acfgviz=MyClass,verbose
    "verbosecfg",

    /// Caches

    // Set the cache size for caches in AnnotatedTypeFactory
    "atfCacheSize",

    // Sets AnnotatedTypeFactory shouldCache to false
    "atfDoNotCache",

    /// Miscellaneous debugging options

    // Whether to output resource statistics at JVM shutdown
    // org.checkerframework.framework.source.SourceChecker.shutdownHook()
    "resourceStats",

    // Parse all JDK files at startup rather than as needed.
    "parseAllJdk",

<<<<<<< HEAD
    // Run checks testing ajava files.
    //
    // Whenever processing a source file, parse it with JavaParser and check that a the AST can be
    // matched with javac's tree. Crash if not. For testing the class JointJavacJavaParserVisitor.
    //
    // Also checks that annotations can be inserted. For each java file, clears all annotations and
    // reinserts them, then checks if the original and modified ASTs are equivalent.
    "ajavaChecks",
=======
    // Whenever processing a source file, parse it with JavaParser and check that the AST can be
    // matched with javac's tree. Crash if not. For testing the class JointJavacJavaParserVisitor.
    "checkJavaParserVisitor",
>>>>>>> f566b83b
})
public abstract class SourceChecker extends AbstractTypeProcessor implements OptionConfiguration {

    // TODO A checker should export itself through a separate interface,
    // and maybe have an interface for all the methods for which it's safe
    // to override.

    /** The line separator. */
    private static final String LINE_SEPARATOR = System.lineSeparator().intern();

    /** The message key that will suppress all warnings (it matches any message key). */
    public static final String SUPPRESS_ALL_MESSAGE_KEY = "all";

    /** The SuppressWarnings prefix that will suppress warnings for all checkers. */
    public static final String SUPPRESS_ALL_PREFIX = "allcheckers";

    /** The message key emitted when an unused warning suppression is found. */
    public static final @CompilerMessageKey String UNNEEDED_SUPPRESSION_KEY =
            "unneeded.suppression";

    /** File name of the localized messages. */
    protected static final String MSGS_FILE = "messages.properties";

    /**
     * Maps error keys to localized/custom error messages. Do not use directly; call {@link
     * #fullMessageOf} or {@link #processArg}.
     */
    protected Properties messagesProperties;

    /** Used to report error messages and warnings via the compiler. */
    protected Messager messager;

    /** Used as a helper for the {@link SourceVisitor}. */
    protected Trees trees;

    /** The source tree that is being scanned. */
    protected @InternedDistinct CompilationUnitTree currentRoot;

    /** The visitor to use. */
    protected SourceVisitor<?, ?> visitor;

    /**
     * Exceptions to -AwarnUnneededSuppressions processing. No warning about unneeded suppressions
     * is issued if the SuppressWarnings string matches this pattern.
     */
    private @Nullable Pattern warnUnneededSuppressionsExceptions;

    /**
     * SuppressWarnings strings supplied via the -AsuppressWarnings option. Do not use directly,
     * call {@link #getSuppressWarningsStringsFromOption()}.
     */
    private String @Nullable [] suppressWarningsStringsFromOption;

    /**
     * If true, use the "allcheckers:" warning string prefix.
     *
     * <p>Checkers that never issue any error messages should set this to false. That prevents
     * {@code -AwarnUnneededSuppressions} from issuing warnings about
     * {@code @SuppressWarnings("allcheckers:...")}.
     */
    protected boolean useAllcheckersPrefix = true;

    /**
     * Regular expression pattern to specify Java classes that are not annotated, so warnings about
     * uses of them should be suppressed.
     *
     * <p>It contains the pattern specified by the user, through the option {@code
     * checkers.skipUses}; otherwise it contains a pattern that can match no class.
     */
    private Pattern skipUsesPattern;

    /**
     * Regular expression pattern to specify Java classes that are annotated, so warnings about them
     * should be issued but warnings about all other classes should be suppressed.
     *
     * <p>It contains the pattern specified by the user, through the option {@code
     * checkers.onlyUses}; otherwise it contains a pattern that matches every class.
     */
    private Pattern onlyUsesPattern;

    /**
     * Regular expression pattern to specify Java classes whose definition should not be checked.
     *
     * <p>It contains the pattern specified by the user, through the option {@code
     * checkers.skipDefs}; otherwise it contains a pattern that can match no class.
     */
    private Pattern skipDefsPattern;

    /**
     * Regular expression pattern to specify Java classes whose definition should be checked.
     *
     * <p>It contains the pattern specified by the user, through the option {@code
     * checkers.onlyDefs}; otherwise it contains a pattern that matches every class.
     */
    private Pattern onlyDefsPattern;

    /** The supported lint options. */
    private Set<String> supportedLints;

    /** The enabled lint options. */
    private Set<String> activeLints;

    /**
     * The active options for this checker. This is a processed version of {@link
     * ProcessingEnvironment#getOptions()}: If the option is of the form "-ACheckerName_key=value"
     * and the current checker class, or one of its superclasses, is named "CheckerName", then add
     * key &rarr; value. If the option is of the form "-ACheckerName_key=value" and the current
     * checker class, and none of its superclasses, is named "CheckerName", then do not add key
     * &rarr; value. If the option is of the form "-Akey=value", then add key &rarr; value.
     *
     * <p>Both the simple and the canonical name of the checker can be used. Superclasses of the
     * current checker are also considered.
     */
    private Map<String, String> activeOptions;

    /**
     * The string that separates the checker name from the option name in a "-A" command-line
     * argument. This string may only consist of valid Java identifier part characters, because it
     * will be used within the key of an option.
     */
    protected static final String OPTION_SEPARATOR = "_";

    /**
     * The checker that called this one, whether that be a BaseTypeChecker (used as a compound
     * checker) or an AggregateChecker. Null if this is the checker that calls all others. Note that
     * in the case of a compound checker, the compound checker is the parent, not the checker that
     * was run prior to this one by the compound checker.
     */
    protected @Nullable SourceChecker parentChecker;

    /** List of upstream checker names. Includes the current checker. */
    protected List<@FullyQualifiedName String> upstreamCheckerNames;

    @Override
    public final synchronized void init(ProcessingEnvironment env) {
        ProcessingEnvironment unwrappedEnv = unwrapProcessingEnvironment(env);
        super.init(unwrappedEnv);
        // The processingEnvironment field will be set by the superclass's init method.
        // This is used to trigger AggregateChecker's setProcessingEnvironment.
        setProcessingEnvironment(unwrappedEnv);

        // Keep in sync with check in checker-framework/build.gradle and text in installation
        // section of manual.
        int jreVersion = SystemUtil.getJreVersion();
        if (jreVersion < 8) {
            throw new UserError(
                    "The Checker Framework must be run under at least JDK 8.  You are using version %d.  Please use JDK 8 or JDK 11.",
                    jreVersion);
        } else if (jreVersion > 12) {
            throw new UserError(
                    String.format(
                            "The Checker Framework cannot be run with JDK 13+.  You are using version %d. Please use JDK 8 or JDK 11.",
                            jreVersion));
        } else if (jreVersion != 8 && jreVersion != 11) {
            message(
                    Kind.WARNING,
                    "The Checker Framework is only tested with JDK 8 and JDK 11. You are using version %d. Please use JDK 8 or JDK 11.",
                    jreVersion);
        }

        if (!hasOption("warnUnneededSuppressionsExceptions")) {
            warnUnneededSuppressionsExceptions = null;
        } else {
            String warnUnneededSuppressionsExceptionsString =
                    getOption("warnUnneededSuppressionsExceptions");
            if (warnUnneededSuppressionsExceptionsString == null) {
                throw new UserError(
                        "Must supply an argument to -AwarnUnneededSuppressionsExceptions");
            }
            try {
                warnUnneededSuppressionsExceptions =
                        Pattern.compile(warnUnneededSuppressionsExceptionsString);
            } catch (PatternSyntaxException e) {
                throw new UserError(
                        "Argument to -AwarnUnneededSuppressionsExceptions is not a regular expression: "
                                + e.getMessage());
            }
        }

        if (hasOption("printGitProperties")) {
            printGitProperties();
        }
    }

    ///////////////////////////////////////////////////////////////////////////
    /// Getters and setters
    ///

    /**
     * Returns the {@link ProcessingEnvironment} that was supplied to this checker.
     *
     * @return the {@link ProcessingEnvironment} that was supplied to this checker
     */
    public ProcessingEnvironment getProcessingEnvironment() {
        return this.processingEnv;
    }

    /** Set the processing environment of the current checker. */
    /* This method is protected only to allow the AggregateChecker and BaseTypeChecker to call it. */
    protected void setProcessingEnvironment(ProcessingEnvironment env) {
        this.processingEnv = env;
    }

    /** Set the parent checker of the current checker. */
    protected void setParentChecker(SourceChecker parentChecker) {
        this.parentChecker = parentChecker;
    }

    /**
     * Returns the immediate parent checker of the current checker.
     *
     * @return the immediate parent checker of the current checker, or null if there is none
     */
    public @Nullable SourceChecker getParentChecker() {
        return this.parentChecker;
    }

    /**
     * Invoked when the current compilation unit root changes.
     *
     * @param newRoot the new compilation unit root
     */
    @SuppressWarnings("interning:assignment.type.incompatible") // used in == tests
    protected void setRoot(CompilationUnitTree newRoot) {
        this.currentRoot = newRoot;
        visitor.setRoot(currentRoot);
    }

    /**
     * Returns a list containing this checker name and all checkers it is a part of (that is,
     * checkers that called it).
     *
     * @return a list containing this checker name and all checkers it is a part of (that is,
     *     checkers that called it)
     */
    public List<@FullyQualifiedName String> getUpstreamCheckerNames() {
        if (upstreamCheckerNames == null) {
            upstreamCheckerNames = new ArrayList<>();

            SourceChecker checker = this;

            while (checker != null) {
                upstreamCheckerNames.add(checker.getClass().getCanonicalName());
                checker = checker.parentChecker;
            }
        }

        return upstreamCheckerNames;
    }

    /**
     * Returns the OptionConfiguration associated with this.
     *
     * @return the OptionConfiguration associated with this
     */
    public OptionConfiguration getOptionConfiguration() {
        return this;
    }

    /**
     * Returns the element utilities associated with this.
     *
     * @return the element utilities associated with this
     */
    public Elements getElementUtils() {
        return getProcessingEnvironment().getElementUtils();
    }

    /**
     * Returns the type utilities associated with this.
     *
     * @return the type utilities associated with this
     */
    public Types getTypeUtils() {
        return getProcessingEnvironment().getTypeUtils();
    }

    /**
     * Returns the tree utilities associated with this.
     *
     * @return the tree utilities associated with this
     */
    public Trees getTreeUtils() {
        return Trees.instance(getProcessingEnvironment());
    }

    /**
     * Returns the SourceVisitor associated with this.
     *
     * @return the SourceVisitor associated with this
     */
    public SourceVisitor<?, ?> getVisitor() {
        return this.visitor;
    }

    /**
     * Provides the {@link SourceVisitor} that the checker should use to scan input source trees.
     *
     * @return a {@link SourceVisitor} to use to scan source trees
     */
    protected abstract SourceVisitor<?, ?> createSourceVisitor();

    /**
     * Returns the AnnotationProvider (the type factory) associated with this.
     *
     * @return the AnnotationProvider (the type factory) associated with this
     */
    public AnnotationProvider getAnnotationProvider() {
        throw new UnsupportedOperationException(
                "getAnnotationProvider is not implemented for this class.");
    }

    /**
     * Provides a mapping of error keys to custom error messages.
     *
     * <p>As a default, this implementation builds a {@link Properties} out of file {@code
     * messages.properties}. It accumulates all the properties files in the Java class hierarchy
     * from the checker up to {@code SourceChecker}. This permits subclasses to inherit default
     * messages while being able to override them.
     *
     * @return a {@link Properties} that maps error keys to error message text
     */
    public Properties getMessagesProperties() {
        if (messagesProperties != null) {
            return messagesProperties;
        }

        messagesProperties = new Properties();

        ArrayDeque<Class<?>> checkers = new ArrayDeque<>();
        Class<?> currClass = this.getClass();
        while (currClass != AbstractTypeProcessor.class) {
            checkers.addFirst(currClass);
            currClass = currClass.getSuperclass();
        }

        for (Class<?> checker : checkers) {
            messagesProperties.putAll(getProperties(checker, MSGS_FILE));
        }
        return messagesProperties;
    }

    /**
     * Return the given skip pattern if supplied by the user, or else a pattern that matches
     * nothing.
     *
     * @param patternName "skipUses" or "skipDefs"
     * @param options the command-line options
     * @return the user-supplied regex for the given pattern, or a regex that matches nothing
     */
    private Pattern getSkipPattern(String patternName, Map<String, String> options) {
        // Default is an illegal Java identifier substring
        // so that it won't match anything.
        // Note that AnnotatedType's toString output format contains characters such as "():{}".
        return getPattern(patternName, options, "\\]'\"\\]");
    }

    /**
     * Return the given only pattern if supplied by the user, or else a pattern that matches
     * everything.
     *
     * @param patternName "onlyUses" or "onlyDefs"
     * @param options the command-line options
     * @return the user-supplied regex for the given pattern, or a regex that matches everything
     */
    private Pattern getOnlyPattern(String patternName, Map<String, String> options) {
        // default matches everything
        return getPattern(patternName, options, ".");
    }

    private Pattern getPattern(
            String patternName, Map<String, String> options, String defaultPattern) {
        String pattern = "";

        if (options.containsKey(patternName)) {
            pattern = options.get(patternName);
            if (pattern == null) {
                message(
                        Kind.WARNING,
                        "The " + patternName + " property is empty; please fix your command line");
                pattern = "";
            }
        } else if (System.getProperty("checkers." + patternName) != null) {
            pattern = System.getProperty("checkers." + patternName);
        } else if (System.getenv(patternName) != null) {
            pattern = System.getenv(patternName);
        }

        if (pattern.indexOf("/") != -1) {
            message(
                    Kind.WARNING,
                    "The "
                            + patternName
                            + " property contains \"/\", which will never match a class name: "
                            + pattern);
        }

        if (pattern.equals("")) {
            pattern = defaultPattern;
        }

        return Pattern.compile(pattern);
    }

    private Pattern getSkipUsesPattern(Map<String, String> options) {
        return getSkipPattern("skipUses", options);
    }

    private Pattern getOnlyUsesPattern(Map<String, String> options) {
        return getOnlyPattern("onlyUses", options);
    }

    private Pattern getSkipDefsPattern(Map<String, String> options) {
        return getSkipPattern("skipDefs", options);
    }

    private Pattern getOnlyDefsPattern(Map<String, String> options) {
        return getOnlyPattern("onlyDefs", options);
    }

    ///////////////////////////////////////////////////////////////////////////
    /// Type-checking
    ///

    /**
     * {@inheritDoc}
     *
     * <p>Type-checkers are not supposed to override this. Instead use initChecker. This allows us
     * to handle BugInCF only here and doesn't require all overriding implementations to be aware of
     * BugInCF.
     *
     * @see AbstractProcessor#init(ProcessingEnvironment)
     * @see SourceChecker#initChecker()
     */
    @Override
    public void typeProcessingStart() {
        try {
            super.typeProcessingStart();
            initChecker();
            if (this.messager == null) {
                messager = processingEnv.getMessager();
                messager.printMessage(
                        Kind.WARNING,
                        "You have forgotten to call super.initChecker in your "
                                + "subclass of SourceChecker, "
                                + this.getClass()
                                + "! Please ensure your checker is properly initialized.");
            }
            if (shouldAddShutdownHook()) {
                Runtime.getRuntime()
                        .addShutdownHook(
                                new Thread() {
                                    @Override
                                    public void run() {
                                        shutdownHook();
                                    }
                                });
            }
            if (hasOption("version")) {
                messager.printMessage(Kind.NOTE, "Checker Framework " + getCheckerVersion());
            }
        } catch (UserError ce) {
            logUserError(ce);
        } catch (TypeSystemError ce) {
            logTypeSystemError(ce);
        } catch (BugInCF ce) {
            logBugInCF(ce);
        } catch (Throwable t) {
            logBugInCF(wrapThrowableAsBugInCF("SourceChecker.typeProcessingStart", t, null));
        }
    }

    /**
     * Initialize the checker.
     *
     * @see AbstractProcessor#init(ProcessingEnvironment)
     */
    public void initChecker() {
        // Grab the Trees and Messager instances now; other utilities
        // (like Types and Elements) can be retrieved by subclasses.
        @Nullable Trees trees = Trees.instance(processingEnv);
        assert trees != null;
        this.trees = trees;

        this.messager = processingEnv.getMessager();
        this.messagesProperties = getMessagesProperties();

        this.visitor = createSourceVisitor();

        // Validate the lint flags, if they haven't been used already.
        if (this.activeLints == null) {
            this.activeLints = createActiveLints(getOptions());
        }
    }

    /** Output the warning about source level at most once. */
    private boolean warnedAboutSourceLevel = false;

    /**
     * If true, javac failed to compile the code or a previously-run annotation processor issued an
     * error.
     */
    protected boolean javacErrored = false;

    /** Output the warning about memory at most once. */
    private boolean warnedAboutGarbageCollection = false;

    /**
     * The number of errors at the last exit of the type processor. At entry to the type processor
     * we check whether the current error count is higher and then don't process the file, as it
     * contains some Java errors. Needs to be protected to allow access from AggregateChecker and
     * BaseTypeChecker.
     */
    protected int errsOnLastExit = 0;

    /**
     * Report "type.checking.not.run" error.
     *
     * @param p error is reported at the leaf of the path
     */
    @SuppressWarnings("interning:assignment.type.incompatible") // used in == tests
    protected void reportJavacError(TreePath p) {
        // If javac issued any errors, do not type check any file, so that the Checker Framework
        // does not have to deal with error types.
        currentRoot = p.getCompilationUnit();
        reportError(p.getLeaf(), "type.checking.not.run", getClass().getSimpleName());
    }

    /**
     * Type-check the code using this checker's visitor.
     *
     * @see Processor#process(Set, RoundEnvironment)
     */
    @Override
    public void typeProcess(TypeElement e, TreePath p) {
        if (javacErrored) {
            reportJavacError(p);
            return;
        }

        // Cannot use BugInCF here because it is outside of the try/catch for BugInCF.
        if (e == null) {
            messager.printMessage(Kind.ERROR, "Refusing to process empty TypeElement");
            return;
        }
        if (p == null) {
            messager.printMessage(
                    Kind.ERROR, "Refusing to process empty TreePath in TypeElement: " + e);
            return;
        }
        if (!warnedAboutGarbageCollection && SystemPlume.gcPercentage(10) > .25) {
            messager.printMessage(
                    Kind.WARNING,
                    String.format(
                            "Memory constraints are impeding performance; please increase max heap size (max memory = %d, total memory = %d, free memory = %d)",
                            Runtime.getRuntime().maxMemory(),
                            Runtime.getRuntime().totalMemory(),
                            Runtime.getRuntime().freeMemory()));
            warnedAboutGarbageCollection = true;
        }

        Context context = ((JavacProcessingEnvironment) processingEnv).getContext();
        Source source = Source.instance(context);
        // Don't use source.allowTypeAnnotations() because that API changed after 9.
        // Also the enum constant Source.JDK1_8 was renamed at some point...
        if (!warnedAboutSourceLevel && source.compareTo(Source.lookup("8")) < 0) {
            messager.printMessage(
                    Kind.WARNING, "-source " + source.name + " does not support type annotations");
            warnedAboutSourceLevel = true;
        }

        Log log = Log.instance(context);
        if (log.nerrors > this.errsOnLastExit) {
            this.errsOnLastExit = log.nerrors;
            javacErrored = true;
            reportJavacError(p);
            return;
        }

        if (visitor == null) {
            // typeProcessingStart invokes initChecker, which should
            // have set the visitor. If the field is still null, an
            // exception occurred during initialization, which was already
            // logged there. Don't also cause a NPE here.
            return;
        }
        if (p.getCompilationUnit() != currentRoot) {
            setRoot(p.getCompilationUnit());
            if (hasOption("filenames")) {
                // TODO: Have a command-line option to turn the timestamps on/off too, because
                // they are nondeterministic across runs.

                // Add timestamp to indicate how long operations are taking.
                // Duplicate messages are suppressed, so this might not appear in front of every "
                // is type-checking " message (when a file takes less than a second to type-check).
                message(Kind.NOTE, Instant.now().toString());
                message(
                        Kind.NOTE,
                        "%s is type-checking %s",
                        (Object) this.getClass().getSimpleName(),
                        currentRoot.getSourceFile().getName());
            }
        }

        // Visit the attributed tree.
        try {
            visitor.visit(p);
            warnUnneededSuppressions();
        } catch (UserError ce) {
            logUserError(ce);
        } catch (TypeSystemError ce) {
            logTypeSystemError(ce);
        } catch (BugInCF ce) {
            logBugInCF(ce);
        } catch (Throwable t) {
            logBugInCF(wrapThrowableAsBugInCF("SourceChecker.typeProcess", t, p));
        } finally {
            // Also add possibly deferred diagnostics, which will get published back in
            // AbstractTypeProcessor.
            this.errsOnLastExit = log.nerrors;
        }
    }

    ///////////////////////////////////////////////////////////////////////////
    /// Reporting type-checking errors; most clients use reportError() or reportWarning()
    ///

    /**
     * Reports an error. By default, prints it to the screen via the compiler's internal messager.
     *
     * @param source the source position information; may be an Element, a Tree, or null
     * @param messageKey the message key
     * @param args arguments for interpolation in the string corresponding to the given message key
     */
    public void reportError(Object source, @CompilerMessageKey String messageKey, Object... args) {
        report(source, Kind.ERROR, messageKey, args);
    }

    /**
     * Reports a warning. By default, prints it to the screen via the compiler's internal messager.
     *
     * @param source the source position information; may be an Element, a Tree, or null
     * @param messageKey the message key
     * @param args arguments for interpolation in the string corresponding to the given message key
     */
    public void reportWarning(
            Object source, @CompilerMessageKey String messageKey, Object... args) {
        report(source, Kind.MANDATORY_WARNING, messageKey, args);
    }

    /**
     * Reports a diagnostic message. By default, prints it to the screen via the compiler's internal
     * messager.
     *
     * <p>Most clients should use {@link #reportError} or {@link #reportWarning}.
     *
     * @param source the source position information; may be an Element, a Tree, or null
     * @param d the diagnostic message
     */
    public void report(Object source, DiagMessage d) {
        report(source, d.getKind(), d.getMessageKey(), d.getArgs());
    }

    /**
     * Reports a diagnostic message. By default, it prints it to the screen via the compiler's
     * internal messager; however, it might also store it for later output.
     *
     * @param source the source position information; may be an Element, a Tree, or null
     * @param kind the type of message
     * @param messageKey the message key
     * @param args arguments for interpolation in the string corresponding to the given message key
     */
    // Not a format method.  However, messageKey should be either a format string for `args`, or  a
    // property key that maps to a format string for `args`.
    // @FormatMethod
    @SuppressWarnings("formatter:format.string.invalid") // arg is a format string or a property key
    private void report(
            Object source,
            javax.tools.Diagnostic.Kind kind,
            @CompilerMessageKey String messageKey,
            Object... args) {
        assert messagesProperties != null : "null messagesProperties";

        if (shouldSuppressWarnings(source, messageKey)) {
            return;
        }

        if (args != null) {
            for (int i = 0; i < args.length; ++i) {
                args[i] = processArg(args[i]);
            }
        }

        if (kind == Kind.NOTE) {
            System.err.println("(NOTE) " + String.format(messageKey, args));
            return;
        }

        final String defaultFormat = "(" + messageKey + ")";
        String fmtString;
        if (this.processingEnv.getOptions() != null /*nnbug*/
                && this.processingEnv.getOptions().containsKey("nomsgtext")) {
            fmtString = defaultFormat;
        } else if (this.processingEnv.getOptions() != null /*nnbug*/
                && this.processingEnv.getOptions().containsKey("detailedmsgtext")) {
            // The -Adetailedmsgtext command-line option was given, so output
            // a stylized error message for easy parsing by a tool.
            fmtString =
                    detailedMsgTextPrefix(source, defaultFormat, args)
                            + fullMessageOf(messageKey, defaultFormat);
        } else {
            fmtString =
                    "["
                            + suppressWarningsString(messageKey)
                            + "] "
                            + fullMessageOf(messageKey, defaultFormat);
        }
        String messageText;
        try {
            messageText = String.format(fmtString, args);
        } catch (Exception e) {
            throw new BugInCF(
                    "Invalid format string: \"" + fmtString + "\" args: " + Arrays.toString(args),
                    e);
        }

        if (kind == Kind.ERROR && hasOption("warns")) {
            kind = Kind.MANDATORY_WARNING;
        }

        if (source instanceof Element) {
            messager.printMessage(kind, messageText, (Element) source);
        } else if (source instanceof Tree) {
            printOrStoreMessage(kind, messageText, (Tree) source, currentRoot);
        } else {
            throw new BugInCF("invalid position source, class=" + source.getClass());
        }
    }

    /**
     * Print a non-localized message using the javac messager. This is preferable to using
     * System.out or System.err, but should only be used for exceptional cases that don't happen in
     * correct usage. Localized messages should be raised using {@link #reportError}, {@link
     * #reportWarning}, etc.
     *
     * @param kind the kind of message to print
     * @param msg the message text
     * @param args optional arguments to substitute in the message
     * @see SourceChecker#report(Object, DiagMessage)
     */
    @FormatMethod
    public void message(javax.tools.Diagnostic.Kind kind, String msg, Object... args) {
        message(kind, String.format(msg, args));
    }

    /**
     * Print a non-localized message using the javac messager. This is preferable to using
     * System.out or System.err, but should only be used for exceptional cases that don't happen in
     * correct usage. Localized messages should be raised using {@link #reportError}, {@link
     * #reportWarning}, etc.
     *
     * @param kind the kind of message to print
     * @param msg the message text
     * @see SourceChecker#report(Object, DiagMessage)
     */
    public void message(javax.tools.Diagnostic.Kind kind, String msg) {
        if (messager == null) {
            // If this method is called before initChecker() sets the field
            messager = processingEnv.getMessager();
        }
        messager.printMessage(kind, msg);
    }

    /**
     * Print the given message.
     *
     * @param msg the message to print x
     */
    private void printMessage(String msg) {
        if (messager == null) {
            // If this method is called before initChecker() sets the field
            messager = processingEnv.getMessager();
        }
        messager.printMessage(Kind.ERROR, msg);
    }

    /**
     * Do not call this method. Call {@link #reportError} or {@link #reportWarning} instead.
     *
     * <p>This method exists so that the BaseTypeChecker can override it. For compound checkers, it
     * stores all messages and sorts them by location before outputting them.
     *
     * @param kind the kind of message to print
     * @param message the message text
     * @param source the source code position of the diagnostic message
     * @param root the compilation unit
     */
    protected void printOrStoreMessage(
            javax.tools.Diagnostic.Kind kind,
            String message,
            Tree source,
            CompilationUnitTree root) {
        StackTraceElement[] trace = Thread.currentThread().getStackTrace();
        printOrStoreMessage(kind, message, source, root, trace);
    }

    /**
     * Stores all messages and sorts them by location before outputting them for compound checkers.
     * This method is overloaded with an additional stack trace argument. The stack trace is printed
     * when the dumpOnErrors option is enabled.
     *
     * @param kind the kind of message to print
     * @param message the message text
     * @param source the source code position of the diagnostic message
     * @param root the compilation unit
     * @param trace the stack trace where the checker encountered an error
     */
    protected void printOrStoreMessage(
            javax.tools.Diagnostic.Kind kind,
            String message,
            Tree source,
            CompilationUnitTree root,
            StackTraceElement[] trace) {
        Trees.instance(processingEnv).printMessage(kind, message, source, root);
        printStackTrace(trace);
    }

    /**
     * Output the given stack trace if the "dumpOnErrors" option is enabled.
     *
     * @param trace stack trace when the checker encountered a warning/error
     */
    private void printStackTrace(StackTraceElement[] trace) {
        if (hasOption("dumpOnErrors")) {
            StringBuilder msg = new StringBuilder();
            for (StackTraceElement elem : trace) {
                msg.append("\tat " + elem + "\n");
            }
            message(Diagnostic.Kind.NOTE, msg.toString());
        }
    }

    ///////////////////////////////////////////////////////////////////////////
    /// Diagnostic message formatting
    ///

    /**
     * Returns the localized long message corresponding to this key. If not found, tries suffixes of
     * this key, stripping off dot-separated prefixes. If still not found, returns {@code
     * defaultValue}.
     *
     * @param messageKey a message key
     * @param defaultValue a default value to use if {@code messageKey} is not a message key
     * @return the localized long message corresponding to this key or a suffix, or {@code
     *     defaultValue}
     */
    protected String fullMessageOf(String messageKey, String defaultValue) {
        String key = messageKey;

        do {
            if (messagesProperties.containsKey(key)) {
                return messagesProperties.getProperty(key);
            }

            int dot = key.indexOf('.');
            if (dot < 0) {
                return defaultValue;
            }
            key = key.substring(dot + 1);
        } while (true);
    }

    /**
     * Process an argument to an error message before it is passed to String.format.
     *
     * <p>This implementation expands the argument if it is exactly a message key.
     *
     * <p>By contrast, {@link #fullMessageOf} processes the message key itself but not the
     * arguments, and tries suffixes.
     *
     * @param arg the argument
     * @return the result after processing
     */
    protected Object processArg(Object arg) {
        // Check to see if the argument itself is a property to be expanded
        if (arg instanceof String) {
            return messagesProperties.getProperty((String) arg, (String) arg);
        } else {
            return arg;
        }
    }

    /** Separates parts of a "detailed message", to permit easier parsing. */
    public static final String DETAILS_SEPARATOR = " $$ ";

    /**
     * Returns all but the message key part of the message format output by -Adetailedmsgtext.
     *
     * @param source the object from which to obtain source position information; may be an Element,
     *     a Tree, or null
     * @param defaultFormat the message key, in parentheses
     * @param args arguments for interpolation in the string corresponding to the given message key
     * @return the first part of the message format output by -Adetailedmsgtext
     */
    private String detailedMsgTextPrefix(Object source, String defaultFormat, Object[] args) {
        StringJoiner sj = new StringJoiner(DETAILS_SEPARATOR);

        // The parts, separated by " $$ " (DETAILS_SEPARATOR), are:

        // (1) error key
        sj.add(defaultFormat);

        // (2) number of additional tokens, and those tokens; this
        // depends on the error message, and an example is the found
        // and expected types
        if (args != null) {
            sj.add(Integer.toString(args.length));
            for (Object arg : args) {
                sj.add(Objects.toString(arg));
            }
        } else {
            // Output 0 for null arguments.
            sj.add(Integer.toString(0));
        }

        // (3) The error position, as starting and ending characters in the source file.
        sj.add(detailedMsgTextPositionString(sourceToTree(source), currentRoot));

        // (4) The human-readable error message will be added by the caller.
        sj.add(""); // Add DETAILS_SEPARATOR at the end.
        return sj.toString();
    }

    /**
     * Returns the most specific warning suppression string for the warning/error being printed.
     * This is {@code msg} prefixed by a checker name (or "allcheckers") and a colon.
     *
     * @param messageKey the simple, checker-specific error message key
     * @return the most specific SuppressWarnings string for the warning/error being printed
     */
    private String suppressWarningsString(String messageKey) {
        Collection<String> prefixes = this.getSuppressWarningsPrefixes();
        prefixes.remove(SUPPRESS_ALL_PREFIX);
        if (hasOption("showSuppressWarningsStrings")) {
            List<String> list = new ArrayList<>(prefixes);
            // Make sure "allcheckers" is at the end of the list.
            if (useAllcheckersPrefix) {
                list.add(SUPPRESS_ALL_PREFIX);
            }
            return list + ":" + messageKey;
        } else if (hasOption("requirePrefixInWarningSuppressions")) {
            // If the warning key must be prefixed with a prefix (a checker name), then add that to
            // the SuppressWarnings string that is printed.
            String defaultPrefix = getDefaultSuppressWarningsPrefix();
            if (prefixes.contains(defaultPrefix)) {
                return defaultPrefix + ":" + messageKey;
            } else {
                String firstKey = prefixes.iterator().next();
                return firstKey + ":" + messageKey;
            }
        } else {
            return messageKey;
        }
    }

    /**
     * Convert a Tree, Element, or null, into a Tree or null.
     *
     * @param source the object from which to obtain source position information; may be an Element,
     *     a Tree, or null
     * @return the tree associated with the given source object, or null if none
     */
    private @Nullable Tree sourceToTree(@Nullable Object source) {
        if (source instanceof Element) {
            return trees.getTree((Element) source);
        } else if (source instanceof Tree) {
            return (Tree) source;
        } else if (source == null) {
            return null;
        } else {
            throw new BugInCF("Unexpected source %s [%s]", source, source.getClass());
        }
    }

    /**
     * For the given tree, compute the source positions for that tree. Return a "tuple"-like string
     * (e.g. "( 1, 200 )" ) that contains the start and end position of the tree in the current
     * compilation unit. Used only by the -Adetailedmsgtext output format.
     *
     * @param tree tree to locate within the current compilation unit
     * @param currentRoot the current compilation unit
     * @return a tuple string representing the range of characters that tree occupies in the source
     *     file, or the empty string if {@code tree} is null
     */
    private String detailedMsgTextPositionString(Tree tree, CompilationUnitTree currentRoot) {
        if (tree == null) {
            return "";
        }

        SourcePositions sourcePositions = trees.getSourcePositions();
        long start = sourcePositions.getStartPosition(currentRoot, tree);
        long end = sourcePositions.getEndPosition(currentRoot, tree);

        return "( " + start + ", " + end + " )";
    }

    ///////////////////////////////////////////////////////////////////////////
    /// Lint options ("-Alint:xxxx" and "-Alint:-xxxx")
    ///

    /**
     * Determine which lint options are artive.
     *
     * @param options the command-line options
     * @return the active lint options
     */
    private Set<String> createActiveLints(Map<String, String> options) {
        if (!options.containsKey("lint")) {
            return Collections.emptySet();
        }

        String lintString = options.get("lint");
        if (lintString == null) {
            return Collections.singleton("all");
        }

        Set<String> activeLint = new HashSet<>();
        for (String s : lintString.split(",")) {
            if (!this.getSupportedLintOptions().contains(s)
                    && !(s.charAt(0) == '-'
                            && this.getSupportedLintOptions().contains(s.substring(1)))
                    && !s.equals("all")
                    && !s.equals("none")) {
                this.messager.printMessage(
                        Kind.WARNING,
                        "Unsupported lint option: "
                                + s
                                + "; All options: "
                                + this.getSupportedLintOptions());
            }

            activeLint.add(s);
            if (s.equals("none")) {
                activeLint.add("-all");
            }
        }

        return Collections.unmodifiableSet(activeLint);
    }

    /**
     * Determines the value of the lint option with the given name. Just as <a
     * href="https://docs.oracle.com/javase/7/docs/technotes/guides/javac/index.html">javac</a> uses
     * "-Xlint:xxx" to enable and "-Xlint:-xxx" to disable option xxx, annotation-related lint
     * options are enabled with "-Alint:xxx" and disabled with "-Alint:-xxx".
     *
     * @throws IllegalArgumentException if the option name is not recognized via the {@link
     *     SupportedLintOptions} annotation or the {@link SourceChecker#getSupportedLintOptions}
     *     method
     * @param name the name of the lint option to check for
     * @return true if the lint option was given, false if it was not given or was given prepended
     *     with a "-"
     * @see SourceChecker#getLintOption(String, boolean)
     */
    public final boolean getLintOption(String name) {
        return getLintOption(name, false);
    }

    /**
     * Determines the value of the lint option with the given name. Just as <a
     * href="https://docs.oracle.com/javase/7/docs/technotes/tools/windows/javac.html">javac</a>
     * uses "-Xlint:xxx" to enable and "-Xlint:-xxx" to disable option xxx, annotation-related lint
     * options are enabled with "-Alint=xxx" and disabled with "-Alint=-xxx".
     *
     * @throws IllegalArgumentException if the option name is not recognized via the {@link
     *     SupportedLintOptions} annotation or the {@link SourceChecker#getSupportedLintOptions}
     *     method
     * @param name the name of the lint option to check for
     * @param def the default option value, returned if the option was not given
     * @return true if the lint option was given, false if it was given prepended with a "-", or
     *     {@code def} if it was not given at all
     * @see SourceChecker#getLintOption(String)
     * @see SourceChecker#getOption(String)
     */
    public final boolean getLintOption(String name, boolean def) {

        if (!this.getSupportedLintOptions().contains(name)) {
            throw new UserError("Illegal lint option: " + name);
        }

        if (activeLints == null) {
            activeLints = createActiveLints(getOptions());
        }

        if (activeLints.isEmpty()) {
            return def;
        }

        String tofind = name;
        while (tofind != null) {
            if (activeLints.contains(tofind)) {
                return true;
            } else if (activeLints.contains(String.format("-%s", tofind))) {
                return false;
            }

            tofind = parentOfOption(tofind);
        }

        return def;
    }

    /**
     * Set the value of the lint option with the given name. Just as <a
     * href="https://docs.oracle.com/javase/7/docs/technotes/tools/windows/javac.html">javac</a>
     * uses "-Xlint:xxx" to enable and "-Xlint:-xxx" to disable option xxx, annotation-related lint
     * options are enabled with "-Alint=xxx" and disabled with "-Alint=-xxx". This method can be
     * used by subclasses to enforce having certain lint options enabled/disabled.
     *
     * @throws IllegalArgumentException if the option name is not recognized via the {@link
     *     SupportedLintOptions} annotation or the {@link SourceChecker#getSupportedLintOptions}
     *     method
     * @param name the name of the lint option to set
     * @param val the option value
     * @see SourceChecker#getLintOption(String)
     * @see SourceChecker#getLintOption(String,boolean)
     */
    protected final void setLintOption(String name, boolean val) {
        if (!this.getSupportedLintOptions().contains(name)) {
            throw new UserError("Illegal lint option: " + name);
        }

        /* TODO: warn if the option is also provided on the command line(?)
        boolean exists = false;
        if (!activeLints.isEmpty()) {
            String tofind = name;
            while (tofind != null) {
                if (activeLints.contains(tofind) || // direct
                        activeLints.contains(String.format("-%s", tofind)) || // negation
                        activeLints.contains(tofind.substring(1))) { // name was negation
                    exists = true;
                }
                tofind = parentOfOption(tofind);
            }
        }

        if (exists) {
            // TODO: Issue warning?
        }
        TODO: assert that name doesn't start with '-'
        */

        Set<String> newlints = new HashSet<>();
        newlints.addAll(activeLints);
        if (val) {
            newlints.add(name);
        } else {
            newlints.add(String.format("-%s", name));
        }
        activeLints = Collections.unmodifiableSet(newlints);
    }

    /**
     * Helper method to find the parent of a lint key. The lint hierarchy level is donated by a
     * colon ':'. 'all' is the root for all hierarchy.
     *
     * <pre>
     * Example
     *    cast:unsafe &rarr; cast
     *    cast        &rarr; all
     *    all         &rarr; {@code null}
     * </pre>
     *
     * @param name the lint key whose parest to find
     * @return the parent of the lint key
     */
    private String parentOfOption(String name) {
        if (name.equals("all")) {
            return null;
        } else if (name.contains(":")) {
            return name.substring(0, name.lastIndexOf(':'));
        } else {
            return "all";
        }
    }

    /**
     * Returns the lint options recognized by this checker. Lint options are those which can be
     * checked for via {@link SourceChecker#getLintOption}.
     *
     * @return an unmodifiable {@link Set} of the lint options recognized by this checker
     */
    public Set<String> getSupportedLintOptions() {
        if (supportedLints == null) {
            supportedLints = createSupportedLintOptions();
        }
        return supportedLints;
    }

    /** Compute the set of supported lint options. */
    protected Set<String> createSupportedLintOptions() {
        @Nullable SupportedLintOptions sl = this.getClass().getAnnotation(SupportedLintOptions.class);

        if (sl == null) {
            return Collections.emptySet();
        }

        @Nullable String @Nullable [] slValue = sl.value();
        assert slValue != null;

        @Nullable String[] lintArray = slValue;
        Set<String> lintSet = new HashSet<>(lintArray.length);
        for (String s : lintArray) {
            lintSet.add(s);
        }
        return Collections.unmodifiableSet(lintSet);
    }

    /**
     * Set the supported lint options. Use of this method should be limited to the AggregateChecker,
     * who needs to set the lint options to the union of all subcheckers. Also, e.g. the
     * NullnessSubchecker need to use this method, as one is created by the other.
     *
     * @param newLints the new supported lint options, which replace any existing ones
     */
    protected void setSupportedLintOptions(Set<String> newLints) {
        supportedLints = newLints;
    }

    ///////////////////////////////////////////////////////////////////////////
    /// Regular (non-lint) options ("-Axxxx")
    ///

    /**
     * Determine which options are active.
     *
     * @param options all provided options
     * @return a value for {@link #activeOptions}
     */
    private Map<String, String> createActiveOptions(Map<String, String> options) {
        if (options.isEmpty()) {
            return Collections.emptyMap();
        }

        Map<String, String> activeOpts = new HashMap<>();

        for (Map.Entry<String, String> opt : options.entrySet()) {
            String key = opt.getKey();
            String value = opt.getValue();

            String[] split = key.split(OPTION_SEPARATOR);

            splitlengthswitch:
            switch (split.length) {
                case 1:
                    // No separator, option always active.
                    activeOpts.put(key, value);
                    break;
                case 2:
                    Class<?> clazz = this.getClass();

                    do {
                        if (clazz.getCanonicalName().equals(split[0])
                                || clazz.getSimpleName().equals(split[0])) {
                            // Valid class-option pair.
                            activeOpts.put(split[1], value);
                            break splitlengthswitch;
                        }

                        clazz = clazz.getSuperclass();
                    } while (clazz != null
                            && !clazz.getName()
                                    .equals(AbstractTypeProcessor.class.getCanonicalName()));
                    // Didn't find a matching class. Option might be for another processor. Add
                    // option anyways. javac will warn if no processor supports the option.
                    activeOpts.put(key, value);
                    break;
                default:
                    // Too many separators. Option might be for another processor. Add option
                    // anyways. javac will warn if no processor supports the option.
                    activeOpts.put(key, value);
            }
        }
        return Collections.unmodifiableMap(activeOpts);
    }

    /**
     * Add additional active options. Use of this method should be limited to the AggregateChecker,
     * who needs to set the active options to the union of all subcheckers.
     *
     * @param moreOpts the active options to add
     */
    protected void addOptions(Map<String, String> moreOpts) {
        Map<String, String> activeOpts = new HashMap<>(getOptions());
        activeOpts.putAll(moreOpts);
        activeOptions = Collections.unmodifiableMap(activeOpts);
    }

    /**
     * Check whether the given option is provided.
     *
     * <p>Note that {@link #getOption(String)} can still return null even if {@code hasOption}
     * returns true: this happens e.g. for {@code -Amyopt}
     *
     * @param name the name of the option to check
     * @return true if the option name was provided, false otherwise
     */
    @Override
    public final boolean hasOption(String name) {
        return getOptions().containsKey(name);
    }

    /**
     * Determines the value of the option with the given name.
     *
     * @param name the name of the option to check
     * @see SourceChecker#getLintOption(String,boolean)
     */
    @Override
    public final String getOption(String name) {
        return getOption(name, null);
    }

    /**
     * Determines the boolean value of the option with the given name. Returns false if the option
     * is not set.
     *
     * @param name the name of the option to check
     * @see SourceChecker#getLintOption(String,boolean)
     */
    @Override
    public final boolean getBooleanOption(String name) {
        return getBooleanOption(name, false);
    }

    /**
     * Determines the boolean value of the option with the given name. Returns the given default
     * value if the option is not set.
     *
     * @param name the name of the option to check
     * @param defaultValue the default value to use if the option is not set
     * @see SourceChecker#getLintOption(String,boolean)
     */
    @Override
    public final boolean getBooleanOption(String name, boolean defaultValue) {
        String value = getOption(name);
        if (value == null) {
            return defaultValue;
        }
        if (value.equals("true")) {
            return true;
        }
        if (value.equals("false")) {
            return false;
        }
        throw new UserError(
                String.format(
                        "Value of %s option should be a boolean, but is \"%s\".", name, value));
    }

    /**
     * Return all active options for this checker.
     *
     * @return all active options for this checker
     */
    @Override
    public Map<String, String> getOptions() {
        if (activeOptions == null) {
            activeOptions = createActiveOptions(processingEnv.getOptions());
        }
        return activeOptions;
    }

    /**
     * Determines the value of the lint option with the given name and returns the default value if
     * nothing is specified.
     *
     * @param name the name of the option to check
     * @param defaultValue the default value to use if the option is not set
     * @see SourceChecker#getOption(String)
     * @see SourceChecker#getLintOption(String)
     */
    @Override
    public final String getOption(String name, String defaultValue) {

        if (!this.getSupportedOptions().contains(name)) {
            throw new UserError("Illegal option: " + name);
        }

        if (activeOptions == null) {
            activeOptions = createActiveOptions(processingEnv.getOptions());
        }

        if (activeOptions.isEmpty()) {
            return defaultValue;
        }

        if (activeOptions.containsKey(name)) {
            return activeOptions.get(name);
        } else {
            return defaultValue;
        }
    }

    /**
     * Map the Checker Framework version of {@link SupportedOptions} to the standard annotation
     * provided version {@link javax.annotation.processing.SupportedOptions}.
     */
    @Override
    public Set<String> getSupportedOptions() {
        Set<String> options = new HashSet<>();

        // Support all options provided with the standard
        // {@link javax.annotation.processing.SupportedOptions}
        // annotation.
        options.addAll(super.getSupportedOptions());

        // For the Checker Framework annotation
        // {@link org.checkerframework.framework.source.SupportedOptions}
        // we additionally add
        Class<?> clazz = this.getClass();
        List<Class<?>> clazzPrefixes = new ArrayList<>();

        do {
            clazzPrefixes.add(clazz);

            SupportedOptions so = clazz.getAnnotation(SupportedOptions.class);
            if (so != null) {
                options.addAll(expandCFOptions(clazzPrefixes, so.value()));
            }
            clazz = clazz.getSuperclass();
        } while (clazz != null
                && !clazz.getName().equals(AbstractTypeProcessor.class.getCanonicalName()));

        return Collections.unmodifiableSet(options);
    }

    /**
     * Generate the possible command-line option names by prefixing each class name from {@code
     * classPrefixes} to {@code options}, separated by {@link #OPTION_SEPARATOR}.
     *
     * @param clazzPrefixes the classes to prefix
     * @param options the option names
     * @return the possible combinations that should be supported
     */
    protected Collection<String> expandCFOptions(
            List<? extends Class<?>> clazzPrefixes, String[] options) {
        Set<String> res = new HashSet<>();

        for (String option : options) {
            res.add(option);
            for (Class<?> clazz : clazzPrefixes) {
                res.add(clazz.getCanonicalName() + OPTION_SEPARATOR + option);
                res.add(clazz.getSimpleName() + OPTION_SEPARATOR + option);
            }
        }
        return res;
    }

    /**
     * Overrides the default implementation to always return a singleton set containing only "*".
     *
     * <p>javac uses this list to determine which classes process; javac only runs an annotation
     * processor on classes that contain at least one of the mentioned annotations. Thus, the effect
     * of returning "*" is as if the checker were annotated by
     * {@code @SupportedAnnotationTypes("*")}: javac runs the checker on every class mentioned on
     * the javac command line. This method also checks that subclasses do not contain a {@link
     * SupportedAnnotationTypes} annotation.
     *
     * <p>To specify the annotations that a checker recognizes as type qualifiers, see {@link
     * AnnotatedTypeFactory#createSupportedTypeQualifiers()}.
     *
     * @throws Error if a subclass is annotated with {@link SupportedAnnotationTypes}
     */
    @Override
    public final Set<String> getSupportedAnnotationTypes() {

        SupportedAnnotationTypes supported =
                this.getClass().getAnnotation(SupportedAnnotationTypes.class);
        if (supported != null) {
            throw new BugInCF(
                    "@SupportedAnnotationTypes should not be written on any checker;"
                            + " supported annotation types are inherited from SourceChecker.");
        }
        return Collections.singleton("*");
    }

    ///////////////////////////////////////////////////////////////////////////
    /// Warning suppression and unneeded warnings
    ///

    /**
     * Returns the argument to -AsuppressWarnings, split on commas, or null if no such argument.
     * Only ever called once; the value is cached in field {@link
     * #suppressWarningsStringsFromOption}.
     *
     * @return the argument to -AsuppressWarnings, split on commas, or null if no such argument
     */
    private String @Nullable [] getSuppressWarningsStringsFromOption() {
        Map<String, String> options = getOptions();
        if (this.suppressWarningsStringsFromOption == null) {
            if (!options.containsKey("suppressWarnings")) {
                return null;
            }

            String swStrings = options.get("suppressWarnings");
            if (swStrings == null) {
                return null;
            }
            this.suppressWarningsStringsFromOption = swStrings.split(",");
        }

        return this.suppressWarningsStringsFromOption;
    }

    /**
     * Issues a warning about any {@code @SuppressWarnings} that didn't suppress a warning, but
     * starts with this checker name or "allcheckers".
     */
    protected void warnUnneededSuppressions() {
        if (!hasOption("warnUnneededSuppressions")) {
            return;
        }

        Set<Element> elementsSuppress = new HashSet<>(this.elementsWithSuppressedWarnings);
        this.elementsWithSuppressedWarnings.clear();
        Set<String> prefixes = new HashSet<>(getSuppressWarningsPrefixes());
        Set<String> errorKeys = new HashSet<>(messagesProperties.stringPropertyNames());
        warnUnneededSuppressions(elementsSuppress, prefixes, errorKeys);
        getVisitor().treesWithSuppressWarnings.clear();
    }

    /**
     * Issues a warning about any {@code @SuppressWarnings} string that didn't suppress a warning,
     * but starts with one of the given prefixes (checker names).
     *
     * @param elementsSuppress elements with a {@code @SuppressWarnings} that actually suppressed a
     *     warning
     * @param prefixes the SuppressWarnings prefixes that suppress all warnings from this checker
     * @param allErrorKeys all error keys that can be issued by this checker
     */
    protected void warnUnneededSuppressions(
            Set<Element> elementsSuppress, Set<String> prefixes, Set<String> allErrorKeys) {
        for (Tree tree : getVisitor().treesWithSuppressWarnings) {
            Element elt = TreeUtils.elementFromTree(tree);
            // TODO: This test is too coarse.  The fact that this @SuppressWarnings suppressed
            // *some* warning doesn't mean that every value in it did so.
            if (elementsSuppress.contains(elt)) {
                continue;
            }
            // tree has a @SuppressWarnings annotation that didn't suppress any warnings.
            SuppressWarnings suppressAnno = elt.getAnnotation(SuppressWarnings.class);
            String[] suppressWarningsStrings = suppressAnno.value();
            for (String suppressWarningsString : suppressWarningsStrings) {
                if (warnUnneededSuppressionsExceptions != null
                        && warnUnneededSuppressionsExceptions
                                .matcher(suppressWarningsString)
                                .find(0)) {
                    continue;
                }
                for (String prefix : prefixes) {
                    if (suppressWarningsString.equals(prefix)
                            || suppressWarningsString.startsWith(prefix + ":")) {
                        reportUnneededSuppression(tree, suppressWarningsString);
                        break; // Don't report the same warning string more than once.
                    }
                }
            }
        }
    }

    /**
     * Issues a warning that the string in a {@code @SuppressWarnings} on {@code tree} isn't needed.
     *
     * @param tree has unneeded {@code @SuppressWarnings}
     * @param suppressWarningsString the SuppressWarnings string that isn't needed
     */
    private void reportUnneededSuppression(Tree tree, String suppressWarningsString) {
        Tree swTree = findSuppressWarningsTree(tree);
        report(
                swTree,
                Kind.MANDATORY_WARNING,
                SourceChecker.UNNEEDED_SUPPRESSION_KEY,
                "\"" + suppressWarningsString + "\"",
                getClass().getSimpleName());
    }

    /** The name of the @SuppressWarnings annotation. */
    private final @CanonicalName String suppressWarningsClassName =
            SuppressWarnings.class.getCanonicalName();
    /**
     * Finds the tree that is a {@code @SuppressWarnings} annotation.
     *
     * @param tree a class, method, or variable tree annotated with {@code @SuppressWarnings}
     * @return tree for {@code @SuppressWarnings} or {@code default} if one isn't found
     */
    private Tree findSuppressWarningsTree(Tree tree) {
        List<? extends AnnotationTree> annotations;
        if (TreeUtils.isClassTree(tree)) {
            annotations = ((ClassTree) tree).getModifiers().getAnnotations();
        } else if (tree.getKind() == Tree.Kind.METHOD) {
            annotations = ((MethodTree) tree).getModifiers().getAnnotations();
        } else {
            annotations = ((VariableTree) tree).getModifiers().getAnnotations();
        }

        for (AnnotationTree annotationTree : annotations) {
            if (AnnotationUtils.areSameByName(
                    TreeUtils.annotationFromAnnotationTree(annotationTree),
                    suppressWarningsClassName)) {
                return annotationTree;
            }
        }
        throw new BugInCF("Did not find @SuppressWarnings: " + tree);
    }

    /**
     * Returns true if all the warnings pertaining to the given source should be suppressed. This
     * implementation just that delegates to an overloaded, more specific version of {@code
     * shouldSuppressWarnings()}.
     *
     * @param src the position object to test; may be an Element, a Tree, or null
     * @param errKey the error key the checker is emitting
     * @return true if all warnings pertaining to the given source should be suppressed
     * @see #shouldSuppressWarnings(Element, String)
     * @see #shouldSuppressWarnings(Tree, String)
     */
    private boolean shouldSuppressWarnings(@Nullable Object src, String errKey) {
        if (src instanceof Element) {
            return shouldSuppressWarnings((Element) src, errKey);
        } else if (src instanceof Tree) {
            return shouldSuppressWarnings((Tree) src, errKey);
        } else if (src == null) {
            return false;
        } else {
            throw new BugInCF("Unexpected source " + src);
        }
    }

    /**
     * Determines whether all the warnings pertaining to a given tree should be suppressed. Returns
     * true if the tree is within the scope of a @SuppressWarnings annotation, one of whose values
     * suppresses the checker's warnings. Also, returns true if the {@code errKey} matches a string
     * in {@code -AsuppressWarnings}.
     *
     * @param tree the tree that might be a source of a warning
     * @param errKey the error key the checker is emitting
     * @return true if no warning should be emitted for the given tree because it is contained by a
     *     declaration with an appropriately-valued {@literal @}SuppressWarnings annotation; false
     *     otherwise
     */
    public boolean shouldSuppressWarnings(Tree tree, String errKey) {

        Collection<String> prefixes = getSuppressWarningsPrefixes();
        if (prefixes.isEmpty()
                || (prefixes.contains(SUPPRESS_ALL_PREFIX) && prefixes.size() == 1)) {
            throw new BugInCF(
                    "Checker must provide a SuppressWarnings prefix. SourceChecker#getSuppressWarningsPrefixes was not overridden correctly.");
        }
        if (shouldSuppress(getSuppressWarningsStringsFromOption(), errKey)) {
            return true;
        }

        if (shouldSuppress(getSuppressWarningsStringsFromOption(), errKey)) {
            // If the error key matches a warning string in the -AsuppressWarnings, then suppress
            // the warning.
            return true;
        }

        // trees.getPath might be slow, but this is only used in error reporting
        @Nullable TreePath path = trees.getPath(this.currentRoot, tree);

        @Nullable VariableTree var = TreePathUtil.enclosingVariable(path);
        if (var != null && shouldSuppressWarnings(TreeUtils.elementFromTree(var), errKey)) {
            return true;
        }

        @Nullable MethodTree method = TreePathUtil.enclosingMethod(path);
        if (method != null) {
            @Nullable Element elt = TreeUtils.elementFromTree(method);

            if (shouldSuppressWarnings(elt, errKey)) {
                return true;
            }

            if (isAnnotatedForThisCheckerOrUpstreamChecker(elt)) {
                // Return false immediately. Do NOT check for AnnotatedFor in
                // the enclosing elements, because they may not have an
                // @AnnotatedFor.
                return false;
            }
        }

        @Nullable ClassTree cls = TreePathUtil.enclosingClass(path);
        if (cls != null) {
            @Nullable Element elt = TreeUtils.elementFromTree(cls);

            if (shouldSuppressWarnings(elt, errKey)) {
                return true;
            }

            if (isAnnotatedForThisCheckerOrUpstreamChecker(elt)) {
                // Return false immediately. Do NOT check for AnnotatedFor in
                // the enclosing elements, because they may not have an
                // @AnnotatedFor.
                return false;
            }
        }

        if (useConservativeDefault("source")) {
            // If we got this far without hitting an @AnnotatedFor and returning
            // false, we DO suppress the warning.
            return true;
        }

        return false;
    }

    /**
     * Should conservative defaults be used for the kind of unchecked code indicated by the
     * parameter?
     *
     * @param kindOfCode source or bytecode
     * @return whether conservative defaults should be used
     */
    public boolean useConservativeDefault(String kindOfCode) {
        final boolean useUncheckedDefaultsForSource = false;
        final boolean useUncheckedDefaultsForByteCode = false;
        String option = this.getOption("useConservativeDefaultsForUncheckedCode");
        // Temporary, for backward compatibility.
        if (option == null) {
            this.getOption("useDefaultsForUncheckedCode");
        }

        String[] args = option != null ? option.split(",") : new String[0];
        for (String arg : args) {
            boolean value = arg.indexOf("-") != 0;
            arg = value ? arg : arg.substring(1);
            if (arg.equals(kindOfCode)) {
                return value;
            }
        }
        if (kindOfCode.equals("source")) {
            return useUncheckedDefaultsForSource;
        } else if (kindOfCode.equals("bytecode")) {
            return useUncheckedDefaultsForByteCode;
        } else {
            throw new UserError(
                    "SourceChecker: unexpected argument to useConservativeDefault: " + kindOfCode);
        }
    }

    /**
     * Elements with a {@code @SuppressWarnings} that actually suppressed a warning for this
     * checker.
     */
    protected final Set<Element> elementsWithSuppressedWarnings = new HashSet<>();

    /**
     * Determines whether all the warnings pertaining to a given element should be suppressed.
     * Returns true if the element is within the scope of a @SuppressWarnings annotation, one of
     * whose values suppresses all the checker's warnings.
     *
     * @param elt the Element that might be a source of, or related to, a warning
     * @param errKey the error key the checker is emitting
     * @return true if no warning should be emitted for the given Element because it is contained by
     *     a declaration with an appropriately-valued {@code @SuppressWarnings} annotation; false
     *     otherwise
     */
    public boolean shouldSuppressWarnings(@Nullable Element elt, String errKey) {
        if (UNNEEDED_SUPPRESSION_KEY.equals(errKey)) {
            // Never suppress an "unneeded.suppression" warning.
            // TODO: This choice is questionable, because these warnings should be suppressable just
            // like any others.  The reason for the choice is that if a user writes
            // `@SuppressWarnings("nullness")` that isn't needed, then that annotation would
            // suppress the unneeded suppression warning.  It would take extra work to permit more
            // desirable behavior in that case.
            return false;
        }

        if (shouldSuppress(getSuppressWarningsStringsFromOption(), errKey)) {
            return true;
        }

        while (elt != null) {
            SuppressWarnings suppressWarningsAnno = elt.getAnnotation(SuppressWarnings.class);
            if (suppressWarningsAnno != null) {
                String[] suppressWarningsStrings = suppressWarningsAnno.value();
                if (shouldSuppress(suppressWarningsStrings, errKey)) {
                    if (hasOption("warnUnneededSuppressions")) {
                        elementsWithSuppressedWarnings.add(elt);
                    }
                    return true;
                }
            }
            if (isAnnotatedForThisCheckerOrUpstreamChecker(elt)) {
                // Return false immediately. Do NOT check for AnnotatedFor in the
                // enclosing elements, because they may not have an @AnnotatedFor.
                return false;
            }
            elt = elt.getEnclosingElement();
        }
        return false;
    }

    /**
     * Determines whether an error (whose message key is {@code messageKey}) should be suppressed.
     * It is suppressed if any of the given SuppressWarnings strings suppresses it.
     *
     * <p>A SuppressWarnings string may be of the following pattern:
     *
     * <ol>
     *   <li>{@code "prefix"}, where prefix is a SuppressWarnings prefix, as specified by {@link
     *       #getSuppressWarningsPrefixes()}. For example, {@code "nullness"} and {@code
     *       "initialization"} for the Nullness Checker, {@code "regex"} for the Regex Checker.
     *   <li>{@code "partial-message-key"}, where partial-message-key is a prefix or suffix of the
     *       message key that it may suppress. So "generic.argument" would suppress any errors whose
     *       message key contains "generic.argument".
     *   <li>{@code "prefix:partial-message-key}, where the prefix and partial-message-key is as
     *       above. So "nullness:generic.argument", would suppress any errors in the Nullness
     *       Checker with a message key that contains "generic.argument".
     * </ol>
     *
     * {@code "allcheckers"} is a prefix that suppresses a warning from any checker. {@code "all"}
     * is a partial-message-key that suppresses a warning with any message key.
     *
     * <p>If the {@code -ArequirePrefixInWarningSuppressions} command-line argument was supplied,
     * then {@code "partial-message-key"} has no effect; {@code "prefix"} and {@code
     * "prefix:partial-message-key"} are the only SuppressWarnings strings that have an effect.
     *
     * @param suppressWarningsStrings the SuppressWarnings strings that are in effect. May be null,
     *     in which case this method returns false.
     * @param messageKey the message key of the error the checker is emitting; a lowercase string,
     *     without any "checkername:" prefix
     * @return true if an element of {@code suppressWarningsStrings} suppresses the error
     */
    private boolean shouldSuppress(String[] suppressWarningsStrings, String messageKey) {
        Set<String> prefixes = this.getSuppressWarningsPrefixes();
        return shouldSuppress(prefixes, suppressWarningsStrings, messageKey);
    }

    /**
     * Helper method for {@link #shouldSuppress(String[], String)}.
     *
     * @param prefixes the SuppressWarnings prefixes used by this checker
     * @param suppressWarningsStrings the SuppressWarnings strings that are in effect. May be null,
     *     in which case this method returns false.
     * @param messageKey the message key of the error the checker is emitting; a lowercase string,
     *     without any "checkername:" prefix
     * @return true if one of the {@code suppressWarningsStrings} suppresses the error
     */
    private boolean shouldSuppress(
            Set<String> prefixes, String[] suppressWarningsStrings, String messageKey) {
        if (suppressWarningsStrings == null) {
            return false;
        }
        // Is the name of the checker required to suppress a warning?
        boolean requirePrefix = hasOption("requirePrefixInWarningSuppressions");

        for (String suppressWarningsString : suppressWarningsStrings) {
            int colonPos = suppressWarningsString.indexOf(":");
            String messageKeyInSuppressWarningsString;
            if (colonPos == -1) {
                // The SuppressWarnings string is not of the form prefix:partial-message-key
                if (prefixes.contains(suppressWarningsString)) {
                    // The value in the @SuppressWarnings is exactly a prefix. Suppress the warning
                    // no matter its message key.
                    return true;
                } else if (requirePrefix) {
                    // A prefix is required, but this SuppressWarnings string does not have a
                    // prefix; check the next SuppressWarnings string.
                    continue;
                } else if (suppressWarningsString.equals(SUPPRESS_ALL_MESSAGE_KEY)) {
                    // Prefixes aren't required and the SuppressWarnings string is "all".  Suppress
                    // the warning no matter its message key.
                    return true;
                }
                // The suppressWarningsString is not a prefix or a prefix:message-key, so it might
                // be a message key.
                messageKeyInSuppressWarningsString = suppressWarningsString;
            } else {
                // The SuppressWarnings string has a prefix.
                String suppressWarningsPrefix = suppressWarningsString.substring(0, colonPos);
                if (!prefixes.contains(suppressWarningsPrefix)) {
                    // The prefix of this SuppressWarnings string is a not a prefix supported by
                    // this checker. Proceed to the next SuppressWarnings string.
                    continue;
                }
                messageKeyInSuppressWarningsString = suppressWarningsString.substring(colonPos + 1);
            }
            // Check if the message key in the warning suppression is part of the message key that
            // the checker is emiting.
            if (messageKey.equals(messageKeyInSuppressWarningsString)
                    || messageKey.startsWith(messageKeyInSuppressWarningsString + ".")
                    || messageKey.endsWith("." + messageKeyInSuppressWarningsString)
                    || messageKey.contains("." + messageKeyInSuppressWarningsString + ".")) {
                return true;
            }
        }

        // None of the SuppressWarnings strings suppress this error.
        return false;
    }

    /**
     * Return true if the element has an {@code @AnnotatedFor} annotation, for this checker or an
     * upstream checker that called this one.
     *
     * @param elt the source code element to check, or null
     * @return true if the element is annotated for this checker or an upstream checker
     */
    private boolean isAnnotatedForThisCheckerOrUpstreamChecker(@Nullable Element elt) {

        if (elt == null || !useConservativeDefault("source")) {
            return false;
        }

        @Nullable AnnotatedFor anno = elt.getAnnotation(AnnotatedFor.class);

        String[] userAnnotatedFors = (anno == null ? null : anno.value());

        if (userAnnotatedFors != null) {
            List<@FullyQualifiedName String> upstreamCheckerNames = getUpstreamCheckerNames();

            for (String userAnnotatedFor : userAnnotatedFors) {
                if (CheckerMain.matchesCheckerOrSubcheckerFromList(
                        userAnnotatedFor, upstreamCheckerNames)) {
                    return true;
                }
            }
        }

        return false;
    }

    /**
     * Returns a modifiable set of lower-case strings that are prefixes for SuppressWarnings
     * strings.
     *
     * <p>The collection must not be empty and must not contain only {@link #SUPPRESS_ALL_PREFIX}.
     *
     * @return non-empty modifiable set of lower-case prefixes for SuppressWarnings strings
     */
    public SortedSet<String> getSuppressWarningsPrefixes() {
        return getStandardSuppressWarningsPrefixes();
    }

    /**
     * Returns a sorted set of SuppressWarnings prefixes read from the {@link
     * SuppressWarningsPrefix} meta-annotation on the checker class. Or if no {@link
     * SuppressWarningsPrefix} is used, the checker name is used. {@link #SUPPRESS_ALL_PREFIX} is
     * also added, at the end, unless {@link #useAllcheckersPrefix} is false.
     *
     * @return a sorted set of SuppressWarnings prefixes
     */
    protected final NavigableSet<String> getStandardSuppressWarningsPrefixes() {
        NavigableSet<String> prefixes = new TreeSet<>();
        if (useAllcheckersPrefix) {
            prefixes.add(SUPPRESS_ALL_PREFIX);
        }
        SuppressWarningsPrefix prefixMetaAnno =
                this.getClass().getAnnotation(SuppressWarningsPrefix.class);
        if (prefixMetaAnno != null) {
            for (String prefix : prefixMetaAnno.value()) {
                prefixes.add(prefix);
            }
            return prefixes;
        }

        @SuppressWarnings(
                "deprecation") // SuppressWarningsKeys was renamed to SuppressWarningsPrefix
        SuppressWarningsKeys annotation = this.getClass().getAnnotation(SuppressWarningsKeys.class);
        if (annotation != null) {
            for (String prefix : annotation.value()) {
                prefixes.add(prefix);
            }
            return prefixes;
        }

        // No @SuppressWarningsPrefixes annotation, by default infer key from class name.
        String defaultPrefix = getDefaultSuppressWarningsPrefix();
        prefixes.add(defaultPrefix);
        return prefixes;
    }

    /**
     * Returns the default SuppressWarnings prefix for this checker based on the checker name.
     *
     * @return the default SuppressWarnings prefix for this checker based on the checker name
     */
    private String getDefaultSuppressWarningsPrefix() {
        String className = this.getClass().getSimpleName();
        int indexOfChecker = className.lastIndexOf("Checker");
        if (indexOfChecker == -1) {
            indexOfChecker = className.lastIndexOf("Subchecker");
        }
        String result = (indexOfChecker == -1) ? className : className.substring(0, indexOfChecker);
        return result.toLowerCase();
    }

    ///////////////////////////////////////////////////////////////////////////
    /// Skipping uses and defs
    ///

    /**
     * Tests whether the class owner of the passed element is an unannotated class and matches the
     * pattern specified in the {@code checker.skipUses} property.
     *
     * @param element an element
     * @return true iff the enclosing class of element should be skipped
     */
    public final boolean shouldSkipUses(Element element) {
        if (element == null) {
            return false;
        }
        TypeElement typeElement = ElementUtils.enclosingTypeElement(element);
        if (typeElement == null) {
            throw new BugInCF(
                    "enclosingTypeElement(%s [%s]) => null%n", element, element.getClass());
        }
        @SuppressWarnings("signature:assignment.type.incompatible" // TypeElement.toString():
        // @FullyQualifiedName
        )
        @FullyQualifiedName String name = typeElement.toString();
        return shouldSkipUses(name);
    }

    /**
     * Tests whether the class owner of the passed type matches the pattern specified in the {@code
     * checker.skipUses} property. In contrast to {@link #shouldSkipUses(Element)} this version can
     * also be used from primitive types, which don't have an element.
     *
     * <p>Checkers that require their annotations not to be checked on certain JDK classes may
     * override this method to skip them. They shall call {@code super.shouldSkipUses(typeName)} to
     * also skip the classes matching the pattern.
     *
     * @param typeName the fully-qualified name of a type
     * @return true iff the enclosing class of element should be skipped
     */
    public boolean shouldSkipUses(@FullyQualifiedName String typeName) {
        // System.out.printf("shouldSkipUses(%s) %s%nskipUses %s%nonlyUses %s%nresult %s%n",
        //                   element,
        //                   name,
        //                   skipUsesPattern.matcher(name).find(),
        //                   onlyUsesPattern.matcher(name).find(),
        //                   (skipUsesPattern.matcher(name).find()
        //                    || ! onlyUsesPattern.matcher(name).find()));
        // StackTraceElement[] stea = new Throwable().getStackTrace();
        // for (int i=0; i<3; i++) {
        //     System.out.println("  " + stea[i]);
        // }
        // System.out.println();
        if (skipUsesPattern == null) {
            skipUsesPattern = getSkipUsesPattern(getOptions());
        }
        if (onlyUsesPattern == null) {
            onlyUsesPattern = getOnlyUsesPattern(getOptions());
        }
        return skipUsesPattern.matcher(typeName).find()
                || !onlyUsesPattern.matcher(typeName).find();
    }

    /**
     * Tests whether the class definition should not be checked because it matches the {@code
     * checker.skipDefs} property.
     *
     * @param node class to potentially skip
     * @return true if checker should not test node
     */
    public final boolean shouldSkipDefs(ClassTree node) {
        String qualifiedName = TreeUtils.typeOf(node).toString();
        // System.out.printf("shouldSkipDefs(%s) %s%nskipDefs %s%nonlyDefs %s%nresult %s%n%n",
        //                   node,
        //                   qualifiedName,
        //                   skipDefsPattern.matcher(qualifiedName).find(),
        //                   onlyDefsPattern.matcher(qualifiedName).find(),
        //                   (skipDefsPattern.matcher(qualifiedName).find()
        //                    || ! onlyDefsPattern.matcher(qualifiedName).find()));
        if (skipDefsPattern == null) {
            skipDefsPattern = getSkipDefsPattern(getOptions());
        }
        if (onlyDefsPattern == null) {
            onlyDefsPattern = getOnlyDefsPattern(getOptions());
        }

        return skipDefsPattern.matcher(qualifiedName).find()
                || !onlyDefsPattern.matcher(qualifiedName).find();
    }

    /**
     * Tests whether the method definition should not be checked because it matches the {@code
     * checker.skipDefs} property.
     *
     * <p>TODO: currently only uses the class definition. Refine pattern. Same for skipUses.
     *
     * @param cls class to potentially skip
     * @param meth method to potentially skip
     * @return true if checker should not test node
     */
    public final boolean shouldSkipDefs(ClassTree cls, MethodTree meth) {
        return shouldSkipDefs(cls);
    }

    ///////////////////////////////////////////////////////////////////////////
    /// Errors other than type-checking errors
    ///

    /**
     * Log (that is, print) a user error.
     *
     * @param ce the user error to output
     */
    private void logUserError(UserError ce) {
        String msg = ce.getMessage();
        printMessage(msg);
    }

    /**
     * Log (that is, print) a type system error.
     *
     * @param ce the type system error to output
     */
    private void logTypeSystemError(TypeSystemError ce) {
        String msg = ce.getMessage();
        printMessage(msg);
    }

    /**
     * Log (that is, print) an internal error in the framework or a checker.
     *
     * @param ce the internal error to output
     */
    private void logBugInCF(BugInCF ce) {
        StringJoiner msg = new StringJoiner(LINE_SEPARATOR);
        if (ce.getCause() != null && ce.getCause() instanceof OutOfMemoryError) {
            msg.add(
                    String.format(
                            "The JVM ran out of memory.  Run with a larger max heap size (max memory = %d, total memory = %d, free memory = %d).",
                            Runtime.getRuntime().maxMemory(),
                            Runtime.getRuntime().totalMemory(),
                            Runtime.getRuntime().freeMemory()));
        } else {

            msg.add(ce.getMessage());
            boolean noPrintErrorStack =
                    (processingEnv != null
                            && processingEnv.getOptions() != null
                            && processingEnv.getOptions().containsKey("noPrintErrorStack"));

            msg.add("; The Checker Framework crashed.  Please report the crash.");
            if (noPrintErrorStack) {
                msg.add(
                        " To see the full stack trace, don't invoke the compiler with -AnoPrintErrorStack");
            } else {
                if (this.currentRoot != null && this.currentRoot.getSourceFile() != null) {
                    msg.add("Compilation unit: " + this.currentRoot.getSourceFile().getName());
                }

                if (this.visitor != null) {
                    DiagnosticPosition pos = (DiagnosticPosition) this.visitor.lastVisited;
                    if (pos != null) {
                        DiagnosticSource source =
                                new DiagnosticSource(this.currentRoot.getSourceFile(), null);
                        int linenr = source.getLineNumber(pos.getStartPosition());
                        int col = source.getColumnNumber(pos.getStartPosition(), true);
                        String line = source.getLine(pos.getStartPosition());

                        msg.add("Last visited tree at line " + linenr + " column " + col + ":");
                        msg.add(line);
                    }
                }

                msg.add(
                        "Exception: "
                                + ce.getCause()
                                + "; "
                                + UtilPlume.stackTraceToString(ce.getCause()));
                boolean printClasspath = ce.getCause() instanceof NoClassDefFoundError;
                Throwable cause = ce.getCause().getCause();
                while (cause != null) {
                    msg.add(
                            "Underlying Exception: "
                                    + cause
                                    + "; "
                                    + UtilPlume.stackTraceToString(cause));
                    printClasspath |= cause instanceof NoClassDefFoundError;
                    cause = cause.getCause();
                }

                if (printClasspath) {
                    msg.add("Classpath:");
                    for (URI uri : new ClassGraph().getClasspathURIs()) {
                        msg.add(uri.toString());
                    }
                }
            }
        }

        printMessage(msg.toString());
    }

    /**
     * Converts a throwable to a BugInCF.
     *
     * @param methodName the method that caught the exception (redundant with stack trace)
     * @param t the throwable to be converted to a BugInCF
     * @param p what source code was being processed
     * @return a BugInCF that wraps the given throwable
     */
    private BugInCF wrapThrowableAsBugInCF(String methodName, Throwable t, @Nullable TreePath p) {
        return new BugInCF(
                methodName
                        + ": unexpected Throwable ("
                        + t.getClass().getSimpleName()
                        + ")"
                        + ((p == null)
                                ? ""
                                : " while processing "
                                        + p.getCompilationUnit().getSourceFile().getName())
                        + (t.getMessage() == null ? "" : "; message: " + t.getMessage()),
                t);
    }

    ///////////////////////////////////////////////////////////////////////////
    /// Shutdown
    ///

    /**
     * Return true to indicate that method {@link #shutdownHook} should be added as a shutdownHook
     * of the JVM.
     *
     * @return true to add {@link #shutdownHook} as a shutdown hook of the JVM
     */
    protected boolean shouldAddShutdownHook() {
        return hasOption("resourceStats");
    }

    /**
     * Method that gets called exactly once at shutdown time of the JVM. Checkers can override this
     * method to customize the behavior.
     */
    protected void shutdownHook() {
        if (hasOption("resourceStats")) {
            // Check for the "resourceStats" option and don't call shouldAddShutdownHook
            // to allow subclasses to override shouldXXX and shutdownHook and simply
            // call the super implementations.
            printStats();
        }
    }

    /** Print resource usage statistics. */
    protected void printStats() {
        List<MemoryPoolMXBean> memoryPools = ManagementFactory.getMemoryPoolMXBeans();
        for (MemoryPoolMXBean memoryPool : memoryPools) {
            System.out.println("Memory pool " + memoryPool.getName() + " statistics");
            System.out.println("  Pool type: " + memoryPool.getType());
            System.out.println("  Peak usage: " + memoryPool.getPeakUsage());
        }
    }

    ///////////////////////////////////////////////////////////////////////////
    /// Miscellaneous
    ///

    /**
     * A helper function to parse a Properties file.
     *
     * @param cls the class whose location is the base of the file path
     * @param filePath the name/path of the file to be read
     * @return the properties
     */
    protected Properties getProperties(Class<?> cls, String filePath) {
        Properties prop = new Properties();
        try {
            InputStream base = cls.getResourceAsStream(filePath);

            if (base == null) {
                // No message customization file was given
                return prop;
            }

            prop.load(base);
        } catch (IOException e) {
            message(Kind.WARNING, "Couldn't parse properties file: " + filePath);
            // e.printStackTrace();
            // ignore the possible customization file
        }
        return prop;
    }

    @Override
    public final SourceVersion getSupportedSourceVersion() {
        return SourceVersion.latest();
    }

    /** True if the git.properties file has been printed. */
    private static boolean gitPropertiesPrinted = false;

    /** Print information about the git repository from which the Checker Framework was compiled. */
    private void printGitProperties() {
        if (gitPropertiesPrinted) {
            return;
        }
        gitPropertiesPrinted = true;

        try (InputStream in = getClass().getResourceAsStream("/git.properties");
                BufferedReader reader = new BufferedReader(new InputStreamReader(in)); ) {
            String line;
            while ((line = reader.readLine()) != null) {
                System.out.println(line);
            }
        } catch (IOException e) {
            System.out.println("IOException while reading git.properties: " + e.getMessage());
        }
    }

    /**
     * Returns the version of the Checker Framework.
     *
     * @return the Checker Framework version
     */
    private String getCheckerVersion() {
        Properties gitProperties = getProperties(getClass(), "/git.properties");
        String version = gitProperties.getProperty("git.build.version");
        if (version != null) {
            return version;
        }
        throw new BugInCF("Could not find the version in git.properties");
    }

    /**
     * Gradle and IntelliJ wrap the processing environment to gather information about modifications
     * done by annotation processor during incremental compilation. But the Checker Framework calls
     * methods from javac that require the processing environment to be {@code
     * com.sun.tools.javac.processing.JavacProcessingEnvironment}. They fail if given a proxy. This
     * method unwraps a proxy if one is used.
     *
     * @param env a processing environment
     * @return unwrapped environment if the argument is a proxy created by IntelliJ or Gradle;
     *     original value (the argument) if the argument is a javac processing environment
     * @throws BugInCF if method fails to retrieve {@code
     *     com.sun.tools.javac.processing.JavacProcessingEnvironment}
     */
    private static ProcessingEnvironment unwrapProcessingEnvironment(ProcessingEnvironment env) {
        if (env.getClass().getName()
                == "com.sun.tools.javac.processing.JavacProcessingEnvironment") { // interned
            return env;
        }
        // IntelliJ >2020.3 wraps the processing environment in a dynamic proxy.
        ProcessingEnvironment unwrappedIntelliJ = unwrapIntelliJ(env);
        if (unwrappedIntelliJ != null) {
            return unwrapProcessingEnvironment(unwrappedIntelliJ);
        }
        // Gradle incremental build also wraps the processing environment.
        for (Class<?> envClass = env.getClass();
                envClass != null;
                envClass = envClass.getSuperclass()) {
            ProcessingEnvironment unwrappedGradle = unwrapGradle(envClass, env);
            if (unwrappedGradle != null) {
                return unwrapProcessingEnvironment(unwrappedGradle);
            }
        }
        throw new BugInCF("Unexpected processing environment: %s %s", env, env.getClass());
    }

    /**
     * Tries to unwrap ProcessingEnvironment from proxy in IntelliJ 2020.3 or later.
     *
     * @param env possibly a dynamic proxy wrapping processing environment
     * @return unwrapped processing environment, null if not successful
     */
    private static @Nullable ProcessingEnvironment unwrapIntelliJ(ProcessingEnvironment env) {
        if (!Proxy.isProxyClass(env.getClass())) {
            return null;
        }
        InvocationHandler handler = Proxy.getInvocationHandler(env);
        try {
            Field field = handler.getClass().getDeclaredField("val$delegateTo");
            field.setAccessible(true);
            Object o = field.get(handler);
            if (o instanceof ProcessingEnvironment) {
                return (ProcessingEnvironment) o;
            }
            return null;
        } catch (NoSuchFieldException | IllegalAccessException e) {
            return null;
        }
    }

    /**
     * Tries to unwrap processing environment in Gradle incremental processing. Inspired by project
     * Lombok.
     *
     * @param delegateClass a class in which to find a {@code delegate} field
     * @param env a processing environment wrapper
     * @return unwrapped processing environment, null if not successful
     */
    private static @Nullable ProcessingEnvironment unwrapGradle(
            Class<?> delegateClass, ProcessingEnvironment env) {
        try {
            Field field = delegateClass.getDeclaredField("delegate");
            field.setAccessible(true);
            Object o = field.get(env);
            if (o instanceof ProcessingEnvironment) {
                return (ProcessingEnvironment) o;
            }
            return null;
        } catch (NoSuchFieldException | IllegalAccessException e) {
            return null;
        }
    }

    /**
     * Return the path to the current compilation unit.
     *
     * @return path to the current compilation unit
     */
    public TreePath getPathToCompilationUnit() {
        return TreePath.getPath(currentRoot, currentRoot);
    }
}<|MERGE_RESOLUTION|>--- conflicted
+++ resolved
@@ -385,20 +385,14 @@
     // Parse all JDK files at startup rather than as needed.
     "parseAllJdk",
 
-<<<<<<< HEAD
     // Run checks testing ajava files.
     //
-    // Whenever processing a source file, parse it with JavaParser and check that a the AST can be
+    // Whenever processing a source file, parse it with JavaParser and check that the AST can be
     // matched with javac's tree. Crash if not. For testing the class JointJavacJavaParserVisitor.
     //
     // Also checks that annotations can be inserted. For each java file, clears all annotations and
     // reinserts them, then checks if the original and modified ASTs are equivalent.
     "ajavaChecks",
-=======
-    // Whenever processing a source file, parse it with JavaParser and check that the AST can be
-    // matched with javac's tree. Crash if not. For testing the class JointJavacJavaParserVisitor.
-    "checkJavaParserVisitor",
->>>>>>> f566b83b
 })
 public abstract class SourceChecker extends AbstractTypeProcessor implements OptionConfiguration {
 
