--- conflicted
+++ resolved
@@ -2059,11 +2059,7 @@
       return false;
     }
 
-<<<<<<< HEAD
-    while (true) {
-=======
     while (true) { // iterate through the path; continue until path contains no declarations
->>>>>>> ef072b6f
       @Nullable TreePath declPath = TreePathUtil.enclosingDeclarationPath(path);
       if (declPath == null) {
         break;
@@ -2072,41 +2068,6 @@
       }
       Tree decl = declPath.getLeaf();
 
-<<<<<<< HEAD
-      Element elt;
-      switch (decl.getKind()) {
-        case VARIABLE:
-          elt = TreeUtils.elementFromTree((VariableTree) decl);
-          if (shouldSuppressWarnings(elt, errKey)) {
-            return true;
-          }
-          break;
-        case METHOD:
-          elt = TreeUtils.elementFromTree((MethodTree) decl);
-          if (shouldSuppressWarnings(elt, errKey)) {
-            return true;
-          }
-
-          if (isAnnotatedForThisCheckerOrUpstreamChecker(elt)) {
-            // Return false immediately. Do NOT check for AnnotatedFor in the enclosing elements,
-            // because they may not have an @AnnotatedFor.
-            return false;
-          }
-          break;
-        default:
-          // A class tree
-          elt = TreeUtils.elementFromTree((ClassTree) decl);
-          if (shouldSuppressWarnings(elt, errKey)) {
-            return true;
-          }
-
-          if (isAnnotatedForThisCheckerOrUpstreamChecker(elt)) {
-            // Return false immediately. Do NOT check for AnnotatedFor in the enclosing elements,
-            // because they may not have an @AnnotatedFor.
-            return false;
-          }
-          break;
-=======
       if (decl.getKind() == Tree.Kind.VARIABLE) {
         Element elt = TreeUtils.elementFromTree((VariableTree) decl);
         if (shouldSuppressWarnings(elt, errKey)) {
@@ -2137,7 +2098,6 @@
         }
       } else {
         throw new BugInCF("Unexpected declaration kind: " + decl.getKind() + " " + decl);
->>>>>>> ef072b6f
       }
     }
 
