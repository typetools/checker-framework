--- conflicted
+++ resolved
@@ -1259,220 +1259,9 @@
             return Collections.emptySet();
         }
 
-<<<<<<< HEAD
-        if (this.suppressWarnings == null) {
-            this.suppressWarnings = createSuppressWarnings(getOptions());
-        }
-        String[] cmdLineSwKeys = this.suppressWarnings;
-        if (checkSuppressWarnings(cmdLineSwKeys, errKey)) {
-            return true;
-        }
-
-        if (anno != null) {
-            String[] userSwKeys = arrayToLowerCase(anno.value());
-            if (checkSuppressWarnings(userSwKeys, errKey)) {
-                return true;
-            }
-        }
-
-        return false;
-    }
-
-    /**
-     * Return true if the given error should be suppressed, based on the given @SuppressWarnings
-     * keys.
-     *
-     * @param userSwKeys the @SuppressWarnings keys supplied by the user (in a @SuppressWarnings
-     *     annotation or on the command line). May be null, in which case this method returns false.
-     * @param errKey the error key the checker is emitting; a lowercase string
-     * @return true if one of the {@code userSwKeys} is returned by {@link
-     *     SourceChecker#getSuppressWarningsKeys}; also accounts for errKey
-     */
-    private boolean checkSuppressWarnings(String @Nullable [] userSwKeys, String errKey) {
-        if (userSwKeys == null) {
-            return false;
-        }
-        // Is the name of the checker required to suppress a warning?
-        boolean requirePrefix = hasOption("requirePrefixInWarningSuppressions");
-
-        Collection<String> checkerKeys = this.getSuppressWarningsKeys();
-
-        // TODO: Remove!
-        // This is to force type.inference errors to be reported for test cases where all warnings
-        // are suppressed.
-        if (errKey != null && errKey.startsWith("type.inference")) {
-            return Arrays.asList(userSwKeys).contains("type.inference.not.same");
-        }
-
-        // Check each value of the user-written @SuppressWarnings annotation.
-        for (String userKey : userSwKeys) {
-            int colonPos = userKey.indexOf(":");
-            if (colonPos == -1) {
-                // User-written error key contains no ":".
-                if (checkerKeys.contains(userKey)) {
-                    // Emitted error is exactly a @SuppressWarnings key: "nullness", for example.
-                    return true;
-                }
-                if (requirePrefix) {
-                    continue;
-                }
-            } else {
-                // User-written error key contains ":".
-                String userCheckerKey = userKey.substring(0, colonPos);
-                if (!checkerKeys.contains(userCheckerKey)) {
-                    continue;
-                }
-                userKey = userKey.substring(colonPos + 1);
-            }
-            if (errKey.contains(userKey)) {
-                return true;
-            }
-        }
-
-        return false;
-    }
-
-    /**
-     * Determines whether all the warnings pertaining to a given tree should be suppressed. Returns
-     * true if the tree is within the scope of a @SuppressWarnings annotation, one of whose values
-     * suppresses the checker's warnings. The list of keys that suppress a checker's warnings is
-     * provided by the {@link SourceChecker#getSuppressWarningsKeys} method.
-     *
-     * @param tree the tree that might be a source of a warning
-     * @param errKey the error key the checker is emitting
-     * @return true if no warning should be emitted for the given tree because it is contained by a
-     *     declaration with an appropriately-valued {@literal @}SuppressWarnings annotation; false
-     *     otherwise
-     */
-    // Public so it can be called from a few places in
-    // org.checkerframework.framework.flow.CFAbstractTransfer
-    public boolean shouldSuppressWarnings(Tree tree, String errKey) {
-        // Don't suppress warnings if this checker provides no key to do so.
-        Collection<String> checkerKeys = this.getSuppressWarningsKeys();
-        if (checkerKeys.isEmpty()) {
-            return false;
-        }
-
-        // trees.getPath might be slow, but this is only used in error reporting
-        // TODO: #1586 this might return null within a cloned finally block and
-        // then a warning that should be suppressed isn't. Fix this when fixing #1586.
-        @Nullable TreePath path = trees.getPath(this.currentRoot, tree);
-        if (path == null) {
-            return false;
-        }
-
-        @Nullable VariableTree var = TreeUtils.enclosingVariable(path);
-        if (var != null && shouldSuppressWarnings(TreeUtils.elementFromTree(var), errKey)) {
-            return true;
-        }
-
-        @Nullable MethodTree method = TreeUtils.enclosingMethod(path);
-        if (method != null) {
-            @Nullable Element elt = TreeUtils.elementFromTree(method);
-
-            if (shouldSuppressWarnings(elt, errKey)) {
-                return true;
-            }
-
-            if (isAnnotatedForThisCheckerOrUpstreamChecker(elt)) {
-                // Return false immediately. Do NOT check for AnnotatedFor in
-                // the enclosing elements, because they may not have an
-                // @AnnotatedFor.
-                return false;
-            }
-        }
-
-        @Nullable ClassTree cls = TreeUtils.enclosingClass(path);
-        if (cls != null) {
-            @Nullable Element elt = TreeUtils.elementFromTree(cls);
-
-            if (shouldSuppressWarnings(elt, errKey)) {
-                return true;
-            }
-
-            if (isAnnotatedForThisCheckerOrUpstreamChecker(elt)) {
-                // Return false immediately. Do NOT check for AnnotatedFor in
-                // the enclosing elements, because they may not have an
-                // @AnnotatedFor.
-                return false;
-            }
-        }
-
-        if (useUncheckedCodeDefault("source")) {
-            // If we got this far without hitting an @AnnotatedFor and returning
-            // false, we DO suppress the warning.
-            return true;
-        }
-
-        return false;
-    }
-
-    /**
-     * Should unchecked code defaults be used for the kind of code indicated by the parameter.
-     *
-     * @param kindOfCode source or bytecode
-     * @return whether unchecked code defaults should be used
-     */
-    public boolean useUncheckedCodeDefault(String kindOfCode) {
-        final boolean useUncheckedDefaultsForSource = false;
-        final boolean useUncheckedDefaultsForByteCode = false;
-        String option = this.getOption("useDefaultsForUncheckedCode");
-
-        String[] args = option != null ? option.split(",") : new String[0];
-        for (String arg : args) {
-            boolean value = arg.indexOf("-") != 0;
-            arg = value ? arg : arg.substring(1);
-            if (arg.equals(kindOfCode)) {
-                return value;
-            }
-        }
-        if (kindOfCode.equals("source")) {
-            return useUncheckedDefaultsForSource;
-        } else if (kindOfCode.equals("bytecode")) {
-            return useUncheckedDefaultsForByteCode;
-        } else {
-            throw new UserError(
-                    "SourceChecker: unexpected argument to useUncheckedCodeDefault: " + kindOfCode);
-        }
-    }
-
-    /**
-     * Elements with a {@code @SuppressWarnings} that actually suppressed a warning for this
-     * checker.
-     */
-    protected final Set<Element> elementsWithSuppressedWarnings = new HashSet<>();
-
-    /**
-     * Determines whether all the warnings pertaining to a given tree should be suppressed. Returns
-     * true if the element is within the scope of a @SuppressWarnings annotation, one of whose
-     * values suppresses the checker's warnings. The list of keys that suppress a checker's warnings
-     * is provided by the {@link SourceChecker#getSuppressWarningsKeys} method.
-     *
-     * @param elt the Element that might be a source of, or related to, a warning
-     * @param errKey the error key the checker is emitting
-     * @return true if no warning should be emitted for the given Element because it is contained by
-     *     a declaration with an appropriately-valued {@code @SuppressWarnings} annotation; false
-     *     otherwise
-     */
-    // Public so it can be called from InitializationVisitor.checkerFieldsInitialized
-    public boolean shouldSuppressWarnings(@Nullable Element elt, String errKey) {
-        if (UNNEEDED_SUPPRESSION_KEY.equals(errKey)) {
-            // Never suppress an unneeded suppression key warning.
-            // TODO: This choice is questionable, because these warnings should be suppressable just
-            // like any others.  The reason for the choice is that if a user writes
-            // `@SuppressWarnings("nullness")` that isn't needed, then that annotation would
-            // suppress the unneeded suppression warning.  It would take extra work to permit more
-            // desirable behavior in that case.
-            return false;
-        }
-
-        if (elt == null) {
-            return false;
-=======
         String lintString = options.get("lint");
         if (lintString == null) {
             return Collections.singleton("all");
->>>>>>> bf759f68
         }
 
         Set<String> activeLint = new HashSet<>();
