--- conflicted
+++ resolved
@@ -1560,20 +1560,9 @@
                     activeOpts.put(key, value);
                     break;
                 default:
-<<<<<<< HEAD
                     // Too many separators. Option might be for another processor. Add option
                     // anyways. javac will warn if no processor supports the option.
                     activeOpts.put(key, value);
-=======
-                    throw new UserError(
-                            "Invalid option name: "
-                                    + key
-                                    + " At most one separator "
-                                    + OPTION_SEPARATOR
-                                    + " expected, but found "
-                                    + (split.length - 1)
-                                    + ".");
->>>>>>> b7f353d0
             }
         }
         return Collections.unmodifiableMap(activeOpts);
