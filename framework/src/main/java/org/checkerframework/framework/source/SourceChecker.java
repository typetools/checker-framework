package org.checkerframework.framework.source;

import com.sun.source.tree.AnnotationTree;
import com.sun.source.tree.ClassTree;
import com.sun.source.tree.CompilationUnitTree;
import com.sun.source.tree.MethodTree;
import com.sun.source.tree.Tree;
import com.sun.source.tree.VariableTree;
import com.sun.source.util.SourcePositions;
import com.sun.source.util.TreePath;
import com.sun.source.util.Trees;
import com.sun.tools.javac.code.Source;
import com.sun.tools.javac.processing.JavacProcessingEnvironment;
import com.sun.tools.javac.util.Context;
import com.sun.tools.javac.util.DiagnosticSource;
import com.sun.tools.javac.util.JCDiagnostic.DiagnosticPosition;
import com.sun.tools.javac.util.Log;
import java.io.BufferedReader;
import java.io.IOException;
import java.io.InputStream;
import java.io.InputStreamReader;
import java.lang.management.ManagementFactory;
import java.lang.management.MemoryPoolMXBean;
import java.net.URL;
import java.net.URLClassLoader;
import java.time.Instant;
import java.util.ArrayDeque;
import java.util.ArrayList;
import java.util.Arrays;
import java.util.Collection;
import java.util.Collections;
import java.util.HashMap;
import java.util.HashSet;
import java.util.List;
import java.util.Map;
import java.util.NavigableSet;
import java.util.Objects;
import java.util.Properties;
import java.util.Set;
import java.util.SortedSet;
import java.util.StringJoiner;
import java.util.TreeSet;
import java.util.regex.Pattern;
import javax.annotation.processing.AbstractProcessor;
import javax.annotation.processing.Messager;
import javax.annotation.processing.ProcessingEnvironment;
import javax.annotation.processing.Processor;
import javax.annotation.processing.RoundEnvironment;
import javax.annotation.processing.SupportedAnnotationTypes;
import javax.lang.model.SourceVersion;
import javax.lang.model.element.Element;
import javax.lang.model.element.TypeElement;
import javax.lang.model.util.Elements;
import javax.lang.model.util.Types;
import javax.tools.Diagnostic.Kind;
import org.checkerframework.checker.compilermsgs.qual.CompilerMessageKey;
import org.checkerframework.checker.interning.qual.InternedDistinct;
import org.checkerframework.checker.nullness.qual.Nullable;
import org.checkerframework.common.basetype.BaseTypeChecker;
import org.checkerframework.framework.qual.AnnotatedFor;
import org.checkerframework.framework.type.AnnotatedTypeFactory;
import org.checkerframework.framework.util.CFContext;
import org.checkerframework.framework.util.CheckerMain;
import org.checkerframework.framework.util.OptionConfiguration;
import org.checkerframework.javacutil.AbstractTypeProcessor;
import org.checkerframework.javacutil.AnnotationProvider;
import org.checkerframework.javacutil.AnnotationUtils;
import org.checkerframework.javacutil.BugInCF;
import org.checkerframework.javacutil.ElementUtils;
import org.checkerframework.javacutil.SystemUtil;
import org.checkerframework.javacutil.TreeUtils;
import org.checkerframework.javacutil.TypeSystemError;
import org.checkerframework.javacutil.UserError;
import org.plumelib.util.UtilPlume;

/**
 * An abstract annotation processor designed for implementing a source-file checker as an annotation
 * processor (a compiler plug-in). It provides an interface to {@code javac}'s annotation processing
 * API, routines for error reporting via the JSR 199 compiler API, and an implementation for using a
 * {@link SourceVisitor} to perform the type-checking.
 *
 * <p>Most type-checker plug-ins should extend {@link BaseTypeChecker}, instead of this class. Only
 * checkers that require annotated types but not subtype checking (e.g. for testing purposes) should
 * extend this. Non-type checkers (e.g. for enforcing coding styles) may extend {@link
 * AbstractProcessor} (or even this class).
 */
@SupportedOptions({
    // When adding a new standard option:
    // 1. Add a brief blurb here about the use case
    //    and a pointer to one prominent use of the option.
    // 2. Update the Checker Framework manual:
    //     * docs/manual/introduction.tex contains a list of all options,
    //       which should be in the same order as this source code file.
    //     * a specific section should contain a detailed discussion.

    ///
    /// Unsound checking: ignore some errors
    ///

    // A comma-separated list of warnings to suppress
    // org.checkerframework.framework.source.SourceChecker.createSuppressWarnings
    "suppressWarnings",

    // Set inclusion/exclusion of type uses or definitions
    // org.checkerframework.framework.source.SourceChecker.shouldSkipUses and similar
    "skipUses",
    "onlyUses",
    "skipDefs",
    "onlyDefs",

    // Unsoundly assume all methods have no side effects, are deterministic, or both.
    "assumeSideEffectFree",
    "assumeDeterministic",
    "assumePure",

    // Whether to assume that assertions are enabled or disabled
    // org.checkerframework.framework.flow.CFCFGBuilder.CFCFGBuilder
    "assumeAssertionsAreEnabled",
    "assumeAssertionsAreDisabled",

    // Treat checker errors as warnings
    // org.checkerframework.framework.source.SourceChecker.report
    "warns",

    ///
    /// More sound (strict checking): enable errors that are disabled by default
    ///

    // The next ones *increase* rather than *decrease* soundness.
    // They will eventually be replaced by their complements
    // (except -AconcurrentSemantics) and moved into the above section.

    // TODO: Checking of bodies of @SideEffectFree, @Deterministic, and
    // @Pure methods is temporarily disabled unless -AcheckPurityAnnotations is
    // supplied on the command line.
    // Re-enable it after making the analysis more precise.
    // org.checkerframework.common.basetype.BaseTypeVisitor.visitMethod(MethodTree, Void)
    "checkPurityAnnotations",

    // TODO: Temporary option to make array subtyping invariant,
    // which will be the new default soon.
    "invariantArrays",

    // TODO:  Temporary option to make casts stricter, in particular when
    // casting to an array or generic type. This will be the new default soon.
    "checkCastElementType",

    // Whether to use conservative defaults for bytecode and/or source code.
    // This option takes arguments "source" and/or "bytecode".
    // The default is "-source,-bytecode" (eventually this will be changed to "-source,bytecode").
    // Note, in source code, conservative defaults are never
    // applied to code in the scope of an @AnnotatedFor.
    // See the "Compiling partially-annotated libraries" and
    // "Default qualifiers for \<.class> files (conservative library defaults)"
    // sections in the manual for more details
    // org.checkerframework.framework.source.SourceChecker.useConservativeDefault
    "useConservativeDefaultsForUncheckedCode",
    // Temporary, for backward compatibility
    "useDefaultsForUncheckedCode",

    // Whether to assume sound concurrent semantics or
    // simplified sequential semantics
    // org.checkerframework.framework.flow.CFAbstractTransfer.sequentialSemantics
    "concurrentSemantics",

    // Whether to use a conservative value for type arguments that could not be inferred.
    // See Issue 979.
    "conservativeUninferredTypeArguments",

    // Whether to ignore all subtype tests for type arguments that
    // were inferred for a raw type. Defaults to true.
    // org.checkerframework.framework.type.TypeHierarchy.isSubtypeTypeArguments
    "ignoreRawTypeArguments",

    ///
    /// Type-checking modes:  enable/disable functionality
    ///

    // Lint options
    // org.checkerframework.framework.source.SourceChecker.getSupportedLintOptions() and similar
    "lint",

    // Whether to suggest methods that could be marked @SideEffectFree,
    // @Deterministic, or @Pure
    // org.checkerframework.common.basetype.BaseTypeVisitor.visitMethod(MethodTree, Void)
    "suggestPureMethods",

    // Whether to resolve reflective method invocations.
    // "-AresolveReflection=debug" causes debugging information
    // to be output.
    "resolveReflection",

    // Whether to use whole-program inference. Takes an argument to specify the output format:
    // "-Ainfer=stubs" or "-Ainfer=jaifs".
    "infer",

    // With each warning, in addition to the concrete error key,
    // output the SuppressWarnings strings that can be used to
    // suppress that warning.
    "showSuppressWarningsStrings",

    // Warn about @SuppressWarnings annotations that do not suppress any warnings.
    // org.checkerframework.common.basetype.BaseTypeChecker.warnUnneededSuppressions
    // org.checkerframework.framework.source.SourceChecker.warnUnneededSuppressions
    // org.checkerframework.framework.source.SourceChecker.shouldSuppressWarnings(javax.lang.model.element.Element, java.lang.String)
    // org.checkerframework.framework.source.SourceVisitor.checkForSuppressWarningsAnno
    "warnUnneededSuppressions",

    // Require that warning suppression annotations contain a checker key as a prefix in order for
    // the warning to be suppressed.
    // org.checkerframework.framework.source.SourceChecker.checkSuppressWarnings(java.lang.String[],
    // java.lang.String)
    "requirePrefixInWarningSuppressions",

    // Ignore annotations in bytecode that have invalid annotation locations.
    // See https://github.com/typetools/checker-framework/issues/2173
    // org.checkerframework.framework.type.ElementAnnotationApplier.apply
    "ignoreInvalidAnnotationLocations",

    ///
    /// Partially-annotated libraries
    ///

    // Additional stub files to use
    // org.checkerframework.framework.type.AnnotatedTypeFactory.parseStubFiles()
    "stubs",
    // Whether to print warnings about types/members in a stub file
    // that were not found on the class path
    // org.checkerframework.framework.stub.StubParser.warnIfNotFound
    "stubWarnIfNotFound",
    // Whether to ignore missing classes even when warnIfNotFound is set to true and
    // other classes from the same package are present (useful if a package spans more than one
    // jar).
    // org.checkerframework.framework.stub.StubParser.warnIfNotFoundIgnoresClasses
    "stubWarnIfNotFoundIgnoresClasses",
    // Whether to print warnings about stub files that overwrite annotations
    // from bytecode.
    "stubWarnIfOverwritesBytecode",
    // Whether to print warnings about stub files that are redundant with the annotations from
    // bytecode.
    "stubWarnIfRedundantWithBytecode",
    // With this option, annotations in stub files are used EVEN IF THE SOURCE FILE IS
    // PRESENT. Only use this option when you intend to store types in stub files rather than
    // directly in source code, such as during whole-program inference. The annotations in the
    // stub files will be glb'd with those in the source code before local inference begins.
    "mergeStubsWithSource",
    // Already listed above, but worth noting again in this section:
    // "useConservativeDefaultsForUncheckedCode"

    ///
    /// Debugging
    ///

    /// Amount of detail in messages

    // Print info about git repository from which the Checker Framework was compiled
    "printGitProperties",

    // Whether to print @InvisibleQualifier marked annotations
    // org.checkerframework.framework.type.AnnotatedTypeMirror.toString()
    "printAllQualifiers",

    // Whether to print [] around a set of type parameters in order to clearly see where they end
    // e.g.  <E extends F, F extends Object>
    // without this option the E is printed: E extends F extends Object
    // with this option:                    E [ extends F [ extends Object super Void ] super Void ]
    // when multiple type variables are used this becomes useful very quickly
    "printVerboseGenerics",

    // Whether to NOT output a stack trace for each framework error.
    // org.checkerframework.framework.source.SourceChecker.logBugInCF
    "noPrintErrorStack",

    // Only output error code, useful for testing framework
    // org.checkerframework.framework.source.SourceChecker.message(Kind, Object, String, Object...)
    "nomsgtext",

    /// Format of messages

    // Output detailed message in simple-to-parse format, useful
    // for tools parsing Checker Framework output.
    // org.checkerframework.framework.source.SourceChecker.message(Kind, Object, String, Object...)
    "detailedmsgtext",

    /// Stub and JDK libraries

    // Ignore the standard jdk.astub file; primarily for testing or debugging.
    // org.checkerframework.framework.type.AnnotatedTypeFactory.parseStubFiles()
    "ignorejdkastub",

    // Whether to check that the annotated JDK is correctly provided
    // org.checkerframework.common.basetype.BaseTypeVisitor.checkForAnnotatedJdk()
    "permitMissingJdk",
    "nocheckjdk", // temporary, for backward compatibility

    // Parse all JDK files at startup rather than as needed.
    // org.checkerframework.framework.stub.StubTypes.StubTypes
    "parseAllJdk",

    // Whether to print debugging messages while processing the stub files
    // org.checkerframework.framework.stub.StubParser.debugStubParser
    "stubDebug",

    /// Progress tracing

    // Output file names before checking
    // org.checkerframework.framework.source.SourceChecker.typeProcess()
    "filenames",

    // Output all subtyping checks
    // org.checkerframework.common.basetype.BaseTypeVisitor
    "showchecks",

    // Output information about intermediate steps in method type argument inference
    // org.checkerframework.framework.util.typeinference.DefaultTypeArgumentInference
    "showInferenceSteps",

    /// Visualizing the CFG

    // Implemented in the wrapper rather than this file, but worth noting here.
    // -AoutputArgsToFile

    // Mechanism to visualize the control flow graph (CFG).
    // The argument is a sequence of values or key-value pairs.
    // The first argument has to be the fully-qualified name of the
    // org.checkerframework.dataflow.cfg.CFGVisualizer implementation
    // that should be used. The remaining values or key-value pairs are
    // passed to CFGVisualizer.init.
    // For example:
    //    -Acfgviz=MyViz,a,b=c,d
    // instantiates class MyViz and calls CFGVisualizer.init
    // with {"a" -> true, "b" -> "c", "d" -> true}.
    "cfgviz",

    // Directory for .dot files generated from the CFG visualization in
    // org.checkerframework.dataflow.cfg.DOTCFGVisualizer
    // as initialized by
    // org.checkerframework.framework.type.GenericAnnotatedTypeFactory.createCFGVisualizer()
    // -Aflowdotdir=xyz
    // is short-hand for
    // -Acfgviz=org.checkerframework.dataflow.cfg.DOTCFGVisualizer,outdir=xyz
    "flowdotdir",

    // Enable additional output in the CFG visualization.
    // -Averbosecfg
    // is short-hand for
    // -Acfgviz=MyClass,verbose
    "verbosecfg",

    /// Caches

    // Set the cache size for caches in AnnotatedTypeFactory
    "atfCacheSize",

    // Sets AnnotatedTypeFactory shouldCache to false
    "atfDoNotCache",

    /// Miscellaneous debugging options

    // Whether to output resource statistics at JVM shutdown
    // org.checkerframework.framework.source.SourceChecker.shutdownHook()
    "resourceStats",

    // Parse all JDK files at startup rather than as needed.
    "parseAllJdk"
})
public abstract class SourceChecker extends AbstractTypeProcessor
        implements CFContext, OptionConfiguration {

    // TODO A checker should export itself through a separate interface,
    // and maybe have an interface for all the methods for which it's safe
    // to override.

    /** The line separator. */
    private static final String LINE_SEPARATOR = System.lineSeparator().intern();

    /** The message key that will suppress all warnings (it matches any message key). */
    public static final String SUPPRESS_ALL_MESSAGE_KEY = "all";

    /** The SuppressWarnings prefix that will suppress warnings for all checkers. */
    public static final String SUPPRESS_ALL_PREFIX = "allcheckers";

    /** The message key emitted when an unused warning suppression is found. */
    public static final @CompilerMessageKey String UNNEEDED_SUPPRESSION_KEY =
            "unneeded.suppression";

    /** File name of the localized messages. */
    protected static final String MSGS_FILE = "messages.properties";

    /**
     * Maps error keys to localized/custom error messages. Do not use directly; call {@link
     * #fullMessageOf} or {@link #processArg}.
     */
    protected Properties messagesProperties;

    /** Used to report error messages and warnings via the compiler. */
    protected Messager messager;

    /** Used as a helper for the {@link SourceVisitor}. */
    protected Trees trees;

    /** The source tree that is being scanned. */
    protected @InternedDistinct CompilationUnitTree currentRoot;

    /**
     * If an error is detected in a CompilationUnitTree, skip all future calls of {@link
     * #typeProcess} with that same CompilationUnitTree.
     */
    private @InternedDistinct CompilationUnitTree previousErrorCompilationUnit;

    /** The visitor to use. */
    protected SourceVisitor<?, ?> visitor;

    /**
     * SuppressWarnings strings supplied via the -AsuppressWarnings option. Do not use directly,
     * call {@link #getSuppressWarningsStringsFromOption()}.
     */
    private String @Nullable [] suppressWarningsStringsFromOption;

    /**
     * Regular expression pattern to specify Java classes that are not annotated, so warnings about
     * uses of them should be suppressed.
     *
     * <p>It contains the pattern specified by the user, through the option {@code
     * checkers.skipUses}; otherwise it contains a pattern that can match no class.
     */
    private Pattern skipUsesPattern;

    /**
     * Regular expression pattern to specify Java classes that are annotated, so warnings about them
     * should be issued but warnings about all other classes should be suppressed.
     *
     * <p>It contains the pattern specified by the user, through the option {@code
     * checkers.onlyUses}; otherwise it contains a pattern that matches every class.
     */
    private Pattern onlyUsesPattern;

    /**
     * Regular expression pattern to specify Java classes whose definition should not be checked.
     *
     * <p>It contains the pattern specified by the user, through the option {@code
     * checkers.skipDefs}; otherwise it contains a pattern that can match no class.
     */
    private Pattern skipDefsPattern;

    /**
     * Regular expression pattern to specify Java classes whose definition should be checked.
     *
     * <p>It contains the pattern specified by the user, through the option {@code
     * checkers.onlyDefs}; otherwise it contains a pattern that matches every class.
     */
    private Pattern onlyDefsPattern;

    /** The supported lint options. */
    private Set<String> supportedLints;

    /** The enabled lint options. */
    private Set<String> activeLints;

    /**
     * The active options for this checker. This is a processed version of {@link
     * ProcessingEnvironment#getOptions()}: If the option is of the form "-ACheckerName_key=value"
     * and the current checker class, or one of its superclasses, is named "CheckerName", then add
     * key &rarr; value. If the option is of the form "-ACheckerName_key=value" and the current
     * checker class, and none of its superclasses, is named "CheckerName", then do not add key
     * &rarr; value. If the option is of the form "-Akey=value", then add key &rarr; value.
     *
     * <p>Both the simple and the canonical name of the checker can be used. Superclasses of the
     * current checker are also considered.
     */
    private Map<String, String> activeOptions;

    /**
     * The string that separates the checker name from the option name in a "-A" command-line
     * argument. This string may only consist of valid Java identifier part characters, because it
     * will be used within the key of an option.
     */
    protected static final String OPTION_SEPARATOR = "_";

    /**
     * The checker that called this one, whether that be a BaseTypeChecker (used as a compound
     * checker) or an AggregateChecker. Null if this is the checker that calls all others. Note that
     * in the case of a compound checker, the compound checker is the parent, not the checker that
     * was run prior to this one by the compound checker.
     */
    protected SourceChecker parentChecker;

    /** List of upstream checker names. Includes the current checker. */
    protected List<String> upstreamCheckerNames;

    @Override
    public final synchronized void init(ProcessingEnvironment env) {
        super.init(env);
        // The processingEnvironment field will also be set by the superclass' init method.
        // This is used to trigger AggregateChecker's setProcessingEnvironment.
        setProcessingEnvironment(env);

        // Keep in sync with check in checker-framework/build.gradle and text in installation
        // section of manual.
        int jreVersion = SystemUtil.getJreVersion();
        if (jreVersion < 8) {
            throw new UserError(
                    "The Checker Framework must be run under at least JDK 8.  You are using version %d.  Please use JDK 8 or JDK 11.",
                    jreVersion);
        } else if (jreVersion > 12) {
            throw new UserError(
                    String.format(
                            "The Checker Framework cannot be run with JDK 13+.  You are using version %d. Please use JDK 8 or JDK 11.",
                            jreVersion));
        } else if (jreVersion != 8 && jreVersion != 11) {
            message(
                    Kind.WARNING,
                    "The Checker Framework is only tested with JDK 8 and JDK 11. You are using version %d. Please use JDK 8 or JDK 11.",
                    jreVersion);
        }

        if (hasOption("printGitProperties")) {
            printGitProperties();
        }
    }

    ///////////////////////////////////////////////////////////////////////////
    /// Getters and setters
    ///

    /**
     * Returns the {@link ProcessingEnvironment} that was supplied to this checker.
     *
     * @return the {@link ProcessingEnvironment} that was supplied to this checker
     */
    @Override
    public ProcessingEnvironment getProcessingEnvironment() {
        return this.processingEnv;
    }

    /** Set the processing environment of the current checker. */
    /* This method is protected only to allow the AggregateChecker and BaseTypeChecker to call it. */
    protected void setProcessingEnvironment(ProcessingEnvironment env) {
        this.processingEnv = env;
    }

    /** Set the parent checker of the current checker. */
    protected void setParentChecker(SourceChecker parentChecker) {
        this.parentChecker = parentChecker;
    }

    /**
     * Returns the parent checker of the current checker.
     *
     * @return the parent checker of the current checker
     */
    public SourceChecker getParentChecker() {
        return this.parentChecker;
    }

    /**
     * Invoked when the current compilation unit root changes.
     *
     * @param newRoot the new compilation unit root
     */
    @SuppressWarnings("interning:assignment.type.incompatible") // used in == tests
    protected void setRoot(CompilationUnitTree newRoot) {
        this.currentRoot = newRoot;
        visitor.setRoot(currentRoot);
    }

    /**
     * Return a list containing this checker name and all checkers it is a part of (that is,
     * checkers that called it).
     */
    public List<String> getUpstreamCheckerNames() {
        if (upstreamCheckerNames == null) {
            upstreamCheckerNames = new ArrayList<>();

            SourceChecker checker = this;

            while (checker != null) {
                upstreamCheckerNames.add(checker.getClass().getName());
                checker = checker.parentChecker;
            }
        }

        return upstreamCheckerNames;
    }

    /**
     * Returns the {@link CFContext} used by this checker.
     *
     * @return the {@link CFContext} used by this checker
     */
    public CFContext getContext() {
        return this;
    }

    @Override
    public SourceChecker getChecker() {
        return this;
    }

    @Override
    public OptionConfiguration getOptionConfiguration() {
        return this;
    }

    @Override
    public Elements getElementUtils() {
        return getProcessingEnvironment().getElementUtils();
    }

    @Override
    public Types getTypeUtils() {
        return getProcessingEnvironment().getTypeUtils();
    }

    @Override
    public Trees getTreeUtils() {
        return Trees.instance(getProcessingEnvironment());
    }

    @Override
    public SourceVisitor<?, ?> getVisitor() {
        return this.visitor;
    }

    /**
     * Provides the {@link SourceVisitor} that the checker should use to scan input source trees.
     *
     * @return a {@link SourceVisitor} to use to scan source trees
     */
    protected abstract SourceVisitor<?, ?> createSourceVisitor();

    @Override
    public AnnotationProvider getAnnotationProvider() {
        throw new UnsupportedOperationException(
                "getAnnotationProvider is not implemented for this class.");
    }

    /**
     * Provides a mapping of error keys to custom error messages.
     *
     * <p>As a default, this implementation builds a {@link Properties} out of file {@code
     * messages.properties}. It accumulates all the properties files in the Java class hierarchy
     * from the checker up to {@code SourceChecker}. This permits subclasses to inherit default
     * messages while being able to override them.
     *
     * @return a {@link Properties} that maps error keys to error message text
     */
    public Properties getMessagesProperties() {
        if (messagesProperties != null) {
            return messagesProperties;
        }

        messagesProperties = new Properties();

        ArrayDeque<Class<?>> checkers = new ArrayDeque<>();
        Class<?> currClass = this.getClass();
        while (currClass != AbstractTypeProcessor.class) {
            checkers.addFirst(currClass);
            currClass = currClass.getSuperclass();
        }

        for (Class<?> checker : checkers) {
            messagesProperties.putAll(getProperties(checker, MSGS_FILE));
        }
        return messagesProperties;
    }

    /**
     * Return the given skip pattern if supplied by the user, or else a pattern that matches
     * nothing.
     *
     * @param patternName "skipUses" or "skipDefs"
     * @param options the command-line options
     * @return the user-supplied regex for the given pattern, or a regex that matches nothing
     */
    private Pattern getSkipPattern(String patternName, Map<String, String> options) {
        // Default is an illegal Java identifier substring
        // so that it won't match anything.
        // Note that AnnotatedType's toString output format contains characters such as "():{}".
        return getPattern(patternName, options, "\\]'\"\\]");
    }

    /**
     * Return the given only pattern if supplied by the user, or else a pattern that matches
     * everything.
     *
     * @param patternName "onlyUses" or "onlyDefs"
     * @param options the command-line options
     * @return the user-supplied regex for the given pattern, or a regex that matches everything
     */
    private Pattern getOnlyPattern(String patternName, Map<String, String> options) {
        // default matches everything
        return getPattern(patternName, options, ".");
    }

    private Pattern getPattern(
            String patternName, Map<String, String> options, String defaultPattern) {
        String pattern = "";

        if (options.containsKey(patternName)) {
            pattern = options.get(patternName);
            if (pattern == null) {
                message(
                        Kind.WARNING,
                        "The " + patternName + " property is empty; please fix your command line");
                pattern = "";
            }
        } else if (System.getProperty("checkers." + patternName) != null) {
            pattern = System.getProperty("checkers." + patternName);
        } else if (System.getenv(patternName) != null) {
            pattern = System.getenv(patternName);
        }

        if (pattern.indexOf("/") != -1) {
            message(
                    Kind.WARNING,
                    "The "
                            + patternName
                            + " property contains \"/\", which will never match a class name: "
                            + pattern);
        }

        if (pattern.equals("")) {
            pattern = defaultPattern;
        }

        return Pattern.compile(pattern);
    }

    private Pattern getSkipUsesPattern(Map<String, String> options) {
        return getSkipPattern("skipUses", options);
    }

    private Pattern getOnlyUsesPattern(Map<String, String> options) {
        return getOnlyPattern("onlyUses", options);
    }

    private Pattern getSkipDefsPattern(Map<String, String> options) {
        return getSkipPattern("skipDefs", options);
    }

    private Pattern getOnlyDefsPattern(Map<String, String> options) {
        return getOnlyPattern("onlyDefs", options);
    }

    ///////////////////////////////////////////////////////////////////////////
    /// Type-checking
    ///

    /**
     * {@inheritDoc}
     *
     * <p>Type-checkers are not supposed to override this. Instead use initChecker. This allows us
     * to handle BugInCF only here and doesn't require all overriding implementations to be aware of
     * BugInCF.
     *
     * @see AbstractProcessor#init(ProcessingEnvironment)
     * @see SourceChecker#initChecker()
     */
    @Override
    public void typeProcessingStart() {
        try {
            super.typeProcessingStart();
            initChecker();
            if (this.messager == null) {
                messager = processingEnv.getMessager();
                messager.printMessage(
                        Kind.WARNING,
                        "You have forgotten to call super.initChecker in your "
                                + "subclass of SourceChecker, "
                                + this.getClass()
                                + "! Please ensure your checker is properly initialized.");
            }
            if (shouldAddShutdownHook()) {
                Runtime.getRuntime()
                        .addShutdownHook(
                                new Thread() {
                                    @Override
                                    public void run() {
                                        shutdownHook();
                                    }
                                });
            }
        } catch (UserError ce) {
            logUserError(ce);
        } catch (TypeSystemError ce) {
            logTypeSystemError(ce);
        } catch (BugInCF ce) {
            logBugInCF(ce);
        } catch (Throwable t) {
            logBugInCF(wrapThrowableAsBugInCF("SourceChecker.typeProcessingStart", t, null));
        }
    }

    /**
     * Initialize the checker.
     *
     * @see AbstractProcessor#init(ProcessingEnvironment)
     */
    public void initChecker() {
        // Grab the Trees and Messager instances now; other utilities
        // (like Types and Elements) can be retrieved by subclasses.
        @Nullable Trees trees = Trees.instance(processingEnv);
        assert trees != null; /*nninvariant*/
        this.trees = trees;

        this.messager = processingEnv.getMessager();
        this.messagesProperties = getMessagesProperties();

        this.visitor = createSourceVisitor();

        // Validate the lint flags, if they haven't been used already.
        if (this.activeLints == null) {
            this.activeLints = createActiveLints(getOptions());
        }
    }

    /** Output the warning about source level at most once. */
    private boolean warnedAboutSourceLevel = false;

    /**
     * The number of errors at the last exit of the type processor. At entry to the type processor
     * we check whether the current error count is higher and then don't process the file, as it
     * contains some Java errors. Needs to be protected to allow access from AggregateChecker and
     * BaseTypeChecker.
     */
    protected int errsOnLastExit = 0;

    /**
     * Type-check the code using this checker's visitor.
     *
     * @see Processor#process(Set, RoundEnvironment)
     */
    @Override
    public void typeProcess(TypeElement e, TreePath p) {
        // Cannot use BugInCF here because it is outside of the try/catch for BugInCf
        if (e == null) {
            messager.printMessage(Kind.ERROR, "Refusing to process empty TypeElement");
            return;
        }
        if (p == null) {
            messager.printMessage(
                    Kind.ERROR, "Refusing to process empty TreePath in TypeElement: " + e);
            return;
        }

        Context context = ((JavacProcessingEnvironment) processingEnv).getContext();
        Source source = Source.instance(context);
        // Don't use source.allowTypeAnnotations() because that API changed after 9.
        // Also the enum constant Source.JDK1_8 was renamed at some point...
        if (!warnedAboutSourceLevel && source.compareTo(Source.lookup("8")) < 0) {
            messager.printMessage(
                    Kind.WARNING, "-source " + source.name + " does not support type annotations");
            warnedAboutSourceLevel = true;
        }

        Log log = Log.instance(context);
        if (log.nerrors > this.errsOnLastExit) {
            this.errsOnLastExit = log.nerrors;
            @SuppressWarnings("interning:assignment.type.incompatible") // will be compared with ==
            @InternedDistinct CompilationUnitTree cu = p.getCompilationUnit();
            previousErrorCompilationUnit = cu;
            return;
        }
        if (p.getCompilationUnit() == previousErrorCompilationUnit) {
            // If the same compilation unit was seen with an error before,
            // skip it. This is in particular necessary for Java errors, which
            // show up once, but further calls to typeProcess will happen.
            // See Issue 346.
            return;
        } else {
            previousErrorCompilationUnit = null;
        }
        if (visitor == null) {
            // typeProcessingStart invokes initChecker, which should
            // have set the visitor. If the field is still null, an
            // exception occurred during initialization, which was already
            // logged there. Don't also cause a NPE here.
            return;
        }
        if (p.getCompilationUnit() != currentRoot) {
            setRoot(p.getCompilationUnit());
            if (hasOption("filenames")) {
                // TODO: Have a command-line option to turn the timestamps on/off too, because
                // they are nondeterministic across runs.

                // Add timestamp to indicate how long operations are taking.
                // Duplicate messages are suppressed, so this might not appear in front of every "
                // is type-checking " message (when a file takes less than a second to type-check).
                message(Kind.NOTE, Instant.now().toString());
                message(
                        Kind.NOTE,
                        "%s is type-checking %s",
                        (Object) this.getClass().getSimpleName(),
                        currentRoot.getSourceFile().getName());
            }
        }

        // Visit the attributed tree.
        try {
            visitor.visit(p);
            warnUnneededSuppressions();
        } catch (UserError ce) {
            logUserError(ce);
        } catch (TypeSystemError ce) {
            logTypeSystemError(ce);
        } catch (BugInCF ce) {
            logBugInCF(ce);
        } catch (Throwable t) {
            logBugInCF(wrapThrowableAsBugInCF("SourceChecker.typeProcess", t, p));
        } finally {
            // Also add possibly deferred diagnostics, which will get published back in
            // AbstractTypeProcessor.
            this.errsOnLastExit = log.nerrors;
        }
    }

    ///////////////////////////////////////////////////////////////////////////
    /// Reporting type-checking errors; most clients use reportError() or reportWarning()
    ///

    /**
     * Reports an error. By default, prints it to the screen via the compiler's internal messager.
     *
     * @param source the source position information; may be an Element, a Tree, or null
     * @param messageKey the message key
     * @param args arguments for interpolation in the string corresponding to the given message key
     */
    public void reportError(Object source, @CompilerMessageKey String messageKey, Object... args) {
        report(source, Kind.ERROR, messageKey, args);
    }

    /**
     * Reports a warning. By default, prints it to the screen via the compiler's internal messager.
     *
     * @param source the source position information; may be an Element, a Tree, or null
     * @param messageKey the message key
     * @param args arguments for interpolation in the string corresponding to the given message key
     */
    public void reportWarning(
            Object source, @CompilerMessageKey String messageKey, Object... args) {
        report(source, Kind.MANDATORY_WARNING, messageKey, args);
    }

    /**
     * Reports a diagnostic message. By default, prints it to the screen via the compiler's internal
     * messager.
     *
     * <p>Most clients should use {@link #reportError} or {@link #reportWarning}.
     *
     * @param source the source position information; may be an Element, a Tree, or null
     * @param d the diagnostic message
     */
    public void report(Object source, DiagMessage d) {
        report(source, d.getKind(), d.getMessageKey(), d.getArgs());
    }

    /**
     * Reports a diagnostic message. By default, it prints it to the screen via the compiler's
     * internal messager; however, it might also store it for later output.
     *
     * @param source the source position information; may be an Element, a Tree, or null
     * @param kind the type of message
     * @param messageKey the message key
     * @param args arguments for interpolation in the string corresponding to the given message key
     */
    private void report(
            Object source,
            javax.tools.Diagnostic.Kind kind,
            @CompilerMessageKey String messageKey,
            Object... args) {
        assert messagesProperties != null : "null messagesProperties";

        if (shouldSuppressWarnings(source, messageKey)) {
            return;
        }

        if (args != null) {
            for (int i = 0; i < args.length; ++i) {
                args[i] = processArg(args[i]);
            }
        }

        if (kind == Kind.NOTE) {
            System.err.println("(NOTE) " + String.format(messageKey, args));
            return;
        }

        final String defaultFormat = "(" + messageKey + ")";
        String fmtString;
        if (this.processingEnv.getOptions() != null /*nnbug*/
                && this.processingEnv.getOptions().containsKey("nomsgtext")) {
            fmtString = defaultFormat;
        } else if (this.processingEnv.getOptions() != null /*nnbug*/
                && this.processingEnv.getOptions().containsKey("detailedmsgtext")) {
            // The -Adetailedmsgtext command-line option was given, so output
            // a stylized error message for easy parsing by a tool.
            fmtString =
                    detailedMsgTextPrefix(source, defaultFormat, args)
                            + fullMessageOf(messageKey, defaultFormat);
        } else {
            fmtString =
                    "["
                            + suppressWarningsString(messageKey)
                            + "] "
                            + fullMessageOf(messageKey, defaultFormat);
        }
        String messageText;
        try {
            messageText = String.format(fmtString, args);
        } catch (Exception e) {
            throw new BugInCF(
                    "Invalid format string: \"" + fmtString + "\" args: " + Arrays.toString(args),
                    e);
        }

        if (kind == Kind.ERROR && hasOption("warns")) {
            kind = Kind.MANDATORY_WARNING;
        }

        if (source instanceof Element) {
            messager.printMessage(kind, messageText, (Element) source);
        } else if (source instanceof Tree) {
            printOrStoreMessage(kind, messageText, (Tree) source, currentRoot);
        } else {
            throw new BugInCF("invalid position source, class=" + source.getClass());
        }
    }

    /**
     * Print a non-localized message using the javac messager. This is preferable to using
     * System.out or System.err, but should only be used for exceptional cases that don't happen in
     * correct usage. Localized messages should be raised using {@link #reportError}, {@link
     * #reportWarning}, etc.
     *
     * @param kind the kind of message to print
     * @param msg the message text
     * @param args optional arguments to substitute in the message
     * @see SourceChecker#report(Object, DiagMessage)
     */
    public void message(javax.tools.Diagnostic.Kind kind, String msg, Object... args) {
        String ftdmsg = String.format(msg, args);
        if (messager == null) {
            // If this method is called before initChecker() sets the field
            messager = processingEnv.getMessager();
        }
        messager.printMessage(kind, ftdmsg);
    }

    /**
     * Print the given message.
     *
     * @param msg the message to print x
     */
    private void printMessage(String msg) {
        if (messager == null) {
            // If this method is called before initChecker() sets the field
            messager = processingEnv.getMessager();
        }
        messager.printMessage(Kind.ERROR, msg);
    }

    /**
     * Do not call this method. Call {@link #reportError} or {@link #reportWarning} instead.
     *
     * <p>This method exists so that the BaseTypeChecker can override it. For compound checkers, it
     * stores all messages and sorts them by location before outputting them.
     *
     * @param kind the kind of message to print
     * @param message the message text
     * @param source the souce code position of the diagnostic message
     * @param root the compilation unit
     */
    protected void printOrStoreMessage(
            javax.tools.Diagnostic.Kind kind,
            String message,
            Tree source,
            CompilationUnitTree root) {
        Trees.instance(processingEnv).printMessage(kind, message, source, root);
    }

    ///////////////////////////////////////////////////////////////////////////
    /// Diagnostic message formatting
    ///

    /**
     * Returns the localized long message corresponding to this key. If not found, tries suffixes of
     * this key, stripping off dot-separated prefixes. If still not found, returns {@code
     * defaultValue}.
     *
     * @param messageKey a message key
     * @param defaultValue a default value to use if {@code messageKey} is not a message key
     * @return the localized long message corresponding to this key or a suffix, or {@code
     *     defaultValue}
     */
    protected String fullMessageOf(String messageKey, String defaultValue) {
        String key = messageKey;

        do {
            if (messagesProperties.containsKey(key)) {
                return messagesProperties.getProperty(key);
            }

            int dot = key.indexOf('.');
            if (dot < 0) {
                return defaultValue;
            }
            key = key.substring(dot + 1);
        } while (true);
    }

    /**
     * Process an argument to an error message before it is passed to String.format.
     *
     * <p>This implementation expands the argument if it is exactly a message key.
     *
     * <p>By contrast, {@link #fullMessageOf} processes the message key itself but not the
     * arguments, and tries suffixes.
     *
     * @param arg the argument
     * @return the result after processing
     */
    protected Object processArg(Object arg) {
        // Check to see if the argument itself is a property to be expanded
        if (arg instanceof String) {
            return messagesProperties.getProperty((String) arg, (String) arg);
        } else {
            return arg;
        }
    }

    /** Separates parts of a "detailed message", to permit easier parsing. */
    public static final String DETAILS_SEPARATOR = " $$ ";

    /**
     * Returns all but the message key part of the message format output by -Adetailedmsgtext.
     *
     * @param source the object from which to obtain source position information; may be an Element,
     *     a Tree, or null
     * @param defaultFormat the message key, in parentheses
     * @param args arguments for interpolation in the string corresponding to the given message key
     * @return the first part of the message format output by -Adetailedmsgtext
     */
    private String detailedMsgTextPrefix(Object source, String defaultFormat, Object[] args) {
        StringJoiner sj = new StringJoiner(DETAILS_SEPARATOR);

        // The parts, separated by " $$ " (DETAILS_SEPARATOR), are:

        // (1) error key
        sj.add(defaultFormat);

        // (2) number of additional tokens, and those tokens; this
        // depends on the error message, and an example is the found
        // and expected types
        if (args != null) {
            sj.add(Integer.toString(args.length));
            for (Object arg : args) {
                sj.add(Objects.toString(arg));
            }
        } else {
            // Output 0 for null arguments.
            sj.add(Integer.toString(0));
        }

        // (3) The error position, as starting and ending characters in the source file.
        sj.add(detailedMsgTextPositionString(sourceToTree(source), currentRoot));

        // (4) The human-readable error message will be added by the caller.
        sj.add(""); // Add DETAILS_SEPARATOR at the end.
        return sj.toString();
    }

    /**
     * Returns the most specific warning suppression string for the warning/error being printed.
     * This is {@code msg} prefixed by a checker name (or "allcheckers") and a colon.
     *
     * @param messageKey the simple, checker-specific error message key
     * @return the most specific SuppressWarnings string for the warning/error being printed
     */
    private String suppressWarningsString(String messageKey) {
        Collection<String> prefixes = this.getSuppressWarningsPrefixes();
        prefixes.remove(SUPPRESS_ALL_PREFIX);
        if (hasOption("showSuppressWarningsStrings")) {
            List<String> list = new ArrayList<>(prefixes);
            // Make sure "allcheckers" is at the end of the list.
            list.add(SUPPRESS_ALL_PREFIX);
            return list + ":" + messageKey;
        } else if (hasOption("requirePrefixInWarningSuppressions")) {
            // If the warning key must be prefixed with a prefix (a checker name), then add that to
            // the SuppressWarnings string that is printed.
            String defaultPrefix = getDefaultSuppressWarningsPrefix();
            if (prefixes.contains(defaultPrefix)) {
                return defaultPrefix + ":" + messageKey;
            } else {
                String firstKey = prefixes.iterator().next();
                return firstKey + ":" + messageKey;
            }
        } else {
            return messageKey;
        }
    }

    /**
     * Convert a Tree, Element, or null, into a Tree or null.
     *
     * @param source the object from which to obtain source position information; may be an Element,
     *     a Tree, or null
     * @return the tree associated with the given source object, or null if none
     */
    private @Nullable Tree sourceToTree(@Nullable Object source) {
        if (source instanceof Element) {
            return trees.getTree((Element) source);
        } else if (source instanceof Tree) {
            return (Tree) source;
        } else if (source == null) {
            return null;
        } else {
            throw new BugInCF("Unexpected source %s [%s]", source, source.getClass());
        }
    }

    /**
     * For the given tree, compute the source positions for that tree. Return a "tuple"-like string
     * (e.g. "( 1, 200 )" ) that contains the start and end position of the tree in the current
     * compilation unit. Used only by the -Adetailedmsgtext output format.
     *
     * @param tree tree to locate within the current compilation unit
     * @param currentRoot the current compilation unit
     * @return a tuple string representing the range of characters that tree occupies in the source
     *     file, or the empty string if {@code tree} is null
     */
    private String detailedMsgTextPositionString(Tree tree, CompilationUnitTree currentRoot) {
        if (tree == null) {
            return "";
        }

        SourcePositions sourcePositions = trees.getSourcePositions();
        long start = sourcePositions.getStartPosition(currentRoot, tree);
        long end = sourcePositions.getEndPosition(currentRoot, tree);

        return "( " + start + ", " + end + " )";
    }

    ///////////////////////////////////////////////////////////////////////////
    /// Lint options ("-Alint:xxxx" and "-Alint:-xxxx")
    ///

    /**
     * Determine which lint options are artive.
     *
     * @param options the command-line options
     * @return the active lint options
     */
    private Set<String> createActiveLints(Map<String, String> options) {
        if (!options.containsKey("lint")) {
            return Collections.emptySet();
        }

        String lintString = options.get("lint");
        if (lintString == null) {
            return Collections.singleton("all");
        }

        Set<String> activeLint = new HashSet<>();
        for (String s : lintString.split(",")) {
            if (!this.getSupportedLintOptions().contains(s)
                    && !(s.charAt(0) == '-'
                            && this.getSupportedLintOptions().contains(s.substring(1)))
                    && !s.equals("all")
                    && !s.equals("none")) {
                this.messager.printMessage(
                        Kind.WARNING,
                        "Unsupported lint option: "
                                + s
                                + "; All options: "
                                + this.getSupportedLintOptions());
            }

            activeLint.add(s);
            if (s.equals("none")) {
                activeLint.add("-all");
            }
        }

        return Collections.unmodifiableSet(activeLint);
    }

    /**
     * Determines the value of the lint option with the given name. Just as <a
     * href="https://docs.oracle.com/javase/7/docs/technotes/guides/javac/index.html">javac</a> uses
     * "-Xlint:xxx" to enable and "-Xlint:-xxx" to disable option xxx, annotation-related lint
     * options are enabled with "-Alint:xxx" and disabled with "-Alint:-xxx".
     *
     * @throws IllegalArgumentException if the option name is not recognized via the {@link
     *     SupportedLintOptions} annotation or the {@link SourceChecker#getSupportedLintOptions}
     *     method
     * @param name the name of the lint option to check for
     * @return true if the lint option was given, false if it was not given or was given prepended
     *     with a "-"
     * @see SourceChecker#getLintOption(String, boolean)
     */
    public final boolean getLintOption(String name) {
        return getLintOption(name, false);
    }

    /**
     * Determines the value of the lint option with the given name. Just as <a
     * href="https://docs.oracle.com/javase/7/docs/technotes/tools/windows/javac.html">javac</a>
     * uses "-Xlint:xxx" to enable and "-Xlint:-xxx" to disable option xxx, annotation-related lint
     * options are enabled with "-Alint=xxx" and disabled with "-Alint=-xxx".
     *
     * @throws IllegalArgumentException if the option name is not recognized via the {@link
     *     SupportedLintOptions} annotation or the {@link SourceChecker#getSupportedLintOptions}
     *     method
     * @param name the name of the lint option to check for
     * @param def the default option value, returned if the option was not given
     * @return true if the lint option was given, false if it was given prepended with a "-", or
     *     {@code def} if it was not given at all
     * @see SourceChecker#getLintOption(String)
     * @see SourceChecker#getOption(String)
     */
    public final boolean getLintOption(String name, boolean def) {

        if (!this.getSupportedLintOptions().contains(name)) {
            throw new UserError("Illegal lint option: " + name);
        }

        if (activeLints == null) {
            activeLints = createActiveLints(getOptions());
        }

        if (activeLints.isEmpty()) {
            return def;
        }

        String tofind = name;
        while (tofind != null) {
            if (activeLints.contains(tofind)) {
                return true;
            } else if (activeLints.contains(String.format("-%s", tofind))) {
                return false;
            }

            tofind = parentOfOption(tofind);
        }

        return def;
    }

    /**
     * Set the value of the lint option with the given name. Just as <a
     * href="https://docs.oracle.com/javase/7/docs/technotes/tools/windows/javac.html">javac</a>
     * uses "-Xlint:xxx" to enable and "-Xlint:-xxx" to disable option xxx, annotation-related lint
     * options are enabled with "-Alint=xxx" and disabled with "-Alint=-xxx". This method can be
     * used by subclasses to enforce having certain lint options enabled/disabled.
     *
     * @throws IllegalArgumentException if the option name is not recognized via the {@link
     *     SupportedLintOptions} annotation or the {@link SourceChecker#getSupportedLintOptions}
     *     method
     * @param name the name of the lint option to set
     * @param val the option value
     * @see SourceChecker#getLintOption(String)
     * @see SourceChecker#getLintOption(String,boolean)
     */
    protected final void setLintOption(String name, boolean val) {
        if (!this.getSupportedLintOptions().contains(name)) {
            throw new UserError("Illegal lint option: " + name);
        }

        /* TODO: warn if the option is also provided on the command line(?)
        boolean exists = false;
        if (!activeLints.isEmpty()) {
            String tofind = name;
            while (tofind != null) {
                if (activeLints.contains(tofind) || // direct
                        activeLints.contains(String.format("-%s", tofind)) || // negation
                        activeLints.contains(tofind.substring(1))) { // name was negation
                    exists = true;
                }
                tofind = parentOfOption(tofind);
            }
        }

        if (exists) {
            // TODO: Issue warning?
        }
        TODO: assert that name doesn't start with '-'
        */

        Set<String> newlints = new HashSet<>();
        newlints.addAll(activeLints);
        if (val) {
            newlints.add(name);
        } else {
            newlints.add(String.format("-%s", name));
        }
        activeLints = Collections.unmodifiableSet(newlints);
    }

    /**
     * Helper method to find the parent of a lint key. The lint hierarchy level is donated by a
     * colon ':'. 'all' is the root for all hierarchy.
     *
     * <pre>
     * Example
     *    cast:unsafe &rarr; cast
     *    cast        &rarr; all
     *    all         &rarr; {@code null}
     * </pre>
     *
     * @param name the lint key whose parest to find
     * @return the parent of the lint key
     */
    private String parentOfOption(String name) {
        if (name.equals("all")) {
            return null;
        } else if (name.contains(":")) {
            return name.substring(0, name.lastIndexOf(':'));
        } else {
            return "all";
        }
    }

    /**
     * Returns the lint options recognized by this checker. Lint options are those which can be
     * checked for via {@link SourceChecker#getLintOption}.
     *
     * @return an unmodifiable {@link Set} of the lint options recognized by this checker
     */
    public Set<String> getSupportedLintOptions() {
        if (supportedLints == null) {
            supportedLints = createSupportedLintOptions();
        }
        return supportedLints;
    }

    /** Compute the set of supported lint options. */
    protected Set<String> createSupportedLintOptions() {
        @Nullable SupportedLintOptions sl = this.getClass().getAnnotation(SupportedLintOptions.class);

        if (sl == null) {
            return Collections.emptySet();
        }

        @Nullable String @Nullable [] slValue = sl.value();
        assert slValue != null; /*nninvariant*/

        @Nullable String[] lintArray = slValue;
        Set<String> lintSet = new HashSet<>(lintArray.length);
        for (String s : lintArray) {
            lintSet.add(s);
        }
        return Collections.unmodifiableSet(lintSet);
    }

    /**
     * Set the supported lint options. Use of this method should be limited to the AggregateChecker,
     * who needs to set the lint options to the union of all subcheckers. Also, e.g. the
     * NullnessSubchecker need to use this method, as one is created by the other.
     *
     * @param newLints the new supported lint options, which replace any existing ones
     */
    protected void setSupportedLintOptions(Set<String> newLints) {
        supportedLints = newLints;
    }

    ///////////////////////////////////////////////////////////////////////////
    /// Regular (non-lint) options ("-Axxxx")
    ///

    /**
     * Determine which options are active.
     *
     * @param options all provided options
     * @return a value for {@link #activeOptions}
     */
    private Map<String, String> createActiveOptions(Map<String, String> options) {
        if (options.isEmpty()) {
            return Collections.emptyMap();
        }

        Map<String, String> activeOpts = new HashMap<>();

        for (Map.Entry<String, String> opt : options.entrySet()) {
            String key = opt.getKey();
            String value = opt.getValue();

            String[] split = key.split(OPTION_SEPARATOR);

            switch (split.length) {
                case 1:
                    // No separator, option always active
                    activeOpts.put(key, value);
                    break;
                case 2:
                    // Valid class-option pair
                    Class<?> clazz = this.getClass();

                    do {
                        if (clazz.getCanonicalName().equals(split[0])
                                || clazz.getSimpleName().equals(split[0])) {
                            activeOpts.put(split[1], value);
                        }

                        clazz = clazz.getSuperclass();
                    } while (clazz != null
                            && !clazz.getName()
                                    .equals(AbstractTypeProcessor.class.getCanonicalName()));
                    break;
                default:
                    throw new UserError(
                            "Invalid option name: "
                                    + key
                                    + " At most one separator "
                                    + OPTION_SEPARATOR
                                    + " expected, but found "
                                    + split.length
                                    + ".");
            }
        }
        return Collections.unmodifiableMap(activeOpts);
    }

    /**
     * Add additional active options. Use of this method should be limited to the AggregateChecker,
     * who needs to set the active options to the union of all subcheckers.
     *
     * @param moreOpts the active options to add
     */
    protected void addOptions(Map<String, String> moreOpts) {
        Map<String, String> activeOpts = new HashMap<>(getOptions());
        activeOpts.putAll(moreOpts);
        activeOptions = Collections.unmodifiableMap(activeOpts);
    }

    /**
     * Check whether the given option is provided.
     *
     * <p>Note that {@link #getOption(String)} can still return null even if {@code hasOption}
     * returns true: this happens e.g. for {@code -Amyopt}
     *
     * @param name the name of the option to check
     * @return true if the option name was provided, false otherwise
     */
    @Override
    public final boolean hasOption(String name) {
        return getOptions().containsKey(name);
    }

    /**
     * Determines the value of the option with the given name.
     *
     * @param name the name of the option to check
     * @see SourceChecker#getLintOption(String,boolean)
     */
    @Override
    public final String getOption(String name) {
        return getOption(name, null);
    }

    /**
     * Determines the boolean value of the option with the given name. Returns false if the option
     * is not set.
     *
     * @param name the name of the option to check
     * @see SourceChecker#getLintOption(String,boolean)
     */
    @Override
    public final boolean getBooleanOption(String name) {
        return getBooleanOption(name, false);
    }

    /**
     * Determines the boolean value of the option with the given name. Returns the given default
     * value if the option is not set.
     *
     * @param name the name of the option to check
     * @param defaultValue the default value to use if the option is not set
     * @see SourceChecker#getLintOption(String,boolean)
     */
    @Override
    public final boolean getBooleanOption(String name, boolean defaultValue) {
        String value = getOption(name);
        if (value == null) {
            return defaultValue;
        }
        if (value.equals("true")) {
            return true;
        }
        if (value.equals("false")) {
            return false;
        }
        throw new UserError(
                String.format(
                        "Value of %s option should be a boolean, but is \"%s\".", name, value));
    }

    /**
     * Return all active options for this checker.
     *
     * @return all active options for this checker
     */
    @Override
    public Map<String, String> getOptions() {
        if (activeOptions == null) {
            activeOptions = createActiveOptions(processingEnv.getOptions());
        }
        return activeOptions;
    }

    /**
     * Determines the value of the lint option with the given name and returns the default value if
     * nothing is specified.
     *
     * @param name the name of the option to check
     * @param defaultValue the default value to use if the option is not set
     * @see SourceChecker#getOption(String)
     * @see SourceChecker#getLintOption(String)
     */
    @Override
    public final String getOption(String name, String defaultValue) {

        if (!this.getSupportedOptions().contains(name)) {
            throw new UserError("Illegal option: " + name);
        }

        if (activeOptions == null) {
            activeOptions = createActiveOptions(processingEnv.getOptions());
        }

        if (activeOptions.isEmpty()) {
            return defaultValue;
        }

        if (activeOptions.containsKey(name)) {
            return activeOptions.get(name);
        } else {
            return defaultValue;
        }
    }

    /**
     * Map the Checker Framework version of {@link SupportedOptions} to the standard annotation
     * provided version {@link javax.annotation.processing.SupportedOptions}.
     */
    @Override
    public Set<String> getSupportedOptions() {
        Set<String> options = new HashSet<>();

        // Support all options provided with the standard
        // {@link javax.annotation.processing.SupportedOptions}
        // annotation.
        options.addAll(super.getSupportedOptions());

        // For the Checker Framework annotation
        // {@link org.checkerframework.framework.source.SupportedOptions}
        // we additionally add
        Class<?> clazz = this.getClass();
        List<Class<?>> clazzPrefixes = new ArrayList<>();

        do {
            clazzPrefixes.add(clazz);

            SupportedOptions so = clazz.getAnnotation(SupportedOptions.class);
            if (so != null) {
                options.addAll(expandCFOptions(clazzPrefixes, so.value()));
            }
            clazz = clazz.getSuperclass();
        } while (clazz != null
                && !clazz.getName().equals(AbstractTypeProcessor.class.getCanonicalName()));

        return Collections.unmodifiableSet(options);
    }

    /**
     * Generate the possible command-line option names by prefixing each class name from {@code
     * classPrefixes} to {@code options}, separated by {@link #OPTION_SEPARATOR}.
     *
     * @param clazzPrefixes the classes to prefix
     * @param options the option names
     * @return the possible combinations that should be supported
     */
    protected Collection<String> expandCFOptions(
            List<? extends Class<?>> clazzPrefixes, String[] options) {
        Set<String> res = new HashSet<>();

        for (String option : options) {
            res.add(option);
            for (Class<?> clazz : clazzPrefixes) {
                res.add(clazz.getCanonicalName() + OPTION_SEPARATOR + option);
                res.add(clazz.getSimpleName() + OPTION_SEPARATOR + option);
            }
        }
        return res;
    }

    /**
     * Overrides the default implementation to always return a singleton set containing only "*".
     *
     * <p>javac uses this list to determine which classes process; javac only runs an annotation
     * processor on classes that contain at least one of the mentioned annotations. Thus, the effect
     * of returning "*" is as if the checker were annotated by
     * {@code @SupportedAnnotationTypes("*")}: javac runs the checker on every class mentioned on
     * the javac command line. This method also checks that subclasses do not contain a {@link
     * SupportedAnnotationTypes} annotation.
     *
     * <p>To specify the annotations that a checker recognizes as type qualifiers, see {@link
     * AnnotatedTypeFactory#createSupportedTypeQualifiers()}.
     *
     * @throws Error if a subclass is annotated with {@link SupportedAnnotationTypes}
     */
    @Override
    public final Set<String> getSupportedAnnotationTypes() {

        SupportedAnnotationTypes supported =
                this.getClass().getAnnotation(SupportedAnnotationTypes.class);
        if (supported != null) {
            throw new BugInCF(
                    "@SupportedAnnotationTypes should not be written on any checker;"
                            + " supported annotation types are inherited from SourceChecker.");
        }
        return Collections.singleton("*");
    }

    ///////////////////////////////////////////////////////////////////////////
    /// Warning suppression and unneeded warnings
    ///

    /**
     * Returns the argument to -AsuppressWarnings, split on commas, or null if no such argument.
     * Only ever called once; the value is cached in field {@link
     * #suppressWarningsStringsFromOption}.
     *
     * @return the argument to -AsuppressWarnings, split on commas, or null if no such argument
     */
    private String @Nullable [] getSuppressWarningsStringsFromOption() {
        Map<String, String> options = getOptions();
        if (this.suppressWarningsStringsFromOption == null) {
            if (!options.containsKey("suppressWarnings")) {
                return null;
            }

            String swStrings = options.get("suppressWarnings");
            if (swStrings == null) {
                return null;
            }
            this.suppressWarningsStringsFromOption = swStrings.split(",");
            Arrays.setAll(
                    suppressWarningsStringsFromOption,
                    i -> suppressWarningsStringsFromOption[i].toLowerCase());
        }

        return this.suppressWarningsStringsFromOption;
    }

    /**
     * Issues a warning about any {@code @SuppressWarnings} that isn't used by this checker, but
     * contains a string that would suppress a warning from this checker.
     */
    protected void warnUnneededSuppressions() {
        if (!hasOption("warnUnneededSuppressions")) {
            return;
        }

        Set<Element> elementsSuppress = new HashSet<>(this.elementsWithSuppressedWarnings);
        this.elementsWithSuppressedWarnings.clear();
        Set<String> prefixes = new HashSet<>(getSuppressWarningsPrefixes());
        Set<String> errorKeys = new HashSet<>(messagesProperties.stringPropertyNames());
        warnUnneededSuppressions(elementsSuppress, prefixes, errorKeys);
        getVisitor().treesWithSuppressWarnings.clear();
    }

    /**
     * Issues a warning about any {@code @SuppressWarnings} that isn't used by this checker, but
     * contains a string that would suppress a warning from this checker.
     *
     * @param elementsSuppress elements with a {@code @SuppressWarnings} that actually suppressed a
     *     warning
     * @param prefixes the SuppressWarnings prefixes that suppress all warnings from this checker
     * @param allErrorKeys all error keys that can be issued by this checker
     */
    protected void warnUnneededSuppressions(
            Set<Element> elementsSuppress, Set<String> prefixes, Set<String> allErrorKeys) {
        // It's not clear for which checker "all" is intended, so never report it as unused.
        prefixes.remove(SourceChecker.SUPPRESS_ALL_PREFIX);

        for (Tree tree : getVisitor().treesWithSuppressWarnings) {
            Element elt = TreeUtils.elementFromTree(tree);
            // TODO: This test is too coarse.  The fact that this @SuppressWarnings suppressed
            // *some* warning doesn't mean that every value in it did so.
            if (elementsSuppress.contains(elt)) {
                continue;
            }
            SuppressWarnings suppressAnno = elt.getAnnotation(SuppressWarnings.class);
            String[] suppressWarningsStrings = suppressAnno.value();
            Arrays.setAll(suppressWarningsStrings, i -> suppressWarningsStrings[i].toLowerCase());
            for (String suppressWarningsString : suppressWarningsStrings) {
                for (String errorKey : allErrorKeys) {
                    if (shouldSuppress(prefixes, new String[] {suppressWarningsString}, errorKey)) {
                        reportUnneededSuppression(tree, suppressWarningsString);
                        break; // Don't report the same warning string more than once.
                    }
                }
            }
        }
    }

    /**
     * Issues a warning that the string in a {@code @SuppressWarnings} on {@code tree} isn't needed.
     *
     * @param tree has unneeded {@code @SuppressWarnings}
     * @param suppressWarningsString the SuppressWarnings string that isn't needed
     */
    private void reportUnneededSuppression(Tree tree, String suppressWarningsString) {
        Tree swTree = findSuppressWarningsTree(tree);
        report(
                swTree,
                Kind.MANDATORY_WARNING,
                SourceChecker.UNNEEDED_SUPPRESSION_KEY,
                "\"" + suppressWarningsString + "\"",
                getClass().getSimpleName());
    }

    /** The name of the @SuppressWarnings annotation. */
    private final String suppressWarningsClassName = SuppressWarnings.class.getCanonicalName();
    /**
     * Finds the tree that is a {@code @SuppressWarnings} annotation.
     *
     * @param tree a class, method, or variable tree annotated with {@code @SuppressWarnings}
     * @return tree for {@code @SuppressWarnings} or {@code default} if one isn't found
     */
    private Tree findSuppressWarningsTree(Tree tree) {
        List<? extends AnnotationTree> annotations;
        if (TreeUtils.isClassTree(tree)) {
            annotations = ((ClassTree) tree).getModifiers().getAnnotations();
        } else if (tree.getKind() == Tree.Kind.METHOD) {
            annotations = ((MethodTree) tree).getModifiers().getAnnotations();
        } else {
            annotations = ((VariableTree) tree).getModifiers().getAnnotations();
        }

        for (AnnotationTree annotationTree : annotations) {
            if (AnnotationUtils.areSameByName(
                    TreeUtils.annotationFromAnnotationTree(annotationTree),
                    suppressWarningsClassName)) {
                return annotationTree;
            }
        }
        throw new BugInCF("Did not find @SuppressWarnings: " + tree);
    }

    /**
     * Returns true if all the warnings pertaining to the given source should be suppressed. This
     * implementation just that delegates to an overloaded, more specific version of {@code
     * shouldSuppressWarnings()}.
     *
     * @param src the position object to test; may be an Element, a Tree, or null
     * @param errKey the error key the checker is emitting
     * @return true if all warnings pertaining to the given source should be suppressed
     * @see #shouldSuppressWarnings(Element, String)
     * @see #shouldSuppressWarnings(Tree, String)
     */
    private boolean shouldSuppressWarnings(@Nullable Object src, String errKey) {
        if (src instanceof Element) {
            return shouldSuppressWarnings((Element) src, errKey);
        } else if (src instanceof Tree) {
            return shouldSuppressWarnings((Tree) src, errKey);
        } else if (src == null) {
            return false;
        } else {
            throw new BugInCF("Unexpected source " + src);
        }
    }

    /**
     * Determines whether all the warnings pertaining to a given tree should be suppressed. Returns
     * true if the tree is within the scope of a @SuppressWarnings annotation, one of whose values
     * suppresses the checker's warnings.
     *
     * @param tree the tree that might be a source of a warning
     * @param errKey the error key the checker is emitting
     * @return true if no warning should be emitted for the given tree because it is contained by a
     *     declaration with an appropriately-valued {@literal @}SuppressWarnings annotation; false
     *     otherwise
     */
    public boolean shouldSuppressWarnings(Tree tree, String errKey) {

        Collection<String> prefixes = getSuppressWarningsPrefixes();
        if (prefixes.isEmpty()
                || (prefixes.contains(SUPPRESS_ALL_PREFIX) && prefixes.size() == 1)) {
            throw new BugInCF(
                    "Checker must provide a SuppressWarnings prefix. SourceChecker#getSuppressWarningsPrefixes was not overridden correctly.");
        }

        // trees.getPath might be slow, but this is only used in error reporting
        @Nullable TreePath path = trees.getPath(this.currentRoot, tree);

        @Nullable VariableTree var = TreeUtils.enclosingVariable(path);
        if (var != null && shouldSuppressWarnings(TreeUtils.elementFromTree(var), errKey)) {
            return true;
        }

        @Nullable MethodTree method = TreeUtils.enclosingMethod(path);
        if (method != null) {
            @Nullable Element elt = TreeUtils.elementFromTree(method);

            if (shouldSuppressWarnings(elt, errKey)) {
                return true;
            }

            if (isAnnotatedForThisCheckerOrUpstreamChecker(elt)) {
                // Return false immediately. Do NOT check for AnnotatedFor in
                // the enclosing elements, because they may not have an
                // @AnnotatedFor.
                return false;
            }
        }

        @Nullable ClassTree cls = TreeUtils.enclosingClass(path);
        if (cls != null) {
            @Nullable Element elt = TreeUtils.elementFromTree(cls);

            if (shouldSuppressWarnings(elt, errKey)) {
                return true;
            }

            if (isAnnotatedForThisCheckerOrUpstreamChecker(elt)) {
                // Return false immediately. Do NOT check for AnnotatedFor in
                // the enclosing elements, because they may not have an
                // @AnnotatedFor.
                return false;
            }
        }

        if (useConservativeDefault("source")) {
            // If we got this far without hitting an @AnnotatedFor and returning
            // false, we DO suppress the warning.
            return true;
        }

        return false;
    }

    /**
     * Should conservative defaults be used for the kind of unchecked code indicated by the
     * parameter?
     *
     * @param kindOfCode source or bytecode
     * @return whether conservative defaults should be used
     */
    public boolean useConservativeDefault(String kindOfCode) {
        final boolean useUncheckedDefaultsForSource = false;
        final boolean useUncheckedDefaultsForByteCode = false;
        String option = this.getOption("useConservativeDefaultsForUncheckedCode");
        // Temporary, for backward compatibility.
        if (option == null) {
            this.getOption("useDefaultsForUncheckedCode");
        }

        String[] args = option != null ? option.split(",") : new String[0];
        for (String arg : args) {
            boolean value = arg.indexOf("-") != 0;
            arg = value ? arg : arg.substring(1);
            if (arg.equals(kindOfCode)) {
                return value;
            }
        }
        if (kindOfCode.equals("source")) {
            return useUncheckedDefaultsForSource;
        } else if (kindOfCode.equals("bytecode")) {
            return useUncheckedDefaultsForByteCode;
        } else {
            throw new UserError(
                    "SourceChecker: unexpected argument to useConservativeDefault: " + kindOfCode);
        }
    }

    /**
     * Elements with a {@code @SuppressWarnings} that actually suppressed a warning for this
     * checker.
     */
    protected final Set<Element> elementsWithSuppressedWarnings = new HashSet<>();

    /**
     * Determines whether all the warnings pertaining to a given element should be suppressed.
     * Returns true if the element is within the scope of a @SuppressWarnings annotation, one of
     * whose values suppresses all the checker's warnings.
     *
     * @param elt the Element that might be a source of, or related to, a warning
     * @param errKey the error key the checker is emitting
     * @return true if no warning should be emitted for the given Element because it is contained by
     *     a declaration with an appropriately-valued {@code @SuppressWarnings} annotation; false
     *     otherwise
     */
    public boolean shouldSuppressWarnings(@Nullable Element elt, String errKey) {
        if (UNNEEDED_SUPPRESSION_KEY.equals(errKey)) {
            // Never suppress an "unneeded.suppression" warning.
            // TODO: This choice is questionable, because these warnings should be suppressable just
            // like any others.  The reason for the choice is that if a user writes
            // `@SuppressWarnings("nullness")` that isn't needed, then that annotation would
            // suppress the unneeded suppression warning.  It would take extra work to permit more
            // desirable behavior in that case.
            return false;
        }

        if (shouldSuppress(getSuppressWarningsStringsFromOption(), errKey)) {
            return true;
        }

        while (elt != null) {
            SuppressWarnings suppressWarningsAnno = elt.getAnnotation(SuppressWarnings.class);
            if (suppressWarningsAnno != null) {
                String[] suppressWarningsStrings = suppressWarningsAnno.value();
                Arrays.setAll(
                        suppressWarningsStrings, i -> suppressWarningsStrings[i].toLowerCase());
                if (shouldSuppress(suppressWarningsStrings, errKey)) {
                    if (hasOption("warnUnneededSuppressions")) {
                        elementsWithSuppressedWarnings.add(elt);
                    }
                    return true;
                }
            }
            if (isAnnotatedForThisCheckerOrUpstreamChecker(elt)) {
                // Return false immediately. Do NOT check for AnnotatedFor in the
                // enclosing elements, because they may not have an @AnnotatedFor.
                return false;
            }
            elt = elt.getEnclosingElement();
        }
        return false;
    }

    /**
     * Determines whether an error (whose message key is {@code messageKey}) should be suppressed.
     * It is suppressed if any of the given SuppressWarnings strings suppresses it.
     *
     * <p>A SuppressWarnings string may be of the following pattern:
     *
     * <ol>
     *   <li>{@code "prefix"}, where prefix is a SuppressWarnings prefix, as specified by {@link
     *       #getSuppressWarningsPrefixes()}. For example, {@code "nullness"} and {@code
     *       "initialization"} for the Nullness Checker, {@code "regex"} for the Regex Checker.
     *   <li>{@code "partial-message-key"}, where partial-message-key is a prefix or suffix of the
     *       message key that it may suppress. So "generic.argument" would suppress any errors whose
     *       message key contains "generic.argument".
     *   <li>{@code "prefix:partial-message-key}, where the prefix and partial-message-key is as
     *       above. So "nullness:generic.argument", would suppress any errors in the Nullness
     *       Checker with a message key that contains "generic.argument".
     * </ol>
     *
     * {@code "allcheckers"} is a prefix that suppresses a warning from any checker. {@code "all"}
     * is a partial-message-key that suppresses a warning with any message key.
     *
     * <p>If the {@code -ArequirePrefixInWarningSuppressions} command-line argument was supplied,
     * then {@code "partial-message-key"} has no effect; {@code "prefix"} and {@code
     * "prefix:partial-message-key"} are the only SuppressWarnings strings that have an effect.
     *
     * @param suppressWarningsStrings the SuppressWarnings strings that are in effect. May be null,
     *     in which case this method returns false.
     * @param messageKey the message key of the error the checker is emitting; a lowercase string,
     *     without any "checkername:" prefix
     * @return true if an element of {@code suppressWarningsStrings} suppresses the error
     */
    private boolean shouldSuppress(String[] suppressWarningsStrings, String messageKey) {
        Set<String> prefixes = this.getSuppressWarningsPrefixes();
        return shouldSuppress(prefixes, suppressWarningsStrings, messageKey);
    }

    /**
     * See {@link #shouldSuppress(String[], String)}
     *
     * @param prefixes the SuppressWarnings prefixes used by this checker
     * @param suppressWarningsStrings the SuppressWarnings strings that are in effect. May be null,
     *     in which case this method returns false.
     * @param messageKey the message key of the error the checker is emitting; a lowercase string,
     *     without any "checkername:" prefix
     * @return true if one of the {@code suppressWarningsStrings} suppresses the error
     */
    private boolean shouldSuppress(
            Set<String> prefixes, String[] suppressWarningsStrings, String messageKey) {
        if (suppressWarningsStrings == null) {
            return false;
        }
        // Is the name of the checker required to suppress a warning?
        boolean requirePrefix = hasOption("requirePrefixInWarningSuppressions");

        for (String suppressWarningsString : suppressWarningsStrings) {
            int colonPos = suppressWarningsString.indexOf(":");
            String messageKeyInSuppressWarningsString;
            if (colonPos == -1) {
                // The SuppressWarnings string is not of the form prefix:partial-message-key
                if (prefixes.contains(suppressWarningsString)) {
                    // The value in the @SuppressWarnings is exactly a prefix. Suppress the warning
                    // no matter its message key.
                    return true;
                } else if (requirePrefix) {
                    // A prefix is required, but this SuppressWarnings string does not have a
                    // prefix; check the next SuppressWarnings string.
                    continue;
                } else if (suppressWarningsString.equals(SUPPRESS_ALL_MESSAGE_KEY)) {
                    // Prefixes aren't required and the SuppressWarnings string is "all".  Suppress
                    // the warning no matter its message key.
                    return true;
                }
                // The suppressWarningsString is not a prefix or a prefix:message-key, so it might
                // be a message key.
                messageKeyInSuppressWarningsString = suppressWarningsString;
            } else {
                // The SuppressWarnings string has a prefix.
                String suppressWarningsPrefix = suppressWarningsString.substring(0, colonPos);
                if (!prefixes.contains(suppressWarningsPrefix)) {
                    // The prefix of this SuppressWarnings string is a not a prefix supported by
                    // this checker. Proceed to the next SuppressWarnings string.
                    continue;
                }
                messageKeyInSuppressWarningsString = suppressWarningsString.substring(colonPos + 1);
            }
            // Check if the message key in the warning suppression is part of the message key that
            // the checker is emiting.
            if (messageKey.equals(messageKeyInSuppressWarningsString)
                    || messageKey.startsWith(messageKeyInSuppressWarningsString + ".")
                    || messageKey.endsWith("." + messageKeyInSuppressWarningsString)
                    || messageKey.contains("." + messageKeyInSuppressWarningsString + ".")) {
                return true;
            }
        }

        // None of the SuppressWarnings strings suppress this error.
        return false;
    }

    /**
     * Return true if the element has an {@code @AnnotatedFor} annotation, for this checker or an
     * upstream checker that called this one.
     *
     * @param elt the source code element to check, or null
     * @return true if the element is annotated for this checker or an upstream checker
     */
    private boolean isAnnotatedForThisCheckerOrUpstreamChecker(@Nullable Element elt) {

        if (elt == null || !useConservativeDefault("source")) {
            return false;
        }

        @Nullable AnnotatedFor anno = elt.getAnnotation(AnnotatedFor.class);

        String[] userAnnotatedFors = (anno == null ? null : anno.value());

        if (userAnnotatedFors != null) {
            List<String> upstreamCheckerNames = getUpstreamCheckerNames();

            for (String userAnnotatedFor : userAnnotatedFors) {
                if (CheckerMain.matchesCheckerOrSubcheckerFromList(
                        userAnnotatedFor, upstreamCheckerNames)) {
                    return true;
                }
            }
        }

        return false;
    }

    /**
     * Returns a modifiable set of lower-case strings that are prefixes for SuppressWarnings
     * strings.
     *
     * <p>The collection must not be empty and must not contain only {@link #SUPPRESS_ALL_PREFIX}.
     *
     * @return non-empty modifiable set of lower-case prefixes for SuppressWarnings strings
     */
    public SortedSet<String> getSuppressWarningsPrefixes() {
        return getStandardSuppressWarningsPrefixes();
    }

    /**
     * Returns a sorted set of SuppressWarnings prefixes read from the {@link
     * SuppressWarningsPrefix} meta-annotation on the checker class. Or if no {@link
     * SuppressWarningsPrefix} is used, the checker name is used. {@link #SUPPRESS_ALL_PREFIX} is
     * also added, at the end.
     *
     * @return a sorted set of SuppressWarnings prefixes
     */
    protected final NavigableSet<String> getStandardSuppressWarningsPrefixes() {
        NavigableSet<String> prefixes = new TreeSet<>();
        prefixes.add(SUPPRESS_ALL_PREFIX);
        SuppressWarningsPrefix prefixMetaAnno =
                this.getClass().getAnnotation(SuppressWarningsPrefix.class);
        if (prefixMetaAnno != null) {
            for (String prefix : prefixMetaAnno.value()) {
                prefixes.add(prefix.toLowerCase());
            }
            return prefixes;
        }

        @SuppressWarnings(
                "deprecation") // SuppressWarningsKeys was renamed to SuppressWarningsPrefix
        SuppressWarningsKeys annotation = this.getClass().getAnnotation(SuppressWarningsKeys.class);
        if (annotation != null) {
            for (String prefix : annotation.value()) {
                prefixes.add(prefix.toLowerCase());
            }
            return prefixes;
        }

        // No @SuppressWarningsPrefixes annotation, by default infer key from class name.
        String defaultPrefix = getDefaultSuppressWarningsPrefix();
        prefixes.add(defaultPrefix);
        return prefixes;
    }

    /**
     * Returns the default SuppressWarnings prefix for this checker based on the checker name.
     *
     * @return the default SuppressWarnings prefix for this checker based on the checker name
     */
    private String getDefaultSuppressWarningsPrefix() {
        String className = this.getClass().getSimpleName();
        int indexOfChecker = className.lastIndexOf("Checker");
        if (indexOfChecker == -1) {
            indexOfChecker = className.lastIndexOf("Subchecker");
        }
        String result = (indexOfChecker == -1) ? className : className.substring(0, indexOfChecker);
        return result.toLowerCase();
    }

    ///////////////////////////////////////////////////////////////////////////
    /// Skipping uses and defs
    ///

    /**
     * Tests whether the class owner of the passed element is an unannotated class and matches the
     * pattern specified in the {@code checker.skipUses} property.
     *
     * @param element an element
     * @return true iff the enclosing class of element should be skipped
     */
    public final boolean shouldSkipUses(Element element) {
        if (element == null) {
            return false;
        }
        TypeElement typeElement = ElementUtils.enclosingClass(element);
        String name = typeElement.toString();
        return shouldSkipUses(name);
    }

    /**
     * Tests whether the class owner of the passed type matches the pattern specified in the {@code
     * checker.skipUses} property. In contrast to {@link #shouldSkipUses(Element)} this version can
     * also be used from primitive types, which don't have an element.
     *
     * <p>Checkers that require their annotations not to be checked on certain JDK classes may
     * override this method to skip them. They shall call {@code super.shouldSkipUses(typeName)} to
     * also skip the classes matching the pattern.
     *
     * @param typeName the fully-qualified name of a type
     * @return true iff the enclosing class of element should be skipped
     */
    public boolean shouldSkipUses(String typeName) {
        // System.out.printf("shouldSkipUses(%s) %s%nskipUses %s%nonlyUses %s%nresult %s%n",
        //                   element,
        //                   name,
        //                   skipUsesPattern.matcher(name).find(),
        //                   onlyUsesPattern.matcher(name).find(),
        //                   (skipUsesPattern.matcher(name).find()
        //                    || ! onlyUsesPattern.matcher(name).find()));
        // StackTraceElement[] stea = new Throwable().getStackTrace();
        // for (int i=0; i<3; i++) {
        //     System.out.println("  " + stea[i]);
        // }
        // System.out.println();
        if (skipUsesPattern == null) {
            skipUsesPattern = getSkipUsesPattern(getOptions());
        }
        if (onlyUsesPattern == null) {
            onlyUsesPattern = getOnlyUsesPattern(getOptions());
        }
        return skipUsesPattern.matcher(typeName).find()
                || !onlyUsesPattern.matcher(typeName).find();
    }

    /**
     * Tests whether the class definition should not be checked because it matches the {@code
     * checker.skipDefs} property.
     *
     * @param node class to potentially skip
     * @return true if checker should not test node
     */
    public final boolean shouldSkipDefs(ClassTree node) {
        String qualifiedName = TreeUtils.typeOf(node).toString();
        // System.out.printf("shouldSkipDefs(%s) %s%nskipDefs %s%nonlyDefs %s%nresult %s%n%n",
        //                   node,
        //                   qualifiedName,
        //                   skipDefsPattern.matcher(qualifiedName).find(),
        //                   onlyDefsPattern.matcher(qualifiedName).find(),
        //                   (skipDefsPattern.matcher(qualifiedName).find()
        //                    || ! onlyDefsPattern.matcher(qualifiedName).find()));
        if (skipDefsPattern == null) {
            skipDefsPattern = getSkipDefsPattern(getOptions());
        }
        if (onlyDefsPattern == null) {
            onlyDefsPattern = getOnlyDefsPattern(getOptions());
        }

        return skipDefsPattern.matcher(qualifiedName).find()
                || !onlyDefsPattern.matcher(qualifiedName).find();
    }

    /**
     * Tests whether the method definition should not be checked because it matches the {@code
     * checker.skipDefs} property.
     *
     * <p>TODO: currently only uses the class definition. Refine pattern. Same for skipUses.
     *
     * @param cls class to potentially skip
     * @param meth method to potentially skip
     * @return true if checker should not test node
     */
    public final boolean shouldSkipDefs(ClassTree cls, MethodTree meth) {
        return shouldSkipDefs(cls);
    }

    ///////////////////////////////////////////////////////////////////////////
    /// Errors other than type-checking errors
    ///

    /**
     * Log (that is, print) a user error.
     *
     * @param ce the user error to output
     */
    private void logUserError(UserError ce) {
        String msg = ce.getMessage();
        printMessage(msg);
    }

    /**
     * Log (that is, print) a type system error.
     *
<<<<<<< HEAD
     * @param ce the user error to output
=======
     * @param ce the type system error to output
>>>>>>> 68a9d89a
     */
    private void logTypeSystemError(TypeSystemError ce) {
        String msg = ce.getMessage();
        printMessage(msg);
    }

    /**
     * Log (that is, print) an internal error in the framework or a checker.
     *
     * @param ce the internal error to output
     */
    private void logBugInCF(BugInCF ce) {
        StringJoiner msg = new StringJoiner(LINE_SEPARATOR);
        msg.add(ce.getMessage());
        boolean noPrintErrorStack =
                (processingEnv != null
                        && processingEnv.getOptions() != null
                        && processingEnv.getOptions().containsKey("noPrintErrorStack"));

        msg.add("; The Checker Framework crashed.  Please report the crash.");
        if (noPrintErrorStack) {
            msg.add(
                    " To see the full stack trace, don't invoke the compiler with -AnoPrintErrorStack");
        } else {
            if (this.currentRoot != null && this.currentRoot.getSourceFile() != null) {
                msg.add("Compilation unit: " + this.currentRoot.getSourceFile().getName());
            }

            if (this.visitor != null) {
                DiagnosticPosition pos = (DiagnosticPosition) this.visitor.lastVisited;
                if (pos != null) {
                    DiagnosticSource source =
                            new DiagnosticSource(this.currentRoot.getSourceFile(), null);
                    int linenr = source.getLineNumber(pos.getStartPosition());
                    int col = source.getColumnNumber(pos.getStartPosition(), true);
                    String line = source.getLine(pos.getStartPosition());

                    msg.add("Last visited tree at line " + linenr + " column " + col + ":");
                    msg.add(line);
                }
            }

            msg.add(
                    "Exception: "
                            + ce.getCause()
                            + "; "
                            + UtilPlume.stackTraceToString(ce.getCause()));
            boolean printClasspath = ce.getCause() instanceof NoClassDefFoundError;
            Throwable cause = ce.getCause().getCause();
            while (cause != null) {
                msg.add(
                        "Underlying Exception: "
                                + cause
                                + "; "
                                + UtilPlume.stackTraceToString(cause));
                printClasspath |= cause instanceof NoClassDefFoundError;
                cause = cause.getCause();
            }

            if (printClasspath) {
                ClassLoader cl = ClassLoader.getSystemClassLoader();

                if (cl instanceof URLClassLoader) {
                    msg.add("Classpath:");
                    URL[] urls = ((URLClassLoader) cl).getURLs();
                    for (URL url : urls) {
                        msg.add(url.getFile());
                    }
                } else {
                    // TODO: Java 9+ use an internal classloader that doesn't support getting URLs,
                    // so we will need an alternative approach to retrieve the classpath on Java 9+.
                    msg.add("Cannot print classpath on Java 9+. To see the classpath, use Java 8.");
                }
            }
        }

        printMessage(msg.toString());
    }

    /**
     * Converts a throwable to a BugInCF.
     *
     * @param methodName the method that caught the exception (redundant with stack trace)
     * @param t the throwable to be converted to a BugInCF
     * @param p what source code was being processed
     * @return a BugInCF that wraps the given throwable
     */
    private BugInCF wrapThrowableAsBugInCF(String methodName, Throwable t, @Nullable TreePath p) {
        return new BugInCF(
                methodName
                        + ": unexpected Throwable ("
                        + t.getClass().getSimpleName()
                        + ")"
                        + ((p == null)
                                ? ""
                                : " while processing "
                                        + p.getCompilationUnit().getSourceFile().getName())
                        + (t.getMessage() == null ? "" : "; message: " + t.getMessage()),
                t);
    }

    ///////////////////////////////////////////////////////////////////////////
    /// Shutdown
    ///

    /**
     * Return true to indicate that method {@link #shutdownHook} should be added as a shutdownHook
     * of the JVM.
     *
     * @return true to add {@link #shutdownHook} as a shutdown hook of the JVM
     */
    protected boolean shouldAddShutdownHook() {
        return hasOption("resourceStats");
    }

    /**
     * Method that gets called exactly once at shutdown time of the JVM. Checkers can override this
     * method to customize the behavior.
     */
    protected void shutdownHook() {
        if (hasOption("resourceStats")) {
            // Check for the "resourceStats" option and don't call shouldAddShutdownHook
            // to allow subclasses to override shouldXXX and shutdownHook and simply
            // call the super implementations.
            printStats();
        }
    }

    /** Print resource usage statistics. */
    protected void printStats() {
        List<MemoryPoolMXBean> memoryPools = ManagementFactory.getMemoryPoolMXBeans();
        for (MemoryPoolMXBean memoryPool : memoryPools) {
            System.out.println("Memory pool " + memoryPool.getName() + " statistics");
            System.out.println("  Pool type: " + memoryPool.getType());
            System.out.println("  Peak usage: " + memoryPool.getPeakUsage());
        }
    }

    ///////////////////////////////////////////////////////////////////////////
    /// Miscellaneous
    ///

    /**
     * A helper function to parse a Properties file.
     *
     * @param cls the class whose location is the base of the file path
     * @param filePath the name/path of the file to be read
     * @return the properties
     */
    protected Properties getProperties(Class<?> cls, String filePath) {
        Properties prop = new Properties();
        try {
            InputStream base = cls.getResourceAsStream(filePath);

            if (base == null) {
                // No message customization file was given
                return prop;
            }

            prop.load(base);
        } catch (IOException e) {
            message(Kind.WARNING, "Couldn't parse properties file: " + filePath);
            // e.printStackTrace();
            // ignore the possible customization file
        }
        return prop;
    }

    @Override
    public final SourceVersion getSupportedSourceVersion() {
        return SourceVersion.latest();
    }

    /** True if the git.properties file has been printed. */
    private static boolean gitPropertiesPrinted = false;

    /** Print information about the git repository from which the Checker Framework was compiled. */
    private void printGitProperties() {
        if (gitPropertiesPrinted) {
            return;
        }
        gitPropertiesPrinted = true;

        try (InputStream in = getClass().getResourceAsStream("/git.properties");
                BufferedReader reader = new BufferedReader(new InputStreamReader(in)); ) {
            String line;
            while ((line = reader.readLine()) != null) {
                System.out.println(line);
            }
        } catch (IOException e) {
            System.out.println("IOException while reading git.properties: " + e.getMessage());
        }
    }
}<|MERGE_RESOLUTION|>--- conflicted
+++ resolved
@@ -2336,11 +2336,7 @@
     /**
      * Log (that is, print) a type system error.
      *
-<<<<<<< HEAD
-     * @param ce the user error to output
-=======
      * @param ce the type system error to output
->>>>>>> 68a9d89a
      */
     private void logTypeSystemError(TypeSystemError ce) {
         String msg = ce.getMessage();
