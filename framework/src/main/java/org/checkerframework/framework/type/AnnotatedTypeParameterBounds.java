package org.checkerframework.framework.type;

<<<<<<< HEAD
import org.checkerframework.dataflow.util.HashCodeUtils;

=======
import java.util.Objects;

/** Represents upper and lower bounds, each an AnnotatedTypeMirror. */
>>>>>>> ae06f516
public class AnnotatedTypeParameterBounds {
    private final AnnotatedTypeMirror upper;
    private final AnnotatedTypeMirror lower;

    public AnnotatedTypeParameterBounds(AnnotatedTypeMirror upper, AnnotatedTypeMirror lower) {
        this.upper = upper;
        this.lower = lower;
    }

    public AnnotatedTypeMirror getUpperBound() {
        return upper;
    }

    public AnnotatedTypeMirror getLowerBound() {
        return lower;
    }

    @Override
    public String toString() {
        return "[extends " + upper + " super " + lower + "]";
    }

    /**
     * Return a possibly-verbose string representation of this.
     *
     * @param verbose if true, returned representation is verbose
     * @return a possibly-verbose string representation of this
     */
    public String toString(boolean verbose) {
        return "[extends " + upper.toString(verbose) + " super " + lower.toString(verbose) + "]";
    }

    @Override
    public int hashCode() {
<<<<<<< HEAD
        return HashCodeUtils.hash(upper, lower);
=======
        return Objects.hash(upper, lower);
>>>>>>> ae06f516
    }

    @Override
    public boolean equals(Object obj) {
        if (!(obj instanceof AnnotatedTypeParameterBounds)) {
            return false;
        }
        AnnotatedTypeParameterBounds other = (AnnotatedTypeParameterBounds) obj;
        return this.upper == null
                ? other.upper == null
                : this.upper.equals(other.upper) && this.lower == null
                        ? other.lower == null
                        : this.lower.equals(other.lower);
    }
}<|MERGE_RESOLUTION|>--- conflicted
+++ resolved
@@ -1,13 +1,8 @@
 package org.checkerframework.framework.type;
 
-<<<<<<< HEAD
-import org.checkerframework.dataflow.util.HashCodeUtils;
-
-=======
 import java.util.Objects;
 
 /** Represents upper and lower bounds, each an AnnotatedTypeMirror. */
->>>>>>> ae06f516
 public class AnnotatedTypeParameterBounds {
     private final AnnotatedTypeMirror upper;
     private final AnnotatedTypeMirror lower;
@@ -42,11 +37,7 @@
 
     @Override
     public int hashCode() {
-<<<<<<< HEAD
-        return HashCodeUtils.hash(upper, lower);
-=======
         return Objects.hash(upper, lower);
->>>>>>> ae06f516
     }
 
     @Override
