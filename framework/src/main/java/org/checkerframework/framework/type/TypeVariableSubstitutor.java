--- conflicted
+++ resolved
@@ -107,19 +107,12 @@
          *     replace it
          * @param copyArgument whether or not a copy of type argument should be substituted
          */
-<<<<<<< HEAD
         public Visitor(
                 final Map<TypeVariable, AnnotatedTypeMirror> typeParamToArg, boolean copyArgument) {
-            elementToArgMap = new HashMap<>();
-            typeVars = new ArrayList<>();
-            typeMirrors = new ArrayList<>();
-=======
-        public Visitor(final Map<TypeVariable, AnnotatedTypeMirror> typeParamToArg) {
             int size = typeParamToArg.size();
             elementToArgMap = new HashMap<>(size);
             typeVars = new ArrayList<>(size);
             typeMirrors = new ArrayList<>(size);
->>>>>>> 48d68d80
 
             for (Map.Entry<TypeVariable, AnnotatedTypeMirror> paramToArg :
                     typeParamToArg.entrySet()) {
