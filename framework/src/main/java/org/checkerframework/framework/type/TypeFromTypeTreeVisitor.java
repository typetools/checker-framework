package org.checkerframework.framework.type;

import com.sun.source.tree.AnnotatedTypeTree;
import com.sun.source.tree.ArrayTypeTree;
import com.sun.source.tree.ClassTree;
import com.sun.source.tree.ExpressionTree;
import com.sun.source.tree.IdentifierTree;
import com.sun.source.tree.IntersectionTypeTree;
import com.sun.source.tree.MemberSelectTree;
import com.sun.source.tree.MethodTree;
import com.sun.source.tree.ParameterizedTypeTree;
import com.sun.source.tree.PrimitiveTypeTree;
import com.sun.source.tree.Tree;
import com.sun.source.tree.TypeParameterTree;
import com.sun.source.tree.UnionTypeTree;
import com.sun.source.tree.WildcardTree;
import com.sun.tools.javac.code.Symbol.ClassSymbol;
import com.sun.tools.javac.code.Symbol.TypeVariableSymbol;
import com.sun.tools.javac.code.Type.TypeVar;
import com.sun.tools.javac.code.Type.WildcardType;
import com.sun.tools.javac.tree.JCTree.JCWildcard;
import java.util.ArrayList;
import java.util.HashMap;
import java.util.Iterator;
import java.util.List;
import java.util.Map;
import javax.lang.model.element.AnnotationMirror;
import javax.lang.model.element.Element;
import javax.lang.model.element.ExecutableElement;
import javax.lang.model.element.TypeElement;
import javax.lang.model.element.TypeParameterElement;
import javax.lang.model.type.TypeKind;
import javax.lang.model.type.TypeVariable;
import org.checkerframework.checker.interning.qual.FindDistinct;
import org.checkerframework.framework.type.AnnotatedTypeMirror.AnnotatedArrayType;
import org.checkerframework.framework.type.AnnotatedTypeMirror.AnnotatedDeclaredType;
import org.checkerframework.framework.type.AnnotatedTypeMirror.AnnotatedIntersectionType;
import org.checkerframework.framework.type.AnnotatedTypeMirror.AnnotatedTypeVariable;
import org.checkerframework.framework.type.AnnotatedTypeMirror.AnnotatedWildcardType;
import org.checkerframework.javacutil.BugInCF;
import org.checkerframework.javacutil.TreeUtils;
import org.checkerframework.javacutil.TypesUtils;
import org.plumelib.util.CollectionsPlume;

/**
 * Converts type trees into AnnotatedTypeMirrors.
 *
 * @see org.checkerframework.framework.type.TypeFromTree
 */
class TypeFromTypeTreeVisitor extends TypeFromTreeVisitor {

<<<<<<< HEAD
  /** Creates a {@link TypeFromTypeTreeVisitor}; */
=======
  /** Creates a TypeFromTypeTreeVisitor. */
>>>>>>> a49161a0
  public TypeFromTypeTreeVisitor() {}

  /**
   * A mapping from TypeParameterTree to its type. This is used to correctly initialize recursive
   * type variables.
   */
  private final Map<TypeParameterTree, AnnotatedTypeVariable> visitedTypeParameter =
      new HashMap<>();

  @Override
  public AnnotatedTypeMirror visitAnnotatedType(AnnotatedTypeTree tree, AnnotatedTypeFactory f) {
    AnnotatedTypeMirror type = visit(tree.getUnderlyingType(), f);
    if (type == null) { // e.g., for receiver type
      type = f.toAnnotatedType(f.types.getNoType(TypeKind.NONE), false);
    }
    assert AnnotatedTypeFactory.validAnnotatedType(type);
    List<? extends AnnotationMirror> annos = TreeUtils.annotationsFromTree(tree);

    if (type.getKind() == TypeKind.WILDCARD) {
      // Work-around for https://github.com/eisop/checker-framework/issues/17
      // For an annotated wildcard tree tree, the type attached to the
      // tree is a WildcardType with a correct bound (set to the type
      // variable which the wildcard instantiates). The underlying type is
      // also a WildcardType but with a bound of null. Here we update the
      // bound of the underlying WildcardType to be consistent.
      WildcardType wildcardAttachedToNode = (WildcardType) TreeUtils.typeOf(tree);
      WildcardType underlyingWildcard = (WildcardType) type.getUnderlyingType();
      underlyingWildcard.withTypeVar(wildcardAttachedToNode.bound);
      // End of work-around

      AnnotatedWildcardType wctype = ((AnnotatedWildcardType) type);
      ExpressionTree underlyingTree = tree.getUnderlyingType();

      if (underlyingTree.getKind() == Tree.Kind.UNBOUNDED_WILDCARD) {
        // primary annotations on unbounded wildcard types apply to both bounds
        wctype.getExtendsBound().addAnnotations(annos);
        wctype.getSuperBound().addAnnotations(annos);
      } else if (underlyingTree.getKind() == Tree.Kind.EXTENDS_WILDCARD) {
        wctype.getSuperBound().addAnnotations(annos);
      } else if (underlyingTree.getKind() == Tree.Kind.SUPER_WILDCARD) {
        wctype.getExtendsBound().addAnnotations(annos);
      } else {
        throw new BugInCF(
            "Unexpected kind for type.  tree="
                + tree
                + " type="
                + type
                + " kind="
                + underlyingTree.getKind());
      }
    } else {
      type.addAnnotations(annos);
    }

    return type;
  }

  @Override
  public AnnotatedTypeMirror visitArrayType(ArrayTypeTree tree, AnnotatedTypeFactory f) {
    AnnotatedTypeMirror component = visit(tree.getType(), f);

    AnnotatedTypeMirror result = f.type(tree);
    assert result instanceof AnnotatedArrayType;
    ((AnnotatedArrayType) result).setComponentType(component);
    return result;
  }

  @Override
  public AnnotatedTypeMirror visitParameterizedType(
      ParameterizedTypeTree tree, AnnotatedTypeFactory f) {

    ClassSymbol baseType = (ClassSymbol) TreeUtils.elementFromTree(tree.getType());
    updateWildcardBounds(tree.getTypeArguments(), baseType.getTypeParameters());

    List<AnnotatedTypeMirror> args =
        CollectionsPlume.mapList((Tree t) -> visit(t, f), tree.getTypeArguments());

    AnnotatedTypeMirror result = f.type(tree); // use creator?
    AnnotatedTypeMirror atype = visit(tree.getType(), f);
    result.addAnnotations(atype.getPrimaryAnnotations());
    // new ArrayList<>() type is AnnotatedExecutableType for some reason

    // Don't initialize the type arguments if they are empty. The type arguments might be a
    // diamond which should be inferred.
    if (result instanceof AnnotatedDeclaredType && !args.isEmpty()) {
      assert result instanceof AnnotatedDeclaredType : tree + " --> " + result;
      ((AnnotatedDeclaredType) result).setTypeArguments(args);
    }
    return result;
  }

  /**
   * Work around a bug in javac 9 where sometimes the bound field is set to the transitive
   * supertype's type parameter instead of the type parameter which the wildcard directly
   * instantiates. See https://github.com/eisop/checker-framework/issues/18
   *
   * <p>Sets each wildcard type argument's bound from typeArgs to the corresponding type parameter
   * from typeParams.
   *
   * <p>If typeArgs.size() == 0 the method does nothing and returns. Otherwise, typeArgs.size() has
   * to be equal to typeParams.size().
   *
   * <p>For each wildcard type argument and corresponding type parameter, sets the
   * WildcardType.bound field to the corresponding type parameter, if and only if the owners of the
   * existing bound and the type parameter are different.
   *
   * <p>In scenarios where the bound's owner is the same, we don't want to replace a
   * capture-converted bound in the wildcard type with a non-capture-converted bound given by the
   * type parameter declaration.
   *
   * @param typeArgs the type of the arguments at (e.g., at the call side)
   * @param typeParams the type of the formal parameters (e.g., at the method declaration)
   */
  @SuppressWarnings("interning:not.interned") // workaround for javac bug
  private void updateWildcardBounds(
      List<? extends Tree> typeArgs, List<TypeVariableSymbol> typeParams) {
    if (typeArgs.isEmpty()) {
      // Nothing to do for empty type arguments.
      return;
    }
    assert typeArgs.size() == typeParams.size();

    Iterator<? extends Tree> typeArgsItr = typeArgs.iterator();
    Iterator<TypeVariableSymbol> typeParamsItr = typeParams.iterator();
    while (typeArgsItr.hasNext()) {
      Tree typeArg = typeArgsItr.next();
      TypeVariableSymbol typeParam = typeParamsItr.next();
      if (typeArg instanceof WildcardTree) {
        TypeVar typeVar = (TypeVar) typeParam.asType();
        WildcardType wcType = (WildcardType) ((JCWildcard) typeArg).type;
        if (wcType.bound != null
            && wcType.bound.tsym != null
            && typeVar.tsym != null
            && wcType.bound.tsym.owner != typeVar.tsym.owner) {
          wcType.withTypeVar(typeVar);
        }
      }
    }
  }

  @Override
  public AnnotatedTypeMirror visitPrimitiveType(PrimitiveTypeTree tree, AnnotatedTypeFactory f) {
    return f.type(tree);
  }

  @Override
  public AnnotatedTypeVariable visitTypeParameter(
      TypeParameterTree tree, @FindDistinct AnnotatedTypeFactory f) {
    if (visitedTypeParameter.containsKey(tree)) {
      return visitedTypeParameter.get(tree);
    }

    AnnotatedTypeVariable result = (AnnotatedTypeVariable) f.type(tree);
    // If this type parameter is recursive and it is found again while visiting the bounds, then
<<<<<<< HEAD
    // return use the same AnnotateTypeVariable object.
=======
    // use the same AnnotateTypeVariable object.
>>>>>>> a49161a0
    visitedTypeParameter.put(tree, result);

    List<AnnotatedTypeMirror> bounds = new ArrayList<>(tree.getBounds().size());
    for (Tree t : tree.getBounds()) {
      bounds.add(visit(t, f));
    }
    visitedTypeParameter.remove(tree);

    List<? extends AnnotationMirror> annotations = TreeUtils.annotationsFromTree(tree);
    result.getLowerBound().addAnnotations(annotations);

    switch (bounds.size()) {
      case 0:
        break;
      case 1:
        result.setUpperBound(bounds.get(0));
        break;
      default:
        AnnotatedIntersectionType intersection = (AnnotatedIntersectionType) result.getUpperBound();
        intersection.setBounds(bounds);
        intersection.copyIntersectionBoundAnnotations();
    }

    return result;
  }

  @Override
  public AnnotatedTypeMirror visitWildcard(WildcardTree tree, AnnotatedTypeFactory f) {

    AnnotatedTypeMirror bound = visit(tree.getBound(), f);

    AnnotatedTypeMirror result = f.type(tree);
    assert result instanceof AnnotatedWildcardType;
    f.initializeAtm(result);

    // for wildcards unlike type variables there are bounds that differ in type from
    // result.  These occur for RAW types.  In this case, use the newly created bound
    // rather than merging into result
    if (tree.getKind() == Tree.Kind.SUPER_WILDCARD) {
      ((AnnotatedWildcardType) result).setSuperBound(bound);

    } else if (tree.getKind() == Tree.Kind.EXTENDS_WILDCARD) {
      ((AnnotatedWildcardType) result).setExtendsBound(bound);
    }
    return result;
  }

  /**
   * If a tree is can be found for the declaration of the type variable {@code type}, then a {@link
   * AnnotatedTypeVariable} is returned with explicit annotations from the type variables declared
   * bounds. If a tree cannot be found, then {@code type}, converted to a use, is returned.
   *
   * @param type type variable used to find declaration tree
   * @param f annotated type factory
   * @return the AnnotatedTypeVariable from the declaration of {@code type} or {@code type} if no
   *     tree is found.
   */
  private AnnotatedTypeVariable getTypeVariableFromDeclaration(
      AnnotatedTypeVariable type, AnnotatedTypeFactory f) {
    TypeVariable typeVar = type.getUnderlyingType();
    TypeParameterElement tpe = (TypeParameterElement) typeVar.asElement();
    Element elt = tpe.getGenericElement();
    if (elt instanceof TypeElement) {
      TypeElement typeElt = (TypeElement) elt;
      int idx = typeElt.getTypeParameters().indexOf(tpe);
      if (idx == -1) {
        idx = findIndex(typeElt.getTypeParameters(), tpe);
      }
      ClassTree cls = (ClassTree) f.declarationFromElement(typeElt);
      if (cls == null || cls.getTypeParameters().isEmpty()) {
        // The type parameters in the source tree were already erased. The element already
        // contains all necessary information and we can return that.
        return type.asUse();
      }

      // `forTypeVariable` is called for Identifier, MemberSelect and UnionType trees,
      // none of which are declarations.  But `cls.getTypeParameters()` returns a list
      // of type parameter declarations (`TypeParameterTree`), so this call
      // will return a declaration ATV.  So change it to a use.
      return visitTypeParameter(cls.getTypeParameters().get(idx), f).asUse();
    } else if (elt instanceof ExecutableElement) {
      ExecutableElement exElt = (ExecutableElement) elt;
      int idx = exElt.getTypeParameters().indexOf(tpe);
      if (idx == -1) {
        idx = findIndex(exElt.getTypeParameters(), tpe);
      }
      MethodTree meth = (MethodTree) f.declarationFromElement(exElt);
      if (meth == null) {
        // meth can be null when no source code was found for it.
        return type.asUse();
      }
      // This works the same as the case above.  Even though `meth` itself is not a
      // type declaration tree, the elements of `meth.getTypeParameters()` still are.
      AnnotatedTypeVariable result =
          visitTypeParameter(meth.getTypeParameters().get(idx), f).shallowCopy();
      result.setDeclaration(false);
      return result;
    } else if (TypesUtils.isCapturedTypeVariable(typeVar)) {
      // Captured type variables can have a generic element (owner) that is
      // not an element at all, namely Symtab.noSymbol.
      return type.asUse();
    } else {
      throw new BugInCF("TypeFromTree.forTypeVariable: not a supported element: " + elt);
    }
  }

  /**
   * Finds the index of {@code type} in {@code typeParameters} using {@link
   * TypesUtils#areSame(TypeVariable, TypeVariable)} instead of {@link Object#equals(Object)}.
   *
   * @param typeParameters a list of type parameters
   * @param type a type parameter
   * @return the index of {@code type} in {@code typeParameters} using {@link
   *     TypesUtils#areSame(TypeVariable, TypeVariable)} or -1 if it does not exist
   */
  private int findIndex(
      List<? extends TypeParameterElement> typeParameters, TypeParameterElement type) {

    TypeVariable typeVariable = (TypeVariable) type.asType();

    for (int i = 0; i < typeParameters.size(); i++) {
      TypeVariable typeVariable1 = (TypeVariable) typeParameters.get(i).asType();
      if (TypesUtils.areSame(typeVariable1, typeVariable)) {
        return i;
      }
    }
    return -1;
  }

  @Override
  public AnnotatedTypeMirror visitIdentifier(IdentifierTree tree, AnnotatedTypeFactory f) {

    AnnotatedTypeMirror type = f.type(tree);

    if (type.getKind() == TypeKind.TYPEVAR) {
      return getTypeVariableFromDeclaration((AnnotatedTypeVariable) type, f);
    }

    return type;
  }

  @Override
  public AnnotatedTypeMirror visitMemberSelect(MemberSelectTree tree, AnnotatedTypeFactory f) {

    AnnotatedTypeMirror type = f.type(tree);

    if (type.getKind() == TypeKind.TYPEVAR) {
      return getTypeVariableFromDeclaration((AnnotatedTypeVariable) type, f);
    }

    return type;
  }

  @Override
  public AnnotatedTypeMirror visitUnionType(UnionTypeTree tree, AnnotatedTypeFactory f) {
    AnnotatedTypeMirror type = f.type(tree);

    if (type.getKind() == TypeKind.TYPEVAR) {
      return getTypeVariableFromDeclaration((AnnotatedTypeVariable) type, f);
    }

    return type;
  }

  @Override
  public AnnotatedTypeMirror visitIntersectionType(
      IntersectionTypeTree tree, AnnotatedTypeFactory f) {
    // This method is only called for IntersectionTypes in casts.  There is no
    // IntersectionTypeTree
    // for a type variable bound that is an intersection.  See #visitTypeParameter.
    AnnotatedIntersectionType type = (AnnotatedIntersectionType) f.type(tree);
    List<AnnotatedTypeMirror> bounds =
        CollectionsPlume.mapList((Tree boundTree) -> visit(boundTree, f), tree.getBounds());
    type.setBounds(bounds);
    type.copyIntersectionBoundAnnotations();
    return type;
  }
}<|MERGE_RESOLUTION|>--- conflicted
+++ resolved
@@ -49,11 +49,7 @@
  */
 class TypeFromTypeTreeVisitor extends TypeFromTreeVisitor {
 
-<<<<<<< HEAD
-  /** Creates a {@link TypeFromTypeTreeVisitor}; */
-=======
   /** Creates a TypeFromTypeTreeVisitor. */
->>>>>>> a49161a0
   public TypeFromTypeTreeVisitor() {}
 
   /**
@@ -208,11 +204,7 @@
 
     AnnotatedTypeVariable result = (AnnotatedTypeVariable) f.type(tree);
     // If this type parameter is recursive and it is found again while visiting the bounds, then
-<<<<<<< HEAD
-    // return use the same AnnotateTypeVariable object.
-=======
     // use the same AnnotateTypeVariable object.
->>>>>>> a49161a0
     visitedTypeParameter.put(tree, result);
 
     List<AnnotatedTypeMirror> bounds = new ArrayList<>(tree.getBounds().size());
