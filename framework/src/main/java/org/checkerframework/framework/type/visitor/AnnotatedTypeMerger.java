--- conflicted
+++ resolved
@@ -115,18 +115,9 @@
             }
         } else {
             throw new BugInCF(
-<<<<<<< HEAD
-                    "resolvePrimaries from argument should be a type variable OR wildcard\n"
-                            + "from="
-                            + from.toString(true)
-                            + "\n"
-                            + "to="
-                            + to.toString(true));
-=======
                     "ResolvePrimaries's from argument should be a type variable OR wildcard%n"
                             + "from=%s%nto=%s",
                     from.toString(true), to.toString(true));
->>>>>>> 2254db31
         }
     }
 }