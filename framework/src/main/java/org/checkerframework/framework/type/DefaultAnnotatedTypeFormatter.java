--- conflicted
+++ resolved
@@ -82,15 +82,6 @@
   }
 
   /**
-<<<<<<< HEAD
-   * Maps from nondeterministic capture conversion numbers as output by javac to deterministic ones.
-   * This is useful for comparing output across two runs of the Checker Framework.
-   *
-   * <p>This map is necessary for deterministic and informative output. javac might print two
-   * distinct capture-converted variables as "capture#222" if the second is created after the first
-   * is garbage-collected; this javac output is misleading because it looks like the two printed
-   * representations refer to the same variable.
-=======
    * Maps from type variables to deterministic IDs. This is useful for comparing output across two
    * runs of the Checker Framework.
    *
@@ -99,7 +90,6 @@
    * is garbage-collected, or if they just happen to have the same hash code based on memory layout.
    * Such javac output is misleading because it looks like the two printed representations refer to
    * the same variable.
->>>>>>> b028cf11
    *
    * <p>This map contains type variables that have been formatted. Therefore, the numbers may differ
    * between Checker Framework runs if the different runs print different values (say, one of them
