--- conflicted
+++ resolved
@@ -373,10 +373,7 @@
         // TODO: If deterministic output is not needed, we could avoid the use of
         // getCaptureConversionId() by using this code instead:
         //   sb.append(underlyingType, 0, underlyingType.indexOf(" of "));
-<<<<<<< HEAD
-=======
         // The choice would be controlled by a command-line argument.
->>>>>>> c1f85919
 
         // We output a deterministic number; we prefix it by "0"
         // so we know whether a number is deterministic or from javac.
