--- conflicted
+++ resolved
@@ -25,17 +25,10 @@
     public DefaultQualifierPolymorphism(ProcessingEnvironment env, AnnotatedTypeFactory factory) {
         super(env, factory);
 
-<<<<<<< HEAD
-        for (AnnotationMirror aam : qualHierarchy.getTopAnnotations()) {
-            AnnotationMirror poly = qualHierarchy.getPolymorphicAnnotation(aam);
-            if (poly != null) {
-                polyQuals.put(aam, poly);
-=======
         for (AnnotationMirror top : qualHierarchy.getTopAnnotations()) {
             AnnotationMirror poly = qualHierarchy.getPolymorphicAnnotation(top);
             if (poly != null) {
                 polyQuals.put(poly, top);
->>>>>>> 5d076939
             }
         }
     }
