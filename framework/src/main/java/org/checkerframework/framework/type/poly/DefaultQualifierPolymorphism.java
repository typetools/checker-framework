package org.checkerframework.framework.type.poly;

import java.util.Map;
import javax.annotation.processing.ProcessingEnvironment;
import javax.lang.model.element.AnnotationMirror;
import org.checkerframework.framework.type.AnnotatedTypeFactory;
import org.checkerframework.framework.type.AnnotatedTypeMirror;
import org.checkerframework.framework.util.AnnotationMirrorMap;

/**
 * Default implementation of {@link AbstractQualifierPolymorphism}. The polymorphic qualifiers for a
 * checker that uses this class are found by searching all supported qualifiers. Instantiations of a
 * polymorphic qualifier are combined using lub.
 */
public class DefaultQualifierPolymorphism extends AbstractQualifierPolymorphism {

    /**
     * Creates a {@link DefaultQualifierPolymorphism} instance that uses {@code factory} for
     * querying type qualifiers and for getting annotated types.
     *
     * @param env the processing environment
     * @param factory the factory for the current checker
     */
    public DefaultQualifierPolymorphism(ProcessingEnvironment env, AnnotatedTypeFactory factory) {
        super(env, factory);

        for (AnnotationMirror top : qualHierarchy.getTopAnnotations()) {
            AnnotationMirror poly = qualHierarchy.getPolymorphicAnnotation(top);
            if (poly != null) {
                polyQuals.put(poly, top);
            }
        }
    }

    @Override
    protected void replace(
            AnnotatedTypeMirror type, AnnotationMirrorMap<AnnotationMirror> replacements) {
        for (Map.Entry<AnnotationMirror, AnnotationMirror> pqentry : replacements.entrySet()) {
            AnnotationMirror poly = pqentry.getKey();
            if (type.hasAnnotation(poly)) {
                type.removeAnnotation(poly);
<<<<<<< HEAD
                AnnotationMirrorSet quals;
                if (polyBind.containsKey(poly)) {
                    quals = polyBind.get(poly);
                } else {
                    quals = pqentry.getValue();
                }
                type.replaceAnnotations(quals);
=======
                AnnotationMirror quals = pqentry.getValue();
                type.replaceAnnotation(quals);
>>>>>>> bbc679c7
            }
        }
    }

    /** Combines the two annotations using the least upper bound. */
    @Override
    protected AnnotationMirror combine(
            AnnotationMirror polyQual, AnnotationMirror a1, AnnotationMirror a2) {
        if (a1 == null) {
            return a2;
        } else if (a2 == null) {
            return a1;
        }
        return qualHierarchy.leastUpperBoundTypeVariable(a1, a2);
    }
}<|MERGE_RESOLUTION|>--- conflicted
+++ resolved
@@ -39,18 +39,13 @@
             AnnotationMirror poly = pqentry.getKey();
             if (type.hasAnnotation(poly)) {
                 type.removeAnnotation(poly);
-<<<<<<< HEAD
-                AnnotationMirrorSet quals;
+                AnnotationMirror qual;
                 if (polyBind.containsKey(poly)) {
-                    quals = polyBind.get(poly);
+                    qual = polyBind.get(poly);
                 } else {
-                    quals = pqentry.getValue();
+                    qual = pqentry.getValue();
                 }
-                type.replaceAnnotations(quals);
-=======
-                AnnotationMirror quals = pqentry.getValue();
-                type.replaceAnnotation(quals);
->>>>>>> bbc679c7
+                type.replaceAnnotation(qual);
             }
         }
     }
