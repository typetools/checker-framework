--- conflicted
+++ resolved
@@ -31,12 +31,8 @@
     public DefaultQualifierPolymorphism(ProcessingEnvironment env, AnnotatedTypeFactory factory) {
         super(env, factory);
         Elements elements = env.getElementUtils();
-<<<<<<< HEAD
-        AnnotationMirrorMap<AnnotationMirror> polys = new AnnotationMirrorMap<>();
+        AnnotationMirrorMap<AnnotationMirror> polyQuals = new AnnotationMirrorMap<>();
         AnnotationMirrorSet topsSeen = new AnnotationMirrorSet();
-=======
-        AnnotationMirrorMap<AnnotationMirror> polyQuals = new AnnotationMirrorMap<>();
->>>>>>> 6c14e9de
         for (AnnotationMirror aam : qualHierarchy.getTypeQualifiers()) {
             if (QualifierPolymorphism.isPolyAll(aam)) {
                 polyQuals.put(aam, null);
