package org.checkerframework.framework.type;

import com.sun.source.tree.AnnotatedTypeTree;
import com.sun.source.tree.ArrayAccessTree;
import com.sun.source.tree.ArrayTypeTree;
import com.sun.source.tree.AssignmentTree;
import com.sun.source.tree.BinaryTree;
import com.sun.source.tree.CompoundAssignmentTree;
import com.sun.source.tree.ConditionalExpressionTree;
import com.sun.source.tree.IdentifierTree;
import com.sun.source.tree.InstanceOfTree;
import com.sun.source.tree.IntersectionTypeTree;
import com.sun.source.tree.LambdaExpressionTree;
import com.sun.source.tree.LiteralTree;
import com.sun.source.tree.MemberReferenceTree;
import com.sun.source.tree.MemberSelectTree;
import com.sun.source.tree.MethodInvocationTree;
import com.sun.source.tree.NewArrayTree;
import com.sun.source.tree.NewClassTree;
import com.sun.source.tree.ParameterizedTypeTree;
import com.sun.source.tree.ParenthesizedTree;
import com.sun.source.tree.PrimitiveTypeTree;
import com.sun.source.tree.Tree;
import com.sun.source.tree.TypeCastTree;
import com.sun.source.tree.UnaryTree;
import com.sun.source.tree.WildcardTree;
import java.util.List;
import javax.lang.model.element.AnnotationMirror;
import javax.lang.model.element.Element;
import javax.lang.model.type.TypeKind;
import javax.lang.model.type.TypeMirror;
import org.checkerframework.framework.type.AnnotatedTypeMirror.AnnotatedArrayType;
import org.checkerframework.framework.type.AnnotatedTypeMirror.AnnotatedDeclaredType;
import org.checkerframework.framework.type.AnnotatedTypeMirror.AnnotatedExecutableType;
import org.checkerframework.framework.type.AnnotatedTypeMirror.AnnotatedWildcardType;
import org.checkerframework.framework.util.AnnotatedTypes;
import org.checkerframework.javacutil.BugInCF;
import org.checkerframework.javacutil.Pair;
import org.checkerframework.javacutil.TreeUtils;
import org.checkerframework.javacutil.TypesUtils;

/**
 * Converts ExpressionTrees into AnnotatedTypeMirrors.
 *
 * <p>The type of some expressions depends on the checker, so for these expressions, a checker
 * should add annotations in a {@link
 * org.checkerframework.framework.type.treeannotator.TreeAnnotator} and/or the {@link
 * org.checkerframework.framework.type.treeannotator.PropagationTreeAnnotator}. These trees are:
 *
 * <ul>
 *   <li>{@code BinaryTree}
 *   <li>{@code CompoundAssignmentTree}
 *   <li>{@code InstanceOfTree}
 *   <li>{@code LiteralTree}
 *   <li>{@code UnaryTree}
 * </ul>
 *
 * Other expressions are in fact type trees and their annotataed type mirrors are computed as type
 * trees:
 *
 * <ul>
 *   <li>{@code AnnotatedTypeTree}
 *   <li>{@code TypeCastTree}
 *   <li>{@code PrimitiveTypeTree}
 *   <li>{@code ArrayTypeTree}
 *   <li>{@code ParameterizedTypeTree}
 *   <li>{@code IntersectionTypeTree}
 * </ul>
 */
class TypeFromExpressionVisitor extends TypeFromTreeVisitor {

  @Override
  public AnnotatedTypeMirror visitBinary(BinaryTree node, AnnotatedTypeFactory f) {
    return f.type(node);
  }

  @Override
  public AnnotatedTypeMirror visitCompoundAssignment(
      CompoundAssignmentTree node, AnnotatedTypeFactory f) {
    return f.type(node);
  }

  @Override
  public AnnotatedTypeMirror visitInstanceOf(InstanceOfTree node, AnnotatedTypeFactory f) {
    return f.type(node);
  }

  @Override
  public AnnotatedTypeMirror visitLiteral(LiteralTree node, AnnotatedTypeFactory f) {
    return f.type(node);
  }

  @Override
  public AnnotatedTypeMirror visitUnary(UnaryTree node, AnnotatedTypeFactory f) {
    return f.type(node);
  }

  @Override
  public AnnotatedTypeMirror visitAnnotatedType(AnnotatedTypeTree node, AnnotatedTypeFactory f) {
    return f.fromTypeTree(node);
  }

  @Override
  public AnnotatedTypeMirror visitTypeCast(TypeCastTree node, AnnotatedTypeFactory f) {

    // Use the annotated type of the type in the cast.
    return f.fromTypeTree(node.getType());
  }

  @Override
  public AnnotatedTypeMirror visitPrimitiveType(PrimitiveTypeTree node, AnnotatedTypeFactory f) {
    // for e.g. "int.class"
    return f.fromTypeTree(node);
  }

  @Override
  public AnnotatedTypeMirror visitArrayType(ArrayTypeTree node, AnnotatedTypeFactory f) {
    // for e.g. "int[].class"
    return f.fromTypeTree(node);
  }

  @Override
  public AnnotatedTypeMirror visitParameterizedType(
      ParameterizedTypeTree node, AnnotatedTypeFactory f) {
    return f.fromTypeTree(node);
  }

  @Override
  public AnnotatedTypeMirror visitIntersectionType(
      IntersectionTypeTree node, AnnotatedTypeFactory f) {
    return f.fromTypeTree(node);
  }

  @Override
  public AnnotatedTypeMirror visitMemberReference(
      MemberReferenceTree node, AnnotatedTypeFactory f) {
    return f.toAnnotatedType(TreeUtils.typeOf(node), false);
  }

  @Override
  public AnnotatedTypeMirror visitLambdaExpression(
      LambdaExpressionTree node, AnnotatedTypeFactory f) {
    return f.toAnnotatedType(TreeUtils.typeOf(node), false);
  }

  @Override
  public AnnotatedTypeMirror visitAssignment(AssignmentTree node, AnnotatedTypeFactory f) {

    // Recurse on the type of the variable.
    return visit(node.getVariable(), f);
  }

  @Override
  public AnnotatedTypeMirror visitConditionalExpression(
      ConditionalExpressionTree node, AnnotatedTypeFactory f) {
    // The Java type of a conditional expression is generally the LUB of the boxed types
    // of the true and false expressions, but with a few exceptions. See JLS 15.25.
    // So, use the type of the ConditionalExpressionTree instead of
    // InternalUtils#leastUpperBound
    TypeMirror alub = TreeUtils.typeOf(node);

    AnnotatedTypeMirror trueType = f.getAnnotatedType(node.getTrueExpression());
    AnnotatedTypeMirror falseType = f.getAnnotatedType(node.getFalseExpression());

    return AnnotatedTypes.leastUpperBound(f, trueType, falseType, alub);
  }

  @Override
  public AnnotatedTypeMirror visitIdentifier(IdentifierTree node, AnnotatedTypeFactory f) {
    if (node.getName().contentEquals("this") || node.getName().contentEquals("super")) {
      AnnotatedDeclaredType res = f.getSelfType(node);
      return res;
    }

    Element elt = TreeUtils.elementFromUse(node);
    AnnotatedTypeMirror selfType = f.getImplicitReceiverType(node);
    if (selfType != null) {
      return AnnotatedTypes.asMemberOf(f.types, f, selfType, elt).asUse();
    }

    return f.getAnnotatedType(elt);
  }

  @Override
  public AnnotatedTypeMirror visitMemberSelect(MemberSelectTree node, AnnotatedTypeFactory f) {
    Element elt = TreeUtils.elementFromUse(node);

    if (TreeUtils.isClassLiteral(node)) {
      // the type of a class literal is the type of the "class" element.
      return f.getAnnotatedType(elt);
    }
<<<<<<< HEAD

    @Override
    public AnnotatedTypeMirror visitPrimitiveType(PrimitiveTypeTree node, AnnotatedTypeFactory f) {
        // for e.g. "int.class"
        return f.fromTypeTree(node);
    }

    @Override
    public AnnotatedTypeMirror visitArrayType(ArrayTypeTree node, AnnotatedTypeFactory f) {
        // for e.g. "int[].class"
        return f.fromTypeTree(node);
    }

    @Override
    public AnnotatedTypeMirror visitParameterizedType(
            ParameterizedTypeTree node, AnnotatedTypeFactory f) {
        return f.fromTypeTree(node);
    }

    @Override
    public AnnotatedTypeMirror visitIntersectionType(
            IntersectionTypeTree node, AnnotatedTypeFactory f) {
        return f.fromTypeTree(node);
    }

    @Override
    public AnnotatedTypeMirror visitMemberReference(
            MemberReferenceTree node, AnnotatedTypeFactory f) {
        return f.toAnnotatedType(TreeUtils.typeOf(node), false);
    }

    @Override
    public AnnotatedTypeMirror visitLambdaExpression(
            LambdaExpressionTree node, AnnotatedTypeFactory f) {
        return f.toAnnotatedType(TreeUtils.typeOf(node), false);
    }

    @Override
    public AnnotatedTypeMirror visitAssignment(AssignmentTree node, AnnotatedTypeFactory f) {

        // Recurse on the type of the variable.
        return visit(node.getVariable(), f);
    }

    @Override
    public AnnotatedTypeMirror visitConditionalExpression(
            ConditionalExpressionTree node, AnnotatedTypeFactory f) {
        // The Java type of a conditional expression is generally the LUB of the boxed types
        // of the true and false expressions, but with a few exceptions. See JLS 15.25.
        // So, use the type of the ConditionalExpressionTree instead of
        // InternalUtils#leastUpperBound
        TypeMirror alub = TreeUtils.typeOf(node);

        AnnotatedTypeMirror trueType = f.getAnnotatedType(node.getTrueExpression());
        AnnotatedTypeMirror falseType = f.getAnnotatedType(node.getFalseExpression());

        return AnnotatedTypes.leastUpperBound(f, trueType, falseType, alub);
    }

    @Override
    public AnnotatedTypeMirror visitIdentifier(IdentifierTree node, AnnotatedTypeFactory f) {
        if (node.getName().contentEquals("this") || node.getName().contentEquals("super")) {
            AnnotatedDeclaredType res = f.getSelfType(node);
            return res;
        }

        Element elt = TreeUtils.elementFromUse(node);
        AnnotatedTypeMirror selfType = f.getImplicitReceiverType(node);
        if (selfType != null) {
            return AnnotatedTypes.asMemberOf(f.types, f, selfType, elt).asUse();
        }

        AnnotatedTypeMirror type = f.getAnnotatedType(elt);

        return f.applyCaptureConversion(type, TreeUtils.typeOf(node));
    }

    @Override
    public AnnotatedTypeMirror visitMemberSelect(MemberSelectTree node, AnnotatedTypeFactory f) {
        Element elt = TreeUtils.elementFromUse(node);

        if (TreeUtils.isClassLiteral(node)) {
            // the type of a class literal is the type of the "class" element.
            return f.getAnnotatedType(elt);
        }
        switch (elt.getKind()) {
            case METHOD:
            case PACKAGE: // "java.lang" in new java.lang.Short("2")
            case CLASS: // o instanceof MyClass.InnerClass
            case ENUM:
            case INTERFACE: // o instanceof MyClass.InnerInterface
            case ANNOTATION_TYPE:
                return f.fromElement(elt);
            default:
                // Fall-through.
        }

        if (node.getIdentifier().contentEquals("this")) {
            // Node is "MyClass.this", where "MyClass" may be the innermost enclosing type or any
            // outer type.
            return f.getEnclosingType(TypesUtils.getTypeElement(TreeUtils.typeOf(node)), node);
        } else {
            // node must be a field access, so get the type of the expression, and then call
            // asMemberOf.
            AnnotatedTypeMirror t = f.getAnnotatedType(node.getExpression());
            t = f.applyCaptureConversion(t);
            return AnnotatedTypes.asMemberOf(f.types, f, t, elt).asUse();
        }
=======
    switch (elt.getKind()) {
      case METHOD:
      case PACKAGE: // "java.lang" in new java.lang.Short("2")
      case CLASS: // o instanceof MyClass.InnerClass
      case ENUM:
      case INTERFACE: // o instanceof MyClass.InnerInterface
      case ANNOTATION_TYPE:
        return f.fromElement(elt);
      default:
        // Fall-through.
    }

    if (node.getIdentifier().contentEquals("this")) {
      // Node is "MyClass.this", where "MyClass" may be the innermost enclosing type or any
      // outer type.
      return f.getEnclosingType(TypesUtils.getTypeElement(TreeUtils.typeOf(node)), node);
    } else {
      // node must be a field access, so get the type of the expression, and then call
      // asMemberOf.
      AnnotatedTypeMirror t = f.getAnnotatedType(node.getExpression());
      return AnnotatedTypes.asMemberOf(f.types, f, t, elt).asUse();
>>>>>>> b8373e6c
    }
  }

  @Override
  public AnnotatedTypeMirror visitArrayAccess(ArrayAccessTree node, AnnotatedTypeFactory f) {

    Pair<Tree, AnnotatedTypeMirror> preAssignmentContext = f.visitorState.getAssignmentContext();
    try {
      // TODO: what other trees shouldn't maintain the context?
      f.visitorState.setAssignmentContext(null);

      AnnotatedTypeMirror type = f.getAnnotatedType(node.getExpression());
      if (type.getKind() == TypeKind.ARRAY) {
        return ((AnnotatedArrayType) type).getComponentType();
      } else if (type.getKind() == TypeKind.WILDCARD
          && ((AnnotatedWildcardType) type).isUninferredTypeArgument()) {
        // Clean-up after Issue #979.
        AnnotatedTypeMirror wcbound = ((AnnotatedWildcardType) type).getExtendsBound();
        if (wcbound instanceof AnnotatedArrayType) {
          return ((AnnotatedArrayType) wcbound).getComponentType();
        }
      }
      throw new BugInCF("Unexpected type: " + type);
    } finally {
      f.visitorState.setAssignmentContext(preAssignmentContext);
    }
  }

  @Override
  public AnnotatedTypeMirror visitNewArray(NewArrayTree node, AnnotatedTypeFactory f) {

    // Don't use fromTypeTree here, because node.getType() is not an
    // array type!
    AnnotatedArrayType result = (AnnotatedArrayType) f.type(node);

    if (node.getType() == null) { // e.g., byte[] b = {(byte)1, (byte)2};
      return result;
    }

    annotateArrayAsArray(result, node, f);

    return result;
  }

  private AnnotatedTypeMirror descendBy(AnnotatedTypeMirror type, int depth) {
    AnnotatedTypeMirror result = type;
    while (depth > 0) {
      result = ((AnnotatedArrayType) result).getComponentType();
      depth--;
    }
    return result;
  }

  private void annotateArrayAsArray(
      AnnotatedArrayType result, NewArrayTree node, AnnotatedTypeFactory f) {
    // Copy annotations from the type.
    AnnotatedTypeMirror treeElem = f.fromTypeTree(node.getType());
    boolean hasInit = node.getInitializers() != null;
    AnnotatedTypeMirror typeElem = descendBy(result, hasInit ? 1 : node.getDimensions().size());
    while (true) {
      typeElem.addAnnotations(treeElem.getAnnotations());
      if (!(treeElem instanceof AnnotatedArrayType)) {
        break;
      }
      assert typeElem instanceof AnnotatedArrayType;
      treeElem = ((AnnotatedArrayType) treeElem).getComponentType();
      typeElem = ((AnnotatedArrayType) typeElem).getComponentType();
    }
    // Add all dimension annotations.
    int idx = 0;
    AnnotatedTypeMirror level = result;
    while (level.getKind() == TypeKind.ARRAY) {
      AnnotatedArrayType array = (AnnotatedArrayType) level;
      List<? extends AnnotationMirror> annos = TreeUtils.annotationsFromArrayCreation(node, idx++);
      array.addAnnotations(annos);
      level = array.getComponentType();
    }

    // Add top-level annotations.
    result.addAnnotations(TreeUtils.annotationsFromArrayCreation(node, -1));
  }

  /**
   * Creates an AnnotatedDeclaredType for the NewClassTree and adds, for each hierarchy, one of:
   *
   * <ul>
   *   <li>an explicit annotation on the new class expression ({@code new @HERE MyClass()}), or
   *   <li>an explicit annotation on the declaration of the class ({@code @HERE class MyClass {}}),
   *       or
   *   <li>an explicit or default annotation on the declaration of the constructor ({@code @HERE
   *       public MyClass() {}}).
   * </ul>
   *
   * @param node NewClassTree
   * @param f the type factory
   * @return AnnotatedDeclaredType of {@code node}
   */
  @Override
  public AnnotatedTypeMirror visitNewClass(NewClassTree node, AnnotatedTypeFactory f) {
    // constructorFromUse return type has default annotations
    // so use fromNewClass which does diamond inference and only
    // contains explicit annotations.
    AnnotatedDeclaredType type = f.fromNewClass(node);

    // Add annotations that are on the constructor declaration.
    AnnotatedExecutableType ex = f.constructorFromUse(node).executableType;
    type.addMissingAnnotations(ex.getReturnType().getAnnotations());

    return type;
  }

  @Override
  public AnnotatedTypeMirror visitMethodInvocation(
      MethodInvocationTree node, AnnotatedTypeFactory f) {
    AnnotatedExecutableType ex = f.methodFromUse(node).executableType;
    return ex.getReturnType().asUse();
  }

  @Override
  public AnnotatedTypeMirror visitParenthesized(ParenthesizedTree node, AnnotatedTypeFactory f) {

    // Recurse on the expression inside the parens.
    return visit(node.getExpression(), f);
  }

  @Override
  public AnnotatedTypeMirror visitWildcard(WildcardTree node, AnnotatedTypeFactory f) {

    AnnotatedTypeMirror bound = visit(node.getBound(), f);

    AnnotatedTypeMirror result = f.type(node);
    assert result instanceof AnnotatedWildcardType;

    // Instead of directly overwriting the bound, replace each annotation
    // to ensure that the structure of the wildcard will match that created by
    // BoundsInitializer/createType.
    if (node.getKind() == Tree.Kind.SUPER_WILDCARD) {
      f.replaceAnnotations(bound, ((AnnotatedWildcardType) result).getSuperBound());

    } else if (node.getKind() == Tree.Kind.EXTENDS_WILDCARD) {
      f.replaceAnnotations(bound, ((AnnotatedWildcardType) result).getExtendsBound());
    }
    return result;
  }
}<|MERGE_RESOLUTION|>--- conflicted
+++ resolved
@@ -178,7 +178,9 @@
       return AnnotatedTypes.asMemberOf(f.types, f, selfType, elt).asUse();
     }
 
-    return f.getAnnotatedType(elt);
+    AnnotatedTypeMirror type = f.getAnnotatedType(elt);
+
+    return f.applyCaptureConversion(type, TreeUtils.typeOf(node));
   }
 
   @Override
@@ -189,116 +191,6 @@
       // the type of a class literal is the type of the "class" element.
       return f.getAnnotatedType(elt);
     }
-<<<<<<< HEAD
-
-    @Override
-    public AnnotatedTypeMirror visitPrimitiveType(PrimitiveTypeTree node, AnnotatedTypeFactory f) {
-        // for e.g. "int.class"
-        return f.fromTypeTree(node);
-    }
-
-    @Override
-    public AnnotatedTypeMirror visitArrayType(ArrayTypeTree node, AnnotatedTypeFactory f) {
-        // for e.g. "int[].class"
-        return f.fromTypeTree(node);
-    }
-
-    @Override
-    public AnnotatedTypeMirror visitParameterizedType(
-            ParameterizedTypeTree node, AnnotatedTypeFactory f) {
-        return f.fromTypeTree(node);
-    }
-
-    @Override
-    public AnnotatedTypeMirror visitIntersectionType(
-            IntersectionTypeTree node, AnnotatedTypeFactory f) {
-        return f.fromTypeTree(node);
-    }
-
-    @Override
-    public AnnotatedTypeMirror visitMemberReference(
-            MemberReferenceTree node, AnnotatedTypeFactory f) {
-        return f.toAnnotatedType(TreeUtils.typeOf(node), false);
-    }
-
-    @Override
-    public AnnotatedTypeMirror visitLambdaExpression(
-            LambdaExpressionTree node, AnnotatedTypeFactory f) {
-        return f.toAnnotatedType(TreeUtils.typeOf(node), false);
-    }
-
-    @Override
-    public AnnotatedTypeMirror visitAssignment(AssignmentTree node, AnnotatedTypeFactory f) {
-
-        // Recurse on the type of the variable.
-        return visit(node.getVariable(), f);
-    }
-
-    @Override
-    public AnnotatedTypeMirror visitConditionalExpression(
-            ConditionalExpressionTree node, AnnotatedTypeFactory f) {
-        // The Java type of a conditional expression is generally the LUB of the boxed types
-        // of the true and false expressions, but with a few exceptions. See JLS 15.25.
-        // So, use the type of the ConditionalExpressionTree instead of
-        // InternalUtils#leastUpperBound
-        TypeMirror alub = TreeUtils.typeOf(node);
-
-        AnnotatedTypeMirror trueType = f.getAnnotatedType(node.getTrueExpression());
-        AnnotatedTypeMirror falseType = f.getAnnotatedType(node.getFalseExpression());
-
-        return AnnotatedTypes.leastUpperBound(f, trueType, falseType, alub);
-    }
-
-    @Override
-    public AnnotatedTypeMirror visitIdentifier(IdentifierTree node, AnnotatedTypeFactory f) {
-        if (node.getName().contentEquals("this") || node.getName().contentEquals("super")) {
-            AnnotatedDeclaredType res = f.getSelfType(node);
-            return res;
-        }
-
-        Element elt = TreeUtils.elementFromUse(node);
-        AnnotatedTypeMirror selfType = f.getImplicitReceiverType(node);
-        if (selfType != null) {
-            return AnnotatedTypes.asMemberOf(f.types, f, selfType, elt).asUse();
-        }
-
-        AnnotatedTypeMirror type = f.getAnnotatedType(elt);
-
-        return f.applyCaptureConversion(type, TreeUtils.typeOf(node));
-    }
-
-    @Override
-    public AnnotatedTypeMirror visitMemberSelect(MemberSelectTree node, AnnotatedTypeFactory f) {
-        Element elt = TreeUtils.elementFromUse(node);
-
-        if (TreeUtils.isClassLiteral(node)) {
-            // the type of a class literal is the type of the "class" element.
-            return f.getAnnotatedType(elt);
-        }
-        switch (elt.getKind()) {
-            case METHOD:
-            case PACKAGE: // "java.lang" in new java.lang.Short("2")
-            case CLASS: // o instanceof MyClass.InnerClass
-            case ENUM:
-            case INTERFACE: // o instanceof MyClass.InnerInterface
-            case ANNOTATION_TYPE:
-                return f.fromElement(elt);
-            default:
-                // Fall-through.
-        }
-
-        if (node.getIdentifier().contentEquals("this")) {
-            // Node is "MyClass.this", where "MyClass" may be the innermost enclosing type or any
-            // outer type.
-            return f.getEnclosingType(TypesUtils.getTypeElement(TreeUtils.typeOf(node)), node);
-        } else {
-            // node must be a field access, so get the type of the expression, and then call
-            // asMemberOf.
-            AnnotatedTypeMirror t = f.getAnnotatedType(node.getExpression());
-            t = f.applyCaptureConversion(t);
-            return AnnotatedTypes.asMemberOf(f.types, f, t, elt).asUse();
-        }
-=======
     switch (elt.getKind()) {
       case METHOD:
       case PACKAGE: // "java.lang" in new java.lang.Short("2")
@@ -319,8 +211,8 @@
       // node must be a field access, so get the type of the expression, and then call
       // asMemberOf.
       AnnotatedTypeMirror t = f.getAnnotatedType(node.getExpression());
+      t = f.applyCaptureConversion(t);
       return AnnotatedTypes.asMemberOf(f.types, f, t, elt).asUse();
->>>>>>> b8373e6c
     }
   }
 
