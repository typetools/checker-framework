package org.checkerframework.framework.type;

import com.sun.source.tree.AnnotatedTypeTree;
import com.sun.source.tree.ArrayAccessTree;
import com.sun.source.tree.ArrayTypeTree;
import com.sun.source.tree.AssignmentTree;
import com.sun.source.tree.BinaryTree;
import com.sun.source.tree.CompoundAssignmentTree;
import com.sun.source.tree.ConditionalExpressionTree;
import com.sun.source.tree.IdentifierTree;
import com.sun.source.tree.InstanceOfTree;
import com.sun.source.tree.IntersectionTypeTree;
import com.sun.source.tree.LambdaExpressionTree;
import com.sun.source.tree.LiteralTree;
import com.sun.source.tree.MemberReferenceTree;
import com.sun.source.tree.MemberSelectTree;
import com.sun.source.tree.MethodInvocationTree;
import com.sun.source.tree.NewArrayTree;
import com.sun.source.tree.NewClassTree;
import com.sun.source.tree.ParameterizedTypeTree;
import com.sun.source.tree.ParenthesizedTree;
import com.sun.source.tree.PrimitiveTypeTree;
import com.sun.source.tree.Tree;
import com.sun.source.tree.TypeCastTree;
import com.sun.source.tree.UnaryTree;
import com.sun.source.tree.WildcardTree;
import java.util.List;
import java.util.Set;
import javax.lang.model.element.AnnotationMirror;
import javax.lang.model.element.Element;
import javax.lang.model.type.TypeKind;
import javax.lang.model.type.TypeMirror;
import org.checkerframework.framework.type.AnnotatedTypeMirror.AnnotatedArrayType;
import org.checkerframework.framework.type.AnnotatedTypeMirror.AnnotatedDeclaredType;
import org.checkerframework.framework.type.AnnotatedTypeMirror.AnnotatedExecutableType;
import org.checkerframework.framework.type.AnnotatedTypeMirror.AnnotatedTypeVariable;
import org.checkerframework.framework.type.AnnotatedTypeMirror.AnnotatedWildcardType;
import org.checkerframework.framework.util.AnnotatedTypes;
import org.checkerframework.framework.util.AnnotationMirrorSet;
import org.checkerframework.javacutil.BugInCF;
import org.checkerframework.javacutil.ElementUtils;
import org.checkerframework.javacutil.SwitchExpressionScanner;
import org.checkerframework.javacutil.SwitchExpressionScanner.FunctionalSwitchExpressionScanner;
import org.checkerframework.javacutil.TreeUtils;
import org.checkerframework.javacutil.TypesUtils;

/**
 * Converts ExpressionTrees into AnnotatedTypeMirrors.
 *
 * <p>The type of some expressions depends on the checker, so for these expressions, a checker
 * should add annotations in a {@link
 * org.checkerframework.framework.type.treeannotator.TreeAnnotator} and/or the {@link
 * org.checkerframework.framework.type.treeannotator.PropagationTreeAnnotator}. These trees are:
 *
 * <ul>
 *   <li>{@code BinaryTree}
 *   <li>{@code CompoundAssignmentTree}
 *   <li>{@code InstanceOfTree}
 *   <li>{@code LiteralTree}
 *   <li>{@code UnaryTree}
 * </ul>
 *
 * Other expressions are in fact type trees and their annotataed type mirrors are computed as type
 * trees:
 *
 * <ul>
 *   <li>{@code AnnotatedTypeTree}
 *   <li>{@code TypeCastTree}
 *   <li>{@code PrimitiveTypeTree}
 *   <li>{@code ArrayTypeTree}
 *   <li>{@code ParameterizedTypeTree}
 *   <li>{@code IntersectionTypeTree}
 * </ul>
 */
class TypeFromExpressionVisitor extends TypeFromTreeVisitor {

  @Override
  public AnnotatedTypeMirror visitBinary(BinaryTree node, AnnotatedTypeFactory f) {
    return f.type(node);
  }

  @Override
  public AnnotatedTypeMirror visitCompoundAssignment(
      CompoundAssignmentTree node, AnnotatedTypeFactory f) {
    return f.type(node);
  }

  @Override
  public AnnotatedTypeMirror visitInstanceOf(InstanceOfTree node, AnnotatedTypeFactory f) {
    return f.type(node);
  }

  @Override
  public AnnotatedTypeMirror visitLiteral(LiteralTree node, AnnotatedTypeFactory f) {
    return f.type(node);
  }

  @Override
  public AnnotatedTypeMirror visitUnary(UnaryTree node, AnnotatedTypeFactory f) {
    return f.type(node);
  }

  @Override
  public AnnotatedTypeMirror visitAnnotatedType(AnnotatedTypeTree node, AnnotatedTypeFactory f) {
    return f.fromTypeTree(node);
  }

  @Override
  public AnnotatedTypeMirror visitTypeCast(TypeCastTree node, AnnotatedTypeFactory f) {

    // Use the annotated type of the type in the cast.
    return f.fromTypeTree(node.getType());
  }

  @Override
  public AnnotatedTypeMirror visitPrimitiveType(PrimitiveTypeTree node, AnnotatedTypeFactory f) {
    // for e.g. "int.class"
    return f.fromTypeTree(node);
  }

  @Override
  public AnnotatedTypeMirror visitArrayType(ArrayTypeTree node, AnnotatedTypeFactory f) {
    // for e.g. "int[].class"
    return f.fromTypeTree(node);
  }

  @Override
  public AnnotatedTypeMirror visitParameterizedType(
      ParameterizedTypeTree node, AnnotatedTypeFactory f) {
    return f.fromTypeTree(node);
  }

  @Override
  public AnnotatedTypeMirror visitIntersectionType(
      IntersectionTypeTree node, AnnotatedTypeFactory f) {
    return f.fromTypeTree(node);
  }

  @Override
  public AnnotatedTypeMirror visitMemberReference(
      MemberReferenceTree node, AnnotatedTypeFactory f) {
    return f.toAnnotatedType(TreeUtils.typeOf(node), false);
  }

  @Override
  public AnnotatedTypeMirror visitLambdaExpression(
      LambdaExpressionTree node, AnnotatedTypeFactory f) {
    return f.toAnnotatedType(TreeUtils.typeOf(node), false);
  }

  @Override
  public AnnotatedTypeMirror visitAssignment(AssignmentTree node, AnnotatedTypeFactory f) {

    // Recurse on the type of the variable.
    return visit(node.getVariable(), f);
  }

  @Override
  public AnnotatedTypeMirror visitConditionalExpression(
      ConditionalExpressionTree node, AnnotatedTypeFactory f) {
    // The Java type of a conditional expression is generally the LUB of the boxed types
    // of the true and false expressions, but with a few exceptions. See JLS 15.25.
    // So, use the type of the ConditionalExpressionTree instead of
    // InternalUtils#leastUpperBound
    TypeMirror alub = TreeUtils.typeOf(node);

    AnnotatedTypeMirror trueType = f.getAnnotatedType(node.getTrueExpression());
    AnnotatedTypeMirror falseType = f.getAnnotatedType(node.getFalseExpression());

    return AnnotatedTypes.leastUpperBound(f, trueType, falseType, alub);
  }

  @Override
  public AnnotatedTypeMirror defaultAction(Tree tree, AnnotatedTypeFactory f) {
    if (tree.getKind().name().equals("SWITCH_EXPRESSION")) {
      return visitSwitchExpressionTree17(tree, f);
    }
    return super.defaultAction(tree, f);
  }

  /**
   * Compute the type of the switch expression tree.
   *
   * @param switchExpressionTree a SwitchExpressionTree; typed as Tree so method signature is
   *     backward-compatible
   * @param f an AnnotatedTypeFactory
   * @return the type of the switch expression
   */
  public AnnotatedTypeMirror visitSwitchExpressionTree17(
      Tree switchExpressionTree, AnnotatedTypeFactory f) {
    TypeMirror switchTypeMirror = TreeUtils.typeOf(switchExpressionTree);
    SwitchExpressionScanner<AnnotatedTypeMirror, Void> luber =
        new FunctionalSwitchExpressionScanner<>(
            // Function applied to each result expression of the switch expression.
            (valueTree, unused) -> f.getAnnotatedType(valueTree),
            // Function used to combine the types of each result expression.
            (type1, type2) -> {
              if (type1 == null) {
                return type2;
              } else if (type2 == null) {
                return type1;
              } else {
                return AnnotatedTypes.leastUpperBound(f, type1, type2, switchTypeMirror);
              }
            });
    return luber.scanSwitchExpression(switchExpressionTree, null);
  }

  @Override
  public AnnotatedTypeMirror visitIdentifier(IdentifierTree node, AnnotatedTypeFactory f) {
    if (node.getName().contentEquals("this") || node.getName().contentEquals("super")) {
      AnnotatedDeclaredType res = f.getSelfType(node);
      return res;
    }

    Element elt = TreeUtils.elementFromUse(node);
    AnnotatedTypeMirror selfType = f.getImplicitReceiverType(node);
    if (selfType != null) {
      AnnotatedTypeMirror type = AnnotatedTypes.asMemberOf(f.types, f, selfType, elt).asUse();
      return f.applyCaptureConversion(type, TreeUtils.typeOf(node));
    }

    AnnotatedTypeMirror type = f.getAnnotatedType(elt);

    return f.applyCaptureConversion(type, TreeUtils.typeOf(node));
  }

  @Override
  public AnnotatedTypeMirror visitMemberSelect(MemberSelectTree node, AnnotatedTypeFactory f) {
    Element elt = TreeUtils.elementFromUse(node);

    if (TreeUtils.isClassLiteral(node)) {
      // the type of a class literal is the type of the "class" element.
      return f.getAnnotatedType(elt);
    }
    switch (ElementUtils.getKindRecordAsClass(elt)) {
      case METHOD:
      case PACKAGE: // "java.lang" in new java.lang.Short("2")
      case CLASS: // o instanceof MyClass.InnerClass
      case ENUM:
      case INTERFACE: // o instanceof MyClass.InnerInterface
      case ANNOTATION_TYPE:
        return f.fromElement(elt);
      default:
        // Fall-through.
    }

    if (node.getIdentifier().contentEquals("this")) {
      // Node is "MyClass.this", where "MyClass" may be the innermost enclosing type or any
      // outer type.
      return f.getEnclosingType(TypesUtils.getTypeElement(TreeUtils.typeOf(node)), node);
    } else {
      // node must be a field access, so get the type of the expression, and then call asMemberOf.
      AnnotatedTypeMirror t = f.getAnnotatedType(node.getExpression());
      t = f.applyCaptureConversion(t);
      return AnnotatedTypes.asMemberOf(f.types, f, t, elt).asUse();
    }
  }

  @Override
  public AnnotatedTypeMirror visitArrayAccess(ArrayAccessTree node, AnnotatedTypeFactory f) {
    AnnotatedTypeMirror type = f.getAnnotatedType(node.getExpression());
    if (type.getKind() == TypeKind.ARRAY) {
      return ((AnnotatedArrayType) type).getComponentType();
    } else if (type.getKind() == TypeKind.WILDCARD
        && ((AnnotatedWildcardType) type).isUninferredTypeArgument()) {
      // Clean-up after Issue #979.
      AnnotatedTypeMirror wcbound = ((AnnotatedWildcardType) type).getExtendsBound();
      if (wcbound instanceof AnnotatedArrayType) {
        return ((AnnotatedArrayType) wcbound).getComponentType();
      }
    }
    throw new BugInCF("Unexpected type: " + type);
  }

  @Override
  public AnnotatedTypeMirror visitNewArray(NewArrayTree node, AnnotatedTypeFactory f) {

    // Don't use fromTypeTree here, because node.getType() is not an array type!
    AnnotatedArrayType result = (AnnotatedArrayType) f.type(node);

    if (node.getType() == null) { // e.g., byte[] b = {(byte)1, (byte)2};
      return result;
    }

    annotateArrayAsArray(result, node, f);

    return result;
  }

  private AnnotatedTypeMirror descendBy(AnnotatedTypeMirror type, int depth) {
    AnnotatedTypeMirror result = type;
    while (depth > 0) {
      result = ((AnnotatedArrayType) result).getComponentType();
      depth--;
    }
    return result;
  }

  private void annotateArrayAsArray(
      AnnotatedArrayType result, NewArrayTree node, AnnotatedTypeFactory f) {
    // Copy annotations from the type.
    AnnotatedTypeMirror treeElem = f.fromTypeTree(node.getType());
    boolean hasInit = node.getInitializers() != null;
    AnnotatedTypeMirror typeElem = descendBy(result, hasInit ? 1 : node.getDimensions().size());
    while (true) {
      typeElem.addAnnotations(treeElem.getAnnotations());
      if (!(treeElem instanceof AnnotatedArrayType)) {
        break;
      }
      assert typeElem instanceof AnnotatedArrayType;
      treeElem = ((AnnotatedArrayType) treeElem).getComponentType();
      typeElem = ((AnnotatedArrayType) typeElem).getComponentType();
    }
    // Add all dimension annotations.
    int idx = 0;
    AnnotatedTypeMirror level = result;
    while (level.getKind() == TypeKind.ARRAY) {
      AnnotatedArrayType array = (AnnotatedArrayType) level;
      List<? extends AnnotationMirror> annos = TreeUtils.annotationsFromArrayCreation(node, idx++);
      array.addAnnotations(annos);
      level = array.getComponentType();
    }

    // Add top-level annotations.
    result.addAnnotations(TreeUtils.annotationsFromArrayCreation(node, -1));
  }

  /**
   * Creates an AnnotatedDeclaredType for the NewClassTree and adds, for each hierarchy, one of:
   *
   * <ul>
   *   <li>an explicit annotation on the new class expression ({@code new @HERE MyClass()}), or
   *   <li>an explicit annotation on the declaration of the class ({@code @HERE class MyClass {}}),
   *       or
   *   <li>an explicit or default annotation on the declaration of the constructor ({@code @HERE
   *       public MyClass() {}}).
   * </ul>
   *
   * @param node NewClassTree
   * @param f the type factory
   * @return AnnotatedDeclaredType of {@code node}
   */
  @Override
  public AnnotatedTypeMirror visitNewClass(NewClassTree node, AnnotatedTypeFactory f) {
    // Add annotations that are on the constructor declaration.
    AnnotatedDeclaredType returnType =
        (AnnotatedDeclaredType) f.constructorFromUse(node).executableType.getReturnType();
    // Clear the annotations on the return type, so that the explicit annotations can be added
    // first, then the annotations from the return type are added as needed.
    Set<AnnotationMirror> fromReturn = new AnnotationMirrorSet(returnType.getAnnotations());
    returnType.clearPrimaryAnnotations();
    returnType.addAnnotations(f.getExplicitNewClassAnnos(node));
    returnType.addMissingAnnotations(fromReturn);
    return returnType;
  }

  @Override
  public AnnotatedTypeMirror visitMethodInvocation(
      MethodInvocationTree node, AnnotatedTypeFactory f) {
    AnnotatedExecutableType ex = f.methodFromUse(node).executableType;
    AnnotatedTypeMirror returnT = ex.getReturnType().asUse();
    if (TypesUtils.isCapturedTypeVariable(returnT.getUnderlyingType())
        && !TypesUtils.isCapturedTypeVariable(TreeUtils.typeOf(node))) {
<<<<<<< HEAD
      // This seems to be a bug in javac.
=======
      // Sometimes javac types an expression as the upper bound of a captured type variable instead
      // of the captured type variable itself. This seems to be a bug in javac. Detect this case and
      // match the annotated type to the Java type.
>>>>>>> d4649684
      returnT = ((AnnotatedTypeVariable) returnT).getUpperBound();
    }
    return f.applyCaptureConversion(returnT);
  }

  @Override
  public AnnotatedTypeMirror visitParenthesized(ParenthesizedTree node, AnnotatedTypeFactory f) {

    // Recurse on the expression inside the parens.
    return visit(node.getExpression(), f);
  }

  @Override
  public AnnotatedTypeMirror visitWildcard(WildcardTree node, AnnotatedTypeFactory f) {

    AnnotatedTypeMirror bound = visit(node.getBound(), f);

    AnnotatedTypeMirror result = f.type(node);
    assert result instanceof AnnotatedWildcardType;

    // Instead of directly overwriting the bound, replace each annotation
    // to ensure that the structure of the wildcard will match that created by
    // BoundsInitializer/createType.
    if (node.getKind() == Tree.Kind.SUPER_WILDCARD) {
      f.replaceAnnotations(bound, ((AnnotatedWildcardType) result).getSuperBound());

    } else if (node.getKind() == Tree.Kind.EXTENDS_WILDCARD) {
      f.replaceAnnotations(bound, ((AnnotatedWildcardType) result).getExtendsBound());
    }
    return result;
  }
}<|MERGE_RESOLUTION|>--- conflicted
+++ resolved
@@ -362,13 +362,9 @@
     AnnotatedTypeMirror returnT = ex.getReturnType().asUse();
     if (TypesUtils.isCapturedTypeVariable(returnT.getUnderlyingType())
         && !TypesUtils.isCapturedTypeVariable(TreeUtils.typeOf(node))) {
-<<<<<<< HEAD
-      // This seems to be a bug in javac.
-=======
       // Sometimes javac types an expression as the upper bound of a captured type variable instead
       // of the captured type variable itself. This seems to be a bug in javac. Detect this case and
       // match the annotated type to the Java type.
->>>>>>> d4649684
       returnT = ((AnnotatedTypeVariable) returnT).getUpperBound();
     }
     return f.applyCaptureConversion(returnT);
