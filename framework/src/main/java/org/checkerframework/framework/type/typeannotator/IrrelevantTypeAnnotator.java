--- conflicted
+++ resolved
@@ -27,18 +27,10 @@
 
   @Override
   protected Void scan(AnnotatedTypeMirror type, Void aVoid) {
-<<<<<<< HEAD
     GenericAnnotatedTypeFactory<?, ?, ?, ?> gatf = (GenericAnnotatedTypeFactory) atypeFactory;
 
     TypeMirror tm = type.getUnderlyingType();
-    if (isAnnotatableType(tm) && !gatf.isRelevant(tm)) {
-=======
-    // TODO: This variable name will change to `atypeFactory`, after #5919.
-    GenericAnnotatedTypeFactory<?, ?, ?, ?> gatf = (GenericAnnotatedTypeFactory) typeFactory;
-
-    TypeMirror tm = type.getUnderlyingType();
     if (shouldAddPrimaryAnnotation(tm) && !gatf.isRelevant(tm)) {
->>>>>>> 79433e51
       type.addMissingAnnotations(gatf.annotationsForIrrelevantJavaType(type.getUnderlyingType()));
     }
 
@@ -46,21 +38,12 @@
   }
 
   /**
-<<<<<<< HEAD
-   * Returns true if the given type accepts a primary annotation.
-   *
-   * @param tm a type mirror
-   * @return true if the given type accepts a primary annotation
-   */
-  boolean isAnnotatableType(TypeMirror tm) {
-=======
    * Returns true if IrrelevantTypeAnnotator should add a primary annotation.
    *
    * @param tm a type mirror
    * @return true if IrrelevantTypeAnnotator should add a primary annotation.
    */
   boolean shouldAddPrimaryAnnotation(TypeMirror tm) {
->>>>>>> 79433e51
     switch (tm.getKind()) {
       case BOOLEAN:
       case BYTE:
