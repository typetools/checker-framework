package org.checkerframework.framework.type.typeannotator;

import java.util.Set;
import javax.lang.model.element.AnnotationMirror;
import org.checkerframework.framework.qual.RelevantJavaTypes;
import org.checkerframework.framework.type.AnnotatedTypeMirror;
import org.checkerframework.framework.type.GenericAnnotatedTypeFactory;

/**
 * Adds annotations to types that are not relevant specified by the {@link RelevantJavaTypes} on a
 * checker.
 */
public class IrrelevantTypeAnnotator extends TypeAnnotator {

  /** Annotations to add. */
  private final Set<? extends AnnotationMirror> annotations;

  /**
   * Annotate every type with the annotationMirror except for those whose underlying Java type is
   * one of (or a subtype of) a class in relevantClasses. (Only adds annotationMirror if no
   * annotation in the hierarchy are already on the type.) If relevantClasses includes
   * Object[].class, then all arrays are considered relevant.
   *
   * @param typeFactory AnnotatedTypeFactory
   * @param annotations annotations to add
   */
  @SuppressWarnings("rawtypes")
  public IrrelevantTypeAnnotator(
      GenericAnnotatedTypeFactory typeFactory, Set<? extends AnnotationMirror> annotations) {
    super(typeFactory);
    this.annotations = annotations;
  }

  @Override
  protected Void scan(AnnotatedTypeMirror type, Void aVoid) {
    switch (type.getKind()) {
      case TYPEVAR:
      case WILDCARD:
      case EXECUTABLE:
      case INTERSECTION:
      case UNION:
      case NULL:
      case NONE:
      case PACKAGE:
      case VOID:
        return super.scan(type, aVoid);
      default:
        // go on
    }

    if (!((GenericAnnotatedTypeFactory) typeFactory).isRelevant(type)) {
<<<<<<< HEAD
      // System.out.printf("not relevant: %s%n", type);
=======
>>>>>>> c91807b5
      type.addMissingAnnotations(annotations);
      // System.out.printf("not relevant: %s (after adding missing)%n", type);
    }
    return super.scan(type, aVoid);
  }
}<|MERGE_RESOLUTION|>--- conflicted
+++ resolved
@@ -49,10 +49,6 @@
     }
 
     if (!((GenericAnnotatedTypeFactory) typeFactory).isRelevant(type)) {
-<<<<<<< HEAD
-      // System.out.printf("not relevant: %s%n", type);
-=======
->>>>>>> c91807b5
       type.addMissingAnnotations(annotations);
       // System.out.printf("not relevant: %s (after adding missing)%n", type);
     }
