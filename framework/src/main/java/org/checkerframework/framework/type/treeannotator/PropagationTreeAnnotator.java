--- conflicted
+++ resolved
@@ -217,18 +217,14 @@
       return null;
     }
 
-<<<<<<< HEAD
     if (!((GenericAnnotatedTypeFactory) atypeFactory).isRelevant(type)) {
       return null;
     }
 
-    Pair<AnnotatedTypeMirror, AnnotatedTypeMirror> argTypes = atypeFactory.binaryTreeArgTypes(tree);
+    IPair<AnnotatedTypeMirror, AnnotatedTypeMirror> argTypes =
+        atypeFactory.binaryTreeArgTypes(tree);
     AnnotatedTypeMirror type1 = argTypes.first;
     AnnotatedTypeMirror type2 = argTypes.second;
-=======
-    IPair<AnnotatedTypeMirror, AnnotatedTypeMirror> argTypes =
-        atypeFactory.binaryTreeArgTypes(tree);
->>>>>>> 4494b173
     Set<? extends AnnotationMirror> lubs =
         qualHierarchy.leastUpperBoundsShallow(
             type1.getEffectiveAnnotations(),
