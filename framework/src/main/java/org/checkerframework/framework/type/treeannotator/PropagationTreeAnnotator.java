package org.checkerframework.framework.type.treeannotator;

import com.sun.source.tree.BinaryTree;
import com.sun.source.tree.CompoundAssignmentTree;
import com.sun.source.tree.ExpressionTree;
import com.sun.source.tree.NewArrayTree;
import com.sun.source.tree.Tree;
import com.sun.source.tree.TypeCastTree;
import com.sun.source.tree.UnaryTree;
import java.util.Collection;
import java.util.Set;
import javax.lang.model.element.AnnotationMirror;
import javax.lang.model.type.TypeKind;
import org.checkerframework.framework.type.AnnotatedTypeFactory;
import org.checkerframework.framework.type.AnnotatedTypeMirror;
import org.checkerframework.framework.type.AnnotatedTypeMirror.AnnotatedArrayType;
import org.checkerframework.framework.type.QualifierHierarchy;
import org.checkerframework.javacutil.Pair;

/**
 * {@link PropagationTreeAnnotator} adds qualifiers to types where the resulting type is a function
 * of an input type, e.g. the result of a binary operation is a LUB of the type of expressions in
 * the binary operation.
 *
 * <p>{@link PropagationTreeAnnotator} is generally run first by {@link ListTreeAnnotator} since the
 * trees it handles are not usually targets of {@code @ImplicitFor}.
 *
 * <p>{@link PropagationTreeAnnotator} does not traverse trees deeply by default.
 *
 * @see TreeAnnotator
 */
public class PropagationTreeAnnotator extends TreeAnnotator {

    private final QualifierHierarchy qualHierarchy;

    /**
     * Creates a {@link org.checkerframework.framework.type.typeannotator.ImplicitsTypeAnnotator}
     * from the given checker, using that checker's type hierarchy.
     */
    public PropagationTreeAnnotator(AnnotatedTypeFactory atypeFactory) {
        super(atypeFactory);
        this.qualHierarchy = atypeFactory.getQualifierHierarchy();
    }

    @Override
    public Void visitNewArray(NewArrayTree tree, AnnotatedTypeMirror type) {
        System.out.printf(
                "PropagationTreeAnnotator.visitNewArray%n  tree = %s%n  type = %s%n", tree, type);

        assert type.getKind() == TypeKind.ARRAY
                : "PropagationTreeAnnotator.visitNewArray: should be an array type";

        AnnotatedTypeMirror componentType = ((AnnotatedArrayType) type).getComponentType();
        System.out.printf("componentType = %s%n", componentType);

        // prev is the lub of the initializers if they exist, otherwise the current component type.
        Collection<? extends AnnotationMirror> prev = null;
        if (tree.getInitializers() != null && !tree.getInitializers().isEmpty()) {
            // We have initializers, either with or without an array type.

            // TODO (issue #599): This only works at the top level.  It should work at all levels of
            // the array.
            for (ExpressionTree init : tree.getInitializers()) {
                AnnotatedTypeMirror initType = atypeFactory.getAnnotatedType(init);
                // initType might be a typeVariable, so use effectiveAnnotations.
                Collection<AnnotationMirror> annos = initType.getEffectiveAnnotations();

                prev = (prev == null) ? annos : qualHierarchy.leastUpperBounds(prev, annos);
                System.out.printf("annos = %s%n=> prev = %s%n", annos, prev);
            }
        } else {
            prev = componentType.getAnnotations();
        }
        System.out.printf("prev = %s%n", prev);

        assert prev != null
                : "PropagationTreeAnnotator.visitNewArray: violated assumption about qualifiers";

        Pair<Tree, AnnotatedTypeMirror> context =
                atypeFactory.getVisitorState().getAssignmentContext();
        Collection<? extends AnnotationMirror> post;

        System.out.printf("context = %s%n", context);

        if (context != null
                && context.second != null
                && context.second instanceof AnnotatedArrayType) {
            AnnotatedTypeMirror contextComponentType =
                    ((AnnotatedArrayType) context.second).getComponentType();
<<<<<<< HEAD
            System.out.printf("contextComponentType = %s%n", contextComponentType);
=======
>>>>>>> 6ab5a2ad
            // Only compare the qualifiers that existed in the array type.
            // Defaulting wasn't performed yet, so prev might have fewer qualifiers than
            // contextComponentType, which would cause a failure.
            // TODO: better solution?
            boolean prevIsSubtype = true;
            for (AnnotationMirror am : prev) {
                if (contextComponentType.isAnnotatedInHierarchy(am)
                        && !this.qualHierarchy.isSubtype(
                                am, contextComponentType.getAnnotationInHierarchy(am))) {
                    prevIsSubtype = false;
                }
            }
            // TODO: checking conformance of component kinds is a basic sanity check
            // It fails for array initializer expressions. Those should be handled nicer.
            if (contextComponentType.getKind() == componentType.getKind()
                    && (prev.isEmpty()
                            || (!contextComponentType.getAnnotations().isEmpty()
                                    && prevIsSubtype))) {
                post = contextComponentType.getAnnotations();
            } else {
                // The type of the array initializers is incompatible with the context type!
                // Somebody else will complain.
                post = prev;
            }
        } else {
            // No context is available - simply use what we have.
            post = prev;
        }
        // TODO (issue #599): This only works at the top level.  It should work at all levels of
        // the array.
<<<<<<< HEAD
        System.out.printf("about to call addMissingAnnotations(%s) on %s%n", post, componentType);
=======
>>>>>>> 6ab5a2ad
        componentType.addMissingAnnotations(post);
        System.out.printf("called addMissingAnnotations(%s) on %s%n", post, componentType);

        System.out.printf(
                "PropagationTreeAnnotator.visitNewArray RETURNED%n  tree = %s%n  type = %s%n",
                tree, type);

        return null;
    }

    @Override
    public Void visitCompoundAssignment(CompoundAssignmentTree node, AnnotatedTypeMirror type) {
        if (hasPrimaryAnnotationInAllHierarchies(type)) {
            // If the type already has a primary annotation in all hierarchies, then the
            // propagated annotations won't be applied.  So don't compute them.
            return null;
        }
        AnnotatedTypeMirror rhs = atypeFactory.getAnnotatedType(node.getExpression());
        AnnotatedTypeMirror lhs = atypeFactory.getAnnotatedType(node.getVariable());
        Set<? extends AnnotationMirror> lubs =
                qualHierarchy.leastUpperBounds(
                        rhs.getEffectiveAnnotations(), lhs.getEffectiveAnnotations());
        type.addMissingAnnotations(lubs);
        return null;
    }

    @Override
    public Void visitBinary(BinaryTree node, AnnotatedTypeMirror type) {
        if (hasPrimaryAnnotationInAllHierarchies(type)) {
            // If the type already has a primary annotation in all hierarchies, then the
            // propagated annotations won't be applied.  So don't compute them.
            // Also, calling getAnnotatedType on the left and right operands is potentially
            // expensive.
            return null;
        }

        AnnotatedTypeMirror a = atypeFactory.getAnnotatedType(node.getLeftOperand());
        AnnotatedTypeMirror b = atypeFactory.getAnnotatedType(node.getRightOperand());
        Set<? extends AnnotationMirror> lubs =
                qualHierarchy.leastUpperBounds(
                        a.getEffectiveAnnotations(), b.getEffectiveAnnotations());
        type.addMissingAnnotations(lubs);
        return null;
    }

    @Override
    public Void visitUnary(UnaryTree node, AnnotatedTypeMirror type) {
        if (hasPrimaryAnnotationInAllHierarchies(type)) {
            // If the type already has a primary annotation in all hierarchies, then the
            // propagated annotations won't be applied.  So don't compute them.
            return null;
        }

        AnnotatedTypeMirror exp = atypeFactory.getAnnotatedType(node.getExpression());
        type.addMissingAnnotations(exp.getAnnotations());
        return null;
    }

    /*
     * TODO: would this make sense in general?
    @Override
    public Void visitConditionalExpression(ConditionalExpressionTree node, AnnotatedTypeMirror type) {
        if (!type.isAnnotated()) {
            AnnotatedTypeMirror a = typeFactory.getAnnotatedType(node.getTrueExpression());
            AnnotatedTypeMirror b = typeFactory.getAnnotatedType(node.getFalseExpression());
            Set<AnnotationMirror> lubs = qualHierarchy.leastUpperBounds(a.getEffectiveAnnotations(), b.getEffectiveAnnotations());
            type.replaceAnnotations(lubs);
        }
        return super.visitConditionalExpression(node, type);
    }*/

    @Override
    public Void visitTypeCast(TypeCastTree node, AnnotatedTypeMirror type) {
        if (hasPrimaryAnnotationInAllHierarchies(type)) {
            // If the type is already has a primary annotation in all hierarchies, then the
            // propagated annotations won't be applied.  So don't compute them.
            return null;
        }

        AnnotatedTypeMirror exprType = atypeFactory.getAnnotatedType(node.getExpression());
        if (type.getKind() == TypeKind.TYPEVAR) {
            if (exprType.getKind() == TypeKind.TYPEVAR) {
                // If both types are type variables, take the direct annotations.
                type.addMissingAnnotations(exprType.getAnnotations());
            }
            // else do nothing.
        } else {
            // Use effective annotations from the expression, to get upper bound
            // of type variables.
            type.addMissingAnnotations(exprType.getEffectiveAnnotations());
        }
        return null;
    }

    private boolean hasPrimaryAnnotationInAllHierarchies(AnnotatedTypeMirror type) {
        boolean annotated = true;
        for (AnnotationMirror top : qualHierarchy.getTopAnnotations()) {
            if (type.getEffectiveAnnotationInHierarchy(top) == null) {
                annotated = false;
            }
        }
        return annotated;
    }
}<|MERGE_RESOLUTION|>--- conflicted
+++ resolved
@@ -87,10 +87,6 @@
                 && context.second instanceof AnnotatedArrayType) {
             AnnotatedTypeMirror contextComponentType =
                     ((AnnotatedArrayType) context.second).getComponentType();
-<<<<<<< HEAD
-            System.out.printf("contextComponentType = %s%n", contextComponentType);
-=======
->>>>>>> 6ab5a2ad
             // Only compare the qualifiers that existed in the array type.
             // Defaulting wasn't performed yet, so prev might have fewer qualifiers than
             // contextComponentType, which would cause a failure.
@@ -121,10 +117,6 @@
         }
         // TODO (issue #599): This only works at the top level.  It should work at all levels of
         // the array.
-<<<<<<< HEAD
-        System.out.printf("about to call addMissingAnnotations(%s) on %s%n", post, componentType);
-=======
->>>>>>> 6ab5a2ad
         componentType.addMissingAnnotations(post);
         System.out.printf("called addMissingAnnotations(%s) on %s%n", post, componentType);
 
