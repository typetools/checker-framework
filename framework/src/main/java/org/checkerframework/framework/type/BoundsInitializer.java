--- conflicted
+++ resolved
@@ -570,15 +570,9 @@
       WildcardType javaWildcardType = wildcard.getUnderlyingType();
       TypeMirror javaExtendsBound;
       if (javaWildcardType.getExtendsBound() != null) {
-        // If the wildcard type has an extends bound, use it.
         javaExtendsBound = javaWildcardType.getExtendsBound();
-      } else if (wildcard.getTypeVariable() != null) {
-        // Otherwise use the upper bound of the type variable associated with this wildcard.
-        javaExtendsBound = wildcard.getTypeVariable().getUpperBound();
       } else {
-        // Otherwise use the upper bound of the java wildcard.
-        javaExtendsBound =
-            TypesUtils.wildUpperBound(javaWildcardType, wildcard.atypeFactory.processingEnv);
+        javaExtendsBound = TypesUtils.getObjectTypeMirror(typeFactory.processingEnv);
       }
 
       if (wildcard.isUninferredTypeArgument()) {
@@ -820,38 +814,6 @@
     /** List of {@link AnnotatedTypeVariable}s found in this type. */
     private List<AnnotatedTypeVariable> annotatedTypeVariables;
 
-<<<<<<< HEAD
-        /**
-         * Initialize {@code wildcard}'s extends bound.
-         *
-         * @param wildcard wildcard whose extends bound is initialized
-         */
-        public void initializeExtendsBound(AnnotatedWildcardType wildcard) {
-            AnnotatedTypeFactory typeFactory = wildcard.atypeFactory;
-
-            WildcardType javaWildcardType = wildcard.getUnderlyingType();
-            TypeMirror javaExtendsBound;
-            if (javaWildcardType.getExtendsBound() != null) {
-                javaExtendsBound = javaWildcardType.getExtendsBound();
-            } else {
-                javaExtendsBound = TypesUtils.getObjectTypeMirror(typeFactory.processingEnv);
-            }
-
-            if (wildcard.isUninferredTypeArgument()) {
-                rawTypeWildcards.put(wildcard.getTypeVariable(), wildcard.getUnderlyingType());
-            }
-
-            AnnotatedTypeMirror extendsBound =
-                    AnnotatedTypeMirror.createType(javaExtendsBound, typeFactory, false);
-            wildcard.setExtendsBound(extendsBound);
-
-            this.wildcards.put(wildcard.getUnderlyingType(), wildcard);
-
-            TypePathNode extendsNode = currentStructure.addPathNode(new ExtendsBoundNode());
-            visit(extendsBound);
-            currentStructure.removePathNode(extendsNode);
-        }
-=======
     /**
      * A list of all AnnotatedTypeVariables found in this type. {@link #findAllReplacements(Map)}
      * must be called first.
@@ -864,7 +826,6 @@
       }
       return annotatedTypeVariables;
     }
->>>>>>> b8373e6c
 
     /**
      * Replaces all type variables in {@code type} with their replacements. ({@link
