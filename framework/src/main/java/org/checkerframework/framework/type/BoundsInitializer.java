package org.checkerframework.framework.type;

import com.sun.tools.javac.code.Symtab;
import com.sun.tools.javac.processing.JavacProcessingEnvironment;
import com.sun.tools.javac.util.Context;
import java.util.ArrayList;
import java.util.Collections;
import java.util.HashMap;
import java.util.HashSet;
import java.util.LinkedHashMap;
import java.util.LinkedHashSet;
import java.util.LinkedList;
import java.util.List;
import java.util.Map;
import java.util.Map.Entry;
import java.util.Set;
import javax.lang.model.element.AnnotationMirror;
import javax.lang.model.element.TypeElement;
import javax.lang.model.element.TypeParameterElement;
import javax.lang.model.type.DeclaredType;
import javax.lang.model.type.IntersectionType;
import javax.lang.model.type.TypeKind;
import javax.lang.model.type.TypeMirror;
import javax.lang.model.type.TypeVariable;
import javax.lang.model.type.WildcardType;
import org.checkerframework.framework.type.AnnotatedTypeMirror.AnnotatedArrayType;
import org.checkerframework.framework.type.AnnotatedTypeMirror.AnnotatedDeclaredType;
import org.checkerframework.framework.type.AnnotatedTypeMirror.AnnotatedExecutableType;
import org.checkerframework.framework.type.AnnotatedTypeMirror.AnnotatedIntersectionType;
import org.checkerframework.framework.type.AnnotatedTypeMirror.AnnotatedNoType;
import org.checkerframework.framework.type.AnnotatedTypeMirror.AnnotatedNullType;
import org.checkerframework.framework.type.AnnotatedTypeMirror.AnnotatedPrimitiveType;
import org.checkerframework.framework.type.AnnotatedTypeMirror.AnnotatedTypeVariable;
import org.checkerframework.framework.type.AnnotatedTypeMirror.AnnotatedUnionType;
import org.checkerframework.framework.type.AnnotatedTypeMirror.AnnotatedWildcardType;
import org.checkerframework.framework.type.visitor.AnnotatedTypeVisitor;
import org.checkerframework.javacutil.BugInCF;
import org.checkerframework.javacutil.PluginUtil;
import org.checkerframework.javacutil.TypeAnnotationUtils;
import org.checkerframework.javacutil.TypesUtils;

/**
 * BoundsInitializer creates AnnotatedTypeMirrors (without annotations) for the bounds of type
 * variables and wildcards. Its static helper methods are called from AnnotatedTypeMirror. When an
 * initializer method is called for a particular bound, the entirety of that bound, including
 * circular references, will be created.
 */
public class BoundsInitializer {
    // ============================================================================================
    // Static helper methods called from AnnotatedTypeMirror to initialize bounds of wildcards or
    // type variables
    // ============================================================================================

    /**
     * Initializes the type arguments of {@code declaredType}. The upper bound of unbound wildcards
     * is set to the upper bound of the type parameter for which it is an argument. If {@code
     * declaredType} is raw, then the type arguments are uninferred wildcards.
     *
     * @param declaredType type whose arguments are initialized
     */
    public static void initializeTypeArgs(AnnotatedDeclaredType declaredType) {
        final DeclaredType actualType = (DeclaredType) declaredType.actualType;
        if (actualType.getTypeArguments().isEmpty() && !declaredType.wasRaw()) {
            // No type arguments to infer.
            return;
        }

        final TypeElement typeElement =
                (TypeElement) declaredType.atypeFactory.types.asElement(actualType);
        final List<AnnotatedTypeMirror> typeArgs = new ArrayList<>();

        // Create AnnotatedTypeMirror for each type argument and store them in the typeArgsMap.
        // Take un-annotated type variables as the key for this map.
        Map<TypeVariable, AnnotatedTypeMirror> typeArgMap = new HashMap<>();
        for (int i = 0; i < typeElement.getTypeParameters().size(); i++) {
            TypeMirror javaTypeArg;
            if (declaredType.wasRaw()) {
                TypeVariable typeVariable =
                        (TypeVariable) typeElement.getTypeParameters().get(i).asType();
                javaTypeArg = getUpperBoundAsWildcard(typeVariable, declaredType.atypeFactory);
            } else {
                javaTypeArg = declaredType.getUnderlyingType().getTypeArguments().get(i);
            }

            final AnnotatedTypeMirror typeArg =
                    AnnotatedTypeMirror.createType(javaTypeArg, declaredType.atypeFactory, false);
            if (typeArg.getKind() == TypeKind.WILDCARD) {
                AnnotatedWildcardType wildcardType = (AnnotatedWildcardType) typeArg;
                wildcardType.setTypeVariable(typeElement.getTypeParameters().get(i));
                if (declaredType.wasRaw()) {
                    wildcardType.setUninferredTypeArgument();
                }
            }
            typeArgs.add(typeArg);

            // Add mapping from type parameter to the annotated type argument.
            TypeVariable key =
                    (TypeVariable)
                            TypeAnnotationUtils.unannotatedType(
                                    typeElement.getTypeParameters().get(i).asType());
            typeArgMap.put(key, typeArg);

            if (javaTypeArg.getKind() == TypeKind.TYPEVAR) {
                // Add mapping from Java type argument to the annotated type argument.
                key = (TypeVariable) TypeAnnotationUtils.unannotatedType(javaTypeArg);
                typeArgMap.put(key, typeArg);
            }
        }

        // Initialize type argument bounds using the typeArgsMap.
        for (AnnotatedTypeMirror typeArg : typeArgs) {
            switch (typeArg.getKind()) {
                case WILDCARD:
                    AnnotatedWildcardType wildcardType = (AnnotatedWildcardType) typeArg;
                    initializeExtendsBound(wildcardType, typeArgMap);
                    initializeSuperBound(wildcardType, typeArgMap);
                    break;
                case TYPEVAR:
                    initializeBounds((AnnotatedTypeVariable) typeArg, typeArgMap);
                    break;
                default:
                    // do nothing
            }
        }
        declaredType.typeArgs = Collections.unmodifiableList(typeArgs);
    }

    /**
     * Returns a wildcard whose upper bound is the same as {@code typeVariable}. If the upper bound
     * is an intersection, then this method returns an unbound wildcard.
     */
    private static WildcardType getUpperBoundAsWildcard(
            TypeVariable typeVariable, AnnotatedTypeFactory factory) {
        TypeMirror upperBound = typeVariable.getUpperBound();
        switch (upperBound.getKind()) {
            case ARRAY:
            case DECLARED:
            case TYPEVAR:
                return factory.types.getWildcardType(upperBound, null);
            case INTERSECTION:
                // Can't create a wildcard with an intersection as the upper bound, so use
                // an unbound wildcard instead.  The extends bound of the
                // AnnotatedWildcardType will be initialized properly by this class.
                return factory.types.getWildcardType(null, null);
            default:
                throw new BugInCF(
                        "Unexpected upper bound kind: %s type: %s",
                        upperBound.getKind(), upperBound);
        }
    }

    /**
     * Create the entire lower bound and upper bound, with no missing information, for typeVar. If a
     * typeVar is recursive the appropriate cycles will be introduced in the type
     *
     * @param typeVar the type variable whose lower bound is being initialized
     */
    public static void initializeBounds(final AnnotatedTypeVariable typeVar) {
        initializeBounds(typeVar, null);
    }

    /**
     * Create the entire lower bound and upper bound, with no missing information, for typeVar. If a
     * typeVar is recursive the appropriate cycles will be introduced in the type
     *
     * @param typeVar the type variable whose lower bound is being initialized
     * @param map a mapping of type parameters to type arguments. May be null.
     */
    private static void initializeBounds(
            final AnnotatedTypeVariable typeVar, Map<TypeVariable, AnnotatedTypeMirror> map) {
        final Set<AnnotationMirror> annos = saveAnnotations(typeVar);

        InitializerVisitor visitor =
                new InitializerVisitor(new TypeVariableStructure(null, typeVar), map);
        visitor.initializeLowerBound(typeVar);
        visitor.resolveTypeVarReferences(typeVar);

        InitializerVisitor visitor2 =
                new InitializerVisitor(new TypeVariableStructure(null, typeVar), map);
        visitor2.initializeUpperBound(typeVar);
        visitor2.resolveTypeVarReferences(typeVar);

        restoreAnnotations(typeVar, annos);
    }

    /**
     * If we are initializing a type variable with a primary annotation than we should first
     * initialize it as if it were a declaration (i.e. as if it had no primary annotations) and then
     * apply the primary annotations. We do this so that when we make copies of the original type to
     * represent recursive references the recursive references don't have the primary annotation.
     *
     * <pre>{@code
     * e.g.   given the declaration {@code <E extends List<E>>}
     *        if we do not do this, the NonNull on the use @NonNull E
     *        would be copied to the primary annotation on E in the bound {@code List<E>}
     *        i.e. the use would be {@code <@NonNull E extends @NonNull List<@NonNull E>>}
     *             rather than      {@code <@NonNull E extends @NonNull List<E>>}
     * }</pre>
     */
    private static Set<AnnotationMirror> saveAnnotations(final AnnotatedTypeMirror type) {
        if (!type.getAnnotationsField().isEmpty()) {
            final Set<AnnotationMirror> annos = new HashSet<>(type.getAnnotations());
            type.clearAnnotations();
            return annos;
        }

        return null;
    }

    private static void restoreAnnotations(
            final AnnotatedTypeMirror type, final Set<AnnotationMirror> annos) {
        if (annos != null) {
            type.addAnnotations(annos);
        }
    }

    /**
     * Create the entire super bound, with no missing information, for wildcard. If a wildcard is
     * recursive the appropriate cycles will be introduced in the type
     *
     * @param wildcard the wildcard whose lower bound is being initialized
     */
    public static void initializeSuperBound(final AnnotatedWildcardType wildcard) {
        initializeSuperBound(wildcard, null);
    }

    /**
     * Create the entire super bound, with no missing information, for wildcard. If a wildcard is
     * recursive the appropriate cycles will be introduced in the type
     *
     * @param wildcard the wildcard whose lower bound is being initialized
     * @param map a mapping of type parameters to type arguments. May be null.
     */
    private static void initializeSuperBound(
            final AnnotatedWildcardType wildcard, Map<TypeVariable, AnnotatedTypeMirror> map) {
        final Set<AnnotationMirror> annos = saveAnnotations(wildcard);

        InitializerVisitor visitor = new InitializerVisitor(new WildcardStructure(), map);
        visitor.initializeSuperBound(wildcard);
        visitor.resolveTypeVarReferences(wildcard);

        restoreAnnotations(wildcard, annos);
    }

    /**
     * Create the entire extends bound, with no missing information, for wildcard. If a wildcard is
     * recursive the appropriate cycles will be introduced in the type
     *
     * @param wildcard the wildcard whose extends bound is being initialized
     */
    public static void initializeExtendsBound(final AnnotatedWildcardType wildcard) {
        initializeExtendsBound(wildcard, null);
    }

    /**
     * Create the entire extends bound, with no missing information, for wildcard. If a wildcard is
     * recursive the appropriate cycles will be introduced in the type
     *
     * @param wildcard the wildcard whose extends bound is being initialized
     * @param map a mapping of type parameters to type arguments. May be null.
     */
    private static void initializeExtendsBound(
            final AnnotatedWildcardType wildcard, Map<TypeVariable, AnnotatedTypeMirror> map) {
        final Set<AnnotationMirror> annos = saveAnnotations(wildcard);
        InitializerVisitor visitor = new InitializerVisitor(new WildcardStructure(), map);
        visitor.initializeExtendsBound(wildcard);
        visitor.resolveTypeVarReferences(wildcard);
        restoreAnnotations(wildcard, annos);
    }

    // ============================================================================================
    // Classes and methods used to make the above static helper methods work
    // ============================================================================================

    /**
     * Creates the AnnotatedTypeMirrors (without annotations) for the bounds of all type variables
     * and wildcards in a given type. If the type is recursive, {@code T extends Comparable<T>},
     * then all references to the same type variable are references to the same AnnotatedTypeMirror.
     */
    private static class InitializerVisitor implements AnnotatedTypeVisitor<Void, Void> {
        /**
         * The BoundStructure starting from the first wildcard or type variable bound initialization
         * that kicked this visitation off.
         */
        private final BoundStructure topLevelStructure;

        private BoundStructure currentStructure = null;

        private final Map<TypeVariable, TypeVariableStructure> typeVarToStructure = new HashMap<>();
        // private final Map<TypeVariable, TypeVariableRecord> typeVarToRecord = new HashMap<>();
        private final Map<WildcardType, AnnotatedWildcardType> wildcards = new HashMap<>();
        private final Map<IntersectionType, AnnotatedIntersectionType> intersections =
                new HashMap<>();
        private final Map<TypeVariable, AnnotatedTypeMirror> typevars;
        // need current bound path

        public InitializerVisitor(
                BoundStructure boundStructure, Map<TypeVariable, AnnotatedTypeMirror> typevars) {
            this.topLevelStructure = boundStructure;
            this.currentStructure = boundStructure;
            if (typevars != null) {
                this.typevars = typevars;
            } else {
                this.typevars = new HashMap<>();
            }
            if (boundStructure instanceof TypeVariableStructure) {
                TypeVariableStructure typeVarStruct = (TypeVariableStructure) boundStructure;
                typeVarToStructure.put(typeVarStruct.typeVar, typeVarStruct);
            }
        }

        // ----------------------------------------------------------------------------------------
        // Visit methods that keep track of the path traversed through type variable bounds, and the
        // wildcards/intersections that have been encountered.
        // ----------------------------------------------------------------------------------------

        @Override
        public Void visit(AnnotatedTypeMirror type) {
            type.accept(this, null);
            return null;
        }

        @Override
        public Void visit(AnnotatedTypeMirror type, Void aVoid) {
            visit(type);
            return null;
        }

        @Override
        public Void visitDeclared(AnnotatedDeclaredType type, Void aVoid) {
            initializeTypeArgs(type);
            return null;
        }

        @Override
        public Void visitIntersection(AnnotatedIntersectionType type, Void aVoid) {

            if (intersections.containsKey(type.getUnderlyingType())) {
                return null;
            }

            intersections.put((IntersectionType) type.getUnderlyingType(), type);

            final List<AnnotatedDeclaredType> supertypes = type.directSuperTypes();
            for (int i = 0; i < supertypes.size(); i++) {
                final AnnotatedDeclaredType supertype = supertypes.get(i);
                final BoundPathNode node = addPathNode(new IntersectionNode(i));
                visit(supertype);
                removePathNode(node);
            }
            return null;
        }

        @Override
        public Void visitUnion(AnnotatedUnionType type, Void aVoid) {

            final List<AnnotatedDeclaredType> alts = type.getAlternatives();
            for (int i = 0; i < alts.size(); i++) {
                final AnnotatedDeclaredType alt = alts.get(i);
                final BoundPathNode node = addPathNode(new UnionNode(i));
                visit(alt);
                removePathNode(node);
            }
            return null;
        }

        @Override
        public Void visitArray(AnnotatedArrayType type, Void aVoid) {
            if (!TypesUtils.isPrimitive(type.getComponentType().getUnderlyingType())) {
                // Only recur on component type if it's not a primitive.
                // Array component types are the only place a primitive is allowed in bounds
                final BoundPathNode componentNode = addPathNode(new ArrayComponentNode());
                type.setComponentType(getOrVisit(type.getComponentType()));
                removePathNode(componentNode);
            }
            return null;
        }

        @Override
        public Void visitTypeVariable(AnnotatedTypeVariable type, Void aVoid) {
            this.currentStructure.addTypeVar(type.getUnderlyingType());

            if (!haveSeenTypeVar(type)) {
                pushNewTypeVarStruct(type);
                initializeUpperBound(type);
                initializeLowerBound(type);
                popCurrentTypeVarStruct(type);
            }

            return null;
        }

        @Override
        public Void visitNull(AnnotatedNullType type, Void aVoid) {
            return null;
        }

        @Override
        public Void visitWildcard(AnnotatedWildcardType wildcard, Void aVoid) {
            if (wildcard.getSuperBoundField() == null) {
                initializeSuperBound(wildcard);

            } else {
                throw new BugInCF(
                        "Wildcard super field should not be initialized:%n"
                                + "wildcard=%s%n"
                                + "currentPath=%s%n",
                        wildcard, currentStructure.currentPath);
            }

            if (wildcard.getExtendsBoundField() == null) {
                initializeExtendsBound(wildcard);
            } else {
                throw new BugInCF(
                        "Wildcard extends field should not be initialized:\n"
                                + "wildcard=%s%n"
                                + "currentPath=%s%n",
                        wildcard, currentStructure.currentPath);
            }

            return null;
        }

        @Override
        public Void visitPrimitive(AnnotatedPrimitiveType type, Void aVoid) {
            return invalidType(type);
        }

        @Override
        public Void visitNoType(AnnotatedNoType type, Void aVoid) {
            return invalidType(type);
        }

        @Override
        public Void visitExecutable(AnnotatedExecutableType type, Void aVoid) {
            return invalidType(type);
        }

        /**
         * If the underlying type of (@code type} has been visited before, return the previous
         * AnnotatedTypeMirror. Otherwise, visit {@code type} and return it.
         *
         * @param type type to visit
         * @return {@code type} or an AnnotatedTypeMirror with the same underlying type that was
         *     previously visited.
         */
        public AnnotatedTypeMirror getOrVisit(final AnnotatedTypeMirror type) {
            switch (type.getKind()) {
                case WILDCARD:
                    final AnnotatedWildcardType wildcard = (AnnotatedWildcardType) type;
                    if (wildcards.containsKey(wildcard.getUnderlyingType())) {
                        return wildcards.get(wildcard.getUnderlyingType());
                    }
                    break;
                case INTERSECTION:
                    if (intersections.containsKey(type.getUnderlyingType())) {
                        return intersections.get(type.getUnderlyingType());
                    }
                    break;
                case TYPEVAR:
                    TypeVariable key =
                            (TypeVariable)
                                    TypeAnnotationUtils.unannotatedType(type.getUnderlyingType());
                    if (typevars.containsKey(key)) {
                        return typevars.get(key);
                    }
                    break;
                default:
                    // do nothing
            }
            visit(type);
            return type;
        }

        // ----------------------------------------------------------------------------------------
        //
        public void initializeUpperBound(final AnnotatedTypeVariable typeVar) {
            final AnnotatedTypeMirror upperBound = createAndSetUpperBound(typeVar);

            final BoundPathNode pathNode = new UpperBoundNode();
            addPathNode(pathNode);
            visit(upperBound);
            removePathNode(pathNode);
        }

        public void initializeLowerBound(final AnnotatedTypeVariable typeVar) {
            final AnnotatedTypeMirror lowerBound = createAndSetLowerBound(typeVar);

            final BoundPathNode pathNode = new LowerBoundNode();
            addPathNode(pathNode);
            visit(lowerBound);
            removePathNode(pathNode);
        }

        public void initializeSuperBound(final AnnotatedWildcardType wildcard) {
            final AnnotatedTypeFactory typeFactory = wildcard.atypeFactory;

            final WildcardType underlyingType = wildcard.getUnderlyingType();
            TypeMirror underlyingSuperBound = underlyingType.getSuperBound();
            if (underlyingSuperBound == null) {
                underlyingSuperBound =
                        TypesUtils.wildLowerBound(
                                underlyingType, wildcard.atypeFactory.processingEnv);
            }

            final AnnotatedTypeMirror superBound =
                    AnnotatedTypeMirror.createType(underlyingSuperBound, typeFactory, false);
            wildcard.setSuperBound(superBound);

            this.wildcards.put(wildcard.getUnderlyingType(), wildcard);

            final BoundPathNode superNode = addPathNode(new SuperNode());
            visit(superBound);
            removePathNode(superNode);
        }

        public void initializeExtendsBound(final AnnotatedWildcardType wildcard) {
            final AnnotatedTypeFactory typeFactory = wildcard.atypeFactory;

            WildcardType javaWildcardType = wildcard.getUnderlyingType();
            TypeMirror javaExtendsBound;
            if (javaWildcardType.getExtendsBound() != null) {
                // If the wildcard type has an extends bound, use it.
                javaExtendsBound = javaWildcardType.getExtendsBound();
            } else if (wildcard.getTypeVariable() != null) {
                // Otherwise use the upper bound of the type variable associated with this wildcard.
                javaExtendsBound = wildcard.getTypeVariable().getUpperBound();
            } else {
                // Otherwise use the upper bound of the java wildcard.
                javaExtendsBound =
                        TypesUtils.wildUpperBound(
                                javaWildcardType, wildcard.atypeFactory.processingEnv);
            }

            if (wildcard.isUninferredTypeArgument()) {
                rawTypeWildcards.put(wildcard.getTypeVariable(), wildcard.getUnderlyingType());
            }

            final AnnotatedTypeMirror extendsBound =
                    AnnotatedTypeMirror.createType(javaExtendsBound, typeFactory, false);
            wildcard.setExtendsBound(extendsBound);

            this.wildcards.put(wildcard.getUnderlyingType(), wildcard);

            final BoundPathNode extendsNode = addPathNode(new ExtendsNode());
            visit(extendsBound);
            removePathNode(extendsNode);
        }

        private void initializeTypeArgs(final AnnotatedDeclaredType declaredType) {
            final DeclaredType actualType = (DeclaredType) declaredType.actualType;
            if (actualType.getTypeArguments().isEmpty() && !declaredType.wasRaw()) {
                return;
            }
            final TypeElement typeElement =
                    (TypeElement) declaredType.atypeFactory.types.asElement(actualType);
            List<AnnotatedTypeMirror> typeArgs;
            if (declaredType.typeArgs == null) {
                typeArgs = new ArrayList<>();
                for (int i = 0; i < typeElement.getTypeParameters().size(); i++) {
                    TypeMirror javaTypeArg =
                            getJavaType(declaredType, typeElement.getTypeParameters(), i);
                    final AnnotatedTypeMirror atmArg =
                            AnnotatedTypeMirror.createType(
                                    javaTypeArg, declaredType.atypeFactory, false);
                    typeArgs.add(atmArg);
                    if (atmArg.getKind() == TypeKind.WILDCARD && declaredType.wasRaw()) {
                        ((AnnotatedWildcardType) atmArg).setUninferredTypeArgument();
                    }
                }
            } else {
                typeArgs = declaredType.typeArgs;
            }

            List<AnnotatedTypeMirror> typeArgReplacements = new ArrayList<>(typeArgs.size());
            for (int i = 0; i < typeArgs.size(); i++) {
                AnnotatedTypeMirror typeArg = typeArgs.get(i);
                BoundPathNode node = addPathNode(new TypeArgNode(i));
                if (typeArg.getKind() == TypeKind.WILDCARD) {
                    ((AnnotatedWildcardType) typeArg)
                            .setTypeVariable(typeElement.getTypeParameters().get(i));
                }
                typeArgReplacements.add(getOrVisit(typeArg));
                removePathNode(node);
            }

            declaredType.setTypeArguments(typeArgReplacements);
        }

        /**
         * Store the wildcards created as type arguments to raw types.
         *
         * <p>{@code class Foo<T extends Foo> {}} The upper bound of the wildcard in {@code Foo<?>}
         * is {@code Foo}. The type argument of {@code Foo} is initialized to {@code ? extends Foo}.
         * The type argument of {@code Foo} in {@code ? extends Foo} needs to be initialized to the
         * same type argument as the first {@code Foo} so that
         * BoundsInitializer.InitializerVisitor#getOrVisit will return the cached
         * AnnotatedWildcardType.
         */
        private final Map<TypeVariable, WildcardType> rawTypeWildcards = new HashMap<>();

        /**
         * Returns the underlying java type of the {@code i}-th type argument of {@code type}. If
         * {@code type} is raw, then a new wildcard is created or returned from {@code
         * rawTypeWildcards}.
         *
         * @param type declared type
         * @param parameters elements of the type parameters
         * @param i index of the type parameter
         * @return the underlying java type of the {@code i}-th type argument of {@code type}
         */
        private TypeMirror getJavaType(
                AnnotatedDeclaredType type,
                List<? extends TypeParameterElement> parameters,
                int i) {
            if (type.wasRaw()) {
                TypeVariable typeVariable = (TypeVariable) parameters.get(i).asType();
                if (rawTypeWildcards.containsKey(typeVariable)) {
                    return rawTypeWildcards.get(typeVariable);
                }
                WildcardType wildcard = getUpperBoundAsWildcard(typeVariable, type.atypeFactory);
                rawTypeWildcards.put(typeVariable, wildcard);
                return wildcard;
            } else {
                return type.getUnderlyingType().getTypeArguments().get(i);
            }
        }

        public static Void invalidType(final AnnotatedTypeMirror atm) {
            throw new BugInCF(
                    "Unexpected type in Wildcard bound:\n"
                            + "kind="
                            + atm.getKind()
                            + "\n"
                            + "atm="
                            + atm);
        }

        public BoundPathNode addPathNode(final BoundPathNode node) {
            currentStructure.currentPath.add(node);
            return node;
        }

        public BoundPathNode removePathNode(final BoundPathNode node) {
            if (currentStructure.currentPath.getLast() != node) {
                throw new BugInCF(
                        "Cannot remove node: "
                                + node
                                + " It is not the last item.\n"
                                + "node="
                                + node
                                + "\n"
                                + "currentPath="
                                + currentStructure.currentPath);
            } // else

            currentStructure.currentPath.removeLast();
            return node;
        }

        public void pushNewTypeVarStruct(final AnnotatedTypeVariable typeVar) {
            if (typeVarToStructure.containsKey(typeVar.getUnderlyingType())) {
                throw new BugInCF(
                        "Starting a TypeVarStructure that already exists.\n"
                                + "typeVar="
                                + typeVar
                                + "\n"
                                + "currentStructure="
                                + currentStructure);
            }

            final TypeVariableStructure typeVarStruct =
                    new TypeVariableStructure(currentStructure, typeVar);
            typeVarToStructure.put(typeVar.getUnderlyingType(), typeVarStruct);

            this.currentStructure = typeVarStruct;
        }

        public boolean haveSeenTypeVar(final AnnotatedTypeVariable typeVariable) {
            return typeVarToStructure.containsKey(typeVariable.getUnderlyingType());
        }

        public void popCurrentTypeVarStruct(final AnnotatedTypeVariable typeVar) {
            if (!(this.currentStructure instanceof TypeVariableStructure)) {
                throw new BugInCF(
                        "Trying to pop WildcardStructure.\n"
                                + "typeVar="
                                + typeVar
                                + "\n"
                                + "currentStucture="
                                + currentStructure
                                + "\n");
            } // else
            this.currentStructure = ((TypeVariableStructure) this.currentStructure).parent;
        }

        public ReferenceMap createReferenceMap(final BoundStructure boundStruct) {
            final ReferenceMap refMap = new ReferenceMap();

            for (Entry<BoundPath, TypeVariable> entry : boundStruct.pathToTypeVar.entrySet()) {
                TypeVariableStructure targetStructure = typeVarToStructure.get(entry.getValue());

                AnnotatedTypeVariable template = targetStructure.annotatedTypeVar;
                refMap.put(entry.getKey(), template.deepCopy().asUse());

                addImmediateTypeVarPaths(refMap, entry.getKey(), targetStructure);
            }

            return refMap;
        }

        public void addImmediateTypeVarPaths(
                ReferenceMap refMap, BoundPath basePath, TypeVariableStructure targetStruct) {

            // explain typevar sleds
            for (BoundPath path : targetStruct.immediateBoundTypeVars) {
                final BoundPath newPath = basePath.copy();
                newPath.add(path.getFirst());

                TypeVariable immTypeVar = targetStruct.pathToTypeVar.get(path);
                TypeVariableStructure immTvStructure = typeVarToStructure.get(immTypeVar);

                AnnotatedTypeVariable template = immTvStructure.annotatedTypeVar;
                refMap.put(newPath, template.deepCopy());
            }
        }

        /**
         * A mapping of paths to the type that should be placed at the end of that path for all atvs
         * that of sourceType.
         */
        @SuppressWarnings("serial")
        private static class ReferenceMap extends LinkedHashMap<BoundPath, AnnotatedTypeVariable> {
            // TODO: EXPLAINED LINK DUE TO TYPEVAR SLED
        }

        public void resolveTypeVarReferences(final AnnotatedTypeMirror boundedType) {
            final List<AnnotatedTypeVariable> annotatedTypeVars = new ArrayList<>();
            final Map<TypeVariable, ReferenceMap> typeVarToRefMap = new HashMap<>();

            for (final TypeVariableStructure typeVarStruct : typeVarToStructure.values()) {
                ReferenceMap refMap = createReferenceMap(typeVarStruct);
                typeVarToRefMap.put(typeVarStruct.typeVar, refMap);
                annotatedTypeVars.addAll(refMap.values());
            }

            for (final AnnotatedTypeVariable atv : annotatedTypeVars) {
                fixTypeVarPathReference(atv, typeVarToRefMap);
            }

            if (topLevelStructure instanceof WildcardStructure) {
                fixWildcardPathReference((AnnotatedWildcardType) boundedType, typeVarToRefMap);

            } else {
                final AnnotatedTypeVariable typeVar = (AnnotatedTypeVariable) boundedType;
                fixTypeVarPathReference(typeVar, typeVarToRefMap);
            }
        }

        public void fixWildcardPathReference(
                final AnnotatedWildcardType wildcard,
                final Map<TypeVariable, ReferenceMap> typeVarToRefMap) {

            final ReferenceMap topLevelMap = createReferenceMap(topLevelStructure);
            for (AnnotatedTypeVariable typeVar : topLevelMap.values()) {
                fixTypeVarPathReference(typeVar, typeVarToRefMap);
            }

            for (Entry<BoundPath, AnnotatedTypeVariable> pathToRef : topLevelMap.entrySet()) {
                final AnnotatedTypeMirror parent = traverseToParent(wildcard, pathToRef.getKey());
                final BoundPathNode terminus = pathToRef.getKey().getLast();
                terminus.setType(parent, pathToRef.getValue());
            }
        }

        public void fixTypeVarPathReference(
                final AnnotatedTypeVariable type, Map<TypeVariable, ReferenceMap> typeVarToRefMap) {
            final ReferenceMap refMap = typeVarToRefMap.get(type.getUnderlyingType());

            for (final Entry<BoundPath, AnnotatedTypeVariable> pathToRef : refMap.entrySet()) {
                final BoundPath path = pathToRef.getKey();
                final AnnotatedTypeVariable replacement = pathToRef.getValue().asUse();

                AnnotatedTypeMirror parent = traverseToParent(type, path);
                BoundPathNode terminus = path.getLast();

                terminus.replaceType(parent, replacement);
            }
        }

        public AnnotatedTypeMirror traverseToParent(
                final AnnotatedTypeMirror start, final BoundPath path) {
            AnnotatedTypeMirror current = start;
            for (int i = 0; i < path.size() - 1; i++) {
                // Note that the last element in path isn't inspected.
                current = path.get(i).next(current);
            }

            return current;
        }
    }

    private static AnnotatedTypeMirror createAndSetUpperBound(final AnnotatedTypeVariable typeVar) {

        final AnnotatedTypeMirror upperBound =
                AnnotatedTypeMirror.createType(
                        typeVar.getUnderlyingType().getUpperBound(), typeVar.atypeFactory, false);
        typeVar.setUpperBound(upperBound);
        return upperBound;
    }

    private static AnnotatedTypeMirror createAndSetLowerBound(final AnnotatedTypeVariable typeVar) {
        TypeMirror lb = typeVar.getUnderlyingType().getLowerBound();
        if (lb == null) {
            // Use bottom type to ensure there is a lower bound.
            Context context =
                    ((JavacProcessingEnvironment) typeVar.atypeFactory.processingEnv).getContext();
            Symtab syms = Symtab.instance(context);
            lb = syms.botType;
        }
        final AnnotatedTypeMirror lowerBound =
                AnnotatedTypeMirror.createType(lb, typeVar.atypeFactory, false);
        typeVar.setLowerBound(lowerBound);
        return lowerBound;
    }

    private static boolean isImmediateBoundPath(final BoundPath path) {
        if (path.size() == 1) {
            switch (path.getFirst().kind) {
                case UpperBound:
                case LowerBound:
                    return true;

                default:
                    // do nothing
            }
        }

        return false;
    }

    private abstract static class BoundStructure {

        /**
         * A mapping of all BoundPaths to TypeVariables for all type variables contained within
         * annotatedTypeVar.
         */
        public final Map<BoundPath, TypeVariable> pathToTypeVar = new LinkedHashMap<>();

        public final BoundPath currentPath = new BoundPath();

        public BoundStructure() {}

        public void addTypeVar(final TypeVariable typeVariable) {
            pathToTypeVar.put(this.currentPath.copy(), typeVariable);
        }
    }

    private static class WildcardStructure extends BoundStructure {}

    private static class TypeVariableStructure extends BoundStructure {
        /** The type variable whose structure is being described. */
        public final TypeVariable typeVar;

        /**
         * The first annotated type variable that was encountered and traversed in order to describe
         * typeVar. It is expanded during visitation and it is later used as a template for other
         * uses of typeVar
         */
        public final AnnotatedTypeVariable annotatedTypeVar;

        /** The boundStructure that was active before this one. */
        private final BoundStructure parent;

        /**
         * If this type variable is upper or lower bounded by another type variable (not a declared
         * type or intersection) then this variable will contain the path to that type variable.
<<<<<<< HEAD
         * (TODO: Add link to explanation)
=======
         *
         * <p>TODO: Add link to explanation
>>>>>>> 5036f33c
         *
         * <p>e.g. {@code T extends E} &rArr; The structure for T will have an
         * immediateBoundTypeVars = List(UpperBound) The BoundPaths here must exist in pathToTypeVar
         */
        public Set<BoundPath> immediateBoundTypeVars = new LinkedHashSet<>();

        public TypeVariableStructure(
                final BoundStructure parent, final AnnotatedTypeVariable annotatedTypeVar) {
            this.parent = parent;
            this.typeVar = annotatedTypeVar.getUnderlyingType();
            this.annotatedTypeVar = annotatedTypeVar;
        }

        @Override
        public void addTypeVar(TypeVariable typeVariable) {
            final BoundPath copy = currentPath.copy();
            pathToTypeVar.put(copy, typeVariable);

            if (isImmediateBoundPath(copy)) {
                immediateBoundTypeVars.add(copy);
            }
        }
    }

    /** A linked list of BoundPathNodes whose equals method is a referential equality check. */
    @SuppressWarnings({"serial", "JdkObsolete"})
    private static class BoundPath extends LinkedList<BoundPathNode> {

        @Override
        public boolean equals(final Object obj) {
            return this == obj;
        }

        @Override
        public String toString() {
            return PluginUtil.join(",", this);
        }

        public BoundPath copy() {
            final BoundPath copy = new BoundPath();
            for (final BoundPathNode node : this) {
                copy.add(node.copy());
            }

            return copy;
        }
    }

    // BoundPathNode's are a step in a "type path" that are used to
    private abstract static class BoundPathNode {
        enum Kind {
            Extends,
            Super,
            UpperBound,
            LowerBound,
            ArrayComponent,
            Intersection,
            Union,
            TypeArg
        }

        public Kind kind;
        public TypeKind typeKind;

        BoundPathNode() {}

        BoundPathNode(final BoundPathNode template) {
            this.kind = template.kind;
            this.typeKind = template.typeKind;
        }

        @Override
        public String toString() {
            return kind.toString();
        }

        public AnnotatedTypeMirror next(final AnnotatedTypeMirror parent) {
            abortIfParentNotKind(typeKind, null, parent);
            return getType(parent);
        }

        public void replaceType(
                final AnnotatedTypeMirror parent, final AnnotatedTypeVariable replacement) {
            abortIfParentNotKind(typeKind, replacement, parent);
            setType(parent, replacement);
        }

        public abstract void setType(
                final AnnotatedTypeMirror parent, final AnnotatedTypeVariable replacement);

        public abstract AnnotatedTypeMirror getType(final AnnotatedTypeMirror parent);

        public abstract BoundPathNode copy();
    }

    private static class ExtendsNode extends BoundPathNode {

        ExtendsNode() {
            kind = Kind.Extends;
            typeKind = TypeKind.WILDCARD;
        }

        ExtendsNode(ExtendsNode template) {
            super(template);
        }

        @Override
        public void setType(AnnotatedTypeMirror parent, AnnotatedTypeVariable replacement) {
            ((AnnotatedWildcardType) parent).setExtendsBound(replacement);
        }

        @Override
        public AnnotatedTypeMirror getType(final AnnotatedTypeMirror parent) {
            return ((AnnotatedWildcardType) parent).getExtendsBound();
        }

        @Override
        public BoundPathNode copy() {
            return new ExtendsNode(this);
        }
    }

    private static class SuperNode extends BoundPathNode {

        SuperNode() {
            kind = Kind.Super;
            typeKind = TypeKind.WILDCARD;
        }

        SuperNode(SuperNode template) {
            super(template);
        }

        @Override
        public void setType(AnnotatedTypeMirror parent, AnnotatedTypeVariable replacement) {
            ((AnnotatedWildcardType) parent).setSuperBound(replacement);
        }

        @Override
        public AnnotatedTypeMirror getType(final AnnotatedTypeMirror parent) {
            return ((AnnotatedWildcardType) parent).getSuperBound();
        }

        @Override
        public BoundPathNode copy() {
            return new SuperNode(this);
        }
    }

    private static class UpperBoundNode extends BoundPathNode {

        UpperBoundNode() {
            kind = Kind.UpperBound;
            typeKind = TypeKind.TYPEVAR;
        }

        UpperBoundNode(UpperBoundNode template) {
            super(template);
        }

        @Override
        public void setType(AnnotatedTypeMirror parent, AnnotatedTypeVariable replacement) {
            ((AnnotatedTypeVariable) parent).setUpperBound(replacement);
        }

        @Override
        public AnnotatedTypeMirror getType(final AnnotatedTypeMirror parent) {
            final AnnotatedTypeVariable parentAtv = (AnnotatedTypeVariable) parent;
            if (parentAtv.getUpperBoundField() != null) {
                return parentAtv.getUpperBoundField();
            }
            return createAndSetUpperBound((AnnotatedTypeVariable) parent);
        }

        @Override
        public BoundPathNode copy() {
            return new UpperBoundNode(this);
        }
    }

    private static class LowerBoundNode extends BoundPathNode {
        LowerBoundNode() {
            kind = Kind.LowerBound;
            typeKind = TypeKind.TYPEVAR;
        }

        LowerBoundNode(LowerBoundNode template) {
            super(template);
        }

        @Override
        public void setType(AnnotatedTypeMirror parent, AnnotatedTypeVariable replacement) {
            ((AnnotatedTypeVariable) parent).setLowerBound(replacement);
        }

        @Override
        public AnnotatedTypeMirror getType(final AnnotatedTypeMirror parent) {

            final AnnotatedTypeVariable parentAtv = (AnnotatedTypeVariable) parent;
            if (parentAtv.getLowerBoundField() != null) {
                return parentAtv.getLowerBoundField();
            }
            // else // TODO: I think this should never happen at this point, throw exception
            return createAndSetLowerBound((AnnotatedTypeVariable) parent);
        }

        @Override
        public BoundPathNode copy() {
            return new LowerBoundNode(this);
        }
    }

    private static class ArrayComponentNode extends BoundPathNode {

        ArrayComponentNode() {
            kind = Kind.ArrayComponent;
            typeKind = TypeKind.ARRAY;
        }

        ArrayComponentNode(ArrayComponentNode template) {
            super(template);
        }

        @Override
        public void setType(AnnotatedTypeMirror parent, AnnotatedTypeVariable replacement) {
            ((AnnotatedArrayType) parent).setComponentType(replacement);
        }

        @Override
        public AnnotatedTypeMirror getType(final AnnotatedTypeMirror parent) {
            return ((AnnotatedArrayType) parent).getComponentType();
        }

        @Override
        public BoundPathNode copy() {
            return new ArrayComponentNode(this);
        }
    }

    private static class IntersectionNode extends BoundPathNode {
        public final int superIndex;

        IntersectionNode(int superIndex) {
            this.superIndex = superIndex;
            kind = Kind.Intersection;
            typeKind = TypeKind.INTERSECTION;
        }

        IntersectionNode(IntersectionNode template) {
            super(template);
            superIndex = template.superIndex;
        }

        @Override
        public String toString() {
            return super.toString() + "( superIndex=" + superIndex + " )";
        }

        @Override
        public void setType(AnnotatedTypeMirror parent, AnnotatedTypeVariable replacement) {
            throw new BugInCF(
                    "Type variables cannot be intersection bounds.\n"
                            + "parent="
                            + parent
                            + "\n"
                            + "replacement="
                            + replacement);
        }

        @Override
        public AnnotatedTypeMirror getType(final AnnotatedTypeMirror parent) {
            final AnnotatedIntersectionType isect = (AnnotatedIntersectionType) parent;
            if (parent.directSuperTypes().size() <= superIndex) {
                throw new BugInCF(
                        "Invalid superIndex( " + superIndex + " ):\n" + "parent=" + parent);
            }

            return isect.directSuperTypes().get(superIndex);
        }

        @Override
        public BoundPathNode copy() {
            return new IntersectionNode(this);
        }
    }

    private static class UnionNode extends BoundPathNode {
        public final int altIndex;

        UnionNode(int altIndex) {
            this.altIndex = altIndex;
            kind = Kind.Union;
            typeKind = TypeKind.UNION;
        }

        UnionNode(UnionNode template) {
            super(template);
            altIndex = template.altIndex;
        }

        @Override
        public String toString() {
            return super.toString() + "( altIndex=" + altIndex + " )";
        }

        @Override
        public void setType(AnnotatedTypeMirror parent, AnnotatedTypeVariable replacement) {
            throw new BugInCF(
                    "Union types cannot be intersection bounds.\n"
                            + "parent="
                            + parent
                            + "\n"
                            + "replacement="
                            + replacement);
        }

        @Override
        public AnnotatedTypeMirror getType(final AnnotatedTypeMirror parent) {
            final AnnotatedUnionType isect = (AnnotatedUnionType) parent;
            if (parent.directSuperTypes().size() <= altIndex) {
                throw new BugInCF("Invalid altIndex( " + altIndex + " ):\n" + "parent=" + parent);
            }

            return isect.directSuperTypes().get(altIndex);
        }

        @Override
        public BoundPathNode copy() {
            return new UnionNode(this);
        }
    }

    private static class TypeArgNode extends BoundPathNode {
        public final int argIndex;

        TypeArgNode(int argIndex) {
            this.argIndex = argIndex;
            kind = Kind.TypeArg;
            typeKind = TypeKind.DECLARED;
        }

        TypeArgNode(TypeArgNode template) {
            super(template);
            argIndex = template.argIndex;
        }

        @Override
        public String toString() {
            return super.toString() + "( argIndex=" + argIndex + " )";
        }

        @Override
        public void setType(AnnotatedTypeMirror parent, AnnotatedTypeVariable replacement) {
            abortIfParentNotKind(TypeKind.DECLARED, replacement, parent);
            final AnnotatedDeclaredType parentAdt = (AnnotatedDeclaredType) parent;

            List<AnnotatedTypeMirror> typeArgs = new ArrayList<>(parentAdt.getTypeArguments());
            if (argIndex >= typeArgs.size()) {
                throw new BugInCF(
                        "Invalid type arg index.\n"
                                + "parent="
                                + parent
                                + "\n"
                                + "replacement="
                                + replacement
                                + "\n"
                                + "argIndex="
                                + argIndex);
            }
            typeArgs.add(argIndex, replacement);
            typeArgs.remove(argIndex + 1);
            parentAdt.setTypeArguments(typeArgs);
        }

        @Override
        public AnnotatedTypeMirror getType(final AnnotatedTypeMirror parent) {
            final AnnotatedDeclaredType parentAdt = (AnnotatedDeclaredType) parent;

            List<AnnotatedTypeMirror> typeArgs = parentAdt.getTypeArguments();
            if (argIndex >= typeArgs.size()) {
                throw new BugInCF(
                        "Invalid type arg index.\n"
                                + "parent="
                                + parent
                                + "\n"
                                + "argIndex="
                                + argIndex);
            }

            return typeArgs.get(argIndex);
        }

        @Override
        public BoundPathNode copy() {
            return new TypeArgNode(this);
        }
    }

    public static void abortIfParentNotKind(
            final TypeKind typeKind,
            final AnnotatedTypeVariable type,
            final AnnotatedTypeMirror parent) {
        if (parent.getKind() == typeKind) {
            return;
        }

        final StringBuilder builder = new StringBuilder();
        builder.append("Unexpected parent kind:\n");
        builder.append("parent=");
        builder.append(parent);
        builder.append("\n");

        builder.append("replacement=");
        builder.append(type);
        builder.append("\n");

        builder.append("expected=");
        builder.append(typeKind);
        builder.append("\n");

        throw new BugInCF(builder.toString());
    }
}<|MERGE_RESOLUTION|>--- conflicted
+++ resolved
@@ -875,12 +875,8 @@
         /**
          * If this type variable is upper or lower bounded by another type variable (not a declared
          * type or intersection) then this variable will contain the path to that type variable.
-<<<<<<< HEAD
-         * (TODO: Add link to explanation)
-=======
          *
          * <p>TODO: Add link to explanation
->>>>>>> 5036f33c
          *
          * <p>e.g. {@code T extends E} &rArr; The structure for T will have an
          * immediateBoundTypeVars = List(UpperBound) The BoundPaths here must exist in pathToTypeVar
