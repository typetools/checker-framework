package org.checkerframework.framework.type.typeannotator;

import com.sun.tools.javac.code.Type.WildcardType;
import java.util.ArrayDeque;
import java.util.List;
import java.util.Set;
import javax.lang.model.element.AnnotationMirror;
import javax.lang.model.element.Element;
import javax.lang.model.element.TypeElement;
import javax.lang.model.type.TypeKind;
import org.checkerframework.checker.interning.qual.FindDistinct;
import org.checkerframework.framework.type.AnnotatedTypeFactory;
import org.checkerframework.framework.type.AnnotatedTypeMirror;
import org.checkerframework.framework.type.AnnotatedTypeMirror.AnnotatedDeclaredType;
import org.checkerframework.framework.type.AnnotatedTypeMirror.AnnotatedTypeVariable;
import org.checkerframework.framework.type.AnnotatedTypeMirror.AnnotatedWildcardType;
import org.checkerframework.javacutil.BugInCF;
import org.checkerframework.javacutil.TypesUtils;
import org.plumelib.util.StringsPlume;

/**
 * {@link PropagationTypeAnnotator} adds qualifiers to types where the qualifier to add should be
 * transferred from one or more other types.
 *
 * <p>At the moment, the only function PropagationTypeAnnotator provides, is the propagation of
 * generic type parameter annotations to unannotated wildcards with missing bounds annotations.
 *
 * @see
 *     #visitWildcard(org.checkerframework.framework.type.AnnotatedTypeMirror.AnnotatedWildcardType,
 *     Object)
 *     <p>PropagationTypeAnnotator traverses trees deeply by default.
 */
public class PropagationTypeAnnotator extends TypeAnnotator {

  // The PropagationTypeAnnotator is called recursively via
  // TypeAnnotatorUtil.eraseBoundsThenAnnotate.
  // This flag prevents infinite recursion.
  private boolean pause = false;
  private ArrayDeque<AnnotatedDeclaredType> parents = new ArrayDeque<>();

  public PropagationTypeAnnotator(AnnotatedTypeFactory typeFactory) {
    super(typeFactory);
  }

  @Override
  public void reset() {
    if (!pause) {
      // when the PropagationTypeAnnotator is called recursively we don't
      // want the visit method to reset the list of visited types
      super.reset();
    }
  }

  /*
   * When pause == true, the PropagationTypeAnnotator caused a recursive call
   * and there is no need to execute the PropagationTypeAnnotator
   */
  @Override
  protected Void scan(AnnotatedTypeMirror type, Void aVoid) {
    if (pause) {
      return null;
    }

    return super.scan(type, aVoid);
  }

  /**
   * Sometimes the underlying type parameters of AnnotatedWildcardTypes are not available on the
   * wildcards themselves. Instead, record enclosing class to find the type parameter to use as a
   * backup in visitWildcards.
   *
   * @param declaredType type to record
   */
  @Override
  public Void visitDeclared(AnnotatedDeclaredType declaredType, Void aVoid) {
    if (pause) {
      return null;
    }
    if (declaredType.wasRaw()) {
      // Copy annotations from the declaration to the wildcards.
      AnnotatedDeclaredType declaration =
          (AnnotatedDeclaredType)
              typeFactory.fromElement(declaredType.getUnderlyingType().asElement());
      List<AnnotatedTypeMirror> typeArgs = declaredType.getTypeArguments();
      for (int i = 0; i < typeArgs.size(); i++) {
        if (typeArgs.get(i).getKind() != TypeKind.WILDCARD
            || !((AnnotatedWildcardType) typeArgs.get(i)).isUninferredTypeArgument()) {
          // Sometimes the framework infers a more precise type argument, so just use it.
          continue;
        }
        AnnotatedTypeVariable typeParam =
            (AnnotatedTypeVariable) declaration.getTypeArguments().get(i);
        AnnotatedWildcardType wct = (AnnotatedWildcardType) typeArgs.get(i);
        wct.getExtendsBound().replaceAnnotations(typeParam.getUpperBound().getAnnotations());
        wct.getSuperBound().replaceAnnotations(typeParam.getLowerBound().getAnnotations());
        wct.replaceAnnotations(typeParam.getAnnotations());
      }
    }

    parents.addFirst(declaredType);
    super.visitDeclared(declaredType, aVoid);
    parents.removeFirst();
    return null;
  }

  /**
   * Rather than defaulting the missing bounds of a wildcard, find the bound annotations on the type
   * parameter it replaced. Place those annotations on the wildcard.
   *
   * @param wildcardAtm type to annotate
   */
  @Override
  public Void visitWildcard(AnnotatedWildcardType wildcardAtm, Void aVoid) {
    if (visitedNodes.containsKey(wildcardAtm) || pause) {
      return null;
    }
    visitedNodes.put(wildcardAtm, null);

    final WildcardType wildcard = (WildcardType) wildcardAtm.getUnderlyingType();
    Element typeParamElement = TypesUtils.wildcardToTypeParam(wildcard);
    if (typeParamElement == null) {
      typeParamElement =
          parents.isEmpty()
              ? null
              : getTypeParamFromEnclosingClass(wildcardAtm, parents.peekFirst());
    }

    if (typeParamElement != null) {
      pause = true;
      AnnotatedTypeVariable typeParam =
          (AnnotatedTypeVariable) typeFactory.getAnnotatedType(typeParamElement);
      pause = false;

      final Set<? extends AnnotationMirror> tops =
          typeFactory.getQualifierHierarchy().getTopAnnotations();

      if (wildcard.isUnbound()) {
        propagateExtendsBound(wildcardAtm, typeParam, tops);
        propagateSuperBound(wildcardAtm, typeParam, tops);

      } else if (wildcard.isExtendsBound()) {
        propagateSuperBound(wildcardAtm, typeParam, tops);

      } else { // is super bound
        propagateExtendsBound(wildcardAtm, typeParam, tops);
      }
    }
    scan(wildcardAtm.getExtendsBound(), null);
    scan(wildcardAtm.getSuperBound(), null);
    return null;
  }

  private void propagateSuperBound(
      AnnotatedWildcardType wildcard,
      AnnotatedTypeVariable typeParam,
      Set<? extends AnnotationMirror> tops) {
    applyAnnosFromBound(wildcard.getSuperBound(), typeParam.getLowerBound(), tops);
  }

  private void propagateExtendsBound(
      AnnotatedWildcardType wildcard,
      AnnotatedTypeVariable typeParam,
      Set<? extends AnnotationMirror> tops) {
    applyAnnosFromBound(wildcard.getExtendsBound(), typeParam.getUpperBound(), tops);
  }

  /**
   * Take the primary annotations from typeParamBound and place them as primary annotations on
   * wildcard bound.
   */
  private void applyAnnosFromBound(
      final AnnotatedTypeMirror wildcardBound,
      final AnnotatedTypeMirror typeParamBound,
      final Set<? extends AnnotationMirror> tops) {
    // Type variables do not need primary annotations.
    // The type variable will have annotations placed on its
    // bounds via its declaration or defaulting rules
    if (wildcardBound.getKind() == TypeKind.TYPEVAR
        || typeParamBound.getKind() == TypeKind.TYPEVAR) {
      return;
    }

    for (final AnnotationMirror top : tops) {
      if (wildcardBound.getAnnotationInHierarchy(top) == null) {
        final AnnotationMirror typeParamAnno = typeParamBound.getAnnotationInHierarchy(top);
        if (typeParamAnno == null) {
          throw new BugInCF(
              StringsPlume.joinLines(
                  "Missing annotation on type parameter",
                  "top=" + top,
                  "wildcardBound=" + wildcardBound,
                  "typeParamBound=" + typeParamBound));
        } // else
        wildcardBound.addAnnotation(typeParamAnno);
      }
    }
  }

  /**
   * Search parent's type arguments for wildcard. Using the index of wildcard, find the
   * corresponding type parameter element and return it. Returns null if the wildcard is the result
   * of substitution and therefore not in the list of type arguments.
   *
   * @param wildcard the wildcard type whose corresponding type argument to determine
   * @param parent the type that may have a type argument corresponding to {@code wildcard}
   * @return the type argument in {@code parent} that corresponds to {@code wildcard}
   */
  private Element getTypeParamFromEnclosingClass(
      final @FindDistinct AnnotatedWildcardType wildcard, final AnnotatedDeclaredType parent) {
    Integer wildcardIndex = null;
    int currentIndex = 0;
    for (AnnotatedTypeMirror typeArg : parent.getTypeArguments()) {
      // the only cases in which the wildcard is not one of the type arguments are cases in
      // which they should have been replaced by capture
      if (typeArg == wildcard) {
        wildcardIndex = currentIndex;
        break;
      }
      currentIndex += 1;
    }

<<<<<<< HEAD
    /**
     * Search parent's type arguments for wildcard. Using the index of wildcard, find the
     * corresponding type parameter element and return it. Returns null if the wildcard is the
     * result of substitution and therefore not in the list of type arguments.
     *
     * @param wildcard the wildcard type whose corresponding type argument to determine
     * @param parent the type that may have a type argument corresponding to {@code wildcard}
     * @return the type argument in {@code parent} that corresponds to {@code wildcard}
     */
    private Element getTypeParamFromEnclosingClass(
            final @FindDistinct AnnotatedWildcardType wildcard,
            final AnnotatedDeclaredType parent) {
        for (int i = 0; i < parent.getTypeArguments().size(); i++) {
            AnnotatedTypeMirror typeArg = parent.getTypeArguments().get(i);
            if (typeArg == wildcard) {
                final TypeElement typeElement =
                        (TypeElement)
                                typeFactory
                                        .getProcessingEnv()
                                        .getTypeUtils()
                                        .asElement(parent.getUnderlyingType());

                return typeElement.getTypeParameters().get(i);
            }
        }
        throw new BugInCF("Wildcard %s not a type argument of %s", wildcard, parent);
=======
    if (wildcardIndex != null) {
      final TypeElement typeElement =
          (TypeElement)
              typeFactory.getProcessingEnv().getTypeUtils().asElement(parent.getUnderlyingType());

      return typeElement.getTypeParameters().get(wildcardIndex);
>>>>>>> b8373e6c
    }

    return null;
  }
}<|MERGE_RESOLUTION|>--- conflicted
+++ resolved
@@ -207,55 +207,16 @@
    */
   private Element getTypeParamFromEnclosingClass(
       final @FindDistinct AnnotatedWildcardType wildcard, final AnnotatedDeclaredType parent) {
-    Integer wildcardIndex = null;
-    int currentIndex = 0;
-    for (AnnotatedTypeMirror typeArg : parent.getTypeArguments()) {
-      // the only cases in which the wildcard is not one of the type arguments are cases in
-      // which they should have been replaced by capture
+    for (int i = 0; i < parent.getTypeArguments().size(); i++) {
+      AnnotatedTypeMirror typeArg = parent.getTypeArguments().get(i);
       if (typeArg == wildcard) {
-        wildcardIndex = currentIndex;
-        break;
-      }
-      currentIndex += 1;
-    }
-
-<<<<<<< HEAD
-    /**
-     * Search parent's type arguments for wildcard. Using the index of wildcard, find the
-     * corresponding type parameter element and return it. Returns null if the wildcard is the
-     * result of substitution and therefore not in the list of type arguments.
-     *
-     * @param wildcard the wildcard type whose corresponding type argument to determine
-     * @param parent the type that may have a type argument corresponding to {@code wildcard}
-     * @return the type argument in {@code parent} that corresponds to {@code wildcard}
-     */
-    private Element getTypeParamFromEnclosingClass(
-            final @FindDistinct AnnotatedWildcardType wildcard,
-            final AnnotatedDeclaredType parent) {
-        for (int i = 0; i < parent.getTypeArguments().size(); i++) {
-            AnnotatedTypeMirror typeArg = parent.getTypeArguments().get(i);
-            if (typeArg == wildcard) {
-                final TypeElement typeElement =
-                        (TypeElement)
-                                typeFactory
-                                        .getProcessingEnv()
-                                        .getTypeUtils()
-                                        .asElement(parent.getUnderlyingType());
-
-                return typeElement.getTypeParameters().get(i);
-            }
-        }
-        throw new BugInCF("Wildcard %s not a type argument of %s", wildcard, parent);
-=======
-    if (wildcardIndex != null) {
-      final TypeElement typeElement =
-          (TypeElement)
-              typeFactory.getProcessingEnv().getTypeUtils().asElement(parent.getUnderlyingType());
-
-      return typeElement.getTypeParameters().get(wildcardIndex);
->>>>>>> b8373e6c
-    }
-
-    return null;
+        final TypeElement typeElement =
+            (TypeElement)
+                typeFactory.getProcessingEnv().getTypeUtils().asElement(parent.getUnderlyingType());
+
+        return typeElement.getTypeParameters().get(i);
+      }
+    }
+    throw new BugInCF("Wildcard %s not a type argument of %s", wildcard, parent);
   }
 }