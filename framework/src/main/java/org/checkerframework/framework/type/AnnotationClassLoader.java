--- conflicted
+++ resolved
@@ -548,14 +548,9 @@
             if (pkgEle != null) {
                 for (Element e : pkgEle.getEnclosedElements()) {
                     if (e.getKind() == ElementKind.ANNOTATION_TYPE) {
-<<<<<<< HEAD
-                        // Elements needs to be annotated.
-                        @SuppressWarnings("signature:assignment.type.incompatible")
-=======
                         @SuppressWarnings(
                                 "signature:assignment.type.incompatible") // Elements needs to be
                         // annotated.
->>>>>>> 5e1e25ec
                         @BinaryName String annoBinName =
                                 checker.getElementUtils().getBinaryName((TypeElement) e).toString();
                         annotationNames.add(annoBinName);
