--- conflicted
+++ resolved
@@ -798,9 +798,6 @@
                     visit(type.getExtendsBound(), superType.getExtendsBound(), p);
             superType.setExtendsBound(upperBound);
         } else {
-<<<<<<< HEAD
-            copyPrimaryAnnos(type.getExtendsBound(), superType.getExtendsBound());
-=======
             // The upper bound of a wildcard can be a super type of upper bound of the type
             // parameter for which it is an argument.
             // See org.checkerframework.framework.type.AnnotatedTypeFactory.widenToUpperBound for an
@@ -812,7 +809,6 @@
             copyPrimaryAnnos(type.getExtendsBound(), superType.getExtendsBound());
 
             // Add defaults in case any locations are missing annotations.
->>>>>>> 0832df73
             annotatedTypeFactory.addDefaultAnnotations(superType.getExtendsBound());
         }
 
