--- conflicted
+++ resolved
@@ -168,15 +168,11 @@
 
     /**
      * First check visitHistory to see if type1 and type2 have been compared once already. If so
-<<<<<<< HEAD
-     * return true; otherwise compare them and put them in visitHistory
-=======
      * return true; otherwise compare them and put them in visitHistory.
      *
      * @param type1 the first type
      * @param type2 the second type
      * @return whether the two types are equal
->>>>>>> 8104b391
      */
     protected boolean checkOrAreEqual(
             final AnnotatedTypeMirror type1, final AnnotatedTypeMirror type2) {
