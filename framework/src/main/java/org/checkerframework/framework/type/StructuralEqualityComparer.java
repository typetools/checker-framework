--- conflicted
+++ resolved
@@ -44,25 +44,15 @@
 
   @Override
   protected Boolean defaultAction(AnnotatedTypeMirror type1, AnnotatedTypeMirror type2, Void p) {
-    if (type1.atypeFactory.ignoreUninferredTypeArguments) {
-      if (type1.getKind() == TypeKind.WILDCARD
-          && ((AnnotatedWildcardType) type1).isUninferredTypeArgument()) {
-        return true;
-      }
-
-      if (type2.getKind() == TypeKind.WILDCARD
-          && ((AnnotatedWildcardType) type2).isUninferredTypeArgument()) {
-        return true;
-      }
-    }
-    if (type1.getKind() == TypeKind.TYPEVAR || type2.getKind() == TypeKind.TYPEVAR) {
-      // TODO: Handle any remaining typevar combinations correctly.
-      return true;
-    }
     if (type1.getKind() == TypeKind.NULL || type2.getKind() == TypeKind.NULL) {
       // If one of the types is the NULL type, compare main qualifiers only.
       return arePrimeAnnosEqual(type1, type2);
     }
+
+    if (type1.containsUninferredTypeArguments() || type2.containsUninferredTypeArguments()) {
+      return type1.atypeFactory.ignoreUninferredTypeArguments;
+    }
+
     return super.defaultAction(type1, type2, p);
   }
 
@@ -117,20 +107,6 @@
       currentTop = prevTop;
     }
 
-<<<<<<< HEAD
-    @Override
-    protected Boolean defaultAction(AnnotatedTypeMirror type1, AnnotatedTypeMirror type2, Void p) {
-        if (type1.getKind() == TypeKind.NULL || type2.getKind() == TypeKind.NULL) {
-            // If one of the types is the NULL type, compare main qualifiers only.
-            return arePrimeAnnosEqual(type1, type2);
-        }
-
-        if (type1.containsUninferredTypeArguments() || type2.containsUninferredTypeArguments()) {
-            return type1.atypeFactory.ignoreUninferredTypeArguments;
-        }
-
-        return super.defaultAction(type1, type2, p);
-=======
     return areEqual;
   }
 
@@ -161,7 +137,6 @@
           types1.size(),
           StringsPlume.join("; ", types2),
           types2.size());
->>>>>>> b8373e6c
     }
 
     final Iterator<? extends AnnotatedTypeMirror> types1Iter = types1.iterator();
@@ -253,54 +228,6 @@
   protected boolean visitTypeArgs(
       final AnnotatedDeclaredType type1, final AnnotatedDeclaredType type2) {
 
-<<<<<<< HEAD
-    /**
-     * A helper class for visitDeclared_Declared. There are subtypes of DefaultTypeHierarchy that
-     * need to customize the handling of type arguments. This method provides a convenient extension
-     * point.
-     */
-    protected boolean visitTypeArgs(
-            final AnnotatedDeclaredType type1, final AnnotatedDeclaredType type2) {
-
-        // TODO: ANYTHING WITH RAW TYPES? SHOULD WE HANDLE THEM LIKE DefaultTypeHierarchy, i.e. use
-        // ignoreRawTypes
-        final List<? extends AnnotatedTypeMirror> type1Args = type1.getTypeArguments();
-        final List<? extends AnnotatedTypeMirror> type2Args = type2.getTypeArguments();
-
-        if (type1Args.isEmpty() && type2Args.isEmpty()) {
-            return true;
-        }
-
-        if (type1Args.size() == type2Args.size()) {
-            return areAllEqual(type1Args, type2Args);
-        } else {
-            throw new BugInCF(
-                    "Mismatching type argument sizes:%n    type 1: %s (%d)%n    type 2: %s (%d)",
-                    type1, type1Args.size(), type2, type2Args.size());
-        }
-    }
-
-    /**
-     * Two intersection types are equal if:
-     *
-     * <ul>
-     *   <li>Their sets of primary annotations are equal
-     *   <li>Their sets of bounds (the types being intersected) are equal
-     * </ul>
-     */
-    @Override
-    public Boolean visitIntersection_Intersection(
-            final AnnotatedIntersectionType type1,
-            final AnnotatedIntersectionType type2,
-            final Void p) {
-        if (!arePrimeAnnosEqual(type1, type2)) {
-            return false;
-        }
-
-        boolean result = areAllEqual(type1.getBounds(), type2.getBounds());
-        visitHistory.put(type1, type2, currentTop, result);
-        return result;
-=======
     // TODO: ANYTHING WITH RAW TYPES? SHOULD WE HANDLE THEM LIKE DefaultTypeHierarchy, i.e. use
     // ignoreRawTypes
     final List<? extends AnnotatedTypeMirror> type1Args = type1.getTypeArguments();
@@ -308,28 +235,19 @@
 
     if (type1Args.isEmpty() && type2Args.isEmpty()) {
       return true;
->>>>>>> b8373e6c
     }
 
     if (type1Args.size() == type2Args.size()) {
       return areAllEqual(type1Args, type2Args);
     } else {
-      return true;
-      /* TODO! This should be an error. See framework/tests/all-systems/InitializationVisitor.java
-      * for a failure.
-         throw new BugInCF(
-                 "Mismatching type argument sizes:%n    type 1: %s (%d)%n    type 2: %s (%d)",
-                          type1, type1Args.size(), type2, type2Args.size());
-         return false;
-         */
-    }
-  }
-
-  /**
-   * TODO: SHOULD PRIMARY ANNOTATIONS OVERRIDE INDIVIDUAL BOUND ANNOTATIONS? IF SO THEN WE SHOULD
-   * REMOVE THE arePrimeAnnosEqual AND FIX AnnotatedIntersectionType.
-   *
-   * <p>Two intersection types are equal if:
+      throw new BugInCF(
+          "Mismatching type argument sizes:%n    type 1: %s (%d)%n    type 2: %s (%d)",
+          type1, type1Args.size(), type2, type2Args.size());
+    }
+  }
+
+  /**
+   * Two intersection types are equal if:
    *
    * <ul>
    *   <li>Their sets of primary annotations are equal
@@ -343,25 +261,6 @@
       return false;
     }
 
-<<<<<<< HEAD
-    /**
-     * Two type variables are equal if:
-     *
-     * <ul>
-     *   <li>Their bounds are equal
-     * </ul>
-     *
-     * Note: Primary annotations will be taken into account when the bounds are retrieved
-     */
-    @Override
-    public Boolean visitTypevar_Typevar(
-            final AnnotatedTypeVariable type1, final AnnotatedTypeVariable type2, final Void p) {
-        Boolean pastResult = visitHistory.get(type1, type2, currentTop);
-        if (pastResult != null) {
-            return pastResult;
-        }
-
-=======
     boolean result = areAllEqual(type1.getBounds(), type2.getBounds());
     visitHistory.put(type1, type2, currentTop, result);
     return result;
@@ -397,48 +296,6 @@
       return pastResult;
     }
 
-    // TODO: Remove this code when capture conversion is implemented
-    if (TypesUtils.isCaptured(type1.getUnderlyingType())
-        || TypesUtils.isCaptured(type2.getUnderlyingType())) {
-      if (!boundsMatch(type1, type2)) {
->>>>>>> b8373e6c
-        Boolean result =
-            subtypeAndCompare(type1.getUpperBound(), type2.getUpperBound())
-                && subtypeAndCompare(type1.getLowerBound(), type2.getLowerBound());
-        visitHistory.put(type1, type2, currentTop, result);
-        return result;
-      }
-    }
-
-<<<<<<< HEAD
-    /**
-     * Two wildcards are equal if:
-     *
-     * <ul>
-     *   <li>Their bounds are equal
-     * </ul>
-     *
-     * Note: Primary annotations will be taken into account when the bounds are retrieved
-     */
-    @Override
-    public Boolean visitWildcard_Wildcard(
-            final AnnotatedWildcardType type1, final AnnotatedWildcardType type2, final Void p) {
-        Boolean pastResult = visitHistory.get(type1, type2, currentTop);
-        if (pastResult != null) {
-            return pastResult;
-        }
-
-        if (type1.atypeFactory.ignoreUninferredTypeArguments
-                && (type1.isUninferredTypeArgument() || type2.isUninferredTypeArgument())) {
-            return true;
-        }
-
-        Boolean result =
-                areEqual(type1.getExtendsBound(), type2.getExtendsBound())
-                        && areEqual(type1.getSuperBound(), type2.getSuperBound());
-        visitHistory.put(type1, type2, currentTop, result);
-        return result;
-=======
     Boolean result =
         areEqual(type1.getUpperBound(), type2.getUpperBound())
             && areEqual(type1.getLowerBound(), type2.getLowerBound());
@@ -447,69 +304,6 @@
   }
 
   /**
-   * A temporary solution until we handle CaptureConversion, subtypeAndCompare handles cases in
-   * which we encounter a captured type being compared against a non-captured type. The captured
-   * type may have type arguments that are subtypes of the other type it is being compared to. In
-   * these cases, we will convert the bounds via this method to the other type and then continue on
-   * with the equality comparison. If neither of the type args can be converted to the other than we
-   * just compare the effective annotations on the two types for equality.
-   */
-  boolean subtypeAndCompare(final AnnotatedTypeMirror type1, final AnnotatedTypeMirror type2) {
-    final Types types = type1.atypeFactory.types;
-    final AnnotatedTypeMirror t1;
-    final AnnotatedTypeMirror t2;
-
-    if (type1.getKind() == TypeKind.NULL && type2.getKind() == TypeKind.NULL) {
-      return areEqual(type1, type2);
-    }
-    if (type1.getKind() == TypeKind.NULL || type2.getKind() == TypeKind.NULL) {
-      t1 = type1;
-      t2 = type2;
-    } else if (types.isSubtype(type2.getUnderlyingType(), type1.getUnderlyingType())) {
-      t1 = type1;
-      t2 = AnnotatedTypes.asSuper(type1.atypeFactory, type2, type1);
-
-    } else if (types.isSubtype(type1.getUnderlyingType(), type2.getUnderlyingType())) {
-      t1 = AnnotatedTypes.asSuper(type1.atypeFactory, type1, type2);
-      t2 = type2;
-
-    } else {
-      t1 = null;
-      t2 = null;
-    }
-
-    if (t1 == null || t2 == null) {
-      final QualifierHierarchy qualifierHierarchy = type1.atypeFactory.getQualifierHierarchy();
-      if (currentTop != null) {
-        return AnnotationUtils.areSame(
-            AnnotatedTypes.findEffectiveAnnotationInHierarchy(
-                qualifierHierarchy, type1, currentTop),
-            AnnotatedTypes.findEffectiveAnnotationInHierarchy(
-                qualifierHierarchy, type2, currentTop));
-      } else {
-        throw new BugInCF("currentTop null");
-      }
->>>>>>> b8373e6c
-    }
-
-    return areEqual(t1, t2);
-  }
-
-  /**
-   * Returns true if the underlying types of the bounds for type1 and type2 are equal.
-   *
-   * @return true if the underlying types of the bounds for type1 and type2 are equal
-   */
-  public boolean boundsMatch(final AnnotatedTypeVariable type1, final AnnotatedTypeVariable type2) {
-    final Types types = type1.atypeFactory.types;
-
-    return types.isSameType(
-            type1.getUpperBound().getUnderlyingType(), type2.getUpperBound().getUnderlyingType())
-        && types.isSameType(
-            type1.getLowerBound().getUnderlyingType(), type2.getLowerBound().getUnderlyingType());
-  }
-
-  /**
    * Two wildcards are equal if:
    *
    * <ul>
@@ -517,10 +311,6 @@
    * </ul>
    *
    * Note: Primary annotations will be taken into account when the bounds are retrieved
-   *
-   * <p>TODO: IDENTIFY TESTS THAT LEAD TO RECURSIVE BOUNDED WILDCARDS, PERHAPS THE RIGHT THING IS TO
-   * MOVE THE CODE THAT IDENTIFIES REFERENCES TO THE SAME WILDCARD TYPE HERE. WOULD WE EVER WANT TO
-   * HAVE A REFERENCE TO THE SAME WILDCARD WITH DIFFERENT ANNOTATIONS?
    */
   @Override
   public Boolean visitWildcard_Wildcard(
@@ -550,8 +340,6 @@
     if (!TypesUtils.isBoxOf(type1.getUnderlyingType(), type2.getUnderlyingType())) {
       defaultErrorMessage(type1, type2, p);
     }
-<<<<<<< HEAD
-=======
 
     return arePrimeAnnosEqual(type1, type2);
   }
@@ -565,69 +353,4 @@
 
     return arePrimeAnnosEqual(type1, type2);
   }
-
-  // The following methods are because we use WILDCARDS instead of TYPEVARS for capture converted
-  // wildcards.
-  // TODO: REMOVE THE METHOD BELOW WHEN CAPTURE CONVERSION IS IMPLEMENTED
-  /**
-   * Since the Checker Framework doesn't engage in capture conversion, and since sometimes type
-   * variables are "inferred" to be wildcards, this method allows the comparison of a wildcard to a
-   * type variable even though they should never truly be equal.
-   *
-   * <p>A wildcard is equal to a type variable if:
-   *
-   * <ul>
-   *   <li>The wildcard's bounds are equal to the type variable's bounds
-   * </ul>
-   */
-  @Override
-  public Boolean visitWildcard_Typevar(
-      final AnnotatedWildcardType type1, final AnnotatedTypeVariable type2, final Void p) {
-    Boolean pastResult = visitHistory.get(type1, type2, currentTop);
-    if (pastResult != null) {
-      return pastResult;
-    }
-
-    if (type1.atypeFactory.ignoreUninferredTypeArguments && type1.isUninferredTypeArgument()) {
-      return true;
-    }
-
-    Boolean result =
-        areEqual(type1.getExtendsBound(), type2.getUpperBound())
-            && areEqual(type1.getSuperBound(), type2.getLowerBound());
-
-    visitHistory.put(type1, type2, currentTop, result);
-    return result;
-  }
-
-  @Override
-  public Boolean visitWildcard_Declared(
-      AnnotatedWildcardType type1, AnnotatedDeclaredType type2, Void p) {
-    if (type1.atypeFactory.ignoreUninferredTypeArguments && type1.isUninferredTypeArgument()) {
-      return true;
-    }
-    // TODO: add proper checks
-    return arePrimeAnnosEqual(type1.getExtendsBound(), type2);
-  }
-
-  @Override
-  public Boolean visitDeclared_Wildcard(
-      AnnotatedDeclaredType type1, AnnotatedWildcardType type2, Void p) {
-    if (type2.atypeFactory.ignoreUninferredTypeArguments && type2.isUninferredTypeArgument()) {
-      return true;
-    }
-    final QualifierHierarchy qualifierHierarchy = type1.atypeFactory.getQualifierHierarchy();
-
-    // TODO: add proper checks
-    // TODO: compare whole types instead of just main modifiers
-    AnnotationMirror q1 =
-        AnnotatedTypes.findEffectiveAnnotationInHierarchy(qualifierHierarchy, type1, currentTop);
-    AnnotationMirror q2 =
-        AnnotatedTypes.findEffectiveAnnotationInHierarchy(qualifierHierarchy, type2, currentTop);
-
-    Boolean result = qualifierHierarchy.isSubtype(q1, q2);
-    visitHistory.put(type1, type2, currentTop, result);
-    return result;
-  }
->>>>>>> b8373e6c
 }