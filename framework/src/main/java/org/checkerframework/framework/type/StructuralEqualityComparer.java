package org.checkerframework.framework.type;

import java.util.Collection;
import java.util.Iterator;
import java.util.List;
import javax.lang.model.element.AnnotationMirror;
import javax.lang.model.type.TypeKind;
import javax.lang.model.type.TypeMirror;
import org.checkerframework.checker.interning.qual.EqualsMethod;
import org.checkerframework.framework.type.AnnotatedTypeMirror.AnnotatedArrayType;
import org.checkerframework.framework.type.AnnotatedTypeMirror.AnnotatedDeclaredType;
import org.checkerframework.framework.type.AnnotatedTypeMirror.AnnotatedIntersectionType;
import org.checkerframework.framework.type.AnnotatedTypeMirror.AnnotatedNullType;
import org.checkerframework.framework.type.AnnotatedTypeMirror.AnnotatedPrimitiveType;
import org.checkerframework.framework.type.AnnotatedTypeMirror.AnnotatedTypeVariable;
import org.checkerframework.framework.type.AnnotatedTypeMirror.AnnotatedWildcardType;
import org.checkerframework.framework.type.visitor.AbstractAtmComboVisitor;
import org.checkerframework.framework.util.AtmCombo;
import org.checkerframework.javacutil.BugInCF;
import org.checkerframework.javacutil.TypesUtils;
import org.plumelib.util.StringsPlume;

/**
 * A visitor used to compare two type mirrors for "structural" equality. Structural equality implies
 * that, for two objects, all fields are also structurally equal and for primitives their values are
 * equal.
 *
 * <p>See also DefaultTypeHierarchy, and SubtypeVisitHistory
 */
public class StructuralEqualityComparer extends AbstractAtmComboVisitor<Boolean, Void> {
  /** History saving the result of previous comparisons. */
  protected final StructuralEqualityVisitHistory visitHistory;

  // See org.checkerframework.framework.type.DefaultTypeHierarchy.currentTop
  private AnnotationMirror currentTop = null;

  /**
   * Create a StructuralEqualityComparer.
   *
   * @param typeargVisitHistory history saving the result of previous comparisons
   */
  public StructuralEqualityComparer(StructuralEqualityVisitHistory typeargVisitHistory) {
    this.visitHistory = typeargVisitHistory;
  }

  @Override
  public Boolean defaultAction(AnnotatedTypeMirror type1, AnnotatedTypeMirror type2, Void p) {
<<<<<<< HEAD
=======
    if (type1.getKind() == TypeKind.NULL || type2.getKind() == TypeKind.NULL) {
      // If one of the types is the NULL type, compare main qualifiers only.
      return arePrimaryAnnosEqual(type1, type2);
    }

    if (type1.containsUninferredTypeArguments() || type2.containsUninferredTypeArguments()) {
      return type1.atypeFactory.ignoreUninferredTypeArguments;
    }
>>>>>>> ccaf70f4

    return super.defaultAction(type1, type2, p);
  }

  /**
   * Called for every combination that isn't specifically handled.
   *
   * @return error message explaining the two types' classes are not the same
   */
  @Override
  public String defaultErrorMessage(AnnotatedTypeMirror type1, AnnotatedTypeMirror type2, Void p) {
    return super.defaultErrorMessage(type1, type2, p)
        + System.lineSeparator()
        + "  visitHistory = "
        + visitHistory;
  }

  /**
   * Returns true if type1 and type2 are structurally equivalent. With one exception,
   * type1.getClass().equals(type2.getClass()) must be true. However, because the Checker Framework
   * sometimes "infers" Typevars to be Wildcards, we allow the combination Wildcard,Typevar. In this
   * case, the two types are "equal" if their bounds are.
   *
   * @param type1 the first AnnotatedTypeMirror to compare
   * @param type2 the second AnnotatedTypeMirror to compare
   * @return true if type1 and type2 are equal
   */
  @EqualsMethod
  private boolean areEqual(AnnotatedTypeMirror type1, AnnotatedTypeMirror type2) {
    if (type1 == type2) {
      return true;
    }
    assert currentTop != null;
    if (type1 == null || type2 == null) {
      return false;
    }
    return AtmCombo.accept(type1, type2, null, this);
  }

  public boolean areEqualInHierarchy(
      AnnotatedTypeMirror type1, AnnotatedTypeMirror type2, AnnotationMirror top) {
    assert top != null;
    boolean areEqual;
    AnnotationMirror prevTop = currentTop;
    currentTop = top;
    try {
      areEqual = areEqual(type1, type2);
    } finally {
      currentTop = prevTop;
    }

    return areEqual;
  }

  /**
   * Return true if type1 and type2 have the same set of annotations.
   *
   * @param type1 a type
   * @param type2 a type
   * @return true if type1 and type2 have the same set of annotations
   */
  protected boolean arePrimaryAnnosEqual(AnnotatedTypeMirror type1, AnnotatedTypeMirror type2) {
    if (currentTop != null) {
      AnnotationMirror anno1 = type1.getPrimaryAnnotationInHierarchy(currentTop);
      AnnotationMirror anno2 = type2.getPrimaryAnnotationInHierarchy(currentTop);
      TypeMirror typeMirror1 = type1.underlyingType;
      TypeMirror typeMirror2 = type2.underlyingType;
      QualifierHierarchy qh = type1.atypeFactory.getQualifierHierarchy();
      return qh.isSubtypeShallow(anno1, typeMirror1, anno2, typeMirror2)
          && qh.isSubtypeShallow(anno2, typeMirror2, anno1, typeMirror1);
    } else {
      throw new BugInCF("currentTop null");
    }
  }

  /**
   * Compare each type in types1 and types2 pairwise and return true if they are all equal. This
   * method throws an exceptions if types1.size() != types2.size()
   *
   * @return true if for each pair (t1 = types1.get(i); t2 = types2.get(i)), areEqual(t1,t2)
   */
  protected boolean areAllEqual(
      Collection<? extends AnnotatedTypeMirror> types1,
      Collection<? extends AnnotatedTypeMirror> types2) {
    if (types1.size() != types2.size()) {
      throw new BugInCF(
          "Mismatching collection sizes:%n    types 1: %s (%d)%n    types 2: %s (%d)",
          StringsPlume.join("; ", types1),
          types1.size(),
          StringsPlume.join("; ", types2),
          types2.size());
    }

    Iterator<? extends AnnotatedTypeMirror> types1Iter = types1.iterator();
    Iterator<? extends AnnotatedTypeMirror> types2Iter = types2.iterator();
    while (types1Iter.hasNext()) {
      AnnotatedTypeMirror type1 = types1Iter.next();
      AnnotatedTypeMirror type2 = types2Iter.next();
      if (!checkOrAreEqual(type1, type2)) {
        return false;
      }
    }

    return true;
  }

  /**
   * First check visitHistory to see if type1 and type2 have been compared once already. If so
   * return true; otherwise compare them and put them in visitHistory.
   *
   * @param type1 the first type
   * @param type2 the second type
   * @return whether the two types are equal
   */
  protected boolean checkOrAreEqual(AnnotatedTypeMirror type1, AnnotatedTypeMirror type2) {
    Boolean pastResult = visitHistory.get(type1, type2, currentTop);
    if (pastResult != null) {
      return pastResult;
    }

    Boolean result = areEqual(type1, type2);
    visitHistory.put(type1, type2, currentTop, result);
    return result;
  }

  /**
   * Two arrays are equal if:
   *
   * <ol>
   *   <li>Their sets of primary annotations are equal, and
   *   <li>Their component types are equal
   * </ol>
   */
  @Override
  public Boolean visitArray_Array(AnnotatedArrayType type1, AnnotatedArrayType type2, Void p) {
    if (!arePrimaryAnnosEqual(type1, type2)) {
      return false;
    }

    return areEqual(type1.getComponentType(), type2.getComponentType());
  }

  /**
   * Two declared types are equal if:
   *
   * <ol>
   *   <li>The types are of the same class/interfaces
   *   <li>Their sets of primary annotations are equal
   *   <li>Their sets of type arguments are equal or one type is raw
   * </ol>
   */
  @Override
  public Boolean visitDeclared_Declared(
      AnnotatedDeclaredType type1, AnnotatedDeclaredType type2, Void p) {
    Boolean pastResult = visitHistory.get(type1, type2, currentTop);
    if (pastResult != null) {
      return pastResult;
    }

    // TODO: same class/interface is not enforced. Why?

    if (!arePrimaryAnnosEqual(type1, type2)) {
      return false;
    }
    // Prevent infinite recursion e.g. in Issue1587b
    visitHistory.put(type1, type2, currentTop, true);

    List<AnnotatedTypeMirror> type1Args = type1.getTypeArguments();
    List<AnnotatedTypeMirror> type2Args = type2.getTypeArguments();

    // Capture the types because the wildcards are only not equal if they are provably distinct.
    // Provably distinct is computed using the captured and erased upper bounds of wildcards.
    // See JLS 4.5.1. Type Arguments of Parameterized Types.
    AnnotatedTypeFactory atypeFactory = type1.atypeFactory;
    AnnotatedDeclaredType capturedType1 =
        (AnnotatedDeclaredType) atypeFactory.applyCaptureConversion(type1);
    AnnotatedDeclaredType capturedType2 =
        (AnnotatedDeclaredType) atypeFactory.applyCaptureConversion(type2);
    visitHistory.put(capturedType1, capturedType2, currentTop, true);

    List<AnnotatedTypeMirror> capturedType1Args = capturedType1.getTypeArguments();
    List<AnnotatedTypeMirror> capturedType2Args = capturedType2.getTypeArguments();
    boolean result = true;
    for (int i = 0; i < type1.getTypeArguments().size(); i++) {
      AnnotatedTypeMirror type1Arg = type1Args.get(i);
      AnnotatedTypeMirror type2Arg = type2Args.get(i);
      Boolean pastResultTA = visitHistory.get(type1Arg, type2Arg, currentTop);
      if (pastResultTA != null) {
        result = pastResultTA;
      } else {
        if (type1Arg.getKind() != TypeKind.WILDCARD || type2Arg.getKind() != TypeKind.WILDCARD) {
          result = areEqual(type1Arg, type2Arg);
        } else {
          AnnotatedWildcardType wildcardType1 = (AnnotatedWildcardType) type1Arg;
          AnnotatedWildcardType wildcardType2 = (AnnotatedWildcardType) type2Arg;
          if (type1.atypeFactory.ignoreRawTypeArguments
              && (wildcardType1.isTypeArgOfRawType() || wildcardType2.isTypeArgOfRawType())) {
            result = true;
          } else {
            AnnotatedTypeMirror capturedType1Arg = capturedType1Args.get(i);
            AnnotatedTypeMirror capturedType2Arg = capturedType2Args.get(i);
            result = areEqual(capturedType1Arg.getErased(), capturedType2Arg.getErased());
          }
        }
      }
      if (!result) {
        break;
      }
    }

    visitHistory.put(capturedType1, capturedType2, currentTop, result);
    visitHistory.put(type1, type2, currentTop, result);
    return result;
  }

  /**
   * Two intersection types are equal if:
   *
   * <ul>
   *   <li>Their sets of primary annotations are equal
   *   <li>Their sets of bounds (the types being intersected) are equal
   * </ul>
   */
  @Override
  public Boolean visitIntersection_Intersection(
      AnnotatedIntersectionType type1, AnnotatedIntersectionType type2, Void p) {
    if (!arePrimaryAnnosEqual(type1, type2)) {
      return false;
    }

    boolean result = areAllEqual(type1.getBounds(), type2.getBounds());
    visitHistory.put(type1, type2, currentTop, result);
    return result;
  }

  /**
   * Two primitive types are equal if:
   *
   * <ul>
   *   <li>Their sets of primary annotations are equal
   * </ul>
   */
  @Override
  public Boolean visitPrimitive_Primitive(
      AnnotatedPrimitiveType type1, AnnotatedPrimitiveType type2, Void p) {
    return arePrimaryAnnosEqual(type1, type2);
  }

  @Override
  public Boolean visitNull_Null(AnnotatedNullType type1, AnnotatedNullType type2, Void unused) {
    return arePrimeAnnosEqual(type1, type2);
  }

  /**
   * Two type variables are equal if:
   *
   * <ul>
   *   <li>Their bounds are equal
   * </ul>
   *
   * Note: Primary annotations will be taken into account when the bounds are retrieved
   */
  @Override
  public Boolean visitTypevar_Typevar(
      AnnotatedTypeVariable type1, AnnotatedTypeVariable type2, Void p) {
    Boolean pastResult = visitHistory.get(type1, type2, currentTop);
    if (pastResult != null) {
      return pastResult;
    }

    Boolean result =
        areEqual(type1.getUpperBound(), type2.getUpperBound())
            && areEqual(type1.getLowerBound(), type2.getLowerBound());
    visitHistory.put(type1, type2, currentTop, result);
    return result;
  }

  /**
   * Two wildcards are equal if:
   *
   * <ul>
   *   <li>Their bounds are equal
   * </ul>
   *
   * Note: Primary annotations will be taken into account when the bounds are retrieved
   */
  @Override
  public Boolean visitWildcard_Wildcard(
      AnnotatedWildcardType type1, AnnotatedWildcardType type2, Void p) {
    Boolean pastResult = visitHistory.get(type1, type2, currentTop);
    if (pastResult != null) {
      return pastResult;
    }

    if (type1.atypeFactory.ignoreRawTypeArguments
        && (type1.isTypeArgOfRawType() || type2.isTypeArgOfRawType())) {
      return true;
    }

    Boolean result =
        areEqual(type1.getExtendsBound(), type2.getExtendsBound())
            && areEqual(type1.getSuperBound(), type2.getSuperBound());
    visitHistory.put(type1, type2, currentTop, result);
    return result;
  }

  // Since we don't do a boxing conversion between primitive and declared types, in some cases
  // we must compare primitives with their boxed counterparts.
  @Override
  public Boolean visitDeclared_Primitive(
      AnnotatedDeclaredType type1, AnnotatedPrimitiveType type2, Void p) {
    if (!TypesUtils.isBoxOf(type1.getUnderlyingType(), type2.getUnderlyingType())) {
      throw new BugInCF(defaultErrorMessage(type1, type2, p));
    }

    return arePrimaryAnnosEqual(type1, type2);
  }

  @Override
  public Boolean visitPrimitive_Declared(
      AnnotatedPrimitiveType type1, AnnotatedDeclaredType type2, Void p) {
    if (!TypesUtils.isBoxOf(type2.getUnderlyingType(), type1.getUnderlyingType())) {
      throw new BugInCF(defaultErrorMessage(type1, type2, p));
    }

    return arePrimaryAnnosEqual(type1, type2);
  }
}<|MERGE_RESOLUTION|>--- conflicted
+++ resolved
@@ -45,17 +45,6 @@
 
   @Override
   public Boolean defaultAction(AnnotatedTypeMirror type1, AnnotatedTypeMirror type2, Void p) {
-<<<<<<< HEAD
-=======
-    if (type1.getKind() == TypeKind.NULL || type2.getKind() == TypeKind.NULL) {
-      // If one of the types is the NULL type, compare main qualifiers only.
-      return arePrimaryAnnosEqual(type1, type2);
-    }
-
-    if (type1.containsUninferredTypeArguments() || type2.containsUninferredTypeArguments()) {
-      return type1.atypeFactory.ignoreUninferredTypeArguments;
-    }
->>>>>>> ccaf70f4
 
     return super.defaultAction(type1, type2, p);
   }
