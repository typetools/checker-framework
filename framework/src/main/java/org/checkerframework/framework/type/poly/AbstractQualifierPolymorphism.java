--- conflicted
+++ resolved
@@ -87,7 +87,6 @@
      */
     private Completer completer = new Completer();
 
-<<<<<<< HEAD
     /**
      * Instantiations for poly qualifiers that are exactly the qualifier corresponding to poly
      * qualifiers on types that have a qualifier parameter. Mapping from poly qualifier to set of
@@ -95,11 +94,6 @@
      */
     protected final AnnotationMirrorMap<AnnotationMirrorSet> polyBind = new AnnotationMirrorMap<>();
 
-    /** {@link PolyAll} annotation mirror. */
-    protected final AnnotationMirror POLYALL;
-
-=======
->>>>>>> ef4b1d46
     /**
      * Creates an {@link AbstractQualifierPolymorphism} instance that uses the given checker for
      * querying type qualifiers and the given factory for getting annotated types. Subclasses need
@@ -332,43 +326,6 @@
     protected abstract void replace(
             AnnotatedTypeMirror type, AnnotationMirrorMap<AnnotationMirrorSet> replacements);
 
-    /**
-     * If the primary annotation of {@code polyType} is a polymorphic qualifier, then it is mapped
-     * to the primary annotation of {@code type} and the map is returned. Otherwise, an empty map is
-     * returned.
-     */
-    private AnnotationMirrorMap<AnnotationMirrorSet> mapQualifierToPoly(
-            AnnotatedTypeMirror type, AnnotatedTypeMirror polyType) {
-        AnnotationMirrorMap<AnnotationMirrorSet> result = new AnnotationMirrorMap<>();
-
-        for (Map.Entry<AnnotationMirror, AnnotationMirror> kv : polyQuals.entrySet()) {
-            AnnotationMirror top = kv.getValue();
-            AnnotationMirror poly = kv.getKey();
-
-            if (top == null && polyType.hasAnnotation(POLYALL)) {
-                // PolyAll qualifier
-                AnnotationMirrorSet annos = new AnnotationMirrorSet();
-                for (AnnotationMirror hasQualTop :
-                        atypeFactory.getQualifierParameterHierarchies(polyType)) {
-                    annos.add(type.getAnnotationInHierarchy(hasQualTop));
-                }
-                if (!annos.isEmpty()) {
-                    polyBind.put(poly, annos);
-                }
-                result.put(poly, new AnnotationMirrorSet(type.getAnnotations()));
-            } else if (polyType.hasAnnotation(poly)) {
-                AnnotationMirror typeQual = type.getAnnotationInHierarchy(top);
-                if (typeQual != null) {
-                    if (atypeFactory.hasQualifierParameterInHierarchy(polyType, top)) {
-                        polyBind.put(poly, AnnotationMirrorSet.singleElementSet(typeQual));
-                    }
-                    result.put(poly, AnnotationMirrorSet.singleElementSet(typeQual));
-                }
-            }
-        }
-        return result;
-    }
-
     /** Replaces each polymorphic qualifier with its instantiation. */
     class Replacer extends AnnotatedTypeScanner<Void, AnnotationMirrorMap<AnnotationMirrorSet>> {
         @Override
