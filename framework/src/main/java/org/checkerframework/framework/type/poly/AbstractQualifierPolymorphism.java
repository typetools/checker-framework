--- conflicted
+++ resolved
@@ -39,9 +39,7 @@
  * can alter the way instantiations of polymorphic qualifiers are {@link #combine combined}.
  *
  * <p>An "instantiation" is a mapping from declaration type to use-site type &mdash; that is, a
-<<<<<<< HEAD
- * mapping from {@code @Poly*} to concrete qualifiers. (The code replaces everything; but the
- * instantiation only contains {@code @Poly*} as keys.)
+ * mapping from {@code @Poly*} to concrete qualifiers.
  *
  * <p>The implementation performs these steps:
  *
@@ -52,9 +50,6 @@
  *   <li>if the instantiation is empty, the Completer replaces each {@code @Poly*} by the top
  *       qualifier
  * </ul>
-=======
- * mapping from {@code @Poly*} to concrete qualifiers.
->>>>>>> b4eefafe
  */
 public abstract class AbstractQualifierPolymorphism implements QualifierPolymorphism {
 
