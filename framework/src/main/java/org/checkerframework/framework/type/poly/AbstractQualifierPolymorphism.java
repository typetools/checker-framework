--- conflicted
+++ resolved
@@ -8,7 +8,6 @@
 import java.util.Iterator;
 import java.util.List;
 import java.util.Map;
-import java.util.Map.Entry;
 import java.util.Set;
 import javax.annotation.processing.ProcessingEnvironment;
 import javax.lang.model.element.AnnotationMirror;
@@ -77,12 +76,7 @@
     private PolyCollector collector = new PolyCollector();
 
     /** Resolves each polymorphic qualifier by replacing it with its instantiation. */
-<<<<<<< HEAD
     private final SimpleAnnotatedTypeScanner<Void, AnnotationMirrorMap<AnnotationMirror>> replacer;
-=======
-    private final SimpleAnnotatedTypeScanner<Void, AnnotationMirrorMap<AnnotationMirrorSet>>
-            replacer;
->>>>>>> 23814209
 
     /**
      * Completes a type by removing any unresolved polymorphic qualifiers, replacing them with the
@@ -107,11 +101,7 @@
         this.completer =
                 new SimpleAnnotatedTypeScanner<>(
                         (type, p) -> {
-<<<<<<< HEAD
-                            for (Entry<AnnotationMirror, AnnotationMirror> entry :
-=======
                             for (Map.Entry<AnnotationMirror, AnnotationMirror> entry :
->>>>>>> 23814209
                                     polyQuals.entrySet()) {
                                 AnnotationMirror poly = entry.getKey();
                                 AnnotationMirror top = entry.getValue();
@@ -324,11 +314,7 @@
      * @param replacements mapping from polymorphic annotation to instantiation
      */
     protected abstract void replace(
-<<<<<<< HEAD
             AnnotatedTypeMirror type, AnnotationMirrorMap<AnnotationMirror> replacements);
-=======
-            AnnotatedTypeMirror type, AnnotationMirrorMap<AnnotationMirrorSet> replacements);
->>>>>>> 23814209
 
     /**
      * A helper class that resolves the polymorphic qualifiers with the most restrictive qualifier.
