package org.checkerframework.framework.type.poly;

import com.sun.source.tree.MethodInvocationTree;
import com.sun.source.tree.NewClassTree;
import java.util.ArrayList;
import java.util.Collections;
import java.util.IdentityHashMap;
import java.util.Iterator;
import java.util.List;
import java.util.Map;
import java.util.Map.Entry;
import java.util.Set;
import javax.annotation.processing.ProcessingEnvironment;
import javax.lang.model.element.AnnotationMirror;
import javax.lang.model.type.TypeKind;
import org.checkerframework.framework.type.AnnotatedTypeFactory;
import org.checkerframework.framework.type.AnnotatedTypeMirror;
import org.checkerframework.framework.type.AnnotatedTypeMirror.AnnotatedArrayType;
import org.checkerframework.framework.type.AnnotatedTypeMirror.AnnotatedDeclaredType;
import org.checkerframework.framework.type.AnnotatedTypeMirror.AnnotatedExecutableType;
import org.checkerframework.framework.type.AnnotatedTypeMirror.AnnotatedIntersectionType;
import org.checkerframework.framework.type.AnnotatedTypeMirror.AnnotatedNullType;
import org.checkerframework.framework.type.AnnotatedTypeMirror.AnnotatedPrimitiveType;
import org.checkerframework.framework.type.AnnotatedTypeMirror.AnnotatedTypeVariable;
import org.checkerframework.framework.type.AnnotatedTypeMirror.AnnotatedUnionType;
import org.checkerframework.framework.type.AnnotatedTypeMirror.AnnotatedWildcardType;
import org.checkerframework.framework.type.QualifierHierarchy;
import org.checkerframework.framework.type.visitor.EquivalentAtmComboScanner;
import org.checkerframework.framework.type.visitor.SimpleAnnotatedTypeScanner;
import org.checkerframework.framework.util.AnnotatedTypes;
import org.checkerframework.framework.util.AnnotationMirrorMap;
import org.checkerframework.framework.util.AnnotationMirrorSet;
import org.checkerframework.javacutil.BugInCF;
import org.checkerframework.javacutil.TreeUtils;
import org.checkerframework.javacutil.TypesUtils;

/**
 * Implements framework support for qualifier polymorphism.
 *
 * <p>{@link DefaultQualifierPolymorphism} implements the abstract methods in this class. Subclasses
 * can alter the way instantiations of polymorphic qualifiers are {@link #combine combined}.
 *
 * <p>An "instantiation" is a mapping from declaration type to use-site type &mdash; that is, a
 * mapping from {@code @Poly*} to concrete qualifiers.
 *
 * <p>The implementation performs these steps:
 *
 * <ul>
 *   <li>the PolyCollector creates an instantiation
 *   <li>if the instantiation is non-empty: the Replacer does resolution -- that is, it replaces
 *       each occurrence of {@code @Poly*} by the concrete qualifier it maps to in the instantiation
 *   <li>if the instantiation is empty, the Completer replaces each {@code @Poly*} by the top
 *       qualifier
 * </ul>
 */
public abstract class AbstractQualifierPolymorphism implements QualifierPolymorphism {

    /** Annotated type factory. */
    protected final AnnotatedTypeFactory atypeFactory;

    /** The qualifier hierarchy to use. */
    protected final QualifierHierarchy qualHierarchy;

    /**
     * The polymorphic qualifiers: mapping from a polymorphic qualifier of {@code qualHierarchy} to
     * the top qualifier of that hierarchy.
     */
    protected final AnnotationMirrorMap<AnnotationMirror> polyQuals = new AnnotationMirrorMap<>();

    /**
     * The qualifiers at the top of {@code qualHierarchy}. These are the values in {@code
     * polyQuals}.
     */
    protected final AnnotationMirrorSet topQuals;

    /** Determines the instantiations for each polymorphic qualifier. */
    private PolyCollector collector = new PolyCollector();

    /** Resolves each polymorphic qualifier by replacing it with its instantiation. */
<<<<<<< HEAD
    private AnnotatedTypeScanner<Void, AnnotationMirrorMap<AnnotationMirror>> replacer =
            new Replacer();
=======
    private final SimpleAnnotatedTypeScanner<Void, AnnotationMirrorMap<AnnotationMirrorSet>>
            replacer;
>>>>>>> bb54febe

    /**
     * Completes a type by removing any unresolved polymorphic qualifiers, replacing them with the
     * bottom qualifiers.
     */
    private final SimpleAnnotatedTypeScanner<Void, Void> completer;

    /**
     * Creates an {@link AbstractQualifierPolymorphism} instance that uses the given checker for
     * querying type qualifiers and the given factory for getting annotated types. Subclasses need
     * to add polymorphic qualifiers to {@code this.polyQuals}.
     *
     * @param env the processing environment
     * @param factory the factory for the current checker
     */
    protected AbstractQualifierPolymorphism(
            ProcessingEnvironment env, AnnotatedTypeFactory factory) {
        this.atypeFactory = factory;
        this.qualHierarchy = factory.getQualifierHierarchy();
        this.topQuals = new AnnotationMirrorSet(qualHierarchy.getTopAnnotations());

        this.completer =
                new SimpleAnnotatedTypeScanner<>(
                        (type, p) -> {
                            for (Entry<AnnotationMirror, AnnotationMirror> entry :
                                    polyQuals.entrySet()) {
                                AnnotationMirror poly = entry.getKey();
                                AnnotationMirror top = entry.getValue();
                                if (type.hasAnnotation(poly)) {
                                    type.removeAnnotation(poly);
                                    if (type.getKind() != TypeKind.TYPEVAR
                                            && type.getKind() != TypeKind.WILDCARD) {
                                        // Do not add qualifiers to type variables and
                                        // wildcards
                                        type.addAnnotation(
                                                this.qualHierarchy.getBottomAnnotation(top));
                                    }
                                }
                            }
                            return null;
                        });

        this.replacer =
                new SimpleAnnotatedTypeScanner<>(
                        (type, map) -> {
                            replace(type, map);
                            return null;
                        });
    }

    /**
     * Reset to allow reuse of the same instance. Subclasses should override this method. The
     * overriding implementation should clear its additional state and then call the super
     * implementation.
     */
    protected void reset() {
        collector.reset();
        replacer.reset();
        completer.reset();
    }

    /**
     * Resolves polymorphism annotations for the given type.
     *
     * @param tree the tree associated with the type
     * @param type the type to annotate
     */
    @Override
    public void resolve(MethodInvocationTree tree, AnnotatedExecutableType type) {
        if (polyQuals.isEmpty()) {
            return;
        }

        // javac produces enum super calls with zero arguments even though the
        // method element requires two.
        // See also BaseTypeVisitor.visitMethodInvocation and
        // CFGBuilder.CFGTranslationPhaseOne.visitMethodInvocation.
        if (TreeUtils.isEnumSuper(tree)) {
            return;
        }
        List<AnnotatedTypeMirror> parameters =
                AnnotatedTypes.expandVarArgs(atypeFactory, type, tree.getArguments());
        List<AnnotatedTypeMirror> arguments =
                AnnotatedTypes.getAnnotatedTypes(atypeFactory, parameters, tree.getArguments());

        AnnotationMirrorMap<AnnotationMirror> instantiationMapping =
                collector.visit(arguments, parameters);

        // For super() and this() method calls, getReceiverType(tree) does not return the correct
        // type. So, just skip those.  This is consistent with skipping receivers of constructors
        // below.
        if (type.getReceiverType() != null
                && !TreeUtils.isSuperConstructorCall(tree)
                && !TreeUtils.isThisConstructorCall(tree)) {
            instantiationMapping =
                    collector.reduce(
                            instantiationMapping,
                            collector.visit(
                                    atypeFactory.getReceiverType(tree), type.getReceiverType()));
        }

        if (instantiationMapping != null && !instantiationMapping.isEmpty()) {
            replacer.visit(type, instantiationMapping);
        } else {
            completer.visit(type);
        }
        reset();
    }

    @Override
    public void resolve(NewClassTree tree, AnnotatedExecutableType type) {
        if (polyQuals.isEmpty()) {
            return;
        }
        List<AnnotatedTypeMirror> parameters =
                AnnotatedTypes.expandVarArgs(atypeFactory, type, tree.getArguments());
        List<AnnotatedTypeMirror> arguments =
                AnnotatedTypes.getAnnotatedTypes(atypeFactory, parameters, tree.getArguments());

        AnnotationMirrorMap<AnnotationMirror> instantiationMapping =
                collector.visit(arguments, parameters);
        // TODO: poly on receiver for constructors?
        // instantiationMapping = collector.reduce(instantiationMapping,
        //        collector.visit(factory.getReceiverType(tree), type.getReceiverType()));

        if (instantiationMapping != null && !instantiationMapping.isEmpty()) {
            replacer.visit(type, instantiationMapping);
        } else {
            completer.visit(type);
        }
        reset();
    }

    @Override
    public void resolve(
            AnnotatedExecutableType functionalInterface, AnnotatedExecutableType memberReference) {
        for (AnnotationMirror type : functionalInterface.getReturnType().getAnnotations()) {
            if (QualifierPolymorphism.hasPolymorphicQualifier(type)) {
                // functional interface has a polymorphic qualifier, so they should not be resolved
                // on memberReference.
                return;
            }
        }
        AnnotationMirrorMap<AnnotationMirror> instantiationMapping;

        List<AnnotatedTypeMirror> parameters = memberReference.getParameterTypes();
        List<AnnotatedTypeMirror> args = functionalInterface.getParameterTypes();
        if (args.size() == parameters.size() + 1) {
            // If the member reference is a reference to an instance method of an arbitrary
            // object, then first parameter of the functional interface corresponds to the
            // receiver of the member reference.
            List<AnnotatedTypeMirror> newParameters = new ArrayList<>();
            newParameters.add(memberReference.getReceiverType());
            newParameters.addAll(parameters);
            parameters = newParameters;
            instantiationMapping = new AnnotationMirrorMap<>();
        } else {
            if (memberReference.getReceiverType() != null
                    && functionalInterface.getReceiverType() != null) {
                instantiationMapping =
                        mapQualifierToPoly(
                                functionalInterface.getReceiverType(),
                                memberReference.getReceiverType());
            } else {
                instantiationMapping = new AnnotationMirrorMap<>();
            }
        }
        // Deal with varargs
        if (memberReference.isVarArgs() && !functionalInterface.isVarArgs()) {
            parameters = AnnotatedTypes.expandVarArgsFromTypes(memberReference, args);
        }

        instantiationMapping =
                collector.reduce(instantiationMapping, collector.visit(args, parameters));

        if (instantiationMapping != null && !instantiationMapping.isEmpty()) {
            replacer.visit(memberReference, instantiationMapping);
        } else {
            // TODO: Do we need this (return type?)
            completer.visit(memberReference);
        }
        reset();
    }

    /**
     * If the primary annotation of {@code polyType} is a polymorphic qualifier, then it is mapped
     * to the primary annotation of {@code type} and the map is returned. Otherwise, an empty map is
     * returned.
     *
     * @param type type with qualifier to us in the map
     * @param polyType type that may have polymorphic qualifiers
     * @return a mapping from the polymorphic qualifiers in {@code polyType} to the qualifiers in
     *     {@code type}
     */
    private AnnotationMirrorMap<AnnotationMirror> mapQualifierToPoly(
            AnnotatedTypeMirror type, AnnotatedTypeMirror polyType) {
        AnnotationMirrorMap<AnnotationMirror> result = new AnnotationMirrorMap<>();

        for (Map.Entry<AnnotationMirror, AnnotationMirror> kv : polyQuals.entrySet()) {
            AnnotationMirror top = kv.getValue();
            AnnotationMirror poly = kv.getKey();
            if (polyType.hasAnnotation(poly)) {
                AnnotationMirror typeQual = type.getAnnotationInHierarchy(top);
                if (typeQual != null) {
                    result.put(poly, typeQual);
                }
            }
        }
        return result;
    }

    /**
     * Returns annotation that is the combination of the two annotations. The annotations are
     * instantiations for {@code polyQual}.
     *
     * <p>The combination is typically their least upper bound. (It could be the GLB in the case
     * that all arguments to a polymorphic method must have the same annotation.)
     *
     * @param polyQual polymorphic qualifier for which {@code a1} and {@code a2} are instantiations
     * @param a1 an annotation that is an instantiation of {@code polyQual}
     * @param a2 an annotation that is an instantiation of {@code polyQual}
     * @return an annotation that is the combination of the two annotations
     */
    protected abstract AnnotationMirror combine(
            AnnotationMirror polyQual, AnnotationMirror a1, AnnotationMirror a2);

    /**
     * Replaces the top-level polymorphic annotations in {@code type} with the instantiations in
     * {@code replacements}.
     *
     * <p>This method is called on all parts of a type.
     *
     * @param type AnnotatedTypeMirror whose poly annotations are replaced; it is side-effected by
     *     this method
     * @param replacements mapping from polymorphic annotation to instantiation
     */
    protected abstract void replace(
            AnnotatedTypeMirror type, AnnotationMirrorMap<AnnotationMirror> replacements);

<<<<<<< HEAD
    /** Replaces each polymorphic qualifier with its instantiation. */
    class Replacer extends AnnotatedTypeScanner<Void, AnnotationMirrorMap<AnnotationMirror>> {
        @Override
        public Void scan(
                AnnotatedTypeMirror type, AnnotationMirrorMap<AnnotationMirror> replacements) {
            replace(type, replacements);
            return super.scan(type, replacements);
        }
    }

    /**
     * Completes a type by removing any unresolved polymorphic qualifiers, replacing them with the
     * top qualifiers.
     */
    class Completer extends AnnotatedTypeScanner<Void, Void> {
        @Override
        protected Void scan(AnnotatedTypeMirror type, Void p) {
            for (Map.Entry<AnnotationMirror, AnnotationMirror> pqentry : polyQuals.entrySet()) {
                AnnotationMirror top = pqentry.getValue();
                AnnotationMirror poly = pqentry.getKey();

                if (type.hasAnnotation(poly)) {
                    type.removeAnnotation(poly);
                    if (type.getKind() != TypeKind.TYPEVAR && type.getKind() != TypeKind.WILDCARD) {
                        // Do not add qualifiers to type variables and wildcards
                        type.addAnnotation(qualHierarchy.getBottomAnnotation(top));
                    }
                }
            }
            return super.scan(type, p);
        }
    }

=======
>>>>>>> bb54febe
    /**
     * A helper class that resolves the polymorphic qualifiers with the most restrictive qualifier.
     * It returns a mapping from the polymorphic qualifier to the substitution for that qualifier.
     */
    private class PolyCollector
            extends EquivalentAtmComboScanner<AnnotationMirrorMap<AnnotationMirror>, Void> {

        /**
         * Set of {@link AnnotatedTypeVariable} or {@link AnnotatedWildcardType} that have been
         * visited. Used to prevent infinite recursion on recursive types.
         *
         * <p>Uses reference equality rather than equals because the visitor may visit two types
         * that are structurally equal, but not actually the same. For example, the wildcards in
         * {@code Pair<?,?>} may be equal, but they both should be visited.
         */
        private final Set<AnnotatedTypeMirror> visitedTypes =
                Collections.newSetFromMap(new IdentityHashMap<AnnotatedTypeMirror, Boolean>());

        /**
         * Returns true if the {@link AnnotatedTypeMirror} has been visited. If it has not, then it
         * is added to the list of visited AnnotatedTypeMirrors.
         */
        private boolean visited(AnnotatedTypeMirror atm) {
            return !visitedTypes.add(atm);
        }

        @Override
        protected AnnotationMirrorMap<AnnotationMirror> scanWithNull(
                AnnotatedTypeMirror type1, AnnotatedTypeMirror type2, Void aVoid) {
            return new AnnotationMirrorMap<>();
        }

        @Override
        public AnnotationMirrorMap<AnnotationMirror> reduce(
                AnnotationMirrorMap<AnnotationMirror> r1,
                AnnotationMirrorMap<AnnotationMirror> r2) {

            if (r1 == null || r1.isEmpty()) {
                return r2;
            }
            if (r2 == null || r2.isEmpty()) {
                return r1;
            }

            AnnotationMirrorMap<AnnotationMirror> res = new AnnotationMirrorMap<>();
            // Ensure that all qualifiers from r1 and r2 are visited.
            AnnotationMirrorSet r2remain = new AnnotationMirrorSet();
            r2remain.addAll(r2.keySet());
            for (Map.Entry<AnnotationMirror, AnnotationMirror> entry : r1.entrySet()) {
                AnnotationMirror polyQual = entry.getKey();
                AnnotationMirror a1Annos = entry.getValue();
                AnnotationMirror a2Annos = r2.get(polyQual);
                if (a2Annos == null) {
                    res.put(polyQual, a1Annos);
                } else {
                    res.put(polyQual, combine(polyQual, a1Annos, a2Annos));
                }
                r2remain.remove(polyQual);
            }
            for (AnnotationMirror key2 : r2remain) {
                res.put(key2, r2.get(key2));
            }
            return res;
        }

        /**
         * Calls {@link #visit(AnnotatedTypeMirror, AnnotatedTypeMirror)} for each type in {@code
         * types}.
         *
         * @param types AnnotateTypeMirrors used to find instantiations
         * @param polyTypes AnnotatedTypeMirrors that may have polymorphic qualifiers
         * @return a mapping of polymorphic qualifiers to their instantiations
         */
        private AnnotationMirrorMap<AnnotationMirror> visit(
                Iterable<? extends AnnotatedTypeMirror> types,
                Iterable<? extends AnnotatedTypeMirror> polyTypes) {
            AnnotationMirrorMap<AnnotationMirror> result = new AnnotationMirrorMap<>();

            Iterator<? extends AnnotatedTypeMirror> itert = types.iterator();
            Iterator<? extends AnnotatedTypeMirror> itera = polyTypes.iterator();

            while (itert.hasNext() && itera.hasNext()) {
                AnnotatedTypeMirror type = itert.next();
                AnnotatedTypeMirror actualType = itera.next();
                result = reduce(result, visit(type, actualType));
            }
            if (itert.hasNext()) {
                throw new BugInCF(
                        "PolyCollector.visit: types is longer than polyTypes:%n  types = %s%n  polyTypes = %s%n",
                        types, polyTypes);
            }
            if (itera.hasNext()) {
                throw new BugInCF(
                        "PolyCollector.visit: types is shorter than polyTypes:%n  types = %s%n  polyTypes = %s%n",
                        types, polyTypes);
            }
            return result;
        }

        /**
         * Creates a mapping of polymorphic qualifiers to their instantiations by visiting each
         * composite type in {@code type}.
         *
         * @param type AnnotateTypeMirror used to find instantiations
         * @param polyType AnnotatedTypeMirror that may have polymorphic qualifiers
         * @return a mapping of polymorphic qualifiers to their instantiations
         */
        private AnnotationMirrorMap<AnnotationMirror> visit(
                AnnotatedTypeMirror type, AnnotatedTypeMirror polyType) {
            if (type.getKind() == TypeKind.NULL) {
                return mapQualifierToPoly(type, polyType);
            }

            if (type.getKind() == TypeKind.WILDCARD) {
                AnnotatedWildcardType wildcardType = (AnnotatedWildcardType) type;
                if (wildcardType.getExtendsBound().getKind() == TypeKind.WILDCARD) {
                    wildcardType = (AnnotatedWildcardType) wildcardType.getExtendsBound();
                }
                if (wildcardType.isUninferredTypeArgument()) {
                    return mapQualifierToPoly(wildcardType.getExtendsBound(), polyType);
                }

                switch (polyType.getKind()) {
                    case WILDCARD:
                        AnnotatedTypeMirror asSuper =
                                AnnotatedTypes.asSuper(atypeFactory, wildcardType, polyType);
                        return visit(asSuper, polyType, null);
                    case TYPEVAR:
                        return mapQualifierToPoly(wildcardType.getExtendsBound(), polyType);
                    default:
                        return mapQualifierToPoly(wildcardType.getExtendsBound(), polyType);
                }
            }

            AnnotatedTypeMirror asSuper = AnnotatedTypes.asSuper(atypeFactory, type, polyType);

            return visit(asSuper, polyType, null);
        }

        @Override
        protected String defaultErrorMessage(
                AnnotatedTypeMirror type1, AnnotatedTypeMirror type2, Void aVoid) {
            return String.format(
                    "AbstractQualifierPolymorphism: Unexpected combination: type1: %s (%s) type2: %s (%s).",
                    type1, type1.getKind(), type2, type2.getKind());
        }

        @Override
        public AnnotationMirrorMap<AnnotationMirror> visitArray_Array(
                AnnotatedArrayType type1, AnnotatedArrayType type2, Void aVoid) {
            AnnotationMirrorMap<AnnotationMirror> result = mapQualifierToPoly(type1, type2);
            return reduce(result, super.visitArray_Array(type1, type2, aVoid));
        }

        @Override
        public AnnotationMirrorMap<AnnotationMirror> visitDeclared_Declared(
                AnnotatedDeclaredType type1, AnnotatedDeclaredType type2, Void aVoid) {
            // Don't call super because asSuper has to be called on each type argument.
            if (visited(type2)) {
                return new AnnotationMirrorMap<>();
            }

            AnnotationMirrorMap<AnnotationMirror> result = mapQualifierToPoly(type1, type2);

            Iterator<AnnotatedTypeMirror> type2Args = type2.getTypeArguments().iterator();
            for (AnnotatedTypeMirror type1Arg : type1.getTypeArguments()) {
                AnnotatedTypeMirror type2Arg = type2Args.next();
                if (TypesUtils.isErasedSubtype(
                        type1Arg.getUnderlyingType(),
                        type2Arg.getUnderlyingType(),
                        atypeFactory.getContext().getTypeUtils())) {
                    result = reduce(result, visit(type1Arg, type2Arg));
                } // else an unchecked warning was issued by Java, ignore this part of the type.
            }

            return result;
        }

        @Override
        public AnnotationMirrorMap<AnnotationMirror> visitIntersection_Intersection(
                AnnotatedIntersectionType type1, AnnotatedIntersectionType type2, Void aVoid) {
            AnnotationMirrorMap<AnnotationMirror> result = mapQualifierToPoly(type1, type2);
            return reduce(result, super.visitIntersection_Intersection(type1, type2, aVoid));
        }

        @Override
        public AnnotationMirrorMap<AnnotationMirror> visitNull_Null(
                AnnotatedNullType type1, AnnotatedNullType type2, Void aVoid) {
            return mapQualifierToPoly(type1, type2);
        }

        @Override
        public AnnotationMirrorMap<AnnotationMirror> visitPrimitive_Primitive(
                AnnotatedPrimitiveType type1, AnnotatedPrimitiveType type2, Void aVoid) {
            return mapQualifierToPoly(type1, type2);
        }

        @Override
        public AnnotationMirrorMap<AnnotationMirror> visitTypevar_Typevar(
                AnnotatedTypeVariable type1, AnnotatedTypeVariable type2, Void aVoid) {
            if (visited(type2)) {
                return new AnnotationMirrorMap<>();
            }
            AnnotationMirrorMap<AnnotationMirror> result = mapQualifierToPoly(type1, type2);
            return reduce(result, super.visitTypevar_Typevar(type1, type2, aVoid));
        }

        @Override
        public AnnotationMirrorMap<AnnotationMirror> visitUnion_Union(
                AnnotatedUnionType type1, AnnotatedUnionType type2, Void aVoid) {
            AnnotationMirrorMap<AnnotationMirror> result = mapQualifierToPoly(type1, type2);
            return reduce(result, super.visitUnion_Union(type1, type2, aVoid));
        }

        @Override
        public AnnotationMirrorMap<AnnotationMirror> visitWildcard_Wildcard(
                AnnotatedWildcardType type1, AnnotatedWildcardType type2, Void aVoid) {
            if (visited(type2)) {
                return new AnnotationMirrorMap<>();
            }
            AnnotationMirrorMap<AnnotationMirror> result = mapQualifierToPoly(type1, type2);
            return reduce(result, super.visitWildcard_Wildcard(type1, type2, aVoid));
        }

        /** Resets the state. */
        public void reset() {
            this.visitedTypes.clear();
            this.visited.clear();
        }
    }
}<|MERGE_RESOLUTION|>--- conflicted
+++ resolved
@@ -77,13 +77,7 @@
     private PolyCollector collector = new PolyCollector();
 
     /** Resolves each polymorphic qualifier by replacing it with its instantiation. */
-<<<<<<< HEAD
-    private AnnotatedTypeScanner<Void, AnnotationMirrorMap<AnnotationMirror>> replacer =
-            new Replacer();
-=======
-    private final SimpleAnnotatedTypeScanner<Void, AnnotationMirrorMap<AnnotationMirrorSet>>
-            replacer;
->>>>>>> bb54febe
+    private final SimpleAnnotatedTypeScanner<Void, AnnotationMirrorMap<AnnotationMirror>> replacer;
 
     /**
      * Completes a type by removing any unresolved polymorphic qualifiers, replacing them with the
@@ -323,42 +317,6 @@
     protected abstract void replace(
             AnnotatedTypeMirror type, AnnotationMirrorMap<AnnotationMirror> replacements);
 
-<<<<<<< HEAD
-    /** Replaces each polymorphic qualifier with its instantiation. */
-    class Replacer extends AnnotatedTypeScanner<Void, AnnotationMirrorMap<AnnotationMirror>> {
-        @Override
-        public Void scan(
-                AnnotatedTypeMirror type, AnnotationMirrorMap<AnnotationMirror> replacements) {
-            replace(type, replacements);
-            return super.scan(type, replacements);
-        }
-    }
-
-    /**
-     * Completes a type by removing any unresolved polymorphic qualifiers, replacing them with the
-     * top qualifiers.
-     */
-    class Completer extends AnnotatedTypeScanner<Void, Void> {
-        @Override
-        protected Void scan(AnnotatedTypeMirror type, Void p) {
-            for (Map.Entry<AnnotationMirror, AnnotationMirror> pqentry : polyQuals.entrySet()) {
-                AnnotationMirror top = pqentry.getValue();
-                AnnotationMirror poly = pqentry.getKey();
-
-                if (type.hasAnnotation(poly)) {
-                    type.removeAnnotation(poly);
-                    if (type.getKind() != TypeKind.TYPEVAR && type.getKind() != TypeKind.WILDCARD) {
-                        // Do not add qualifiers to type variables and wildcards
-                        type.addAnnotation(qualHierarchy.getBottomAnnotation(top));
-                    }
-                }
-            }
-            return super.scan(type, p);
-        }
-    }
-
-=======
->>>>>>> bb54febe
     /**
      * A helper class that resolves the polymorphic qualifiers with the most restrictive qualifier.
      * It returns a mapping from the polymorphic qualifier to the substitution for that qualifier.
