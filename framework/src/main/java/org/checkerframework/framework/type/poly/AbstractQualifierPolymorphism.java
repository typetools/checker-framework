--- conflicted
+++ resolved
@@ -92,7 +92,7 @@
     protected final AnnotationMirror POLYALL;
 
     /** Type scanner to determine whether a type contains a polymorphic qualifier. */
-    private final ContainsPolyQualScanner containsPolyQualScanner;
+    private final ContainsPolyQualScanner containsPolyQualScanner = new ContainsPolyQualScanner();
 
     /**
      * Creates an {@link AbstractQualifierPolymorphism} instance that uses the given checker for
@@ -109,16 +109,6 @@
 
         Elements elements = env.getElementUtils();
         this.POLYALL = AnnotationBuilder.fromClass(elements, PolyAll.class);
-<<<<<<< HEAD
-
-        this.polyQuals = new AnnotationMirrorMap<>();
-
-        this.collector = new PolyCollector();
-        this.completer = new Completer();
-        this.replacer = new Replacer();
-        this.containsPolyQualScanner = new ContainsPolyQualScanner();
-=======
->>>>>>> 127ff715
     }
 
     /**
@@ -128,12 +118,9 @@
      */
     protected void reset() {
         collector.reset();
-<<<<<<< HEAD
-        containsPolyQualScanner.reset();
-=======
         replacer.reset();
         completer.reset();
->>>>>>> 127ff715
+        containsPolyQualScanner.reset();
     }
 
     /**
@@ -197,7 +184,7 @@
         }
         List<AnnotatedTypeMirror> parameters =
                 AnnotatedTypes.expandVarArgs(atypeFactory, type, tree.getArguments());
-        if (!containsPolyQual(requiredArgs)) {
+        if (!containsPolyQual(parameters)) {
             // No polymorphic qualifiers in original signature -> no work.
             // No need to run completer or reset.
             return;
