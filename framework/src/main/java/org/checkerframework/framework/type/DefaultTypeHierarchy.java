--- conflicted
+++ resolved
@@ -441,7 +441,6 @@
             }
         }
 
-<<<<<<< HEAD
         if (BoundType.isBoundType(outside.upper)) {
             BoundType outsideUpper = new BoundType(outside.upper);
             Set<AnnotationMirror> setA =
@@ -466,23 +465,6 @@
                 }
             }
             return isSubtype(outside.lower, inside) && isSubtype(inside, outside.upper);
-=======
-        if (!TypesUtils.isErasedSubtype(
-                inside.getUnderlyingType(),
-                outsideUpperBound.getUnderlyingType(),
-                inside.atypeFactory.types)) {
-            // TODO: subtype is a wildcard that should have been captured, so just check the primary
-            // annotations.
-            AnnotationMirror subAnno = inside.getEffectiveAnnotationInHierarchy(currentTop);
-            AnnotationMirror superAnno = outsideUpperBound.getAnnotationInHierarchy(currentTop);
-            return qualifierHierarchy.isSubtype(subAnno, superAnno);
-        }
-
-        AnnotatedTypeMirror castedInside =
-                AnnotatedTypes.castedAsSuper(inside.atypeFactory, inside, outsideUpperBound);
-        if (!isSubtypeCaching(castedInside, outsideUpperBound)) {
-            return false;
->>>>>>> 48d68d80
         }
     }
 
