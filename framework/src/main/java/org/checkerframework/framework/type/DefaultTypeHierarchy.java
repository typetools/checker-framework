--- conflicted
+++ resolved
@@ -144,13 +144,8 @@
    * @param subtype expected subtype
    * @param supertype expected supertype
    * @param top the top of the hierarchy for which we want to make a comparison
-<<<<<<< HEAD
-   * @return true if {@code subtype} is a subtype of, or equal to, {@code supertype}, in the
-   *     qualifier hierarchy whose top is {@code top}
-=======
    * @return true if {@code subtype} is a subtype of or equal to {@code supertype}, in the qualifier
    *     hierarchy whose top is {@code top}
->>>>>>> f5fa19ea
    */
   protected boolean isSubtype(
       AnnotatedTypeMirror subtype, AnnotatedTypeMirror supertype, AnnotationMirror top) {
