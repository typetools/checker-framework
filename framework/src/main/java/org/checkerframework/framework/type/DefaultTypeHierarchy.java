--- conflicted
+++ resolved
@@ -128,17 +128,13 @@
    */
   @Override
   public boolean isSubtype(AnnotatedTypeMirror subtype, AnnotatedTypeMirror supertype) {
-<<<<<<< HEAD
 
     if (!checker.getTypeFactory().isRelevantOrCompound(subtype)
         || !checker.getTypeFactory().isRelevantOrCompound(supertype)) {
       return true;
     }
 
-    for (AnnotationMirror top : qualifierHierarchy.getTopAnnotations()) {
-=======
     for (AnnotationMirror top : qualHierarchy.getTopAnnotations()) {
->>>>>>> 14c92458
       if (!isSubtype(subtype, supertype, top)) {
         return false;
       }
