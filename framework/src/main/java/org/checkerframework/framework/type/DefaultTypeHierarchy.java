--- conflicted
+++ resolved
@@ -130,7 +130,6 @@
    */
   @Override
   public boolean isSubtype(AnnotatedTypeMirror subtype, AnnotatedTypeMirror supertype) {
-
     for (AnnotationMirror top : qualHierarchy.getTopAnnotations()) {
       if (!isSubtype(subtype, supertype, top)) {
         return false;
@@ -181,16 +180,11 @@
    *     for the current top.
    */
   protected boolean isPrimarySubtype(AnnotatedTypeMirror subtype, AnnotatedTypeMirror supertype) {
-<<<<<<< HEAD
     TypeMirror subTM = subtype.getUnderlyingType();
     TypeMirror superTM = supertype.getUnderlyingType();
 
     AnnotationMirror subtypeAnno = subtype.getAnnotationInHierarchy(currentTop);
     AnnotationMirror supertypeAnno = supertype.getAnnotationInHierarchy(currentTop);
-=======
-    AnnotationMirror subtypeAnno = subtype.getPrimaryAnnotationInHierarchy(currentTop);
-    AnnotationMirror supertypeAnno = supertype.getPrimaryAnnotationInHierarchy(currentTop);
->>>>>>> 0fc4f1e0
     if (checker.getTypeFactory().hasQualifierParameterInHierarchy(supertype, currentTop)
         && checker.getTypeFactory().hasQualifierParameterInHierarchy(subtype, currentTop)) {
       // If the types have a class qualifier parameter, the qualifiers must be equivalent.
@@ -882,24 +876,15 @@
         AnnotationMirrorSet superLBs =
             AnnotatedTypes.findEffectiveLowerBoundAnnotations(qualHierarchy, supertype);
         AnnotationMirror superLB = qualHierarchy.findAnnotationInHierarchy(superLBs, currentTop);
-<<<<<<< HEAD
         return qualHierarchy.isSubtypeShallow(
             subtype.getAnnotationInHierarchy(currentTop), subTM, superLB, superTM);
-=======
-        return qualHierarchy.isSubtype(
-            subtype.getPrimaryAnnotationInHierarchy(currentTop), superLB);
->>>>>>> 0fc4f1e0
       } else if (!subtypeHasAnno && supertypeHasAnno) {
         // This is the case "T <: @A T" where T is a type variable.
         return qualHierarchy.isSubtypeShallow(
             subtype.getEffectiveAnnotationInHierarchy(currentTop),
-<<<<<<< HEAD
             subTM,
             supertype.getAnnotationInHierarchy(currentTop),
             superTM);
-=======
-            supertype.getPrimaryAnnotationInHierarchy(currentTop));
->>>>>>> 0fc4f1e0
       }
     }
 
@@ -963,14 +948,9 @@
         // @NullableList<@NonNull String> then it's not possible to decide if it is a
         // subtype of the wildcard.
         AnnotationMirror subtypeAnno = subtype.getEffectiveAnnotationInHierarchy(currentTop);
-<<<<<<< HEAD
         AnnotationMirror supertypeAnno = supertype.getAnnotationInHierarchy(currentTop);
         return qualHierarchy.isSubtypeShallow(
             subtypeAnno, subtype.getUnderlyingType(), supertypeAnno, supertype.getUnderlyingType());
-=======
-        AnnotationMirror supertypeAnno = supertype.getPrimaryAnnotationInHierarchy(currentTop);
-        return qualHierarchy.isSubtype(subtypeAnno, supertypeAnno);
->>>>>>> 0fc4f1e0
       }
     }
     return visitWildcard_Type(subtype, supertype);
@@ -987,14 +967,9 @@
       AnnotatedWildcardType subtype, AnnotatedPrimitiveType supertype, Void p) {
     if (subtype.isUninferredTypeArgument()) {
       AnnotationMirror subtypeAnno = subtype.getEffectiveAnnotationInHierarchy(currentTop);
-<<<<<<< HEAD
       AnnotationMirror supertypeAnno = supertype.getAnnotationInHierarchy(currentTop);
       return qualHierarchy.isSubtypeShallow(
           subtypeAnno, subtype.getUnderlyingType(), supertypeAnno, supertype.getUnderlyingType());
-=======
-      AnnotationMirror supertypeAnno = supertype.getPrimaryAnnotationInHierarchy(currentTop);
-      return qualHierarchy.isSubtype(subtypeAnno, supertypeAnno);
->>>>>>> 0fc4f1e0
     }
     return visitWildcard_Type(subtype, supertype);
   }
