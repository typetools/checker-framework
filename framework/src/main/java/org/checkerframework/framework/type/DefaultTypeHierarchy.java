--- conflicted
+++ resolved
@@ -187,19 +187,11 @@
     if (checker.getTypeFactory().hasQualifierParameterInHierarchy(supertype, currentTop)
         && checker.getTypeFactory().hasQualifierParameterInHierarchy(subtype, currentTop)) {
       // If the types have a class qualifier parameter, the qualifiers must be equivalent.
-<<<<<<< HEAD
-      return qualifierHierarchy.isSubtype(subtypeAnno, subTM, supertypeAnno, superTM)
-          && qualifierHierarchy.isSubtype(supertypeAnno, superTM, subtypeAnno, subTM);
-    }
-
-    return qualifierHierarchy.isSubtype(subtypeAnno, subTM, supertypeAnno, superTM);
-=======
-      return qualHierarchy.isSubtype(subtypeAnno, supertypeAnno)
-          && qualHierarchy.isSubtype(supertypeAnno, subtypeAnno);
-    }
-
-    return qualHierarchy.isSubtype(subtypeAnno, supertypeAnno);
->>>>>>> d8bda895
+      return qualHierarchy.isSubtype(subtypeAnno, subTM, supertypeAnno, superTM)
+          && qualHierarchy.isSubtype(supertypeAnno, superTM, subtypeAnno, subTM);
+    }
+
+    return qualHierarchy.isSubtype(subtypeAnno, subTM, supertypeAnno, superTM);
   }
 
   /**
@@ -875,27 +867,17 @@
       } else if (subtypeHasAnno && !supertypeHasAnno) {
         // This is the case "@A T <: T" where T is a type variable.
         AnnotationMirrorSet superLBs =
-<<<<<<< HEAD
-            AnnotatedTypes.findEffectiveLowerBoundAnnotations(qualifierHierarchy, supertype);
-        AnnotationMirror superLB =
-            qualifierHierarchy.findAnnotationInHierarchy(superLBs, currentTop);
-        return qualifierHierarchy.isSubtype(
-            subtype.getAnnotationInHierarchy(currentTop), subTM, superLB, superTM);
-      } else if (!subtypeHasAnno && supertypeHasAnno) {
-        // This is the case "T <: @A T" where T is a type variable.
-        return qualifierHierarchy.isSubtype(
-            subtype.getEffectiveAnnotationInHierarchy(currentTop), subTM,
-            supertype.getAnnotationInHierarchy(currentTop), superTM);
-=======
             AnnotatedTypes.findEffectiveLowerBoundAnnotations(qualHierarchy, supertype);
         AnnotationMirror superLB = qualHierarchy.findAnnotationInHierarchy(superLBs, currentTop);
-        return qualHierarchy.isSubtype(subtype.getAnnotationInHierarchy(currentTop), superLB);
+        return qualHierarchy.isSubtype(
+            subtype.getAnnotationInHierarchy(currentTop), subTM, superLB, superTM);
       } else if (!subtypeHasAnno && supertypeHasAnno) {
         // This is the case "T <: @A T" where T is a type variable.
         return qualHierarchy.isSubtype(
             subtype.getEffectiveAnnotationInHierarchy(currentTop),
-            supertype.getAnnotationInHierarchy(currentTop));
->>>>>>> d8bda895
+            subTM,
+            supertype.getAnnotationInHierarchy(currentTop),
+            superTM);
       }
     }
 
@@ -959,12 +941,8 @@
         // subtype of the wildcard.
         AnnotationMirror subtypeAnno = subtype.getEffectiveAnnotationInHierarchy(currentTop);
         AnnotationMirror supertypeAnno = supertype.getAnnotationInHierarchy(currentTop);
-<<<<<<< HEAD
-        return qualifierHierarchy.isSubtype(
+        return qualHierarchy.isSubtype(
             subtypeAnno, subtype.getUnderlyingType(), supertypeAnno, supertype.getUnderlyingType());
-=======
-        return qualHierarchy.isSubtype(subtypeAnno, supertypeAnno);
->>>>>>> d8bda895
       }
     }
     return visitWildcard_Type(subtype, supertype);
@@ -982,12 +960,8 @@
     if (subtype.isUninferredTypeArgument()) {
       AnnotationMirror subtypeAnno = subtype.getEffectiveAnnotationInHierarchy(currentTop);
       AnnotationMirror supertypeAnno = supertype.getAnnotationInHierarchy(currentTop);
-<<<<<<< HEAD
-      return qualifierHierarchy.isSubtype(
+      return qualHierarchy.isSubtype(
           subtypeAnno, subtype.getUnderlyingType(), supertypeAnno, supertype.getUnderlyingType());
-=======
-      return qualHierarchy.isSubtype(subtypeAnno, supertypeAnno);
->>>>>>> d8bda895
     }
     return visitWildcard_Type(subtype, supertype);
   }
