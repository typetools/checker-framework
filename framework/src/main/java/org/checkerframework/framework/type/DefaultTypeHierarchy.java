--- conflicted
+++ resolved
@@ -741,10 +741,6 @@
       if (unboxedSuper.getKind() != subtype.getKind()
           && TypesUtils.canBeNarrowingPrimitiveConversion(unboxedSuper, types)) {
         narrowedType = atypeFactory.getNarrowedPrimitive(subtype, unboxedSuper);
-<<<<<<< HEAD
-        return visit(narrowedType, supertype, p);
-=======
->>>>>>> 04fb5641
       }
     }
     AnnotatedTypeMirror boxedSubtype = atypeFactory.getBoxedType(narrowedType);
