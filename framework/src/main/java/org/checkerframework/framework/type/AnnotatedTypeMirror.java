--- conflicted
+++ resolved
@@ -306,13 +306,8 @@
    * @param annotation an annotation in the qualifier hierarchy to check for
    * @return an annotation from the same hierarchy as {@code annotation} if present
    */
-<<<<<<< HEAD
-  public @Nullable AnnotationMirror getEffectiveAnnotationInHierarchy(AnnotationMirror p) {
-    AnnotationMirror canonical = p;
-=======
-  public AnnotationMirror getEffectiveAnnotationInHierarchy(AnnotationMirror annotation) {
+  public @Nullable AnnotationMirror getEffectiveAnnotationInHierarchy(AnnotationMirror annotation) {
     AnnotationMirror canonical = annotation;
->>>>>>> b610a9f1
     if (!atypeFactory.isSupportedQualifier(canonical)) {
       canonical = atypeFactory.canonicalAnnotation(annotation);
     }
@@ -432,13 +427,9 @@
    * @param annoClass annotation class
    * @return the annotation mirror whose class is {@code annoClass} or null
    */
-<<<<<<< HEAD
-  public @Nullable AnnotationMirror getAnnotation(Class<? extends Annotation> annoClass) {
-    for (AnnotationMirror annoMirror : annotations) {
-=======
-  public @Nullable AnnotationMirror getPrimaryAnnotation(Class<? extends Annotation> annoClass) {
+  public @Nullable @Nullable AnnotationMirror getPrimaryAnnotation(
+      Class<? extends Annotation> annoClass) {
     for (AnnotationMirror annoMirror : primaryAnnotations) {
->>>>>>> b610a9f1
       if (atypeFactory.areSameByClass(annoMirror, annoClass)) {
         return annoMirror;
       }
@@ -455,13 +446,8 @@
    * @param annoName annotation class name
    * @return the annotation mirror whose class is named {@code annoName} or null
    */
-<<<<<<< HEAD
-  public @Nullable AnnotationMirror getAnnotation(String annoName) {
-    for (AnnotationMirror annoMirror : annotations) {
-=======
   public @Nullable AnnotationMirror getPrimaryAnnotation(String annoName) {
     for (AnnotationMirror annoMirror : primaryAnnotations) {
->>>>>>> b610a9f1
       if (AnnotationUtils.areSameByName(annoMirror, annoName)) {
         return annoMirror;
       }
