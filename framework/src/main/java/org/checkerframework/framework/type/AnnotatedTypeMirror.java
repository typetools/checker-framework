--- conflicted
+++ resolved
@@ -263,24 +263,17 @@
    * @param p the qualifier hierarchy to check for
    * @return an annotation from the same hierarchy as p if present
    */
-<<<<<<< HEAD
   public @Nullable AnnotationMirror getAnnotationInHierarchy(AnnotationMirror p) {
     if (annotations.isEmpty()) {
       return null;
     }
-    AnnotationMirror aliased = p;
-    if (!atypeFactory.isSupportedQualifier(aliased)) {
-      aliased = atypeFactory.canonicalAnnotation(p);
-      if (aliased == null) {
-        // This can happen if p is unrelated to this AnnotatedTypeMirror.
-        return null;
-      }
-=======
-  public AnnotationMirror getAnnotationInHierarchy(AnnotationMirror p) {
     AnnotationMirror canonical = p;
     if (!atypeFactory.isSupportedQualifier(canonical)) {
       canonical = atypeFactory.canonicalAnnotation(p);
->>>>>>> e30c8a77
+      if (canonical == null) {
+        // This can happen if p is unrelated to this AnnotatedTypeMirror.
+        return null;
+      }
     }
     if (atypeFactory.isSupportedQualifier(canonical)) {
       QualifierHierarchy qualHier = this.atypeFactory.getQualifierHierarchy();
