--- conflicted
+++ resolved
@@ -419,15 +419,32 @@
   }
 
   /**
-<<<<<<< HEAD
-   * Returns the actual annotation mirror used to annotate this type, whose Class equals the passed
-   * annoClass if one exists, null otherwise.
-=======
+   * Returns the single "effective" annotation on this type, i.e. the annotations on the type
+   * itself, or on the upper/extends bound of a type variable/wildcard (recursively, until a class
+   * type is reached). If this is fully-annotated, this method will not return {@code null}
+   *
+   * <p>This method requires that there is only a single hierarchy. Therefore, it is equivalent to
+   * {@link #getEffectiveAnnotationInHierarchy(AnnotationMirror)}.
+   *
+   * @return a set of the annotations on this
+   */
+  public final AnnotationMirror getEffectiveAnnotation() {
+    AnnotationMirrorSet effectiveAnnotations = getEffectiveAnnotations();
+    if (effectiveAnnotations.isEmpty()) {
+      // This AnnotatedTypeMirror must be a type variable or wildcard.
+      return null;
+    }
+    if (effectiveAnnotations.size() != 1) {
+      throw new BugInCF("Bad annotation size for getPrimaryAnnotation(): " + this);
+    }
+    return effectiveAnnotations.iterator().next();
+  }
+
+  /**
    * Returns the primary annotation on this type whose class is {@code annoClass}. For {@link
    * AnnotatedTypeVariable}s and {@link AnnotatedWildcardType}s, {@code null} may be returned when
    * the upper bound may have an annotation with that class, so {@link
    * #getEffectiveAnnotation(Class)} should be called instead.
->>>>>>> 0fc4f1e0
    *
    * @param annoClass annotation class
    * @return the annotation mirror whose class is {@code annoClass} or null
