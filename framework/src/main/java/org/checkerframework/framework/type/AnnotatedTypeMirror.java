--- conflicted
+++ resolved
@@ -965,31 +965,15 @@
         typeArgs = Collections.emptyList();
       } else {
         if (isDeclaration()) {
-<<<<<<< HEAD
           for (AnnotatedTypeMirror typeArg : ts) {
             if (typeArg.getKind() != TypeKind.TYPEVAR) {
               throw new BugInCF(
-                  "Type declaration must have type variables as type arguments. Found: %s.",
-                  typeArg);
+                  "Type declaration must have type variables as type arguments. Found %s", typeArg);
             }
             if (!typeArg.isDeclaration()) {
               throw new BugInCF(
-                  "Type declarations must have type varaibles that are declarations. Found %s",
+                  "Type declarations must have type variables that are declarations. Found %s",
                   typeArg);
-=======
-          if (isDeclaration()) {
-            for (AnnotatedTypeMirror typeArg : ts) {
-              if (typeArg.getKind() != TypeKind.TYPEVAR) {
-                throw new BugInCF(
-                    "Type declaration must have type variables as type arguments. Found %s",
-                    typeArg);
-              }
-              if (!typeArg.isDeclaration()) {
-                throw new BugInCF(
-                    "Type declarations must have type variables that are declarations. Found %s",
-                    typeArg);
-              }
->>>>>>> 4898fdb3
             }
           }
           typeArgs = Collections.unmodifiableList(ts);
