package org.checkerframework.framework.type;

import com.sun.tools.javac.code.Symbol.MethodSymbol;
import java.lang.annotation.Annotation;
import java.util.ArrayList;
import java.util.Collections;
import java.util.HashMap;
import java.util.List;
import java.util.Map;
import javax.lang.model.element.AnnotationMirror;
import javax.lang.model.element.Element;
import javax.lang.model.element.ElementKind;
import javax.lang.model.element.ExecutableElement;
import javax.lang.model.element.TypeElement;
import javax.lang.model.element.TypeParameterElement;
import javax.lang.model.type.ArrayType;
import javax.lang.model.type.DeclaredType;
import javax.lang.model.type.ExecutableType;
import javax.lang.model.type.IntersectionType;
import javax.lang.model.type.NoType;
import javax.lang.model.type.NullType;
import javax.lang.model.type.PrimitiveType;
import javax.lang.model.type.TypeKind;
import javax.lang.model.type.TypeMirror;
import javax.lang.model.type.TypeVariable;
import javax.lang.model.type.UnionType;
import javax.lang.model.type.WildcardType;
import javax.lang.model.util.Types;
import org.checkerframework.checker.nullness.qual.MonotonicNonNull;
import org.checkerframework.checker.nullness.qual.NonNull;
import org.checkerframework.checker.nullness.qual.Nullable;
import org.checkerframework.dataflow.qual.Pure;
import org.checkerframework.dataflow.qual.SideEffectFree;
import org.checkerframework.framework.type.visitor.AnnotatedTypeVisitor;
import org.checkerframework.framework.util.element.ElementAnnotationUtil.ErrorTypeKindException;
import org.checkerframework.javacutil.AnnotationBuilder;
import org.checkerframework.javacutil.AnnotationMirrorSet;
import org.checkerframework.javacutil.AnnotationUtils;
import org.checkerframework.javacutil.BugInCF;
import org.checkerframework.javacutil.ElementUtils;
import org.checkerframework.javacutil.TypeKindUtils;
import org.plumelib.util.CollectionsPlume;
import org.plumelib.util.DeepCopyable;

/**
 * Represents an annotated type in the Java programming language, including:
 *
 * <ul>
 *   <li>standard types: primitive types, declared types (class and interface types), array types,
 *       type variables, and the null type
 *   <li>wildcard type arguments
 *   <li>{@link AnnotatedExecutableType executable types} (their signature and return types)
 *   <li>{@link AnnotatedNoType pseudo-types} corresponding to packages and to the keyword {@code
 *       void}
 * </ul>
 *
 * <p>To implement operations based on the class of an {@code AnnotatedTypeMirror} object, either
 * use a visitor or use the result of the {@link #getKind()} method.
 *
 * <p>This class is mutable.
 *
 * @see TypeMirror
 */
public abstract class AnnotatedTypeMirror implements DeepCopyable<AnnotatedTypeMirror> {

  /** An EqualityAtmComparer. */
  protected static final EqualityAtmComparer EQUALITY_COMPARER = new EqualityAtmComparer();

  /** A HashcodeAtmVisitor. */
  protected static final HashcodeAtmVisitor HASHCODE_VISITOR = new HashcodeAtmVisitor();

  /** The factory to use for lazily creating annotated types. */
  protected final AnnotatedTypeFactory atypeFactory;

  /** The actual type wrapped by this AnnotatedTypeMirror. */
  protected final TypeMirror underlyingType;

  /**
   * Saves the result of {@code underlyingType.toString().hashCode()} to use when computing the hash
   * code of this. (Because AnnotatedTypeMirrors are mutable, the hash code for this cannot be
   * saved.) Call {@link #getUnderlyingTypeHashCode()} rather than using the field directly.
   */
  private int underlyingTypeHashCode = -1;

  /** The annotations on this type. */
  // AnnotationMirror doesn't override Object.hashCode, .equals, so we use
  // the class name of Annotation instead.
  // Caution: Assumes that a type can have at most one AnnotationMirror for any Annotation type.
  protected final AnnotationMirrorSet primaryAnnotations = new AnnotationMirrorSet();

  // /** The explicitly written annotations on this type. */
  // TODO: use this to cache the result once computed? For generic types?
  // protected final AnnotationMirrorSet explicitannotations =
  // new AnnotationMirrorSet();

  /**
   * Constructor for AnnotatedTypeMirror.
   *
   * @param underlyingType the underlying type
   * @param atypeFactory used to create further types and to access global information (Types,
   *     Elements, ...)
   */
  private AnnotatedTypeMirror(TypeMirror underlyingType, AnnotatedTypeFactory atypeFactory) {
    this.underlyingType = underlyingType;
    assert atypeFactory != null;
    this.atypeFactory = atypeFactory;
  }

  /// This class doesn't customize the clone() method; use deepCopy() instead.
  // @Override
  // public AnnotatedTypeMirror clone() { ... }

  /**
   * Creates an AnnotatedTypeMirror for the provided type. The result contains no annotations.
   *
   * @param type the underlying type for the resulting AnnotatedTypeMirror
   * @param atypeFactory the type factory that will build the result
   * @param isDeclaration true if the result should represent a declaration, rather than a use, of a
   *     type
   * @return an AnnotatedTypeMirror whose underlying type is {@code type}
   */
  public static AnnotatedTypeMirror createType(
      TypeMirror type, AnnotatedTypeFactory atypeFactory, boolean isDeclaration) {
    if (type == null) {
      throw new BugInCF("AnnotatedTypeMirror.createType: input type must not be null");
    }

    AnnotatedTypeMirror result;
    switch (type.getKind()) {
      case ARRAY:
        result = new AnnotatedArrayType((ArrayType) type, atypeFactory);
        break;
      case DECLARED:
        result = new AnnotatedDeclaredType((DeclaredType) type, atypeFactory, isDeclaration);
        break;
      case ERROR:
        throw new BugInCF(
            "AnnotatedTypeMirror.createType: input is not compilable. Found error type: " + type);

      case EXECUTABLE:
        result = new AnnotatedExecutableType((ExecutableType) type, atypeFactory);
        break;
      case VOID:
      case PACKAGE:
      case NONE:
        result = new AnnotatedNoType((NoType) type, atypeFactory);
        break;
      case NULL:
        result = new AnnotatedNullType((NullType) type, atypeFactory);
        break;
      case TYPEVAR:
        result = new AnnotatedTypeVariable((TypeVariable) type, atypeFactory, isDeclaration);
        break;
      case WILDCARD:
        result = new AnnotatedWildcardType((WildcardType) type, atypeFactory);
        break;
      case INTERSECTION:
        result = new AnnotatedIntersectionType((IntersectionType) type, atypeFactory);
        break;
      case UNION:
        result = new AnnotatedUnionType((UnionType) type, atypeFactory);
        break;
      default:
        if (type.getKind().isPrimitive()) {
          result = new AnnotatedPrimitiveType((PrimitiveType) type, atypeFactory);
          break;
        }
        throw new BugInCF(
            "AnnotatedTypeMirror.createType: unidentified type "
                + type
                + " ("
                + type.getKind()
                + ")");
    }
    /*if (jctype.isAnnotated()) {
        result.addAnnotations(jctype.getAnnotationMirrors());
    }*/
    return result;
  }

  @Override
  public final boolean equals(@Nullable Object o) {
    if (o == this) {
      return true;
    }

    if (!(o instanceof AnnotatedTypeMirror)) {
      return false;
    }

    return EQUALITY_COMPARER.visit(this, (AnnotatedTypeMirror) o, null);
  }

  @Pure
  @Override
  public final int hashCode() {
    return HASHCODE_VISITOR.visit(this);
  }

  /**
   * Applies a visitor to this type.
   *
   * @param <R> the return type of the visitor's methods
   * @param <P> the type of the additional parameter to the visitor's methods
   * @param v the visitor operating on this type
   * @param p additional parameter to the visitor
   * @return a visitor-specified result
   */
  public abstract <R, P> R accept(AnnotatedTypeVisitor<R, P> v, P p);

  /**
   * Returns the {@code kind} of this type.
   *
   * @return the kind of this type
   */
  public TypeKind getKind() {
    return underlyingType.getKind();
  }

  /**
   * Given a primitive type, return its kind. Given a boxed primitive type, return the corresponding
   * primitive type kind. Otherwise, return null.
   *
   * @return a primitive type kind if this is a primitive type or boxed primitive type; otherwise
   *     null
   */
  public @Nullable TypeKind getPrimitiveKind() {
    return TypeKindUtils.primitiveOrBoxedToTypeKind(getUnderlyingType());
  }

  /**
   * Returns the underlying unannotated Java type, which this wraps.
   *
   * @return the underlying type
   */
  public TypeMirror getUnderlyingType() {
    return underlyingType;
  }

  /**
   * Returns true if this type mirror represents a declaration, rather than a use, of a type.
   *
   * <p>For example, {@code class List<T> { ... }} declares a new type {@code List<T>}, while {@code
   * List<Integer>} is a use of the type.
   *
   * @return true if this represents a declaration
   */
  public boolean isDeclaration() {
    return false;
  }

  public AnnotatedTypeMirror asUse() {
    return this;
  }

  /**
   * Returns true if this type has a primary annotation in the same hierarchy as {@code annotation}.
   *
   * @param annotation the qualifier hierarchy to check for
   * @return true iff this type has a primary annotation in the same hierarchy as {@code
   *     annotation}.
   */
  public boolean hasPrimaryAnnotationInHierarchy(AnnotationMirror annotation) {
    return getPrimaryAnnotationInHierarchy(annotation) != null;
  }

  /**
   * Returns the primary annotation on this type that is in the same hierarchy as {@code
   * annotation}. For {@link AnnotatedTypeVariable}s and {@link AnnotatedWildcardType}s, {@code
   * null} may be returned when the upper bound may have an annotation with that class, so {@link
   * #getEffectiveAnnotationInHierarchy(AnnotationMirror)} should be called instead.
   *
   * @param annotation an annotation in the qualifier hierarchy to check for
   * @return the annotation mirror whose class is named {@code annoNAme} or null
   */
  public @Nullable AnnotationMirror getPrimaryAnnotationInHierarchy(AnnotationMirror annotation) {
    if (primaryAnnotations.isEmpty()) {
      return null;
    }
    AnnotationMirror canonical = annotation;
    if (!atypeFactory.isSupportedQualifier(canonical)) {
      canonical = atypeFactory.canonicalAnnotation(annotation);
      if (canonical == null) {
        // This can happen if annotation is unrelated to this AnnotatedTypeMirror.
        return null;
      }
    }
    if (atypeFactory.isSupportedQualifier(canonical)) {
      QualifierHierarchy qualHierarchy = atypeFactory.getQualifierHierarchy();
      AnnotationMirror anno =
          qualHierarchy.findAnnotationInSameHierarchy(primaryAnnotations, canonical);
      if (anno != null) {
        return anno;
      }
    }
    return null;
  }

  /**
   * Returns the "effective" annotation from the same hierarchy as {@code annotation}, otherwise
   * returns {@code null}.
   *
   * <p>An effective annotation is the annotation on the type itself, or on the upper/extends bound
   * of a type variable/wildcard (recursively, until a class type is reached).
   *
   * @param annotation an annotation in the qualifier hierarchy to check for
   * @return an annotation from the same hierarchy as {@code annotation} if present
   */
  public @Nullable AnnotationMirror getEffectiveAnnotationInHierarchy(AnnotationMirror annotation) {
    AnnotationMirror canonical = annotation;
    if (!atypeFactory.isSupportedQualifier(canonical)) {
      canonical = atypeFactory.canonicalAnnotation(annotation);
    }
    if (atypeFactory.isSupportedQualifier(canonical)) {
      QualifierHierarchy qualHierarchy = this.atypeFactory.getQualifierHierarchy();
      AnnotationMirror anno =
          qualHierarchy.findAnnotationInSameHierarchy(getEffectiveAnnotations(), canonical);
      if (anno != null) {
        return anno;
      }
    }
    return null;
  }

  /**
   * Returns the primary annotations on this type. For {@link AnnotatedTypeVariable}s and {@link
   * AnnotatedWildcardType}s, the returned annotations may be empty or missing annotations in
   * hierarchies, so {@link #getEffectiveAnnotations()} should be called instead.
   *
   * <p>It does not include annotations in deep types (type arguments, array components, etc).
   *
   * <p>To get the single primary annotation in a particular hierarchy, use {@link
   * #getPrimaryAnnotationInHierarchy}. If there is only one hierarchy, you can use {@link
   * #getPrimaryAnnotation}.
   *
   * @return an unmodifiable set of the annotations on this
   */
  public final AnnotationMirrorSet getPrimaryAnnotations() {
    return AnnotationMirrorSet.unmodifiableSet(primaryAnnotations);
  }

  /**
   * Returns the annotations on this type; mutations affect this object, because the return type is
   * an alias of the {@code annotations} field. It does not include annotations in deep types (type
   * arguments, array components, etc).
   *
   * <p>The returned set should not be modified, but for efficiency reasons modification is not
   * prevented. Modifications might break invariants.
   *
   * @return the set of the annotations on this; mutations affect this object
   */
  protected final AnnotationMirrorSet getPrimaryAnnotationsField() {
    return primaryAnnotations;
  }

  /**
   * Returns the single primary annotations on this type. For {@link AnnotatedTypeVariable}s and
   * {@link AnnotatedWildcardType}s, the returned annotations may be empty or missing annotations in
   * hierarchies, so {@link #getEffectiveAnnotation()} should be called instead.
   *
   * <p>This method requires that there is only a single hierarchy. Therefore, it is equivalent to
   * {@link #getPrimaryAnnotationInHierarchy}.
   *
   * @see #getPrimaryAnnotations
   * @return the annotation on this, or null if none (which can only happen if {@code this} is a
   *     type variable or wildcard)
   */
  public final @Nullable AnnotationMirror getPrimaryAnnotation() {
    if (primaryAnnotations.isEmpty()) {
      // This AnnotatedTypeMirror must be a type variable or wildcard.
      return null;
    }
    if (primaryAnnotations.size() != 1) {
      throw new BugInCF("Bad annotation size for getPrimaryAnnotation(): " + this);
    }
    return primaryAnnotations.iterator().next();
  }

  /**
   * Returns the "effective" annotations on this type, i.e. the annotations on the type itself, or
   * on the upper/extends bound of a type variable/wildcard (recursively, until a class type is
   * reached). If this is fully-annotated, the returned set will contain one annotation per
   * hierarchy.
   *
   * @return a set of the annotations on this
   */
  // TODO: When the current, deprecated `getAnnotations()` (deprecation date 2023-06-15) is
  // removed, rename all the "getEffectiveAnnotation...()" methods to just "getAnnotation...()".
  public AnnotationMirrorSet getEffectiveAnnotations() {
    AnnotationMirrorSet effectiveAnnotations = getErased().getPrimaryAnnotations();
    //        assert atypeFactory.qualHierarchy.getWidth() == effectiveAnnotations
    //                .size() : "Invalid number of effective annotations ("
    //                + effectiveAnnotations + "). Should be "
    //                + atypeFactory.qualHierarchy.getWidth() + " but is "
    //                + effectiveAnnotations.size() + ". Type: " + this;
    return effectiveAnnotations;
  }

  /**
   * Returns the single "effective" annotation on this type, i.e. the annotations on the type
   * itself, or on the upper/extends bound of a type variable/wildcard (recursively, until a class
   * type is reached). If this is fully-annotated, this method will not return {@code null}
   *
   * <p>This method requires that there is only a single hierarchy. Therefore, it is equivalent to
   * {@link #getEffectiveAnnotationInHierarchy(AnnotationMirror)}.
   *
   * @return a set of the annotations on this
   */
  public final AnnotationMirror getEffectiveAnnotation() {
    AnnotationMirrorSet effectiveAnnotations = getEffectiveAnnotations();
    if (effectiveAnnotations.isEmpty()) {
      // This AnnotatedTypeMirror must be a type variable or wildcard.
      return null;
    }
    if (effectiveAnnotations.size() != 1) {
      throw new BugInCF("Bad annotation size for getPrimaryAnnotation(): " + this);
    }
    return effectiveAnnotations.iterator().next();
  }

  /**
   * Returns the primary annotation on this type whose class is {@code annoClass}. For {@link
   * AnnotatedTypeVariable}s and {@link AnnotatedWildcardType}s, {@code null} may be returned when
   * the upper bound may have an annotation with that class, so {@link
   * #getEffectiveAnnotation(Class)} should be called instead.
   *
   * @param annoClass annotation class
   * @return the annotation mirror whose class is {@code annoClass} or null
   */
  public @Nullable AnnotationMirror getPrimaryAnnotation(Class<? extends Annotation> annoClass) {
    for (AnnotationMirror annoMirror : primaryAnnotations) {
      if (atypeFactory.areSameByClass(annoMirror, annoClass)) {
        return annoMirror;
      }
    }
    return null;
  }

  /**
   * Returns the primary annotations on this type whose annotation class name {@code annoName}. For
   * {@link AnnotatedTypeVariable}s and {@link AnnotatedWildcardType}s, {@code null} may be returned
   * when the upper bound may have an annotation with that class, so {@link
   * #getEffectiveAnnotation(Class)} should be called instead.
   *
   * @param annoName annotation class name
   * @return the annotation mirror whose class is named {@code annoName} or null
   */
  public @Nullable AnnotationMirror getPrimaryAnnotation(String annoName) {
    for (AnnotationMirror annoMirror : primaryAnnotations) {
      if (AnnotationUtils.areSameByName(annoMirror, annoName)) {
        return annoMirror;
      }
    }
    return null;
  }

  /**
   * Returns the set of explicitly written annotations on this type that are supported by this
   * checker. This is useful to check the validity of annotations explicitly present on a type, as
   * flow inference might add annotations that were not previously present. Note that since
   * AnnotatedTypeMirror instances are created for type uses, this method will return explicit
   * annotations in type use locations but will not return explicit annotations that had an impact
   * on defaulting, such as an explicit annotation on a class declaration. For example, given:
   *
   * <p>{@code @MyExplicitAnno class MyClass {}; MyClass myClassInstance; }
   *
   * <p>the result of calling {@code
   * atypeFactory.getAnnotatedType(variableTreeForMyClassInstance).getExplicitAnnotations()}
   *
   * <p>will not contain {@code @MyExplicitAnno}.
   *
   * @return the set of explicitly written annotations on this type that are supported by this
   *     checker
   */
  public AnnotationMirrorSet getExplicitAnnotations() {
    // TODO JSR 308: The explicit type annotations should be always present
    AnnotationMirrorSet explicitAnnotations = new AnnotationMirrorSet();
    List<? extends AnnotationMirror> typeAnnotations =
        this.getUnderlyingType().getAnnotationMirrors();

    for (AnnotationMirror explicitAnno : typeAnnotations) {
      if (atypeFactory.isSupportedQualifier(explicitAnno)) {
        explicitAnnotations.add(explicitAnno);
      }
    }

    return explicitAnnotations;
  }

  /**
   * Returns true if this type has a primary annotation that is the same as {@code a}.
   *
   * <p>This method considers the annotation's values. If the type is {@code @A("s") @B(3) Object},
   * then a call with {@code @A("t")} or {@code @A} will return false, whereas a call with
   * {@code @B(3)} will return true.
   *
   * <p>In contrast to {@link #hasPrimaryAnnotationRelaxed(AnnotationMirror)} this method also
   * compares annotation values.
   *
   * @param a the annotation to check for
   * @return true iff this type has a primary annotation that is the same as {@code a}
   * @see #hasPrimaryAnnotationRelaxed(AnnotationMirror)
   */
  public boolean hasPrimaryAnnotation(AnnotationMirror a) {
    return AnnotationUtils.containsSame(primaryAnnotations, a);
  }

  /**
   * Returns true if this type has a primary annotation that has the same annotation type as {@code
   * a}. This method does not consider an annotation's values.
   *
   * @param a the class of annotation to check for
   * @return true iff the type contains an annotation with the same type as the annotation given by
   *     {@code a}
   */
  public boolean hasPrimaryAnnotation(Class<? extends Annotation> a) {
    return getPrimaryAnnotation(a) != null;
  }

  /**
   * Returns the "effective" annotation on this type with the class {@code annoClass} or {@code
   * null} if this type does not have one.
   *
   * <p>An effective annotation is the annotation on the type itself, or on the upper/extends bound
   * of a type variable/wildcard (recursively, until a class type is reached).
   *
   * @param annoClass annotation class
   * @return the effective annotation with the same class as {@code annoClass}
   */
  public @Nullable AnnotationMirror getEffectiveAnnotation(Class<? extends Annotation> annoClass) {
    for (AnnotationMirror annoMirror : getEffectiveAnnotations()) {
      if (atypeFactory.areSameByClass(annoMirror, annoClass)) {
        return annoMirror;
      }
    }
    return null;
  }

  /**
   * A version of {@link #hasPrimaryAnnotation(Class)} that considers annotations on the upper bound
   * of wildcards and type variables.
   */
  public boolean hasEffectiveAnnotation(Class<? extends Annotation> a) {
    return getEffectiveAnnotation(a) != null;
  }

  /**
   * A version of {@link #hasPrimaryAnnotation(AnnotationMirror)} that considers annotations on the
   * upper bound of wildcards and type variables.
   */
  public boolean hasEffectiveAnnotation(AnnotationMirror a) {
    return AnnotationUtils.containsSame(getEffectiveAnnotations(), a);
  }

  /**
   * Returns true if this type contains the given annotation explicitly written at declaration. This
   * method considers the annotation's values. If the type is {@code @A("s") @B(3) Object}, a call
   * with {@code @A("t")} or {@code @A} will return false, whereas a call with {@code @B(3)} will
   * return true.
   *
   * <p>In contrast to {@link #hasExplicitAnnotationRelaxed(AnnotationMirror)} this method also
   * compares annotation values.
   *
   * <p>See the documentation for {@link #getExplicitAnnotations()} for details on which explicit
   * annotations are not included.
   *
   * @param a the annotation to check for
   * @return true iff the annotation {@code a} is explicitly written on the type
   * @see #hasExplicitAnnotationRelaxed(AnnotationMirror)
   * @see #getExplicitAnnotations()
   */
  public boolean hasExplicitAnnotation(AnnotationMirror a) {
    return AnnotationUtils.containsSame(getExplicitAnnotations(), a);
  }

  /**
   * Returns true if this type has a primary annotation that has the same annotation class as {@code
   * a}.
   *
   * <p>This method does not consider an annotation's values. If the type is {@code @A("s") @B(3)
   * Object}, then a call with {@code @A("t")}, {@code @A}, or {@code @B} will return true.
   *
   * @param a the annotation to check for
   * @return true iff the type has a primary annotation with the same type as {@code a}
   * @see #hasPrimaryAnnotation(AnnotationMirror)
   */
  public boolean hasPrimaryAnnotationRelaxed(AnnotationMirror a) {
    return AnnotationUtils.containsSameByName(primaryAnnotations, a);
  }

  /**
   * A version of {@link #hasPrimaryAnnotationRelaxed(AnnotationMirror)} that considers annotations
   * on the upper bound of wildcards and type variables.
   */
  public boolean hasEffectiveAnnotationRelaxed(AnnotationMirror a) {
    return AnnotationUtils.containsSameByName(getEffectiveAnnotations(), a);
  }

  /**
   * A version of {@link #hasPrimaryAnnotationRelaxed(AnnotationMirror)} that only considers
   * annotations that are explicitly written on the type.
   *
   * <p>See the documentation for {@link #getExplicitAnnotations()} for details on which explicit
   * annotations are not included.
   */
  public boolean hasExplicitAnnotationRelaxed(AnnotationMirror a) {
    return AnnotationUtils.containsSameByName(getExplicitAnnotations(), a);
  }

  /**
   * Returns true if this type contains an explicitly written annotation with the same annotation
   * type as a particular annotation. This method does not consider an annotation's values.
   *
   * <p>See the documentation for {@link #getExplicitAnnotations()} for details on which explicit
   * annotations are not included.
   *
   * @param a the class of annotation to check for
   * @return true iff the type contains an explicitly written annotation with the same type as the
   *     annotation given by {@code a}
   * @see #getExplicitAnnotations()
   */
  public boolean hasExplicitAnnotation(Class<? extends Annotation> a) {
    return AnnotationUtils.containsSameByName(getExplicitAnnotations(), getPrimaryAnnotation(a));
  }

  /**
   * Adds the canonical version of {@code annotation} as a primary annotation of this type and, in
   * the case of {@link AnnotatedTypeVariable}s, {@link AnnotatedWildcardType}s, and {@link
   * AnnotatedIntersectionType}s, adds it to all bounds. (The canonical version is found via {@link
   * AnnotatedTypeFactory#canonicalAnnotation}.) If the canonical version of {@code annotation} is
   * not a supported qualifier, then no annotation is added. If this type already has annotation in
   * the same hierarchy as {@code annotation}, the behavior of this method is undefined.
   *
   * @param annotation the annotation to add
   */
  public void addAnnotation(AnnotationMirror annotation) {
    if (annotation == null) {
      throw new BugInCF("AnnotatedTypeMirror.addAnnotation: null argument.");
    }
    if (atypeFactory.isSupportedQualifier(annotation)) {
      this.primaryAnnotations.add(annotation);
    } else {
      AnnotationMirror canonical = atypeFactory.canonicalAnnotation(annotation);
      if (atypeFactory.isSupportedQualifier(canonical)) {
        addAnnotation(canonical);
      }
    }
  }

  /**
   * Adds an annotation to this type, removing any existing primary annotations from the same
   * qualifier hierarchy first.
   *
   * @param a the annotation to add
   */
  public void replaceAnnotation(AnnotationMirror a) {
    this.removePrimaryAnnotationInHierarchy(a);
    this.addAnnotation(a);
  }

  /**
   * Adds an annotation to this type.
   *
   * @param a the class of the annotation to add
   * @deprecated This method creates a new {@code AnnotationMirror} every time it is called. Instead
   *     of calling this method, store the {@code AnnotationMirror} in a field and use {@link
   *     #addAnnotation(AnnotationMirror)} instead.
   */
  @Deprecated // 2023-06-15
  public void addAnnotation(Class<? extends Annotation> a) {
    AnnotationMirror anno = AnnotationBuilder.fromClass(atypeFactory.elements, a);
    addAnnotation(anno);
  }

  /**
   * Adds the canonical version of all {@code annotations} as primary annotations of this type and,
   * in the case of {@link AnnotatedTypeVariable}s, {@link AnnotatedWildcardType}s, and {@link
   * AnnotatedIntersectionType}s, adds them to all bounds. (The canonical version is found via
   * {@link AnnotatedTypeFactory#canonicalAnnotation}.) If the canonical version of an {@code
   * annotation} is not a supported qualifier, then that annotation is not add added. If this type
   * already has annotation in the same hierarchy as any of the {@code annotations}, the behavior of
   * this method is undefined.
   *
   * @param annotations the annotations to add
   */
  public void addAnnotations(Iterable<? extends AnnotationMirror> annotations) {
    for (AnnotationMirror a : annotations) {
      this.addAnnotation(a);
    }
  }

  /**
   * Adds only the annotations in {@code annotations} that the type does not already have a primary
   * annotation in the same hierarchy.
   *
   * <p>The canonical version of the {@code annotations} are added as primary annotations of this
   * type and, in the case of {@link AnnotatedTypeVariable}s, {@link AnnotatedWildcardType}s, and
   * {@link AnnotatedIntersectionType}s, adds them to all bounds. (The canonical version is found
   * via {@link AnnotatedTypeFactory#canonicalAnnotation}.) If the canonical version of an
   * annotation is not a supported qualifier, then that annotation is not add added.
   *
   * @param annotations the annotations to add
   */
  public void addMissingAnnotations(Iterable<? extends AnnotationMirror> annotations) {
    for (AnnotationMirror a : annotations) {
      addMissingAnnotation(a);
    }
  }

  /**
   * Add {@code annotation} if the type does not already have a primary annotation in the same
   * hierarchy.
   *
   * <p>The canonical version of the {@code annotation} is added as a primary annotation of this
   * type and (in the case of {@link AnnotatedTypeVariable}s, {@link AnnotatedWildcardType}s, and
   * {@link AnnotatedIntersectionType}s) added to all bounds. (The canonical version is found via
   * {@link AnnotatedTypeFactory#canonicalAnnotation}.) If the canonical version of an {@code
   * annotation} is not a supported qualifier, then that annotation is not add added.
   *
   * @param annotation the annotations to add
   */
  public void addMissingAnnotation(AnnotationMirror annotation) {
    if (!this.hasPrimaryAnnotationInHierarchy(annotation)) {
      this.addAnnotation(annotation);
    }
  }

  /**
   * Adds multiple annotations to this type, removing any existing primary annotations from the same
   * qualifier hierarchy first.
   *
   * @param replAnnos the annotations to replace
   */
  public void replaceAnnotations(Iterable<? extends AnnotationMirror> replAnnos) {
    for (AnnotationMirror a : replAnnos) {
      this.replaceAnnotation(a);
    }
  }

  /**
   * Removes a primary annotation from the type.
   *
   * @param a the annotation to remove
   * @return true if the annotation was removed, false if the type's annotations were unchanged
   */
  public boolean removePrimaryAnnotation(AnnotationMirror a) {
    AnnotationMirror anno = AnnotationUtils.getSame(primaryAnnotations, a);
    if (anno != null) {
      return primaryAnnotations.remove(anno);
    }
    return false;
  }

  /**
   * Removes a primary annotation of the given class from the type.
   *
   * @param a the class of the annotation to remove
   * @return true if the annotation was removed, false if the type's annotations were unchanged
   */
  public boolean removePrimaryAnnotationByClass(Class<? extends Annotation> a) {
    AnnotationMirror anno = atypeFactory.getAnnotationByClass(primaryAnnotations, a);
    if (anno != null) {
      return primaryAnnotations.remove(anno);
    }
    return false;
  }

  /**
   * Remove any primary annotation that is in the same qualifier hierarchy as the parameter.
   *
   * @param a an annotation from the same qualifier hierarchy
   * @return if an annotation was removed
   */
  public boolean removePrimaryAnnotationInHierarchy(AnnotationMirror a) {
    AnnotationMirror prev = this.getPrimaryAnnotationInHierarchy(a);
    if (prev != null) {
      return this.removePrimaryAnnotation(prev);
    }
    return false;
  }

  /**
   * Remove an annotation that is in the same qualifier hierarchy as the parameter, unless it's the
   * top annotation.
   *
   * @param a an annotation from the same qualifier hierarchy
   * @return if an annotation was removed
   * @deprecated This will be removed in a future release
   */
  @Deprecated // 2023-06-15
  public boolean removeNonTopAnnotationInHierarchy(AnnotationMirror a) {
    AnnotationMirror prev = this.getPrimaryAnnotationInHierarchy(a);
    QualifierHierarchy qualHierarchy = this.atypeFactory.getQualifierHierarchy();
    if (prev != null && !prev.equals(qualHierarchy.getTopAnnotation(a))) {
      return this.removePrimaryAnnotation(prev);
    }
    return false;
  }

  /**
   * Removes multiple primary annotations from the type.
   *
   * @param annotations the annotations to remove
   * @return true if at least one annotation was removed, false if the type's annotations were
   *     unchanged
   */
  public boolean removePrimaryAnnotations(Iterable<? extends AnnotationMirror> annotations) {
    boolean changed = false;
    for (AnnotationMirror a : annotations) {
      changed |= this.removePrimaryAnnotation(a);
    }
    return changed;
  }

  /** Removes all primary annotations on this type. */
  public void clearPrimaryAnnotations() {
    primaryAnnotations.clear();
  }

  @SideEffectFree
  @Override
  public final String toString() {
    return atypeFactory.getAnnotatedTypeFormatter().format(this);
  }

  @SideEffectFree
  public final String toString(boolean verbose) {
    return atypeFactory.getAnnotatedTypeFormatter().format(this, verbose);
  }

  /**
   * Returns the erasure type of this type, according to JLS specifications.
   *
   * @see <a
   *     href="https://docs.oracle.com/javase/specs/jls/se17/html/jls-4.html#jls-4.6">https://docs.oracle.com/javase/specs/jls/se17/html/jls-4.html#jls-4.6</a>
   * @return the erasure of this AnnotatedTypeMirror, this is always a copy even if the erasure and
   *     the original type are equivalent
   */
  public AnnotatedTypeMirror getErased() {
    return deepCopy();
  }

  /**
   * Returns a deep copy of this type. A deep copy implies that each component type is copied
   * recursively and the returned type refers to those copies in its component locations.
   *
   * <p>Note: deepCopy provides two important properties in the returned copy:
   *
   * <ol>
   *   <li>Structure preservation -- The exact structure of the original AnnotatedTypeMirror is
   *       preserved in the copy including all component types.
   *   <li>Annotation preservation -- All of the annotations from the original AnnotatedTypeMirror
   *       and its components have been copied to the new type.
   * </ol>
   *
   * If copyAnnotations is set to false, the second property, Annotation preservation, is removed.
   * This is useful for cases in which the user may want to copy the structure of a type exactly but
   * NOT its annotations.
   *
   * @return a deep copy
   */
  public abstract AnnotatedTypeMirror deepCopy(boolean copyAnnotations);

  /**
   * Returns a deep copy of this type with annotations.
   *
   * <p>Each subclass implements this method with the subclass return type. The method body must
   * always be a call to deepCopy(true).
   *
   * @return a deep copy of this type with annotations
   * @see #deepCopy(boolean)
   */
  @Override
  public abstract AnnotatedTypeMirror deepCopy();

  /**
   * Returns a shallow copy of this type. A shallow copy implies that each component type in the
   * output copy refers to the same object as the object being copied.
   *
   * @param copyAnnotations whether copy should have annotations, i.e. whether field {@code
   *     annotations} should be copied.
   */
  public abstract AnnotatedTypeMirror shallowCopy(boolean copyAnnotations);

  /**
   * Returns a shallow copy of this type with annotations.
   *
   * <p>Each subclass implements this method with the subclass return type. The method body must
   * always be a call to shallowCopy(true).
   *
   * @see #shallowCopy(boolean)
   * @return a shallow copy of this type with annotations
   */
  public abstract AnnotatedTypeMirror shallowCopy();

  /**
   * Whether this contains any captured type variables.
   *
   * @return whether the {@code type} contains any captured type variables
   */
  public boolean containsCapturedTypes() {
    return atypeFactory.containsCapturedTypes(this);
  }

  /**
   * Create an {@link AnnotatedDeclaredType} with the underlying type of {@link Object}. It includes
   * any annotations placed by {@link AnnotatedTypeFactory#fromElement(Element)}.
   *
   * @param atypeFactory type factory to use
   * @return AnnotatedDeclaredType for Object
   */
  protected static AnnotatedDeclaredType createTypeOfObject(AnnotatedTypeFactory atypeFactory) {
    AnnotatedDeclaredType objectType =
        atypeFactory.fromElement(
            atypeFactory.elements.getTypeElement(Object.class.getCanonicalName()));
    objectType.declaration = false;
    return objectType;
  }

  /**
   * Create an {@link AnnotatedDeclaredType} with the underlying type of {@code java.lang.Record}.
   * It includes any annotations placed by {@link AnnotatedTypeFactory#fromElement(Element)}.
   *
   * @param atypeFactory type factory to use
   * @return AnnotatedDeclaredType for Record
   */
  protected static AnnotatedDeclaredType createTypeOfRecord(AnnotatedTypeFactory atypeFactory) {
    AnnotatedDeclaredType recordType =
        atypeFactory.fromElement(atypeFactory.elements.getTypeElement("java.lang.Record"));
    recordType.declaration = false;
    return recordType;
  }

  /**
   * Returns the result of calling {@code underlyingType.toString().hashcode()}. This method saves
   * the result in a field so that it isn't recomputed each time.
   *
   * @return the result of calling {@code underlyingType.toString().hashcode()}
   */
  public int getUnderlyingTypeHashCode() {
    if (underlyingTypeHashCode == -1) {
      underlyingTypeHashCode = underlyingType.toString().hashCode();
    }
    return underlyingTypeHashCode;
  }

  /** Represents a declared type (whether class or interface). */
  public static class AnnotatedDeclaredType extends AnnotatedTypeMirror {

    /** Parametrized Type Arguments. */
    protected @MonotonicNonNull List<AnnotatedTypeMirror> typeArgs;

    /**
     * Whether the type was initially raw, i.e. the user did not provide the type arguments.
     * typeArgs will contain inferred type arguments, which might be too conservative at the moment.
     *
     * <p>Ideally, the field would be final. However, when we determine the supertype of a raw type,
     * we need to set isUnderlyingTypeRaw for the supertype.
     */
    private boolean isUnderlyingTypeRaw;

    /** The enclosing type. May be null. May be changed. */
    protected @Nullable AnnotatedDeclaredType enclosingType;

    /** True if this represents a declaration, rather than a use, of a type. */
    private boolean declaration;

    /**
     * Constructor for this type. The result contains no annotations.
     *
     * @param type underlying kind of this type
     * @param atypeFactory the AnnotatedTypeFactory used to create this type
     */
    private AnnotatedDeclaredType(
        DeclaredType type, AnnotatedTypeFactory atypeFactory, boolean declaration) {
      super(type, atypeFactory);
      TypeElement typeelem = (TypeElement) type.asElement();
      DeclaredType declty = (DeclaredType) typeelem.asType();
      isUnderlyingTypeRaw =
          !declty.getTypeArguments().isEmpty() && type.getTypeArguments().isEmpty();

      TypeMirror encl = type.getEnclosingType();
      if (encl.getKind() == TypeKind.DECLARED) {
        this.enclosingType = (AnnotatedDeclaredType) createType(encl, atypeFactory, declaration);
      } else if (encl.getKind() == TypeKind.NONE) {
        this.enclosingType = null;
      } else {
        throw new BugInCF(
            "AnnotatedDeclaredType: unsupported enclosing type: "
                + type.getEnclosingType()
                + " ("
                + encl.getKind()
                + ")");
      }

      this.declaration = declaration;
    }

    @Override
    public boolean isDeclaration() {
      return declaration;
    }

    @Override
    public AnnotatedDeclaredType deepCopy(boolean copyAnnotations) {
      return (AnnotatedDeclaredType) new AnnotatedTypeCopier(copyAnnotations).visit(this);
    }

    @Override
    public AnnotatedDeclaredType deepCopy() {
      return deepCopy(true);
    }

    @Override
    public AnnotatedDeclaredType asUse() {
      if (!this.isDeclaration()) {
        return this;
      }
      AnnotatedDeclaredType result = this.shallowCopy(true);
      result.declaration = false;
      if (this.enclosingType != null) {
        result.enclosingType = this.enclosingType.asUse();
      }
      // setTypeArguments calls asUse on all the new type arguments.
      result.setTypeArguments(typeArgs);

      // If "this" is a type declaration with a type variable that references itself, e.g.
      // MyClass<T extends List<T>>, then the type variable is a declaration, i.e. the first
      // T, but the reference to the type variable is a use, i.e. the second T.  When "this"
      // is converted to a use, then both type variables are uses and should be the same
      // object.  The code below does this.
      Map<TypeVariable, AnnotatedTypeMirror> mapping = new HashMap<>(typeArgs.size());
      for (AnnotatedTypeMirror typeArg : result.getTypeArguments()) {
        AnnotatedTypeVariable typeVar = (AnnotatedTypeVariable) typeArg;
        mapping.put(typeVar.getUnderlyingType(), typeVar);
      }
      for (AnnotatedTypeMirror typeArg : result.getTypeArguments()) {
        AnnotatedTypeVariable typeVar = (AnnotatedTypeVariable) typeArg;
        AnnotatedTypeMirror upperBound =
            atypeFactory
                .getTypeVarSubstitutor()
                .substituteWithoutCopyingTypeArguments(mapping, typeVar.getUpperBound());
        typeVar.setUpperBound(upperBound);
      }

      return result;
    }

    @Override
    public <R, P> R accept(AnnotatedTypeVisitor<R, P> v, P p) {
      return v.visitDeclared(this, p);
    }

    /**
     * Sets the type arguments on this type.
     *
     * @param ts a list of type arguments to be captured by this method
     */
    public void setTypeArguments(List<? extends AnnotatedTypeMirror> ts) {
      if (ts == null || ts.isEmpty()) {
        typeArgs = Collections.emptyList();
      } else if (isDeclaration()) {
        for (AnnotatedTypeMirror typeArg : ts) {
          if (typeArg.getKind() != TypeKind.TYPEVAR) {
            throw new BugInCF(
                "Type declaration must have type variables as type arguments. Found %s", typeArg);
          }
          if (!typeArg.isDeclaration()) {
            throw new BugInCF(
                "Type declarations must have type variables that are declarations. Found %s",
                typeArg);
          }
        }
        typeArgs = Collections.unmodifiableList(ts);
      } else {
        List<AnnotatedTypeMirror> uses = CollectionsPlume.mapList(AnnotatedTypeMirror::asUse, ts);
        typeArgs = Collections.unmodifiableList(uses);
      }
    }

    /**
     * Returns the type arguments for this type.
     *
     * @return the type arguments for this type
     */
    public List<AnnotatedTypeMirror> getTypeArguments() {
      if (typeArgs != null) {
        return typeArgs;
      }

      DeclaredType t = getUnderlyingType();
      typeArgs = new ArrayList<>(t.getTypeArguments().size());

      if (isUnderlyingTypeRaw()) {
        TypeElement typeElement = (TypeElement) atypeFactory.types.asElement(t);
<<<<<<< HEAD
        Map<TypeVariable, AnnotatedTypeMirror> map = new HashMap<>();
        for (TypeParameterElement typeParameterEle : typeElement.getTypeParameters()) {
          TypeVariable typeVar = (TypeVariable) typeParameterEle.asType();
          TypeMirror wildcard =
              BoundsInitializer.getUpperBoundAsWildcard(typeVar, atypeFactory.types);
=======
        Map<TypeVariable, AnnotatedTypeMirror> typeParameterToWildcard = new HashMap<>();
        for (TypeParameterElement typeParameterEle : typeElement.getTypeParameters()) {
          TypeVariable typeParameterVar = (TypeVariable) typeParameterEle.asType();
          TypeMirror wildcard =
              BoundsInitializer.getUpperBoundAsWildcard(typeParameterVar, atypeFactory.types);
>>>>>>> a49161a0
          AnnotatedWildcardType atmWild =
              (AnnotatedWildcardType) AnnotatedTypeMirror.createType(wildcard, atypeFactory, false);
          atmWild.setTypeArgOfRawType();
          BoundsInitializer.initializeBounds(atmWild);
          typeArgs.add(atmWild);
<<<<<<< HEAD
          map.put(typeVar, atmWild);
=======
          typeParameterToWildcard.put(typeParameterVar, atmWild);
>>>>>>> a49161a0
        }
        TypeVariableSubstitutor suber = atypeFactory.getTypeVarSubstitutor();
        for (AnnotatedTypeMirror atm : typeArgs) {
          AnnotatedWildcardType wildcardType = (AnnotatedWildcardType) atm;
          wildcardType.setExtendsBound(
<<<<<<< HEAD
              suber.substituteWithoutCopyingTypeArguments(map, wildcardType.getExtendsBound()));
=======
              suber.substituteWithoutCopyingTypeArguments(
                  typeParameterToWildcard, wildcardType.getExtendsBound()));
>>>>>>> a49161a0
        }
      } else if (isDeclaration()) {
        for (TypeMirror javaTypeArg : t.getTypeArguments()) {
          AnnotatedTypeVariable tv =
              (AnnotatedTypeVariable)
                  AnnotatedTypeMirror.createType(javaTypeArg, atypeFactory, true);
          typeArgs.add(tv);
        }
      } else {
        for (TypeMirror javaTypeArg : t.getTypeArguments()) {
          AnnotatedTypeMirror typeArg =
              AnnotatedTypeMirror.createType(javaTypeArg, atypeFactory, false);
          typeArgs.add(typeArg);
        }
      }
      return typeArgs;
    }

    /**
     * Returns true if the underlying type is raw. The receiver of this method is not raw, however;
     * its annotated type arguments have been inferred.
     *
     * @return true iff the type was raw
     */
    public boolean isUnderlyingTypeRaw() {
      return isUnderlyingTypeRaw;
    }

    /**
     * Set the isUnderlyingTypeRaw flag to true. This should only be necessary when determining the
     * supertypes of a raw type.
     */
    protected void setIsUnderlyingTypeRaw() {
      this.isUnderlyingTypeRaw = true;
    }

    @Override
    public DeclaredType getUnderlyingType() {
      return (DeclaredType) underlyingType;
    }

    @Override
    public List<AnnotatedDeclaredType> directSupertypes() {
      return Collections.unmodifiableList(SupertypeFinder.directSupertypes(this));
    }

    @Override
    public AnnotatedDeclaredType shallowCopy() {
      return shallowCopy(true);
    }

    @Override
    public AnnotatedDeclaredType shallowCopy(boolean copyAnnotations) {
      AnnotatedDeclaredType type =
          new AnnotatedDeclaredType(getUnderlyingType(), atypeFactory, declaration);
      if (copyAnnotations) {
        type.addAnnotations(this.getPrimaryAnnotationsField());
      }
      type.setEnclosingType(getEnclosingType());
      type.setTypeArguments(getTypeArguments());
      return type;
    }

    /**
     * Return the declared type with its type arguments removed. This also replaces the underlying
     * type with its erasure.
     *
     * @return a fresh copy of the declared type with no type arguments
     */
    @Override
    public AnnotatedDeclaredType getErased() {
      AnnotatedDeclaredType erased =
          (AnnotatedDeclaredType)
              AnnotatedTypeMirror.createType(
                  atypeFactory.types.erasure(underlyingType), atypeFactory, false);
      erased.addAnnotations(this.getPrimaryAnnotations());
      AnnotatedDeclaredType erasedEnclosing = erased.getEnclosingType();
      AnnotatedDeclaredType thisEnclosing = this.getEnclosingType();
      while (erasedEnclosing != null) {
        erasedEnclosing.addAnnotations(thisEnclosing.getPrimaryAnnotations());
        erasedEnclosing = erasedEnclosing.getEnclosingType();
        thisEnclosing = thisEnclosing.getEnclosingType();
      }
      return erased;
    }

    /**
     * Sets the enclosing type.
     *
     * @param enclosingType the new enclosing type
     */
    public void setEnclosingType(@Nullable AnnotatedDeclaredType enclosingType) {
      this.enclosingType = enclosingType;
    }

    /**
     * Returns the enclosing type, as in the type of {@code A} in the type {@code A.B}. May return
     * null.
     *
     * @return enclosingType the enclosing type, or null if this is a top-level type
     */
    public @Nullable AnnotatedDeclaredType getEnclosingType() {
      return enclosingType;
    }
  }

  /** Represents a type of an executable. An executable is a method, constructor, or initializer. */
  public static class AnnotatedExecutableType extends AnnotatedTypeMirror {

    /** The element of the method. */
    /*package-private*/ @MonotonicNonNull ExecutableElement element;

    /**
     * Creates an {@link AnnotatedExecutableType}.
     *
     * @param type the Java type
     * @param factory the factory
     */
    private AnnotatedExecutableType(ExecutableType type, AnnotatedTypeFactory factory) {
      super(type, factory);
    }

    /** The parameter types; an unmodifiable list. */
    /*package-private*/ @MonotonicNonNull List<AnnotatedTypeMirror> paramTypes = null;

    /** Whether {@link paramTypes} has been computed. */
    private boolean paramTypesComputed = false;

    /**
     * The receiver type of this executable type; null for static methods and constructors of
     * top-level classes.
     */
    /*package-private*/ @Nullable AnnotatedDeclaredType receiverType;

    /** Whether {@link receiverType} has been computed. */
    private boolean receiverTypeComputed = false;

    /** The return type. */
    /*package-private*/ @MonotonicNonNull AnnotatedTypeMirror returnType;

    /** Whether {@link returnType} has been computed. */
    private boolean returnTypeComputed = false;

    /** The thrown types; an unmodifiable list. */
    /*package-private*/ @MonotonicNonNull List<AnnotatedTypeMirror> thrownTypes;

    /** Whether {@link thrownTypes} has been computed. */
    private boolean thrownTypesComputed = false;

    /** The type variables; an unmodifiable list. */
    /*package-private*/ @MonotonicNonNull List<AnnotatedTypeVariable> typeVarTypes;

    /** Whether {@link typeVarTypes} has been computed. */
    private boolean typeVarTypesComputed = false;

    /**
     * Returns true if this type represents a varargs method.
     *
     * @return true if this type represents a varargs method
     */
    public boolean isVarArgs() {
      return this.element.isVarArgs();
    }

    @Override
    public <R, P> R accept(AnnotatedTypeVisitor<R, P> v, P p) {
      return v.visitExecutable(this, p);
    }

    @Override
    public ExecutableType getUnderlyingType() {
      return (ExecutableType) this.underlyingType;
    }

    /**
     * It never makes sense to add annotations to an executable type. Instead, they should be added
     * to the appropriate component.
     *
     * @deprecated add to the appropriate component
     */
    @Deprecated // not for removal
    @Override
    public void addAnnotation(AnnotationMirror annotation) {
      assert false : "AnnotatedExecutableType.addAnnotation should never be called";
    }

    /**
     * Sets the parameter types of this executable type, excluding the receiver.
     *
     * @param params the parameter types, excluding the receiver
     */
    /*package-private*/ void setParameterTypes(List<? extends AnnotatedTypeMirror> params) {
      paramTypes =
          params.isEmpty()
              ? Collections.emptyList()
              : Collections.unmodifiableList(new ArrayList<>(params));
      paramTypesComputed = true;
    }

    /**
     * Returns the parameter types of this executable type, excluding the receiver.
     *
     * @return the parameter types of this executable type, excluding the receiver
     */
    public List<AnnotatedTypeMirror> getParameterTypes() {
      if (!paramTypesComputed) {
        assert paramTypes == null;
        List<? extends TypeMirror> underlyingParameterTypes =
            ((ExecutableType) underlyingType).getParameterTypes();
        List<AnnotatedTypeMirror> newParamTypes = new ArrayList<>(underlyingParameterTypes.size());
        for (TypeMirror t : underlyingParameterTypes) {
          newParamTypes.add(createType(t, atypeFactory, false));
        }
        setParameterTypes(newParamTypes);
      }
      // No need to copy or wrap; it is an unmodifiable list.
      return paramTypes;
    }

    /**
     * Sets the return type of this executable type.
     *
     * @param returnType the new return type
     */
    /*package-private*/ void setReturnType(AnnotatedTypeMirror returnType) {
      this.returnType = returnType;
      returnTypeComputed = true;
    }

    /** Replaces the return type by a shallow copy of itself. */
    public void shallowCopyReturnType() {
      setReturnType(returnType.shallowCopy());
    }

    /**
     * The return type of a method or constructor. For constructors, the return type is not VOID,
     * but the type of the enclosing class.
     *
     * @return the return type of this executable type
     */
    public AnnotatedTypeMirror getReturnType() {
      if (!returnTypeComputed) {
        assert returnType == null : "returnType = " + returnType;
        if (element != null && ((ExecutableType) underlyingType).getReturnType() != null) {
          TypeMirror aret = ((ExecutableType) underlyingType).getReturnType();
          if (aret.getKind() == TypeKind.ERROR) {
            // Maybe the input is uncompilable, or maybe the type is not completed yet
            // (see Issue #244).
            throw new ErrorTypeKindException(
                "Problem with return type of %s.%s: %s [%s %s]",
                element, element.getEnclosingElement(), aret, aret.getKind(), aret.getClass());
          }
          if (((MethodSymbol) element).isConstructor()) {
            // For constructors, the underlying return type is void.
            // Take the type of the enclosing class instead.
            aret = element.getEnclosingElement().asType();
            if (aret.getKind() == TypeKind.ERROR) {
              throw new ErrorTypeKindException(
                  "Input is not compilable; problem with constructor %s return type: %s [%s %s]"
                      + " (enclosing element = %s [%s])",
                  element,
                  aret,
                  aret.getKind(),
                  aret.getClass(),
                  element.getEnclosingElement(),
                  element.getEnclosingElement().getClass());
            }
          }
          returnType = createType(aret, atypeFactory, false);
        }
        returnTypeComputed = true;
      }
      return returnType;
    }

    /**
     * Sets the receiver type on this executable type.
     *
     * @param receiverType the receiver type
     */
    public void setReceiverType(@Nullable AnnotatedDeclaredType receiverType) {
      this.receiverType = receiverType;
      receiverTypeComputed = true;
    }

    /**
     * Returns the receiver type of this executable type; null for static methods and constructors
     * of top-level classes.
     *
     * @return the receiver type of this executable type; null for static methods and constructors
     *     of top-level classes
     */
    public @Nullable AnnotatedDeclaredType getReceiverType() {
      if (!receiverTypeComputed) {
        assert receiverType == null;
        Element element = getElement();
        if (ElementUtils.hasReceiver(element)) {
          // Initial value of `encl`; might be updated.
          TypeElement encl = ElementUtils.enclosingTypeElement(element);
          if (element.getKind() == ElementKind.CONSTRUCTOR) {
            // Can only reach this branch if we're the constructor of a nested class
            encl = ElementUtils.enclosingTypeElement(encl.getEnclosingElement());
          }
          AnnotatedTypeMirror type = createType(encl.asType(), atypeFactory, false);
          assert type instanceof AnnotatedDeclaredType;
          receiverType = (AnnotatedDeclaredType) type;
        }
        receiverTypeComputed = true;
      }
      return receiverType;
    }

    /**
     * Sets the thrown types of this executable type.
     *
     * @param thrownTypes the thrown types
     */
    /*package-private*/ void setThrownTypes(List<? extends AnnotatedTypeMirror> thrownTypes) {
      this.thrownTypes =
          thrownTypes.isEmpty()
              ? Collections.emptyList()
              : Collections.unmodifiableList(new ArrayList<>(thrownTypes));
      thrownTypesComputed = true;
    }

    /**
     * Returns the thrown types of this executable type.
     *
     * @return the thrown types of this executable type
     */
    public List<AnnotatedTypeMirror> getThrownTypes() {
      if (!thrownTypesComputed) {
        assert thrownTypes == null;
        List<? extends TypeMirror> underlyingThrownTypes =
            ((ExecutableType) underlyingType).getThrownTypes();
        List<AnnotatedTypeMirror> newThrownTypes = new ArrayList<>(underlyingThrownTypes.size());
        for (TypeMirror t : underlyingThrownTypes) {
          newThrownTypes.add(createType(t, atypeFactory, false));
        }
        setThrownTypes(newThrownTypes);
      }
      // No need to copy or wrap; it is an unmodifiable list.
      return thrownTypes;
    }

    /**
     * Sets the type variables associated with this executable type.
     *
     * @param types the type variables of this executable type
     */
    /*package-private*/ void setTypeVariables(List<AnnotatedTypeVariable> types) {
      typeVarTypes =
          types.isEmpty()
              ? Collections.emptyList()
              : Collections.unmodifiableList(new ArrayList<>(types));
      typeVarTypesComputed = true;
    }

    /**
     * Returns the type variables of this executable type, if any.
     *
     * @return the type variables of this executable type, if any
     */
    public List<AnnotatedTypeVariable> getTypeVariables() {
      if (!typeVarTypesComputed) {
        assert typeVarTypes == null;
        List<? extends TypeVariable> underlyingTypeVariables =
            ((ExecutableType) underlyingType).getTypeVariables();
        List<AnnotatedTypeVariable> newTypeVarTypes =
            new ArrayList<>(underlyingTypeVariables.size());
        for (TypeMirror t : underlyingTypeVariables) {
          newTypeVarTypes.add((AnnotatedTypeVariable) createType(t, atypeFactory, true));
        }
        setTypeVariables(newTypeVarTypes);
      }
      // No need to copy or wrap; it is an unmodifiable list.
      return typeVarTypes;
    }

    @Override
    public AnnotatedExecutableType deepCopy(boolean copyAnnotations) {
      return (AnnotatedExecutableType) new AnnotatedTypeCopier(copyAnnotations).visit(this);
    }

    @Override
    public AnnotatedExecutableType deepCopy() {
      return deepCopy(true);
    }

    @Override
    public AnnotatedExecutableType shallowCopy(boolean copyAnnotations) {
      AnnotatedExecutableType type = new AnnotatedExecutableType(getUnderlyingType(), atypeFactory);

      type.setElement(getElement());
      type.setParameterTypes(getParameterTypes());
      type.setReceiverType(getReceiverType());
      type.setReturnType(getReturnType());
      type.setThrownTypes(getThrownTypes());
      type.setTypeVariables(getTypeVariables());

      return type;
    }

    @Override
    public AnnotatedExecutableType shallowCopy() {
      return shallowCopy(true);
    }

    /**
     * Returns the element of this AnnotatedExecutableType.
     *
     * @return the element of this AnnotatedExecutableType
     */
    public ExecutableElement getElement() {
      return element;
    }

    /**
     * Sets the element of this AnnotatedExecutableType.
     *
     * @param elem the new element for this AnnotatedExecutableType
     */
    public void setElement(ExecutableElement elem) {
      this.element = elem;
    }

    @Override
    public AnnotatedExecutableType getErased() {
      AnnotatedExecutableType type =
          new AnnotatedExecutableType(
              (ExecutableType) atypeFactory.types.erasure(getUnderlyingType()), atypeFactory);
      type.setElement(getElement());
      type.setParameterTypes(erasureList(getParameterTypes()));
      if (getReceiverType() != null) {
        type.setReceiverType(getReceiverType().getErased());
      } else {
        type.setReceiverType(null);
      }
      type.setReturnType(getReturnType().getErased());
      type.setThrownTypes(erasureList(getThrownTypes()));

      return type;
    }

    /**
     * Returns the erased types corresponding to the given types.
     *
     * @param lst annotated type mirrors
     * @return erased annotated type mirrors
     */
    private List<AnnotatedTypeMirror> erasureList(Iterable<? extends AnnotatedTypeMirror> lst) {
      return CollectionsPlume.mapList(AnnotatedTypeMirror::getErased, lst);
    }
  }

  /**
   * Represents Array types in java. A multidimensional array type is represented as an array type
   * whose component type is also an array type.
   */
  public static class AnnotatedArrayType extends AnnotatedTypeMirror {

    private AnnotatedArrayType(ArrayType type, AnnotatedTypeFactory factory) {
      super(type, factory);
    }

    /** The component type of this array type. */
    /*package-private*/ @MonotonicNonNull AnnotatedTypeMirror componentType;

    @Override
    public <R, P> R accept(AnnotatedTypeVisitor<R, P> v, P p) {
      return v.visitArray(this, p);
    }

    @Override
    public ArrayType getUnderlyingType() {
      return (ArrayType) this.underlyingType;
    }

    /**
     * Sets the component type of this array.
     *
     * @param type the component type
     */
    public void setComponentType(AnnotatedTypeMirror type) {
      this.componentType = type;
    }

    /**
     * Returns the component type of this array.
     *
     * @return the component type of this array
     */
    public AnnotatedTypeMirror getComponentType() {
      if (componentType == null) { // lazy init
        setComponentType(
            createType(((ArrayType) underlyingType).getComponentType(), atypeFactory, false));
      }
      return componentType;
    }

    @Override
    public AnnotatedArrayType deepCopy(boolean copyAnnotations) {
      return (AnnotatedArrayType) new AnnotatedTypeCopier(copyAnnotations).visit(this);
    }

    @Override
    public AnnotatedArrayType deepCopy() {
      return deepCopy(true);
    }

    @Override
    public AnnotatedArrayType shallowCopy(boolean copyAnnotations) {
      AnnotatedArrayType type = new AnnotatedArrayType((ArrayType) underlyingType, atypeFactory);
      if (copyAnnotations) {
        type.addAnnotations(this.getPrimaryAnnotationsField());
      }
      type.setComponentType(getComponentType());
      return type;
    }

    @Override
    public AnnotatedArrayType shallowCopy() {
      return shallowCopy(true);
    }

    @Override
    public AnnotatedArrayType getErased() {
      // IMPORTANT NOTE: The returned type is a fresh Object because
      // the componentType is the only component of arrays and the
      // call to getErased will return a fresh object.
      // | T[ ] | = |T| [ ]
      AnnotatedArrayType at = shallowCopy();
      AnnotatedTypeMirror ct = at.getComponentType().getErased();
      at.setComponentType(ct);
      return at;
    }
  }

  /**
   * Throw an exception if the boundType is null or a declaration.
   *
   * @param boundDescription the variety of bound: "Lower", "Super", or "Extends"
   * @param boundType the type being tested
   * @param thisType the object for which boundType is a bound
   */
  private static void checkBound(
      String boundDescription, AnnotatedTypeMirror boundType, AnnotatedTypeMirror thisType) {
    if (boundType == null || boundType.isDeclaration()) {
      throw new BugInCF(
          "%s bounds should never be null or a declaration.%n  new bound = %s%n  type = %s",
          boundDescription, boundType, thisType);
    }
  }

  /**
   * Represents a type variable. A type variable may be explicitly declared by a type parameter of a
   * type, method, or constructor. A type variable may also be declared implicitly, as by the
   * capture conversion of a wildcard type argument (see chapter 5 of The Java Language
   * Specification, Third Edition).
   */
  public static class AnnotatedTypeVariable extends AnnotatedTypeMirror {

    private AnnotatedTypeVariable(
        TypeVariable type, AnnotatedTypeFactory atypeFactory, boolean declaration) {
      super(type, atypeFactory);
      this.declaration = declaration;
    }

    /** The lower bound of the type variable. */
    private AnnotatedTypeMirror lowerBound;

    /** The upper bound of the type variable. */
    private AnnotatedTypeMirror upperBound;

    private boolean declaration;

    @Override
    public boolean isDeclaration() {
      return declaration;
    }

    @Override
    public void addAnnotation(AnnotationMirror annotation) {
      super.addAnnotation(annotation);
      fixupBoundAnnotations();
    }

    /**
     * Change whether this {@code AnnotatedTypeVariable} is considered a use or a declaration (use
     * this method with caution).
     *
     * @param declaration true if this type variable should be considered a declaration
     */
    public void setDeclaration(boolean declaration) {
      this.declaration = declaration;
    }

    @Override
    public AnnotatedTypeVariable asUse() {
      if (!this.isDeclaration()) {
        return this;
      }

      AnnotatedTypeVariable result = this.shallowCopy();
      result.declaration = false;
      Map<TypeVariable, AnnotatedTypeMirror> mapping = new HashMap<>(1);
      mapping.put(getUnderlyingType(), result);
      AnnotatedTypeMirror upperBound =
          atypeFactory
              .getTypeVarSubstitutor()
              .substituteWithoutCopyingTypeArguments(mapping, result.getUpperBound());
      result.setUpperBound(upperBound);

      return result;
    }

    @Override
    public <R, P> R accept(AnnotatedTypeVisitor<R, P> v, P p) {
      return v.visitTypeVariable(this, p);
    }

    @Override
    public TypeVariable getUnderlyingType() {
      return (TypeVariable) this.underlyingType;
    }

    /**
     * Set the lower bound of this variable type.
     *
     * <p>Returns the lower bound of this type variable. While a type parameter cannot include an
     * explicit lower bound declaration, capture conversion can produce a type variable with a
     * non-trivial lower bound. Type variables otherwise have a lower bound of NullType.
     *
     * @param type the lower bound type
     */
    public void setLowerBound(AnnotatedTypeMirror type) {
      checkBound("Lower", type, this);
      this.lowerBound = type;
      fixupBoundAnnotations();
    }

    /**
     * Get the lower bound field directly, bypassing any lazy initialization. This method is
     * necessary to prevent infinite recursions in initialization. In general, prefer getLowerBound.
     *
     * @return the lower bound field
     */
    public AnnotatedTypeMirror getLowerBoundField() {
      return lowerBound;
    }

    /**
     * Returns the lower bound type of this type variable.
     *
     * @return the lower bound type of this type variable
     */
    public AnnotatedTypeMirror getLowerBound() {
      if (lowerBound == null) { // lazy init
        BoundsInitializer.initializeBounds(this);
        fixupBoundAnnotations();
      }
      return lowerBound;
    }

    // If the lower bound was not present in underlyingType, then its annotation was defaulted
    // from the AnnotatedTypeFactory.  If the lower bound annotation is a supertype of the upper
    // bound annotation, then the type is ill-formed.  In that case, change the defaulted lower
    // bound to be consistent with the explicitly-written upper bound.
    //
    // As a concrete example, if the default annotation is @Nullable, then the type "X extends
    // @NonNull Y" should not be converted into "X extends @NonNull Y super @Nullable
    // bottomtype" but be converted into "X extends @NonNull Y super @NonNull bottomtype".
    //
    // In addition, ensure consistency of annotations on type variables
    // and the upper bound. Assume class C<X extends @Nullable Object>.
    // The type of "@Nullable X" has to be "@Nullable X extends @Nullable Object",
    // because otherwise the annotations are inconsistent.
    private void fixupBoundAnnotations() {
      if (!this.getPrimaryAnnotationsField().isEmpty()) {
        AnnotationMirrorSet newAnnos = this.getPrimaryAnnotationsField();
        if (upperBound != null) {
          upperBound.replaceAnnotations(newAnnos);
        }

        // Note:
        // if the lower bound is a type variable then when we place annotations on the
        // primary annotation this will actually cause the type variable to be exact and
        // propagate the primary annotation to the type variable because primary annotations
        // overwrite the upper and lower bounds of type variables when
        // getUpperBound/getLowerBound is called.
        if (lowerBound != null) {
          lowerBound.replaceAnnotations(newAnnos);
        }
      }
    }

    /**
     * Set the upper bound of this variable type.
     *
     * @param type the upper bound type
     */
    public void setUpperBound(AnnotatedTypeMirror type) {
      checkBound("Upper", type, this);
      this.upperBound = type;
      fixupBoundAnnotations();
    }

    /**
     * Get the upper bound field directly, bypassing any lazy initialization. This method is
     * necessary to prevent infinite recursions in initialization. In general, prefer getUpperBound.
     *
     * @return the upper bound field
     */
    public AnnotatedTypeMirror getUpperBoundField() {
      return upperBound;
    }

    /**
     * Get the upper bound of the type variable, possibly lazily initializing it. Attention: If the
     * upper bound is lazily initialized, it will not contain any annotations! Callers of the method
     * have to make sure that an AnnotatedTypeFactory first processed the bound.
     *
     * @return the upper bound type of this type variable
     */
    public AnnotatedTypeMirror getUpperBound() {
      if (upperBound == null) { // lazy init
        BoundsInitializer.initializeBounds(this);
        fixupBoundAnnotations();
      }
      return upperBound;
    }

    public AnnotatedTypeParameterBounds getBounds() {
      return new AnnotatedTypeParameterBounds(getUpperBound(), getLowerBound());
    }

    public AnnotatedTypeParameterBounds getBoundFields() {
      return new AnnotatedTypeParameterBounds(getUpperBoundField(), getLowerBoundField());
    }

    @Override
    public AnnotatedTypeVariable deepCopy(boolean copyAnnotations) {
      return (AnnotatedTypeVariable) new AnnotatedTypeCopier(copyAnnotations).visit(this);
    }

    @Override
    public AnnotatedTypeVariable deepCopy() {
      return deepCopy(true);
    }

    @Override
    public AnnotatedTypeVariable shallowCopy(boolean copyAnnotations) {
      // Because type variables can refer to themselves, they can't be shallow copied, so
      // return a deep copy instead.
      AnnotatedTypeVariable type = deepCopy(true);
      if (!copyAnnotations) {
        type.getPrimaryAnnotationsField().clear();
      }
      return type;
    }

    @Override
    public AnnotatedTypeVariable shallowCopy() {
      return shallowCopy(true);
    }

    /**
     * This method will traverse the upper bound of this type variable calling getErased until it
     * finds the concrete upper bound. e.g.
     *
     * <pre>{@code  <E extends T>, T extends S, S extends List<String>>}</pre>
     *
     * A call to getErased will return the type List
     *
     * @return the erasure of the upper bound of this type
     *     <p>IMPORTANT NOTE: getErased should always return a FRESH object. This will occur for
     *     type variables if all other getErased methods are implemented appropriately. Therefore,
     *     to avoid extra copy calls, this method will not call deepCopy on getUpperBound
     */
    @Override
    public AnnotatedTypeMirror getErased() {
      // |T extends A&B| = |A|
      return this.getUpperBound().getErased();
    }
  }

  /**
   * A pseudo-type used where no actual type is appropriate. The kinds of NoType are:
   *
   * <ul>
   *   <li>VOID -- corresponds to the keyword void.
   *   <li>PACKAGE -- the pseudo-type of a package element.
   *   <li>NONE -- used in other cases where no actual type is appropriate; for example, the
   *       superclass of java.lang.Object.
   * </ul>
   */
  public static class AnnotatedNoType extends AnnotatedTypeMirror {

    private AnnotatedNoType(NoType type, AnnotatedTypeFactory factory) {
      super(type, factory);
    }

    // No need for methods
    // Might like to override annotate(), include(), execlude()
    // AS NoType does not accept any annotations

    @Override
    public <R, P> R accept(AnnotatedTypeVisitor<R, P> v, P p) {
      return v.visitNoType(this, p);
    }

    @Override
    public NoType getUnderlyingType() {
      return (NoType) this.underlyingType;
    }

    @Override
    public AnnotatedNoType deepCopy(boolean copyAnnotations) {
      return (AnnotatedNoType) new AnnotatedTypeCopier(copyAnnotations).visit(this);
    }

    @Override
    public AnnotatedNoType deepCopy() {
      return deepCopy(true);
    }

    @Override
    public AnnotatedNoType shallowCopy(boolean copyAnnotations) {
      AnnotatedNoType type = new AnnotatedNoType((NoType) underlyingType, atypeFactory);
      if (copyAnnotations) {
        type.addAnnotations(this.getPrimaryAnnotationsField());
      }
      return type;
    }

    @Override
    public AnnotatedNoType shallowCopy() {
      return shallowCopy(true);
    }
  }

  /** Represents the null type. This is the type of the expression {@code null}. */
  public static class AnnotatedNullType extends AnnotatedTypeMirror {

    private AnnotatedNullType(NullType type, AnnotatedTypeFactory factory) {
      super(type, factory);
    }

    @Override
    public <R, P> R accept(AnnotatedTypeVisitor<R, P> v, P p) {
      return v.visitNull(this, p);
    }

    @Override
    public NullType getUnderlyingType() {
      return (NullType) this.underlyingType;
    }

    @Override
    public AnnotatedNullType deepCopy(boolean copyAnnotations) {
      return (AnnotatedNullType) new AnnotatedTypeCopier(copyAnnotations).visit(this);
    }

    @Override
    public AnnotatedNullType deepCopy() {
      return deepCopy(true);
    }

    @Override
    public AnnotatedNullType shallowCopy(boolean copyAnnotations) {
      AnnotatedNullType type = new AnnotatedNullType((NullType) underlyingType, atypeFactory);
      if (copyAnnotations) {
        type.addAnnotations(this.getPrimaryAnnotationsField());
      }
      return type;
    }

    @Override
    public AnnotatedNullType shallowCopy() {
      return shallowCopy(true);
    }
  }

  /**
   * Represents a primitive type. These include {@code boolean}, {@code byte}, {@code short}, {@code
   * int}, {@code long}, {@code char}, {@code float}, and {@code double}.
   */
  public static class AnnotatedPrimitiveType extends AnnotatedTypeMirror {

    private AnnotatedPrimitiveType(PrimitiveType type, AnnotatedTypeFactory factory) {
      super(type, factory);
    }

    @Override
    public <R, P> R accept(AnnotatedTypeVisitor<R, P> v, P p) {
      return v.visitPrimitive(this, p);
    }

    @Override
    public PrimitiveType getUnderlyingType() {
      return (PrimitiveType) this.underlyingType;
    }

    @Override
    public AnnotatedPrimitiveType deepCopy(boolean copyAnnotations) {
      return (AnnotatedPrimitiveType) new AnnotatedTypeCopier(copyAnnotations).visit(this);
    }

    @Override
    public AnnotatedPrimitiveType deepCopy() {
      return deepCopy(true);
    }

    @Override
    public AnnotatedPrimitiveType shallowCopy(boolean copyAnnotations) {
      AnnotatedPrimitiveType type =
          new AnnotatedPrimitiveType((PrimitiveType) underlyingType, atypeFactory);
      if (copyAnnotations) {
        type.addAnnotations(this.getPrimaryAnnotationsField());
      }
      return type;
    }

    @Override
    public AnnotatedPrimitiveType shallowCopy() {
      return shallowCopy(true);
    }
  }

  /**
   * Represents a wildcard type argument. Examples include:
   *
   * <p>? ? extends Number ? super T
   *
   * <p>A wildcard may have its upper bound explicitly set by an extends clause, its lower bound
   * explicitly set by a super clause, or neither (but not both).
   */
  public static class AnnotatedWildcardType extends AnnotatedTypeMirror {
    /** Lower ({@code super}) bound. */
    private AnnotatedTypeMirror superBound;

    /** Upper ({@code extends} bound. */
    private AnnotatedTypeMirror extendsBound;

    /**
     * Whether this is a type argument for a type whose {@code #underlyingType} is raw. The Checker
     * Framework gives raw types wildcard type arguments so that the annotated type can be used as
     * if the annotated type was not raw.
     */
    private boolean typeArgOfRawType = false;

    /**
     * The type variable to which this wildcard is an argument. Used to initialize the upper bound
     * of unbounded wildcards and wildcards in raw types.
     */
    @SuppressWarnings("nullness") // is reset during initialization
    private @NonNull TypeVariable typeVariable = null;

    private AnnotatedWildcardType(WildcardType type, AnnotatedTypeFactory factory) {
      super(type, factory);
    }

    @Override
    public void addAnnotation(AnnotationMirror annotation) {
      super.addAnnotation(annotation);
      fixupBoundAnnotations();
    }

    /**
     * Sets the super bound of this wildcard.
     *
     * @param type the type of the lower bound
     */
    public void setSuperBound(AnnotatedTypeMirror type) {
      checkBound("Super", type, this);
      this.superBound = type;
      fixupBoundAnnotations();
    }

    public AnnotatedTypeMirror getSuperBoundField() {
      return superBound;
    }

    /**
     * Returns the lower bound of this wildcard. If no lower bound is explicitly declared, returns
     * an {@link AnnotatedNullType}.
     *
     * @return the lower bound of this wildcard, or an {@link AnnotatedNullType} if none is
     *     explicitly declared
     */
    public AnnotatedTypeMirror getSuperBound() {
      if (superBound == null) {
        BoundsInitializer.initializeBounds(this);
        fixupBoundAnnotations();
      }
      return this.superBound;
    }

    /**
     * Sets the upper bound of this wildcard.
     *
     * @param type the type of the upper bound
     */
    public void setExtendsBound(AnnotatedTypeMirror type) {
      checkBound("Extends", type, this);
      this.extendsBound = type;
      fixupBoundAnnotations();
    }

    public AnnotatedTypeMirror getExtendsBoundField() {
      return extendsBound;
    }

    /**
     * Returns the upper bound of this wildcard. If no upper bound is explicitly declared, returns
     * the upper bound of the type variable to which the wildcard is bound.
     *
     * @return the upper bound of this wildcard. If no upper bound is explicitly declared, returns
     *     the upper bound of the type variable to which the wildcard is bound.
     */
    public AnnotatedTypeMirror getExtendsBound() {
      if (extendsBound == null) {
        BoundsInitializer.initializeBounds(this);
        fixupBoundAnnotations();
      }
      return this.extendsBound;
    }

    private void fixupBoundAnnotations() {
      if (!this.getPrimaryAnnotationsField().isEmpty()) {
        if (superBound != null) {
          superBound.replaceAnnotations(this.getPrimaryAnnotationsField());
        }
        if (extendsBound != null) {
          extendsBound.replaceAnnotations(this.getPrimaryAnnotationsField());
        }
      }
    }

    /**
     * Sets type variable to which this wildcard is an argument. This method should only be called
     * during initialization of the type.
     *
     * @param typeParameterElement the type variable to which this wildcard is an argument
     */
    /*package-private*/ void setTypeVariable(TypeParameterElement typeParameterElement) {
      this.typeVariable = (TypeVariable) typeParameterElement.asType();
    }

    /**
     * Sets type variable to which this wildcard is an argument. This method should only be called
     * during initialization of the type.
     *
     * @param typeVariable the type variable to which this wildcard is an argument
     */
    /*package-private*/ void setTypeVariable(TypeVariable typeVariable) {
      this.typeVariable = typeVariable;
    }

    /**
     * Returns the type variable to which this wildcard is an argument. Used to initialize the upper
     * bound of wildcards in raw types.
     *
     * @return the type variable to which this wildcard is an argument
     */
    public TypeVariable getTypeVariable() {
      return typeVariable;
    }

    @Override
    public <R, P> R accept(AnnotatedTypeVisitor<R, P> v, P p) {
      return v.visitWildcard(this, p);
    }

    @Override
    public WildcardType getUnderlyingType() {
      return (WildcardType) this.underlyingType;
    }

    @Override
    public AnnotatedWildcardType deepCopy(boolean copyAnnotations) {
      return (AnnotatedWildcardType) new AnnotatedTypeCopier(copyAnnotations).visit(this);
    }

    @Override
    public AnnotatedWildcardType deepCopy() {
      return deepCopy(true);
    }

    @Override
    public AnnotatedWildcardType shallowCopy(boolean copyAnnotations) {
      // Because wildcards can refer to themselves, they can't be shallow copied, so return a
      // deep copy instead.
      AnnotatedWildcardType type = deepCopy(true);
      if (!copyAnnotations) {
        type.getPrimaryAnnotationsField().clear();
      }
      return type;
    }

    @Override
    public AnnotatedWildcardType shallowCopy() {
      return shallowCopy(true);
    }

    /**
     * @see
     *     org.checkerframework.framework.type.AnnotatedTypeMirror.AnnotatedTypeVariable#getErased()
     */
    @Override
    public AnnotatedTypeMirror getErased() {
      // |? extends A&B| = |A|
      return getExtendsBound().getErased();
    }

    /** Set that this wildcard is a type argument of a raw type. */
    public void setTypeArgOfRawType() {
      typeArgOfRawType = true;
    }

    /**
     * Whether this is a type argument to a type whose {@code #underlyingType} is raw. The Checker
     * Framework gives raw types wildcard type arguments so that the annotated type can be used as
     * if the annotated type was not raw.
     *
     * @return whether this is a type argument to a type whose {@code #underlyingType} is raw
     */
    public boolean isTypeArgOfRawType() {
      return typeArgOfRawType;
    }
  }

  /**
   * Represents an intersection type.
   *
   * <p>For example: {@code MyObject & Serializable & Comparable<MyObject>}
   */
  public static class AnnotatedIntersectionType extends AnnotatedTypeMirror {

    /**
     * A list of the bounds of this which are also its direct super types.
     *
     * <p>Is set by {@link #shallowCopy}.
     */
    protected List<AnnotatedTypeMirror> bounds;

    /**
     * Creates an {@code AnnotatedIntersectionType} with the underlying type {@code type}. The
     * result contains no annotations.
     *
     * @param type underlying kind of this type
     * @param atypeFactory the factory used to construct this intersection type
     */
    private AnnotatedIntersectionType(IntersectionType type, AnnotatedTypeFactory atypeFactory) {
      super(type, atypeFactory);
    }

    /**
     * {@inheritDoc}
     *
     * <p>Also, copies {@code a} to all the bounds.
     *
     * @param annotation the annotation to add
     */
    @Override
    public void addAnnotation(AnnotationMirror annotation) {
      super.addAnnotation(annotation);
      fixupBoundAnnotations();
    }

    /**
     * Copies {@link #primaryAnnotations} to all the bounds, replacing any existing annotations in
     * the same hierarchy.
     */
    private void fixupBoundAnnotations() {
      if (!this.getPrimaryAnnotationsField().isEmpty()) {
        AnnotationMirrorSet newAnnos = this.getPrimaryAnnotationsField();
        if (bounds != null) {
          for (AnnotatedTypeMirror bound : bounds) {
            if (bound.getKind() != TypeKind.TYPEVAR) {
              bound.replaceAnnotations(newAnnos);
            }
          }
        }
      }
    }

    @Override
    public <R, P> R accept(AnnotatedTypeVisitor<R, P> v, P p) {
      return v.visitIntersection(this, p);
    }

    @Override
    public IntersectionType getUnderlyingType() {
      return (IntersectionType) super.getUnderlyingType();
    }

    @Override
    public AnnotatedIntersectionType deepCopy(boolean copyAnnotations) {
      return (AnnotatedIntersectionType) new AnnotatedTypeCopier(copyAnnotations).visit(this);
    }

    @Override
    public AnnotatedIntersectionType deepCopy() {
      return deepCopy(true);
    }

    @Override
    public AnnotatedIntersectionType shallowCopy(boolean copyAnnotations) {
      AnnotatedIntersectionType type =
          new AnnotatedIntersectionType((IntersectionType) underlyingType, atypeFactory);
      if (copyAnnotations) {
        type.addAnnotations(this.getPrimaryAnnotationsField());
      }
      type.bounds = this.bounds;
      return type;
    }

    @Override
    public AnnotatedIntersectionType shallowCopy() {
      return shallowCopy(true);
    }

    /**
     * {@inheritDoc}
     *
     * <p>This returns the same types as {@link #getBounds()}.
     *
     * @return the direct super types of this
     */
    @Override
    public List<? extends AnnotatedTypeMirror> directSupertypes() {
      return getBounds();
    }

    /**
     * This returns the bounds of the intersection type. Although only declared types can appear in
     * an explicitly written intersections, during capture conversion, intersections with other
     * kinds of types are created.
     *
     * <p>This returns the same types as {@link #directSupertypes()}.
     *
     * @return the bounds of this, which are also the direct super types of this
     */
    public List<AnnotatedTypeMirror> getBounds() {
      if (bounds == null) {
        List<? extends TypeMirror> ubounds = ((IntersectionType) underlyingType).getBounds();
        List<AnnotatedTypeMirror> res =
            CollectionsPlume.mapList(
                (TypeMirror bnd) -> createType(bnd, atypeFactory, false), ubounds);
        bounds = Collections.unmodifiableList(res);
        fixupBoundAnnotations();
      }
      return bounds;
    }

    /**
     * Sets the bounds.
     *
     * @param bounds a list of bounds to be captured by this method
     */
    public void setBounds(List<AnnotatedTypeMirror> bounds) {
      this.bounds = bounds;
    }

    /**
     * Copy the first annotation (in each hierarchy) on a bound to the primary annotation location
     * of the intersection type.
     *
     * <p>For example, in the type {@code @NonNull Object & @Initialized @Nullable Serializable},
     * {@code @Nullable} and {@code @Initialized} are copied to the primary annotation location.
     */
    public void copyIntersectionBoundAnnotations() {
      AnnotationMirrorSet annos = new AnnotationMirrorSet();
      for (AnnotatedTypeMirror bound : getBounds()) {
        for (AnnotationMirror a : bound.getPrimaryAnnotations()) {
          if (atypeFactory.getQualifierHierarchy().findAnnotationInSameHierarchy(annos, a)
              == null) {
            annos.add(a);
          }
        }
      }
      addAnnotations(annos);
    }
  }

  // TODO: Ensure union types are handled everywhere.
  // TODO: Should field "annotations" contain anything?
  public static class AnnotatedUnionType extends AnnotatedTypeMirror {

    /**
     * Creates a new AnnotatedUnionType.
     *
     * @param type underlying kind of this type
     * @param atypeFactory type factory
     */
    private AnnotatedUnionType(UnionType type, AnnotatedTypeFactory atypeFactory) {
      super(type, atypeFactory);
    }

    @Override
    public <R, P> R accept(AnnotatedTypeVisitor<R, P> v, P p) {
      return v.visitUnion(this, p);
    }

    @Override
    public AnnotatedUnionType deepCopy(boolean copyAnnotations) {
      return (AnnotatedUnionType) new AnnotatedTypeCopier(copyAnnotations).visit(this);
    }

    @Override
    public AnnotatedUnionType deepCopy() {
      return deepCopy(true);
    }

    @Override
    public AnnotatedUnionType shallowCopy(boolean copyAnnotations) {
      AnnotatedUnionType type = new AnnotatedUnionType((UnionType) underlyingType, atypeFactory);
      if (copyAnnotations) {
        type.addAnnotations(this.getPrimaryAnnotationsField());
      }
      type.alternatives = this.alternatives;
      return type;
    }

    @Override
    public AnnotatedUnionType shallowCopy() {
      return shallowCopy(true);
    }

    /**
     * The types that are unioned to form this AnnotatedUnionType.
     *
     * <p>Is set by {@link #getAlternatives} and {@link #shallowCopy}.
     */
    protected @MonotonicNonNull List<AnnotatedDeclaredType> alternatives;

    /**
     * Returns the types that are unioned to form this AnnotatedUnionType.
     *
     * @return the types that are unioned to form this AnnotatedUnionType
     */
    public List<AnnotatedDeclaredType> getAlternatives() {
      if (alternatives == null) {
        List<? extends TypeMirror> ualts = ((UnionType) underlyingType).getAlternatives();
        List<AnnotatedDeclaredType> res =
            CollectionsPlume.mapList(
                (TypeMirror alt) -> (AnnotatedDeclaredType) createType(alt, atypeFactory, false),
                ualts);
        alternatives = Collections.unmodifiableList(res);
      }
      return alternatives;
    }
  }

  /**
   * This method returns a list of AnnotatedTypeMirrors where the Java type of each ATM is an
   * immediate supertype (class or interface) of the Java type of this. The interface types, if any,
   * appear at the end of the list. If the directSuperType has type arguments, then the annotations
   * on those type arguments are taken with proper translation from the declaration of the Java type
   * of this.
   *
   * <p>For example,
   *
   * <pre>
   * {@code class B<T> { ... } }
   * {@code class A extends B<@NonNull String> { ... } }
   * {@code @Nullable A a;}
   * </pre>
   *
   * The direct supertype of the ATM {@code @Nullable A} is {@code @Nullable B<@NonNull String>}.
   *
   * <p>An example with more complex type arguments:
   *
   * <pre>
   * {@code class D<Q,R> { ... } }
   * {@code class A<T,S> extends D<S,T> { ... } }
   * {@code @Nullable A<@NonNull String, @NonNull Object> a;}
   * </pre>
   *
   * The direct supertype of the ATM {@code @Nullable A<@NonNull String, @NonNull Object>} is
   * {@code @Nullable B<@NonNull Object, @NonNull String>}.
   *
   * <p>An example with more than one direct supertype:
   *
   * <pre>
   * {@code class B<T> implements List<Integer> { ... } }
   * {@code class A extends B<@NonNull String> implements List<Integer> { ... } }
   * {@code @Nullable A a;}
   * </pre>
   *
   * The direct supertypes of the ATM {@code @Nullable A} are {@code @Nullable B <@NonNull String>}
   * and {@code @Nullable List<@NonNull Integer>}.
   *
   * @return the immediate supertypes of this
   * @see Types#directSupertypes(TypeMirror)
   */
  public List<? extends AnnotatedTypeMirror> directSupertypes() {
    return SupertypeFinder.directSupertypes(this);
  }

  /**
   * Removes all primary annotations on this type. Make sure to add an annotation after calling this
   * method.
   *
   * <p>This method should only be used in very specific situations. For individual type systems, it
   * is generally better to use {@link #removePrimaryAnnotation(AnnotationMirror)} and similar
   * methods.
   *
   * @deprecated use {@link #clearPrimaryAnnotations()}
   */
  @Deprecated // 2023-06-15
  public void clearAnnotations() {
    clearPrimaryAnnotations();
  }

  /**
   * Returns the single annotation on this type. It does not include annotations in deep types (type
   * arguments, array components, etc).
   *
   * <p>This method requires that there is only a single hierarchy. Therefore, it is equivalent to
   * {@link #getPrimaryAnnotationInHierarchy}.
   *
   * @see #getPrimaryAnnotations
   * @return the annotation on this, or null if none (which can only happen if {@code this} is a
   *     type variable or wildcard)
   * @deprecated use {@link #getPrimaryAnnotation()} ()}
   */
  @Deprecated // 2023-06-15
  public final @Nullable AnnotationMirror getAnnotation() {
    return getPrimaryAnnotation();
  }

  /**
   * Returns the annotation mirror used to annotate this type, whose Class equals the passed {@code
   * annoClass} if one exists, null otherwise.
   *
   * @param annoClass annotation class
   * @return the annotation mirror for anno
   * @deprecated use {@link #getPrimaryAnnotation(Class)}
   */
  @Deprecated // 2023-06-15
  public @Nullable AnnotationMirror getAnnotation(Class<? extends Annotation> annoClass) {
    return getPrimaryAnnotation(annoClass);
  }

  /**
   * Returns the annotation mirror used to annotate this type, whose name equals the passed {@code
   * annoName} if one exists, null otherwise.
   *
   * @param annoName annotation name
   * @return the annotation mirror for annoName
   * @deprecated use {@link #getPrimaryAnnotation(String)}
   */
  @Deprecated // 2023-06-15
  public @Nullable AnnotationMirror getAnnotation(String annoName) {
    return getPrimaryAnnotation(annoName);
  }

  /**
   * Returns an annotation from the given sub-hierarchy, if such an annotation targets this type;
   * otherwise returns null.
   *
   * <p>It doesn't account for annotations in deep types (type arguments, array components, etc).
   *
   * <p>If there is only one hierarchy, you can use {@link #getPrimaryAnnotation()} instead.
   *
   * <p>May return null if the receiver is a type variable or a wildcard without a primary
   * annotation, or if the receiver is not yet fully annotated.
   *
   * @param p the qualifier hierarchy to check for
   * @return an annotation from the same hierarchy as {@code p} if present
   * @deprecated use {@link #getPrimaryAnnotationInHierarchy(AnnotationMirror)}
   */
  @Deprecated // 2023-06-15
  public @Nullable AnnotationMirror getAnnotationInHierarchy(AnnotationMirror p) {
    return getPrimaryAnnotationInHierarchy(p);
  }

  /**
   * Returns the primary annotations on this type. For {@link AnnotatedTypeVariable}s and {@link
   * AnnotatedWildcardType}s, the returned annotations may be empty or missing annotations in
   * hierarchies, so {@link #getEffectiveAnnotations()} should be called instead.
   *
   * <p>It does not include annotations in deep types (type arguments, array components, etc).
   *
   * <p>To get the single primary annotation in a particular hierarchy, use {@link
   * #getPrimaryAnnotationInHierarchy}. If there is only one hierarchy, you can use {@link
   * #getPrimaryAnnotation}.
   *
   * @return an unmodifiable set of the annotations on this
   * @deprecated use {@link #getPrimaryAnnotations()}
   */
  @Deprecated // 2023-06-15
  public final AnnotationMirrorSet getAnnotations() {
    return getPrimaryAnnotations();
  }

  /**
   * Returns the annotations on this type; mutations affect this object, because the return type is
   * an alias of the {@code annotations} field. It does not include annotations in deep types (type
   * arguments, array components, etc).
   *
   * <p>The returned set should not be modified, but for efficiency reasons modification is not
   * prevented. Modifications might break invariants.
   *
   * @return the set of the annotations on this; mutations affect this object
   * @deprecated use {@link #getPrimaryAnnotationsField()}
   */
  @Deprecated // 2023-06-15
  protected final AnnotationMirrorSet getAnnotationsField() {
    return getPrimaryAnnotationsField();
  }

  /**
   * Returns true if this type contains the given annotation. This method considers the annotation's
   * values. If the type is {@code @A("s") @B(3) Object}, then a call with {@code @A("t")} or
   * {@code @A} will return false, whereas a call with {@code @B(3)} will return true.
   *
   * <p>In contrast to {@link #hasPrimaryAnnotationRelaxed(AnnotationMirror)} this method also
   * compares annotation values.
   *
   * @param a the annotation to check for
   * @return true iff the type contains the annotation {@code a}
   * @see #hasPrimaryAnnotationRelaxed(AnnotationMirror)
   * @deprecated use {@link #hasPrimaryAnnotation(AnnotationMirror)}
   */
  @Deprecated // 2023-06-15
  public boolean hasAnnotation(AnnotationMirror a) {
    return hasPrimaryAnnotation(a);
  }

  /**
   * Returns true if this type contains an annotation with the same annotation type as a particular
   * annotation. This method does not consider an annotation's values.
   *
   * @param a the class of annotation to check for
   * @return true iff the type contains an annotation with the same type as the annotation given by
   *     {@code a}
   * @deprecated use {@link #hasPrimaryAnnotation(AnnotationMirror)}
   */
  @Deprecated // 2023-06-15
  public boolean hasAnnotation(Class<? extends Annotation> a) {
    return hasPrimaryAnnotation(a);
  }

  /**
   * Returns true if an annotation from the given sub-hierarchy targets this type.
   *
   * <p>It doesn't account for annotations in deep types (type arguments, array components, etc).
   *
   * @param p the qualifier hierarchy to check for
   * @return true iff an annotation from the same hierarchy as {@code p} is present
   * @deprecated use {@link #hasPrimaryAnnotationInHierarchy(AnnotationMirror)}
   */
  @Deprecated // 2023-06-15
  public boolean hasAnnotationInHierarchy(AnnotationMirror p) {
    return hasPrimaryAnnotationInHierarchy(p);
  }

  /**
   * Returns true if this type contains an annotation with the same annotation type as a particular
   * annotation. This method does not consider an annotation's values. If the type is
   * {@code @A("s") @B(3) Object}, then a call with {@code @A("t")}, {@code @A}, or {@code @B} will
   * return true.
   *
   * @param a the annotation to check for
   * @return true iff the type contains an annotation with the same type as the annotation given by
   *     {@code a}
   * @see #hasPrimaryAnnotation(AnnotationMirror)
   * @deprecated use {@link #hasPrimaryAnnotationRelaxed(AnnotationMirror)}
   */
  @Deprecated // 2023-06-15
  public boolean hasAnnotationRelaxed(AnnotationMirror a) {
    return hasPrimaryAnnotationRelaxed(a);
  }

  /**
   * Removes an annotation from the type.
   *
   * @param a the annotation to remove
   * @return true if the annotation was removed, false if the type's annotations were unchanged
   * @deprecated use {@link #removePrimaryAnnotation(AnnotationMirror)}
   */
  @Deprecated // 2023-06-15
  public boolean removeAnnotation(AnnotationMirror a) {
    return removePrimaryAnnotation(a);
  }

  /**
   * Removes an annotation of the given class from the type.
   *
   * @param a the class of the annotation to remove
   * @return true if the annotation was removed, false if the type's annotations were unchanged
   * @deprecated use {@link #removePrimaryAnnotationByClass}
   */
  @Deprecated // 2023-06-15
  public boolean removeAnnotationByClass(Class<? extends Annotation> a) {
    return removePrimaryAnnotationByClass(a);
  }

  /**
   * Remove any annotation that is in the same qualifier hierarchy as the parameter.
   *
   * @param a an annotation from the same qualifier hierarchy
   * @return if an annotation was removed
   * @deprecated use {@link #removePrimaryAnnotationInHierarchy(AnnotationMirror)}
   */
  @Deprecated // 2023-06-15
  public boolean removeAnnotationInHierarchy(AnnotationMirror a) {
    return removePrimaryAnnotationInHierarchy(a);
  }

  /**
   * Returns true if this type has a primary annotation in the same hierarchy as {@code annotation}.
   *
   * @param annotation the qualifier hierarchy to check for
   * @return true iff this type has a primary annotation in the same hierarchy as {@code
   *     annotation}.
   * @deprecated use {@link #hasPrimaryAnnotationInHierarchy(AnnotationMirror)}
   */
  @Deprecated // 2023-06-15
  public boolean isAnnotatedInHierarchy(AnnotationMirror annotation) {
    return hasPrimaryAnnotationInHierarchy(annotation);
  }
}<|MERGE_RESOLUTION|>--- conflicted
+++ resolved
@@ -1093,40 +1093,24 @@
 
       if (isUnderlyingTypeRaw()) {
         TypeElement typeElement = (TypeElement) atypeFactory.types.asElement(t);
-<<<<<<< HEAD
-        Map<TypeVariable, AnnotatedTypeMirror> map = new HashMap<>();
-        for (TypeParameterElement typeParameterEle : typeElement.getTypeParameters()) {
-          TypeVariable typeVar = (TypeVariable) typeParameterEle.asType();
-          TypeMirror wildcard =
-              BoundsInitializer.getUpperBoundAsWildcard(typeVar, atypeFactory.types);
-=======
         Map<TypeVariable, AnnotatedTypeMirror> typeParameterToWildcard = new HashMap<>();
         for (TypeParameterElement typeParameterEle : typeElement.getTypeParameters()) {
           TypeVariable typeParameterVar = (TypeVariable) typeParameterEle.asType();
           TypeMirror wildcard =
               BoundsInitializer.getUpperBoundAsWildcard(typeParameterVar, atypeFactory.types);
->>>>>>> a49161a0
           AnnotatedWildcardType atmWild =
               (AnnotatedWildcardType) AnnotatedTypeMirror.createType(wildcard, atypeFactory, false);
           atmWild.setTypeArgOfRawType();
           BoundsInitializer.initializeBounds(atmWild);
           typeArgs.add(atmWild);
-<<<<<<< HEAD
-          map.put(typeVar, atmWild);
-=======
           typeParameterToWildcard.put(typeParameterVar, atmWild);
->>>>>>> a49161a0
         }
         TypeVariableSubstitutor suber = atypeFactory.getTypeVarSubstitutor();
         for (AnnotatedTypeMirror atm : typeArgs) {
           AnnotatedWildcardType wildcardType = (AnnotatedWildcardType) atm;
           wildcardType.setExtendsBound(
-<<<<<<< HEAD
-              suber.substituteWithoutCopyingTypeArguments(map, wildcardType.getExtendsBound()));
-=======
               suber.substituteWithoutCopyingTypeArguments(
                   typeParameterToWildcard, wildcardType.getExtendsBound()));
->>>>>>> a49161a0
         }
       } else if (isDeclaration()) {
         for (TypeMirror javaTypeArg : t.getTypeArguments()) {
