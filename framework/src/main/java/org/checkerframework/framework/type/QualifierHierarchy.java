package org.checkerframework.framework.type;

import java.util.Collection;
import java.util.Map;
import java.util.Set;
import javax.lang.model.element.AnnotationMirror;
import javax.lang.model.type.TypeKind;
import org.checkerframework.checker.nullness.qual.Nullable;
import org.checkerframework.javacutil.AnnotationUtils;
import org.checkerframework.javacutil.BugInCF;

/**
 * Represents multiple type qualifier hierarchies. {@link #getWidth} gives the number of hierarchies
 * that this object represents. Each hierarchy has its own top and bottom, and subtyping
 * relationships exist only within each hierarchy.
 *
 * <p>All type annotations need to be type qualifiers recognized within this hierarchy.
 *
 * <p>This assumes that every annotated type in a program is annotated with exactly one qualifier
 * from each hierarchy.
 */
public abstract class QualifierHierarchy {

    /**
     * Determine whether this is valid.
     *
     * @return whether this is valid
     */
    // TODO:  @Deprecated
    public boolean isValid() {
        return true;
    }

    // **********************************************************************
    // Getter methods about this hierarchy
    // **********************************************************************

    /**
     * Returns the width of this hierarchy, i.e. the expected number of annotations on any valid
     * type.
     */
    public int getWidth() {
        return getTopAnnotations().size();
    }

    /**
     * Returns the top (ultimate super) type qualifiers in the type system. The size of this set is
     * equal to {@link #getWidth}.
     *
     * @return the top (ultimate super) type qualifiers in the type system
     */
    public abstract Set<? extends AnnotationMirror> getTopAnnotations();

    /**
     * Return the top qualifier for the given qualifier, that is, the qualifier that is a supertype
     * of {@code qualifier} but no further supertypes exist.
     *
     * @param qualifier any qualifier from one of the type hierarchies represented by this
     * @return the top qualifier of {@code qualifier}'s hierarchy
     */
    public abstract AnnotationMirror getTopAnnotation(AnnotationMirror qualifier);

    /**
     * Returns the bottom type qualifiers in the hierarchy. The size of this set is equal to {@link
     * #getWidth}.
     *
     * @return the bottom type qualifiers in the hierarchy
     */
    public abstract Set<? extends AnnotationMirror> getBottomAnnotations();

    /**
     * Return the bottom for the given qualifier, that is, the qualifier that is a subtype of {@code
     * qualifier} but no further subtypes exist.
     *
     * @param qualifier any qualifier from one of the type hierarchies represented by this
     * @return the bottom qualifier of {@code qualifier}'s hierarchy
     */
    public abstract AnnotationMirror getBottomAnnotation(AnnotationMirror qualifier);

    /**
     * Returns the polymorphic qualifier for the hierarchy containing {@code qualifier}, or {@code
     * null} if there is no polymorphic qualifier in that hierarchy.
     *
     * @param qualifier any qualifier from one of the type hierarchies represented by this
     * @return the polymorphic qualifier for the hierarchy containing {@code qualifier}, or {@code
     *     null} if there is no polymorphic qualifier in that hierarchy
     */
    public abstract @Nullable AnnotationMirror getPolymorphicAnnotation(AnnotationMirror qualifier);

    /**
     * Returns {@code true} if the qualifier is a polymorphic qualifier; otherwise, returns {@code
     * false}.
     *
     * @param qualifier qualifier
     * @return {@code true} if the qualifier is a polymorphic qualifier; otherwise, returns {@code
     *     false}.
     */
    public abstract boolean isPolymorphicQualifier(AnnotationMirror qualifier);

    // **********************************************************************
    // Qualifier Hierarchy Queries
    // **********************************************************************

    /**
     * Tests whether {@code subQualifier} is equal to or a sub-qualifier of {@code superQualifier},
     * according to the type qualifier hierarchy.
     *
     * @param subQualifier possible subQualifier of {@code superQualifier}
     * @param superQualifier possible superQualifier of {@code subQualifier}
     * @return true iff {@code subQualifier} is a sub qualifier of, or equal to, {@code
     *     superQualifier}
     */
    public abstract boolean isSubtype(
            AnnotationMirror subQualifier, AnnotationMirror superQualifier);

    /**
     * Tests whether all qualifiers in {@code subQualifiers} are a subqualifier or equal to the
     * qualifier in the same hierarchy in {@code superQualifiers}.
     *
     * @param subQualifiers set of qualifiers; exactly one per hierarchy
     * @param superQualifiers set of qualifiers; exactly one per hierarchy
     * @return true iff all qualifiers in {@code subQualifiers} are a subqualifier or equal to the
     *     qualifier in the same hierarchy in {@code superQualifiers}
     */
    public abstract boolean isSubtype(
            Collection<? extends AnnotationMirror> subQualifiers,
            Collection<? extends AnnotationMirror> superQualifiers);

    /**
     * Returns the least upper bound (LUB) of the qualifiers {@code qualifier1} and {@code
     * qualifier2}. Returns {@code null} if the qualifiers are not from the same qualifier
     * hierarchy.
     *
     * <p>Examples:
     *
     * <ul>
     *   <li>For NonNull, leastUpperBound('Nullable', 'NonNull') &rArr; Nullable
     * </ul>
     *
     * @param qualifier1 the first qualifier; may not be in the same hierarchy as {@code qualifier2}
     * @param qualifier2 the second qualifier; may not be in the same hierarchy as {@code
     *     qualifier1}
     * @return the least upper bound of the qualifiers, or {@code null} if the qualifiers are from
     *     different hierarchies
     */
    // The fact the null is returned if the qualifiers are not in the same hierarchy is used by the
    // set version of LUB below.
    public abstract @Nullable AnnotationMirror leastUpperBound(
            AnnotationMirror qualifier1, AnnotationMirror qualifier2);

    /**
     * Returns the least upper bound of two the two sets of qualifiers. The result is the lub of the
     * qualifier for the same hierarchy in each set.
     *
     * @param qualifiers1 set of qualifiers; exactly one per hierarchy
     * @param qualifiers2 set of qualifiers; exactly one per hierarchy
     * @return the least upper bound of two the two sets of qualifiers
     */
    public Set<? extends AnnotationMirror> leastUpperBounds(
            Collection<? extends AnnotationMirror> qualifiers1,
            Collection<? extends AnnotationMirror> qualifiers2) {
        assertSameSize(qualifiers1, qualifiers2);
        if (qualifiers1.isEmpty()) {
            throw new BugInCF(
                    "QualifierHierarchy.leastUpperBounds: tried to determine LUB with empty sets");
        }

        Set<AnnotationMirror> result = AnnotationUtils.createAnnotationSet();
        for (AnnotationMirror a1 : qualifiers1) {
            for (AnnotationMirror a2 : qualifiers2) {
                AnnotationMirror lub = leastUpperBound(a1, a2);
                if (lub != null) {
                    result.add(lub);
                }
            }
        }

        assertSameSize(result, qualifiers1);
        return result;
    }

    /**
     * Returns the number of iterations dataflow should perform before {@link
     * #widenedUpperBound(AnnotationMirror, AnnotationMirror)} is called or -1 if it should never be
     * called.
     *
     * @return the number of iterations dataflow should perform before {@link
     *     #widenedUpperBound(AnnotationMirror, AnnotationMirror)} is called or -1 if it should
     *     never be called.
     */
    public int numberOfIterationsBeforeWidening() {
        return -1;
    }

    /**
     * If the type hierarchy has an infinite ascending chain, then the dataflow analysis might never
     * reach a fixed point. To prevent this, implement this method such that it returns an upper
     * bound for the two qualifiers that is a strict super type of the least upper bound. If this
     * method is implemented, also override {@link #numberOfIterationsBeforeWidening()} to return a
     * positive number.
     *
     * <p>{@code newQualifier} is newest qualifier dataflow computed for some expression and {@code
     * previousQualifier} is the qualifier dataflow computed on the last iteration.
     *
     * <p>If the type hierarchy has no infinite ascending chain, returns the least upper bound of
     * the two annotations.
     *
     * @param newQualifier new qualifier dataflow computed for some expression
     * @param previousQualifier the previous qualifier dataflow computed on the last iteration
     * @return an upper bound that is higher than the least upper bound of newQualifier and
     *     previousQualifier (or the lub if the type hierarchy does not require this)
     */
    public AnnotationMirror widenedUpperBound(
            AnnotationMirror newQualifier, AnnotationMirror previousQualifier) {
        return leastUpperBound(newQualifier, previousQualifier);
    }

    /**
     * Returns the greatest lower bound for the qualifiers a1 and a2. Returns null if the qualifiers
     * are not from the same qualifier hierarchy.
     *
     * @param a1 first annotation
     * @param a2 second annotation
     * @return greatest lower bound of the two annotations or null if the two annotations are not
     *     from the same hierarchy
     */
    // The fact that null is returned if the qualifiers are not in the same hierarchy is used by the
    // set version of LUB below.
    public abstract @Nullable AnnotationMirror greatestLowerBound(
            AnnotationMirror a1, AnnotationMirror a2);

    /**
     * Returns the least upper bound of two the two sets of qualifiers. The result is the lub of the
     * qualifier for the same hierarchy in each set.
     *
     * @param qualifiers1 set of qualifiers; exactly one per hierarchy
     * @param qualifiers2 set of qualifiers; exactly one per hierarchy
     * @return the least upper bound of two the two sets of qualifiers
     */
    public Set<? extends AnnotationMirror> greatestLowerBounds(
            Collection<? extends AnnotationMirror> qualifiers1,
            Collection<? extends AnnotationMirror> qualifiers2) {
        assertSameSize(qualifiers1, qualifiers2);
        if (qualifiers1.isEmpty()) {
            throw new BugInCF(
                    "QualifierHierarchy.greatestLowerBounds: tried to determine GLB with empty sets");
        }

        Set<AnnotationMirror> result = AnnotationUtils.createAnnotationSet();
        for (AnnotationMirror a1 : qualifiers1) {
            for (AnnotationMirror a2 : qualifiers2) {
                AnnotationMirror glb = greatestLowerBound(a1, a2);
                if (glb != null) {
                    result.add(glb);
                }
            }
        }

        assertSameSize(qualifiers1, qualifiers2, result);
        return result;
    }

    /**
     * Returns true if and only if {@link AnnotatedTypeMirror#getAnnotations()} can return an empty
     * set even if the type has been fully-annotated.
     *
     * @param type annotated type mirror
     * @return true if and only if {@link AnnotatedTypeMirror#getAnnotations()} can return an empty
     *     set
     */
<<<<<<< HEAD
    public boolean isSubtypeTypeVariable(AnnotationMirror subAnno, AnnotationMirror superAnno) {
        if (superAnno == null) {
            // null is a supertype of any qualifier, and null <: null
            return true;
        }
        if (subAnno == null) {
            // null is a subtype of no qualifier (only null)
            return false;
        }
        return isSubtype(subAnno, superAnno);
=======
    public static boolean canHaveEmptyAnnotationSet(AnnotatedTypeMirror type) {
        return type.getKind() == TypeKind.TYPEVAR
                || type.getKind() == TypeKind.WILDCARD
                ||
                // TODO: or should the union/intersection be the LUB of the alternatives?
                type.getKind() == TypeKind.UNION
                || type.getKind() == TypeKind.INTERSECTION;
>>>>>>> f5408fdb
    }

    /**
     * Returns the annotation in annos that is in the same hierarchy as annotationMirror.
     *
     * @param annos set of annotations to search
     * @param annotationMirror annotation that is in the same hierarchy as the returned annotation
     * @return annotation in the same hierarchy as annotationMirror, or null if one is not found
     */
    public AnnotationMirror findAnnotationInSameHierarchy(
            Collection<? extends AnnotationMirror> annos, AnnotationMirror annotationMirror) {
        AnnotationMirror top = this.getTopAnnotation(annotationMirror);
        return findAnnotationInHierarchy(annos, top);
    }

    /**
     * Returns the annotation in annos that is in the hierarchy for which annotationMirror is top.
     *
<<<<<<< HEAD
     * @param a1 annotation
     * @param a2 annotation
     * @return the least restrictive qualifiers for both types
     */
    public AnnotationMirror leastUpperBoundTypeVariable(AnnotationMirror a1, AnnotationMirror a2) {
        if (a1 == null || a2 == null) {
            // null is a supertype of any qualifier, and null <: null
            return null;
        }
        return leastUpperBound(a1, a2);
=======
     * @param annos set of annotations to search
     * @param top the top annotation in the hierarchy to which the returned annotation belongs
     * @return annotation in the same hierarchy as annotationMirror, or null if one is not found
     */
    public AnnotationMirror findAnnotationInHierarchy(
            Collection<? extends AnnotationMirror> annos, AnnotationMirror top) {
        for (AnnotationMirror anno : annos) {
            if (isSubtype(anno, top)) {
                return anno;
            }
        }
        return null;
>>>>>>> f5408fdb
    }

    /**
     * Update a mapping from {@code key} to a set of AnnotationMirrors. If {@code key} is not
     * already in the map, then put it in the map with a value of a new set containing {@code
     * qualifier}. If the map contains {@code key}, then add {@code qualifier} to the set to which
     * {@code key} maps. If that set contains a qualifier in the same hierarchy as {@code
     * qualifier}, then don't add it and return false.
     *
     * @param map the mapping to modify
     * @param key the key to update
     * @param qualifier the value to add
     * @param <T> type of the map's keys
     * @return true if the update was done; false if there was a qualifier hierarchy collision
     */
<<<<<<< HEAD
    public AnnotationMirror greatestLowerBoundTypeVariable(
            AnnotationMirror a1, AnnotationMirror a2) {
        if (a1 == null) {
            // null is a supertype of any qualifier, and null <: null
            return a2;
        }
        if (a2 == null) {
            // null is a supertype of any qualifier, and null <: null
            return a1;
        }
        return greatestLowerBound(a1, a2);
=======
    public <T> boolean updateMappingToMutableSet(
            Map<T, Set<AnnotationMirror>> map, T key, AnnotationMirror qualifier) {
        if (map.containsKey(key)) {
            Set<AnnotationMirror> prevs = map.get(key);
            AnnotationMirror old = findAnnotationInSameHierarchy(prevs, qualifier);
            if (old != null) {
                return false;
            }
            prevs.add(qualifier);
            map.put(key, prevs);
        } else {
            Set<AnnotationMirror> set = AnnotationUtils.createAnnotationSet();
            set.add(qualifier);
            map.put(key, set);
        }
        return true;
>>>>>>> f5408fdb
    }

    /**
     * Throws an exception if the given collections do not have the same size.
     *
     * @param c1 the first collection
     * @param c2 the second collection
     */
    private static void assertSameSize(Collection<?> c1, Collection<?> c2) {
        if (c1.size() != c2.size()) {
            throw new BugInCF(
                    "inconsistent sizes (%d, %d):%n  %s%n  %s", c1.size(), c2.size(), c1, c2);
        }
    }

    /**
     * Throws an exception if the result does not have the same size as the inputs (which are
     * assumed to have the same size as one another).
     *
     * @param c1 the first collection
     * @param c2 the second collection
     * @param result the result collection
     */
    private static void assertSameSize(Collection<?> c1, Collection<?> c2, Collection<?> result) {
        if (c1.size() != result.size()) {
            throw new BugInCF(
                    "inconsistent sizes (%d, %d, %d):%n  %s%n  %s%n  %s",
                    c1.size(), c2.size(), result.size(), c1, c2, result);
        }
    }

    // **********************************************************************
    // Deprecated methods
    // **********************************************************************

    /**
     * Tests whether {@code subQualifier} is a sub-qualifier of, or equal to, {@code
     * superQualifier}, according to the type qualifier hierarchy.
     *
     * <p>This method works even if the underlying Java type is a type variable. In that case, a
     * 'null' AnnotationMirror is a legal argument that represents no annotation.
     *
     * @param subQualifier a qualifier that might be a subtype
     * @param superQualifier a qualifier that might be a subtype
     * @return true iff {@code subQualifier} is a sub qualifier of, or equal to, {@code
     *     superQualifier}
     * @deprecated Without the bounds of the type variable, it is not possible to correctly compute
     *     the subtype relationship between "no qualifier" and a qualifier
     */
    @Deprecated
    public boolean isSubtypeTypeVariable(
            @Nullable AnnotationMirror subQualifier, @Nullable AnnotationMirror superQualifier) {
        if (subQualifier == null) {
            // [] is a supertype of any qualifier, and [] <: []
            return true;
        } else if (superQualifier == null) {
            // [] is a subtype of no qualifier (only [])
            return false;
        }
        return isSubtype(subQualifier, superQualifier);
    }

    /**
     * Tests whether {@code subQualifier} is a sub-qualifier of, or equal to, {@code
     * superQualifier}, according to the type qualifier hierarchy. This checks only the qualifiers,
     * not the Java type.
     *
     * <p>This method takes an annotated type to decide if the type variable version of the method
     * should be invoked, or if the normal version is sufficient (which provides more strict
     * checks).
     *
     * @param subType used to decide whether to call isSubtypeTypeVariable
     * @param superType used to decide whether to call isSubtypeTypeVariable
     * @param subQualifier the type qualifier that might be a subtype
     * @param superQualifier the type qualifier that might be a supertype
     * @return true iff {@code subQualifier} is a sub qualifier of, or equal to, {@code
     *     superQualifier}
     * @deprecated Without the bounds of the type variable, it is not possible to correctly compute
     *     the subtype relationship between "no qualifier" and a qualifier
     */
    @Deprecated
    public boolean isSubtype(
            AnnotatedTypeMirror subType,
            AnnotatedTypeMirror superType,
            AnnotationMirror subQualifier,
            AnnotationMirror superQualifier) {
        if (canHaveEmptyAnnotationSet(subType) || canHaveEmptyAnnotationSet(superType)) {
            return isSubtypeTypeVariable(subQualifier, superQualifier);
        } else {
            return isSubtype(subQualifier, superQualifier);
        }
    }

    /**
     * Tests whether there is any annotation in {@code supers} that is a super qualifier of, or
     * equal to, some annotation in {@code subs}. {@code supers} and {@code subs} contain only the
     * annotations, not the Java type.
     *
     * <p>This method takes an annotated type to decide if the type variable version of the method
     * should be invoked, or if the normal version is sufficient (which provides more strict
     * checks).
     *
     * @param subType used to decide whether to call isSubtypeTypeVariable
     * @param superType used to decide whether to call isSubtypeTypeVariable
     * @param subs the type qualifiers that might be a subtype
     * @param supers the type qualifiers that might be a supertype
     * @return true iff an annotation in {@code supers} is a supertype of, or equal to, one in
     *     {@code subs}
     * @deprecated Without the bounds of the type variable, it is not possible to correctly compute
     *     the subtype relationship between "no qualifier" and a qualifier
     */
    @Deprecated
    public boolean isSubtype(
            AnnotatedTypeMirror subType,
            AnnotatedTypeMirror superType,
            Collection<? extends AnnotationMirror> subs,
            Collection<AnnotationMirror> supers) {
        if (canHaveEmptyAnnotationSet(subType) || canHaveEmptyAnnotationSet(superType)) {
            return isSubtypeTypeVariable(subs, supers);
        } else {
            return isSubtype(subs, supers);
        }
    }

    /**
     * Tests whether there is any annotation in superAnnos that is a super qualifier of or equal to
     * some annotation in subAnnos. superAnnos and subAnnos contain only the annotations, not the
     * Java type.
     *
     * <p>This method works even if the underlying Java type is a type variable. In that case, the
     * empty set is a legal argument that represents no annotation.
     *
     * @param subAnnos qualifiers
     * @param superAnnos qualifiers
     * @return true iff an annotation in superAnnos is a supertype of, or equal to, one in subAnnos
     * @deprecated Without the bounds of the type variable, it is not possible to correctly compute
     *     the subtype relationship between "no qualifier" and a qualifier
     */
    // This method requires more revision.
    @Deprecated
    public boolean isSubtypeTypeVariable(
            Collection<? extends AnnotationMirror> subAnnos,
            Collection<? extends AnnotationMirror> superAnnos) {
        for (AnnotationMirror top : getTopAnnotations()) {
            AnnotationMirror rhsForTop = findAnnotationInHierarchy(subAnnos, top);
            AnnotationMirror lhsForTop = findAnnotationInHierarchy(superAnnos, top);
            if (!isSubtypeTypeVariable(rhsForTop, lhsForTop)) {
                return false;
            }
        }
        return true;
    }

    /**
     * Returns the least upper bound for the qualifiers a1 and a2. Returns null if the qualifiers
     * are not from the same qualifier hierarchy.
     *
     * <p>Examples:
     *
     * <ul>
     *   <li>For NonNull, leastUpperBound('Nullable', 'NonNull') &rarr; Nullable
     * </ul>
     *
     * <p>This method works even if the underlying Java type is a type variable. In that case, a
     * 'null' AnnotationMirror is a legal argument that represents no annotation.
     *
     * @param a1 anno1
     * @param a2 anno2
     * @return the least restrictive qualifiers for both types
     * @deprecated Without the bounds of the type variable, it is not possible to correctly compute
     *     the relationship between "no qualifier" and a qualifier
     */
    @Deprecated
    public AnnotationMirror leastUpperBoundTypeVariable(
            @Nullable AnnotationMirror a1, @Nullable AnnotationMirror a2) {
        if (a1 == null || a2 == null) {
            // [] is a supertype of any qualifier, and [] <: []
            return null;
        }
        return leastUpperBound(a1, a2);
    }

    /**
     * Returns the least upper bound for the qualifiers a1 and a2. Returns null if the qualifiers
     * are not from the same qualifier hierarchy.
     *
     * <p>Examples:
     *
     * <ul>
     *   <li>For NonNull, leastUpperBound('Nullable', 'NonNull') &rarr; Nullable
     * </ul>
     *
     * <p>This method takes an annotated type to decide if the type variable version of the method
     * should be invoked, or if the normal version is sufficient (which provides more strict
     * checks).
     *
     * @param type1 type 1
     * @param type2 type 2
     * @param a1 annotation
     * @param a2 annotation
     * @return the least restrictive qualifiers for both types
     * @deprecated Without the bounds of the type variable, it is not possible to correctly compute
     *     the relationship between "no qualifier" and a qualifier
     */
    @Deprecated
    public AnnotationMirror leastUpperBound(
            AnnotatedTypeMirror type1,
            AnnotatedTypeMirror type2,
            AnnotationMirror a1,
            AnnotationMirror a2) {
        if (canHaveEmptyAnnotationSet(type1) || canHaveEmptyAnnotationSet(type2)) {
            return leastUpperBoundTypeVariable(a1, a2);
        } else {
            return leastUpperBound(a1, a2);
        }
    }

    /**
     * Returns the type qualifiers that are the least upper bound of the qualifiers in annos1 and
     * annos2.
     *
     * <p>This is necessary for determining the type of a conditional expression ({@code ?:}), where
     * the type of the expression is the least upper bound of the true and false clauses.
     *
     * <p>This method works even if the underlying Java type is a type variable. In that case, the
     * empty set is a legal argument that represents no annotation.
     *
     * @param annos1 qualifiers
     * @param annos2 qualifiers
     * @return the least upper bound of annos1 and annos2
     * @deprecated Without the bounds of the type variable, it is not possible to correctly compute
     *     the relationship between "no qualifier" and a qualifier
     */
    @Deprecated
    public Set<? extends AnnotationMirror> leastUpperBoundsTypeVariable(
            Collection<? extends AnnotationMirror> annos1,
            Collection<? extends AnnotationMirror> annos2) {
        Set<AnnotationMirror> result = AnnotationUtils.createAnnotationSet();
        for (AnnotationMirror top : getTopAnnotations()) {
            AnnotationMirror anno1ForTop = null;
            for (AnnotationMirror anno1 : annos1) {
                if (isSubtypeTypeVariable(anno1, top)) {
                    anno1ForTop = anno1;
                }
            }
            AnnotationMirror anno2ForTop = null;
            for (AnnotationMirror anno2 : annos2) {
                if (isSubtypeTypeVariable(anno2, top)) {
                    anno2ForTop = anno2;
                }
            }
            AnnotationMirror t = leastUpperBoundTypeVariable(anno1ForTop, anno2ForTop);
            if (t != null) {
                result.add(t);
            }
        }
        return result;
    }

    /**
     * Returns the type qualifiers that are the least upper bound of the qualifiers in annos1 and
     * annos2.
     *
     * <p>This is necessary for determining the type of a conditional expression ({@code ?:}), where
     * the type of the expression is the least upper bound of the true and false clauses.
     *
     * <p>This method takes an annotated type to decide if the type variable version of the method
     * should be invoked, or if the normal version is sufficient (which provides more strict
     * checks).
     *
     * @param type1 annotated type
     * @param type2 annotated type
     * @param annos1 qualifiers
     * @param annos2 qualifiers
     * @return the least upper bound of annos1 and annos2
     * @deprecated Without the bounds of the type variable, it is not possible to correctly compute
     *     the relationship between "no qualifier" and a qualifier
     */
    @Deprecated
    public Set<? extends AnnotationMirror> leastUpperBounds(
            AnnotatedTypeMirror type1,
            AnnotatedTypeMirror type2,
            Collection<? extends AnnotationMirror> annos1,
            Collection<AnnotationMirror> annos2) {
        if (canHaveEmptyAnnotationSet(type1) || canHaveEmptyAnnotationSet(type2)) {
            return leastUpperBoundsTypeVariable(annos1, annos2);
        } else {
            return leastUpperBounds(annos1, annos2);
        }
    }

    /**
     * Returns the greatest lower bound for the qualifiers a1 and a2. Returns null if the qualifiers
     * are not from the same qualifier hierarchy.
     *
<<<<<<< HEAD
     * @param annos set of annotations to search
     * @param annotationMirror annotation that is in the same hierarchy as the returned annotation
     * @return annotation in the same hierarchy as annotationMirror, or null if one is not found
     */
    public @Nullable AnnotationMirror findAnnotationInSameHierarchy(
            Collection<? extends AnnotationMirror> annos, AnnotationMirror annotationMirror) {
        AnnotationMirror top = this.getTopAnnotation(annotationMirror);
        return findAnnotationInHierarchy(annos, top);
    }

    /**
     * Returns the annotation in annos that is in the hierarchy for which annotationMirror is top.
     *
     * @param annos set of annotations to search
     * @param top the top annotation in the hierarchy to which the returned annotation belongs
     * @return annotation in the same hierarchy as annotationMirror, or null if one is not found
     */
    public @Nullable AnnotationMirror findAnnotationInHierarchy(
            Collection<? extends AnnotationMirror> annos, AnnotationMirror top) {
        for (AnnotationMirror anno : annos) {
            if (isSubtype(anno, top)) {
                return anno;
            }
=======
     * <p>This method works even if the underlying Java type is a type variable. In that case, a
     * 'null' AnnotationMirror is a legal argument that represents no annotation.
     *
     * @param a1 first annotation
     * @param a2 second annotation
     * @return greatest lower bound of the two annotations
     * @deprecated Without the bounds of the type variable, it is not possible to correctly compute
     *     the relationship between "no qualifier" and a qualifier
     */
    @Deprecated
    public AnnotationMirror greatestLowerBoundTypeVariable(
            AnnotationMirror a1, AnnotationMirror a2) {
        if (a1 == null) {
            // [] is a supertype of any qualifier, and [] <: []
            return a2;
>>>>>>> f5408fdb
        }
        if (a2 == null) {
            // [] is a supertype of any qualifier, and [] <: []
            return a1;
        }
        return greatestLowerBound(a1, a2);
    }

    /**
     * Returns the type qualifiers that are the greatest lower bound of the qualifiers in annos1 and
     * annos2. Returns null if the qualifiers are not from the same qualifier hierarchy.
     *
     * <p>This method works even if the underlying Java type is a type variable. In that case, the
     * empty set is a legal argument that represents no annotation.
     *
     * @param annos1 first collection of qualifiers
     * @param annos2 second collection of qualifiers
     * @return greatest lower bound of the two collections of qualifiers
     * @deprecated Without the bounds of the type variable, it is not possible to correctly compute
     *     the relationship between "no qualifier" and a qualifier
     */
    @Deprecated
    public Set<? extends AnnotationMirror> greatestLowerBoundsTypeVariable(
            Collection<? extends AnnotationMirror> annos1,
            Collection<? extends AnnotationMirror> annos2) {
        Set<AnnotationMirror> result = AnnotationUtils.createAnnotationSet();
        for (AnnotationMirror top : getTopAnnotations()) {
            AnnotationMirror anno1ForTop = null;
            for (AnnotationMirror anno1 : annos1) {
                if (isSubtypeTypeVariable(anno1, top)) {
                    anno1ForTop = anno1;
                }
            }
            AnnotationMirror anno2ForTop = null;
            for (AnnotationMirror anno2 : annos2) {
                if (isSubtypeTypeVariable(anno2, top)) {
                    anno2ForTop = anno2;
                }
            }
            AnnotationMirror t = greatestLowerBoundTypeVariable(anno1ForTop, anno2ForTop);
            if (t != null) {
                result.add(t);
            }
        }
        return result;
    }

    /**
     * Returns the greatest lower bound for the qualifiers a1 and a2. Returns null if the qualifiers
     * are not from the same qualifier hierarchy.
     *
     * <p>This method takes an annotated type to decide if the type variable version of the method
     * should be invoked, or if the normal version is sufficient (which provides more strict
     * checks).
     *
     * @param type1 annotated type
     * @param type2 annotated type
     * @param a1 first annotation
     * @param a2 second annotation
     * @return greatest lower bound of the two annotations
     * @deprecated Without the bounds of the type variable, it is not possible to correctly compute
     *     the relationship between "no qualifier" and a qualifier
     */
    @Deprecated
    public AnnotationMirror greatestLowerBound(
            AnnotatedTypeMirror type1,
            AnnotatedTypeMirror type2,
            AnnotationMirror a1,
            AnnotationMirror a2) {
        if (canHaveEmptyAnnotationSet(type1) || canHaveEmptyAnnotationSet(type2)) {
            return greatestLowerBoundTypeVariable(a1, a2);
        } else {
            return greatestLowerBound(a1, a2);
        }
    }

    /**
     * Returns the type qualifiers that are the greatest lower bound of the qualifiers in annos1 and
     * annos2. Returns null if the qualifiers are not from the same qualifier hierarchy.
     *
     * <p>This method takes an annotated type to decide if the type variable version of the method
     * should be invoked, or if the normal version is sufficient (which provides more strict
     * checks).
     *
     * @param type1 annotated type
     * @param type2 annotated type
     * @param annos1 first collection of qualifiers
     * @param annos2 second collection of qualifiers
     * @return greatest lower bound of the two collections of qualifiers
     * @deprecated Without the bounds of the type variable, it is not possible to correctly compute
     *     the relationship between "no qualifier" and a qualifier
     */
    @Deprecated
    public Set<? extends AnnotationMirror> greatestLowerBounds(
            AnnotatedTypeMirror type1,
            AnnotatedTypeMirror type2,
            Collection<? extends AnnotationMirror> annos1,
            Collection<AnnotationMirror> annos2) {
        if (canHaveEmptyAnnotationSet(type1) || canHaveEmptyAnnotationSet(type2)) {
            return greatestLowerBoundsTypeVariable(annos1, annos2);
        } else {
            return greatestLowerBounds(annos1, annos2);
        }
    }
}<|MERGE_RESOLUTION|>--- conflicted
+++ resolved
@@ -268,18 +268,6 @@
      * @return true if and only if {@link AnnotatedTypeMirror#getAnnotations()} can return an empty
      *     set
      */
-<<<<<<< HEAD
-    public boolean isSubtypeTypeVariable(AnnotationMirror subAnno, AnnotationMirror superAnno) {
-        if (superAnno == null) {
-            // null is a supertype of any qualifier, and null <: null
-            return true;
-        }
-        if (subAnno == null) {
-            // null is a subtype of no qualifier (only null)
-            return false;
-        }
-        return isSubtype(subAnno, superAnno);
-=======
     public static boolean canHaveEmptyAnnotationSet(AnnotatedTypeMirror type) {
         return type.getKind() == TypeKind.TYPEVAR
                 || type.getKind() == TypeKind.WILDCARD
@@ -287,7 +275,6 @@
                 // TODO: or should the union/intersection be the LUB of the alternatives?
                 type.getKind() == TypeKind.UNION
                 || type.getKind() == TypeKind.INTERSECTION;
->>>>>>> f5408fdb
     }
 
     /**
@@ -306,18 +293,6 @@
     /**
      * Returns the annotation in annos that is in the hierarchy for which annotationMirror is top.
      *
-<<<<<<< HEAD
-     * @param a1 annotation
-     * @param a2 annotation
-     * @return the least restrictive qualifiers for both types
-     */
-    public AnnotationMirror leastUpperBoundTypeVariable(AnnotationMirror a1, AnnotationMirror a2) {
-        if (a1 == null || a2 == null) {
-            // null is a supertype of any qualifier, and null <: null
-            return null;
-        }
-        return leastUpperBound(a1, a2);
-=======
      * @param annos set of annotations to search
      * @param top the top annotation in the hierarchy to which the returned annotation belongs
      * @return annotation in the same hierarchy as annotationMirror, or null if one is not found
@@ -330,7 +305,6 @@
             }
         }
         return null;
->>>>>>> f5408fdb
     }
 
     /**
@@ -346,19 +320,6 @@
      * @param <T> type of the map's keys
      * @return true if the update was done; false if there was a qualifier hierarchy collision
      */
-<<<<<<< HEAD
-    public AnnotationMirror greatestLowerBoundTypeVariable(
-            AnnotationMirror a1, AnnotationMirror a2) {
-        if (a1 == null) {
-            // null is a supertype of any qualifier, and null <: null
-            return a2;
-        }
-        if (a2 == null) {
-            // null is a supertype of any qualifier, and null <: null
-            return a1;
-        }
-        return greatestLowerBound(a1, a2);
-=======
     public <T> boolean updateMappingToMutableSet(
             Map<T, Set<AnnotationMirror>> map, T key, AnnotationMirror qualifier) {
         if (map.containsKey(key)) {
@@ -375,7 +336,6 @@
             map.put(key, set);
         }
         return true;
->>>>>>> f5408fdb
     }
 
     /**
@@ -671,31 +631,6 @@
      * Returns the greatest lower bound for the qualifiers a1 and a2. Returns null if the qualifiers
      * are not from the same qualifier hierarchy.
      *
-<<<<<<< HEAD
-     * @param annos set of annotations to search
-     * @param annotationMirror annotation that is in the same hierarchy as the returned annotation
-     * @return annotation in the same hierarchy as annotationMirror, or null if one is not found
-     */
-    public @Nullable AnnotationMirror findAnnotationInSameHierarchy(
-            Collection<? extends AnnotationMirror> annos, AnnotationMirror annotationMirror) {
-        AnnotationMirror top = this.getTopAnnotation(annotationMirror);
-        return findAnnotationInHierarchy(annos, top);
-    }
-
-    /**
-     * Returns the annotation in annos that is in the hierarchy for which annotationMirror is top.
-     *
-     * @param annos set of annotations to search
-     * @param top the top annotation in the hierarchy to which the returned annotation belongs
-     * @return annotation in the same hierarchy as annotationMirror, or null if one is not found
-     */
-    public @Nullable AnnotationMirror findAnnotationInHierarchy(
-            Collection<? extends AnnotationMirror> annos, AnnotationMirror top) {
-        for (AnnotationMirror anno : annos) {
-            if (isSubtype(anno, top)) {
-                return anno;
-            }
-=======
      * <p>This method works even if the underlying Java type is a type variable. In that case, a
      * 'null' AnnotationMirror is a legal argument that represents no annotation.
      *
@@ -711,7 +646,6 @@
         if (a1 == null) {
             // [] is a supertype of any qualifier, and [] <: []
             return a2;
->>>>>>> f5408fdb
         }
         if (a2 == null) {
             // [] is a supertype of any qualifier, and [] <: []
