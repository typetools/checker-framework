--- conflicted
+++ resolved
@@ -5,13 +5,9 @@
 import java.util.Set;
 import javax.lang.model.element.AnnotationMirror;
 import javax.lang.model.type.TypeKind;
-<<<<<<< HEAD
-import org.checkerframework.checker.nullness.qual.Nullable;
-=======
 import org.checkerframework.checker.nullness.qual.NonNull;
 import org.checkerframework.checker.nullness.qual.Nullable;
 import org.checkerframework.framework.qual.AnnotatedFor;
->>>>>>> 8e9c425a
 import org.checkerframework.javacutil.AnnotationUtils;
 import org.checkerframework.javacutil.BugInCF;
 import org.checkerframework.javacutil.SystemUtil;
@@ -130,7 +126,6 @@
      * @return true iff all qualifiers in {@code subQualifiers} are a subqualifier or equal to the
      *     qualifier in the same hierarchy in {@code superQualifiers}
      */
-<<<<<<< HEAD
     public boolean isSubtype(
             Collection<? extends AnnotationMirror> subQualifiers,
             Collection<? extends AnnotationMirror> superQualifiers) {
@@ -148,11 +143,6 @@
         }
         return true;
     }
-=======
-    public abstract boolean isSubtype(
-            Collection<? extends AnnotationMirror> subQualifiers,
-            Collection<? extends AnnotationMirror> superQualifiers);
->>>>>>> 8e9c425a
 
     /**
      * Returns the least upper bound (LUB) of the qualifiers {@code qualifier1} and {@code
@@ -233,15 +223,10 @@
      * <p>If the type hierarchy has no infinite ascending chain, returns the least upper bound of
      * the two annotations.
      *
-<<<<<<< HEAD
-     * @param newQualifier new qualifier dataflow computed for some expression
-     * @param previousQualifier the previous qualifier dataflow computed on the last iteration
-=======
      * @param newQualifier new qualifier dataflow computed for some expression; must be in the same
      *     hierarchy and {@code previousQualifier}
      * @param previousQualifier the previous qualifier dataflow computed on the last iteration; must
      *     be in the same hierarchy and {@code previousQualifier}
->>>>>>> 8e9c425a
      * @return an upper bound that is higher than the least upper bound of newQualifier and
      *     previousQualifier (or the lub if the type hierarchy does not require this)
      */
@@ -363,16 +348,11 @@
      */
     public <T> boolean updateMappingToMutableSet(
             Map<T, Set<AnnotationMirror>> map, T key, AnnotationMirror qualifier) {
-<<<<<<< HEAD
-        if (map.containsKey(key)) {
-            Set<AnnotationMirror> prevs = map.get(key);
-=======
         @SuppressWarnings("nullness:argument.type.incompatible") // key is of type T.
         boolean mapContainsKey = map.containsKey(key);
         if (mapContainsKey) {
             @SuppressWarnings("nullness:assignment.type.incompatible") // key is a key for map.
             @NonNull Set<AnnotationMirror> prevs = map.get(key);
->>>>>>> 8e9c425a
             AnnotationMirror old = findAnnotationInSameHierarchy(prevs, qualifier);
             if (old != null) {
                 return false;
@@ -396,12 +376,8 @@
     private static void assertSameSize(Collection<?> c1, Collection<?> c2) {
         if (c1.size() != c2.size()) {
             throw new BugInCF(
-<<<<<<< HEAD
                     "inconsistent sizes (%d, %d):%n  %s%n  %s",
                     c1.size(), c2.size(), SystemUtil.join(",", c1), SystemUtil.join(",", c1));
-=======
-                    "inconsistent sizes (%d, %d):%n  %s%n  %s", c1.size(), c2.size(), c1, c2);
->>>>>>> 8e9c425a
         }
     }
 
@@ -414,7 +390,6 @@
      * @param result the result collection
      */
     private static void assertSameSize(Collection<?> c1, Collection<?> c2, Collection<?> result) {
-<<<<<<< HEAD
         if (c1.size() != result.size() || c2.size() != result.size()) {
             throw new BugInCF(
                     "inconsistent sizes (%d, %d, %d):%n  %s%n  %s%n  %s",
@@ -424,12 +399,6 @@
                     SystemUtil.join(",", c1),
                     SystemUtil.join(",", c2),
                     SystemUtil.join(",", result));
-=======
-        if (c1.size() != result.size()) {
-            throw new BugInCF(
-                    "inconsistent sizes (%d, %d, %d):%n  %s%n  %s%n  %s",
-                    c1.size(), c2.size(), result.size(), c1, c2, result);
->>>>>>> 8e9c425a
         }
     }
 
@@ -575,13 +544,8 @@
      *     the relationship between "no qualifier" and a qualifier
      */
     @Deprecated
-<<<<<<< HEAD
-    public AnnotationMirror leastUpperBoundTypeVariable(
-            @Nullable AnnotationMirror a1, @Nullable AnnotationMirror a2) {
-=======
     public @Nullable AnnotationMirror leastUpperBoundTypeVariable(
             AnnotationMirror a1, AnnotationMirror a2) {
->>>>>>> 8e9c425a
         if (a1 == null || a2 == null) {
             // [] is a supertype of any qualifier, and [] <: []
             return null;
@@ -592,15 +556,9 @@
     /**
      * Returns the least upper bound for the qualifiers a1 and a2. Returns null if the qualifiers
      * are not from the same qualifier hierarchy.
-<<<<<<< HEAD
      *
      * <p>Examples:
      *
-=======
-     *
-     * <p>Examples:
-     *
->>>>>>> 8e9c425a
      * <ul>
      *   <li>For NonNull, leastUpperBound('Nullable', 'NonNull') &rarr; Nullable
      * </ul>
@@ -618,11 +576,7 @@
      *     the relationship between "no qualifier" and a qualifier
      */
     @Deprecated
-<<<<<<< HEAD
-    public AnnotationMirror leastUpperBound(
-=======
     public @Nullable AnnotationMirror leastUpperBound(
->>>>>>> 8e9c425a
             AnnotatedTypeMirror type1,
             AnnotatedTypeMirror type2,
             AnnotationMirror a1,
@@ -651,10 +605,7 @@
      *     the relationship between "no qualifier" and a qualifier
      */
     @Deprecated
-<<<<<<< HEAD
-=======
     @SuppressWarnings("nullness") // Don't check deprecated method.
->>>>>>> 8e9c425a
     public Set<? extends AnnotationMirror> leastUpperBoundsTypeVariable(
             Collection<? extends AnnotationMirror> annos1,
             Collection<? extends AnnotationMirror> annos2) {
@@ -726,11 +677,7 @@
      *     the relationship between "no qualifier" and a qualifier
      */
     @Deprecated
-<<<<<<< HEAD
-    public AnnotationMirror greatestLowerBoundTypeVariable(
-=======
     public @Nullable AnnotationMirror greatestLowerBoundTypeVariable(
->>>>>>> 8e9c425a
             AnnotationMirror a1, AnnotationMirror a2) {
         if (a1 == null) {
             // [] is a supertype of any qualifier, and [] <: []
@@ -757,10 +704,7 @@
      *     the relationship between "no qualifier" and a qualifier
      */
     @Deprecated
-<<<<<<< HEAD
-=======
     @SuppressWarnings("nullness") // Don't check deprecated method.
->>>>>>> 8e9c425a
     public Set<? extends AnnotationMirror> greatestLowerBoundsTypeVariable(
             Collection<? extends AnnotationMirror> annos1,
             Collection<? extends AnnotationMirror> annos2) {
@@ -803,11 +747,7 @@
      *     the relationship between "no qualifier" and a qualifier
      */
     @Deprecated
-<<<<<<< HEAD
-    public AnnotationMirror greatestLowerBound(
-=======
     public @Nullable AnnotationMirror greatestLowerBound(
->>>>>>> 8e9c425a
             AnnotatedTypeMirror type1,
             AnnotatedTypeMirror type2,
             AnnotationMirror a1,
