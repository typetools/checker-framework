--- conflicted
+++ resolved
@@ -26,24 +26,16 @@
  * from each hierarchy.
  */
 @AnnotatedFor("nullness")
-<<<<<<< HEAD
-public abstract class QualifierHierarchy {
-=======
 public interface QualifierHierarchy {
->>>>>>> f7e39a32
 
     /**
      * Determine whether this is valid.
      *
      * @return whether this is valid
      */
-<<<<<<< HEAD
-    public boolean isValid() {
+    default boolean isValid() {
         return true;
     }
-=======
-    boolean isValid();
->>>>>>> f7e39a32
 
     // **********************************************************************
     // Getter methods about this hierarchy
@@ -72,11 +64,7 @@
      * @param qualifier any qualifier from one of the type hierarchies represented by this
      * @return the top qualifier of {@code qualifier}'s hierarchy
      */
-<<<<<<< HEAD
-    public abstract AnnotationMirror getTopAnnotation(AnnotationMirror qualifier);
-=======
     AnnotationMirror getTopAnnotation(AnnotationMirror qualifier);
->>>>>>> f7e39a32
 
     /**
      * Returns the bottom type qualifiers in the hierarchy. The size of this set is equal to {@link
@@ -84,11 +72,7 @@
      *
      * @return the bottom type qualifiers in the hierarchy
      */
-<<<<<<< HEAD
-    public abstract Set<? extends AnnotationMirror> getBottomAnnotations();
-=======
     Set<? extends AnnotationMirror> getBottomAnnotations();
->>>>>>> f7e39a32
 
     /**
      * Return the bottom for the given qualifier, that is, the qualifier that is a subtype of {@code
@@ -97,11 +81,7 @@
      * @param qualifier any qualifier from one of the type hierarchies represented by this
      * @return the bottom qualifier of {@code qualifier}'s hierarchy
      */
-<<<<<<< HEAD
-    public abstract AnnotationMirror getBottomAnnotation(AnnotationMirror qualifier);
-=======
     AnnotationMirror getBottomAnnotation(AnnotationMirror qualifier);
->>>>>>> f7e39a32
 
     /**
      * Returns the polymorphic qualifier for the hierarchy containing {@code qualifier}, or {@code
@@ -111,11 +91,7 @@
      * @return the polymorphic qualifier for the hierarchy containing {@code qualifier}, or {@code
      *     null} if there is no polymorphic qualifier in that hierarchy
      */
-<<<<<<< HEAD
-    public abstract @Nullable AnnotationMirror getPolymorphicAnnotation(AnnotationMirror qualifier);
-=======
     @Nullable AnnotationMirror getPolymorphicAnnotation(AnnotationMirror qualifier);
->>>>>>> f7e39a32
 
     /**
      * Returns {@code true} if the qualifier is a polymorphic qualifier; otherwise, returns {@code
@@ -135,22 +111,12 @@
      * Tests whether {@code subQualifier} is equal to or a sub-qualifier of {@code superQualifier},
      * according to the type qualifier hierarchy.
      *
-<<<<<<< HEAD
-     * @param subQualifier possible subQualifier of {@code superQualifier}
-     * @param superQualifier possible superQualifier of {@code subQualifier}
-     * @return true iff {@code subQualifier} is a sub qualifier of, or equal to, {@code
-     *     superQualifier}
-     */
-    public abstract boolean isSubtype(
-            AnnotationMirror subQualifier, AnnotationMirror superQualifier);
-=======
      * @param subQualifier possible subqualifier of {@code superQualifier}
      * @param superQualifier possible superqualifier of {@code subQualifier}
      * @return true iff {@code subQualifier} is a subqualifier of, or equal to, {@code
      *     superQualifier}
      */
     boolean isSubtype(AnnotationMirror subQualifier, AnnotationMirror superQualifier);
->>>>>>> f7e39a32
 
     /**
      * Tests whether all qualifiers in {@code subQualifiers} are a subqualifier or equal to the
@@ -161,8 +127,7 @@
      * @return true iff all qualifiers in {@code subQualifiers} are a subqualifier or equal to the
      *     qualifier in the same hierarchy in {@code superQualifiers}
      */
-<<<<<<< HEAD
-    public boolean isSubtype(
+    default boolean isSubtype(
             Collection<? extends AnnotationMirror> subQualifiers,
             Collection<? extends AnnotationMirror> superQualifiers) {
         assertSameSize(subQualifiers, superQualifiers);
@@ -179,11 +144,6 @@
         }
         return true;
     }
-=======
-    boolean isSubtype(
-            Collection<? extends AnnotationMirror> subQualifiers,
-            Collection<? extends AnnotationMirror> superQualifiers);
->>>>>>> f7e39a32
 
     /**
      * Returns the least upper bound (LUB) of the qualifiers {@code qualifier1} and {@code
@@ -202,35 +162,19 @@
      * @return the least upper bound of the qualifiers, or {@code null} if the qualifiers are from
      *     different hierarchies
      */
-<<<<<<< HEAD
-    // The fact the null is returned if the qualifiers are not in the same hierarchy is used by the
-    // set version of LUB below.
-    public abstract @Nullable AnnotationMirror leastUpperBound(
-            AnnotationMirror qualifier1, AnnotationMirror qualifier2);
-
-    /**
-     * Returns the least upper bound of two the two sets of qualifiers. The result is the lub of the
-=======
     // The fact that null is returned if the qualifiers are not in the same hierarchy is used by the
     // collection version of LUB below.
     @Nullable AnnotationMirror leastUpperBound(AnnotationMirror qualifier1, AnnotationMirror qualifier2);
 
     /**
      * Returns the least upper bound of the two sets of qualifiers. The result is the lub of the
->>>>>>> f7e39a32
      * qualifier for the same hierarchy in each set.
      *
      * @param qualifiers1 set of qualifiers; exactly one per hierarchy
      * @param qualifiers2 set of qualifiers; exactly one per hierarchy
-<<<<<<< HEAD
-     * @return the least upper bound of two the two sets of qualifiers
-     */
-    public Set<? extends AnnotationMirror> leastUpperBounds(
-=======
      * @return the least upper bound of the two sets of qualifiers
      */
     default Set<? extends AnnotationMirror> leastUpperBounds(
->>>>>>> f7e39a32
             Collection<? extends AnnotationMirror> qualifiers1,
             Collection<? extends AnnotationMirror> qualifiers2) {
         assertSameSize(qualifiers1, qualifiers2);
@@ -280,15 +224,9 @@
      * the two annotations.
      *
      * @param newQualifier new qualifier dataflow computed for some expression; must be in the same
-<<<<<<< HEAD
-     *     hierarchy and {@code previousQualifier}
-     * @param previousQualifier the previous qualifier dataflow computed on the last iteration; must
-     *     be in the same hierarchy and {@code previousQualifier}
-=======
      *     hierarchy as {@code previousQualifier}
      * @param previousQualifier the previous qualifier dataflow computed on the last iteration; must
      *     be in the same hierarchy as {@code previousQualifier}
->>>>>>> f7e39a32
      * @return an upper bound that is higher than the least upper bound of newQualifier and
      *     previousQualifier (or the lub if the type hierarchy does not require this)
      */
@@ -304,50 +242,27 @@
     }
 
     /**
-<<<<<<< HEAD
-     * Returns the greatest lower bound for the qualifiers a1 and a2. Returns null if the qualifiers
-     * are not from the same qualifier hierarchy.
-     *
-     * @param a1 first annotation
-     * @param a2 second annotation
-=======
      * Returns the greatest lower bound for the qualifiers qualifier1 and qualifier2. Returns null
      * if the qualifiers are not from the same qualifier hierarchy.
      *
      * @param qualifier1 first qualifier
      * @param qualifier2 second qualifier
->>>>>>> f7e39a32
      * @return greatest lower bound of the two annotations or null if the two annotations are not
      *     from the same hierarchy
      */
     // The fact that null is returned if the qualifiers are not in the same hierarchy is used by the
-<<<<<<< HEAD
-    // set version of LUB below.
-    public abstract @Nullable AnnotationMirror greatestLowerBound(
-            AnnotationMirror a1, AnnotationMirror a2);
-
-    /**
-     * Returns the least upper bound of two the two sets of qualifiers. The result is the lub of the
-=======
     // collection version of LUB below.
     @Nullable AnnotationMirror greatestLowerBound(AnnotationMirror qualifier1, AnnotationMirror qualifier2);
 
     /**
      * Returns the least upper bound of the two sets of qualifiers. The result is the lub of the
->>>>>>> f7e39a32
      * qualifier for the same hierarchy in each set.
      *
      * @param qualifiers1 set of qualifiers; exactly one per hierarchy
      * @param qualifiers2 set of qualifiers; exactly one per hierarchy
-<<<<<<< HEAD
-     * @return the least upper bound of two the two sets of qualifiers
-     */
-    public Set<? extends AnnotationMirror> greatestLowerBounds(
-=======
      * @return the least upper bound of the two sets of qualifiers
      */
     default Set<? extends AnnotationMirror> greatestLowerBounds(
->>>>>>> f7e39a32
             Collection<? extends AnnotationMirror> qualifiers1,
             Collection<? extends AnnotationMirror> qualifiers2) {
         assertSameSize(qualifiers1, qualifiers2);
@@ -371,21 +286,12 @@
     }
 
     /**
-<<<<<<< HEAD
-     * Returns true if and only if {@link AnnotatedTypeMirror#getAnnotations()} can return an empty
-     * set even if the type has been fully-annotated.
-     *
-     * @param type annotated type mirror
-     * @return true if and only if {@link AnnotatedTypeMirror#getAnnotations()} can return an empty
-     *     set
-=======
      * Returns true if and only if {@link AnnotatedTypeMirror#getAnnotations()} can return a set
      * with fewer qualifiers than the width of the QualifierHierarchy.
      *
      * @param type annotated type mirror
      * @return true if and only if {@link AnnotatedTypeMirror#getAnnotations()} can return a set
      *     with fewer qualifiers than the width of the QualifierHierarchy
->>>>>>> f7e39a32
      */
     public static boolean canHaveEmptyAnnotationSet(AnnotatedTypeMirror type) {
         return type.getKind() == TypeKind.TYPEVAR
@@ -403,11 +309,7 @@
      * @param annotationMirror annotation that is in the same hierarchy as the returned annotation
      * @return annotation in the same hierarchy as annotationMirror, or null if one is not found
      */
-<<<<<<< HEAD
-    public @Nullable AnnotationMirror findAnnotationInSameHierarchy(
-=======
     default @Nullable AnnotationMirror findAnnotationInSameHierarchy(
->>>>>>> f7e39a32
             Collection<? extends AnnotationMirror> annos, AnnotationMirror annotationMirror) {
         AnnotationMirror top = this.getTopAnnotation(annotationMirror);
         return findAnnotationInHierarchy(annos, top);
@@ -420,11 +322,7 @@
      * @param top the top annotation in the hierarchy to which the returned annotation belongs
      * @return annotation in the same hierarchy as annotationMirror, or null if one is not found
      */
-<<<<<<< HEAD
-    public @Nullable AnnotationMirror findAnnotationInHierarchy(
-=======
     default @Nullable AnnotationMirror findAnnotationInHierarchy(
->>>>>>> f7e39a32
             Collection<? extends AnnotationMirror> annos, AnnotationMirror top) {
         for (AnnotationMirror anno : annos) {
             if (isSubtype(anno, top)) {
@@ -447,11 +345,7 @@
      * @param <T> type of the map's keys
      * @return true if the update was done; false if there was a qualifier hierarchy collision
      */
-<<<<<<< HEAD
-    public <T> boolean updateMappingToMutableSet(
-=======
     default <T> boolean updateMappingToMutableSet(
->>>>>>> f7e39a32
             Map<T, Set<AnnotationMirror>> map, T key, AnnotationMirror qualifier) {
         @SuppressWarnings("nullness:argument.type.incompatible") // key is of type T.
         boolean mapContainsKey = map.containsKey(key);
@@ -478,18 +372,11 @@
      * @param c1 the first collection
      * @param c2 the second collection
      */
-<<<<<<< HEAD
-    private static void assertSameSize(Collection<?> c1, Collection<?> c2) {
+    static void assertSameSize(Collection<?> c1, Collection<?> c2) {
         if (c1.size() != c2.size()) {
             throw new BugInCF(
                     "inconsistent sizes (%d, %d):%n  %s%n  %s",
                     c1.size(), c2.size(), SystemUtil.join(",", c1), SystemUtil.join(",", c1));
-=======
-    static void assertSameSize(Collection<?> c1, Collection<?> c2) {
-        if (c1.size() != c2.size()) {
-            throw new BugInCF(
-                    "inconsistent sizes (%d, %d):%n  %s%n  %s", c1.size(), c2.size(), c1, c2);
->>>>>>> f7e39a32
         }
     }
 
@@ -501,8 +388,7 @@
      * @param c2 the second collection
      * @param result the result collection
      */
-<<<<<<< HEAD
-    private static void assertSameSize(Collection<?> c1, Collection<?> c2, Collection<?> result) {
+    static void assertSameSize(Collection<?> c1, Collection<?> c2, Collection<?> result) {
         if (c1.size() != result.size() || c2.size() != result.size()) {
             throw new BugInCF(
                     "inconsistent sizes (%d, %d, %d):%n  %s%n  %s%n  %s",
@@ -512,13 +398,6 @@
                     SystemUtil.join(",", c1),
                     SystemUtil.join(",", c2),
                     SystemUtil.join(",", result));
-=======
-    static void assertSameSize(Collection<?> c1, Collection<?> c2, Collection<?> result) {
-        if (c1.size() != result.size()) {
-            throw new BugInCF(
-                    "inconsistent sizes (%d, %d, %d):%n  %s%n  %s%n  %s",
-                    c1.size(), c2.size(), result.size(), c1, c2, result);
->>>>>>> f7e39a32
         }
     }
 
@@ -535,21 +414,13 @@
      *
      * @param subQualifier a qualifier that might be a subtype
      * @param superQualifier a qualifier that might be a subtype
-<<<<<<< HEAD
-     * @return true iff {@code subQualifier} is a sub qualifier of, or equal to, {@code
-=======
      * @return true iff {@code subQualifier} is a subqualifier of, or equal to, {@code
->>>>>>> f7e39a32
      *     superQualifier}
      * @deprecated Without the bounds of the type variable, it is not possible to correctly compute
      *     the subtype relationship between "no qualifier" and a qualifier
      */
     @Deprecated
-<<<<<<< HEAD
-    public boolean isSubtypeTypeVariable(
-=======
     default boolean isSubtypeTypeVariable(
->>>>>>> f7e39a32
             @Nullable AnnotationMirror subQualifier, @Nullable AnnotationMirror superQualifier) {
         if (subQualifier == null) {
             // [] is a supertype of any qualifier, and [] <: []
@@ -574,21 +445,13 @@
      * @param superType used to decide whether to call isSubtypeTypeVariable
      * @param subQualifier the type qualifier that might be a subtype
      * @param superQualifier the type qualifier that might be a supertype
-<<<<<<< HEAD
-     * @return true iff {@code subQualifier} is a sub qualifier of, or equal to, {@code
-=======
      * @return true iff {@code subQualifier} is a subqualifier of, or equal to, {@code
->>>>>>> f7e39a32
      *     superQualifier}
      * @deprecated Without the bounds of the type variable, it is not possible to correctly compute
      *     the subtype relationship between "no qualifier" and a qualifier
      */
     @Deprecated
-<<<<<<< HEAD
-    public boolean isSubtype(
-=======
     default boolean isSubtype(
->>>>>>> f7e39a32
             AnnotatedTypeMirror subType,
             AnnotatedTypeMirror superType,
             AnnotationMirror subQualifier,
@@ -619,11 +482,7 @@
      *     the subtype relationship between "no qualifier" and a qualifier
      */
     @Deprecated
-<<<<<<< HEAD
-    public boolean isSubtype(
-=======
     default boolean isSubtype(
->>>>>>> f7e39a32
             AnnotatedTypeMirror subType,
             AnnotatedTypeMirror superType,
             Collection<? extends AnnotationMirror> subs,
@@ -636,11 +495,7 @@
     }
 
     /**
-<<<<<<< HEAD
-     * Tests whether there is any annotation in superAnnos that is a super qualifier of or equal to
-=======
      * Tests whether there is any annotation in superAnnos that is a superqualifier of or equal to
->>>>>>> f7e39a32
      * some annotation in subAnnos. superAnnos and subAnnos contain only the annotations, not the
      * Java type.
      *
@@ -655,11 +510,7 @@
      */
     // This method requires more revision.
     @Deprecated
-<<<<<<< HEAD
-    public boolean isSubtypeTypeVariable(
-=======
     default boolean isSubtypeTypeVariable(
->>>>>>> f7e39a32
             Collection<? extends AnnotationMirror> subAnnos,
             Collection<? extends AnnotationMirror> superAnnos) {
         for (AnnotationMirror top : getTopAnnotations()) {
@@ -692,11 +543,7 @@
      *     the relationship between "no qualifier" and a qualifier
      */
     @Deprecated
-<<<<<<< HEAD
-    public @Nullable AnnotationMirror leastUpperBoundTypeVariable(
-=======
     default @Nullable AnnotationMirror leastUpperBoundTypeVariable(
->>>>>>> f7e39a32
             AnnotationMirror a1, AnnotationMirror a2) {
         if (a1 == null || a2 == null) {
             // [] is a supertype of any qualifier, and [] <: []
@@ -708,15 +555,9 @@
     /**
      * Returns the least upper bound for the qualifiers a1 and a2. Returns null if the qualifiers
      * are not from the same qualifier hierarchy.
-<<<<<<< HEAD
      *
      * <p>Examples:
      *
-=======
-     *
-     * <p>Examples:
-     *
->>>>>>> f7e39a32
      * <ul>
      *   <li>For NonNull, leastUpperBound('Nullable', 'NonNull') &rarr; Nullable
      * </ul>
@@ -734,11 +575,7 @@
      *     the relationship between "no qualifier" and a qualifier
      */
     @Deprecated
-<<<<<<< HEAD
-    public @Nullable AnnotationMirror leastUpperBound(
-=======
     default @Nullable AnnotationMirror leastUpperBound(
->>>>>>> f7e39a32
             AnnotatedTypeMirror type1,
             AnnotatedTypeMirror type2,
             AnnotationMirror a1,
@@ -768,11 +605,7 @@
      */
     @Deprecated
     @SuppressWarnings("nullness") // Don't check deprecated method.
-<<<<<<< HEAD
-    public Set<? extends AnnotationMirror> leastUpperBoundsTypeVariable(
-=======
     default Set<? extends AnnotationMirror> leastUpperBoundsTypeVariable(
->>>>>>> f7e39a32
             Collection<? extends AnnotationMirror> annos1,
             Collection<? extends AnnotationMirror> annos2) {
         Set<AnnotationMirror> result = AnnotationUtils.createAnnotationSet();
@@ -817,11 +650,7 @@
      *     the relationship between "no qualifier" and a qualifier
      */
     @Deprecated
-<<<<<<< HEAD
-    public Set<? extends AnnotationMirror> leastUpperBounds(
-=======
     default Set<? extends AnnotationMirror> leastUpperBounds(
->>>>>>> f7e39a32
             AnnotatedTypeMirror type1,
             AnnotatedTypeMirror type2,
             Collection<? extends AnnotationMirror> annos1,
@@ -847,11 +676,7 @@
      *     the relationship between "no qualifier" and a qualifier
      */
     @Deprecated
-<<<<<<< HEAD
-    public @Nullable AnnotationMirror greatestLowerBoundTypeVariable(
-=======
     default @Nullable AnnotationMirror greatestLowerBoundTypeVariable(
->>>>>>> f7e39a32
             AnnotationMirror a1, AnnotationMirror a2) {
         if (a1 == null) {
             // [] is a supertype of any qualifier, and [] <: []
@@ -879,11 +704,7 @@
      */
     @Deprecated
     @SuppressWarnings("nullness") // Don't check deprecated method.
-<<<<<<< HEAD
-    public Set<? extends AnnotationMirror> greatestLowerBoundsTypeVariable(
-=======
     default Set<? extends AnnotationMirror> greatestLowerBoundsTypeVariable(
->>>>>>> f7e39a32
             Collection<? extends AnnotationMirror> annos1,
             Collection<? extends AnnotationMirror> annos2) {
         Set<AnnotationMirror> result = AnnotationUtils.createAnnotationSet();
@@ -925,11 +746,7 @@
      *     the relationship between "no qualifier" and a qualifier
      */
     @Deprecated
-<<<<<<< HEAD
-    public @Nullable AnnotationMirror greatestLowerBound(
-=======
     default @Nullable AnnotationMirror greatestLowerBound(
->>>>>>> f7e39a32
             AnnotatedTypeMirror type1,
             AnnotatedTypeMirror type2,
             AnnotationMirror a1,
@@ -958,11 +775,7 @@
      *     the relationship between "no qualifier" and a qualifier
      */
     @Deprecated
-<<<<<<< HEAD
-    public Set<? extends AnnotationMirror> greatestLowerBounds(
-=======
     default Set<? extends AnnotationMirror> greatestLowerBounds(
->>>>>>> f7e39a32
             AnnotatedTypeMirror type1,
             AnnotatedTypeMirror type2,
             Collection<? extends AnnotationMirror> annos1,
