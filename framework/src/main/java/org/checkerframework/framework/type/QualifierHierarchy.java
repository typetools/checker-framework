--- conflicted
+++ resolved
@@ -5,13 +5,9 @@
 import java.util.Set;
 import javax.lang.model.element.AnnotationMirror;
 import javax.lang.model.type.TypeKind;
-<<<<<<< HEAD
-import org.checkerframework.checker.nullness.qual.Nullable;
-=======
 import org.checkerframework.checker.nullness.qual.NonNull;
 import org.checkerframework.checker.nullness.qual.Nullable;
 import org.checkerframework.framework.qual.AnnotatedFor;
->>>>>>> 854d2595
 import org.checkerframework.javacutil.AnnotationUtils;
 import org.checkerframework.javacutil.BugInCF;
 import org.checkerframework.javacutil.SystemUtil;
@@ -21,16 +17,11 @@
  * that this object represents. Each hierarchy has its own top and bottom, and subtyping
  * relationships exist only within each hierarchy.
  *
-<<<<<<< HEAD
- * <p>All type annotations need to be type qualifiers recognized within this hierarchy.
- *
-=======
  * <p>Note the distinction in terminology between a qualifier hierachy, which has one top and one
  * bottom, and a {@code QualifierHierarchy}, which represents multiple qualifier hierarchies.
  *
  * <p>All type annotations need to be type qualifiers recognized within this hierarchy.
  *
->>>>>>> 854d2595
  * <p>This assumes that every annotated type in a program is annotated with exactly one qualifier
  * from each hierarchy.
  */
@@ -138,7 +129,6 @@
      * @return true iff all qualifiers in {@code subQualifiers} are a subqualifier or equal to the
      *     qualifier in the same hierarchy in {@code superQualifiers}
      */
-<<<<<<< HEAD
     public boolean isSubtype(
             Collection<? extends AnnotationMirror> subQualifiers,
             Collection<? extends AnnotationMirror> superQualifiers) {
@@ -156,11 +146,6 @@
         }
         return true;
     }
-=======
-    public abstract boolean isSubtype(
-            Collection<? extends AnnotationMirror> subQualifiers,
-            Collection<? extends AnnotationMirror> superQualifiers);
->>>>>>> 854d2595
 
     /**
      * Returns the least upper bound (LUB) of the qualifiers {@code qualifier1} and {@code
@@ -241,15 +226,10 @@
      * <p>If the type hierarchy has no infinite ascending chain, returns the least upper bound of
      * the two annotations.
      *
-<<<<<<< HEAD
-     * @param newQualifier new qualifier dataflow computed for some expression
-     * @param previousQualifier the previous qualifier dataflow computed on the last iteration
-=======
      * @param newQualifier new qualifier dataflow computed for some expression; must be in the same
      *     hierarchy and {@code previousQualifier}
      * @param previousQualifier the previous qualifier dataflow computed on the last iteration; must
      *     be in the same hierarchy and {@code previousQualifier}
->>>>>>> 854d2595
      * @return an upper bound that is higher than the least upper bound of newQualifier and
      *     previousQualifier (or the lub if the type hierarchy does not require this)
      */
@@ -371,16 +351,11 @@
      */
     public <T> boolean updateMappingToMutableSet(
             Map<T, Set<AnnotationMirror>> map, T key, AnnotationMirror qualifier) {
-<<<<<<< HEAD
-        if (map.containsKey(key)) {
-            Set<AnnotationMirror> prevs = map.get(key);
-=======
         @SuppressWarnings("nullness:argument.type.incompatible") // key is of type T.
         boolean mapContainsKey = map.containsKey(key);
         if (mapContainsKey) {
             @SuppressWarnings("nullness:assignment.type.incompatible") // key is a key for map.
             @NonNull Set<AnnotationMirror> prevs = map.get(key);
->>>>>>> 854d2595
             AnnotationMirror old = findAnnotationInSameHierarchy(prevs, qualifier);
             if (old != null) {
                 return false;
@@ -404,12 +379,8 @@
     private static void assertSameSize(Collection<?> c1, Collection<?> c2) {
         if (c1.size() != c2.size()) {
             throw new BugInCF(
-<<<<<<< HEAD
                     "inconsistent sizes (%d, %d):%n  %s%n  %s",
                     c1.size(), c2.size(), SystemUtil.join(",", c1), SystemUtil.join(",", c1));
-=======
-                    "inconsistent sizes (%d, %d):%n  %s%n  %s", c1.size(), c2.size(), c1, c2);
->>>>>>> 854d2595
         }
     }
 
@@ -422,7 +393,6 @@
      * @param result the result collection
      */
     private static void assertSameSize(Collection<?> c1, Collection<?> c2, Collection<?> result) {
-<<<<<<< HEAD
         if (c1.size() != result.size() || c2.size() != result.size()) {
             throw new BugInCF(
                     "inconsistent sizes (%d, %d, %d):%n  %s%n  %s%n  %s",
@@ -432,12 +402,6 @@
                     SystemUtil.join(",", c1),
                     SystemUtil.join(",", c2),
                     SystemUtil.join(",", result));
-=======
-        if (c1.size() != result.size()) {
-            throw new BugInCF(
-                    "inconsistent sizes (%d, %d, %d):%n  %s%n  %s%n  %s",
-                    c1.size(), c2.size(), result.size(), c1, c2, result);
->>>>>>> 854d2595
         }
     }
 
@@ -583,13 +547,8 @@
      *     the relationship between "no qualifier" and a qualifier
      */
     @Deprecated
-<<<<<<< HEAD
-    public AnnotationMirror leastUpperBoundTypeVariable(
-            @Nullable AnnotationMirror a1, @Nullable AnnotationMirror a2) {
-=======
     public @Nullable AnnotationMirror leastUpperBoundTypeVariable(
             AnnotationMirror a1, AnnotationMirror a2) {
->>>>>>> 854d2595
         if (a1 == null || a2 == null) {
             // [] is a supertype of any qualifier, and [] <: []
             return null;
@@ -600,15 +559,9 @@
     /**
      * Returns the least upper bound for the qualifiers a1 and a2. Returns null if the qualifiers
      * are not from the same qualifier hierarchy.
-<<<<<<< HEAD
      *
      * <p>Examples:
      *
-=======
-     *
-     * <p>Examples:
-     *
->>>>>>> 854d2595
      * <ul>
      *   <li>For NonNull, leastUpperBound('Nullable', 'NonNull') &rarr; Nullable
      * </ul>
@@ -626,11 +579,7 @@
      *     the relationship between "no qualifier" and a qualifier
      */
     @Deprecated
-<<<<<<< HEAD
-    public AnnotationMirror leastUpperBound(
-=======
     public @Nullable AnnotationMirror leastUpperBound(
->>>>>>> 854d2595
             AnnotatedTypeMirror type1,
             AnnotatedTypeMirror type2,
             AnnotationMirror a1,
@@ -659,10 +608,7 @@
      *     the relationship between "no qualifier" and a qualifier
      */
     @Deprecated
-<<<<<<< HEAD
-=======
     @SuppressWarnings("nullness") // Don't check deprecated method.
->>>>>>> 854d2595
     public Set<? extends AnnotationMirror> leastUpperBoundsTypeVariable(
             Collection<? extends AnnotationMirror> annos1,
             Collection<? extends AnnotationMirror> annos2) {
@@ -734,11 +680,7 @@
      *     the relationship between "no qualifier" and a qualifier
      */
     @Deprecated
-<<<<<<< HEAD
-    public AnnotationMirror greatestLowerBoundTypeVariable(
-=======
     public @Nullable AnnotationMirror greatestLowerBoundTypeVariable(
->>>>>>> 854d2595
             AnnotationMirror a1, AnnotationMirror a2) {
         if (a1 == null) {
             // [] is a supertype of any qualifier, and [] <: []
@@ -765,10 +707,7 @@
      *     the relationship between "no qualifier" and a qualifier
      */
     @Deprecated
-<<<<<<< HEAD
-=======
     @SuppressWarnings("nullness") // Don't check deprecated method.
->>>>>>> 854d2595
     public Set<? extends AnnotationMirror> greatestLowerBoundsTypeVariable(
             Collection<? extends AnnotationMirror> annos1,
             Collection<? extends AnnotationMirror> annos2) {
@@ -811,11 +750,7 @@
      *     the relationship between "no qualifier" and a qualifier
      */
     @Deprecated
-<<<<<<< HEAD
-    public AnnotationMirror greatestLowerBound(
-=======
     public @Nullable AnnotationMirror greatestLowerBound(
->>>>>>> 854d2595
             AnnotatedTypeMirror type1,
             AnnotatedTypeMirror type2,
             AnnotationMirror a1,
