--- conflicted
+++ resolved
@@ -78,19 +78,11 @@
     public abstract AnnotationMirror getPolymorphicAnnotation(AnnotationMirror start);
 
     /**
-<<<<<<< HEAD
-     * Returns {@code true} is the qualifier is a polymorphic qualifier; otherwise, returns {@code
-     * false}.
-     *
-     * @param qualifier qualifier
-     * @return {@code true} is the qualifier is a polymorphic qualifier; otherwise, returns {@code
-=======
      * Returns {@code true} if the qualifier is a polymorphic qualifier; otherwise, returns {@code
      * false}.
      *
      * @param qualifier qualifier
      * @return {@code true} if the qualifier is a polymorphic qualifier; otherwise, returns {@code
->>>>>>> c353b4b5
      *     false}.
      */
     public abstract boolean isPolymorphicQualifier(AnnotationMirror qualifier);
