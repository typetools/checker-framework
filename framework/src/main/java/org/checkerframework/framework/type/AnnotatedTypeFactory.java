--- conflicted
+++ resolved
@@ -1618,19 +1618,8 @@
             return null;
         }
         List<String> fields =
-<<<<<<< HEAD
                 AnnotationUtils.getElementValueArrayList(
                         fieldInvarAnno, "field", String.class, false);
-        List<@CanonicalName Name> classes =
-                AnnotationUtils.getElementValueClassNames(fieldInvarAnno, "qualifier", false);
-        List<AnnotationMirror> qualifiers = new ArrayList<>();
-        for (Name name : classes) {
-            // Calling AnnotationBuilder.fromName (which ignores elements/fields) is acceptable
-            // because @FieldInvariant does not handle classes with elements/fields.
-            qualifiers.add(AnnotationBuilder.fromName(elements, name));
-        }
-=======
-                AnnotationUtils.getElementValueArray(fieldInvarAnno, "field", String.class, false);
         List<@CanonicalName Name> classes =
                 AnnotationUtils.getElementValueClassNames(fieldInvarAnno, "qualifier", false);
         List<AnnotationMirror> qualifiers =
@@ -1641,7 +1630,6 @@
                                 // handle classes with elements/fields.
                                 AnnotationBuilder.fromName(elements, name),
                         classes);
->>>>>>> d85fb929
         if (qualifiers.size() == 1) {
             while (fields.size() > qualifiers.size()) {
                 qualifiers.add(qualifiers.get(0));
