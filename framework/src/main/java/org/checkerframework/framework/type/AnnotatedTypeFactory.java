--- conflicted
+++ resolved
@@ -1429,26 +1429,13 @@
      * @return the type, side-effected to add the stub types
      */
     protected AnnotatedTypeMirror mergeStubsIntoType(
-<<<<<<< HEAD
             @Nullable AnnotatedTypeMirror type, Element elt, AnnotationFileElementTypes source) {
         AnnotatedTypeMirror stubType = source.getAnnotatedTypeMirror(elt);
-        if (stubType != null) {
-            if (type == null) {
-                type = stubType;
-            } else {
-                // Must merge (rather than only take the stub type if it is a subtype)
-                // to support WPI.
-                AnnotatedTypeCombiner.combine(stubType, type, this.getQualifierHierarchy());
-            }
-=======
-            @Nullable AnnotatedTypeMirror type, Element elt) {
-        AnnotatedTypeMirror stubType = stubTypes.getAnnotatedTypeMirror(elt);
         if (stubType == null) {
             return type;
         }
         if (type == null) {
             return stubType;
->>>>>>> b93a51cf
         }
         // Must merge (rather than only take the stub type if it is a subtype)
         // to support WPI.
