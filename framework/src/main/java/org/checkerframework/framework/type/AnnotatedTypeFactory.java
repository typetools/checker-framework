--- conflicted
+++ resolved
@@ -2333,57 +2333,6 @@
                     }
                 }
             }
-<<<<<<< HEAD
-            type = typeWithInferences;
-        }
-        // If the user hasn't explicitly annotated a constructor invocation,
-        // annotate it with the type on the constructor declaration.
-
-        // type.getAnnotations() returns both default and explicit annotations.
-        Set<? extends AnnotationMirror> allAnnotations = type.getAnnotations();
-
-        // TODO: When https://github.com/typetools/checker-framework/issues/2324 is fixed, use
-        // type.getExplicitAnnotations().
-        Set<AnnotationMirror> explicitAnnotations =
-                getExplicitAnnotationsOnNewClassTree(newClassTree, allAnnotations);
-
-        // Replace default annotations with annotations from constructor declaration.
-        ExecutableElement ctor = TreeUtils.constructor(newClassTree);
-        AnnotatedExecutableType ctorAnnotated = AnnotatedTypes.asMemberOf(types, this, type, ctor);
-        for (AnnotationMirror anno : allAnnotations) {
-            if (!explicitAnnotations.contains(anno)) {
-                AnnotationMirror annoToAdd =
-                        ctorAnnotated.getReturnType().getAnnotationInHierarchy(anno);
-                type.replaceAnnotation(annoToAdd);
-            }
-        }
-        return type;
-    }
-
-    /**
-     * Extracts the set of explicit annotations on a {@code newClassTree} from the set that contains
-     * both the default and explicit ({@code allAnnotations}) annotations of this tree.
-     */
-    // TODO: This is a hack.  Remove this method when http://tinyurl.com/cfissue/2324 is fixed.
-    Set<AnnotationMirror> getExplicitAnnotationsOnNewClassTree(
-            NewClassTree newClassTree, Set<? extends AnnotationMirror> allAnnotations) {
-        // The following code extracts explicit annotations from "newClassTree" using string
-        // manipulations.
-        Set<AnnotationMirror> explicitAnnotations = new HashSet<>();
-        String newClassTreeString = newClassTree.toString();
-        for (AnnotationMirror anno : allAnnotations) {
-            String annoString = anno.toString();
-            // @x.y.z(...) --> z(...)
-            String annoStringName =
-                    annoString.substring(annoString.lastIndexOf('.') + 1, annoString.length() - 1);
-            // z(...) --> z
-            if (annoStringName.contains("(")) {
-                annoStringName = annoStringName.substring(0, annoStringName.indexOf("(") - 1);
-            }
-            if (newClassTreeString.contains(annoStringName)) {
-                explicitAnnotations.add(anno);
-            }
-=======
             AnnotatedDeclaredType fromTypeTree =
                     (AnnotatedDeclaredType)
                             TypeFromTree.fromTypeTree(this, newClassTree.getIdentifier());
@@ -2405,7 +2354,6 @@
             //   new @HERE Class()
             return (AnnotatedDeclaredType)
                     TypeFromTree.fromTypeTree(this, newClassTree.getIdentifier());
->>>>>>> 603cdae1
         }
     }
 
