--- conflicted
+++ resolved
@@ -2566,7 +2566,6 @@
    * @return the annotated type of the invoked constructor (as an executable type) and the
    *     (inferred) type arguments
    */
-<<<<<<< HEAD
   public final ParameterizedExecutableType constructorFromUse(NewClassTree tree) {
     return constructorFromUse(tree, true);
   }
@@ -2576,10 +2575,6 @@
   }
 
   public ParameterizedExecutableType constructorFromUse(NewClassTree tree, boolean shouldInfer) {
-=======
-  public ParameterizedExecutableType constructorFromUse(NewClassTree tree) {
-
->>>>>>> 039d70ef
     // Get the annotations written on the new class tree.
     AnnotatedDeclaredType type =
         (AnnotatedDeclaredType) toAnnotatedType(TreeUtils.typeOf(tree), false);
@@ -2625,11 +2620,7 @@
         // parameter of the anonymous constructor. For example,
         // class Outer { class Inner {} }
         //  new Inner(){};
-<<<<<<< HEAD
-        // Then javac creates the followong constructor:
-=======
         // Then javac creates the following constructor:
->>>>>>> 039d70ef
         //  (.Outer x0) {
         //   x0.super();
         //   }
@@ -2651,12 +2642,8 @@
     }
 
     Map<TypeVariable, AnnotatedTypeMirror> typeParamToTypeArg =
-<<<<<<< HEAD
         new HashMap<>(
             AnnotatedTypes.findTypeArguments(processingEnv, this, tree, ctor, con, shouldInfer));
-=======
-        new HashMap<>(AnnotatedTypes.findTypeArguments(processingEnv, this, tree, ctor, con));
->>>>>>> 039d70ef
     List<AnnotatedTypeMirror> typeargs;
     if (typeParamToTypeArg.isEmpty()) {
       typeargs = Collections.emptyList();
@@ -2666,16 +2653,6 @@
               (AnnotatedTypeVariable tv) -> typeParamToTypeArg.get(tv.getUnderlyingType()),
               con.getTypeVariables());
     }
-    if (TreeUtils.isDiamondTree(tree)) {
-      // TODO: This should be done at the same time as type argument inference.
-      List<AnnotatedTypeMirror> classTypeArgs = inferDiamondType(tree);
-      int i = 0;
-      for (AnnotatedTypeMirror typeParam : type.getTypeArguments()) {
-        typeParamToTypeArg.put((TypeVariable) typeParam.getUnderlyingType(), classTypeArgs.get(i));
-        i++;
-      }
-    }
-    con = (AnnotatedExecutableType) typeVarSubstitutor.substitute(typeParamToTypeArg, con);
 
     con = (AnnotatedExecutableType) typeVarSubstitutor.substitute(typeParamToTypeArg, con);
     if (enclosingType != null) {
@@ -2686,20 +2663,10 @@
       ((AnnotatedDeclaredType) con.getReturnType()).setIsUnderlyingTypeRaw();
     }
     stubTypes.injectRecordComponentType(types, ctor, con);
-<<<<<<< HEAD
-=======
-    if (enclosingType != null) {
-      // Reset the enclosing type because it can be substituted incorrectly.
-      ((AnnotatedDeclaredType) con.getReturnType()).setEnclosingType(enclosingType);
-    }
->>>>>>> 039d70ef
     return new ParameterizedExecutableType(con, typeargs);
   }
 
   /**
-<<<<<<< HEAD
-   * Infer the class type arguments for the diamond operator.
-=======
    * Creates an AnnotatedDeclaredType for a NewClassTree. Only adds explicit annotations, unless
    * newClassTree has a diamond operator. In that case, the annotations on the type arguments are
    * inferred using the assignment context and contain defaults.
@@ -2837,145 +2804,6 @@
   /**
    * A callback method for the AnnotatedTypeFactory subtypes to customize the handling of the
    * declared constructor type before type variable substitution.
->>>>>>> 039d70ef
-   *
-   * <p>If {@code newClassTree} is assigned to the same type (not a supertype), then the type
-   * arguments are inferred to be the same as the assignment. Otherwise, the type arguments are
-   * annotated by {@link #addComputedTypeAnnotations(Tree, AnnotatedTypeMirror)}.
-   *
-   * @param newClassTree a diamond new class tree
-   * @return the class type arguments for {@code newClassTree}
-   */
-  @Deprecated
-  public List<AnnotatedTypeMirror> inferDiamondType(NewClassTree newClassTree) {
-    assert TreeUtils.isDiamondTree(newClassTree) : "Expected diamond new class tree";
-    AnnotatedDeclaredType diamondType =
-        (AnnotatedDeclaredType) toAnnotatedType(TreeUtils.typeOf(newClassTree), false);
-
-    TreePath p = getPath(newClassTree);
-    AnnotatedTypeMirror ctxtype = TypeArgInferenceUtil.assignedTo(this, p);
-    if (ctxtype != null && ctxtype.getKind() == TypeKind.DECLARED) {
-      AnnotatedDeclaredType adctx = (AnnotatedDeclaredType) ctxtype;
-      if (diamondType.getTypeArguments().size() == adctx.getTypeArguments().size()) {
-        // Try to simply take the type arguments from LHS.
-        List<AnnotatedTypeMirror> oldArgs = diamondType.getTypeArguments();
-        List<AnnotatedTypeMirror> newArgs = adctx.getTypeArguments();
-        boolean useLhs = true;
-        for (int i = 0; i < diamondType.getTypeArguments().size(); ++i) {
-          if (!types.isSubtype(newArgs.get(i).underlyingType, oldArgs.get(i).underlyingType)) {
-            // One of the underlying types doesn't match. Give up.
-            useLhs = false;
-            break;
-          }
-        }
-        if (useLhs) {
-          return newArgs;
-        }
-      }
-    }
-    addComputedTypeAnnotations(newClassTree, diamondType);
-    return diamondType.getTypeArguments();
-  }
-
-  /**
-<<<<<<< HEAD
-   * Creates an AnnotatedDeclaredType for a NewClassTree. Only adds explicit annotations, unless
-   * newClassTree has a diamond operator. In that case, the annotations on the type arguments are
-   * inferred using the assignment context and contain defaults.
-   *
-   * <p>(Subclass beside {@link GenericAnnotatedTypeFactory} should not override this method.)
-   *
-   * @param newClassTree NewClassTree
-   * @return AnnotatedDeclaredType
-   * @deprecated Use {@link #getExplicitNewClassAnnos(NewClassTree)}, {@link
-   *     #getExplicitNewClassClassTypeArgs(NewClassTree)}, or {@link #getAnnotatedType(ClassTree)}
-   *     instead.
-   */
-  @Deprecated // This should be removed when the #979 is fixed and the remain use is removed.
-  public AnnotatedDeclaredType fromNewClass(NewClassTree newClassTree) {
-    AnnotatedDeclaredType type =
-        (AnnotatedDeclaredType) toAnnotatedType(TreeUtils.typeOf(newClassTree), false);
-    if (!TreeUtils.isDiamondTree(newClassTree)) {
-      if (newClassTree.getClassBody() == null) {
-        type.setTypeArguments(getExplicitNewClassClassTypeArgs(newClassTree));
-      }
-    } else {
-      assert TreeUtils.isDiamondTree(newClassTree) : "Expected diamond new class tree";
-      TreePath p = getPath(newClassTree);
-      AnnotatedTypeMirror ctxtype = TypeArgInferenceUtil.assignedTo(this, p);
-      if (ctxtype != null && ctxtype.getKind() == TypeKind.DECLARED) {
-        AnnotatedDeclaredType adctx = (AnnotatedDeclaredType) ctxtype;
-        if (type.getTypeArguments().size() == adctx.getTypeArguments().size()) {
-          // Try to simply take the type arguments from LHS.
-          List<AnnotatedTypeMirror> oldArgs = type.getTypeArguments();
-          List<AnnotatedTypeMirror> newArgs = adctx.getTypeArguments();
-          for (int i = 0; i < type.getTypeArguments().size(); ++i) {
-            if (!types.isSubtype(newArgs.get(i).underlyingType, oldArgs.get(i).underlyingType)) {
-              // One of the underlying types doesn't match. Give up.
-              newArgs = oldArgs;
-              break;
-            }
-          }
-          type.setTypeArguments(newArgs);
-        }
-      }
-    }
-
-    Set<AnnotationMirror> explicitAnnos = getExplicitNewClassAnnos(newClassTree);
-    // Type may already have explicit dependent type annotations that have not yet been vpa.
-    type.clearPrimaryAnnotations();
-    type.addAnnotations(explicitAnnos);
-    return type;
-  }
-
-  /**
-   * Returns the annotations explicitly written on a NewClassTree.
-   *
-   * <p>{@code new @HERE Class()}
-   *
-   * @param newClassTree a constructor invocation
-   * @return the annotations explicitly written on a NewClassTree
-   */
-  public Set<AnnotationMirror> getExplicitNewClassAnnos(NewClassTree newClassTree) {
-    if (newClassTree.getClassBody() != null) {
-      // In Java 17+, the annotations are on the identifier, so copy them.
-      AnnotatedTypeMirror identifierType = fromTypeTree(newClassTree.getIdentifier());
-      // In Java 11 and lower, if newClassTree creates an anonymous class, then annotations in this
-      // location:
-      //   new @HERE Class() {}
-      // are on not on the identifier newClassTree, but rather on the modifier newClassTree.
-      List<? extends AnnotationTree> annoTrees =
-          newClassTree.getClassBody().getModifiers().getAnnotations();
-      // Add the annotations to an AnnotatedTypeMirror removes the annotations that are not
-      // supported by this type system.
-      identifierType.addAnnotations(TreeUtils.annotationsFromTypeAnnotationTrees(annoTrees));
-      return identifierType.getAnnotations();
-    } else {
-      return fromTypeTree(newClassTree.getIdentifier()).getAnnotations();
-    }
-  }
-
-  /**
-   * Returns the partially-annotated explicit class type arguments of the new class tree. The {@code
-   * AnnotatedTypeMirror} only include the annotations explicitly written on the explict type
-   * arguments. (If {@code newClass} use a diamond operator, this method returns the empty list.)
-   * For example, when called with {@code new MyClass<@HERE String>()} this method would return a
-   * list containing {@code @HERE String}.
-   *
-   * @param newClass a new class tree
-   * @return the partially annotated {@code AnnotatedTypeMirror}s for the (explicit) class type
-   *     arguments of the new class tree
-   */
-  protected List<AnnotatedTypeMirror> getExplicitNewClassClassTypeArgs(NewClassTree newClass) {
-    if (!TreeUtils.isDiamondTree(newClass)) {
-      return ((AnnotatedDeclaredType) fromTypeTree(newClass.getIdentifier())).getTypeArguments();
-    }
-    return Collections.emptyList();
-  }
-
-  /**
-   * A callback method for the AnnotatedTypeFactory subtypes to customize the handling of the
-   * declared constructor type before type variable substitution.
    *
    * @param tree a NewClassTree from constructorFromUse()
    * @param type declared method type before type variable substitution
@@ -3009,8 +2837,6 @@
   }
 
   /**
-=======
->>>>>>> 039d70ef
    * Returns the annotated boxed type of the given primitive type. The returned type would only have
    * the annotations on the given type.
    *
