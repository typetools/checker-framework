--- conflicted
+++ resolved
@@ -723,39 +723,10 @@
             }
         }
 
-<<<<<<< HEAD
         if (shouldRunAjavaChecks && checker.hasOption("ajavaChecks") && root != null) {
             System.out.println("Checking root: " + root.getSourceFile().toUri());
             checkJointJavacJavaParserVisitor(root);
             checkAnnotationInsertion(root);
-=======
-        if (shouldCheckVisitor && checker.hasOption("checkJavaParserVisitor") && root != null) {
-            Map<Tree, Node> treePairs = new HashMap<>();
-            try {
-                java.io.InputStream reader = root.getSourceFile().openInputStream();
-                com.github.javaparser.ast.CompilationUnit javaParserRoot =
-                        StaticJavaParser.parse(reader);
-                reader.close();
-                new StringLiteralConcatenateVisitor().visit(javaParserRoot, null);
-                new JointVisitorWithDefaultAction() {
-                    @Override
-                    public void defaultAction(Tree javacTree, Node javaParserNode) {
-                        treePairs.put(javacTree, javaParserNode);
-                    }
-                }.visitCompilationUnit(root, javaParserRoot);
-                ExpectedTreesVisitor expectedTreesVisitor = new ExpectedTreesVisitor();
-                expectedTreesVisitor.visitCompilationUnit(root, null);
-                for (Tree expected : expectedTreesVisitor.getTrees()) {
-                    if (!treePairs.containsKey(expected)) {
-                        throw new BugInCF(
-                                "Javac tree not matched to JavaParser node: %s, in file: %s",
-                                expected, root.getSourceFile().getName());
-                    }
-                }
-            } catch (IOException e) {
-                throw new BugInCF("Error reading Java source file", e);
-            }
->>>>>>> 176f9c26
         }
 
         this.root = root;
