package org.checkerframework.framework.type;

// The imports from com.sun are all @jdk.Exported and therefore somewhat safe to use.
// Try to avoid using non-@jdk.Exported classes.

import com.sun.source.tree.AnnotationTree;
import com.sun.source.tree.AssignmentTree;
import com.sun.source.tree.BinaryTree;
import com.sun.source.tree.ClassTree;
import com.sun.source.tree.CompilationUnitTree;
import com.sun.source.tree.CompoundAssignmentTree;
import com.sun.source.tree.ConditionalExpressionTree;
import com.sun.source.tree.ExpressionTree;
import com.sun.source.tree.LambdaExpressionTree;
import com.sun.source.tree.MemberReferenceTree;
import com.sun.source.tree.MethodInvocationTree;
import com.sun.source.tree.MethodTree;
import com.sun.source.tree.NewArrayTree;
import com.sun.source.tree.NewClassTree;
import com.sun.source.tree.ReturnTree;
import com.sun.source.tree.Tree;
import com.sun.source.tree.Tree.Kind;
import com.sun.source.tree.TypeCastTree;
import com.sun.source.tree.VariableTree;
import com.sun.source.util.TreePath;
import com.sun.source.util.Trees;
import com.sun.tools.javac.code.Type;
import com.sun.tools.javac.tree.JCTree.JCNewClass;
import java.lang.annotation.Annotation;
import java.lang.annotation.ElementType;
import java.lang.annotation.Inherited;
import java.lang.annotation.Target;
import java.util.ArrayList;
import java.util.Arrays;
import java.util.Collection;
import java.util.Collections;
import java.util.EnumSet;
import java.util.HashMap;
import java.util.HashSet;
import java.util.List;
import java.util.Map;
import java.util.Set;
import java.util.regex.Matcher;
import java.util.regex.Pattern;
import javax.annotation.processing.ProcessingEnvironment;
import javax.lang.model.element.AnnotationMirror;
import javax.lang.model.element.Element;
import javax.lang.model.element.ElementKind;
import javax.lang.model.element.ExecutableElement;
import javax.lang.model.element.Name;
import javax.lang.model.element.PackageElement;
import javax.lang.model.element.TypeElement;
import javax.lang.model.element.VariableElement;
import javax.lang.model.type.DeclaredType;
import javax.lang.model.type.IntersectionType;
import javax.lang.model.type.PrimitiveType;
import javax.lang.model.type.TypeKind;
import javax.lang.model.type.TypeMirror;
import javax.lang.model.type.TypeVariable;
import javax.lang.model.type.WildcardType;
import javax.lang.model.util.Elements;
import javax.lang.model.util.Types;
import org.checkerframework.checker.interning.qual.FindDistinct;
import org.checkerframework.checker.interning.qual.InternedDistinct;
import org.checkerframework.checker.nullness.qual.Nullable;
import org.checkerframework.checker.signature.qual.CanonicalName;
import org.checkerframework.checker.signature.qual.FullyQualifiedName;
import org.checkerframework.common.basetype.BaseTypeChecker;
import org.checkerframework.common.basetype.BaseTypeVisitor;
import org.checkerframework.common.reflection.DefaultReflectionResolver;
import org.checkerframework.common.reflection.MethodValAnnotatedTypeFactory;
import org.checkerframework.common.reflection.MethodValChecker;
import org.checkerframework.common.reflection.ReflectionResolver;
import org.checkerframework.common.wholeprograminference.WholeProgramInference;
import org.checkerframework.common.wholeprograminference.WholeProgramInferenceScenes;
import org.checkerframework.dataflow.qual.SideEffectFree;
import org.checkerframework.framework.qual.FieldInvariant;
import org.checkerframework.framework.qual.FromStubFile;
import org.checkerframework.framework.qual.HasQualifierParameter;
import org.checkerframework.framework.qual.InheritedAnnotation;
import org.checkerframework.framework.qual.NoQualifierParameter;
import org.checkerframework.framework.source.SourceChecker;
import org.checkerframework.framework.stub.StubTypes;
import org.checkerframework.framework.type.AnnotatedTypeMirror.AnnotatedArrayType;
import org.checkerframework.framework.type.AnnotatedTypeMirror.AnnotatedDeclaredType;
import org.checkerframework.framework.type.AnnotatedTypeMirror.AnnotatedExecutableType;
import org.checkerframework.framework.type.AnnotatedTypeMirror.AnnotatedIntersectionType;
import org.checkerframework.framework.type.AnnotatedTypeMirror.AnnotatedNullType;
import org.checkerframework.framework.type.AnnotatedTypeMirror.AnnotatedPrimitiveType;
import org.checkerframework.framework.type.AnnotatedTypeMirror.AnnotatedTypeVariable;
import org.checkerframework.framework.type.AnnotatedTypeMirror.AnnotatedWildcardType;
import org.checkerframework.framework.type.visitor.AnnotatedTypeCombiner;
import org.checkerframework.framework.type.visitor.SimpleAnnotatedTypeScanner;
import org.checkerframework.framework.util.AnnotatedTypes;
import org.checkerframework.framework.util.AnnotationFormatter;
import org.checkerframework.framework.util.CFContext;
import org.checkerframework.framework.util.DefaultAnnotationFormatter;
import org.checkerframework.framework.util.FieldInvariants;
import org.checkerframework.framework.util.TreePathCacher;
import org.checkerframework.framework.util.typeinference.DefaultTypeArgumentInference;
import org.checkerframework.framework.util.typeinference.TypeArgInferenceUtil;
import org.checkerframework.framework.util.typeinference.TypeArgumentInference;
import org.checkerframework.javacutil.AnnotationBuilder;
import org.checkerframework.javacutil.AnnotationProvider;
import org.checkerframework.javacutil.AnnotationUtils;
import org.checkerframework.javacutil.BugInCF;
import org.checkerframework.javacutil.CollectionUtils;
import org.checkerframework.javacutil.ElementUtils;
import org.checkerframework.javacutil.Pair;
import org.checkerframework.javacutil.TreeUtils;
import org.checkerframework.javacutil.TypeKindUtils;
import org.checkerframework.javacutil.TypeSystemError;
import org.checkerframework.javacutil.TypesUtils;
import org.checkerframework.javacutil.UserError;
import org.checkerframework.javacutil.trees.DetachedVarSymbol;

/**
 * The methods of this class take an element or AST node, and return the annotated type as an {@link
 * AnnotatedTypeMirror}. The methods are:
 *
 * <ul>
 *   <li>{@link #getAnnotatedType(ClassTree)}
 *   <li>{@link #getAnnotatedType(MethodTree)}
 *   <li>{@link #getAnnotatedType(Tree)}
 *   <li>{@link #getAnnotatedTypeFromTypeTree(Tree)}
 *   <li>{@link #getAnnotatedType(TypeElement)}
 *   <li>{@link #getAnnotatedType(ExecutableElement)}
 *   <li>{@link #getAnnotatedType(Element)}
 * </ul>
 *
 * This implementation only adds qualifiers explicitly specified by the programmer. Subclasses
 * override {@link #addComputedTypeAnnotations} to add defaults, flow-sensitive refinement, and
 * type-system-specific rules.
 *
 * <p>Unless otherwise indicated, each public method in this class returns a "fully annotated" type,
 * which is one that has an annotation in all positions.
 *
 * <p>Type system checker writers may need to subclass this class, to add default qualifiers
 * according to the type system semantics. Subclasses should especially override {@link
 * #addComputedTypeAnnotations(Element, AnnotatedTypeMirror)} and {@link
 * #addComputedTypeAnnotations(Tree, AnnotatedTypeMirror)} to handle default annotations. (Also,
 * {@link #addDefaultAnnotations(AnnotatedTypeMirror)} adds annotations, but that method is a
 * workaround for <a href="https://github.com/typetools/checker-framework/issues/979">Issue
 * 979</a>.)
 *
 * @checker_framework.manual #creating-a-checker How to write a checker plug-in
 */
public class AnnotatedTypeFactory implements AnnotationProvider {

    /** The {@link Trees} instance to use for tree node path finding. */
    protected final Trees trees;

    /** Optional! The AST of the source file being operated on. */
    // TODO: when should root be null? What are the use cases?
    // None of the existing test checkers has a null root.
    // Should not be modified between calls to "visit".
    protected @Nullable CompilationUnitTree root;

    /** The processing environment to use for accessing compiler internals. */
    protected final ProcessingEnvironment processingEnv;

    /** Utility class for working with {@link Element}s. */
    protected final Elements elements;

    /** Utility class for working with {@link TypeMirror}s. */
    public final Types types;

    /** The state of the visitor. */
    protected final VisitorState visitorState;

    /**
     * ===== postInit initialized fields ==== Note: qualHierarchy and typeHierarchy are both
     * initialized in the postInit.
     *
     * @see #postInit() This means, they cannot be final and cannot be referred to in any subclass
     *     constructor or method until after postInit is called
     */

    /** Represent the annotation relations. */
    protected QualifierHierarchy qualHierarchy;

    /** Represent the type relations. */
    protected TypeHierarchy typeHierarchy;

    /** Performs whole-program inference. If null, whole-program inference is disabled. */
    private final @Nullable WholeProgramInference wholeProgramInference;

    /**
     * This formatter is used for converting AnnotatedTypeMirrors to Strings. This formatter will be
     * used by all AnnotatedTypeMirrors created by this factory in their toString methods.
     */
    protected final AnnotatedTypeFormatter typeFormatter;

    /**
     * Annotation formatter is used to format AnnotationMirrors. It is primarily used by
     * SourceChecker when generating error messages.
     */
    private final AnnotationFormatter annotationFormatter;

    /** Holds the qualifier upper bounds for type uses. */
    protected QualifierUpperBounds qualifierUpperBounds;

    /**
     * Provides utility method to substitute arguments for their type variables. Field should be
     * final, but can only be set in postInit, because subtypes might need other state to be
     * initialized first.
     */
    protected TypeVariableSubstitutor typeVarSubstitutor;

    /** Provides utility method to infer type arguments. */
    protected TypeArgumentInference typeArgumentInference;

    /**
     * Caches the supported type qualifier classes. Call {@link #getSupportedTypeQualifiers()}
     * instead of using this field directly, as it may not have been initialized.
     */
    private final Set<Class<? extends Annotation>> supportedQuals;

    /**
     * Caches the fully-qualified names of the classes in {@link #supportedQuals}. Call {@link
     * #getSupportedTypeQualifierNames()} instead of using this field directly, as it may not have
     * been initialized.
     */
    private final Set<@CanonicalName String> supportedQualNames;

    /** Parses stub files and stores annotations from stub files. */
    public final StubTypes stubTypes;

    /**
     * A cache used to store elements whose declaration annotations have already been stored by
     * calling the method {@link #getDeclAnnotations(Element)}.
     */
    private final Map<Element, Set<AnnotationMirror>> cacheDeclAnnos;

    /**
     * A set containing declaration annotations that should be inherited. A declaration annotation
     * will be inherited if it is in this set, or if it has the
     * meta-annotation @InheritedAnnotation.
     */
    private final Set<AnnotationMirror> inheritedAnnotations =
            AnnotationUtils.createAnnotationSet();

    /** The checker to use for option handling and resource management. */
    protected final BaseTypeChecker checker;

    /** Map keys are canonical names of aliased annotations. */
    private final Map<@FullyQualifiedName String, Alias> aliases = new HashMap<>();

    /**
     * Information about one annotation alias.
     *
     * <p>The information is either an AnotationMirror that can be used directly, or information for
     * a builder (name and fields not to copy); see checkRep.
     */
    private static class Alias {
        /** The canonical annotation (or null if copyElements == true). */
        AnnotationMirror canonical;
        /** Whether elements should be copied over when translating to the canonical annotation. */
        boolean copyElements;
        /** The canonical annotation name (or null if copyElements == false). */
        @CanonicalName String canonicalName;
        /** Which elements should not be copied over (or null if copyElements == false). */
        String[] ignorableElements;

        /**
         * Create an Alias with the given components.
         *
         * @param aliasName the alias name; only used for debugging
         * @param canonical the canonical annotation
         * @param copyElements whether elements should be copied over when translating to the
         *     canonical annotation
         * @param canonicalName the canonical annotation name (or null if copyElements == false)
         * @param ignorableElements elements that should not be copied over
         */
        Alias(
                String aliasName,
                AnnotationMirror canonical,
                boolean copyElements,
                @CanonicalName String canonicalName,
                String[] ignorableElements) {
            this.canonical = canonical;
            this.copyElements = copyElements;
            this.canonicalName = canonicalName;
            this.ignorableElements = ignorableElements;
            checkRep(aliasName);
        }

        /**
         * Throw an exception if this object is malformed.
         *
         * @param aliasName the alias name; only used for diagnostic messages
         */
        void checkRep(String aliasName) {
            if (copyElements) {
                if (!(canonical == null && canonicalName != null && ignorableElements != null)) {
                    throw new BugInCF(
                            "Bad Alias for %s: [canonical=%s] copyElements=%s canonicalName=%s ignorableElements=%s",
                            aliasName, canonical, copyElements, canonicalName, ignorableElements);
                }
            } else {
                if (!(canonical != null && canonicalName == null && ignorableElements == null)) {
                    throw new BugInCF(
                            "Bad Alias for %s: canonical=%s copyElements=%s [canonicalName=%s ignorableElements=%s]",
                            aliasName, canonical, copyElements, canonicalName, ignorableElements);
                }
            }
        }
    }

    /**
     * A map from the class of an annotation to the set of classes for annotations with the same
     * meaning, as well as the annotation mirror that should be used.
     */
    private final Map<
                    Class<? extends Annotation>,
                    Pair<AnnotationMirror, Set<Class<? extends Annotation>>>>
            declAliases = new HashMap<>();

    /** Unique ID counter; for debugging purposes. */
    private static int uidCounter = 0;

    /** Unique ID of the current object; for debugging purposes. */
    public final int uid;

    /**
     * Object that is used to resolve reflective method calls, if reflection resolution is turned
     * on.
     */
    protected ReflectionResolver reflectionResolver;

    /** AnnotationClassLoader used to load type annotation classes via reflective lookup. */
    protected AnnotationClassLoader loader;

    /**
     * Which whole-program inference output format to use, if doing whole-program inference. This
     * variable would be final, but it is not set unless WPI is enabled.
     */
    private WholeProgramInference.OutputFormat wpiOutputFormat;

    /**
     * Should results be cached? This means that ATM.deepCopy() will be called. ATM.deepCopy() used
     * to (and perhaps still does) side effect the ATM being copied. So setting this to false is not
     * equivalent to setting shouldReadCache to false.
     */
    public boolean shouldCache;

    /** Size of LRU cache if one isn't specified using the atfCacheSize option. */
    private static final int DEFAULT_CACHE_SIZE = 300;

    /** Mapping from a Tree to its annotated type; defaults have been applied. */
    private final Map<Tree, AnnotatedTypeMirror> classAndMethodTreeCache;

    /**
     * Mapping from an expression tree to its annotated type; before defaults are applied, just what
     * the programmer wrote.
     */
    protected final Map<Tree, AnnotatedTypeMirror> fromExpressionTreeCache;

    /**
     * Mapping from a member tree to its annotated type; before defaults are applied, just what the
     * programmer wrote.
     */
    protected final Map<Tree, AnnotatedTypeMirror> fromMemberTreeCache;

    /**
     * Mapping from a type tree to its annotated type; before defaults are applied, just what the
     * programmer wrote.
     */
    protected final Map<Tree, AnnotatedTypeMirror> fromTypeTreeCache;

    /**
     * Mapping from an Element to its annotated type; before defaults are applied, just what the
     * programmer wrote.
     */
    private final Map<Element, AnnotatedTypeMirror> elementCache;

    /** Mapping from an Element to the source Tree of the declaration. */
    private final Map<Element, Tree> elementToTreeCache;

    /** Mapping from a Tree to its TreePath. Shared between all instances. */
    private final TreePathCacher treePathCache;

    /** Mapping from CFG generated trees to their enclosing elements. */
    protected final Map<Tree, Element> artificialTreeToEnclosingElementMap;

    /**
     * Whether to ignore uninferred type arguments. This is a temporary flag to work around Issue
     * 979.
     */
    public final boolean ignoreUninferredTypeArguments;

    /** The Object.getClass method. */
    protected final ExecutableElement objectGetClass;

    /** Size of the annotationClassNames cache. */
    private static final int ANNOTATION_CACHE_SIZE = 500;

    /** Maps classes representing AnnotationMirrors to their canonical names. */
    private final Map<Class<? extends Annotation>, @CanonicalName String> annotationClassNames;

    /**
     * Constructs a factory from the given {@link ProcessingEnvironment} instance and syntax tree
     * root. (These parameters are required so that the factory may conduct the appropriate
     * annotation-gathering analyses on certain tree types.)
     *
     * <p>Root can be {@code null} if the factory does not operate on trees.
     *
     * <p>A subclass must call postInit at the end of its constructor. postInit must be the last
     * call in the constructor or else types from stub files may not be created as expected.
     *
     * @param checker the {@link SourceChecker} to which this factory belongs
     * @throws IllegalArgumentException if either argument is {@code null}
     */
    public AnnotatedTypeFactory(BaseTypeChecker checker) {
        uid = ++uidCounter;
        this.processingEnv = checker.getProcessingEnvironment();
        // this.root = root;
        this.checker = checker;
        this.trees = Trees.instance(processingEnv);
        this.elements = processingEnv.getElementUtils();
        this.types = processingEnv.getTypeUtils();
        this.visitorState = new VisitorState();

        this.supportedQuals = new HashSet<>();
        this.supportedQualNames = new HashSet<>();
        this.stubTypes = new StubTypes(this);

        this.cacheDeclAnnos = new HashMap<>();

        this.artificialTreeToEnclosingElementMap = new HashMap<>();
        // get the shared instance from the checker
        this.treePathCache = checker.getTreePathCacher();

        this.shouldCache = !checker.hasOption("atfDoNotCache");
        if (shouldCache) {
            int cacheSize = getCacheSize();
            this.classAndMethodTreeCache = CollectionUtils.createLRUCache(cacheSize);
            this.fromExpressionTreeCache = CollectionUtils.createLRUCache(cacheSize);
            this.fromMemberTreeCache = CollectionUtils.createLRUCache(cacheSize);
            this.fromTypeTreeCache = CollectionUtils.createLRUCache(cacheSize);
            this.elementCache = CollectionUtils.createLRUCache(cacheSize);
            this.elementToTreeCache = CollectionUtils.createLRUCache(cacheSize);
            this.annotationClassNames =
                    Collections.synchronizedMap(
                            CollectionUtils.createLRUCache(ANNOTATION_CACHE_SIZE));
        } else {
            this.classAndMethodTreeCache = null;
            this.fromExpressionTreeCache = null;
            this.fromMemberTreeCache = null;
            this.fromTypeTreeCache = null;
            this.elementCache = null;
            this.elementToTreeCache = null;
            this.annotationClassNames = null;
        }

        this.typeFormatter = createAnnotatedTypeFormatter();
        this.annotationFormatter = createAnnotationFormatter();

        if (checker.hasOption("infer")) {
            checkInvalidOptionsInferSignatures();
            String inferArg = checker.getOption("infer");
            // No argument means "jaifs", for (temporary) backwards compatibility.
            if (inferArg == null) {
                inferArg = "jaifs";
            }
            switch (inferArg) {
                case "stubs":
                    wpiOutputFormat = WholeProgramInference.OutputFormat.STUB;
                    break;
                case "jaifs":
                    wpiOutputFormat = WholeProgramInference.OutputFormat.JAIF;
                    break;
                default:
                    throw new UserError(
                            "Bad argument -Ainfer="
                                    + inferArg
                                    + " should be one of: -Ainfer=jaifs, -Ainfer=stubs");
            }
            boolean isNullnessChecker =
                    "NullnessAnnotatedTypeFactory".equals(this.getClass().getSimpleName());
            wholeProgramInference = new WholeProgramInferenceScenes(!isNullnessChecker);
        } else {
            wholeProgramInference = null;
        }
        ignoreUninferredTypeArguments = !checker.hasOption("conservativeUninferredTypeArguments");

        objectGetClass = TreeUtils.getMethod("java.lang.Object", "getClass", 0, processingEnv);
    }

    /**
     * @throws BugInCF If supportedQuals is empty or if any of the support qualifiers has a @Target
     *     meta-annotation that contain something besides TYPE_USE or TYPE_PARAMETER. (@Target({})
     *     is allowed.)
     */
    private void checkSupportedQuals() {
        if (supportedQuals.isEmpty()) {
            throw new TypeSystemError("Found no supported qualifiers.");
        }
        for (Class<? extends Annotation> annotationClass : supportedQuals) {
            // Check @Target values
            ElementType[] elements = annotationClass.getAnnotation(Target.class).value();
            List<ElementType> otherElementTypes = new ArrayList<>();
            for (ElementType element : elements) {
                if (!(element == ElementType.TYPE_USE || element == ElementType.TYPE_PARAMETER)) {
                    // if there's an ElementType with an enumerated value of something other
                    // than TYPE_USE or TYPE_PARAMETER then it isn't a valid qualifier
                    otherElementTypes.add(element);
                }
            }
            if (!otherElementTypes.isEmpty()) {
                StringBuilder buf =
                        new StringBuilder("The @Target meta-annotation on type qualifier ");
                buf.append(annotationClass.toString());
                buf.append(" must not contain ");
                for (int i = 0; i < otherElementTypes.size(); i++) {
                    if (i == 1 && otherElementTypes.size() == 2) {
                        buf.append(" or ");
                    } else if (i == otherElementTypes.size() - 1) {
                        buf.append(", or ");
                    } else if (i != 0) {
                        buf.append(", ");
                    }
                    buf.append(otherElementTypes.get(i));
                }
                buf.append(".");
                throw new TypeSystemError(buf.toString());
            }
        }
    }

    /**
     * This method is called only when {@code -Ainfer} is passed as an option. It checks if another
     * option that should not occur simultaneously with the whole-program inference is also passed
     * as argument, and aborts the process if that is the case. For example, the whole-program
     * inference process was not designed to work with conservative defaults.
     *
     * <p>Subclasses may override this method to add more options.
     */
    protected void checkInvalidOptionsInferSignatures() {
        // See Issue 683
        // https://github.com/typetools/checker-framework/issues/683
        if (checker.useConservativeDefault("source")
                || checker.useConservativeDefault("bytecode")) {
            throw new UserError(
                    "The option -Ainfer=... cannot be used together with conservative defaults.");
        }
    }

    /**
     * Actions that logically belong in the constructor, but need to run after the subclass
     * constructor has completed. In particular, parseStubFiles() may try to do type resolution with
     * this AnnotatedTypeFactory.
     */
    protected void postInit() {
        this.qualHierarchy = createQualifierHierarchy();
        if (qualHierarchy == null) {
            throw new TypeSystemError(
                    "AnnotatedTypeFactory with null qualifier hierarchy not supported.");
        } else if (!qualHierarchy.isValid()) {
            throw new TypeSystemError(
                    "AnnotatedTypeFactory: invalid qualifier hierarchy: %s %s ",
                    qualHierarchy.getClass(), qualHierarchy);
        }
        this.typeHierarchy = createTypeHierarchy();
        this.typeVarSubstitutor = createTypeVariableSubstitutor();
        this.typeArgumentInference = createTypeArgumentInference();
        this.qualifierUpperBounds = createQualifierUpperBounds();

        // TODO: is this the best location for declaring this alias?
        addAliasedDeclAnnotation(
                org.jmlspecs.annotation.Pure.class,
                org.checkerframework.dataflow.qual.Pure.class,
                AnnotationBuilder.fromClass(
                        elements, org.checkerframework.dataflow.qual.Pure.class));

        // Accommodate the inability to write @InheritedAnnotation on these annotations.
        addInheritedAnnotation(
                AnnotationBuilder.fromClass(
                        elements, org.checkerframework.dataflow.qual.Pure.class));
        addInheritedAnnotation(
                AnnotationBuilder.fromClass(
                        elements, org.checkerframework.dataflow.qual.SideEffectFree.class));
        addInheritedAnnotation(
                AnnotationBuilder.fromClass(
                        elements, org.checkerframework.dataflow.qual.Deterministic.class));
        addInheritedAnnotation(
                AnnotationBuilder.fromClass(
                        elements, org.checkerframework.dataflow.qual.TerminatesExecution.class));

        initializeReflectionResolution();

        if (this.getClass() == AnnotatedTypeFactory.class) {
            this.parseStubFiles();
        }
    }

    /**
<<<<<<< HEAD
     * Returns the checker associated with this factory.
     *
     * @return the checker associated with this factory
     */
    public BaseTypeChecker getChecker() {
        return checker;
    }

    /**
=======
>>>>>>> e803f56e
     * Creates {@link QualifierUpperBounds} for this type factory.
     *
     * @return a new {@link QualifierUpperBounds} for this type factory
     */
    protected QualifierUpperBounds createQualifierUpperBounds() {
        return new QualifierUpperBounds(this);
    }

    /**
     * Return {@link QualifierUpperBounds} for this type factory.
     *
     * @return {@link QualifierUpperBounds} for this type factory
     */
    public QualifierUpperBounds getQualifierUpperBounds() {
        return qualifierUpperBounds;
    }

    /**
     * Returns the WholeProgramInference instance (may be null).
     *
     * @return the WholeProgramInference instance, or null
     */
    public WholeProgramInference getWholeProgramInference() {
        return wholeProgramInference;
    }

    protected void initializeReflectionResolution() {
        if (checker.shouldResolveReflection()) {
            boolean debug = "debug".equals(checker.getOption("resolveReflection"));

            MethodValChecker methodValChecker = checker.getSubchecker(MethodValChecker.class);
            assert methodValChecker != null
                    : "AnnotatedTypeFactory: reflection resolution was requested, but MethodValChecker isn't a subchecker.";
            MethodValAnnotatedTypeFactory methodValATF =
                    (MethodValAnnotatedTypeFactory) methodValChecker.getAnnotationProvider();

            reflectionResolver = new DefaultReflectionResolver(checker, methodValATF, debug);
        }
    }

    /**
     * Set the CompilationUnitTree that should be used.
     *
     * @param root the new compilation unit to use
     */
    // What's a better name? Maybe "reset" or "restart"?
    public void setRoot(@Nullable CompilationUnitTree root) {
        this.root = root;
        // Do not clear here. Only the primary checker should clear this cache.
        // treePathCache.clear();
        artificialTreeToEnclosingElementMap.clear();

        if (shouldCache) {
            // Clear the caches with trees because once the compilation unit changes,
            // the trees may be modified and lose type arguments.
            elementToTreeCache.clear();
            fromExpressionTreeCache.clear();
            fromMemberTreeCache.clear();
            fromTypeTreeCache.clear();
            classAndMethodTreeCache.clear();

            // There is no need to clear the following cache, it is limited by cache size and it
            // contents won't change between compilation units.
            // elementCache.clear();
        }
    }

    @SideEffectFree
    @Override
    public String toString() {
        return getClass().getSimpleName() + "#" + uid;
    }

    /**
     * Returns the {@link QualifierHierarchy} to be used by this checker.
     *
     * <p>The implementation builds the type qualifier hierarchy for the {@link
     * #getSupportedTypeQualifiers()} using the meta-annotations found in them. The current
     * implementation returns an instance of {@code NoElementQualifierHierarchy}.
     *
     * <p>Subclasses must override this method if their qualifiers have elements; the method must
     * return an implementation of {@link QualifierHierarchy}, such as {@link
     * ElementQualifierHierarchy}.
     *
     * @return a QualifierHierarchy for this type system
     */
    protected QualifierHierarchy createQualifierHierarchy() {
        return new NoElementQualifierHierarchy(this.getSupportedTypeQualifiers(), elements);
    }

    /**
     * Returns the type qualifier hierarchy graph to be used by this processor.
     *
     * @see #createQualifierHierarchy()
     * @return the {@link QualifierHierarchy} for this checker
     */
    public final QualifierHierarchy getQualifierHierarchy() {
        return qualHierarchy;
    }

    /**
     * To continue to use a subclass of {@link
     * org.checkerframework.framework.util.MultiGraphQualifierHierarchy} or {@link
     * org.checkerframework.framework.util.GraphQualifierHierarchy}, override this method so that it
     * returns a new instance of the subclass. Then override {@link #createQualifierHierarchy()} so
     * that it returns the result of a call to {@link
     * org.checkerframework.framework.util.MultiGraphQualifierHierarchy#createMultiGraphQualifierHierarchy(AnnotatedTypeFactory)}.
     *
     * @param factory MultiGraphFactory
     * @return QualifierHierarchy
     * @deprecated Use either {@link ElementQualifierHierarchy}, {@link
     *     NoElementQualifierHierarchy}, or {@link MostlyNoElementQualifierHierarchy} instead. This
     *     method will be removed in a future release.
     */
    @Deprecated
    public QualifierHierarchy createQualifierHierarchyWithMultiGraphFactory(
            org.checkerframework.framework.util.MultiGraphQualifierHierarchy.MultiGraphFactory
                    factory) {
        throw new TypeSystemError(
                "Checker must override AnnotatedTypeFactory#createQualifierHierarchyWithMultiGraphFactory when using AnnotatedTypeFactory#createMultiGraphQualifierHierarchy.");
    }

    /**
     * Creates the type hierarchy to be used by this factory.
     *
     * <p>Subclasses may override this method to specify new type-checking rules beyond the typical
     * Java subtyping rules.
     *
     * @return the type relations class to check type subtyping
     */
    protected TypeHierarchy createTypeHierarchy() {
        return new DefaultTypeHierarchy(
                checker,
                getQualifierHierarchy(),
                checker.getBooleanOption("ignoreRawTypeArguments", true),
                checker.hasOption("invariantArrays"));
    }

    public final TypeHierarchy getTypeHierarchy() {
        return typeHierarchy;
    }

    /**
     * TypeVariableSubstitutor provides a method to replace type parameters with their arguments.
     */
    protected TypeVariableSubstitutor createTypeVariableSubstitutor() {
        return new TypeVariableSubstitutor();
    }

    public TypeVariableSubstitutor getTypeVarSubstitutor() {
        return typeVarSubstitutor;
    }

    /**
     * TypeArgumentInference infers the method type arguments when they are not explicitly written.
     */
    protected TypeArgumentInference createTypeArgumentInference() {
        return new DefaultTypeArgumentInference(this);
    }

    public TypeArgumentInference getTypeArgumentInference() {
        return typeArgumentInference;
    }

    /**
     * Factory method to easily change what {@link AnnotationClassLoader} is created to load type
     * annotation classes. Subclasses can override this method and return a custom
     * AnnotationClassLoader subclass to customize loading logic.
     */
    protected AnnotationClassLoader createAnnotationClassLoader() {
        return new AnnotationClassLoader(checker);
    }

    /**
     * Returns a mutable set of annotation classes that are supported by a checker.
     *
     * <p>Subclasses may override this method to return a mutable set of their supported type
     * qualifiers through one of the 5 approaches shown below.
     *
     * <p>Subclasses should not call this method; they should call {@link
     * #getSupportedTypeQualifiers} instead.
     *
     * <p>By default, a checker supports all annotations located in a subdirectory called {@literal
     * qual} that's located in the same directory as the checker. Note that only annotations defined
     * with the {@code @Target({ElementType.TYPE_USE})} meta-annotation (and optionally with the
     * additional value of {@code ElementType.TYPE_PARAMETER}, but no other {@code ElementType}
     * values) are automatically considered as supported annotations.
     *
     * <p>To support a different set of annotations than those in the {@literal qual} subdirectory,
     * or that have other {@code ElementType} values, see examples below.
     *
     * <p>In total, there are 5 ways to indicate annotations that are supported by a checker:
     *
     * <ol>
     *   <li>Only support annotations located in a checker's {@literal qual} directory:
     *       <p>This is the default behavior. Simply place those annotations within the {@literal
     *       qual} directory.
     *   <li>Support annotations located in a checker's {@literal qual} directory and a list of
     *       other annotations:
     *       <p>Place those annotations within the {@literal qual} directory, and override {@link
     *       #createSupportedTypeQualifiers()} by calling {@link
     *       #getBundledTypeQualifiers(Class...)} with a varargs parameter list of the other
     *       annotations. Code example:
     *       <pre>
     * {@code @Override protected Set<Class<? extends Annotation>> createSupportedTypeQualifiers() {
     *      return getBundledTypeQualifiers(Regex.class, PartialRegex.class, RegexBottom.class, UnknownRegex.class);
     *  } }
     * </pre>
     *   <li>Supporting only annotations that are explicitly listed: Override {@link
     *       #createSupportedTypeQualifiers()} and return a mutable set of the supported
     *       annotations. Code example:
     *       <pre>
     * {@code @Override protected Set<Class<? extends Annotation>> createSupportedTypeQualifiers() {
     *      return new HashSet<Class<? extends Annotation>>(
     *              Arrays.asList(A.class, B.class));
     *  } }
     * </pre>
     *       The set of qualifiers returned by {@link #createSupportedTypeQualifiers()} must be a
     *       fresh, mutable set. The methods {@link #getBundledTypeQualifiers(Class...)} must return
     *       a fresh, mutable set
     * </ol>
     *
     * @return the type qualifiers supported this processor, or an empty set if none
     */
    protected Set<Class<? extends Annotation>> createSupportedTypeQualifiers() {
        return getBundledTypeQualifiers();
    }

    /**
     * Loads all annotations contained in the qual directory of a checker via reflection; if a
     * polymorphic type qualifier exists, and an explicit array of annotations to the set of
     * annotation classes.
     *
     * <p>This method can be called in the overridden versions of {@link
     * #createSupportedTypeQualifiers()} in each checker.
     *
     * @param explicitlyListedAnnotations a varargs array of explicitly listed annotation classes to
     *     be added to the returned set. For example, it is used frequently to add Bottom
     *     qualifiers.
     * @return a mutable set of the loaded and listed annotation classes
     */
    @SafeVarargs
    protected final Set<Class<? extends Annotation>> getBundledTypeQualifiers(
            Class<? extends Annotation>... explicitlyListedAnnotations) {
        return loadTypeAnnotationsFromQualDir(explicitlyListedAnnotations);
    }

    /**
     * Instantiates the AnnotationClassLoader and loads all annotations contained in the qual
     * directory of a checker via reflection, and has the option to include an explicitly stated
     * list of annotations (eg ones found in a different directory than qual).
     *
     * <p>The annotations that are automatically loaded must have the {@link
     * java.lang.annotation.Target Target} meta-annotation with the value of {@link
     * ElementType#TYPE_USE} (and optionally {@link ElementType#TYPE_PARAMETER}). If it has other
     * {@link ElementType} values, it won't be loaded. Other annotation classes must be explicitly
     * listed even if they are in the same directory as the checker's qual directory.
     *
     * @param explicitlyListedAnnotations a set of explicitly listed annotation classes to be added
     *     to the returned set, for example, it is used frequently to add Bottom qualifiers
     * @return a set of annotation class instances
     */
    @SafeVarargs
    @SuppressWarnings("varargs")
    private final Set<Class<? extends Annotation>> loadTypeAnnotationsFromQualDir(
            Class<? extends Annotation>... explicitlyListedAnnotations) {
        loader = createAnnotationClassLoader();

        Set<Class<? extends Annotation>> annotations = loader.getBundledAnnotationClasses();

        // add in all explicitly Listed qualifiers
        if (explicitlyListedAnnotations != null) {
            annotations.addAll(Arrays.asList(explicitlyListedAnnotations));
        }

        return annotations;
    }

    /**
     * Creates the AnnotatedTypeFormatter used by this type factory and all AnnotatedTypeMirrors it
     * creates. The AnnotatedTypeFormatter is used in AnnotatedTypeMirror.toString and will affect
     * the error messages printed for checkers that use this type factory.
     *
     * @return the AnnotatedTypeFormatter to pass to all instantiated AnnotatedTypeMirrors
     */
    protected AnnotatedTypeFormatter createAnnotatedTypeFormatter() {
        boolean printVerboseGenerics = checker.hasOption("printVerboseGenerics");
        return new DefaultAnnotatedTypeFormatter(
                printVerboseGenerics,
                // -AprintVerboseGenerics implies -AprintAllQualifiers
                printVerboseGenerics || checker.hasOption("printAllQualifiers"));
    }

    public AnnotatedTypeFormatter getAnnotatedTypeFormatter() {
        return typeFormatter;
    }

    protected AnnotationFormatter createAnnotationFormatter() {
        return new DefaultAnnotationFormatter();
    }

    public AnnotationFormatter getAnnotationFormatter() {
        return annotationFormatter;
    }

    /**
     * Returns an immutable set of the classes corresponding to the type qualifiers supported by
     * this checker.
     *
     * <p>Subclasses cannot override this method; they should override {@link
     * #createSupportedTypeQualifiers createSupportedTypeQualifiers} instead.
     *
     * @see #createSupportedTypeQualifiers()
     * @return an immutable set of the supported type qualifiers, or an empty set if no qualifiers
     *     are supported
     */
    public final Set<Class<? extends Annotation>> getSupportedTypeQualifiers() {
        if (this.supportedQuals.isEmpty()) {
            supportedQuals.addAll(createSupportedTypeQualifiers());
            checkSupportedQuals();
        }
        return Collections.unmodifiableSet(supportedQuals);
    }

    /**
     * Returns an immutable set of the fully qualified names of the type qualifiers supported by
     * this checker.
     *
     * <p>Subclasses cannot override this method; they should override {@link
     * #createSupportedTypeQualifiers createSupportedTypeQualifiers} instead.
     *
     * @see #createSupportedTypeQualifiers()
     * @return an immutable set of the supported type qualifiers, or an empty set if no qualifiers
     *     are supported
     */
    public final Set<@CanonicalName String> getSupportedTypeQualifierNames() {
        if (this.supportedQualNames.isEmpty()) {
            for (Class<?> clazz : getSupportedTypeQualifiers()) {
                supportedQualNames.add(clazz.getCanonicalName());
            }
        }
        return Collections.unmodifiableSet(supportedQualNames);
    }

    // **********************************************************************
    // Factories for annotated types that account for default qualifiers
    // **********************************************************************

    /**
     * Returns the int supplied to the checker via the atfCacheSize option or the default cache
     * size.
     *
     * @return cache size passed as argument to checker or DEFAULT_CACHE_SIZE
     */
    protected int getCacheSize() {
        String option = checker.getOption("atfCacheSize");
        if (option == null) {
            return DEFAULT_CACHE_SIZE;
        }
        try {
            return Integer.valueOf(option);
        } catch (NumberFormatException ex) {
            throw new UserError("atfCacheSize was not an integer: " + option);
        }
    }

    /**
     * Returns an AnnotatedTypeMirror representing the annotated type of {@code elt}.
     *
     * @param elt the element
     * @return the annotated type of {@code elt}
     */
    public AnnotatedTypeMirror getAnnotatedType(Element elt) {
        if (elt == null) {
            throw new BugInCF("AnnotatedTypeFactory.getAnnotatedType: null element");
        }
        // Annotations explicitly written in the source code,
        // or obtained from bytecode.
        AnnotatedTypeMirror type = fromElement(elt);
        addComputedTypeAnnotations(elt, type);
        return type;
    }

    /**
     * Returns an AnnotatedTypeMirror representing the annotated type of {@code clazz}.
     *
     * @param clazz a class
     * @return the annotated type of {@code clazz}
     */
    public AnnotatedTypeMirror getAnnotatedType(Class<?> clazz) {
        return getAnnotatedType(elements.getTypeElement(clazz.getCanonicalName()));
    }

    @Override
    public @Nullable AnnotationMirror getAnnotationMirror(
            Tree tree, Class<? extends Annotation> target) {
        if (isSupportedQualifier(target)) {
            AnnotatedTypeMirror atm = getAnnotatedType(tree);
            return atm.getAnnotation(target);
        }
        return null;
    }

    /**
     * Returns an AnnotatedTypeMirror representing the annotated type of {@code tree}.
     *
     * @param tree the AST node
     * @return the annotated type of {@code tree}
     */
    public AnnotatedTypeMirror getAnnotatedType(Tree tree) {

        /// For debugging
        // String treeString = tree.toString();
        // if (treeString.length() > 63) {
        //     treeString = treeString.substring(0, 60) + "...";
        // }

        if (tree == null) {
            throw new BugInCF("AnnotatedTypeFactory.getAnnotatedType: null tree");
        }
        if (shouldCache && classAndMethodTreeCache.containsKey(tree)) {
            return classAndMethodTreeCache.get(tree).deepCopy();
        }

        AnnotatedTypeMirror type;
        if (TreeUtils.isClassTree(tree)) {
            type = fromClass((ClassTree) tree);
        } else if (tree.getKind() == Tree.Kind.METHOD || tree.getKind() == Tree.Kind.VARIABLE) {
            type = fromMember(tree);
        } else if (TreeUtils.isExpressionTree(tree)) {
            tree = TreeUtils.withoutParens((ExpressionTree) tree);
            type = fromExpression((ExpressionTree) tree);
        } else {
            throw new BugInCF(
                    "AnnotatedTypeFactory.getAnnotatedType: query of annotated type for tree "
                            + tree.getKind());
        }

        addComputedTypeAnnotations(tree, type);

        if (TreeUtils.isClassTree(tree) || tree.getKind() == Tree.Kind.METHOD) {
            // Don't cache VARIABLE
            if (shouldCache) {
                classAndMethodTreeCache.put(tree, type.deepCopy());
            }
        } else {
            // No caching otherwise
        }

        // System.out.println("AnnotatedTypeFactory::getAnnotatedType(Tree) result: " + type);
        return type;
    }

    /**
     * Called by {@link BaseTypeVisitor#visitClass(ClassTree, Void)} before the classTree is type
     * checked.
     *
     * @param classTree ClassTree on which to perform preprocessing
     */
    public void preProcessClassTree(ClassTree classTree) {}

    /**
     * Called by {@link BaseTypeVisitor#visitClass(ClassTree, Void)} after the ClassTree has been
     * type checked.
     *
     * <p>The default implementation uses this to store the defaulted AnnotatedTypeMirrors and
     * inherited declaration annotations back into the corresponding Elements. Subclasses might want
     * to override this method if storing defaulted types is not desirable.
     */
    public void postProcessClassTree(ClassTree tree) {
        TypesIntoElements.store(processingEnv, this, tree);
        DeclarationsIntoElements.store(processingEnv, this, tree);
        if (wholeProgramInference != null) {
            // Write out the results of whole-program inference, just once for each class.
            wholeProgramInference.writeResultsToFile(wpiOutputFormat, this.checker);
        }
    }

    /**
     * Determines the annotated type from a type in tree form.
     *
     * <p>Note that we cannot decide from a Tree whether it is a type use or an expression.
     * TreeUtils.isTypeTree is only an under-approximation. For example, an identifier can be either
     * a type or an expression.
     *
     * @param tree the type tree
     * @return the annotated type of the type in the AST
     */
    public AnnotatedTypeMirror getAnnotatedTypeFromTypeTree(Tree tree) {
        if (tree == null) {
            throw new BugInCF("AnnotatedTypeFactory.getAnnotatedTypeFromTypeTree: null tree");
        }
        AnnotatedTypeMirror type = fromTypeTree(tree);
        addComputedTypeAnnotations(tree, type);
        return type;
    }

    /**
     * Returns the set of qualifiers that are the upper bounds for a use of the type.
     *
     * @param type a type whose upper bounds to obtain
     */
    public Set<AnnotationMirror> getTypeDeclarationBounds(TypeMirror type) {
        return qualifierUpperBounds.getBoundQualifiers(type);
    }

    /**
     * Returns the set of qualifiers that are the upper bound for a type use if no other bound is
     * specified for the type.
     *
     * <p>This implementation returns the top qualifiers by default. Subclass may override to return
     * different qualifiers.
     *
     * @return the set of qualifiers that are the upper bound for a type use if no other bound is
     *     specified for the type
     */
    protected Set<? extends AnnotationMirror> getDefaultTypeDeclarationBounds() {
        return qualHierarchy.getTopAnnotations();
    }

    /**
     * Returns the type of the extends or implements clause.
     *
     * <p>The primary qualifier is either an explicit annotation on {@code clause}, or it is the
     * qualifier upper bounds for uses of the type of the clause.
     *
     * @param clause tree that represents an extends or implements clause
     * @return the type of the extends or implements clause
     */
    public AnnotatedTypeMirror getTypeOfExtendsImplements(Tree clause) {
        AnnotatedTypeMirror fromTypeTree = fromTypeTree(clause);
        Set<AnnotationMirror> bound = getTypeDeclarationBounds(fromTypeTree.getUnderlyingType());
        fromTypeTree.addMissingAnnotations(bound);
        return fromTypeTree;
    }

    // **********************************************************************
    // Factories for annotated types that do not account for default qualifiers.
    // They only include qualifiers explicitly inserted by the user.
    // **********************************************************************

    /**
     * Creates an AnnotatedTypeMirror for {@code elt} that includes: annotations explicitly written
     * on the element and annotations from stub files.
     *
     * <p>Does not include default qualifiers. To obtain them, use {@link
     * #getAnnotatedType(Element)}.
     *
     * @param elt the element
     * @return AnnotatedTypeMirror of the element with explicitly-written and stub file annotations
     */
    public AnnotatedTypeMirror fromElement(Element elt) {
        if (shouldCache && elementCache.containsKey(elt)) {
            return elementCache.get(elt).deepCopy();
        }
        if (elt.getKind() == ElementKind.PACKAGE) {
            return toAnnotatedType(elt.asType(), false);
        }
        AnnotatedTypeMirror type;

        // Because of a bug in Java 8, annotations on type parameters are not stored in elements,
        // so get explicit annotations from the tree. (This bug has been fixed in Java 9.)
        // Also, since annotations computed by the AnnotatedTypeFactory are stored in the element,
        // the annotations have to be retrieved from the tree so that only explicit annotations are
        // returned.
        Tree decl = declarationFromElement(elt);

        if (decl == null) {
            type = stubTypes.getAnnotatedTypeMirror(elt);
            if (type == null) {
                type = toAnnotatedType(elt.asType(), ElementUtils.isTypeDeclaration(elt));
                ElementAnnotationApplier.apply(type, elt, this);
            }
        } else if (decl instanceof ClassTree) {
            type = fromClass((ClassTree) decl);
        } else if (decl instanceof VariableTree) {
            type = fromMember(decl);
        } else if (decl instanceof MethodTree) {
            type = fromMember(decl);
        } else if (decl.getKind() == Tree.Kind.TYPE_PARAMETER) {
            type = fromTypeTree(decl);
        } else {
            throw new BugInCF(
                    "AnnotatedTypeFactory.fromElement: cannot be here. decl: "
                            + decl.getKind()
                            + " elt: "
                            + elt);
        }

        if (checker.hasOption("mergeStubsWithSource")) {
            type = mergeStubsIntoType(type, elt);
        }
        // Caching is disabled if stub files are being parsed, because calls to this
        // method before the stub files are fully read can return incorrect results.
        if (shouldCache && !stubTypes.isParsing()) {
            elementCache.put(elt, type.deepCopy());
        }
        return type;
    }

    /**
     * Returns an AnnotatedDeclaredType with explicit annotations from the ClassTree {@code tree}.
     *
     * @param tree the class declaration
     * @return AnnotatedDeclaredType with explicit annotations from {@code tree}
     */
    private AnnotatedDeclaredType fromClass(ClassTree tree) {
        return TypeFromTree.fromClassTree(this, tree);
    }

    /**
     * Creates an AnnotatedTypeMirror for a variable or method declaration tree. The
     * AnnotatedTypeMirror contains annotations explicitly written on the tree.
     *
     * <p>If a VariableTree is a parameter to a lambda, this method also adds annotations from the
     * declared type of the functional interface and the executable type of its method.
     *
     * @param tree MethodTree or VariableTree
     * @return AnnotatedTypeMirror with explicit annotations from {@code tree}.
     */
    private final AnnotatedTypeMirror fromMember(Tree tree) {
        if (!(tree instanceof MethodTree || tree instanceof VariableTree)) {
            throw new BugInCF(
                    "AnnotatedTypeFactory.fromMember: not a method or variable declaration: "
                            + tree);
        }
        if (shouldCache && fromMemberTreeCache.containsKey(tree)) {
            return fromMemberTreeCache.get(tree).deepCopy();
        }
        AnnotatedTypeMirror result = TypeFromTree.fromMember(this, tree);

        if (checker.hasOption("mergeStubsWithSource")) {
            result = mergeStubsIntoType(result, tree);
        }

        if (shouldCache) {
            fromMemberTreeCache.put(tree, result.deepCopy());
        }

        return result;
    }

    /**
     * Merges types from stub files for {@code tree} into {@code type} by taking the greatest lower
     * bound of the annotations in both.
     *
     * @param type the type to apply stub types to
     * @param tree the tree from which to read stub types
     * @return type, side-effected to add the stub types
     */
    private AnnotatedTypeMirror mergeStubsIntoType(@Nullable AnnotatedTypeMirror type, Tree tree) {
        Element elt = TreeUtils.elementFromTree(tree);
        return mergeStubsIntoType(type, elt);
    }

    /**
     * Merges types from stub files for {@code elt} into {@code type} by taking the greatest lower
     * bound of the annotations in both.
     *
     * @param type the type to apply stub types to
     * @param elt the element from which to read stub types
     * @return the type, side-effected to add the stub types
     */
    protected AnnotatedTypeMirror mergeStubsIntoType(
            @Nullable AnnotatedTypeMirror type, Element elt) {
        AnnotatedTypeMirror stubType = stubTypes.getAnnotatedTypeMirror(elt);
        if (stubType != null) {
            if (type == null) {
                type = stubType;
            } else {
                // Must merge (rather than only take the stub type if it is a subtype)
                // to support WPI.
                AnnotatedTypeCombiner.combine(stubType, type, this.getQualifierHierarchy());
            }
        }
        return type;
    }

    /**
     * Creates an AnnotatedTypeMirror for an ExpressionTree. The AnnotatedTypeMirror contains
     * explicit annotations written on the expression and for some expressions, annotations from
     * sub-expressions that could have been explicitly written, defaulted, refined, or otherwise
     * computed. (Expression whose type include annotations from sub-expressions are:
     * ArrayAccessTree, ConditionalExpressionTree, IdentifierTree, MemberSelectTree, and
     * MethodInvocationTree.)
     *
     * <p>For example, the AnnotatedTypeMirror returned for an array access expression is the fully
     * annotated type of the array component of the array being accessed.
     *
     * @param tree an expression
     * @return AnnotatedTypeMirror of the expressions either fully-annotated or partially annotated
     *     depending on the kind of expression
     * @see TypeFromExpressionVisitor
     */
    private AnnotatedTypeMirror fromExpression(ExpressionTree tree) {
        if (shouldCache && fromExpressionTreeCache.containsKey(tree)) {
            return fromExpressionTreeCache.get(tree).deepCopy();
        }

        AnnotatedTypeMirror result = TypeFromTree.fromExpression(this, tree);

        if (shouldCache
                && tree.getKind() != Tree.Kind.NEW_CLASS
                && tree.getKind() != Kind.NEW_ARRAY
                && tree.getKind() != Kind.CONDITIONAL_EXPRESSION) {
            // Don't cache the type of some expressions, because incorrect annotations would be
            // cached during dataflow analysis. See Issue #602.
            fromExpressionTreeCache.put(tree, result.deepCopy());
        }
        return result;
    }

    /**
     * Creates an AnnotatedTypeMirror for the tree. The AnnotatedTypeMirror contains annotations
     * explicitly written on the tree. It also adds type arguments to raw types that include
     * annotations from the element declaration of the type {@link #fromElement(Element)}.
     *
     * <p>Called on the following trees: AnnotatedTypeTree, ArrayTypeTree, ParameterizedTypeTree,
     * PrimitiveTypeTree, TypeParameterTree, WildcardTree, UnionType, IntersectionTypeTree, and
     * IdentifierTree, MemberSelectTree.
     *
     * @param tree the type tree
     * @return the (partially) annotated type of the type in the AST
     */
    /*package private*/ final AnnotatedTypeMirror fromTypeTree(Tree tree) {
        if (shouldCache && fromTypeTreeCache.containsKey(tree)) {
            return fromTypeTreeCache.get(tree).deepCopy();
        }

        AnnotatedTypeMirror result = TypeFromTree.fromTypeTree(this, tree);

        if (shouldCache) {
            fromTypeTreeCache.put(tree, result.deepCopy());
        }
        return result;
    }

    // **********************************************************************
    // Customization methods meant to be overridden by subclasses to include
    // defaulted annotations
    // **********************************************************************

    /**
     * Changes annotations on a type obtained from a {@link Tree}. By default, this method does
     * nothing. GenericAnnotatedTypeFactory uses this method to implement defaulting and inference
     * (flow-sensitive type refinement). Its subclasses usually override it only to customize
     * default annotations.
     *
     * <p>Subclasses that override this method should also override {@link
     * #addComputedTypeAnnotations(Element, AnnotatedTypeMirror)}.
     *
     * <p>In classes that extend {@link GenericAnnotatedTypeFactory}, override {@link
     * GenericAnnotatedTypeFactory#addComputedTypeAnnotations(Tree, AnnotatedTypeMirror, boolean)}
     * instead of this method.
     *
     * @param tree an AST node
     * @param type the type obtained from {@code tree}
     */
    protected void addComputedTypeAnnotations(Tree tree, AnnotatedTypeMirror type) {
        // Pass.
    }

    /**
     * Changes annotations on a type obtained from an {@link Element}. By default, this method does
     * nothing. GenericAnnotatedTypeFactory uses this method to implement defaulting.
     *
     * <p>Subclasses that override this method should also override {@link
     * #addComputedTypeAnnotations(Tree, AnnotatedTypeMirror)}.
     *
     * @param elt an element
     * @param type the type obtained from {@code elt}
     */
    protected void addComputedTypeAnnotations(Element elt, AnnotatedTypeMirror type) {
        // Pass.
    }

    /**
     * Adds default annotations to {@code type}. This method should only be used in places where the
     * correct annotations cannot be computed because of uninferred type arguments. (See {@link
     * AnnotatedWildcardType#isUninferredTypeArgument()}.)
     *
     * @param type annotated type to which default annotations are added
     */
    protected void addDefaultAnnotations(AnnotatedTypeMirror type) {
        // Pass.
    }

    /**
     * A callback method for the AnnotatedTypeFactory subtypes to customize directSuperTypes().
     * Overriding methods should merely change the annotations on the supertypes, without adding or
     * removing new types.
     *
     * <p>The default provided implementation adds {@code type} annotations to {@code supertypes}.
     * This allows the {@code type} and its supertypes to have the qualifiers.
     *
     * @param type the type whose supertypes are desired
     * @param supertypes the supertypes as specified by the base AnnotatedTypeFactory
     */
    protected void postDirectSuperTypes(
            AnnotatedTypeMirror type, List<? extends AnnotatedTypeMirror> supertypes) {
        // Use the effective annotations here to get the correct annotations
        // for type variables and wildcards.
        Set<AnnotationMirror> annotations = type.getEffectiveAnnotations();
        for (AnnotatedTypeMirror supertype : supertypes) {
            if (!annotations.equals(supertype.getEffectiveAnnotations())) {
                supertype.clearAnnotations();
                // TODO: is this correct for type variables and wildcards?
                supertype.addAnnotations(annotations);
            }
        }
    }

    /**
     * A callback method for the AnnotatedTypeFactory subtypes to customize
     * AnnotatedTypes.asMemberOf(). Overriding methods should merely change the annotations on the
     * subtypes, without changing the types.
     *
     * @param type the annotated type of the element
     * @param owner the annotated type of the receiver of the accessing tree
     * @param element the element of the field or method
     */
    public void postAsMemberOf(
            AnnotatedTypeMirror type, AnnotatedTypeMirror owner, Element element) {
        if (element.getKind() == ElementKind.FIELD) {
            addAnnotationFromFieldInvariant(type, owner, (VariableElement) element);
        }
        addComputedTypeAnnotations(element, type);
    }

    /**
     * Adds the qualifier specified by a field invariant for {@code field} to {@code type}.
     *
     * @param type annotated type to which the annotation is added
     * @param accessedVia the annotated type of the receiver of the accessing tree. (Only used to
     *     get the type element of the underling type.)
     * @param field element representing the field
     */
    protected void addAnnotationFromFieldInvariant(
            AnnotatedTypeMirror type, AnnotatedTypeMirror accessedVia, VariableElement field) {
        TypeMirror declaringType = accessedVia.getUnderlyingType();
        // Find the first upper bound that isn't a wildcard or type variable
        while (declaringType.getKind() == TypeKind.WILDCARD
                || declaringType.getKind() == TypeKind.TYPEVAR) {
            if (declaringType.getKind() == TypeKind.WILDCARD) {
                declaringType = TypesUtils.wildUpperBound(declaringType, processingEnv);
            } else if (declaringType.getKind() == TypeKind.TYPEVAR) {
                declaringType = ((TypeVariable) declaringType).getUpperBound();
            }
        }
        TypeElement typeElement = TypesUtils.getTypeElement(declaringType);
        if (ElementUtils.enclosingClass(field).equals(typeElement)) {
            // If the field is declared in the accessedVia class, then the field in the invariant
            // cannot be this field, even if the field has the same name.
            return;
        }

        FieldInvariants invariants = getFieldInvariants(typeElement);
        if (invariants == null) {
            return;
        }
        List<AnnotationMirror> invariantAnnos = invariants.getQualifiersFor(field.getSimpleName());
        type.replaceAnnotations(invariantAnnos);
    }

    /**
     * Returns the field invariants for the given class, as expressed by the user in {@link
     * FieldInvariant @FieldInvariant} method annotations.
     *
     * <p>Subclasses may implement their own field invariant annotations if {@link
     * FieldInvariant @FieldInvariant} is not expressive enough. They must override this method to
     * properly create AnnotationMirror and also override {@link
     * #getFieldInvariantDeclarationAnnotations()} to return their field invariants.
     *
     * @param element class for which to get invariants
     * @return fields invariants for {@code element}
     */
    public FieldInvariants getFieldInvariants(TypeElement element) {
        if (element == null) {
            return null;
        }
        AnnotationMirror fieldInvarAnno = getDeclAnnotation(element, FieldInvariant.class);
        if (fieldInvarAnno == null) {
            return null;
        }
        List<String> fields =
                AnnotationUtils.getElementValueArray(fieldInvarAnno, "field", String.class, true);
        List<@CanonicalName Name> classes =
                AnnotationUtils.getElementValueClassNames(fieldInvarAnno, "qualifier", true);
        List<AnnotationMirror> qualifiers = new ArrayList<>();
        for (Name name : classes) {
            // Calling AnnotationBuilder.fromName (which ignores elements/fields) is acceptable
            // because @FieldInvariant does not handle classes with elements/fields.
            qualifiers.add(AnnotationBuilder.fromName(elements, name));
        }
        if (qualifiers.size() == 1) {
            while (fields.size() > qualifiers.size()) {
                qualifiers.add(qualifiers.get(0));
            }
        }
        if (fields.size() != qualifiers.size()) {
            // The user wrote a malformed @FieldInvariant annotation, so just return a malformed
            // FieldInvariants object.  The BaseTypeVisitor will issue an error.
            return new FieldInvariants(fields, qualifiers);
        }

        // Only keep qualifiers that are supported by this checker.  (The other qualifiers cannot
        // be checked by this checker, so they must be ignored.)
        List<String> supportFields = new ArrayList<>();
        List<AnnotationMirror> supportedQualifiers = new ArrayList<>();
        for (int i = 0; i < fields.size(); i++) {
            if (isSupportedQualifier(qualifiers.get(i))) {
                supportedQualifiers.add(qualifiers.get(i));
                supportFields.add(fields.get(i));
            }
        }
        if (supportFields.isEmpty() && qualifiers.isEmpty()) {
            return null;
        }

        return new FieldInvariants(supportFields, supportedQualifiers);
    }

    /**
     * Returns the AnnotationTree which is a use of one of the field invariant annotations (as
     * specified via {@link #getFieldInvariantDeclarationAnnotations()}. If one isn't found, null is
     * returned.
     *
     * @param annoTrees trees to look
     * @return returns the AnnotationTree which is a use of one of the field invariant annotations
     *     or null if one isn't found
     */
    public AnnotationTree getFieldInvariantAnnotationTree(
            List<? extends AnnotationTree> annoTrees) {
        List<AnnotationMirror> annos = TreeUtils.annotationsFromTypeAnnotationTrees(annoTrees);
        for (int i = 0; i < annos.size(); i++) {
            for (Class<? extends Annotation> clazz : getFieldInvariantDeclarationAnnotations()) {
                if (areSameByClass(annos.get(i), clazz)) {
                    return annoTrees.get(i);
                }
            }
        }
        return null;
    }

    /** Returns the set of classes of field invariant annotations. */
    protected Set<Class<? extends Annotation>> getFieldInvariantDeclarationAnnotations() {
        return Collections.singleton(FieldInvariant.class);
    }

    /**
     * A callback method for the AnnotatedTypeFactory subtypes to customize
     * AnnotatedTypeMirror.substitute().
     *
     * @param varDecl a declaration of a type variable
     * @param varUse a use of the same type variable
     * @param value the new type to substitute in for the type variable
     */
    public void postTypeVarSubstitution(
            AnnotatedTypeVariable varDecl,
            AnnotatedTypeVariable varUse,
            AnnotatedTypeMirror value) {
        if (!varUse.getAnnotationsField().isEmpty()
                && !AnnotationUtils.areSame(
                        varUse.getAnnotationsField(), varDecl.getAnnotationsField())) {
            value.replaceAnnotations(varUse.getAnnotationsField());
        }
    }

    /**
     * Adapt the upper bounds of the type variables of a class relative to the type instantiation.
     * In some type systems, the upper bounds depend on the instantiation of the class. For example,
     * in the Generic Universe Type system, consider a class declaration
     *
     * <pre>{@code   class C<X extends @Peer Object> }</pre>
     *
     * then the instantiation
     *
     * <pre>{@code   @Rep C<@Rep Object> }</pre>
     *
     * is legal. The upper bounds of class C have to be adapted by the main modifier.
     *
     * <p>An example of an adaptation follows. Suppose, I have a declaration:
     *
     * <pre>{@code  class MyClass<E extends List<E>>}</pre>
     *
     * And an instantiation:
     *
     * <pre>{@code  new MyClass<@NonNull String>()}</pre>
     *
     * <p>The upper bound of E adapted to the argument String, would be {@code List<@NonNull
     * String>} and the lower bound would be an AnnotatedNullType.
     *
     * <p>TODO: ensure that this method is consistently used instead of directly querying the type
     * variables.
     *
     * @param type the use of the type
     * @param element the corresponding element
     * @return the adapted bounds of the type parameters
     */
    public List<AnnotatedTypeParameterBounds> typeVariablesFromUse(
            AnnotatedDeclaredType type, TypeElement element) {

        AnnotatedDeclaredType generic = getAnnotatedType(element);
        List<AnnotatedTypeMirror> targs = type.getTypeArguments();
        List<AnnotatedTypeMirror> tvars = generic.getTypeArguments();

        assert targs.size() == tvars.size()
                : "Mismatch in type argument size between " + type + " and " + generic;

        // System.err.printf("TVFU%n  type: %s%n  generic: %s%n", type, generic);

        Map<TypeVariable, AnnotatedTypeMirror> mapping = new HashMap<>();

        AnnotatedDeclaredType enclosing = type;
        while (enclosing != null) {
            List<AnnotatedTypeMirror> enclosingTArgs = enclosing.getTypeArguments();
            AnnotatedDeclaredType declaredType =
                    getAnnotatedType((TypeElement) enclosing.getUnderlyingType().asElement());
            List<AnnotatedTypeMirror> enclosingTVars = declaredType.getTypeArguments();
            for (int i = 0; i < enclosingTArgs.size(); i++) {
                AnnotatedTypeVariable enclosingTVar = (AnnotatedTypeVariable) enclosingTVars.get(i);
                mapping.put(enclosingTVar.getUnderlyingType(), enclosingTArgs.get(i));
            }
            enclosing = enclosing.getEnclosingType();
        }

        List<AnnotatedTypeParameterBounds> res = new ArrayList<>(tvars.size());

        for (AnnotatedTypeMirror atm : tvars) {
            AnnotatedTypeVariable atv = (AnnotatedTypeVariable) atm;
            AnnotatedTypeMirror upper = typeVarSubstitutor.substitute(mapping, atv.getUpperBound());
            AnnotatedTypeMirror lower = typeVarSubstitutor.substitute(mapping, atv.getLowerBound());
            res.add(new AnnotatedTypeParameterBounds(upper, lower));
        }
        return res;
    }

    /**
     * Creates and returns an AnnotatedNullType qualified with {@code annotations}.
     *
     * @param annotations set of AnnotationMirrors to qualify the returned type with
     * @return AnnotatedNullType qualified with {@code annotations}
     */
    public AnnotatedNullType getAnnotatedNullType(Set<? extends AnnotationMirror> annotations) {
        final AnnotatedTypeMirror.AnnotatedNullType nullType =
                (AnnotatedNullType)
                        toAnnotatedType(processingEnv.getTypeUtils().getNullType(), false);
        nullType.addAnnotations(annotations);
        return nullType;
    }

    // **********************************************************************
    // Utilities method for getting specific types from trees or elements
    // **********************************************************************

    /**
     * Return the implicit receiver type of an expression tree.
     *
     * <p>The result is null for expressions that don't have a receiver, e.g. for a local variable
     * or method parameter access. The result is also null for expressions that have an explicit
     * receiver.
     *
     * <p>Clients should generally call {@link #getReceiverType}.
     *
     * @param tree the expression that might have an implicit receiver
     * @return the type of the implicit receiver
     */
    protected @Nullable AnnotatedDeclaredType getImplicitReceiverType(ExpressionTree tree) {
        assert (tree.getKind() == Tree.Kind.IDENTIFIER
                        || tree.getKind() == Tree.Kind.MEMBER_SELECT
                        || tree.getKind() == Tree.Kind.METHOD_INVOCATION
                        || tree.getKind() == Tree.Kind.NEW_CLASS)
                : "Unexpected tree kind: " + tree.getKind();

        Element element = TreeUtils.elementFromTree(tree);
        assert element != null : "Unexpected null element for tree: " + tree;
        // Return null if the element kind has no receiver or if the expression has a receiver.
        if (!ElementUtils.hasReceiver(element) || TreeUtils.getReceiverTree(tree) != null) {
            return null;
        }

        TypeElement elementOfImplicitReceiver = ElementUtils.enclosingClass(element);
        if (tree.getKind() == Kind.NEW_CLASS) {
            if (elementOfImplicitReceiver.getEnclosingElement() != null) {
                elementOfImplicitReceiver =
                        ElementUtils.enclosingClass(
                                elementOfImplicitReceiver.getEnclosingElement());
            } else {
                elementOfImplicitReceiver = null;
            }
            if (elementOfImplicitReceiver == null) {
                // If the typeElt does not have an enclosing class, then the NewClassTree
                // does not have an implicit receiver.
                return null;
            }
        }

        TypeMirror typeOfImplicitReceiver = elementOfImplicitReceiver.asType();
        AnnotatedDeclaredType thisType = getSelfType(tree);

        // An implicit receiver is the first enclosing type that is a subtype of the type where
        // element is declared.
        while (!isSubtype(thisType.getUnderlyingType(), typeOfImplicitReceiver)) {
            thisType = thisType.getEnclosingType();
        }
        return thisType;
    }

    /**
     * Returns the type of {@code this} at the location of {@code tree}. If {@code tree} is in a
     * location where {@code this} has no meaning, such as the body of a static method, then {@code
     * null} is returned.
     *
     * <p>The parameter is an arbitrary tree and does not have to mention "this", neither explicitly
     * nor implicitly. This method can be overridden for type-system specific behavior.
     *
     * @param tree location used to decide the type of {@code this}
     * @return the type of {@code this} at the location of {@code tree}
     */
    public @Nullable AnnotatedDeclaredType getSelfType(Tree tree) {
        if (TreeUtils.isClassTree(tree)) {
            return getAnnotatedType(TreeUtils.elementFromDeclaration((ClassTree) tree));
        }

        Tree enclosingTree = getEnclosingClassOrMethod(tree);
        if (enclosingTree == null) {
            return null;
        } else if (enclosingTree.getKind() == Kind.METHOD) {
            MethodTree enclosingMethod = (MethodTree) enclosingTree;
            if (TreeUtils.isConstructor(enclosingMethod)) {
                return (AnnotatedDeclaredType) getAnnotatedType(enclosingMethod).getReturnType();
            } else {
                return getAnnotatedType(enclosingMethod).getReceiverType();
            }
        } else if (TreeUtils.isClassTree(enclosingTree)) {
            return (AnnotatedDeclaredType) getAnnotatedType(enclosingTree);
        }
        return null;
    }

    /**
     * Returns the inner most enclosing method or class tree of {@code tree}. If {@code tree} is
     * artificial, that is create by dataflow, then {@link #artificialTreeToEnclosingElementMap} is
     * used to find the enclosing tree;
     *
     * @param tree tree to whose inner most enclosing method or class is returned.
     * @return the inner most enclosing method or class tree of {@code tree}
     */
    protected Tree getEnclosingClassOrMethod(Tree tree) {
        TreePath path = getPath(tree);
        Set<Tree.Kind> classAndMethodKinds = EnumSet.copyOf(TreeUtils.classTreeKinds());
        classAndMethodKinds.add(Kind.METHOD);
        Tree enclosing = TreeUtils.enclosingOfKind(path, classAndMethodKinds);
        if (enclosing != null) {
            return enclosing;
        }
        Element e = getEnclosingElementForArtificialTree(tree);
        if (e != null) {
            Element enclosingMethodOrClass = e;
            while (enclosingMethodOrClass != null
                    && enclosingMethodOrClass.getKind() != ElementKind.METHOD
                    && !enclosingMethodOrClass.getKind().isClass()) {
                enclosingMethodOrClass = enclosingMethodOrClass.getEnclosingElement();
            }
            return declarationFromElement(enclosingMethodOrClass);
        }
        return getCurrentClassTree(tree);
    }

    /**
     * Returns the {@link AnnotatedTypeMirror} of the enclosing type at the location of {@code tree}
     * that is the same type as {@code typeElement}.
     *
     * @param typeElement type of the enclosing type to return
     * @param tree location to use
     * @return he enclosing type at the location of {@code tree} that is the same type as {@code
     *     typeElement}
     */
    public AnnotatedDeclaredType getEnclosingType(TypeElement typeElement, Tree tree) {
        AnnotatedDeclaredType thisType = getSelfType(tree);
        while (!isSameType(thisType.getUnderlyingType(), typeElement.asType())) {
            thisType = thisType.getEnclosingType();
        }
        return thisType;
    }

    /**
     * Returns true if the erasure of {@code type1} is a subtype of the erasure of {@code type2}.
     *
     * @param type1 a type
     * @param type2 a type
     * @return true if the erasure of {@code type1} is a subtype of the erasure of {@code type2}
     */
    private boolean isSubtype(TypeMirror type1, TypeMirror type2) {
        return types.isSubtype(types.erasure(type1), types.erasure(type2));
    }

    /**
     * Returns true if the erasure of {@code type1} is the same type as the erasure of {@code
     * type2}.
     *
     * @param type1 a type
     * @param type2 a type
     * @return true if the erasure of {@code type1} is the same type as the erasure of {@code type2}
     */
    private boolean isSameType(TypeMirror type1, TypeMirror type2) {
        return types.isSameType(types.erasure(type1), types.erasure(type2));
    }

    /**
     * Returns the receiver type of the expression tree, or null if it does not exist.
     *
     * <p>A type is returned even if the receiver is an implicit {@code this}.
     *
     * @param expression the expression for which to determine the receiver type
     * @return the type of the receiver of expression
     */
    public final AnnotatedTypeMirror getReceiverType(ExpressionTree expression) {
        ExpressionTree receiver = TreeUtils.getReceiverTree(expression);
        if (receiver != null) {
            return getAnnotatedType(receiver);
        }

        Element element = TreeUtils.elementFromUse(expression);
        if (element != null && ElementUtils.hasReceiver(element)) {
            // tree references an element that has a receiver, but the tree does not have an
            // explicit receiver. So, the tree must have an implicit receiver of "this" or
            // "Outer.this".
            return getImplicitReceiverType(expression);
        } else {
            return null;
        }
    }

    /** The type for an instantiated generic method or constructor. */
    public static class ParameterizedExecutableType {
        /** The method's/constructor's type. */
        public final AnnotatedExecutableType executableType;
        /** The types of the generic type arguments. */
        public final List<AnnotatedTypeMirror> typeArgs;
        /** Create a ParameterizedExecutableType. */
        public ParameterizedExecutableType(
                AnnotatedExecutableType executableType, List<AnnotatedTypeMirror> typeArgs) {
            this.executableType = executableType;
            this.typeArgs = typeArgs;
        }
    }

    /**
     * Determines the type of the invoked method based on the passed method invocation tree.
     *
     * <p>The returned method type has all type variables resolved, whether based on receiver type,
     * passed type parameters if any, and method invocation parameter.
     *
     * <p>Subclasses may override this method to customize inference of types or qualifiers based on
     * method invocation parameters.
     *
     * <p>As an implementation detail, this method depends on {@link
     * AnnotatedTypes#asMemberOf(Types, AnnotatedTypeFactory, AnnotatedTypeMirror, Element)}, and
     * customization based on receiver type should be in accordance to its specification.
     *
     * <p>The return type is a pair of the type of the invoked method and the (inferred) type
     * arguments. Note that neither the explicitly passed nor the inferred type arguments are
     * guaranteed to be subtypes of the corresponding upper bounds. See method {@link
     * org.checkerframework.common.basetype.BaseTypeVisitor#checkTypeArguments} for the checks of
     * type argument well-formedness.
     *
     * <p>Note that "this" and "super" constructor invocations are also handled by this method
     * (explicit or implicit ones, at the beginning of a constructor). Method {@link
     * #constructorFromUse(NewClassTree)} is only used for a constructor invocation in a "new"
     * expression.
     *
     * @param tree the method invocation tree
     * @return the method type being invoked with tree and the (inferred) type arguments
     */
    public ParameterizedExecutableType methodFromUse(MethodInvocationTree tree) {
        ExecutableElement methodElt = TreeUtils.elementFromUse(tree);
        AnnotatedTypeMirror receiverType = getReceiverType(tree);
        if (receiverType == null && TreeUtils.isSuperConstructorCall(tree)) {
            // super() calls don't have a receiver, but they should be view-point adapted as if
            // "this" is the receiver.
            receiverType = getSelfType(tree);
        }

        ParameterizedExecutableType mType = methodFromUse(tree, methodElt, receiverType);
        if (checker.shouldResolveReflection()
                && reflectionResolver.isReflectiveMethodInvocation(tree)) {
            mType = reflectionResolver.resolveReflectiveCall(this, tree, mType);
        }

        AnnotatedExecutableType method = mType.executableType;
        if (method.getReturnType().getKind() == TypeKind.WILDCARD
                && ((AnnotatedWildcardType) method.getReturnType()).isUninferredTypeArgument()) {
            // Get the correct Java type from the tree and use it as the upper bound of the
            // wildcard.
            TypeMirror tm = TreeUtils.typeOf(tree);
            AnnotatedTypeMirror t = toAnnotatedType(tm, false);

            AnnotatedWildcardType wildcard = (AnnotatedWildcardType) method.getReturnType();
            if (ignoreUninferredTypeArguments) {
                // remove the annotations so that default annotations are used instead.
                // (See call to addDefaultAnnotations below.)
                t.clearAnnotations();
            } else {
                t.replaceAnnotations(wildcard.getExtendsBound().getAnnotations());
            }
            wildcard.setExtendsBound(t);
            addDefaultAnnotations(wildcard);
        }

        return mType;
    }

    /**
     * Determines the type of the invoked method based on the passed expression tree, executable
     * element, and receiver type.
     *
     * @param tree either a MethodInvocationTree or a MemberReferenceTree
     * @param methodElt the element of the referenced method
     * @param receiverType the type of the receiver
     * @return the method type being invoked with tree and the (inferred) type arguments
     * @see #methodFromUse(MethodInvocationTree)
     */
    public ParameterizedExecutableType methodFromUse(
            ExpressionTree tree, ExecutableElement methodElt, AnnotatedTypeMirror receiverType) {

        AnnotatedExecutableType memberType = getAnnotatedType(methodElt); // get unsubstituted type
        methodFromUsePreSubstitution(tree, memberType);

        AnnotatedExecutableType methodType =
                AnnotatedTypes.asMemberOf(types, this, receiverType, methodElt, memberType);
        List<AnnotatedTypeMirror> typeargs = new ArrayList<>(methodType.getTypeVariables().size());

        Map<TypeVariable, AnnotatedTypeMirror> typeVarMapping =
                AnnotatedTypes.findTypeArguments(processingEnv, this, tree, methodElt, methodType);

        if (!typeVarMapping.isEmpty()) {
            for (AnnotatedTypeVariable tv : methodType.getTypeVariables()) {
                if (typeVarMapping.get(tv.getUnderlyingType()) == null) {
                    throw new BugInCF(
                            "AnnotatedTypeFactory.methodFromUse:"
                                    + "mismatch between declared method type variables and the inferred method type arguments. "
                                    + "Method type variables: "
                                    + methodType.getTypeVariables()
                                    + "; "
                                    + "Inferred method type arguments: "
                                    + typeVarMapping);
                }
                typeargs.add(typeVarMapping.get(tv.getUnderlyingType()));
            }
            methodType =
                    (AnnotatedExecutableType)
                            typeVarSubstitutor.substitute(typeVarMapping, methodType);
        }

        if (tree.getKind() == Tree.Kind.METHOD_INVOCATION
                && TreeUtils.isMethodInvocation(tree, objectGetClass, processingEnv)) {
            adaptGetClassReturnTypeToReceiver(methodType, receiverType);
        }

        return new ParameterizedExecutableType(methodType, typeargs);
    }

    /**
     * A callback method for the AnnotatedTypeFactory subtypes to customize the handling of the
     * declared method type before type variable substitution.
     *
     * @param tree either a method invocation or a member reference tree
     * @param type declared method type before type variable substitution
     */
    protected void methodFromUsePreSubstitution(ExpressionTree tree, AnnotatedExecutableType type) {
        assert tree instanceof MethodInvocationTree || tree instanceof MemberReferenceTree;
    }

    /**
     * Java special-cases the return type of {@link java.lang.Class#getClass() getClass()}. Though
     * the method has a return type of {@code Class<?>}, the compiler special cases this return-type
     * and changes the bound of the type argument to the erasure of the receiver type. For example:
     *
     * <ul>
     *   <li>{@code x.getClass()} has the type {@code Class< ? extends erasure_of_x >}
     *   <li>{@code someInteger.getClass()} has the type {@code Class< ? extends Integer >}
     * </ul>
     *
     * @param getClassType this must be a type representing a call to Object.getClass otherwise a
     *     runtime exception will be thrown. It is modified by side effect.
     * @param receiverType the receiver type of the method invocation (not the declared receiver
     *     type)
     */
    protected void adaptGetClassReturnTypeToReceiver(
            final AnnotatedExecutableType getClassType, final AnnotatedTypeMirror receiverType) {
        // TODO: should the receiver type ever be a declaration??
        // Work on removing the asUse() call.
        final AnnotatedTypeMirror newBound = receiverType.getErased().asUse();

        final AnnotatedTypeMirror returnType = getClassType.getReturnType();
        if (returnType == null
                || !(returnType.getKind() == TypeKind.DECLARED)
                || ((AnnotatedDeclaredType) returnType).getTypeArguments().size() != 1) {
            throw new BugInCF(
                    "Unexpected type passed to AnnotatedTypes.adaptGetClassReturnTypeToReceiver%n"
                            + "getClassType=%s%nreceiverType=%s",
                    getClassType, receiverType);
        }

        final AnnotatedDeclaredType returnAdt =
                (AnnotatedDeclaredType) getClassType.getReturnType();
        final List<AnnotatedTypeMirror> typeArgs = returnAdt.getTypeArguments();

        // Usually, the only locations that will add annotations to the return type are getClass in
        // stub files defaults and propagation tree annotator.  Since getClass is final they cannot
        // come from source code.  Also, since the newBound is an erased type we have no type
        // arguments.  So, we just copy the annotations from the bound of the declared type to the
        // new bound.
        final AnnotatedWildcardType classWildcardArg = (AnnotatedWildcardType) typeArgs.get(0);
        Set<AnnotationMirror> newAnnos = AnnotationUtils.createAnnotationSet();
        Set<AnnotationMirror> typeBoundAnnos =
                getTypeDeclarationBounds(newBound.getUnderlyingType());
        Set<AnnotationMirror> wildcardBoundAnnos =
                classWildcardArg.getExtendsBound().getAnnotations();
        for (AnnotationMirror typeBoundAnno : typeBoundAnnos) {
            AnnotationMirror wildcardAnno =
                    qualHierarchy.findAnnotationInSameHierarchy(wildcardBoundAnnos, typeBoundAnno);
            if (qualHierarchy.isSubtype(typeBoundAnno, wildcardAnno)) {
                newAnnos.add(typeBoundAnno);
            } else {
                newAnnos.add(wildcardAnno);
            }
        }
        newBound.replaceAnnotations(newAnnos);

        classWildcardArg.setExtendsBound(newBound);
    }

    /**
     * Determines the type of the invoked constructor based on the passed new class tree.
     *
     * <p>The returned method type has all type variables resolved, whether based on receiver type,
     * passed type parameters if any, and constructor invocation parameter.
     *
     * <p>Subclasses may override this method to customize inference of types or qualifiers based on
     * constructor invocation parameters.
     *
     * <p>As an implementation detail, this method depends on {@link
     * AnnotatedTypes#asMemberOf(Types, AnnotatedTypeFactory, AnnotatedTypeMirror, Element)}, and
     * customization based on receiver type should be in accordance with its specification.
     *
     * <p>The return type is a pair of the type of the invoked constructor and the (inferred) type
     * arguments. Note that neither the explicitly passed nor the inferred type arguments are
     * guaranteed to be subtypes of the corresponding upper bounds. See method {@link
     * org.checkerframework.common.basetype.BaseTypeVisitor#checkTypeArguments} for the checks of
     * type argument well-formedness.
     *
     * <p>Note that "this" and "super" constructor invocations are handled by method {@link
     * #methodFromUse}. This method only handles constructor invocations in a "new" expression.
     *
     * @param tree the constructor invocation tree
     * @return the annotated type of the invoked constructor (as an executable type) and the
     *     (inferred) type arguments
     */
    public ParameterizedExecutableType constructorFromUse(NewClassTree tree) {
        AnnotatedTypeMirror type = fromNewClass(tree);
        addComputedTypeAnnotations(tree, type);

        ExecutableElement ctor = TreeUtils.constructor(tree);
        AnnotatedExecutableType con = getAnnotatedType(ctor); // get unsubstituted type
        if (TreeUtils.hasSyntheticArgument(tree)) {
            AnnotatedExecutableType t =
                    (AnnotatedExecutableType) getAnnotatedType(((JCNewClass) tree).constructor);
            List<AnnotatedTypeMirror> p = new ArrayList<>();
            p.add(t.getParameterTypes().get(0));
            p.addAll(1, con.getParameterTypes());
            t.setParameterTypes(p);
            con = t;
        }

        constructorFromUsePreSubstitution(tree, con);

        con = AnnotatedTypes.asMemberOf(types, this, type, ctor, con);

        List<AnnotatedTypeMirror> typeargs = new ArrayList<>(con.getTypeVariables().size());

        Map<TypeVariable, AnnotatedTypeMirror> typeVarMapping =
                AnnotatedTypes.findTypeArguments(processingEnv, this, tree, ctor, con);

        if (!typeVarMapping.isEmpty()) {
            for (AnnotatedTypeVariable tv : con.getTypeVariables()) {
                typeargs.add(typeVarMapping.get(tv.getUnderlyingType()));
            }
            con = (AnnotatedExecutableType) typeVarSubstitutor.substitute(typeVarMapping, con);
        }

        return new ParameterizedExecutableType(con, typeargs);
    }

    /**
     * A callback method for the AnnotatedTypeFactory subtypes to customize the handling of the
     * declared constructor type before type variable substitution.
     *
     * @param tree a NewClassTree from constructorFromUse()
     * @param type declared method type before type variable substitution
     */
    protected void constructorFromUsePreSubstitution(
            NewClassTree tree, AnnotatedExecutableType type) {}

    /**
     * Returns the return type of the method {@code m}.
     *
     * @param m a tree of method
     * @return the return type of the method
     */
    public AnnotatedTypeMirror getMethodReturnType(MethodTree m) {
        AnnotatedExecutableType methodType = getAnnotatedType(m);
        AnnotatedTypeMirror ret = methodType.getReturnType();
        return ret;
    }

    /** Returns the return type of the method {@code m} at the return statement {@code r}. */
    public AnnotatedTypeMirror getMethodReturnType(MethodTree m, ReturnTree r) {
        AnnotatedExecutableType methodType = getAnnotatedType(m);
        AnnotatedTypeMirror ret = methodType.getReturnType();
        return ret;
    }

    /**
     * Creates an AnnotatedDeclaredType for a NewClassTree. Only adds explicit annotations, unless
     * newClassTree has a diamond operator. In that case, the annotations on the type arguments are
     * inferred using the assignment context and contain defaults.
     *
     * <p>Also, fully annotates the enclosing type of the returned declared type.
     *
     * <p>(Subclass beside {@link GenericAnnotatedTypeFactory} should not override this method.)
     *
     * @param newClassTree NewClassTree
     * @return AnnotatedDeclaredType
     */
    public AnnotatedDeclaredType fromNewClass(NewClassTree newClassTree) {

        AnnotatedDeclaredType enclosingType = (AnnotatedDeclaredType) getReceiverType(newClassTree);

        // Diamond trees that are not anonymous classes.
        if (TreeUtils.isDiamondTree(newClassTree) && newClassTree.getClassBody() == null) {
            AnnotatedDeclaredType type =
                    (AnnotatedDeclaredType) toAnnotatedType(TreeUtils.typeOf(newClassTree), false);
            if (((com.sun.tools.javac.code.Type) type.actualType)
                    .tsym
                    .getTypeParameters()
                    .nonEmpty()) {
                Pair<Tree, AnnotatedTypeMirror> ctx = this.visitorState.getAssignmentContext();
                if (ctx != null) {
                    AnnotatedTypeMirror ctxtype = ctx.second;
                    fromNewClassContextHelper(type, ctxtype);
                } else {
                    TreePath p = getPath(newClassTree);
                    AnnotatedTypeMirror ctxtype = TypeArgInferenceUtil.assignedTo(this, p);
                    if (ctxtype != null) {
                        fromNewClassContextHelper(type, ctxtype);
                    } else {
                        // give up trying and set to raw.
                        type.setWasRaw();
                    }
                }
            }
            AnnotatedDeclaredType fromTypeTree =
                    (AnnotatedDeclaredType)
                            TypeFromTree.fromTypeTree(this, newClassTree.getIdentifier());
            type.replaceAnnotations(fromTypeTree.getAnnotations());
            type.setEnclosingType(enclosingType);
            return type;
        } else if (newClassTree.getClassBody() != null) {
            AnnotatedDeclaredType type =
                    (AnnotatedDeclaredType) toAnnotatedType(TreeUtils.typeOf(newClassTree), false);
            // If newClassTree creates an anonymous class, then annotations in this location:
            //   new @HERE Class() {}
            // are on not on the identifier newClassTree, but rather on the modifier newClassTree.
            List<? extends AnnotationTree> annos =
                    newClassTree.getClassBody().getModifiers().getAnnotations();
            type.addAnnotations(TreeUtils.annotationsFromTypeAnnotationTrees(annos));
            type.setEnclosingType(enclosingType);
            return type;
        } else {
            // If newClassTree does not create anonymous class,
            // newClassTree.getIdentifier includes the explicit annotations in this location:
            //   new @HERE Class()
            AnnotatedDeclaredType type =
                    (AnnotatedDeclaredType)
                            TypeFromTree.fromTypeTree(this, newClassTree.getIdentifier());
            type.setEnclosingType(enclosingType);
            return type;
        }
    }

    // This method extracts the ugly hacky parts.
    // This method should be rewritten and in particular diamonds should be
    // implemented cleanly.
    // See Issue 289.
    private void fromNewClassContextHelper(
            AnnotatedDeclaredType type, AnnotatedTypeMirror ctxtype) {
        switch (ctxtype.getKind()) {
            case DECLARED:
                AnnotatedDeclaredType adctx = (AnnotatedDeclaredType) ctxtype;

                if (type.getTypeArguments().size() == adctx.getTypeArguments().size()) {
                    // Try to simply take the type arguments from LHS.
                    List<AnnotatedTypeMirror> oldArgs = type.getTypeArguments();
                    List<AnnotatedTypeMirror> newArgs = adctx.getTypeArguments();
                    for (int i = 0; i < type.getTypeArguments().size(); ++i) {
                        if (!types.isSubtype(
                                newArgs.get(i).actualType, oldArgs.get(i).actualType)) {
                            // One of the underlying types doesn't match. Give up.
                            return;
                        }
                    }

                    type.setTypeArguments(newArgs);

                    /* It would be nice to call isSubtype for a basic sanity check.
                     * However, the type might not have been completely initialized yet,
                     * so isSubtype might fail.
                     *
                    if (!typeHierarchy.isSubtype(type, ctxtype)) {
                        // Simply taking the newArgs didn't result in a valid subtype.
                        // Give up and simply use the inferred types.
                        type.setTypeArguments(oldArgs);
                    }
                    */
                } else {
                    // TODO: Find a way to determine annotated type arguments.
                    // Look at what Attr and Resolve are doing and rework this whole method.
                }
                break;

            case ARRAY:
                // This new class is in the initializer of an array.
                // The array being created can't have a generic component type,
                // so nothing to be done.
                break;
            case TYPEVAR:
                // TODO: this should NOT be necessary.
                // org.checkerframework.dataflow.cfg.node.MethodAccessNode.MethodAccessNode(ExpressionTree, Node)
                // Uses an ExecutableElement, which did not substitute type variables.
                break;
            case WILDCARD:
                // TODO: look at bounds of wildcard and see whether we can improve.
                break;
            default:
                if (ctxtype.getKind().isPrimitive()) {
                    // See Issue 438. Ignore primitive types for diamond inference - a primitive
                    // type is never a suitable context anyway.
                } else {
                    throw new BugInCF(
                            "AnnotatedTypeFactory.fromNewClassContextHelper: unexpected context: "
                                    + ctxtype
                                    + " ("
                                    + ctxtype.getKind()
                                    + ")");
                }
        }
    }

    /**
     * Returns the annotated boxed type of the given primitive type. The returned type would only
     * have the annotations on the given type.
     *
     * <p>Subclasses may override this method safely to override this behavior.
     *
     * @param type the primitive type
     * @return the boxed declared type of the passed primitive type
     */
    public AnnotatedDeclaredType getBoxedType(AnnotatedPrimitiveType type) {
        TypeElement typeElt = types.boxedClass(type.getUnderlyingType());
        AnnotatedDeclaredType dt = fromElement(typeElt);
        dt.addAnnotations(type.getAnnotations());
        return dt;
    }

    /**
     * Return a primitive type: either the argument, or the result of unboxing it (which might
     * affect its annotations).
     *
     * <p>Subclasses should override {@link #getUnboxedType} rather than this method.
     *
     * @param type a type: a primitive or boxed primitive
     * @return the unboxed variant of the type
     */
    public final AnnotatedPrimitiveType applyUnboxing(AnnotatedTypeMirror type) {
        TypeMirror underlying = type.getUnderlyingType();
        if (TypesUtils.isPrimitive(underlying)) {
            return (AnnotatedPrimitiveType) type;
        } else if (TypesUtils.isBoxedPrimitive(underlying)) {
            return getUnboxedType((AnnotatedDeclaredType) type);
        } else {
            throw new BugInCF("Bad argument to applyUnboxing: " + type);
        }
    }

    /**
     * Returns the annotated primitive type of the given declared type if it is a boxed declared
     * type. Otherwise, it throws <i>IllegalArgumentException</i> exception.
     *
     * <p>In the {@code AnnotatedTypeFactory} implementation, the returned type has the same primary
     * annotations as the given type. Subclasses may override this behavior.
     *
     * @param type the declared type
     * @return the unboxed primitive type
     * @throws IllegalArgumentException if the type given has no unbox conversion
     */
    public AnnotatedPrimitiveType getUnboxedType(AnnotatedDeclaredType type)
            throws IllegalArgumentException {
        PrimitiveType primitiveType = types.unboxedType(type.getUnderlyingType());
        AnnotatedPrimitiveType pt =
                (AnnotatedPrimitiveType) AnnotatedTypeMirror.createType(primitiveType, this, false);
        pt.addAnnotations(type.getAnnotations());
        return pt;
    }

    /**
     * Returns AnnotatedDeclaredType with underlying type String and annotations copied from type.
     * Subclasses may change the annotations.
     *
     * @param type type to convert to String
     * @return AnnotatedTypeMirror that results from converting type to a String type
     */
    // TODO: Test that this is called in all the correct locations
    // See Issue #715
    // https://github.com/typetools/checker-framework/issues/715
    public AnnotatedDeclaredType getStringType(AnnotatedTypeMirror type) {
        TypeMirror stringTypeMirror = TypesUtils.typeFromClass(String.class, types, elements);
        AnnotatedDeclaredType stringATM =
                (AnnotatedDeclaredType)
                        AnnotatedTypeMirror.createType(
                                stringTypeMirror, this, type.isDeclaration());
        stringATM.addAnnotations(type.getEffectiveAnnotations());
        return stringATM;
    }

    /**
     * Returns a widened type if applicable, otherwise returns its first argument.
     *
     * <p>Subclasses should override {@link #getWidenedAnnotations} rather than this method.
     *
     * @param exprType type to possibly widen
     * @param widenedType type to possibly widen to; its annotations are ignored
     * @return if widening is applicable, the result of converting {@code type} to the underlying
     *     type of {@code widenedType}; otherwise {@code type}
     */
    public final AnnotatedTypeMirror getWidenedType(
            AnnotatedTypeMirror exprType, AnnotatedTypeMirror widenedType) {
        TypeKind exprKind = exprType.getKind();
        TypeKind widenedKind = widenedType.getKind();

        if (!TypeKindUtils.isNumeric(widenedKind)) {
            // The target type is not a numeric primitive, so primitive widening is not applicable.
            return exprType;
        }

        AnnotatedPrimitiveType exprPrimitiveType;
        if (TypeKindUtils.isNumeric(exprKind)) {
            exprPrimitiveType = (AnnotatedPrimitiveType) exprType;
        } else if (TypesUtils.isNumericBoxed(exprType.getUnderlyingType())) {
            exprPrimitiveType = getUnboxedType((AnnotatedDeclaredType) exprType);
        } else {
            return exprType;
        }

        switch (TypeKindUtils.getPrimitiveConversionKind(
                exprPrimitiveType.getKind(), widenedType.getKind())) {
            case WIDENING:
                return getWidenedPrimitive(exprPrimitiveType, widenedType.getUnderlyingType());
            case NARROWING:
                return getNarrowedPrimitive(exprPrimitiveType, widenedType.getUnderlyingType());
            case SAME:
                return exprType;
            default:
                throw new Error("unhandled PrimitiveConversionKind");
        }
    }

    /**
     * Applies widening if applicable, otherwise returns its first argument.
     *
     * <p>Subclasses should override {@link #getWidenedAnnotations} rather than this method.
     *
     * @param exprAnnos annotations to possibly widen
     * @param exprTypeMirror type to possibly widen
     * @param widenedType type to possibly widen to; its annotations are ignored
     * @return if widening is applicable, the result of converting {@code type} to the underlying
     *     type of {@code widenedType}; otherwise {@code type}
     */
    public final AnnotatedTypeMirror getWidenedType(
            Set<AnnotationMirror> exprAnnos,
            TypeMirror exprTypeMirror,
            AnnotatedTypeMirror widenedType) {
        AnnotatedTypeMirror exprType = toAnnotatedType(exprTypeMirror, false);
        exprType.replaceAnnotations(exprAnnos);
        return getWidenedType(exprType, widenedType);
    }

    /**
     * Returns an AnnotatedPrimitiveType with underlying type {@code widenedTypeMirror} and with
     * annotations copied or adapted from {@code type}.
     *
     * @param type type to widen; a primitive or boxed primitive
     * @param widenedTypeMirror underlying type for the returned type mirror; a primitive or boxed
     *     primitive (same boxing as {@code type})
     * @return result of converting {@code type} to {@code widenedTypeMirror}
     */
    private AnnotatedPrimitiveType getWidenedPrimitive(
            AnnotatedPrimitiveType type, TypeMirror widenedTypeMirror) {
        AnnotatedPrimitiveType result =
                (AnnotatedPrimitiveType)
                        AnnotatedTypeMirror.createType(
                                widenedTypeMirror, this, type.isDeclaration());
        result.addAnnotations(
                getWidenedAnnotations(type.getAnnotations(), type.getKind(), result.getKind()));
        return result;
    }

    /**
     * Returns annotations applicable to type {@code narrowedTypeKind}, that are copied or adapted
     * from {@code annos}.
     *
     * @param annos annotations to narrow, from a primitive or boxed primitive
     * @param typeKind primitive type to narrow
     * @param narrowedTypeKind target for the returned annotations; a primitive type that is
     *     narrower than {@code typeKind} (in the sense of JLS 5.1.3).
     * @return result of converting {@code annos} from {@code typeKind} to {@code narrowedTypeKind}
     */
    public Set<AnnotationMirror> getNarrowedAnnotations(
            Set<AnnotationMirror> annos, TypeKind typeKind, TypeKind narrowedTypeKind) {
        return annos;
    }

    /**
     * Returns annotations applicable to type {@code widenedTypeKind}, that are copied or adapted
     * from {@code annos}.
     *
     * @param annos annotations to widen, from a primitive or boxed primitive
     * @param typeKind primitive type to widen
     * @param widenedTypeKind target for the returned annotations; a primitive type that is wider
     *     than {@code typeKind} (in the sense of JLS 5.1.2)
     * @return result of converting {@code annos} from {@code typeKind} to {@code widenedTypeKind}
     */
    public Set<AnnotationMirror> getWidenedAnnotations(
            Set<AnnotationMirror> annos, TypeKind typeKind, TypeKind widenedTypeKind) {
        return annos;
    }

    /**
     * Returns the types of the two arguments to the BinaryTree, accounting for widening and
     * unboxing if applicable.
     *
     * @param node a binary tree
     * @return the types of the two arguments
     */
    public Pair<AnnotatedTypeMirror, AnnotatedTypeMirror> binaryTreeArgTypes(BinaryTree node) {
        return binaryTreeArgTypes(
                getAnnotatedType(node.getLeftOperand()), getAnnotatedType(node.getRightOperand()));
    }

    /**
     * Returns the types of the two arguments to the CompoundAssignmentTree, accounting for widening
     * and unboxing if applicable.
     *
     * @param node a compound assignment tree
     * @return the types of the two arguments
     */
    public Pair<AnnotatedTypeMirror, AnnotatedTypeMirror> compoundAssignmentTreeArgTypes(
            CompoundAssignmentTree node) {
        return binaryTreeArgTypes(
                getAnnotatedType(node.getVariable()), getAnnotatedType(node.getExpression()));
    }

    /**
     * Returns the types of the two arguments to a binarya operation, accounting for widening and
     * unboxing if applicable.
     *
     * @param left the type of the left argument of a binary operation
     * @param right the type of the right argument of a binary operation
     * @return the types of the two arguments
     */
    public Pair<AnnotatedTypeMirror, AnnotatedTypeMirror> binaryTreeArgTypes(
            AnnotatedTypeMirror left, AnnotatedTypeMirror right) {
        TypeKind resultTypeKind =
                TypeKindUtils.widenedNumericType(
                        left.getUnderlyingType(), right.getUnderlyingType());
        if (TypeKindUtils.isNumeric(resultTypeKind)) {
            TypeMirror resultTypeMirror = types.getPrimitiveType(resultTypeKind);
            AnnotatedPrimitiveType leftUnboxed = applyUnboxing(left);
            AnnotatedPrimitiveType rightUnboxed = applyUnboxing(right);
            AnnotatedPrimitiveType leftWidened =
                    (leftUnboxed.getKind() == resultTypeKind
                            ? leftUnboxed
                            : getWidenedPrimitive(leftUnboxed, resultTypeMirror));
            AnnotatedPrimitiveType rightWidened =
                    (rightUnboxed.getKind() == resultTypeKind
                            ? rightUnboxed
                            : getWidenedPrimitive(rightUnboxed, resultTypeMirror));
            return Pair.of(leftWidened, rightWidened);
        } else {
            return Pair.of(left, right);
        }
    }

    /**
     * Returns AnnotatedPrimitiveType with underlying type {@code narrowedTypeMirror} and with
     * annotations copied or adapted from {@code type}.
     *
     * <p>Currently this method is called only for primitives that are narrowed at assignments from
     * literal ints, for example, {@code byte b = 1;}. All other narrowing conversions happen at
     * typecasts.
     *
     * @param type type to narrow
     * @param narrowedTypeMirror underlying type for the returned type mirror
     * @return result of converting {@code type} to {@code narrowedTypeMirror}
     */
    public AnnotatedPrimitiveType getNarrowedPrimitive(
            AnnotatedPrimitiveType type, TypeMirror narrowedTypeMirror) {
        AnnotatedPrimitiveType narrowed =
                (AnnotatedPrimitiveType)
                        AnnotatedTypeMirror.createType(
                                narrowedTypeMirror, this, type.isDeclaration());
        narrowed.addAnnotations(type.getAnnotations());
        return narrowed;
    }

    /**
     * Returns the VisitorState instance used by the factory to infer types.
     *
     * @return the VisitorState instance used by the factory to infer types
     */
    public VisitorState getVisitorState() {
        return this.visitorState;
    }

    // **********************************************************************
    // random methods wrapping #getAnnotatedType(Tree) and #fromElement(Tree)
    // with appropriate casts to reduce casts on the client side
    // **********************************************************************

    /**
     * See {@link #getAnnotatedType(Tree)}.
     *
     * @see #getAnnotatedType(Tree)
     */
    public final AnnotatedDeclaredType getAnnotatedType(ClassTree tree) {
        return (AnnotatedDeclaredType) getAnnotatedType((Tree) tree);
    }

    /**
     * See {@link #getAnnotatedType(Tree)}.
     *
     * @see #getAnnotatedType(Tree)
     */
    public final AnnotatedDeclaredType getAnnotatedType(NewClassTree tree) {
        return (AnnotatedDeclaredType) getAnnotatedType((Tree) tree);
    }

    /**
     * See {@link #getAnnotatedType(Tree)}.
     *
     * @see #getAnnotatedType(Tree)
     */
    public final AnnotatedArrayType getAnnotatedType(NewArrayTree tree) {
        return (AnnotatedArrayType) getAnnotatedType((Tree) tree);
    }

    /**
     * See {@link #getAnnotatedType(Tree)}.
     *
     * @see #getAnnotatedType(Tree)
     */
    public final AnnotatedExecutableType getAnnotatedType(MethodTree tree) {
        return (AnnotatedExecutableType) getAnnotatedType((Tree) tree);
    }

    /**
     * See {@link #getAnnotatedType(Element)}.
     *
     * @see #getAnnotatedType(Element)
     */
    public final AnnotatedDeclaredType getAnnotatedType(TypeElement elt) {
        return (AnnotatedDeclaredType) getAnnotatedType((Element) elt);
    }

    /**
     * See {@link #getAnnotatedType(Element)}.
     *
     * @see #getAnnotatedType(Element)
     */
    public final AnnotatedExecutableType getAnnotatedType(ExecutableElement elt) {
        return (AnnotatedExecutableType) getAnnotatedType((Element) elt);
    }

    /**
     * See {@link #fromElement(Element)}.
     *
     * @see #fromElement(Element)
     */
    public final AnnotatedDeclaredType fromElement(TypeElement elt) {
        return (AnnotatedDeclaredType) fromElement((Element) elt);
    }

    /**
     * See {@link #fromElement(Element)}.
     *
     * @see #fromElement(Element)
     */
    public final AnnotatedExecutableType fromElement(ExecutableElement elt) {
        return (AnnotatedExecutableType) fromElement((Element) elt);
    }

    // **********************************************************************
    // Helper methods for this classes
    // **********************************************************************

    /**
     * Determines whether the given annotation is a part of the type system under which this type
     * factory operates. Null is never a supported qualifier; the parameter is nullable to allow the
     * result of canonicalAnnotation to be passed in directly.
     *
     * @param a any annotation
     * @return true if that annotation is part of the type system under which this type factory
     *     operates, false otherwise
     */
    public boolean isSupportedQualifier(@Nullable AnnotationMirror a) {
        if (a == null) {
            return false;
        }
        return isSupportedQualifier(AnnotationUtils.annotationName(a));
    }

    /**
     * Determines whether the given class is a part of the type system under which this type factory
     * operates.
     *
     * @param clazz annotation class
     * @return true if that class is a type qualifier in the type system under which this type
     *     factory operates, false otherwise
     */
    public boolean isSupportedQualifier(Class<? extends Annotation> clazz) {
        return getSupportedTypeQualifiers().contains(clazz);
    }

    /**
     * Determines whether the given class name is a part of the type system under which this type
     * factory operates.
     *
     * @param className fully-qualified annotation class name
     * @return true if that class name is a type qualifier in the type system under which this type
     *     factory operates, false otherwise
     */
    public boolean isSupportedQualifier(String className) {
        return getSupportedTypeQualifierNames().contains(className);
    }

    /**
     * Adds the annotation {@code aliasClass} as an alias for the canonical annotation {@code type}
     * that will be used by the Checker Framework in the alias's place.
     *
     * <p>By specifying the alias/canonical relationship using this method, the elements of the
     * alias are not preserved when the canonical annotation to use is constructed from the alias.
     * If you want the elements to be copied over as well, use {@link #addAliasedAnnotation(Class,
     * Class, boolean, String...)}.
     *
     * @param aliasClass the class of the aliased annotation
     * @param type the canonical annotation
     */
    protected void addAliasedAnnotation(Class<?> aliasClass, AnnotationMirror type) {
        if (getSupportedTypeQualifiers().contains(aliasClass)) {
            throw new BugInCF(
                    "AnnotatedTypeFactory: alias %s should not be in type hierarchy for %s",
                    aliasClass, this.getClass().getSimpleName());
        }
        addAliasedAnnotation(aliasClass.getCanonicalName(), type);
    }

    /**
     * Adds the annotation, whose fully-qualified name is given by {@code aliasName}, as an alias
     * for the canonical annotation {@code type} that will be used by the Checker Framework in the
     * alias's place.
     *
     * <p>Use this method if the alias class is not necessarily on the classpath at Checker
     * Framework compile and run time. Otherwise, use {@link #addAliasedAnnotation(Class,
     * AnnotationMirror)} which prevents the possibility of a typo in the class name.
     *
     * @param aliasName the canonical name of the aliased annotation
     * @param type the canonical annotation
     */
    // aliasName is annotated as @FullyQualifiedName because there is no way to confirm that the
    // name of an external annotation is a canoncal name.
    protected void addAliasedAnnotation(
            @FullyQualifiedName String aliasName, AnnotationMirror type) {
        aliases.put(aliasName, new Alias(aliasName, type, false, null, null));
    }

    /**
     * Adds the annotation {@code aliasClass} as an alias for the canonical annotation {@code type}
     * that will be used by the Checker Framework in the alias's place.
     *
     * <p>You may specify the copyElements flag to indicate whether you want the elements of the
     * alias to be copied over when the canonical annotation is constructed as a copy of {@code
     * type}. Be careful that the framework will try to copy the elements by name matching, so make
     * sure that names and types of the elements to be copied over are exactly the same as the ones
     * in the canonical annotation. Otherwise, an 'Couldn't find element in annotation' error is
     * raised.
     *
     * <p>To facilitate the cases where some of the elements is ignored on purpose when constructing
     * the canonical annotation, this method also provides a varargs {@code ignorableElements} for
     * you to explicitly specify the ignoring rules. For example, {@code
     * org.checkerframework.checker.index.qual.IndexFor} is an alias of {@code
     * org.checkerframework.checker.index.qual.NonNegative}, but the element "value" of
     * {@code @IndexFor} should be ignored when constructing {@code @NonNegative}. In the cases
     * where all elements are ignored, we can simply use {@link #addAliasedAnnotation(Class,
     * AnnotationMirror)} instead.
     *
     * @param aliasClass the class of the aliased annotation
     * @param canonical the canonical annotation
     * @param copyElements a flag that indicates whether you want to copy the elements over when
     *     getting the alias from the canonical annotation
     * @param ignorableElements a list of elements that can be safely dropped when the elements are
     *     being copied over
     */
    protected void addAliasedAnnotation(
            Class<?> aliasClass,
            Class<?> canonical,
            boolean copyElements,
            String... ignorableElements) {
        if (getSupportedTypeQualifiers().contains(aliasClass)) {
            throw new BugInCF(
                    "AnnotatedTypeFactory: alias %s should not be in type hierarchy for %s",
                    aliasClass, this.getClass().getSimpleName());
        }
        addAliasedAnnotation(
                aliasClass.getCanonicalName(), canonical, copyElements, ignorableElements);
    }

    /**
     * Adds the annotation, whose fully-qualified name is given by {@code aliasName}, as an alias
     * for the canonical annotation {@code type} that will be used by the Checker Framework in the
     * alias's place.
     *
     * <p>Use this method if the alias class is not necessarily on the classpath at Checker
     * Framework compile and run time. Otherwise, use {@link #addAliasedAnnotation(Class, Class,
     * boolean, String[])} which prevents the possibility of a typo in the class name.
     *
     * @param aliasName the canonical name of the aliased class
     * @param canonicalAnno the canonical annotation
     * @param copyElements a flag that indicates whether we want to copy the elements over when
     *     getting the alias from the canonical annotation
     * @param ignorableElements a list of elements that can be safely dropped when the elements are
     *     being copied over
     */
    // aliasName is annotated as @FullyQualifiedName because there is no way to confirm that the
    // name of an external annotation is a canoncal name.
    protected void addAliasedAnnotation(
            @FullyQualifiedName String aliasName,
            Class<?> canonicalAnno,
            boolean copyElements,
            String... ignorableElements) {
        // The copyElements argument disambiguates overloading.
        if (!copyElements) {
            throw new BugInCF("Do not call with false");
        }
        aliases.put(
                aliasName,
                new Alias(
                        aliasName,
                        null,
                        copyElements,
                        canonicalAnno.getCanonicalName(),
                        ignorableElements));
    }

    /**
     * Returns the canonical annotation for the passed annotation. Returns null if the passed
     * annotation is not an alias of a canonical one in the framework.
     *
     * <p>A canonical annotation is the internal annotation that will be used by the Checker
     * Framework in the aliased annotation's place.
     *
     * @param a the qualifier to check for an alias
     * @return the canonical annotation, or null if none exists
     */
    public @Nullable AnnotationMirror canonicalAnnotation(AnnotationMirror a) {
        TypeElement elem = (TypeElement) a.getAnnotationType().asElement();
        String qualName = elem.getQualifiedName().toString();
        Alias alias = aliases.get(qualName);
        if (alias == null) {
            return null;
        }
        if (alias.copyElements) {
            AnnotationBuilder builder = new AnnotationBuilder(processingEnv, alias.canonicalName);
            builder.copyElementValuesFromAnnotation(a, alias.ignorableElements);
            return builder.build();
        } else {
            return alias.canonical;
        }
    }

    /**
     * Add the annotation {@code alias} as an alias for the declaration annotation {@code
     * annotation}, where the annotation mirror {@code annotationToUse} will be used instead. If
     * multiple calls are made with the same {@code annotation}, then the {@code annotationToUse}
     * must be the same.
     *
     * <p>The point of {@code annotationToUse} is that it may include elements/fields.
     */
    protected void addAliasedDeclAnnotation(
            Class<? extends Annotation> alias,
            Class<? extends Annotation> annotation,
            AnnotationMirror annotationToUse) {
        Pair<AnnotationMirror, Set<Class<? extends Annotation>>> pair = declAliases.get(annotation);
        if (pair != null) {
            if (!AnnotationUtils.areSame(annotationToUse, pair.first)) {
                throw new BugInCF(
                        "annotationToUse should be the same: %s %s", pair.first, annotationToUse);
            }
        } else {
            pair = Pair.of(annotationToUse, new HashSet<>());
            declAliases.put(annotation, pair);
        }
        Set<Class<? extends Annotation>> aliases = pair.second;
        aliases.add(alias);
    }

    /**
     * Adds the annotation {@code annotation} in the set of declaration annotations that should be
     * inherited. A declaration annotation will be inherited if it is in this list, or if it has the
     * meta-annotation @InheritedAnnotation. The meta-annotation @InheritedAnnotation should be used
     * instead of this method, if possible.
     */
    protected void addInheritedAnnotation(AnnotationMirror annotation) {
        inheritedAnnotations.add(annotation);
    }

    /**
     * A convenience method that converts a {@link TypeMirror} to an empty {@link
     * AnnotatedTypeMirror} using {@link AnnotatedTypeMirror#createType}.
     *
     * @param t the {@link TypeMirror}
     * @param declaration true if the result should be marked as a type declaration
     * @return an {@link AnnotatedTypeMirror} that has {@code t} as its underlying type
     */
    protected final AnnotatedTypeMirror toAnnotatedType(TypeMirror t, boolean declaration) {
        return AnnotatedTypeMirror.createType(t, this, declaration);
    }

    /**
     * Determines an empty annotated type of the given tree. In other words, finds the {@link
     * TypeMirror} for the tree and converts that into an {@link AnnotatedTypeMirror}, but does not
     * add any annotations to the result.
     *
     * <p>Most users will want to use {@link #getAnnotatedType(Tree)} instead; this method is mostly
     * for internal use.
     *
     * @param node the tree to analyze
     * @return the type of {@code node}, without any annotations
     */
    protected final AnnotatedTypeMirror type(Tree node) {
        boolean isDeclaration = TreeUtils.isTypeDeclaration(node);

        // Attempt to obtain the type via JCTree.
        if (TreeUtils.typeOf(node) != null) {
            AnnotatedTypeMirror result = toAnnotatedType(TreeUtils.typeOf(node), isDeclaration);
            return result;
        }

        // Attempt to obtain the type via TreePath (slower).
        TreePath path = this.getPath(node);
        assert path != null
                : "No path or type in tree: " + node + " [" + node.getClass().getSimpleName() + "]";

        TypeMirror t = trees.getTypeMirror(path);
        assert validType(t) : "Invalid type " + t + " for node " + t;

        return toAnnotatedType(t, isDeclaration);
    }

    /**
     * Gets the declaration tree for the element, if the source is available.
     *
     * <p>TODO: would be nice to move this to InternalUtils/TreeUtils.
     *
     * @param elt an element
     * @return the tree declaration of the element if found
     */
    public final Tree declarationFromElement(Element elt) {
        // if root is null, we cannot find any declaration
        if (root == null) {
            return null;
        }
        if (shouldCache && elementToTreeCache.containsKey(elt)) {
            return elementToTreeCache.get(elt);
        }

        // Check for new declarations, outside of the AST.
        if (elt instanceof DetachedVarSymbol) {
            return ((DetachedVarSymbol) elt).getDeclaration();
        }

        // TODO: handle type parameter declarations?
        Tree fromElt;
        // Prevent calling declarationFor on elements we know we don't have
        // the tree for

        switch (elt.getKind()) {
            case CLASS:
            case ENUM:
            case INTERFACE:
            case ANNOTATION_TYPE:
            case FIELD:
            case ENUM_CONSTANT:
            case METHOD:
            case CONSTRUCTOR:
                fromElt = trees.getTree(elt);
                break;
            default:
                fromElt =
                        com.sun.tools.javac.tree.TreeInfo.declarationFor(
                                (com.sun.tools.javac.code.Symbol) elt,
                                (com.sun.tools.javac.tree.JCTree) root);
                break;
        }
        if (shouldCache) {
            elementToTreeCache.put(elt, fromElt);
        }
        return fromElt;
    }

    /**
     * Returns the current class type being visited by the visitor. The method uses the parameter
     * only if the most enclosing class cannot be found directly.
     *
     * @return type of the most enclosing class being visited
     */
    // This method is used to wrap access to visitorState
    protected final ClassTree getCurrentClassTree(Tree tree) {
        if (visitorState.getClassTree() != null) {
            return visitorState.getClassTree();
        }
        return TreeUtils.enclosingClass(getPath(tree));
    }

    protected final AnnotatedDeclaredType getCurrentClassType(Tree tree) {
        return getAnnotatedType(getCurrentClassTree(tree));
    }

    /**
     * Returns the receiver type of the current method being visited, and returns null if the
     * visited tree is not within a method or if that method has no receiver (e.g. a static method).
     *
     * <p>The method uses the parameter only if the most enclosing method cannot be found directly.
     *
     * @return receiver type of the most enclosing method being visited
     */
    protected final @Nullable AnnotatedDeclaredType getCurrentMethodReceiver(Tree tree) {
        AnnotatedDeclaredType res = visitorState.getMethodReceiver();
        if (res == null) {
            TreePath path = getPath(tree);
            if (path != null) {
                @SuppressWarnings("interning:assignment.type.incompatible") // used for == test
                @InternedDistinct MethodTree enclosingMethod = TreeUtils.enclosingMethod(path);
                ClassTree enclosingClass = TreeUtils.enclosingClass(path);

                boolean found = false;

                for (Tree member : enclosingClass.getMembers()) {
                    if (member.getKind() == Tree.Kind.METHOD) {
                        if (member == enclosingMethod) {
                            found = true;
                        }
                    }
                }

                if (found && enclosingMethod != null) {
                    AnnotatedExecutableType method = getAnnotatedType(enclosingMethod);
                    res = method.getReceiverType();
                    // TODO: three tests fail if one adds the following, which would make
                    // sense, or not?
                    // visitorState.setMethodReceiver(res);
                } else {
                    // We are within an anonymous class or field initializer
                    res = this.getAnnotatedType(enclosingClass);
                }
            }
        }
        return res;
    }

    protected final boolean isWithinConstructor(Tree tree) {
        if (visitorState.getClassType() != null) {
            return visitorState.getMethodTree() != null
                    && TreeUtils.isConstructor(visitorState.getMethodTree());
        }

        MethodTree enclosingMethod = TreeUtils.enclosingMethod(getPath(tree));
        return enclosingMethod != null && TreeUtils.isConstructor(enclosingMethod);
    }

    /**
     * Gets the path for the given {@link Tree} under the current root by checking from the
     * visitor's current path, and only using {@link Trees#getPath(CompilationUnitTree, Tree)}
     * (which is much slower) only if {@code node} is not found on the current path.
     *
     * <p>Note that the given Tree has to be within the current compilation unit, otherwise null
     * will be returned.
     *
     * @param node the {@link Tree} to get the path for
     * @return the path for {@code node} under the current root
     */
    public final TreePath getPath(@FindDistinct Tree node) {
        assert root != null
                : "AnnotatedTypeFactory.getPath("
                        + node.getKind()
                        + "): root needs to be set when used on trees; factory: "
                        + this.getClass().getSimpleName();

        if (node == null) {
            return null;
        }

        if (artificialTreeToEnclosingElementMap.containsKey(node)) {
            return null;
        }

        if (treePathCache.isCached(node)) {
            return treePathCache.getPath(root, node);
        }

        TreePath currentPath = visitorState.getPath();
        if (currentPath == null) {
            TreePath path = TreePath.getPath(root, node);
            treePathCache.addPath(node, path);
            return path;
        }

        // This method uses multiple heuristics to avoid calling
        // TreePath.getPath()

        // If the current path you are visiting is for this node we are done
        if (currentPath.getLeaf() == node) {
            treePathCache.addPath(node, currentPath);
            return currentPath;
        }

        // When running on Daikon, we noticed that a lot of calls happened
        // within a small subtree containing the node we are currently visiting

        // When testing on Daikon, two steps resulted in the best performance
        if (currentPath.getParentPath() != null) {
            currentPath = currentPath.getParentPath();
            treePathCache.addPath(currentPath.getLeaf(), currentPath);
            if (currentPath.getLeaf() == node) {
                return currentPath;
            }
            if (currentPath.getParentPath() != null) {
                currentPath = currentPath.getParentPath();
                treePathCache.addPath(currentPath.getLeaf(), currentPath);
                if (currentPath.getLeaf() == node) {
                    return currentPath;
                }
            }
        }

        final TreePath pathWithinSubtree = TreePath.getPath(currentPath, node);
        if (pathWithinSubtree != null) {
            treePathCache.addPath(node, pathWithinSubtree);
            return pathWithinSubtree;
        }

        // climb the current path till we see that
        // Works when getPath called on the enclosing method, enclosing
        // class
        TreePath current = currentPath;
        while (current != null) {
            treePathCache.addPath(current.getLeaf(), current);
            if (current.getLeaf() == node) {
                return current;
            }
            current = current.getParentPath();
        }

        // OK, we give up. Use the cache to look up.
        return treePathCache.getPath(root, node);
    }

    /**
     * Gets the {@link Element} representing the declaration of the method enclosing a tree node.
     * This feature is used to record the enclosing methods of {@link Tree}s that are created
     * internally by the checker.
     *
     * <p>TODO: Find a better way to store information about enclosing Trees.
     *
     * @param node the {@link Tree} to get the enclosing method for
     * @return the method {@link Element} enclosing the argument, or null if none has been recorded
     */
    public final Element getEnclosingElementForArtificialTree(Tree node) {
        return artificialTreeToEnclosingElementMap.get(node);
    }

    /**
     * Handle an artificial tree by mapping it to the enclosing element.
     *
     * <p>See {@code
     * org.checkerframework.framework.flow.CFCFGBuilder.CFCFGTranslationPhaseOne.handleArtificialTree(Tree)}.
     *
     * @param tree artifical tree
     * @param enclosing element that encloses {@code tree}
     */
    public final void setEnclosingElementForArtificialTree(Tree tree, Element enclosing) {
        artificialTreeToEnclosingElementMap.put(tree, enclosing);
        for (BaseTypeChecker checker : checker.getSubcheckers()) {
            AnnotatedTypeFactory subFactory = checker.getTypeFactory();
            subFactory.artificialTreeToEnclosingElementMap.putAll(
                    artificialTreeToEnclosingElementMap);
        }
    }

    /**
     * Assert that the type is a type of valid type mirror, i.e. not an ERROR or OTHER type.
     *
     * @param type an annotated type
     * @return true if the type is a valid annotated type, false otherwise
     */
    static final boolean validAnnotatedType(AnnotatedTypeMirror type) {
        if (type == null) {
            return false;
        }
        return validType(type.getUnderlyingType());
    }

    /**
     * Used for asserting that a type is valid for converting to an annotated type.
     *
     * @return true if {@code type} can be converted to an annotated type, false otherwise
     */
    private static final boolean validType(TypeMirror type) {
        if (type == null) {
            return false;
        }
        switch (type.getKind()) {
            case ERROR:
            case OTHER:
            case PACKAGE:
                return false;
            default:
                return true;
        }
    }

    /**
     * Parses the stub files in the following order:
     *
     * <ol>
     *   <li>jdk.astub in the same directory as the checker, if it exists and ignorejdkastub option
     *       is not supplied <br>
     *   <li>jdkN.astub, where N is the Java version in the same directory as the checker, if it
     *       exists and ignorejdkastub option is not supplied <br>
     *   <li>Stub files listed in @StubFiles annotation on the checker; must be in same directory as
     *       the checker<br>
     *   <li>Stub files provide via stubs system property <br>
     *   <li>Stub files provide via stubs environment variable <br>
     *   <li>Stub files provide via stubs compiler option
     * </ol>
     *
     * <p>If a type is annotated with a qualifier from the same hierarchy in more than one stub
     * file, the qualifier in the last stub file is applied.
     *
     * <p>Sets typesFromStubFiles and declAnnosFromStubFiles by side effect, just before returning.
     */
    protected void parseStubFiles() {
        stubTypes.parseStubFiles();
    }

    /**
     * Returns all of the declaration annotations whose name equals the passed annotation class (or
     * is an alias for it) including annotations:
     *
     * <ul>
     *   <li>on the element
     *   <li>written in stubfiles
     *   <li>inherited from overriden methods, (see {@link InheritedAnnotation})
     *   <li>inherited from superclasses or super interfaces (see {@link Inherited})
     * </ul>
     *
     * @see #getDeclAnnotationNoAliases
     * @param elt the element to retrieve the declaration annotation from
     * @param anno annotation class
     * @return the annotation mirror for anno
     */
    @Override
    public final AnnotationMirror getDeclAnnotation(Element elt, Class<? extends Annotation> anno) {
        return getDeclAnnotation(elt, anno, true);
    }

    /**
     * Returns the actual annotation mirror used to annotate this element, whose name equals the
     * passed annotation class. Returns null if none exists. Does not check for aliases of the
     * annotation class.
     *
     * <p>Call this method from a checker that needs to alias annotations for one purpose and not
     * for another. For example, in the Lock Checker, {@code @LockingFree} and
     * {@code @ReleasesNoLocks} are both aliases of {@code @SideEffectFree} since they are all
     * considered side-effect-free with regard to the set of locks held before and after the method
     * call. However, a {@code synchronized} block is permitted inside a {@code @ReleasesNoLocks}
     * method but not inside a {@code @LockingFree} or {@code @SideEffectFree} method.
     *
     * @see #getDeclAnnotation
     * @param elt the element to retrieve the declaration annotation from
     * @param anno annotation class
     * @return the annotation mirror for anno
     */
    public final AnnotationMirror getDeclAnnotationNoAliases(
            Element elt, Class<? extends Annotation> anno) {
        return getDeclAnnotation(elt, anno, false);
    }

    /**
     * Returns true if the element appears in a stub file (Currently only works for methods,
     * constructors, and fields).
     */
    public boolean isFromStubFile(Element element) {
        return this.getDeclAnnotation(element, FromStubFile.class) != null;
    }

    /**
     * Returns true if the element is from bytecode and the if the element did not appear in a stub
     * file. Currently only works for methods, constructors, and fields.
     */
    public boolean isFromByteCode(Element element) {
        if (isFromStubFile(element)) {
            return false;
        }
        return ElementUtils.isElementFromByteCode(element);
    }

    /**
     * Returns true if redundancy between a stub file and bytecode should be reported.
     *
     * <p>For most type systems the default behavior of returning true is correct. For subcheckers,
     * redundancy in one of the type hierarchies can be ok. Such implementations should return
     * false.
     *
     * @return whether to warn about redundancy between a stub file and bytecode
     */
    public boolean shouldWarnIfStubRedundantWithBytecode() {
        return true;
    }

    /**
     * Returns the actual annotation mirror used to annotate this element, whose name equals the
     * passed annotation class (or is an alias for it). Returns null if none exists. May return the
     * canonical annotation that annotationName is an alias for.
     *
     * <p>This is the private implementation of the same-named, public method.
     *
     * <p>An option is provided to not to check for aliases of annotations. For example, an
     * annotated type factory may use aliasing for a pair of annotations for convenience while
     * needing in some cases to determine a strict ordering between them, such as when determining
     * whether the annotations on an overrider method are more specific than the annotations of an
     * overridden method.
     *
     * @param elt the element to retrieve the annotation from
     * @param annoClass the class the annotation to retrieve
     * @param checkAliases whether to return an annotation mirror for an alias of the requested
     *     annotation class name
     * @return the annotation mirror for the requested annotation, or null if not found
     */
    private AnnotationMirror getDeclAnnotation(
            Element elt, Class<? extends Annotation> annoClass, boolean checkAliases) {
        Set<AnnotationMirror> declAnnos = getDeclAnnotations(elt);

        for (AnnotationMirror am : declAnnos) {
            if (areSameByClass(am, annoClass)) {
                return am;
            }
        }
        // Look through aliases.
        if (checkAliases) {
            Pair<AnnotationMirror, Set<Class<? extends Annotation>>> aliases =
                    declAliases.get(annoClass);
            if (aliases != null) {
                for (Class<? extends Annotation> alias : aliases.second) {
                    for (AnnotationMirror am : declAnnos) {
                        if (areSameByClass(am, alias)) {
                            // TODO: need to copy over elements/fields
                            return aliases.first;
                        }
                    }
                }
            }
        }
        // Not found.
        return null;
    }

    /**
     * Returns all of the declaration annotations on this element including annotations
     *
     * <ul>
     *   <li>on the element
     *   <li>written in stubfiles
     *   <li>inherited from overriden methods, (see {@link InheritedAnnotation})
     *   <li>inherited from superclasses or super interfaces (see {@link Inherited})
     * </ul>
     *
     * <p>This method returns the actual annotations not their aliases. {@link
     * #getDeclAnnotation(Element, Class)} returns aliases.
     *
     * @param elt the element for which to determine annotations
     * @return all of the declaration annotations on this element, written in stub files, or
     *     inherited.
     */
    public Set<AnnotationMirror> getDeclAnnotations(Element elt) {
        Set<AnnotationMirror> cachedValue = cacheDeclAnnos.get(elt);
        if (cachedValue != null) {
            // Found in cache, return result.
            return cachedValue;
        }

        Set<AnnotationMirror> results = AnnotationUtils.createAnnotationSet();
        // Retrieving the annotations from the element.
        // This includes annotations inherited from superclasses, but not superinterfaces or
        // overriden methods.
        List<? extends AnnotationMirror> fromEle = elements.getAllAnnotationMirrors(elt);
        for (AnnotationMirror annotation : fromEle) {
            try {
                results.add(annotation);
            } catch (com.sun.tools.javac.code.Symbol.CompletionFailure cf) {
                // If a CompletionFailure occurs, issue a warning.
                checker.reportWarning(
                        annotation.getAnnotationType().asElement(),
                        "annotation.not.completed",
                        ElementUtils.getQualifiedName(elt),
                        annotation);
            }
        }

        // If parsing stub files, return the annotations in the element.
        if (!stubTypes.isParsing()) {

            // Retrieving annotations from stub files.
            Set<AnnotationMirror> stubAnnos = stubTypes.getDeclAnnotation(elt);
            results.addAll(stubAnnos);

            if (elt.getKind() == ElementKind.METHOD) {
                // Retrieve the annotations from the overridden method's element.
                inheritOverriddenDeclAnnos((ExecutableElement) elt, results);
            } else if (ElementUtils.isTypeDeclaration(elt)) {
                inheritOverriddenDeclAnnosFromTypeDecl(elt.asType(), results);
            }

            // Add the element and its annotations to the cache.
            cacheDeclAnnos.put(elt, results);
        }

        return results;
    }

    /**
     * Adds into {@code results} the inherited declaration annotations found in all elements of the
     * super types of {@code typeMirror}. (Both superclasses and superinterfaces.)
     *
     * @param typeMirror type
     * @param results set of AnnotationMirrors to which this method adds declarations annotations
     */
    private void inheritOverriddenDeclAnnosFromTypeDecl(
            TypeMirror typeMirror, Set<AnnotationMirror> results) {
        List<? extends TypeMirror> superTypes = types.directSupertypes(typeMirror);
        for (TypeMirror superType : superTypes) {
            TypeElement elt = TypesUtils.getTypeElement(superType);
            if (elt == null) {
                continue;
            }
            Set<AnnotationMirror> superAnnos = getDeclAnnotations(elt);
            for (AnnotationMirror annotation : superAnnos) {
                List<? extends AnnotationMirror> annotationsOnAnnotation;
                try {
                    annotationsOnAnnotation =
                            annotation.getAnnotationType().asElement().getAnnotationMirrors();
                } catch (com.sun.tools.javac.code.Symbol.CompletionFailure cf) {
                    // Fix for Issue 348: If a CompletionFailure occurs, issue a warning.
                    checker.reportWarning(
                            annotation.getAnnotationType().asElement(),
                            "annotation.not.completed",
                            ElementUtils.getQualifiedName(elt),
                            annotation);
                    continue;
                }
                if (containsSameByClass(annotationsOnAnnotation, Inherited.class)
                        || AnnotationUtils.containsSameByName(inheritedAnnotations, annotation)) {
                    addOrMerge(results, annotation);
                }
            }
        }
    }

    /**
     * Adds into {@code results} the declaration annotations found in all elements that the method
     * element {@code elt} overrides.
     *
     * @param elt method element
     * @param results {@code elt} local declaration annotations. The ones found in stub files and in
     *     the element itself.
     */
    private void inheritOverriddenDeclAnnos(ExecutableElement elt, Set<AnnotationMirror> results) {
        Map<AnnotatedDeclaredType, ExecutableElement> overriddenMethods =
                AnnotatedTypes.overriddenMethods(elements, this, elt);

        if (overriddenMethods != null) {
            for (ExecutableElement superElt : overriddenMethods.values()) {
                Set<AnnotationMirror> superAnnos = getDeclAnnotations(superElt);

                for (AnnotationMirror annotation : superAnnos) {
                    List<? extends AnnotationMirror> annotationsOnAnnotation;
                    try {
                        annotationsOnAnnotation =
                                annotation.getAnnotationType().asElement().getAnnotationMirrors();
                    } catch (com.sun.tools.javac.code.Symbol.CompletionFailure cf) {
                        // Fix for Issue 348: If a CompletionFailure occurs,
                        // issue a warning.
                        checker.reportWarning(
                                annotation.getAnnotationType().asElement(),
                                "annotation.not.completed",
                                ElementUtils.getQualifiedName(elt),
                                annotation);
                        continue;
                    }
                    if (containsSameByClass(annotationsOnAnnotation, InheritedAnnotation.class)
                            || AnnotationUtils.containsSameByName(
                                    inheritedAnnotations, annotation)) {
                        addOrMerge(results, annotation);
                    }
                }
            }
        }
    }

    private void addOrMerge(Set<AnnotationMirror> results, AnnotationMirror annotation) {
        if (AnnotationUtils.containsSameByName(results, annotation)) {
            /*
             * TODO: feature request: figure out a way to merge multiple annotations
             * of the same kind. For some annotations this might mean merging some
             * arrays, for others it might mean converting a single annotation into a
             * container annotation. We should define a protected method for subclasses
             * to adapt the behavior.
             * For now, do nothing and just take the first, most concrete, annotation.
            AnnotationMirror prev = null;
            for (AnnotationMirror an : results) {
                if (AnnotationUtils.areSameByName(an, annotation)) {
                    prev = an;
                    break;
                }
            }
            results.remove(prev);
            AnnotationMirror merged = ...;
            results.add(merged);
            */
        } else {
            results.add(annotation);
        }
    }

    /**
     * Returns a list of all declaration annotations used to annotate this element, which have a
     * meta-annotation (i.e., an annotation on that annotation) with class {@code
     * metaAnnotationClass}.
     *
     * @param element the element for which to determine annotations
     * @param metaAnnotationClass the class of the meta-annotation that needs to be present
     * @return a list of pairs {@code (anno, metaAnno)} where {@code anno} is the annotation mirror
     *     at {@code element}, and {@code metaAnno} is the annotation mirror (of type {@code
     *     metaAnnotationClass}) used to meta-annotate the declaration of {@code anno}
     */
    public List<Pair<AnnotationMirror, AnnotationMirror>> getDeclAnnotationWithMetaAnnotation(
            Element element, Class<? extends Annotation> metaAnnotationClass) {
        List<Pair<AnnotationMirror, AnnotationMirror>> result = new ArrayList<>();
        Set<AnnotationMirror> annotationMirrors = getDeclAnnotations(element);

        for (AnnotationMirror candidate : annotationMirrors) {
            List<? extends AnnotationMirror> metaAnnotationsOnAnnotation;
            try {
                metaAnnotationsOnAnnotation =
                        candidate.getAnnotationType().asElement().getAnnotationMirrors();
            } catch (com.sun.tools.javac.code.Symbol.CompletionFailure cf) {
                // Fix for Issue 309: If a CompletionFailure occurs, issue a warning.
                // I didn't find a nicer alternative to check whether the Symbol can be completed.
                // The completer field of a Symbol might be non-null also in successful cases.
                // Issue a warning (exception only happens once) and continue.
                checker.reportWarning(
                        candidate.getAnnotationType().asElement(),
                        "annotation.not.completed",
                        ElementUtils.getQualifiedName(element),
                        candidate);
                continue;
            }
            // First call copier, if exception, continue normal modula laws.
            for (AnnotationMirror ma : metaAnnotationsOnAnnotation) {
                if (areSameByClass(ma, metaAnnotationClass)) {
                    // This candidate has the right kind of meta-annotation.
                    // It might be a real contract, or a list of contracts.
                    if (isListForRepeatedAnnotation(candidate)) {
                        List<AnnotationMirror> wrappedCandidates =
                                AnnotationUtils.getElementValueArray(
                                        candidate, "value", AnnotationMirror.class, false);
                        for (AnnotationMirror wrappedCandidate : wrappedCandidates) {
                            result.add(Pair.of(wrappedCandidate, ma));
                        }
                    } else {
                        result.add(Pair.of(candidate, ma));
                    }
                }
            }
        }
        return result;
    }

    /** Cache for {@link #isListForRepeatedAnnotation}. */
    private final Map<DeclaredType, Boolean> isListForRepeatedAnnotationCache = new HashMap<>();

    /**
     * Returns true if the given annotation is a wrapper for multiple repeated annotations.
     *
     * @param a an annotation that might be a wrapper
     * @return true if the argument is a wrapper for multiple repeated annotations
     */
    private boolean isListForRepeatedAnnotation(AnnotationMirror a) {
        DeclaredType annotationType = a.getAnnotationType();
        Boolean resultObject = isListForRepeatedAnnotationCache.get(annotationType);
        if (resultObject != null) {
            return resultObject;
        }
        boolean result = isListForRepeatedAnnotationImplementation(annotationType);
        isListForRepeatedAnnotationCache.put(annotationType, result);
        return result;
    }

    /**
     * Returns true if the annotation is a wrapper for multiple repeated annotations.
     *
     * @param annotationType the declaration of the annotation to test
     * @return true if the annotation is a wrapper for multiple repeated annotations
     */
    private boolean isListForRepeatedAnnotationImplementation(DeclaredType annotationType) {
        TypeMirror enclosingType = annotationType.getEnclosingType();
        if (enclosingType == null) {
            return false;
        }
        if (!annotationType.asElement().getSimpleName().contentEquals("List")) {
            return false;
        }
        List<? extends Element> annoElements = annotationType.asElement().getEnclosedElements();
        if (annoElements.size() != 1) {
            return false;
        }
        // TODO: should check that the type of the single element is: "array of enclosingType".
        return true;
    }

    /**
     * Returns a list of all annotations used to annotate this element, which have a meta-annotation
     * (i.e., an annotation on that annotation) with class {@code metaAnnotationClass}.
     *
     * @param element the element at which to look for annotations
     * @param metaAnnotationClass the class of the meta-annotation that needs to be present
     * @return a list of pairs {@code (anno, metaAnno)} where {@code anno} is the annotation mirror
     *     at {@code element}, and {@code metaAnno} is the annotation mirror used to annotate {@code
     *     anno}.
     */
    public List<Pair<AnnotationMirror, AnnotationMirror>> getAnnotationWithMetaAnnotation(
            Element element, Class<? extends Annotation> metaAnnotationClass) {
        List<Pair<AnnotationMirror, AnnotationMirror>> result = new ArrayList<>();
        Set<AnnotationMirror> annotationMirrors = AnnotationUtils.createAnnotationSet();

        // Consider real annotations.
        annotationMirrors.addAll(getAnnotatedType(element).getAnnotations());

        // Consider declaration annotations
        annotationMirrors.addAll(getDeclAnnotations(element));

        // Go through all annotations found.
        for (AnnotationMirror annotation : annotationMirrors) {
            List<? extends AnnotationMirror> annotationsOnAnnotation =
                    annotation.getAnnotationType().asElement().getAnnotationMirrors();
            for (AnnotationMirror a : annotationsOnAnnotation) {
                if (areSameByClass(a, metaAnnotationClass)) {
                    result.add(Pair.of(annotation, a));
                }
            }
        }
        return result;
    }

    /**
     * Whether or not the {@code annotatedTypeMirror} has a qualifier parameter.
     *
     * @param annotatedTypeMirror AnnotatedTypeMirror to check
     * @param top the top of the hierarchy to check
     * @return true if the type has a qualifier parameter
     */
    public boolean hasQualifierParameterInHierarchy(
            AnnotatedTypeMirror annotatedTypeMirror, AnnotationMirror top) {
        return AnnotationUtils.containsSame(
                getQualifierParameterHierarchies(annotatedTypeMirror), top);
    }

    /**
     * Whether or not the {@code element} has a qualifier parameter.
     *
     * @param element element to check
     * @param top the top of the hierarchy to check
     * @return true if the type has a qualifier parameter
     */
    public boolean hasQualifierParameterInHierarchy(
            @Nullable Element element, AnnotationMirror top) {
        if (element == null) {
            return false;
        }
        return AnnotationUtils.containsSame(getQualifierParameterHierarchies(element), top);
    }

    /**
     * Returns whether the {@code HasQualifierParameter} annotation was explicitly written on {@code
     * element} for the hierarchy given by {@code top}.
     *
     * @param element Element to check
     * @param top the top qualifier for the hierarchy to check
     * @return whether the class given by {@code element} has been explicitly annotated with {@code
     *     HasQualifierParameter} for the given hierarchy
     */
    public boolean hasExplicitQualifierParameterInHierarchy(Element element, AnnotationMirror top) {
        return AnnotationUtils.containsSame(
                getSupportedAnnotationsInElementAnnotation(element, HasQualifierParameter.class),
                top);
    }

    /**
     * Returns whether the {@code NoQualifierParameter} annotation was explicitly written on {@code
     * element} for the hierarchy given by {@code top}.
     *
     * @param element Element to check
     * @param top the top qualifier for the hierarchy to check
     * @return whether the class given by {@code element} has been explicitly annotated with {@code
     *     NoQualifierParameter} for the given hierarchy
     */
    public boolean hasExplicitNoQualifierParameterInHierarchy(
            Element element, AnnotationMirror top) {
        return AnnotationUtils.containsSame(
                getSupportedAnnotationsInElementAnnotation(element, NoQualifierParameter.class),
                top);
    }

    /**
     * Returns the set of top annotations representing all the hierarchies for which this type has a
     * qualifier parameter.
     *
     * @param annotatedType AnnotatedTypeMirror to check
     * @return the set of top annotations representing all the hierarchies for which this type has a
     *     qualifier parameter
     */
    public Set<AnnotationMirror> getQualifierParameterHierarchies(
            AnnotatedTypeMirror annotatedType) {
        while (annotatedType.getKind() == TypeKind.TYPEVAR
                || annotatedType.getKind() == TypeKind.WILDCARD) {
            if (annotatedType.getKind() == TypeKind.TYPEVAR) {
                annotatedType = ((AnnotatedTypeVariable) annotatedType).getUpperBound();
            } else if (annotatedType.getKind() == TypeKind.WILDCARD) {
                annotatedType = ((AnnotatedWildcardType) annotatedType).getSuperBound();
            }
        }

        if (annotatedType.getKind() != TypeKind.DECLARED) {
            return Collections.emptySet();
        }

        AnnotatedDeclaredType declaredType = (AnnotatedDeclaredType) annotatedType;
        Element element = declaredType.getUnderlyingType().asElement();
        if (element == null) {
            return Collections.emptySet();
        }
        return getQualifierParameterHierarchies(element);
    }

    /**
     * Returns the set of top annotations representing all the hierarchies for which this element
     * has a qualifier parameter.
     *
     * @param element Element to check
     * @return the set of top annotations representing all the hierarchies for which this element
     *     has a qualifier parameter
     */
    public Set<AnnotationMirror> getQualifierParameterHierarchies(Element element) {
        if (!ElementUtils.isTypeDeclaration(element)) {
            return Collections.emptySet();
        }

        Set<AnnotationMirror> found = AnnotationUtils.createAnnotationSet();
        found.addAll(
                getSupportedAnnotationsInElementAnnotation(element, HasQualifierParameter.class));
        Set<AnnotationMirror> hasQualifierParameterTops = AnnotationUtils.createAnnotationSet();
        PackageElement packageElement = ElementUtils.enclosingPackage(element);

        // Traverse all packages containing this element.
        while (packageElement != null) {
            Set<AnnotationMirror> packageDefaultTops =
                    getSupportedAnnotationsInElementAnnotation(
                            packageElement, HasQualifierParameter.class);
            hasQualifierParameterTops.addAll(packageDefaultTops);

            packageElement = ElementUtils.parentPackage(packageElement, elements);
        }

        Set<AnnotationMirror> noQualifierParamClasses =
                getSupportedAnnotationsInElementAnnotation(element, NoQualifierParameter.class);
        for (AnnotationMirror anno : hasQualifierParameterTops) {
            if (!AnnotationUtils.containsSame(noQualifierParamClasses, anno)) {
                found.add(anno);
            }
        }

        return found;
    }

    /**
     * Returns a set of supported annotation mirrors corresponding to the annotation classes listed
     * in the value element of an annotation with class {@code annoClass} on {@code element}.
     *
     * @param element Element to check
     * @param annoClass the class for an annotation that's written on elements, whose value element
     *     is a list of annotation classes
     * @return the set of supported annotations with classes listed in the value element of an
     *     annotation with class {@code annoClass} on the {@code element}. Returns an empty set if
     *     {@code annoClass} is not written on {@code element} or {@code element} is null.
     */
    private Set<AnnotationMirror> getSupportedAnnotationsInElementAnnotation(
            @Nullable Element element, Class<? extends Annotation> annoClass) {
        if (element == null) {
            return Collections.emptySet();
        }
        // TODO: caching
        AnnotationMirror annotation = getDeclAnnotation(element, annoClass);
        if (annotation == null) {
            return Collections.emptySet();
        }

        Set<AnnotationMirror> found = AnnotationUtils.createAnnotationSet();
        List<@CanonicalName Name> qualClasses =
                AnnotationUtils.getElementValueClassNames(annotation, "value", true);
        for (Name qual : qualClasses) {
            AnnotationMirror annotationMirror = AnnotationBuilder.fromName(elements, qual);
            if (isSupportedQualifier(annotationMirror)) {
                found.add(annotationMirror);
            }
        }
        return found;
    }

    /** The implementation of the visitor for #containsUninferredTypeArguments. */
    private final SimpleAnnotatedTypeScanner<Boolean, Void> uninferredTypeArgumentScanner =
            new SimpleAnnotatedTypeScanner<>(
                    (type, p) ->
                            type.getKind() == TypeKind.WILDCARD
                                    && ((AnnotatedWildcardType) type).isUninferredTypeArgument(),
                    Boolean::logicalOr,
                    false);

    /**
     * Returns whether this type or any component type is a wildcard type for which Java 7 type
     * inference is insufficient. See issue 979, or the documentation on AnnotatedWildcardType.
     *
     * @param type type to check
     * @return whether this type or any component type is a wildcard type for which Java 7 type
     *     inference is insufficient
     */
    public boolean containsUninferredTypeArguments(AnnotatedTypeMirror type) {
        return uninferredTypeArgumentScanner.visit(type);
    }

    /**
     * Returns a wildcard type to be used as a type argument when the correct type could not be
     * inferred. The wildcard will be marked as an uninferred wildcard so that {@link
     * AnnotatedWildcardType#isUninferredTypeArgument()} returns true.
     *
     * <p>This method should only be used by type argument inference.
     * org.checkerframework.framework.util.AnnotatedTypes.inferTypeArguments(ProcessingEnvironment,
     * AnnotatedTypeFactory, ExpressionTree, ExecutableElement)
     *
     * @param typeVar TypeVariable which could not be inferred
     * @return a wildcard that is marked as an uninferred type argument
     */
    public AnnotatedWildcardType getUninferredWildcardType(AnnotatedTypeVariable typeVar) {
        final boolean intersectionType;
        final TypeMirror boundType;
        if (typeVar.getUpperBound().getKind() == TypeKind.INTERSECTION) {
            boundType = typeVar.getUpperBound().directSuperTypes().get(0).getUnderlyingType();
            intersectionType = true;
        } else {
            boundType = typeVar.getUnderlyingType().getUpperBound();
            intersectionType = false;
        }

        WildcardType wc = types.getWildcardType(boundType, null);
        AnnotatedWildcardType wctype =
                (AnnotatedWildcardType) AnnotatedTypeMirror.createType(wc, this, false);
        wctype.setTypeVariable(typeVar.getUnderlyingType());
        if (!intersectionType) {
            wctype.setExtendsBound(typeVar.getUpperBound().deepCopy());
        } else {
            wctype.getExtendsBound().addAnnotations(typeVar.getUpperBound().getAnnotations());
        }
        wctype.setSuperBound(typeVar.getLowerBound().deepCopy());
        wctype.addAnnotations(typeVar.getAnnotations());
        addDefaultAnnotations(wctype);
        wctype.setUninferredTypeArgument();
        return wctype;
    }

    /**
     * If {@code wildcard}'s upper bound is a super type of {@code annotatedTypeMirror}, this method
     * returns an AnnotatedTypeMirror with the same qualifiers as {@code annotatedTypeMirror}, but
     * the underlying Java type is the most specific base type of {@code annotatedTypeMirror} whose
     * erasure type is equivalent to the upper bound of {@code wildcard}.
     *
     * <p>Otherwise, returns {@code annotatedTypeMirror} unmodified.
     *
     * <p>For example:
     *
     * <pre>
     * wildcard := @NonNull ? extends @NonNull Object
     * annotatedTypeMirror := @Nullable String
     *
     * widenToUpperBound(annotatedTypeMirror, wildcard) returns @Nullable Object
     * </pre>
     *
     * This method is needed because, the Java compiler allows wildcards to have upper bounds above
     * the type variable upper bounds for which they are type arguments. For example, given the
     * following parametric type:
     *
     * <pre>
     * {@code class MyClass<T extends Number>}
     * </pre>
     *
     * the following is legal:
     *
     * <pre>
     * {@code MyClass<? extends Object>}
     * </pre>
     *
     * This is sound because in Java the wildcard is capture converted to: {@code CAP#1 extends
     * Number from capture of ? extends Object}.
     *
     * <p>Because the Checker Framework does not implement capture conversion, wildcard upper bounds
     * may cause spurious errors in subtyping checks. This method prevents those errors by widening
     * the upper bound of the type parameter.
     *
     * <p>This method widens the underlying Java type of the upper bound of the type parameter
     * rather than narrowing the bound of the wildcard in order to avoid issuing an error with an
     * upper bound that is not in source code.
     *
     * <p>The widened type should only be used for typing checks that require it. Using the widened
     * type elsewhere would cause confusing error messages with types not in the source code.
     *
     * @param annotatedTypeMirror AnnotatedTypeMirror to widen
     * @param wildcard AnnotatedWildcardType whose upper bound is used to widen
     * @return {@code annotatedTypeMirror} widen to the upper bound of {@code wildcard}
     */
    public AnnotatedTypeMirror widenToUpperBound(
            final AnnotatedTypeMirror annotatedTypeMirror, final AnnotatedWildcardType wildcard) {
        final TypeMirror toModifyTypeMirror = annotatedTypeMirror.getUnderlyingType();
        final TypeMirror wildcardUBTypeMirror = wildcard.getExtendsBound().getUnderlyingType();
        if (TypesUtils.isErasedSubtype(wildcardUBTypeMirror, toModifyTypeMirror, types)) {
            return annotatedTypeMirror;
        } else if (TypesUtils.isErasedSubtype(toModifyTypeMirror, wildcardUBTypeMirror, types)) {
            return AnnotatedTypes.asSuper(this, annotatedTypeMirror, wildcard);
        } else if (wildcardUBTypeMirror.getKind() == TypeKind.DECLARED
                && TypesUtils.getTypeElement(wildcardUBTypeMirror).getKind().isInterface()) {
            // If the Checker Framework implemented capture conversion, then in this case, then
            // the upper bound of the capture converted wildcard would be an intersection type.
            // See JLS 15.1.10
            // (https://docs.oracle.com/javase/specs/jls/se11/html/jls-5.html#jls-5.1.10)

            // For example:
            // class MyClass<@A T extends @B Number> {}
            // MyClass<@C ? extends @D Serializable>
            // The upper bound of the captured wildcard:
            // glb(@B Number, @D Serializable) = @B Number & @D Serializable
            // The about upper bound must be a subtype of the declared upper bound:
            // @B Number & @D Serializable <: @B Number, which is always true.

            // So, replace the upper bound at the declaration with the wildcard's upper bound so
            // that the rest of the subtyping test pass.
            return wildcard.getExtendsBound();
        }

        return annotatedTypeMirror;
    }

    /**
     * Returns the function type that this member reference targets.
     *
     * <p>The function type is the type of the single method declared in the functional interface
     * adapted as if it were invoked using the functional interface as the receiver expression.
     *
     * <p>The target type of a member reference is the type to which it is assigned or casted.
     *
     * @param tree member reference tree
     * @return the function type that this method reference targets
     */
    public AnnotatedExecutableType getFunctionTypeFromTree(MemberReferenceTree tree) {
        return getFnInterfaceFromTree(tree).second;
    }

    /**
     * Returns the function type that this lambda targets.
     *
     * <p>The function type is the type of the single method declared in the functional interface
     * adapted as if it were invoked using the functional interface as the receiver expression.
     *
     * <p>The target type of a lambda is the type to which it is assigned or casted.
     *
     * @param tree lambda expression tree
     * @return the function type that this lambda targets
     */
    public AnnotatedExecutableType getFunctionTypeFromTree(LambdaExpressionTree tree) {
        return getFnInterfaceFromTree(tree).second;
    }

    /**
     * Returns the functional interface and the function type that this lambda or member references
     * targets.
     *
     * <p>The function type is the type of the single method declared in the functional interface
     * adapted as if it were invoked using the functional interface as the receiver expression.
     *
     * <p>The target type of a lambda or a method reference is the type to which it is assigned or
     * casted.
     *
     * @param tree lambda expression tree or member reference tree
     * @return the functional interface and the function type that this method reference or lambda
     *     targets
     */
    public Pair<AnnotatedTypeMirror, AnnotatedExecutableType> getFnInterfaceFromTree(Tree tree) {

        // Functional interface
        AnnotatedTypeMirror functionalInterfaceType = getFunctionalInterfaceType(tree);
        if (functionalInterfaceType.getKind() == TypeKind.DECLARED) {
            makeGroundTargetType(
                    (AnnotatedDeclaredType) functionalInterfaceType,
                    (DeclaredType) TreeUtils.typeOf(tree));
        }

        // Functional method
        Element fnElement = TreeUtils.findFunction(tree, processingEnv);

        // Function type
        AnnotatedExecutableType functionType =
                (AnnotatedExecutableType)
                        AnnotatedTypes.asMemberOf(types, this, functionalInterfaceType, fnElement);

        return Pair.of(functionalInterfaceType, functionType);
    }

    /**
     * Get the AnnotatedDeclaredType for the FunctionalInterface from assignment context of the
     * method reference or lambda expression which may be a variable assignment, a method call, or a
     * cast.
     *
     * <p>The assignment context is not always correct, so we must search up the AST. It will
     * recursively search for lambdas nested in lambdas.
     *
     * @param tree the tree of the lambda or method reference
     * @return the functional interface type or an uninferred type argument
     */
    private AnnotatedTypeMirror getFunctionalInterfaceType(Tree tree) {

        Tree parentTree = getPath(tree).getParentPath().getLeaf();
        switch (parentTree.getKind()) {
            case PARENTHESIZED:
                return getFunctionalInterfaceType(parentTree);

            case TYPE_CAST:
                TypeCastTree cast = (TypeCastTree) parentTree;
                assert isFunctionalInterface(
                        trees.getTypeMirror(getPath(cast.getType())), parentTree, tree);
                AnnotatedTypeMirror castATM = getAnnotatedType(cast.getType());
                if (castATM.getKind() == TypeKind.INTERSECTION) {
                    AnnotatedIntersectionType itype = (AnnotatedIntersectionType) castATM;
                    for (AnnotatedTypeMirror t : itype.directSuperTypes()) {
                        if (TypesUtils.isFunctionalInterface(
                                t.getUnderlyingType(), getProcessingEnv())) {
                            return t;
                        }
                    }
                    // We should never reach here: isFunctionalInterface performs the same check
                    // and would have raised an error already.
                    throw new BugInCF(
                            "Expected the type of a cast tree in an assignment context to contain a functional interface bound. "
                                    + "Found type: %s for tree: %s in lambda tree: %s",
                            castATM, cast, tree);
                }
                return castATM;

            case NEW_CLASS:
                NewClassTree newClass = (NewClassTree) parentTree;
                int indexOfLambda = newClass.getArguments().indexOf(tree);
                ParameterizedExecutableType con = this.constructorFromUse(newClass);
                AnnotatedTypeMirror constructorParam =
                        AnnotatedTypes.getAnnotatedTypeMirrorOfParameter(
                                con.executableType, indexOfLambda);
                assert isFunctionalInterface(
                        constructorParam.getUnderlyingType(), parentTree, tree);
                return constructorParam;

            case NEW_ARRAY:
                NewArrayTree newArray = (NewArrayTree) parentTree;
                AnnotatedArrayType newArrayATM = getAnnotatedType(newArray);
                AnnotatedTypeMirror elementATM = newArrayATM.getComponentType();
                assert isFunctionalInterface(elementATM.getUnderlyingType(), parentTree, tree);
                return elementATM;

            case METHOD_INVOCATION:
                MethodInvocationTree method = (MethodInvocationTree) parentTree;
                int index = method.getArguments().indexOf(tree);
                ParameterizedExecutableType exe = this.methodFromUse(method);
                AnnotatedTypeMirror param =
                        AnnotatedTypes.getAnnotatedTypeMirrorOfParameter(exe.executableType, index);
                if (param.getKind() == TypeKind.WILDCARD) {
                    // param is an uninferred wildcard.
                    TypeMirror typeMirror = TreeUtils.typeOf(tree);
                    param = AnnotatedTypeMirror.createType(typeMirror, this, false);
                    addDefaultAnnotations(param);
                }
                assert isFunctionalInterface(param.getUnderlyingType(), parentTree, tree);
                return param;

            case VARIABLE:
                VariableTree varTree = (VariableTree) parentTree;
                assert isFunctionalInterface(TreeUtils.typeOf(varTree), parentTree, tree);
                return getAnnotatedType(varTree.getType());

            case ASSIGNMENT:
                AssignmentTree assignmentTree = (AssignmentTree) parentTree;
                assert isFunctionalInterface(TreeUtils.typeOf(assignmentTree), parentTree, tree);
                return getAnnotatedType(assignmentTree.getVariable());

            case RETURN:
                Tree enclosing =
                        TreeUtils.enclosingOfKind(
                                getPath(parentTree),
                                new HashSet<>(
                                        Arrays.asList(
                                                Tree.Kind.METHOD, Tree.Kind.LAMBDA_EXPRESSION)));

                if (enclosing.getKind() == Tree.Kind.METHOD) {
                    MethodTree enclosingMethod = (MethodTree) enclosing;
                    return getAnnotatedType(enclosingMethod.getReturnType());
                } else {
                    LambdaExpressionTree enclosingLambda = (LambdaExpressionTree) enclosing;
                    AnnotatedExecutableType methodExe = getFunctionTypeFromTree(enclosingLambda);
                    return methodExe.getReturnType();
                }

            case LAMBDA_EXPRESSION:
                LambdaExpressionTree enclosingLambda = (LambdaExpressionTree) parentTree;
                AnnotatedExecutableType methodExe = getFunctionTypeFromTree(enclosingLambda);
                return methodExe.getReturnType();

            case CONDITIONAL_EXPRESSION:
                ConditionalExpressionTree conditionalExpressionTree =
                        (ConditionalExpressionTree) parentTree;
                final AnnotatedTypeMirror falseType =
                        getAnnotatedType(conditionalExpressionTree.getFalseExpression());
                final AnnotatedTypeMirror trueType =
                        getAnnotatedType(conditionalExpressionTree.getTrueExpression());

                // Known cases where we must use LUB because falseType/trueType will not be equal:
                // a) when one of the types is a type variable that extends a functional interface
                //    or extends a type variable that extends a functional interface
                // b) When one of the two sides of the expression is a reference to a sub-interface.
                //   e.g.   interface ConsumeStr {
                //              public void consume(String s)
                //          }
                //          interface SubConsumer extends ConsumeStr {
                //              default void someOtherMethod() { ... }
                //          }
                //   SubConsumer s = ...;
                //   ConsumeStr stringConsumer = (someCondition) ? s : System.out::println;
                AnnotatedTypeMirror conditionalType =
                        AnnotatedTypes.leastUpperBound(this, trueType, falseType);
                assert isFunctionalInterface(conditionalType.getUnderlyingType(), parentTree, tree);
                return conditionalType;

            default:
                throw new BugInCF(
                        "Could not find functional interface from assignment context. "
                                + "Unexpected tree type: "
                                + parentTree.getKind()
                                + " For lambda tree: "
                                + tree);
        }
    }

    private boolean isFunctionalInterface(TypeMirror typeMirror, Tree contextTree, Tree tree) {
        if (typeMirror.getKind() == TypeKind.WILDCARD) {
            // Ignore wildcards, because they are uninferred type arguments.
            return true;
        }
        Type type = (Type) typeMirror;

        if (!TypesUtils.isFunctionalInterface(type, processingEnv)) {
            if (type.getKind() == TypeKind.INTERSECTION) {
                IntersectionType itype = (IntersectionType) type;
                for (TypeMirror t : itype.getBounds()) {
                    if (TypesUtils.isFunctionalInterface(t, processingEnv)) {
                        // As long as any of the bounds is a functional interface
                        // we should be fine.
                        return true;
                    }
                }
            }
            throw new BugInCF(
                    "Expected the type of %s tree in assignment context to be a functional interface. "
                            + "Found type: %s for tree: %s in lambda tree: %s",
                    contextTree.getKind(), type, contextTree, tree);
        }
        return true;
    }

    /**
     * Create the ground target type of the functional interface.
     *
     * <p>Basically, it replaces the wildcards with their bounds doing a capture conversion like glb
     * for extends bounds.
     *
     * @see "JLS 9.9"
     * @param functionalType the functional interface type
     * @param groundTargetJavaType the Java type as found by javac
     */
    private void makeGroundTargetType(
            AnnotatedDeclaredType functionalType, DeclaredType groundTargetJavaType) {
        if (functionalType.getTypeArguments().isEmpty()) {
            return;
        }

        List<AnnotatedTypeParameterBounds> bounds =
                this.typeVariablesFromUse(
                        functionalType,
                        (TypeElement) functionalType.getUnderlyingType().asElement());

        List<AnnotatedTypeMirror> newTypeArguments =
                new ArrayList<>(functionalType.getTypeArguments());
        boolean sizesDiffer =
                functionalType.getTypeArguments().size()
                        != groundTargetJavaType.getTypeArguments().size();

        for (int i = 0; i < functionalType.getTypeArguments().size(); i++) {
            AnnotatedTypeMirror argType = functionalType.getTypeArguments().get(i);
            if (argType.getKind() == TypeKind.WILDCARD) {
                AnnotatedWildcardType wildcardType = (AnnotatedWildcardType) argType;

                TypeMirror wildcardUbType = wildcardType.getExtendsBound().getUnderlyingType();

                if (wildcardType.isUninferredTypeArgument()) {
                    // Keep the uninferred type so that it is ignored by later subtyping and
                    // containment checks.
                    newTypeArguments.set(i, wildcardType);
                } else if (isExtendsWildcard(wildcardType)) {
                    TypeMirror correctArgType;
                    if (sizesDiffer) {
                        // The java type is raw.
                        TypeMirror typeParamUbType =
                                bounds.get(i).getUpperBound().getUnderlyingType();
                        correctArgType =
                                TypesUtils.greatestLowerBound(
                                        typeParamUbType,
                                        wildcardUbType,
                                        this.checker.getProcessingEnvironment());
                    } else {
                        correctArgType = groundTargetJavaType.getTypeArguments().get(i);
                    }

                    final AnnotatedTypeMirror newArg;
                    if (types.isSameType(wildcardUbType, correctArgType)) {
                        newArg = wildcardType.getExtendsBound().deepCopy();
                    } else if (correctArgType.getKind() == TypeKind.TYPEVAR) {
                        newArg = this.toAnnotatedType(correctArgType, false);
                        AnnotatedTypeVariable newArgAsTypeVar = (AnnotatedTypeVariable) newArg;
                        newArgAsTypeVar
                                .getUpperBound()
                                .replaceAnnotations(
                                        wildcardType.getExtendsBound().getAnnotations());
                        newArgAsTypeVar
                                .getLowerBound()
                                .replaceAnnotations(wildcardType.getSuperBound().getAnnotations());
                    } else {
                        newArg = this.toAnnotatedType(correctArgType, false);
                        newArg.replaceAnnotations(wildcardType.getExtendsBound().getAnnotations());
                    }
                    newTypeArguments.set(i, newArg);
                } else {
                    newTypeArguments.set(i, wildcardType.getSuperBound());
                }
            }
        }
        functionalType.setTypeArguments(newTypeArguments);

        // When the groundTargetJavaType is different from the underlying type of functionalType,
        // only the main annotations are copied.  Add default annotations in places without
        // annotations.
        addDefaultAnnotations(functionalType);
    }

    /**
     * Check that a wildcard is an extends wildcard.
     *
     * @param awt the wildcard type
     * @return true if awt is an extends wildcard
     */
    private boolean isExtendsWildcard(AnnotatedWildcardType awt) {
        return awt.getUnderlyingType().getSuperBound() == null;
    }

    /** Accessor for the element utilities. */
    public Elements getElementUtils() {
        return this.elements;
    }

    /** Accessor for the tree utilities. */
    public Trees getTreeUtils() {
        return this.trees;
    }

    /** Accessor for the processing environment. */
    public ProcessingEnvironment getProcessingEnv() {
        return this.processingEnv;
    }

    /** Accessor for the {@link CFContext}. */
    public CFContext getContext() {
        return checker;
    }

    static final Pattern plusConstant = Pattern.compile(" *\\+ *(-?[0-9]+)$");
    static final Pattern minusConstant = Pattern.compile(" *- *(-?[0-9]+)$");

    /**
     * Given an expression, split it into a subexpression and a constant offset. For example:
     *
     * <pre>{@code
     * "a" => <"a", "0">
     * "a + 5" => <"a", "5">
     * "a + -5" => <"a", "-5">
     * "a - 5" => <"a", "-5">
     * }</pre>
     *
     * There are methods that can only take as input an expression that represents a Receiver. The
     * purpose of this is to pre-process expressions to make those methods more likely to succeed.
     *
     * @param expression an expression to remove a constant offset from
     * @return a sub-expression and a constant offset. The offset is "0" if this routine is unable
     *     to splite the given expression
     */
    // TODO: generalize.  There is no reason this couldn't handle arbitrary addition and subtraction
    // expressions, given the Index Checker's support for OffsetEquation.  That might even make its
    // implementation simpler.
    public static Pair<String, String> getExpressionAndOffset(String expression) {
        String expr = expression;
        String offset = "0";

        // Is this normalization necessary?
        // Remove surrrounding whitespace.
        expr = expr.trim();
        // Remove surrounding parentheses.
        if (expr.matches("^\\([^()]\\)")) {
            expr = expr.substring(1, expr.length() - 2).trim();
        }

        Matcher mPlus = plusConstant.matcher(expr);
        Matcher mMinus = minusConstant.matcher(expr);
        if (mPlus.find()) {
            expr = expr.substring(0, mPlus.start());
            offset = mPlus.group(1);
        } else if (mMinus.find()) {
            expr = expr.substring(0, mMinus.start());
            offset = negateConstant(mMinus.group(1));
        }

        if (offset.equals("-0")) {
            offset = "0";
        }

        expr = expr.intern();
        offset = offset.intern();

        return Pair.of(expr, offset);
    }

    /**
     * Given an expression string, returns its negation.
     *
     * @param constantExpression a string representing an integer constant
     * @return the negation of constantExpression
     */
    // Also see Subsequence.negateString which is similar but more sophisticated.
    public static String negateConstant(String constantExpression) {
        if (constantExpression.startsWith("-")) {
            return constantExpression.substring(1);
        } else {
            if (constantExpression.startsWith("+")) {
                constantExpression = constantExpression.substring(1);
            }
            return "-" + constantExpression;
        }
    }

    /**
     * Returns {@code null} or an annotated type mirror that type argument inference should assume
     * {@code expressionTree} is assigned to.
     *
     * <p>If {@code null} is returned, inference proceeds normally.
     *
     * <p>If a type is returned, then inference assumes that {@code expressionTree} was asigned to
     * it. This biases the inference algorithm toward the annotations in the returned type. In
     * particular, if the annotations on type variables in invariant positions are a super type of
     * the annotations inferred, the super type annotations are chosen.
     *
     * <p>This implementation returns null, but subclasses may override this method to return a
     * type.
     *
     * @param expressionTree an expression which has no assignment context and for which type
     *     arguments need to be inferred
     * @return {@code null} or an annotated type mirror that inferrence should pretend {@code
     *     expressionTree} is assigned to
     */
    public @Nullable AnnotatedTypeMirror getDummyAssignedTo(ExpressionTree expressionTree) {
        return null;
    }

    /**
     * Checks that the annotation {@code am} has the name of {@code annoClass}. Values are ignored.
     *
     * <p>This method is faster than {@link AnnotationUtils#areSameByClass(AnnotationMirror, Class)}
     * because it caches the name of the class rather than computing it each time.
     *
     * @param am the AnnotationMirror whose class to compare
     * @param annoClass the class to compare
     * @return true if annoclass is the class of am
     */
    public boolean areSameByClass(AnnotationMirror am, Class<? extends Annotation> annoClass) {
        if (!shouldCache) {
            return AnnotationUtils.areSameByName(am, annoClass.getCanonicalName());
        }
        String canonicalName = annotationClassNames.get(annoClass);
        if (canonicalName == null) {
            canonicalName = annoClass.getCanonicalName();
            assert canonicalName != null : "@AssumeAssertion(nullness): assumption";
            annotationClassNames.put(annoClass, canonicalName);
        }
        return AnnotationUtils.areSameByName(am, canonicalName);
    }

    /**
     * Checks that the collection contains the annotation. Using Collection.contains does not always
     * work, because it does not use areSame for comparison.
     *
     * <p>This method is faster than {@link AnnotationUtils#containsSameByClass(Collection, Class)}
     * because is caches the name of the class rather than computing it each time.
     *
     * @param c a collection of AnnotationMirrors
     * @param anno the annotation class to search for in c
     * @return true iff c contains anno, according to areSameByClass
     */
    public boolean containsSameByClass(
            Collection<? extends AnnotationMirror> c, Class<? extends Annotation> anno) {
        return getAnnotationByClass(c, anno) != null;
    }

    /**
     * Returns the AnnotationMirror in {@code c} that has the same class as {@code anno}.
     *
     * <p>This method is faster than {@link AnnotationUtils#getAnnotationByClass(Collection, Class)}
     * because is caches the name of the class rather than computing it each time.
     *
     * @param c a collection of AnnotationMirrors
     * @param anno the class to search for in c
     * @return AnnotationMirror with the same class as {@code anno} iff c contains anno, according
     *     to areSameByClass; otherwise, {@code null}
     */
    public @Nullable AnnotationMirror getAnnotationByClass(
            Collection<? extends AnnotationMirror> c, Class<? extends Annotation> anno) {
        for (AnnotationMirror an : c) {
            if (areSameByClass(an, anno)) {
                return an;
            }
        }
        return null;
    }
}<|MERGE_RESOLUTION|>--- conflicted
+++ resolved
@@ -595,7 +595,6 @@
     }
 
     /**
-<<<<<<< HEAD
      * Returns the checker associated with this factory.
      *
      * @return the checker associated with this factory
@@ -605,8 +604,6 @@
     }
 
     /**
-=======
->>>>>>> e803f56e
      * Creates {@link QualifierUpperBounds} for this type factory.
      *
      * @return a new {@link QualifierUpperBounds} for this type factory
