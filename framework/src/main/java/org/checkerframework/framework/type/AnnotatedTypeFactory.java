--- conflicted
+++ resolved
@@ -1620,8 +1620,7 @@
         List<String> fields =
                 AnnotationUtils.getElementValueArray(fieldInvarAnno, "field", String.class, false);
         List<@CanonicalName Name> classes =
-<<<<<<< HEAD
-                AnnotationUtils.getElementValueClassNames(fieldInvarAnno, "qualifier", true);
+                AnnotationUtils.getElementValueClassNames(fieldInvarAnno, "qualifier", false);
         List<AnnotationMirror> qualifiers =
                 SystemUtil.mapList(
                         (Name name) ->
@@ -1630,15 +1629,6 @@
                                 // handle classes with elements/fields.
                                 AnnotationBuilder.fromName(elements, name),
                         classes);
-=======
-                AnnotationUtils.getElementValueClassNames(fieldInvarAnno, "qualifier", false);
-        List<AnnotationMirror> qualifiers = new ArrayList<>();
-        for (Name name : classes) {
-            // Calling AnnotationBuilder.fromName (which ignores elements/fields) is acceptable
-            // because @FieldInvariant does not handle classes with elements/fields.
-            qualifiers.add(AnnotationBuilder.fromName(elements, name));
-        }
->>>>>>> 83e5e868
         if (qualifiers.size() == 1) {
             while (fields.size() > qualifiers.size()) {
                 qualifiers.add(qualifiers.get(0));
