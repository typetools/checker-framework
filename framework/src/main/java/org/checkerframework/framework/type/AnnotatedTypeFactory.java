--- conflicted
+++ resolved
@@ -361,7 +361,7 @@
      * Which whole-program inference output format to use, if doing whole-program inference. This
      * variable would be final, but it is not set unless WPI is enabled.
      */
-    private WholeProgramInference.OutputFormat wpiOutputFormat;
+    protected WholeProgramInference.OutputFormat wpiOutputFormat;
 
     /**
      * Should results be cached? This means that ATM.deepCopy() will be called. ATM.deepCopy() used
@@ -494,21 +494,15 @@
             if (inferArg == null) {
                 inferArg = "jaifs";
             }
-            boolean isNullnessChecker =
-                    "NullnessAnnotatedTypeFactory".equals(this.getClass().getSimpleName());
             switch (inferArg) {
                 case "stubs":
                     wpiOutputFormat = WholeProgramInference.OutputFormat.STUB;
-                    wholeProgramInference = new WholeProgramInferenceScenes(!isNullnessChecker);
                     break;
                 case "jaifs":
                     wpiOutputFormat = WholeProgramInference.OutputFormat.JAIF;
-                    wholeProgramInference = new WholeProgramInferenceScenes(!isNullnessChecker);
                     break;
                 case "ajava":
                     wpiOutputFormat = WholeProgramInference.OutputFormat.AJAVA;
-                    wholeProgramInference =
-                            new WholeProgramInferenceJavaParser(this, !isNullnessChecker);
                     break;
                 default:
                     throw new UserError(
@@ -516,10 +510,7 @@
                                     + inferArg
                                     + " should be one of: -Ainfer=jaifs, -Ainfer=stubs");
             }
-<<<<<<< HEAD
-=======
             wholeProgramInference = createWholeProgramInference();
->>>>>>> b65d3240
         } else {
             wholeProgramInference = null;
         }
@@ -4693,6 +4684,10 @@
      * @return a WholeProgramInference for use by this type factory
      */
     protected WholeProgramInference createWholeProgramInference() {
+        if (wpiOutputFormat == WholeProgramInference.OutputFormat.AJAVA) {
+            return new WholeProgramInferenceJavaParser(this, true);
+        }
+
         return new WholeProgramInferenceScenes(this);
     }
 }