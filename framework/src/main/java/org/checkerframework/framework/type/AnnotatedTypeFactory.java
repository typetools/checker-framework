--- conflicted
+++ resolved
@@ -2338,61 +2338,42 @@
             // populate the type arguments on the type. To do this, we need to create the type
             // mirror again, using toAnnotatedType(). However, this does not populate any
             // annotations -- so we need to take these from the fromTypeTree() mirror.
-<<<<<<< HEAD
-            AnnotatedDeclaredType typeWithInferences =
-                    (AnnotatedDeclaredType) toAnnotatedType(TreeUtils.typeOf(newClassTree), false);
-            typeWithInferences.addAnnotations(type.getAnnotations());
-
-            if (((com.sun.tools.javac.code.Type) typeWithInferences.actualType)
-                    .tsym
-                    .getTypeParameters()
-                    .nonEmpty()) {
-                Pair<Tree, AnnotatedTypeMirror> ctx = this.visitorState.getAssignmentContext();
-                if (ctx != null) {
-                    AnnotatedTypeMirror ctxtype = ctx.second;
-                    fromNewClassContextHelper(typeWithInferences, ctxtype);
+            type = annotateTypeArgs(newClassTree, type);
+        }
+        if (newClassTree.getClassBody() == null) {
+            //            if (newClassTree.getClassBody() == null) {
+            // If the user hasn't explicitly annotated a constructor invocation,
+            // annotate it with the type on constructor declaration.
+            // NOTE: "TreeUtils.typeOf(...)" is a workaround since getExplicitAnnotations()
+            // currently returns an empty set.
+            ExecutableElement ctor = TreeUtils.constructor(newClassTree);
+            AnnotatedExecutableType con = AnnotatedTypes.asMemberOf(types, this, type, ctor);
+            Collection<? extends AnnotationMirror> explicitAnnotations;
+            if (newClassTree.getIdentifier().getKind() == Tree.Kind.PARAMETERIZED_TYPE) {
+                explicitAnnotations = type.getAnnotations();
+            } else {
+                explicitAnnotations =
+                        TreeUtils.typeOf(newClassTree.getIdentifier()).getAnnotationMirrors();
+            }
+            Set<? extends AnnotationMirror> topAnnotations =
+                    getQualifierHierarchy().getTopAnnotations();
+            Set<AnnotationMirror> localToRemove = new HashSet<>();
+            for (AnnotationMirror explicitAnno : explicitAnnotations) {
+                if (AnnotationUtils.containsSameByName(
+                        getQualifierHierarchy().getTypeQualifiers(), explicitAnno)) {
+                    AnnotationMirror annoToRemove =
+                            getQualifierHierarchy().getTopAnnotation(explicitAnno);
+                    localToRemove.add(annoToRemove);
                 }
             }
-
-            type = typeWithInferences;
-        }
-        if (newClassTree.getClassBody() == null) {
-            if (newClassTree.getClassBody() == null) {
-                // If the user hasn't explicitly annotated a constructor invocation,
-                // annotate it with the type on constructor declaration.
-                // NOTE: "TreeUtils.typeOf(...)" is a workaround since getExplicitAnnotations()
-                // currently returns an empty set.
-                ExecutableElement ctor = TreeUtils.constructor(newClassTree);
-                AnnotatedExecutableType con = AnnotatedTypes.asMemberOf(types, this, type, ctor);
-                Collection<? extends AnnotationMirror> explicitAnnotations;
-                if (newClassTree.getIdentifier().getKind() == Tree.Kind.PARAMETERIZED_TYPE) {
-                    explicitAnnotations = type.getAnnotations();
-                } else {
-                    explicitAnnotations =
-                            TreeUtils.typeOf(newClassTree.getIdentifier()).getAnnotationMirrors();
+            for (AnnotationMirror topAnno : topAnnotations) {
+                if (!AnnotationUtils.containsSameByName(localToRemove, topAnno)) {
+                    AnnotationMirror annoToAdd =
+                            con.getReturnType().getAnnotationInHierarchy(topAnno);
+                    type.replaceAnnotation(annoToAdd);
                 }
-                Set<? extends AnnotationMirror> topAnnotations =
-                        getQualifierHierarchy().getTopAnnotations();
-                Set<AnnotationMirror> localToRemove = new HashSet<>();
-                for (AnnotationMirror explicitAnno : explicitAnnotations) {
-                    if (AnnotationUtils.containsSameByName(
-                            getQualifierHierarchy().getTypeQualifiers(), explicitAnno)) {
-                        AnnotationMirror annoToRemove =
-                                getQualifierHierarchy().getTopAnnotation(explicitAnno);
-                        localToRemove.add(annoToRemove);
-                    }
-                }
-                for (AnnotationMirror topAnno : topAnnotations) {
-                    if (!AnnotationUtils.containsSameByName(localToRemove, topAnno)) {
-                        AnnotationMirror annoToAdd =
-                                con.getReturnType().getAnnotationInHierarchy(topAnno);
-                        type.replaceAnnotation(annoToAdd);
-                    }
-                }
-            }
-=======
-            return annotateTypeArgs(newClassTree, type);
->>>>>>> c9a7ea3c
+            }
+            //            }
         }
         return type;
     }
