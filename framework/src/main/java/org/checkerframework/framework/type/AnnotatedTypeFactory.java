--- conflicted
+++ resolved
@@ -555,11 +555,8 @@
         this.typeHierarchy = createTypeHierarchy();
         this.typeVarSubstitutor = createTypeVariableSubstitutor();
         this.typeArgumentInference = createTypeArgumentInference();
-<<<<<<< HEAD
         this.viewpointAdapter = createViewpointAdapter();
-=======
         this.qualifierUpperBounds = createQualifierUpperBounds();
->>>>>>> 3c56b68a
 
         // TODO: is this the best location for declaring this alias?
         addAliasedDeclAnnotation(
