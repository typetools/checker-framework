--- conflicted
+++ resolved
@@ -2546,13 +2546,8 @@
     AnnotationMirrorSet newAnnos = new AnnotationMirrorSet();
     AnnotationMirrorSet receiverTypeBoundAnnos =
         getTypeDeclarationBounds(receiverType.getErased().getUnderlyingType());
-<<<<<<< HEAD
     TypeMirror receiverTM = receiverType.getUnderlyingType();
     AnnotationMirrorSet wildcardBoundAnnos = classWildcardArg.getExtendsBound().getAnnotations();
-=======
-    AnnotationMirrorSet wildcardBoundAnnos =
-        classWildcardArg.getExtendsBound().getPrimaryAnnotations();
->>>>>>> 0fc4f1e0
     for (AnnotationMirror receiverTypeBoundAnno : receiverTypeBoundAnnos) {
       AnnotationMirror wildcardAnno =
           qualHierarchy.findAnnotationInSameHierarchy(wildcardBoundAnnos, receiverTypeBoundAnno);
