--- conflicted
+++ resolved
@@ -1073,37 +1073,8 @@
         } else if (TreeUtils.isExpressionTree(tree)) {
             tree = TreeUtils.skipParens((ExpressionTree) tree);
             type = fromExpression((ExpressionTree) tree);
-<<<<<<< HEAD
-            if (tree.getKind() == Tree.Kind.NEW_CLASS) {
-                //                List<? extends AnnotationMirror> explicitNewClassAnnotations =
-                //                        TreeUtils.typeOf(((NewClassTree) tree).getIdentifier())
-                //                                .getAnnotationMirrors();
-                //                Set<AnnotationMirror> newClassAnnotations = type.getAnnotations();
-                //                Set<AnnotationMirror> annotationsToRemove = new HashSet<>();
-                //                Set<AnnotationMirror> annotationsToAdd = new HashSet<>();
-                //                for (AnnotationMirror explicitAnno : explicitNewClassAnnotations)
-                // {
-                //                    for (AnnotationMirror newClassAnno : newClassAnnotations) {
-                //                        if (qualHierarchy.isSubtype(explicitAnno, newClassAnno)
-                //                                || qualHierarchy.isSubtype(newClassAnno,
-                // explicitAnno)) {
-                //                            annotationsToRemove.add(newClassAnno);
-                //                            annotationsToAdd.add(explicitAnno);
-                //                        }
-                //                    }
-                //                }
-                //
-                //                for (AnnotationMirror rem : annotationsToRemove) {
-                //                    type.removeAnnotation(rem);
-                //                }
-                //                for (AnnotationMirror ad : annotationsToAdd) {
-                //                    type.addAnnotation(ad);
-                //                }
-                type = fromNewClass((NewClassTree) tree);
-=======
             if (TreeUtils.isDiamondTree(tree)) {
                 type = annotateTypeArgs((ExpressionTree) tree, (AnnotatedDeclaredType) type);
->>>>>>> d51b6498
             }
         } else {
             throw new BugInCF(
@@ -1130,7 +1101,7 @@
      * Called by {@link BaseTypeVisitor#visitClass(ClassTree, Void)} before the classTree is type
      * checked.
      *
-     * @param classTree ClassTree on which to perfrom preprocessing
+     * @param classTree ClassTree on which to perform pre-processing
      */
     public void preProcessClassTree(ClassTree classTree) {}
 
