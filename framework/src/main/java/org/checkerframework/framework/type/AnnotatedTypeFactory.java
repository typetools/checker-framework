package org.checkerframework.framework.type;

// The imports from com.sun are all @jdk.Exported and therefore somewhat safe to use.
// Try to avoid using non-@jdk.Exported classes.

import com.sun.source.tree.AnnotationTree;
import com.sun.source.tree.AssignmentTree;
import com.sun.source.tree.BinaryTree;
import com.sun.source.tree.ClassTree;
import com.sun.source.tree.CompilationUnitTree;
import com.sun.source.tree.CompoundAssignmentTree;
import com.sun.source.tree.ConditionalExpressionTree;
import com.sun.source.tree.ExpressionTree;
import com.sun.source.tree.LambdaExpressionTree;
import com.sun.source.tree.MemberReferenceTree;
import com.sun.source.tree.MethodInvocationTree;
import com.sun.source.tree.MethodTree;
import com.sun.source.tree.NewArrayTree;
import com.sun.source.tree.NewClassTree;
import com.sun.source.tree.ReturnTree;
import com.sun.source.tree.Tree;
import com.sun.source.tree.Tree.Kind;
import com.sun.source.tree.TypeCastTree;
import com.sun.source.tree.VariableTree;
import com.sun.source.util.TreePath;
import com.sun.source.util.Trees;
import com.sun.tools.javac.code.Type;
import com.sun.tools.javac.tree.JCTree.JCNewClass;
import java.io.File;
import java.lang.annotation.Annotation;
import java.lang.annotation.ElementType;
import java.lang.annotation.Inherited;
import java.lang.annotation.Target;
import java.util.ArrayList;
import java.util.Arrays;
import java.util.Collection;
import java.util.Collections;
import java.util.EnumSet;
import java.util.HashMap;
import java.util.HashSet;
import java.util.List;
import java.util.Map;
import java.util.Set;
import java.util.StringJoiner;
import java.util.regex.Matcher;
import java.util.regex.Pattern;
import javax.annotation.processing.ProcessingEnvironment;
import javax.lang.model.element.AnnotationMirror;
import javax.lang.model.element.Element;
import javax.lang.model.element.ElementKind;
import javax.lang.model.element.ExecutableElement;
import javax.lang.model.element.Name;
import javax.lang.model.element.PackageElement;
import javax.lang.model.element.TypeElement;
import javax.lang.model.element.VariableElement;
import javax.lang.model.type.DeclaredType;
import javax.lang.model.type.IntersectionType;
import javax.lang.model.type.PrimitiveType;
import javax.lang.model.type.TypeKind;
import javax.lang.model.type.TypeMirror;
import javax.lang.model.type.TypeVariable;
import javax.lang.model.type.WildcardType;
import javax.lang.model.util.Elements;
import javax.lang.model.util.Types;
import javax.tools.Diagnostic;
import org.checkerframework.checker.interning.qual.FindDistinct;
import org.checkerframework.checker.interning.qual.InternedDistinct;
import org.checkerframework.checker.nullness.qual.MonotonicNonNull;
import org.checkerframework.checker.nullness.qual.Nullable;
import org.checkerframework.checker.signature.qual.CanonicalName;
import org.checkerframework.checker.signature.qual.FullyQualifiedName;
import org.checkerframework.common.basetype.BaseTypeChecker;
import org.checkerframework.common.basetype.BaseTypeVisitor;
import org.checkerframework.common.reflection.DefaultReflectionResolver;
import org.checkerframework.common.reflection.MethodValAnnotatedTypeFactory;
import org.checkerframework.common.reflection.MethodValChecker;
import org.checkerframework.common.reflection.ReflectionResolver;
import org.checkerframework.common.reflection.qual.MethodVal;
import org.checkerframework.common.wholeprograminference.WholeProgramInference;
import org.checkerframework.common.wholeprograminference.WholeProgramInferenceImplementation;
import org.checkerframework.common.wholeprograminference.WholeProgramInferenceJavaParserStorage;
import org.checkerframework.common.wholeprograminference.WholeProgramInferenceScenesStorage;
import org.checkerframework.dataflow.qual.SideEffectFree;
import org.checkerframework.framework.qual.AnnotatedFor;
import org.checkerframework.framework.qual.EnsuresQualifier;
import org.checkerframework.framework.qual.EnsuresQualifierIf;
import org.checkerframework.framework.qual.FieldInvariant;
import org.checkerframework.framework.qual.FromStubFile;
import org.checkerframework.framework.qual.HasQualifierParameter;
import org.checkerframework.framework.qual.InheritedAnnotation;
import org.checkerframework.framework.qual.NoQualifierParameter;
import org.checkerframework.framework.qual.RequiresQualifier;
import org.checkerframework.framework.source.SourceChecker;
import org.checkerframework.framework.stub.AnnotationFileElementTypes;
import org.checkerframework.framework.type.AnnotatedTypeMirror.AnnotatedArrayType;
import org.checkerframework.framework.type.AnnotatedTypeMirror.AnnotatedDeclaredType;
import org.checkerframework.framework.type.AnnotatedTypeMirror.AnnotatedExecutableType;
import org.checkerframework.framework.type.AnnotatedTypeMirror.AnnotatedIntersectionType;
import org.checkerframework.framework.type.AnnotatedTypeMirror.AnnotatedNullType;
import org.checkerframework.framework.type.AnnotatedTypeMirror.AnnotatedPrimitiveType;
import org.checkerframework.framework.type.AnnotatedTypeMirror.AnnotatedTypeVariable;
import org.checkerframework.framework.type.AnnotatedTypeMirror.AnnotatedWildcardType;
import org.checkerframework.framework.type.visitor.AnnotatedTypeCombiner;
import org.checkerframework.framework.type.visitor.SimpleAnnotatedTypeScanner;
import org.checkerframework.framework.util.AnnotatedTypes;
import org.checkerframework.framework.util.AnnotationFormatter;
import org.checkerframework.framework.util.AnnotationMirrorSet;
import org.checkerframework.framework.util.CheckerMain;
import org.checkerframework.framework.util.DefaultAnnotationFormatter;
import org.checkerframework.framework.util.FieldInvariants;
import org.checkerframework.framework.util.TreePathCacher;
import org.checkerframework.framework.util.typeinference.DefaultTypeArgumentInference;
import org.checkerframework.framework.util.typeinference.TypeArgInferenceUtil;
import org.checkerframework.framework.util.typeinference.TypeArgumentInference;
import org.checkerframework.javacutil.AnnotationBuilder;
import org.checkerframework.javacutil.AnnotationProvider;
import org.checkerframework.javacutil.AnnotationUtils;
import org.checkerframework.javacutil.BugInCF;
import org.checkerframework.javacutil.CollectionUtils;
import org.checkerframework.javacutil.ElementUtils;
import org.checkerframework.javacutil.Pair;
import org.checkerframework.javacutil.TreePathUtil;
import org.checkerframework.javacutil.TreeUtils;
import org.checkerframework.javacutil.TypeKindUtils;
import org.checkerframework.javacutil.TypeSystemError;
import org.checkerframework.javacutil.TypesUtils;
import org.checkerframework.javacutil.UserError;
import org.checkerframework.javacutil.trees.DetachedVarSymbol;
import org.plumelib.util.CollectionsPlume;
import org.plumelib.util.StringsPlume;
import scenelib.annotations.el.AMethod;
import scenelib.annotations.el.ATypeElement;

/**
 * The methods of this class take an element or AST node, and return the annotated type as an {@link
 * AnnotatedTypeMirror}. The methods are:
 *
 * <ul>
 *   <li>{@link #getAnnotatedType(ClassTree)}
 *   <li>{@link #getAnnotatedType(MethodTree)}
 *   <li>{@link #getAnnotatedType(Tree)}
 *   <li>{@link #getAnnotatedTypeFromTypeTree(Tree)}
 *   <li>{@link #getAnnotatedType(TypeElement)}
 *   <li>{@link #getAnnotatedType(ExecutableElement)}
 *   <li>{@link #getAnnotatedType(Element)}
 * </ul>
 *
 * This implementation only adds qualifiers explicitly specified by the programmer. Subclasses
 * override {@link #addComputedTypeAnnotations} to add defaults, flow-sensitive refinement, and
 * type-system-specific rules.
 *
 * <p>Unless otherwise indicated, each public method in this class returns a "fully annotated" type,
 * which is one that has an annotation in all positions.
 *
 * <p>Type system checker writers may need to subclass this class, to add default qualifiers
 * according to the type system semantics. Subclasses should especially override {@link
 * #addComputedTypeAnnotations(Element, AnnotatedTypeMirror)} and {@link
 * #addComputedTypeAnnotations(Tree, AnnotatedTypeMirror)} to handle default annotations. (Also,
 * {@link #addDefaultAnnotations(AnnotatedTypeMirror)} adds annotations, but that method is a
 * workaround for <a href="https://github.com/typetools/checker-framework/issues/979">Issue
 * 979</a>.)
 *
 * @checker_framework.manual #creating-a-checker How to write a checker plug-in
 */
public class AnnotatedTypeFactory implements AnnotationProvider {

  /** Whether to print verbose debugging messages about stub files. */
  private final boolean debugStubParser;

  /** The {@link Trees} instance to use for tree node path finding. */
  protected final Trees trees;

  /** Optional! The AST of the source file being operated on. */
  // TODO: when should root be null? What are the use cases?
  // None of the existing test checkers has a null root.
  // Should not be modified between calls to "visit".
  protected @Nullable CompilationUnitTree root;

  /** The processing environment to use for accessing compiler internals. */
  protected final ProcessingEnvironment processingEnv;

  /** Utility class for working with {@link Element}s. */
  protected final Elements elements;

  /** Utility class for working with {@link TypeMirror}s. */
  public final Types types;

  /** The state of the visitor. */
  protected final VisitorState visitorState;

  /** The AnnotatedFor.value argument/element. */
  private final ExecutableElement annotatedForValueElement;
  /** The EnsuresQualifier.expression field/element. */
  final ExecutableElement ensuresQualifierExpressionElement;
  /** The EnsuresQualifier.List.value field/element. */
  final ExecutableElement ensuresQualifierListValueElement;
  /** The EnsuresQualifierIf.expression field/element. */
  final ExecutableElement ensuresQualifierIfExpressionElement;
  /** The EnsuresQualifierIf.result argument/element. */
  final ExecutableElement ensuresQualifierIfResultElement;
  /** The EnsuresQualifierIf.List.value field/element. */
  final ExecutableElement ensuresQualifierIfListValueElement;
  /** The FieldInvariant.field argument/element. */
  private final ExecutableElement fieldInvariantFieldElement;
  /** The FieldInvariant.qualifier argument/element. */
  private final ExecutableElement fieldInvariantQualifierElement;
  /** The HasQualifierParameter.value field/element. */
  private final ExecutableElement hasQualifierParameterValueElement;
  /** The MethodVal.className argument/element. */
  public final ExecutableElement methodValClassNameElement;
  /** The MethodVal.methodName argument/element. */
  public final ExecutableElement methodValMethodNameElement;
  /** The MethodVal.params argument/element. */
  public final ExecutableElement methodValParamsElement;
  /** The NoQualifierParameter.value field/element. */
  private final ExecutableElement noQualifierParameterValueElement;
  /** The RequiresQualifier.expression field/element. */
  final ExecutableElement requiresQualifierExpressionElement;
  /** The RequiresQualifier.List.value field/element. */
  final ExecutableElement requiresQualifierListValueElement;

  /** The RequiresQualifier type. */
  TypeMirror requiresQualifierTM;
  /** The RequiresQualifier.List type. */
  TypeMirror requiresQualifierListTM;
  /** The EnsuresQualifier type. */
  TypeMirror ensuresQualifierTM;
  /** The EnsuresQualifier.List type. */
  TypeMirror ensuresQualifierListTM;
  /** The EnsuresQualifierIf type. */
  TypeMirror ensuresQualifierIfTM;
  /** The EnsuresQualifierIf.List type. */
  TypeMirror ensuresQualifierIfListTM;

  /**
   * ===== postInit initialized fields ==== Note: qualHierarchy and typeHierarchy are both
   * initialized in the postInit.
   *
   * @see #postInit() This means, they cannot be final and cannot be referred to in any subclass
   *     constructor or method until after postInit is called
   */

  /** Represent the annotation relations. */
  protected QualifierHierarchy qualHierarchy;

  /** Represent the type relations. */
  protected TypeHierarchy typeHierarchy;

  /** Performs whole-program inference. If null, whole-program inference is disabled. */
  private final @Nullable WholeProgramInference wholeProgramInference;

  /**
   * This formatter is used for converting AnnotatedTypeMirrors to Strings. This formatter will be
   * used by all AnnotatedTypeMirrors created by this factory in their toString methods.
   */
  protected final AnnotatedTypeFormatter typeFormatter;

  /**
   * Annotation formatter is used to format AnnotationMirrors. It is primarily used by SourceChecker
   * when generating error messages.
   */
  private final AnnotationFormatter annotationFormatter;

  /** Holds the qualifier upper bounds for type uses. */
  protected QualifierUpperBounds qualifierUpperBounds;

  /**
   * Provides utility method to substitute arguments for their type variables. Field should be
   * final, but can only be set in postInit, because subtypes might need other state to be
   * initialized first.
   */
  protected TypeVariableSubstitutor typeVarSubstitutor;

  /** Provides utility method to infer type arguments. */
  protected TypeArgumentInference typeArgumentInference;

  /**
   * Caches the supported type qualifier classes. Call {@link #getSupportedTypeQualifiers()} instead
   * of using this field directly, as it may not have been initialized.
   */
  private final Set<Class<? extends Annotation>> supportedQuals;

  /**
   * Caches the fully-qualified names of the classes in {@link #supportedQuals}. Call {@link
   * #getSupportedTypeQualifierNames()} instead of using this field directly, as it may not have
   * been initialized.
   */
  private final Set<@CanonicalName String> supportedQualNames;

  /** Parses stub files and stores annotations on public elements from stub files. */
  public final AnnotationFileElementTypes stubTypes;

  /** Parses ajava files and stores annotations on public elements from ajava files. */
  public final AnnotationFileElementTypes ajavaTypes;

  /**
   * If type checking a Java file, stores annotations read from an ajava file for that class if one
   * exists. Unlike {@link #ajavaTypes}, which only stores annotations on public elements, this
   * stores annotations on all element locations such as in anonymous class bodies.
   */
  public @Nullable AnnotationFileElementTypes currentFileAjavaTypes;

  /**
   * A cache used to store elements whose declaration annotations have already been stored by
   * calling the method {@link #getDeclAnnotations(Element)}.
   */
  private final Map<Element, Set<AnnotationMirror>> cacheDeclAnnos;

  /**
   * A set containing declaration annotations that should be inherited. A declaration annotation
   * will be inherited if it is in this set, or if it has the meta-annotation @InheritedAnnotation.
   */
  private final Set<AnnotationMirror> inheritedAnnotations = AnnotationUtils.createAnnotationSet();

  /** The checker to use for option handling and resource management. */
  protected final BaseTypeChecker checker;

  /** Map keys are canonical names of aliased annotations. */
  private final Map<@FullyQualifiedName String, Alias> aliases = new HashMap<>();

  /**
   * Information about one annotation alias.
   *
   * <p>The information is either an AnotationMirror that can be used directly, or information for a
   * builder (name and fields not to copy); see checkRep.
   */
  private static class Alias {
    /** The canonical annotation (or null if copyElements == true). */
    AnnotationMirror canonical;
    /** Whether elements should be copied over when translating to the canonical annotation. */
    boolean copyElements;
    /** The canonical annotation name (or null if copyElements == false). */
    @CanonicalName String canonicalName;
    /** Which elements should not be copied over (or null if copyElements == false). */
    String[] ignorableElements;

    /**
     * Create an Alias with the given components.
     *
     * @param aliasName the alias name; only used for debugging
     * @param canonical the canonical annotation
     * @param copyElements whether elements should be copied over when translating to the canonical
     *     annotation
     * @param canonicalName the canonical annotation name (or null if copyElements == false)
     * @param ignorableElements elements that should not be copied over
     */
    Alias(
        String aliasName,
        AnnotationMirror canonical,
        boolean copyElements,
        @CanonicalName String canonicalName,
        String[] ignorableElements) {
      this.canonical = canonical;
      this.copyElements = copyElements;
      this.canonicalName = canonicalName;
      this.ignorableElements = ignorableElements;
      checkRep(aliasName);
    }

    /**
     * Throw an exception if this object is malformed.
     *
     * @param aliasName the alias name; only used for diagnostic messages
     */
    void checkRep(String aliasName) {
      if (copyElements) {
        if (!(canonical == null && canonicalName != null && ignorableElements != null)) {
          throw new BugInCF(
              "Bad Alias for %s: [canonical=%s] copyElements=%s canonicalName=%s ignorableElements=%s",
              aliasName, canonical, copyElements, canonicalName, ignorableElements);
        }
      } else {
        if (!(canonical != null && canonicalName == null && ignorableElements == null)) {
          throw new BugInCF(
              "Bad Alias for %s: canonical=%s copyElements=%s [canonicalName=%s ignorableElements=%s]",
              aliasName, canonical, copyElements, canonicalName, ignorableElements);
        }
      }
    }
  }

  /**
   * A map from the class of an annotation to the set of classes for annotations with the same
   * meaning, as well as the annotation mirror that should be used.
   */
  private final Map<
          Class<? extends Annotation>, Pair<AnnotationMirror, Set<Class<? extends Annotation>>>>
      declAliases = new HashMap<>();

  /** Unique ID counter; for debugging purposes. */
  private static int uidCounter = 0;

  /** Unique ID of the current object; for debugging purposes. */
  public final int uid;

  /**
   * Object that is used to resolve reflective method calls, if reflection resolution is turned on.
   */
  protected ReflectionResolver reflectionResolver;

  /** AnnotationClassLoader used to load type annotation classes via reflective lookup. */
  protected AnnotationClassLoader loader;

  /**
   * Which whole-program inference output format to use, if doing whole-program inference. This
   * variable would be final, but it is not set unless WPI is enabled.
   */
  protected WholeProgramInference.OutputFormat wpiOutputFormat;

  /**
   * Should results be cached? This means that ATM.deepCopy() will be called. ATM.deepCopy() used to
   * (and perhaps still does) side effect the ATM being copied. So setting this to false is not
   * equivalent to setting shouldReadCache to false.
   */
  public boolean shouldCache;

  /** Size of LRU cache if one isn't specified using the atfCacheSize option. */
  private static final int DEFAULT_CACHE_SIZE = 300;

  /** Mapping from a Tree to its annotated type; defaults have been applied. */
  private final Map<Tree, AnnotatedTypeMirror> classAndMethodTreeCache;

  /**
   * Mapping from an expression tree to its annotated type; before defaults are applied, just what
   * the programmer wrote.
   */
  protected final Map<Tree, AnnotatedTypeMirror> fromExpressionTreeCache;

  /**
   * Mapping from a member tree to its annotated type; before defaults are applied, just what the
   * programmer wrote.
   */
  protected final Map<Tree, AnnotatedTypeMirror> fromMemberTreeCache;

  /**
   * Mapping from a type tree to its annotated type; before defaults are applied, just what the
   * programmer wrote.
   */
  protected final Map<Tree, AnnotatedTypeMirror> fromTypeTreeCache;

  /**
   * Mapping from an Element to its annotated type; before defaults are applied, just what the
   * programmer wrote.
   */
  private final Map<Element, AnnotatedTypeMirror> elementCache;

  /** Mapping from an Element to the source Tree of the declaration. */
  private final Map<Element, Tree> elementToTreeCache;

  /** Mapping from a Tree to its TreePath. Shared between all instances. */
  private final TreePathCacher treePathCache;

  /** Mapping from CFG-generated trees to their enclosing elements. */
  protected final Map<Tree, Element> artificialTreeToEnclosingElementMap;

  /**
   * Whether to ignore uninferred type arguments. This is a temporary flag to work around Issue 979.
   */
  public final boolean ignoreUninferredTypeArguments;

  /** The Object.getClass method. */
  protected final ExecutableElement objectGetClass;

  /** Size of the annotationClassNames cache. */
  private static final int ANNOTATION_CACHE_SIZE = 500;

  /** Maps classes representing AnnotationMirrors to their canonical names. */
  private final Map<Class<? extends Annotation>, @CanonicalName String> annotationClassNames;

  /** An annotated type of the declaration of {@link Iterable} without any annotations. */
  private AnnotatedDeclaredType iterableDeclType;

  /**
   * Constructs a factory from the given {@link ProcessingEnvironment} instance and syntax tree
   * root. (These parameters are required so that the factory may conduct the appropriate
   * annotation-gathering analyses on certain tree types.)
   *
   * <p>Root can be {@code null} if the factory does not operate on trees.
   *
   * <p>A subclass must call postInit at the end of its constructor. postInit must be the last call
   * in the constructor or else types from stub files may not be created as expected.
   *
   * @param checker the {@link SourceChecker} to which this factory belongs
   * @throws IllegalArgumentException if either argument is {@code null}
   */
  public AnnotatedTypeFactory(BaseTypeChecker checker) {
    uid = ++uidCounter;
    this.processingEnv = checker.getProcessingEnvironment();
    // this.root = root;
    this.checker = checker;
    this.trees = Trees.instance(processingEnv);
    this.elements = processingEnv.getElementUtils();
    this.types = processingEnv.getTypeUtils();
    this.visitorState = new VisitorState();

    this.supportedQuals = new HashSet<>();
    this.supportedQualNames = new HashSet<>();
    this.stubTypes = new AnnotationFileElementTypes(this);
    this.ajavaTypes = new AnnotationFileElementTypes(this);
    this.currentFileAjavaTypes = null;

    this.cacheDeclAnnos = new HashMap<>();

    this.artificialTreeToEnclosingElementMap = new HashMap<>();
    // get the shared instance from the checker
    this.treePathCache = checker.getTreePathCacher();

    this.shouldCache = !checker.hasOption("atfDoNotCache");
    if (shouldCache) {
      int cacheSize = getCacheSize();
      this.classAndMethodTreeCache = CollectionUtils.createLRUCache(cacheSize);
      this.fromExpressionTreeCache = CollectionUtils.createLRUCache(cacheSize);
      this.fromMemberTreeCache = CollectionUtils.createLRUCache(cacheSize);
      this.fromTypeTreeCache = CollectionUtils.createLRUCache(cacheSize);
      this.elementCache = CollectionUtils.createLRUCache(cacheSize);
      this.elementToTreeCache = CollectionUtils.createLRUCache(cacheSize);
      this.annotationClassNames =
          Collections.synchronizedMap(CollectionUtils.createLRUCache(ANNOTATION_CACHE_SIZE));
    } else {
      this.classAndMethodTreeCache = null;
      this.fromExpressionTreeCache = null;
      this.fromMemberTreeCache = null;
      this.fromTypeTreeCache = null;
      this.elementCache = null;
      this.elementToTreeCache = null;
      this.annotationClassNames = null;
    }

    this.typeFormatter = createAnnotatedTypeFormatter();
    this.annotationFormatter = createAnnotationFormatter();

    if (checker.hasOption("infer")) {
      checkInvalidOptionsInferSignatures();
      String inferArg = checker.getOption("infer");
      // No argument means "jaifs", for (temporary) backwards compatibility.
      if (inferArg == null) {
        inferArg = "jaifs";
      }
      switch (inferArg) {
        case "stubs":
          wpiOutputFormat = WholeProgramInference.OutputFormat.STUB;
          break;
        case "jaifs":
          wpiOutputFormat = WholeProgramInference.OutputFormat.JAIF;
          break;
        case "ajava":
          wpiOutputFormat = WholeProgramInference.OutputFormat.AJAVA;
          break;
        default:
          throw new UserError(
              "Bad argument -Ainfer="
                  + inferArg
                  + " should be one of: -Ainfer=jaifs, -Ainfer=stubs, -Ainfer=ajava");
      }
      if (wpiOutputFormat == WholeProgramInference.OutputFormat.AJAVA) {
        wholeProgramInference =
            new WholeProgramInferenceImplementation<AnnotatedTypeMirror>(
                this, new WholeProgramInferenceJavaParserStorage(this));
      } else {
        wholeProgramInference =
            new WholeProgramInferenceImplementation<ATypeElement>(
                this, new WholeProgramInferenceScenesStorage(this));
      }
      if (!checker.hasOption("warns")) {
        // Without -Awarns, the inference output may be incomplete, because javac halts
        // after issuing an error.
        checker.message(Diagnostic.Kind.ERROR, "Do not supply -Ainfer without -Awarns");
      }
    } else {
      wholeProgramInference = null;
    }
    ignoreUninferredTypeArguments = !checker.hasOption("conservativeUninferredTypeArguments");

    objectGetClass = TreeUtils.getMethod("java.lang.Object", "getClass", 0, processingEnv);

    this.debugStubParser = checker.hasOption("stubDebug");

    annotatedForValueElement = TreeUtils.getMethod(AnnotatedFor.class, "value", 0, processingEnv);
    ensuresQualifierExpressionElement =
        TreeUtils.getMethod(EnsuresQualifier.class, "expression", 0, processingEnv);
    ensuresQualifierListValueElement =
        TreeUtils.getMethod(EnsuresQualifier.List.class, "value", 0, processingEnv);
    ensuresQualifierIfExpressionElement =
        TreeUtils.getMethod(EnsuresQualifierIf.class, "expression", 0, processingEnv);
    ensuresQualifierIfResultElement =
        TreeUtils.getMethod(EnsuresQualifierIf.class, "result", 0, processingEnv);
    ensuresQualifierIfListValueElement =
        TreeUtils.getMethod(EnsuresQualifierIf.List.class, "value", 0, processingEnv);
    fieldInvariantFieldElement =
        TreeUtils.getMethod(FieldInvariant.class, "field", 0, processingEnv);
    fieldInvariantQualifierElement =
        TreeUtils.getMethod(FieldInvariant.class, "qualifier", 0, processingEnv);
    hasQualifierParameterValueElement =
        TreeUtils.getMethod(HasQualifierParameter.class, "value", 0, processingEnv);
    methodValClassNameElement = TreeUtils.getMethod(MethodVal.class, "className", 0, processingEnv);
    methodValMethodNameElement =
        TreeUtils.getMethod(MethodVal.class, "methodName", 0, processingEnv);
    methodValParamsElement = TreeUtils.getMethod(MethodVal.class, "params", 0, processingEnv);
    noQualifierParameterValueElement =
        TreeUtils.getMethod(NoQualifierParameter.class, "value", 0, processingEnv);
    requiresQualifierExpressionElement =
        TreeUtils.getMethod(RequiresQualifier.class, "expression", 0, processingEnv);
    requiresQualifierListValueElement =
        TreeUtils.getMethod(RequiresQualifier.List.class, "value", 0, processingEnv);

    requiresQualifierTM =
        ElementUtils.getTypeElement(processingEnv, RequiresQualifier.class).asType();
    requiresQualifierListTM =
        ElementUtils.getTypeElement(processingEnv, RequiresQualifier.List.class).asType();
    ensuresQualifierTM =
        ElementUtils.getTypeElement(processingEnv, EnsuresQualifier.class).asType();
    ensuresQualifierListTM =
        ElementUtils.getTypeElement(processingEnv, EnsuresQualifier.List.class).asType();
    ensuresQualifierIfTM =
        ElementUtils.getTypeElement(processingEnv, EnsuresQualifierIf.class).asType();
    ensuresQualifierIfListTM =
        ElementUtils.getTypeElement(processingEnv, EnsuresQualifierIf.List.class).asType();
  }

  /**
   * @throws BugInCF If supportedQuals is empty or if any of the support qualifiers has a @Target
   *     meta-annotation that contain something besides TYPE_USE or TYPE_PARAMETER. (@Target({}) is
   *     allowed.)
   */
  private void checkSupportedQuals() {
    if (supportedQuals.isEmpty()) {
      throw new TypeSystemError("Found no supported qualifiers.");
    }
    for (Class<? extends Annotation> annotationClass : supportedQuals) {
      // Check @Target values
      ElementType[] targetValues = annotationClass.getAnnotation(Target.class).value();
      List<ElementType> badTargetValues = new ArrayList<>();
      for (ElementType element : targetValues) {
        if (!(element == ElementType.TYPE_USE || element == ElementType.TYPE_PARAMETER)) {
          // if there's an ElementType with an enumerated value of something other
          // than TYPE_USE or TYPE_PARAMETER then it isn't a valid qualifier
          badTargetValues.add(element);
        }
      }
      if (!badTargetValues.isEmpty()) {
        String msg =
            "The @Target meta-annotation on type qualifier "
                + annotationClass.toString()
                + " must not contain "
                + StringsPlume.conjunction("or", badTargetValues)
                + ".";
        throw new TypeSystemError(msg);
      }
    }
  }

  /**
   * This method is called only when {@code -Ainfer} is passed as an option. It checks if another
   * option that should not occur simultaneously with the whole-program inference is also passed as
   * argument, and aborts the process if that is the case. For example, the whole-program inference
   * process was not designed to work with conservative defaults.
   *
   * <p>Subclasses may override this method to add more options.
   */
  protected void checkInvalidOptionsInferSignatures() {
    // See Issue 683
    // https://github.com/typetools/checker-framework/issues/683
    if (checker.useConservativeDefault("source") || checker.useConservativeDefault("bytecode")) {
      throw new UserError(
          "The option -Ainfer=... cannot be used together with conservative defaults.");
    }
  }

  /**
   * Actions that logically belong in the constructor, but need to run after the subclass
   * constructor has completed. In particular, parseStubFiles() may try to do type resolution with
   * this AnnotatedTypeFactory.
   */
  protected void postInit() {
    this.qualHierarchy = createQualifierHierarchy();
    if (qualHierarchy == null) {
      throw new TypeSystemError(
          "AnnotatedTypeFactory with null qualifier hierarchy not supported.");
    } else if (!qualHierarchy.isValid()) {
      throw new TypeSystemError(
          "AnnotatedTypeFactory: invalid qualifier hierarchy: %s %s ",
          qualHierarchy.getClass(), qualHierarchy);
    }
    this.typeHierarchy = createTypeHierarchy();
    this.typeVarSubstitutor = createTypeVariableSubstitutor();
    this.typeArgumentInference = createTypeArgumentInference();
    this.qualifierUpperBounds = createQualifierUpperBounds();

    // TODO: is this the best location for declaring this alias?
    addAliasedDeclAnnotation(
        org.jmlspecs.annotation.Pure.class,
        org.checkerframework.dataflow.qual.Pure.class,
        AnnotationBuilder.fromClass(elements, org.checkerframework.dataflow.qual.Pure.class));

    // Accommodate the inability to write @InheritedAnnotation on these annotations.
    addInheritedAnnotation(
        AnnotationBuilder.fromClass(elements, org.checkerframework.dataflow.qual.Pure.class));
    addInheritedAnnotation(
        AnnotationBuilder.fromClass(
            elements, org.checkerframework.dataflow.qual.SideEffectFree.class));
    addInheritedAnnotation(
        AnnotationBuilder.fromClass(
            elements, org.checkerframework.dataflow.qual.Deterministic.class));
    addInheritedAnnotation(
        AnnotationBuilder.fromClass(
            elements, org.checkerframework.dataflow.qual.TerminatesExecution.class));

    initializeReflectionResolution();

    if (this.getClass() == AnnotatedTypeFactory.class) {
      this.parseAnnotationFiles();
    }
    TypeMirror iterableTypeMirror =
        ElementUtils.getTypeElement(processingEnv, Iterable.class).asType();
    this.iterableDeclType =
        (AnnotatedDeclaredType) AnnotatedTypeMirror.createType(iterableTypeMirror, this, true);
  }

  /**
   * Returns the checker associated with this factory.
   *
   * @return the checker associated with this factory
   */
  public BaseTypeChecker getChecker() {
    return checker;
  }

  /**
   * Creates {@link QualifierUpperBounds} for this type factory.
   *
   * @return a new {@link QualifierUpperBounds} for this type factory
   */
  protected QualifierUpperBounds createQualifierUpperBounds() {
    return new QualifierUpperBounds(this);
  }

  /**
   * Return {@link QualifierUpperBounds} for this type factory.
   *
   * @return {@link QualifierUpperBounds} for this type factory
   */
  public QualifierUpperBounds getQualifierUpperBounds() {
    return qualifierUpperBounds;
  }

  /**
   * Returns the WholeProgramInference instance (may be null).
   *
   * @return the WholeProgramInference instance, or null
   */
  public WholeProgramInference getWholeProgramInference() {
    return wholeProgramInference;
  }

  protected void initializeReflectionResolution() {
    if (checker.shouldResolveReflection()) {
      boolean debug = "debug".equals(checker.getOption("resolveReflection"));

      MethodValChecker methodValChecker = checker.getSubchecker(MethodValChecker.class);
      assert methodValChecker != null
          : "AnnotatedTypeFactory: reflection resolution was requested, but MethodValChecker isn't a subchecker.";
      MethodValAnnotatedTypeFactory methodValATF =
          (MethodValAnnotatedTypeFactory) methodValChecker.getAnnotationProvider();

      reflectionResolver = new DefaultReflectionResolver(checker, methodValATF, debug);
    }
  }

  /**
   * Set the CompilationUnitTree that should be used.
   *
   * @param root the new compilation unit to use
   */
  public void setRoot(@Nullable CompilationUnitTree root) {
    if (root != null && wholeProgramInference != null) {
      for (Tree typeDecl : root.getTypeDecls()) {
        if (typeDecl.getKind() == Kind.CLASS) {
          ClassTree classTree = (ClassTree) typeDecl;
          wholeProgramInference.preprocessClassTree(classTree);
        }
      }
    }

    this.root = root;
    // Do not clear here. Only the primary checker should clear this cache.
    // treePathCache.clear();

    // setRoot in a GenericAnnotatedTypeFactory will clear this;
    // if this isn't a GenericATF, then it must clear it itself.
    if (!(this instanceof GenericAnnotatedTypeFactory)) {
      artificialTreeToEnclosingElementMap.clear();
    }

    if (shouldCache) {
      // Clear the caches with trees because once the compilation unit changes,
      // the trees may be modified and lose type arguments.
      elementToTreeCache.clear();
      fromExpressionTreeCache.clear();
      fromMemberTreeCache.clear();
      fromTypeTreeCache.clear();
      classAndMethodTreeCache.clear();

      // There is no need to clear the following cache, it is limited by cache size and it
      // contents won't change between compilation units.
      // elementCache.clear();
    }

    if (root != null && checker.hasOption("ajava")) {
      // Search for an ajava file with annotations for the current source file and the current
      // checker. It will be in a directory specified by the "ajava" option in a subdirectory
      // corresponding to this file's package. For example, a file in package a.b would be in a
      // subdirectory a/b. The filename is ClassName-checker.qualified.name.ajava. If such a file
      // exists, read its detailed annotation data, including annotations on private elements.

      String packagePrefix =
          root.getPackageName() != null
              ? TreeUtils.nameExpressionToString(root.getPackageName()) + "."
              : "";

      // The method getName() returns a path.
      String className = root.getSourceFile().getName();
      // Extract the basename.
      int lastSeparator = className.lastIndexOf(File.separator);
      if (lastSeparator != -1) {
        className = className.substring(lastSeparator + 1);
      }
      // Drop the ".java" extension.
      if (className.endsWith(".java")) {
        className = className.substring(0, className.length() - ".java".length());
      }

      String qualifiedName = packagePrefix + className;

      for (String ajavaLocation : checker.getOption("ajava").split(File.pathSeparator)) {
        String ajavaPath =
            ajavaLocation
                + File.separator
                + qualifiedName.replaceAll("\\.", "/")
                + "-"
                + checker.getClass().getCanonicalName()
                + ".ajava";
        File ajavaFile = new File(ajavaPath);
        if (ajavaFile.exists()) {
          currentFileAjavaTypes = new AnnotationFileElementTypes(this);
          currentFileAjavaTypes.parseAjavaFileWithTree(ajavaPath, root);
          break;
        }
      }
    } else {
      currentFileAjavaTypes = null;
    }
  }

  @SideEffectFree
  @Override
  public String toString() {
    return getClass().getSimpleName() + "#" + uid;
  }

  /**
   * Returns the {@link QualifierHierarchy} to be used by this checker.
   *
   * <p>The implementation builds the type qualifier hierarchy for the {@link
   * #getSupportedTypeQualifiers()} using the meta-annotations found in them. The current
   * implementation returns an instance of {@code NoElementQualifierHierarchy}.
   *
   * <p>Subclasses must override this method if their qualifiers have elements; the method must
   * return an implementation of {@link QualifierHierarchy}, such as {@link
   * ElementQualifierHierarchy}.
   *
   * @return a QualifierHierarchy for this type system
   */
  protected QualifierHierarchy createQualifierHierarchy() {
    return new NoElementQualifierHierarchy(this.getSupportedTypeQualifiers(), elements);
  }

  /**
   * Returns the type qualifier hierarchy graph to be used by this processor.
   *
   * @see #createQualifierHierarchy()
   * @return the {@link QualifierHierarchy} for this checker
   */
  public final QualifierHierarchy getQualifierHierarchy() {
    return qualHierarchy;
  }

  /**
   * To continue to use a subclass of {@link
   * org.checkerframework.framework.util.MultiGraphQualifierHierarchy} or {@link
   * org.checkerframework.framework.util.GraphQualifierHierarchy}, override this method so that it
   * returns a new instance of the subclass. Then override {@link #createQualifierHierarchy()} so
   * that it returns the result of a call to {@link
   * org.checkerframework.framework.util.MultiGraphQualifierHierarchy#createMultiGraphQualifierHierarchy(AnnotatedTypeFactory)}.
   *
   * @param factory MultiGraphFactory
   * @return QualifierHierarchy
   * @deprecated Use either {@link ElementQualifierHierarchy}, {@link NoElementQualifierHierarchy},
   *     or {@link MostlyNoElementQualifierHierarchy} instead. This method will be removed in a
   *     future release.
   */
  @Deprecated
  public QualifierHierarchy createQualifierHierarchyWithMultiGraphFactory(
      org.checkerframework.framework.util.MultiGraphQualifierHierarchy.MultiGraphFactory factory) {
    throw new TypeSystemError(
        "Checker must override AnnotatedTypeFactory#createQualifierHierarchyWithMultiGraphFactory when using AnnotatedTypeFactory#createMultiGraphQualifierHierarchy.");
  }

  /**
   * Creates the type hierarchy to be used by this factory.
   *
   * <p>Subclasses may override this method to specify new type-checking rules beyond the typical
   * Java subtyping rules.
   *
   * @return the type relations class to check type subtyping
   */
  protected TypeHierarchy createTypeHierarchy() {
    return new DefaultTypeHierarchy(
        checker,
        getQualifierHierarchy(),
        checker.getBooleanOption("ignoreRawTypeArguments", true),
        checker.hasOption("invariantArrays"));
  }

  public final TypeHierarchy getTypeHierarchy() {
    return typeHierarchy;
  }

  /** TypeVariableSubstitutor provides a method to replace type parameters with their arguments. */
  protected TypeVariableSubstitutor createTypeVariableSubstitutor() {
    return new TypeVariableSubstitutor();
  }

  public TypeVariableSubstitutor getTypeVarSubstitutor() {
    return typeVarSubstitutor;
  }

  /**
   * TypeArgumentInference infers the method type arguments when they are not explicitly written.
   */
  protected TypeArgumentInference createTypeArgumentInference() {
    return new DefaultTypeArgumentInference(this);
  }

  public TypeArgumentInference getTypeArgumentInference() {
    return typeArgumentInference;
  }

  /**
   * Factory method to easily change what {@link AnnotationClassLoader} is created to load type
   * annotation classes. Subclasses can override this method and return a custom
   * AnnotationClassLoader subclass to customize loading logic.
   */
  protected AnnotationClassLoader createAnnotationClassLoader() {
    return new AnnotationClassLoader(checker);
  }

  /**
   * Returns a mutable set of annotation classes that are supported by a checker.
   *
   * <p>Subclasses may override this method to return a mutable set of their supported type
   * qualifiers through one of the 5 approaches shown below.
   *
   * <p>Subclasses should not call this method; they should call {@link #getSupportedTypeQualifiers}
   * instead.
   *
   * <p>By default, a checker supports all annotations located in a subdirectory called {@literal
   * qual} that's located in the same directory as the checker. Note that only annotations defined
   * with the {@code @Target({ElementType.TYPE_USE})} meta-annotation (and optionally with the
   * additional value of {@code ElementType.TYPE_PARAMETER}, but no other {@code ElementType}
   * values) are automatically considered as supported annotations.
   *
   * <p>To support a different set of annotations than those in the {@literal qual} subdirectory, or
   * that have other {@code ElementType} values, see examples below.
   *
   * <p>In total, there are 5 ways to indicate annotations that are supported by a checker:
   *
   * <ol>
   *   <li>Only support annotations located in a checker's {@literal qual} directory:
   *       <p>This is the default behavior. Simply place those annotations within the {@literal
   *       qual} directory.
   *   <li>Support annotations located in a checker's {@literal qual} directory and a list of other
   *       annotations:
   *       <p>Place those annotations within the {@literal qual} directory, and override {@link
   *       #createSupportedTypeQualifiers()} by calling {@link #getBundledTypeQualifiers(Class...)}
   *       with a varargs parameter list of the other annotations. Code example:
   *       <pre>
   * {@code @Override protected Set<Class<? extends Annotation>> createSupportedTypeQualifiers() {
   *      return getBundledTypeQualifiers(Regex.class, PartialRegex.class, RegexBottom.class, UnknownRegex.class);
   *  } }
   * </pre>
   *   <li>Supporting only annotations that are explicitly listed: Override {@link
   *       #createSupportedTypeQualifiers()} and return a mutable set of the supported annotations.
   *       Code example:
   *       <pre>
   * {@code @Override protected Set<Class<? extends Annotation>> createSupportedTypeQualifiers() {
   *      return new HashSet<Class<? extends Annotation>>(
   *              Arrays.asList(A.class, B.class));
   *  } }
   * </pre>
   *       The set of qualifiers returned by {@link #createSupportedTypeQualifiers()} must be a
   *       fresh, mutable set. The methods {@link #getBundledTypeQualifiers(Class...)} must return a
   *       fresh, mutable set
   * </ol>
   *
   * @return the type qualifiers supported this processor, or an empty set if none
   */
  protected Set<Class<? extends Annotation>> createSupportedTypeQualifiers() {
    return getBundledTypeQualifiers();
  }

  /**
   * Loads all annotations contained in the qual directory of a checker via reflection; if a
   * polymorphic type qualifier exists, and an explicit array of annotations to the set of
   * annotation classes.
   *
   * <p>This method can be called in the overridden versions of {@link
   * #createSupportedTypeQualifiers()} in each checker.
   *
   * @param explicitlyListedAnnotations a varargs array of explicitly listed annotation classes to
   *     be added to the returned set. For example, it is used frequently to add Bottom qualifiers.
   * @return a mutable set of the loaded and listed annotation classes
   */
  @SafeVarargs
  protected final Set<Class<? extends Annotation>> getBundledTypeQualifiers(
      Class<? extends Annotation>... explicitlyListedAnnotations) {
    return loadTypeAnnotationsFromQualDir(explicitlyListedAnnotations);
  }

  /**
   * Instantiates the AnnotationClassLoader and loads all annotations contained in the qual
   * directory of a checker via reflection, and has the option to include an explicitly stated list
   * of annotations (eg ones found in a different directory than qual).
   *
   * <p>The annotations that are automatically loaded must have the {@link
   * java.lang.annotation.Target Target} meta-annotation with the value of {@link
   * ElementType#TYPE_USE} (and optionally {@link ElementType#TYPE_PARAMETER}). If it has other
   * {@link ElementType} values, it won't be loaded. Other annotation classes must be explicitly
   * listed even if they are in the same directory as the checker's qual directory.
   *
   * @param explicitlyListedAnnotations a set of explicitly listed annotation classes to be added to
   *     the returned set, for example, it is used frequently to add Bottom qualifiers
   * @return a set of annotation class instances
   */
  @SafeVarargs
  @SuppressWarnings("varargs")
  private final Set<Class<? extends Annotation>> loadTypeAnnotationsFromQualDir(
      Class<? extends Annotation>... explicitlyListedAnnotations) {
    loader = createAnnotationClassLoader();

    Set<Class<? extends Annotation>> annotations = loader.getBundledAnnotationClasses();

    // add in all explicitly Listed qualifiers
    if (explicitlyListedAnnotations != null) {
      annotations.addAll(Arrays.asList(explicitlyListedAnnotations));
    }

    return annotations;
  }

  /**
   * Creates the AnnotatedTypeFormatter used by this type factory and all AnnotatedTypeMirrors it
   * creates. The AnnotatedTypeFormatter is used in AnnotatedTypeMirror.toString and will affect the
   * error messages printed for checkers that use this type factory.
   *
   * @return the AnnotatedTypeFormatter to pass to all instantiated AnnotatedTypeMirrors
   */
  protected AnnotatedTypeFormatter createAnnotatedTypeFormatter() {
    boolean printVerboseGenerics = checker.hasOption("printVerboseGenerics");
    return new DefaultAnnotatedTypeFormatter(
        printVerboseGenerics,
        // -AprintVerboseGenerics implies -AprintAllQualifiers
        printVerboseGenerics || checker.hasOption("printAllQualifiers"));
  }

  public AnnotatedTypeFormatter getAnnotatedTypeFormatter() {
    return typeFormatter;
  }

  protected AnnotationFormatter createAnnotationFormatter() {
    return new DefaultAnnotationFormatter();
  }

  public AnnotationFormatter getAnnotationFormatter() {
    return annotationFormatter;
  }

  /**
   * Returns an immutable set of the classes corresponding to the type qualifiers supported by this
   * checker.
   *
   * <p>Subclasses cannot override this method; they should override {@link
   * #createSupportedTypeQualifiers createSupportedTypeQualifiers} instead.
   *
   * @see #createSupportedTypeQualifiers()
   * @return an immutable set of the supported type qualifiers, or an empty set if no qualifiers are
   *     supported
   */
  public final Set<Class<? extends Annotation>> getSupportedTypeQualifiers() {
    if (this.supportedQuals.isEmpty()) {
      supportedQuals.addAll(createSupportedTypeQualifiers());
      checkSupportedQuals();
    }
    return Collections.unmodifiableSet(supportedQuals);
  }

  /**
   * Returns an immutable set of the fully qualified names of the type qualifiers supported by this
   * checker.
   *
   * <p>Subclasses cannot override this method; they should override {@link
   * #createSupportedTypeQualifiers createSupportedTypeQualifiers} instead.
   *
   * @see #createSupportedTypeQualifiers()
   * @return an immutable set of the supported type qualifiers, or an empty set if no qualifiers are
   *     supported
   */
  public final Set<@CanonicalName String> getSupportedTypeQualifierNames() {
    if (this.supportedQualNames.isEmpty()) {
      for (Class<?> clazz : getSupportedTypeQualifiers()) {
        supportedQualNames.add(clazz.getCanonicalName());
      }
    }
    return Collections.unmodifiableSet(supportedQualNames);
  }

  // **********************************************************************
  // Factories for annotated types that account for default qualifiers
  // **********************************************************************

  /**
   * Returns the int supplied to the checker via the atfCacheSize option or the default cache size.
   *
   * @return cache size passed as argument to checker or DEFAULT_CACHE_SIZE
   */
  protected int getCacheSize() {
    String option = checker.getOption("atfCacheSize");
    if (option == null) {
      return DEFAULT_CACHE_SIZE;
    }
    try {
      return Integer.valueOf(option);
    } catch (NumberFormatException ex) {
      throw new UserError("atfCacheSize was not an integer: " + option);
    }
  }

  /**
   * Returns an AnnotatedTypeMirror representing the annotated type of {@code elt}.
   *
   * @param elt the element
   * @return the annotated type of {@code elt}
   */
  public AnnotatedTypeMirror getAnnotatedType(Element elt) {
    if (elt == null) {
      throw new BugInCF("AnnotatedTypeFactory.getAnnotatedType: null element");
    }
    // Annotations explicitly written in the source code,
    // or obtained from bytecode.
    AnnotatedTypeMirror type = fromElement(elt);
    addComputedTypeAnnotations(elt, type);
    return type;
  }

  /**
   * Returns an AnnotatedTypeMirror representing the annotated type of {@code clazz}.
   *
   * @param clazz a class
   * @return the annotated type of {@code clazz}
   */
  public AnnotatedTypeMirror getAnnotatedType(Class<?> clazz) {
    return getAnnotatedType(elements.getTypeElement(clazz.getCanonicalName()));
  }

  @Override
  public @Nullable AnnotationMirror getAnnotationMirror(
      Tree tree, Class<? extends Annotation> target) {
    if (isSupportedQualifier(target)) {
      AnnotatedTypeMirror atm = getAnnotatedType(tree);
      return atm.getAnnotation(target);
    }
    return null;
  }

  /**
   * Returns an AnnotatedTypeMirror representing the annotated type of {@code tree}.
   *
   * @param tree the AST node
   * @return the annotated type of {@code tree}
   */
  public AnnotatedTypeMirror getAnnotatedType(Tree tree) {

    if (tree == null) {
      throw new BugInCF("AnnotatedTypeFactory.getAnnotatedType: null tree");
    }
    if (shouldCache && classAndMethodTreeCache.containsKey(tree)) {
      return classAndMethodTreeCache.get(tree).deepCopy();
    }

    AnnotatedTypeMirror type;
    if (TreeUtils.isClassTree(tree)) {
      type = fromClass((ClassTree) tree);
    } else if (tree.getKind() == Tree.Kind.METHOD || tree.getKind() == Tree.Kind.VARIABLE) {
      type = fromMember(tree);
    } else if (TreeUtils.isExpressionTree(tree)) {
      tree = TreeUtils.withoutParens((ExpressionTree) tree);
      type = fromExpression((ExpressionTree) tree);
    } else {
      throw new BugInCF(
          "AnnotatedTypeFactory.getAnnotatedType: query of annotated type for tree "
              + tree.getKind());
    }

    addComputedTypeAnnotations(tree, type);

    if (TreeUtils.isClassTree(tree) || tree.getKind() == Tree.Kind.METHOD) {
      // Don't cache VARIABLE
      if (shouldCache) {
        classAndMethodTreeCache.put(tree, type.deepCopy());
      }
    } else {
      // No caching otherwise
    }

    return type;
  }

  /**
   * Called by {@link BaseTypeVisitor#visitClass(ClassTree, Void)} before the classTree is type
   * checked.
   *
   * @param classTree ClassTree on which to perform preprocessing
   */
  public void preProcessClassTree(ClassTree classTree) {}

  /**
   * Called by {@link BaseTypeVisitor#visitClass(ClassTree, Void)} after the ClassTree has been type
   * checked.
   *
   * <p>The default implementation uses this to store the defaulted AnnotatedTypeMirrors and
   * inherited declaration annotations back into the corresponding Elements. Subclasses might want
   * to override this method if storing defaulted types is not desirable.
   */
  public void postProcessClassTree(ClassTree tree) {
    TypesIntoElements.store(processingEnv, this, tree);
    DeclarationsIntoElements.store(processingEnv, this, tree);
    if (wholeProgramInference != null) {
      // Write out the results of whole-program inference, just once for each class.  As soon as any
      // class is finished processing, all modified scenes are written to files, in case this was
      // the last class to be processed.  Post-processing of subsequent classes might result in
      // re-writing some of the scenes if new information has been written to them.
      wholeProgramInference.writeResultsToFile(wpiOutputFormat, this.checker);
    }
  }

  /**
   * Determines the annotated type from a type in tree form.
   *
   * <p>Note that we cannot decide from a Tree whether it is a type use or an expression.
   * TreeUtils.isTypeTree is only an under-approximation. For example, an identifier can be either a
   * type or an expression.
   *
   * @param tree the type tree
   * @return the annotated type of the type in the AST
   */
  public AnnotatedTypeMirror getAnnotatedTypeFromTypeTree(Tree tree) {
    if (tree == null) {
      throw new BugInCF("AnnotatedTypeFactory.getAnnotatedTypeFromTypeTree: null tree");
    }
    AnnotatedTypeMirror type = fromTypeTree(tree);
    addComputedTypeAnnotations(tree, type);
    return type;
  }

  /**
   * Returns the set of qualifiers that are the upper bounds for a use of the type.
   *
   * @param type a type whose upper bounds to obtain
   */
  public Set<AnnotationMirror> getTypeDeclarationBounds(TypeMirror type) {
    return qualifierUpperBounds.getBoundQualifiers(type);
  }

  /**
   * Returns the set of qualifiers that are the upper bound for a type use if no other bound is
   * specified for the type.
   *
   * <p>This implementation returns the top qualifiers by default. Subclass may override to return
   * different qualifiers.
   *
   * @return the set of qualifiers that are the upper bound for a type use if no other bound is
   *     specified for the type
   */
  protected Set<? extends AnnotationMirror> getDefaultTypeDeclarationBounds() {
    return qualHierarchy.getTopAnnotations();
  }

  /**
   * Returns the type of the extends or implements clause.
   *
   * <p>The primary qualifier is either an explicit annotation on {@code clause}, or it is the
   * qualifier upper bounds for uses of the type of the clause.
   *
   * @param clause tree that represents an extends or implements clause
   * @return the type of the extends or implements clause
   */
  public AnnotatedTypeMirror getTypeOfExtendsImplements(Tree clause) {
    AnnotatedTypeMirror fromTypeTree = fromTypeTree(clause);
    Set<AnnotationMirror> bound = getTypeDeclarationBounds(fromTypeTree.getUnderlyingType());
    fromTypeTree.addMissingAnnotations(bound);
    return fromTypeTree;
  }

  // **********************************************************************
  // Factories for annotated types that do not account for default qualifiers.
  // They only include qualifiers explicitly inserted by the user.
  // **********************************************************************

  /**
   * Creates an AnnotatedTypeMirror for {@code elt} that includes: annotations explicitly written on
   * the element and annotations from stub files.
   *
   * <p>Does not include default qualifiers. To obtain them, use {@link #getAnnotatedType(Element)}.
   *
   * <p>Does not include fake overrides from the stub file.
   *
   * @param elt the element
   * @return AnnotatedTypeMirror of the element with explicitly-written and stub file annotations
   */
  public AnnotatedTypeMirror fromElement(Element elt) {
    if (shouldCache && elementCache.containsKey(elt)) {
      return elementCache.get(elt).deepCopy();
    }
    if (elt.getKind() == ElementKind.PACKAGE) {
      return toAnnotatedType(elt.asType(), false);
    }
    AnnotatedTypeMirror type;

    // Because of a bug in Java 8, annotations on type parameters are not stored in elements, so get
    // explicit annotations from the tree. (This bug has been fixed in Java 9.)  Also, since
    // annotations computed by the AnnotatedTypeFactory are stored in the element, the annotations
    // have to be retrieved from the tree so that only explicit annotations are returned.
    Tree decl = declarationFromElement(elt);

    if (decl == null) {
      type = stubTypes.getAnnotatedTypeMirror(elt);
      if (type == null) {
        type = toAnnotatedType(elt.asType(), ElementUtils.isTypeDeclaration(elt));
        ElementAnnotationApplier.apply(type, elt, this);
      }
    } else if (decl instanceof ClassTree) {
      type = fromClass((ClassTree) decl);
    } else if (decl instanceof VariableTree) {
      type = fromMember(decl);
    } else if (decl instanceof MethodTree) {
      type = fromMember(decl);
    } else if (decl.getKind() == Tree.Kind.TYPE_PARAMETER) {
      type = fromTypeTree(decl);
    } else {
      throw new BugInCF(
          "AnnotatedTypeFactory.fromElement: cannot be here. decl: "
              + decl.getKind()
              + " elt: "
              + elt);
    }

    type = mergeAnnotationFileAnnosIntoType(type, elt, ajavaTypes);
    if (currentFileAjavaTypes != null) {
      type = mergeAnnotationFileAnnosIntoType(type, elt, currentFileAjavaTypes);
    }

    if (checker.hasOption("mergeStubsWithSource")) {
      if (debugStubParser) {
        System.out.printf("fromElement: mergeStubsIntoType(%s, %s)", type, elt);
      }
      type = mergeAnnotationFileAnnosIntoType(type, elt, stubTypes);
      if (debugStubParser) {
        System.out.printf(" => %s%n", type);
      }
    }
    // Caching is disabled if annotation files are being parsed, because calls to this
    // method before the annotation files are fully read can return incorrect results.
    if (shouldCache
        && !stubTypes.isParsing()
        && !ajavaTypes.isParsing()
        && (currentFileAjavaTypes == null || !currentFileAjavaTypes.isParsing())) {
      elementCache.put(elt, type.deepCopy());
    }
    return type;
  }

  /**
   * Returns an AnnotatedDeclaredType with explicit annotations from the ClassTree {@code tree}.
   *
   * @param tree the class declaration
   * @return AnnotatedDeclaredType with explicit annotations from {@code tree}
   */
  private AnnotatedDeclaredType fromClass(ClassTree tree) {
    return TypeFromTree.fromClassTree(this, tree);
  }

  /**
   * Creates an AnnotatedTypeMirror for a variable or method declaration tree. The
   * AnnotatedTypeMirror contains annotations explicitly written on the tree.
   *
   * <p>If a VariableTree is a parameter to a lambda, this method also adds annotations from the
   * declared type of the functional interface and the executable type of its method.
   *
   * <p>The returned AnnotatedTypeMirror also contains explicitly written annotations from any ajava
   * file and if {@code -AmergeStubsWithSource} is passed, it also merges any explicitly written
   * annotations from stub files.
   *
   * @param tree MethodTree or VariableTree
   * @return AnnotatedTypeMirror with explicit annotations from {@code tree}
   */
  private final AnnotatedTypeMirror fromMember(Tree tree) {
    if (!(tree instanceof MethodTree || tree instanceof VariableTree)) {
      throw new BugInCF(
          "AnnotatedTypeFactory.fromMember: not a method or variable declaration: " + tree);
    }
    if (shouldCache && fromMemberTreeCache.containsKey(tree)) {
      return fromMemberTreeCache.get(tree).deepCopy();
    }
    AnnotatedTypeMirror result = TypeFromTree.fromMember(this, tree);

    result = mergeAnnotationFileAnnosIntoType(result, tree, ajavaTypes);
    if (currentFileAjavaTypes != null) {
      result = mergeAnnotationFileAnnosIntoType(result, tree, currentFileAjavaTypes);
    }

    if (checker.hasOption("mergeStubsWithSource")) {
      if (debugStubParser) {
        System.out.printf("fromClass: mergeStubsIntoType(%s, %s)", result, tree);
      }
      result = mergeAnnotationFileAnnosIntoType(result, tree, stubTypes);
      if (debugStubParser) {
        System.out.printf(" => %s%n", result);
      }
    }

    if (shouldCache) {
      fromMemberTreeCache.put(tree, result.deepCopy());
    }

    return result;
  }

  /**
   * Merges types from annotation files for {@code tree} into {@code type} by taking the greatest
   * lower bound of the annotations in both.
   *
   * @param type the type to apply annotation file types to
   * @param tree the tree from which to read annotation file types
   * @param source storage for current annotation file annotations
   * @return the given type, side-effected to add the annotation file types
   */
  private AnnotatedTypeMirror mergeAnnotationFileAnnosIntoType(
      @Nullable AnnotatedTypeMirror type, Tree tree, AnnotationFileElementTypes source) {
    Element elt = TreeUtils.elementFromTree(tree);
    return mergeAnnotationFileAnnosIntoType(type, elt, source);
  }

  /**
   * A scanner used to combine annotations from two AnnotatedTypeMirrors. The scanner requires
   * {@link #qualHierarchy}, which is set in {@link #postInit()} rather than the construtor, so
   * lazily initialize this field before use.
   */
  private @MonotonicNonNull AnnotatedTypeCombiner annotatedTypeCombiner = null;

  /**
   * Merges types from annotation files for {@code elt} into {@code type} by taking the greatest
   * lower bound of the annotations in both.
   *
   * @param type the type to apply annotation file types to
   * @param elt the element from which to read annotation file types
   * @param source storage for current annotation file annotations
   * @return the type, side-effected to add the annotation file types
   */
  protected AnnotatedTypeMirror mergeAnnotationFileAnnosIntoType(
      @Nullable AnnotatedTypeMirror type, Element elt, AnnotationFileElementTypes source) {
    AnnotatedTypeMirror typeFromFile = source.getAnnotatedTypeMirror(elt);
    if (typeFromFile == null) {
      return type;
    }
    if (type == null) {
      return typeFromFile;
    }
    if (annotatedTypeCombiner == null) {
      annotatedTypeCombiner = new AnnotatedTypeCombiner(qualHierarchy);
    }
    // Must merge (rather than only take the annotation file type if it is a subtype) to support
    // WPI.
    annotatedTypeCombiner.visit(typeFromFile, type);
    return type;
  }

  /**
   * Creates an AnnotatedTypeMirror for an ExpressionTree. The AnnotatedTypeMirror contains explicit
   * annotations written on the expression and for some expressions, annotations from
   * sub-expressions that could have been explicitly written, defaulted, refined, or otherwise
   * computed. (Expression whose type include annotations from sub-expressions are: ArrayAccessTree,
   * ConditionalExpressionTree, IdentifierTree, MemberSelectTree, and MethodInvocationTree.)
   *
   * <p>For example, the AnnotatedTypeMirror returned for an array access expression is the fully
   * annotated type of the array component of the array being accessed.
   *
   * @param tree an expression
   * @return AnnotatedTypeMirror of the expressions either fully-annotated or partially annotated
   *     depending on the kind of expression
   * @see TypeFromExpressionVisitor
   */
  private AnnotatedTypeMirror fromExpression(ExpressionTree tree) {
    if (shouldCache && fromExpressionTreeCache.containsKey(tree)) {
      return fromExpressionTreeCache.get(tree).deepCopy();
    }

    AnnotatedTypeMirror result = TypeFromTree.fromExpression(this, tree);

    if (shouldCache
        && tree.getKind() != Tree.Kind.NEW_CLASS
        && tree.getKind() != Kind.NEW_ARRAY
        && tree.getKind() != Kind.CONDITIONAL_EXPRESSION) {
      // Don't cache the type of some expressions, because incorrect annotations would be
      // cached during dataflow analysis. See Issue #602.
      fromExpressionTreeCache.put(tree, result.deepCopy());
    }
    return result;
  }

  /**
   * Creates an AnnotatedTypeMirror for the tree. The AnnotatedTypeMirror contains annotations
   * explicitly written on the tree. It also adds type arguments to raw types that include
   * annotations from the element declaration of the type {@link #fromElement(Element)}.
   *
   * <p>Called on the following trees: AnnotatedTypeTree, ArrayTypeTree, ParameterizedTypeTree,
   * PrimitiveTypeTree, TypeParameterTree, WildcardTree, UnionType, IntersectionTypeTree, and
   * IdentifierTree, MemberSelectTree.
   *
   * @param tree the type tree
   * @return the (partially) annotated type of the type in the AST
   */
  /*package private*/ final AnnotatedTypeMirror fromTypeTree(Tree tree) {
    if (shouldCache && fromTypeTreeCache.containsKey(tree)) {
      return fromTypeTreeCache.get(tree).deepCopy();
    }

    AnnotatedTypeMirror result = TypeFromTree.fromTypeTree(this, tree);

    if (shouldCache) {
      fromTypeTreeCache.put(tree, result.deepCopy());
    }
    return result;
  }

  // **********************************************************************
  // Customization methods meant to be overridden by subclasses to include
  // defaulted annotations
  // **********************************************************************

  /**
   * Changes annotations on a type obtained from a {@link Tree}. By default, this method does
   * nothing. GenericAnnotatedTypeFactory uses this method to implement defaulting and inference
   * (flow-sensitive type refinement). Its subclasses usually override it only to customize default
   * annotations.
   *
   * <p>Subclasses that override this method should also override {@link
   * #addComputedTypeAnnotations(Element, AnnotatedTypeMirror)}.
   *
   * <p>In classes that extend {@link GenericAnnotatedTypeFactory}, override {@link
   * GenericAnnotatedTypeFactory#addComputedTypeAnnotations(Tree, AnnotatedTypeMirror, boolean)}
   * instead of this method.
   *
   * @param tree an AST node
   * @param type the type obtained from {@code tree}
   */
  protected void addComputedTypeAnnotations(Tree tree, AnnotatedTypeMirror type) {
    // Pass.
  }

  /**
   * Changes annotations on a type obtained from an {@link Element}. By default, this method does
   * nothing. GenericAnnotatedTypeFactory uses this method to implement defaulting.
   *
   * <p>Subclasses that override this method should also override {@link
   * #addComputedTypeAnnotations(Tree, AnnotatedTypeMirror)}.
   *
   * @param elt an element
   * @param type the type obtained from {@code elt}
   */
  protected void addComputedTypeAnnotations(Element elt, AnnotatedTypeMirror type) {
    // Pass.
  }

  /**
   * Adds default annotations to {@code type}. This method should only be used in places where the
   * correct annotations cannot be computed because of uninferred type arguments. (See {@link
   * AnnotatedWildcardType#isUninferredTypeArgument()}.)
   *
   * @param type annotated type to which default annotations are added
   */
  public void addDefaultAnnotations(AnnotatedTypeMirror type) {
    // Pass.
  }

  /**
   * A callback method for the AnnotatedTypeFactory subtypes to customize directSupertypes().
   * Overriding methods should merely change the annotations on the supertypes, without adding or
   * removing new types.
   *
   * <p>The default provided implementation adds {@code type} annotations to {@code supertypes}.
   * This allows the {@code type} and its supertypes to have the qualifiers.
   *
   * @param type the type whose supertypes are desired
   * @param supertypes the supertypes as specified by the base AnnotatedTypeFactory
   */
  protected void postDirectSuperTypes(
      AnnotatedTypeMirror type, List<? extends AnnotatedTypeMirror> supertypes) {
    // Use the effective annotations here to get the correct annotations
    // for type variables and wildcards.
    Set<AnnotationMirror> annotations = type.getEffectiveAnnotations();
    for (AnnotatedTypeMirror supertype : supertypes) {
      if (!annotations.equals(supertype.getEffectiveAnnotations())) {
        supertype.clearAnnotations();
        // TODO: is this correct for type variables and wildcards?
        supertype.addAnnotations(annotations);
      }
    }
  }

  /**
   * A callback method for the AnnotatedTypeFactory subtypes to customize
   * AnnotatedTypes.asMemberOf(). Overriding methods should merely change the annotations on the
   * subtypes, without changing the types.
   *
   * @param type the annotated type of the element
   * @param owner the annotated type of the receiver of the accessing tree
   * @param element the element of the field or method
   */
  public void postAsMemberOf(AnnotatedTypeMirror type, AnnotatedTypeMirror owner, Element element) {
    if (element.getKind() == ElementKind.FIELD) {
      addAnnotationFromFieldInvariant(type, owner, (VariableElement) element);
    }
    addComputedTypeAnnotations(element, type);
  }

  /**
   * Adds the qualifier specified by a field invariant for {@code field} to {@code type}.
   *
   * @param type annotated type to which the annotation is added
   * @param accessedVia the annotated type of the receiver of the accessing tree. (Only used to get
   *     the type element of the underling type.)
   * @param field element representing the field
   */
  protected void addAnnotationFromFieldInvariant(
      AnnotatedTypeMirror type, AnnotatedTypeMirror accessedVia, VariableElement field) {
    TypeMirror declaringType = accessedVia.getUnderlyingType();
    // Find the first upper bound that isn't a wildcard or type variable
    while (declaringType.getKind() == TypeKind.WILDCARD
        || declaringType.getKind() == TypeKind.TYPEVAR) {
      if (declaringType.getKind() == TypeKind.WILDCARD) {
        declaringType = TypesUtils.wildUpperBound(declaringType, processingEnv);
      } else if (declaringType.getKind() == TypeKind.TYPEVAR) {
        declaringType = ((TypeVariable) declaringType).getUpperBound();
      }
    }
    TypeElement typeElement = TypesUtils.getTypeElement(declaringType);
    if (ElementUtils.enclosingTypeElement(field).equals(typeElement)) {
      // If the field is declared in the accessedVia class, then the field in the invariant
      // cannot be this field, even if the field has the same name.
      return;
    }

    FieldInvariants invariants = getFieldInvariants(typeElement);
    if (invariants == null) {
      return;
    }
    List<AnnotationMirror> invariantAnnos = invariants.getQualifiersFor(field.getSimpleName());
    type.replaceAnnotations(invariantAnnos);
  }

  /**
   * Returns the field invariants for the given class, as expressed by the user in {@link
   * FieldInvariant @FieldInvariant} method annotations.
   *
   * <p>Subclasses may implement their own field invariant annotations if {@link
   * FieldInvariant @FieldInvariant} is not expressive enough. They must override this method to
   * properly create AnnotationMirror and also override {@link
   * #getFieldInvariantDeclarationAnnotations()} to return their field invariants.
   *
   * @param element class for which to get invariants
   * @return field invariants for {@code element}
   */
  public FieldInvariants getFieldInvariants(TypeElement element) {
    if (element == null) {
      return null;
    }
    AnnotationMirror fieldInvarAnno = getDeclAnnotation(element, FieldInvariant.class);
    if (fieldInvarAnno == null) {
      return null;
    }
    List<String> fields =
        AnnotationUtils.getElementValueArray(
            fieldInvarAnno, fieldInvariantFieldElement, String.class);
    List<@CanonicalName Name> classes =
        AnnotationUtils.getElementValueClassNames(fieldInvarAnno, fieldInvariantQualifierElement);
    List<AnnotationMirror> qualifiers =
        CollectionsPlume.mapList(
            (Name name) ->
                // Calling AnnotationBuilder.fromName (which ignores elements/fields) is acceptable
                // because @FieldInvariant does not handle classes with elements/fields.
                AnnotationBuilder.fromName(elements, name),
            classes);
    if (qualifiers.size() == 1) {
      while (fields.size() > qualifiers.size()) {
        qualifiers.add(qualifiers.get(0));
      }
    }
    if (fields.size() != qualifiers.size()) {
      // The user wrote a malformed @FieldInvariant annotation, so just return a malformed
      // FieldInvariants object.  The BaseTypeVisitor will issue an error.
      return new FieldInvariants(fields, qualifiers);
    }

    // Only keep qualifiers that are supported by this checker.  (The other qualifiers cannot
    // be checked by this checker, so they must be ignored.)
    List<String> annotatedFields = new ArrayList<>();
    List<AnnotationMirror> supportedQualifiers = new ArrayList<>();
    for (int i = 0; i < fields.size(); i++) {
      if (isSupportedQualifier(qualifiers.get(i))) {
        annotatedFields.add(fields.get(i));
        supportedQualifiers.add(qualifiers.get(i));
      }
    }
    if (annotatedFields.isEmpty()) {
      return null;
    }

    return new FieldInvariants(annotatedFields, supportedQualifiers);
  }

  /**
   * Returns the AnnotationTree which is a use of one of the field invariant annotations (as
   * specified via {@link #getFieldInvariantDeclarationAnnotations()}. If one isn't found, null is
   * returned.
   *
   * @param annoTrees list of trees to search; the result is one of the list elements, or null
   * @return the AnnotationTree that is a use of one of the field invariant annotations, or null if
   *     one isn't found
   */
  public AnnotationTree getFieldInvariantAnnotationTree(List<? extends AnnotationTree> annoTrees) {
    List<AnnotationMirror> annos = TreeUtils.annotationsFromTypeAnnotationTrees(annoTrees);
    for (int i = 0; i < annos.size(); i++) {
      for (Class<? extends Annotation> clazz : getFieldInvariantDeclarationAnnotations()) {
        if (areSameByClass(annos.get(i), clazz)) {
          return annoTrees.get(i);
        }
      }
    }
    return null;
  }

  /** Returns the set of classes of field invariant annotations. */
  protected Set<Class<? extends Annotation>> getFieldInvariantDeclarationAnnotations() {
    return Collections.singleton(FieldInvariant.class);
  }

  /**
   * A callback method for the AnnotatedTypeFactory subtypes to customize
   * AnnotatedTypeMirror.substitute().
   *
   * @param varDecl a declaration of a type variable
   * @param varUse a use of the same type variable
   * @param value the new type to substitute in for the type variable
   */
  public void postTypeVarSubstitution(
      AnnotatedTypeVariable varDecl, AnnotatedTypeVariable varUse, AnnotatedTypeMirror value) {
    if (!varUse.getAnnotationsField().isEmpty()
        && !AnnotationUtils.areSame(varUse.getAnnotationsField(), varDecl.getAnnotationsField())) {
      value.replaceAnnotations(varUse.getAnnotationsField());
    }
  }

  /**
   * Adapt the upper bounds of the type variables of a class relative to the type instantiation. In
   * some type systems, the upper bounds depend on the instantiation of the class. For example, in
   * the Generic Universe Type system, consider a class declaration
   *
   * <pre>{@code   class C<X extends @Peer Object> }</pre>
   *
   * then the instantiation
   *
   * <pre>{@code   @Rep C<@Rep Object> }</pre>
   *
   * is legal. The upper bounds of class C have to be adapted by the main modifier.
   *
   * <p>An example of an adaptation follows. Suppose, I have a declaration:
   *
   * <pre>{@code  class MyClass<E extends List<E>>}</pre>
   *
   * And an instantiation:
   *
   * <pre>{@code  new MyClass<@NonNull String>()}</pre>
   *
   * <p>The upper bound of E adapted to the argument String, would be {@code List<@NonNull String>}
   * and the lower bound would be an AnnotatedNullType.
   *
   * <p>TODO: ensure that this method is consistently used instead of directly querying the type
   * variables.
   *
   * @param type the use of the type
   * @param element the corresponding element
   * @return the adapted bounds of the type parameters
   */
  public List<AnnotatedTypeParameterBounds> typeVariablesFromUse(
      AnnotatedDeclaredType type, TypeElement element) {

    AnnotatedDeclaredType generic = getAnnotatedType(element);
    List<AnnotatedTypeMirror> targs = type.getTypeArguments();
    List<AnnotatedTypeMirror> tvars = generic.getTypeArguments();

    assert targs.size() == tvars.size()
        : "Mismatch in type argument size between " + type + " and " + generic;

    // System.err.printf("TVFU%n  type: %s%n  generic: %s%n", type, generic);

    Map<TypeVariable, AnnotatedTypeMirror> mapping = new HashMap<>();

    AnnotatedDeclaredType enclosing = type;
    while (enclosing != null) {
      List<AnnotatedTypeMirror> enclosingTArgs = enclosing.getTypeArguments();
      AnnotatedDeclaredType declaredType =
          getAnnotatedType((TypeElement) enclosing.getUnderlyingType().asElement());
      List<AnnotatedTypeMirror> enclosingTVars = declaredType.getTypeArguments();
      for (int i = 0; i < enclosingTArgs.size(); i++) {
        AnnotatedTypeVariable enclosingTVar = (AnnotatedTypeVariable) enclosingTVars.get(i);
        mapping.put(enclosingTVar.getUnderlyingType(), enclosingTArgs.get(i));
      }
      enclosing = enclosing.getEnclosingType();
    }

    List<AnnotatedTypeParameterBounds> res = new ArrayList<>(tvars.size());

    for (AnnotatedTypeMirror atm : tvars) {
      AnnotatedTypeVariable atv = (AnnotatedTypeVariable) atm;
      AnnotatedTypeMirror upper = typeVarSubstitutor.substitute(mapping, atv.getUpperBound());
      AnnotatedTypeMirror lower = typeVarSubstitutor.substitute(mapping, atv.getLowerBound());
      res.add(new AnnotatedTypeParameterBounds(upper, lower));
    }
    return res;
  }

  /**
   * Creates and returns an AnnotatedNullType qualified with {@code annotations}.
   *
   * @param annotations set of AnnotationMirrors to qualify the returned type with
   * @return AnnotatedNullType qualified with {@code annotations}
   */
  public AnnotatedNullType getAnnotatedNullType(Set<? extends AnnotationMirror> annotations) {
    final AnnotatedTypeMirror.AnnotatedNullType nullType =
        (AnnotatedNullType) toAnnotatedType(processingEnv.getTypeUtils().getNullType(), false);
    nullType.addAnnotations(annotations);
    return nullType;
  }

  // **********************************************************************
  // Utilities method for getting specific types from trees or elements
  // **********************************************************************

  /**
   * Return the implicit receiver type of an expression tree.
   *
   * <p>The result is null for expressions that don't have a receiver, e.g. for a local variable or
   * method parameter access. The result is also null for expressions that have an explicit
   * receiver.
   *
   * <p>Clients should generally call {@link #getReceiverType}.
   *
   * @param tree the expression that might have an implicit receiver
   * @return the type of the implicit receiver
   */
  protected @Nullable AnnotatedDeclaredType getImplicitReceiverType(ExpressionTree tree) {
    assert (tree.getKind() == Tree.Kind.IDENTIFIER
            || tree.getKind() == Tree.Kind.MEMBER_SELECT
            || tree.getKind() == Tree.Kind.METHOD_INVOCATION
            || tree.getKind() == Tree.Kind.NEW_CLASS)
        : "Unexpected tree kind: " + tree.getKind();

    // Return null if the element kind has no receiver.
    Element element = TreeUtils.elementFromTree(tree);
    assert element != null : "Unexpected null element for tree: " + tree;
    if (!ElementUtils.hasReceiver(element)) {
      return null;
    }

    // Return null if the receiver is explicit.
    if (TreeUtils.getReceiverTree(tree) != null) {
      return null;
    }

    TypeElement elementOfImplicitReceiver = ElementUtils.enclosingTypeElement(element);
    if (tree.getKind() == Kind.NEW_CLASS) {
      if (elementOfImplicitReceiver.getEnclosingElement() != null) {
        elementOfImplicitReceiver =
            ElementUtils.enclosingTypeElement(elementOfImplicitReceiver.getEnclosingElement());
      } else {
        elementOfImplicitReceiver = null;
      }
      if (elementOfImplicitReceiver == null) {
        // If the typeElt does not have an enclosing class, then the NewClassTree
        // does not have an implicit receiver.
        return null;
      }
    }

    TypeMirror typeOfImplicitReceiver = elementOfImplicitReceiver.asType();
    AnnotatedDeclaredType thisType = getSelfType(tree);
    if (thisType == null) {
      return null;
    }
    // An implicit receiver is the first enclosing type that is a subtype of the type where
    // element is declared.
    while (!isSubtype(thisType.getUnderlyingType(), typeOfImplicitReceiver)) {
      thisType = thisType.getEnclosingType();
    }
    return thisType;
  }

  /**
   * Returns the type of {@code this} at the location of {@code tree}. Returns {@code null} if
   * {@code tree} is in a location where {@code this} has no meaning, such as the body of a static
   * method.
   *
   * <p>The parameter is an arbitrary tree and does not have to mention "this", neither explicitly
   * nor implicitly. This method can be overridden for type-system specific behavior.
   *
   * @param tree location used to decide the type of {@code this}
   * @return the type of {@code this} at the location of {@code tree}
   */
  public @Nullable AnnotatedDeclaredType getSelfType(Tree tree) {
    if (TreeUtils.isClassTree(tree)) {
      return getAnnotatedType(TreeUtils.elementFromDeclaration((ClassTree) tree));
    }

    Tree enclosingTree = getEnclosingClassOrMethod(tree);
    if (enclosingTree == null) {
      // tree is inside an annotation, where "this" is not allowed. So, no self type exists.
      return null;
    } else if (enclosingTree.getKind() == Kind.METHOD) {
      MethodTree enclosingMethod = (MethodTree) enclosingTree;
      if (TreeUtils.isConstructor(enclosingMethod)) {
        return (AnnotatedDeclaredType) getAnnotatedType(enclosingMethod).getReturnType();
      } else {
        return getAnnotatedType(enclosingMethod).getReceiverType();
      }
    } else if (TreeUtils.isClassTree(enclosingTree)) {
      return (AnnotatedDeclaredType) getAnnotatedType(enclosingTree);
    }
    return null;
  }

  /** A set containing class, method, and annotation tree kinds. */
  private static final Set<Tree.Kind> classMethodAnnotationKinds =
      EnumSet.copyOf(TreeUtils.classTreeKinds());

  static {
    classMethodAnnotationKinds.add(Kind.METHOD);
    classMethodAnnotationKinds.add(Kind.TYPE_ANNOTATION);
    classMethodAnnotationKinds.add(Kind.ANNOTATION);
  }

  /**
   * Returns the innermost enclosing method or class tree of {@code tree}. If {@code tree} is
   * artificial (that is, created by dataflow), then {@link #artificialTreeToEnclosingElementMap} is
   * used to find the enclosing tree.
   *
   * <p>If the tree is inside an annotation, then {@code null} is returned.
   *
   * @param tree tree to whose innermost enclosing method or class to return
   * @return the innermost enclosing method or class tree of {@code tree}, or {@code null} if {@code
   *     tree} is inside an annotation
   */
  protected @Nullable Tree getEnclosingClassOrMethod(Tree tree) {
    TreePath path = getPath(tree);
    Tree enclosing = TreePathUtil.enclosingOfKind(path, classMethodAnnotationKinds);
    if (enclosing != null) {
      if (enclosing.getKind() == Kind.ANNOTATION || enclosing.getKind() == Kind.TYPE_ANNOTATION) {
        return null;
      }
      return enclosing;
    }
    Element e = getEnclosingElementForArtificialTree(tree);
    if (e != null) {
      Element enclosingMethodOrClass = e;
      while (enclosingMethodOrClass != null
          && enclosingMethodOrClass.getKind() != ElementKind.METHOD
          && !enclosingMethodOrClass.getKind().isClass()
          && !enclosingMethodOrClass.getKind().isInterface()) {
        enclosingMethodOrClass = enclosingMethodOrClass.getEnclosingElement();
      }
      return declarationFromElement(enclosingMethodOrClass);
    }
    return getCurrentClassTree(tree);
  }

  /**
   * Returns the {@link AnnotatedTypeMirror} of the enclosing type at the location of {@code tree}
   * that is the same type as {@code typeElement}.
   *
   * @param typeElement type of the enclosing type to return
   * @param tree location to use
   * @return the enclosing type at the location of {@code tree} that is the same type as {@code
   *     typeElement}
   */
  public AnnotatedDeclaredType getEnclosingType(TypeElement typeElement, Tree tree) {
    AnnotatedDeclaredType thisType = getSelfType(tree);
    while (!isSameType(thisType.getUnderlyingType(), typeElement.asType())) {
      thisType = thisType.getEnclosingType();
    }
    return thisType;
  }

  /**
   * Returns true if the erasure of {@code type1} is a subtype of the erasure of {@code type2}.
   *
   * @param type1 a type
   * @param type2 a type
   * @return true if the erasure of {@code type1} is a subtype of the erasure of {@code type2}
   */
  private boolean isSubtype(TypeMirror type1, TypeMirror type2) {
    return types.isSubtype(types.erasure(type1), types.erasure(type2));
  }

  /**
   * Returns true if the erasure of {@code type1} is the same type as the erasure of {@code type2}.
   *
   * @param type1 a type
   * @param type2 a type
   * @return true if the erasure of {@code type1} is the same type as the erasure of {@code type2}
   */
  private boolean isSameType(TypeMirror type1, TypeMirror type2) {
    return types.isSameType(types.erasure(type1), types.erasure(type2));
  }

  /**
   * Returns the receiver type of the expression tree, which might be the type of an implicit {@code
   * this}. Returns null if the expression has no explicit or implicit receiver.
   *
   * @param expression the expression for which to determine the receiver type
   * @return the type of the receiver of expression
   */
  public final AnnotatedTypeMirror getReceiverType(ExpressionTree expression) {
    ExpressionTree receiver = TreeUtils.getReceiverTree(expression);
    if (receiver != null) {
      return getAnnotatedType(receiver);
    }

    Element element = TreeUtils.elementFromUse(expression);
    if (element != null && ElementUtils.hasReceiver(element)) {
      // The tree references an element that has a receiver, but the tree does not have an explicit
      // receiver. So, the tree must have an implicit receiver of "this" or "Outer.this".
      return getImplicitReceiverType(expression);
    } else {
      return null;
    }
  }

  /** The type for an instantiated generic method or constructor. */
  public static class ParameterizedExecutableType {
    /** The method's/constructor's type. */
    public final AnnotatedExecutableType executableType;
    /** The types of the generic type arguments. */
    public final List<AnnotatedTypeMirror> typeArgs;
    /** Create a ParameterizedExecutableType. */
    public ParameterizedExecutableType(
        AnnotatedExecutableType executableType, List<AnnotatedTypeMirror> typeArgs) {
      this.executableType = executableType;
      this.typeArgs = typeArgs;
    }

    @Override
    public String toString() {
      if (typeArgs.isEmpty()) {
        return executableType.toString();
      } else {
        StringJoiner typeArgsString = new StringJoiner(",", "<", ">");
        for (AnnotatedTypeMirror atm : typeArgs) {
          typeArgsString.add(atm.toString());
        }
        return typeArgsString + " " + executableType.toString();
      }
    }
  }

  /**
   * Determines the type of the invoked method based on the passed method invocation tree.
   *
   * <p>The returned method type has all type variables resolved, whether based on receiver type,
   * passed type parameters if any, and method invocation parameter.
   *
   * <p>Subclasses may override this method to customize inference of types or qualifiers based on
   * method invocation parameters.
   *
   * <p>As an implementation detail, this method depends on {@link AnnotatedTypes#asMemberOf(Types,
   * AnnotatedTypeFactory, AnnotatedTypeMirror, Element)}, and customization based on receiver type
   * should be in accordance to its specification.
   *
   * <p>The return type is a pair of the type of the invoked method and the (inferred) type
   * arguments. Note that neither the explicitly passed nor the inferred type arguments are
   * guaranteed to be subtypes of the corresponding upper bounds. See method {@link
   * org.checkerframework.common.basetype.BaseTypeVisitor#checkTypeArguments} for the checks of type
   * argument well-formedness.
   *
   * <p>Note that "this" and "super" constructor invocations are also handled by this method
   * (explicit or implicit ones, at the beginning of a constructor). Method {@link
   * #constructorFromUse(NewClassTree)} is only used for a constructor invocation in a "new"
   * expression.
   *
   * @param tree the method invocation tree
   * @return the method type being invoked with tree and the (inferred) type arguments
   */
  public ParameterizedExecutableType methodFromUse(MethodInvocationTree tree) {
    ExecutableElement methodElt = TreeUtils.elementFromUse(tree);
    AnnotatedTypeMirror receiverType = getReceiverType(tree);
    if (receiverType == null && TreeUtils.isSuperConstructorCall(tree)) {
      // super() calls don't have a receiver, but they should be view-point adapted as if
      // "this" is the receiver.
      receiverType = getSelfType(tree);
    }
    if (receiverType != null && receiverType.getKind() == TypeKind.DECLARED) {
      receiverType = applyCaptureConversion(receiverType);
    }

    ParameterizedExecutableType result = methodFromUse(tree, methodElt, receiverType);
    if (checker.shouldResolveReflection()
        && reflectionResolver.isReflectiveMethodInvocation(tree)) {
      result = reflectionResolver.resolveReflectiveCall(this, tree, result);
    }

    AnnotatedExecutableType method = result.executableType;
    if (method.getReturnType().getKind() == TypeKind.WILDCARD
        && ((AnnotatedWildcardType) method.getReturnType()).isUninferredTypeArgument()) {
      // Get the correct Java type from the tree and use it as the upper bound of the wildcard.
      TypeMirror tm = TreeUtils.typeOf(tree);
      AnnotatedTypeMirror t = toAnnotatedType(tm, false);

      AnnotatedWildcardType wildcard = (AnnotatedWildcardType) method.getReturnType();
      if (ignoreUninferredTypeArguments) {
        // Remove the annotations so that default annotations are used instead.
        // (See call to addDefaultAnnotations below.)
        t.clearAnnotations();
      } else {
        t.replaceAnnotations(wildcard.getExtendsBound().getAnnotations());
      }
      wildcard.setExtendsBound(t);
      addDefaultAnnotations(wildcard);
    }

    return result;
  }

  /**
   * Determines the type of the invoked method based on the passed expression tree, executable
   * element, and receiver type.
   *
   * @param tree either a MethodInvocationTree or a MemberReferenceTree
   * @param methodElt the element of the referenced method
   * @param receiverType the type of the receiver
   * @return the method type being invoked with tree and the (inferred) type arguments
   * @see #methodFromUse(MethodInvocationTree)
   */
  public ParameterizedExecutableType methodFromUse(
      ExpressionTree tree, ExecutableElement methodElt, AnnotatedTypeMirror receiverType) {

    AnnotatedExecutableType memberTypeWithoutOverrides =
        getAnnotatedType(methodElt); // get unsubstituted type
    AnnotatedExecutableType memberTypeWithOverrides =
        (AnnotatedExecutableType)
            applyFakeOverrides(receiverType, methodElt, memberTypeWithoutOverrides);
    methodFromUsePreSubstitution(tree, memberTypeWithOverrides);

    AnnotatedExecutableType methodType =
        AnnotatedTypes.asMemberOf(types, this, receiverType, methodElt, memberTypeWithOverrides);
    List<AnnotatedTypeMirror> typeargs = new ArrayList<>(methodType.getTypeVariables().size());

    Map<TypeVariable, AnnotatedTypeMirror> typeVarMapping =
        AnnotatedTypes.findTypeArguments(processingEnv, this, tree, methodElt, methodType);

    if (!typeVarMapping.isEmpty()) {
      typeVarMapping =
          captureMethodTypeArgs(typeVarMapping, memberTypeWithOverrides.getTypeVariables());
      for (AnnotatedTypeVariable tv : methodType.getTypeVariables()) {
        if (typeVarMapping.get(tv.getUnderlyingType()) == null) {
          throw new BugInCF(
              "AnnotatedTypeFactory.methodFromUse:"
                  + "mismatch between declared method type variables and the inferred method type arguments. "
                  + "Method type variables: "
                  + methodType.getTypeVariables()
                  + "; "
                  + "Inferred method type arguments: "
                  + typeVarMapping);
        }

        typeargs.add(typeVarMapping.get(tv.getUnderlyingType()));
      }
      methodType =
          (AnnotatedExecutableType) typeVarSubstitutor.substitute(typeVarMapping, methodType);
    }

    if (tree.getKind() == Tree.Kind.METHOD_INVOCATION
        && TreeUtils.isMethodInvocation(tree, objectGetClass, processingEnv)) {
      adaptGetClassReturnTypeToReceiver(methodType, receiverType, tree);
    }

    return new ParameterizedExecutableType(methodType, typeargs);
  }

  /**
   * Apply capture conversion to the type arguments of a method invocation.
   *
   * @param typeVarMapping mapping from type variable to its argument
   * @param declTypeVar list of type variable declarations
   * @return a mapping form type variable to its captured type argument
   */
  private Map<TypeVariable, AnnotatedTypeMirror> captureMethodTypeArgs(
      Map<TypeVariable, AnnotatedTypeMirror> typeVarMapping,
      List<AnnotatedTypeVariable> declTypeVar) {
    // TODO: This should happen as part of Java 8 inference.
    // See Issue #979.
    Map<TypeVariable, AnnotatedTypeVariable> typeParameter = new HashMap<>();
    for (AnnotatedTypeVariable t : declTypeVar) {
      typeParameter.put(t.getUnderlyingType(), t);
    }
    Map<TypeVariable, AnnotatedTypeMirror> newTypeVarMapping = new HashMap<>();
    Map<TypeVariable, AnnotatedTypeMirror> capturedTypeMapping = new HashMap<>();
    for (Map.Entry<TypeVariable, AnnotatedTypeMirror> entry : typeVarMapping.entrySet()) {
      AnnotatedTypeMirror originalTypeArg = entry.getValue();
      TypeVariable typeVariable = entry.getKey();
      if (originalTypeArg.containsUninferredTypeArguments()) {
        return typeVarMapping;
      }
      if (originalTypeArg.getKind() == TypeKind.WILDCARD) {
        TypeMirror cap =
            TypesUtils.freshTypeVariable(originalTypeArg.getUnderlyingType(), processingEnv);
        AnnotatedTypeMirror capturedArg = AnnotatedTypeMirror.createType(cap, this, false);
        newTypeVarMapping.put(typeVariable, capturedArg);
        capturedTypeMapping.put((TypeVariable) cap, capturedArg);
      } else {
        newTypeVarMapping.put(entry.getKey(), entry.getValue());
      }
    }

    List<TypeVariable> order = TypesUtils.order(typeVarMapping.keySet(), types);
    for (TypeVariable typeVariable : order) {
      AnnotatedTypeMirror originalTypeArg = typeVarMapping.get(typeVariable);
      AnnotatedTypeMirror newTypeArg = newTypeVarMapping.get(typeVariable);
      if (TypesUtils.isCaptured(newTypeArg.getUnderlyingType())
          && originalTypeArg.getKind() == TypeKind.WILDCARD) {
        captureWildcard(
            newTypeVarMapping,
            capturedTypeMapping,
            (AnnotatedWildcardType) originalTypeArg,
            typeParameter.get(typeVariable),
            (AnnotatedTypeVariable) newTypeArg);
      }
    }
    return newTypeVarMapping;
  }

  /**
   * Given a member and its type, returns the type with fake overrides applied to it.
   *
   * @param receiverType the type of the class that contains member (or a subtype of it)
   * @param member a type member, such as a method or field
   * @param memberType the type of {@code member}
   * @return {@code memberType}, adjusted according to fake overrides
   */
  private AnnotatedTypeMirror applyFakeOverrides(
      AnnotatedTypeMirror receiverType, Element member, AnnotatedTypeMirror memberType) {
    // Currently, handle only methods, not fields.  TODO: Handle fields.
    if (memberType.getKind() != TypeKind.EXECUTABLE) {
      return memberType;
    }

    AnnotationFileElementTypes afet = stubTypes;
    AnnotatedExecutableType methodType =
        (AnnotatedExecutableType) afet.getFakeOverride(member, receiverType);
    if (methodType == null) {
      methodType = (AnnotatedExecutableType) memberType;
    }
    return methodType;
  }

  /**
   * A callback method for the AnnotatedTypeFactory subtypes to customize the handling of the
   * declared method type before type variable substitution.
   *
   * @param tree either a method invocation or a member reference tree
   * @param type declared method type before type variable substitution
   */
  protected void methodFromUsePreSubstitution(ExpressionTree tree, AnnotatedExecutableType type) {
    assert tree instanceof MethodInvocationTree || tree instanceof MemberReferenceTree;
  }

  /**
   * Java special-cases the return type of {@link java.lang.Class#getClass() getClass()}. Though the
   * method has a return type of {@code Class<?>}, the compiler special cases this return-type and
   * changes the bound of the type argument to the erasure of the receiver type. For example:
   *
   * <ul>
   *   <li>{@code x.getClass()} has the type {@code Class< ? extends erasure_of_x >}
   *   <li>{@code someInteger.getClass()} has the type {@code Class< ? extends Integer >}
   * </ul>
   *
   * @param getClassType this must be a type representing a call to Object.getClass otherwise a
   *     runtime exception will be thrown. It is modified by side effect.
   * @param receiverType the receiver type of the method invocation (not the declared receiver
   * @param tree getClass method invocation tree
   */
  protected void adaptGetClassReturnTypeToReceiver(
      AnnotatedExecutableType getClassType, AnnotatedTypeMirror receiverType, ExpressionTree tree) {

    TypeMirror type = TreeUtils.typeOf(tree);
    AnnotatedTypeMirror returnType = AnnotatedTypeMirror.createType(type, this, false);

    if (returnType == null
        || !(returnType.getKind() == TypeKind.DECLARED)
        || ((AnnotatedDeclaredType) returnType).getTypeArguments().size() != 1) {
      throw new BugInCF(
          "Unexpected type passed to AnnotatedTypes.adaptGetClassReturnTypeToReceiver%n"
              + "getClassType=%s%nreceiverType=%s",
          getClassType, receiverType);
    }

    AnnotatedWildcardType classWildcardArg =
        (AnnotatedWildcardType)
            ((AnnotatedDeclaredType) getClassType.getReturnType()).getTypeArguments().get(0);
    getClassType.setReturnType(returnType);

<<<<<<< HEAD
    // Usually, the only locations that will add annotations to the return type are getClass in
    // stub files defaults and propagation tree annotator.  Since getClass is final they cannot
    // come from source code.  Also, since the newBound is an erased type we have no type
    // arguments.  So, we just copy the annotations from the bound of the declared type to the
    // new bound.
=======
    // Usually, the only locations that will add annotations to the return type are getClass in stub
    // files defaults and propagation tree annotator.  Since getClass is final they cannot come from
    // source code.  Also, since the newBound is an erased type we have no type arguments.  So, we
    // just copy the annotations from the bound of the declared type to the new bound.
    final AnnotatedWildcardType classWildcardArg = (AnnotatedWildcardType) typeArgs.get(0);
>>>>>>> cabb0a6f
    Set<AnnotationMirror> newAnnos = AnnotationUtils.createAnnotationSet();
    Set<AnnotationMirror> typeBoundAnnos =
        getTypeDeclarationBounds(receiverType.getErased().getUnderlyingType());
    Set<AnnotationMirror> wildcardBoundAnnos = classWildcardArg.getExtendsBound().getAnnotations();
    for (AnnotationMirror typeBoundAnno : typeBoundAnnos) {
      AnnotationMirror wildcardAnno =
          qualHierarchy.findAnnotationInSameHierarchy(wildcardBoundAnnos, typeBoundAnno);
      if (qualHierarchy.isSubtype(typeBoundAnno, wildcardAnno)) {
        newAnnos.add(typeBoundAnno);
      } else {
        newAnnos.add(wildcardAnno);
      }
    }
    AnnotatedTypeMirror newTypeArg =
        ((AnnotatedDeclaredType) getClassType.getReturnType()).getTypeArguments().get(0);
    ((AnnotatedTypeVariable) newTypeArg).getUpperBound().replaceAnnotations(newAnnos);
  }

  /**
   * Return the element type of {@code expression}. This is usually the type of {@code
   * expression.itertor().next()}. If {@code expression} is an array, it is the component type of
   * the array.
   *
   * @param expression an expression whose type is an array or implements {@link Iterable}
   * @return the type of {@code expression.itertor().next()} or if {@code expression} is an array,
   *     the component type of the array.
   */
  public AnnotatedTypeMirror getIterableElementType(ExpressionTree expression) {
    return getIterableElementType(expression, getAnnotatedType(expression));
  }

  /**
   * Return the element type of {@code iterableType}. This is usually the type of {@code
   * expression.itertor().next()}. If {@code expression} is an array, it is the component type of
   * the array.
   *
   * @param expression an expression whose type is an array or implements {@link Iterable}
   * @param iterableType the type of the expression
   * @return the type of {@code expression.itertor().next()} or if {@code expression} is an array,
   *     the component type of the array.
   */
  protected AnnotatedTypeMirror getIterableElementType(
      ExpressionTree expression, AnnotatedTypeMirror iterableType) {
    switch (iterableType.getKind()) {
      case ARRAY:
        return ((AnnotatedArrayType) iterableType).getComponentType();
      case WILDCARD:
        return getIterableElementType(
            expression, ((AnnotatedWildcardType) iterableType).getExtendsBound().deepCopy());
      case TYPEVAR:
        return getIterableElementType(
            expression, ((AnnotatedTypeVariable) iterableType).getUpperBound());
      case DECLARED:
        AnnotatedDeclaredType dt =
            AnnotatedTypes.asSuper(this, iterableType, this.iterableDeclType);
        if (dt.getTypeArguments().isEmpty()) {
          TypeElement e = ElementUtils.getTypeElement(processingEnv, Object.class);
          return getAnnotatedType(e);
        } else {
          return dt.getTypeArguments().get(0);
        }

        // TODO: Properly desugar Iterator.next(), which is needed if an annotated JDK has
        // annotations on Iterator#next.
        // The below doesn't work because methodFromUse() assumes that the expression tree
        // matches the method element.
        // TypeElement iteratorElement =
        //         ElementUtils.getTypeElement(processingEnv, Iterator.class);
        // AnnotatedTypeMirror iteratorType =
        //         AnnotatedTypeMirror.createType(iteratorElement.asType(), this, false);
        // Map<TypeVariable, AnnotatedTypeMirror> mapping = new HashMap<>();
        // mapping.put(
        //         (TypeVariable) iteratorElement.getTypeParameters().get(0).asType(),
        //          typeArg);
        // iteratorType = typeVarSubstitutor.substitute(mapping, iteratorType);
        // ExecutableElement next =
        //         TreeUtils.getMethod("java.util.Iterator", "next", 0, processingEnv);
        // ParameterizedExecutableType m = methodFromUse(expression, next, iteratorType);
        // return m.executableType.getReturnType();
      default:
        throw new BugInCF(
            "AnnotatedTypeFactory.getIterableElementType: not iterable type: " + iterableType);
    }
  }

  /**
   * Determines the type of the invoked constructor based on the passed new class tree.
   *
   * <p>The returned method type has all type variables resolved, whether based on receiver type,
   * passed type parameters if any, and constructor invocation parameter.
   *
   * <p>Subclasses may override this method to customize inference of types or qualifiers based on
   * constructor invocation parameters.
   *
   * <p>As an implementation detail, this method depends on {@link AnnotatedTypes#asMemberOf(Types,
   * AnnotatedTypeFactory, AnnotatedTypeMirror, Element)}, and customization based on receiver type
   * should be in accordance with its specification.
   *
   * <p>The return type is a pair of the type of the invoked constructor and the (inferred) type
   * arguments. Note that neither the explicitly passed nor the inferred type arguments are
   * guaranteed to be subtypes of the corresponding upper bounds. See method {@link
   * org.checkerframework.common.basetype.BaseTypeVisitor#checkTypeArguments} for the checks of type
   * argument well-formedness.
   *
   * <p>Note that "this" and "super" constructor invocations are handled by method {@link
   * #methodFromUse}. This method only handles constructor invocations in a "new" expression.
   *
   * @param tree the constructor invocation tree
   * @return the annotated type of the invoked constructor (as an executable type) and the
   *     (inferred) type arguments
   */
  public ParameterizedExecutableType constructorFromUse(NewClassTree tree) {
    AnnotatedTypeMirror type = fromNewClass(tree);
    addComputedTypeAnnotations(tree, type);

    ExecutableElement ctor = TreeUtils.constructor(tree);
    AnnotatedExecutableType con = getAnnotatedType(ctor); // get unsubstituted type
    if (TreeUtils.hasSyntheticArgument(tree)) {
      AnnotatedExecutableType t =
          (AnnotatedExecutableType) getAnnotatedType(((JCNewClass) tree).constructor);
      List<AnnotatedTypeMirror> p = new ArrayList<>(con.getParameterTypes().size() + 1);
      p.add(t.getParameterTypes().get(0));
      p.addAll(1, con.getParameterTypes());
      t.setParameterTypes(p);
      con = t;
    }

    constructorFromUsePreSubstitution(tree, con);

    con = AnnotatedTypes.asMemberOf(types, this, type, ctor, con);

    Map<TypeVariable, AnnotatedTypeMirror> typeVarMapping =
        AnnotatedTypes.findTypeArguments(processingEnv, this, tree, ctor, con);

    List<AnnotatedTypeMirror> typeargs = new ArrayList<>(con.getTypeVariables().size());
    if (typeVarMapping.isEmpty()) {
      typeargs = Collections.emptyList();
    } else {
      typeargs =
          CollectionsPlume.mapList(
              (AnnotatedTypeVariable tv) -> typeVarMapping.get(tv.getUnderlyingType()),
              con.getTypeVariables());
      con = (AnnotatedExecutableType) typeVarSubstitutor.substitute(typeVarMapping, con);
    }

    return new ParameterizedExecutableType(con, typeargs);
  }

  /**
   * A callback method for the AnnotatedTypeFactory subtypes to customize the handling of the
   * declared constructor type before type variable substitution.
   *
   * @param tree a NewClassTree from constructorFromUse()
   * @param type declared method type before type variable substitution
   */
  protected void constructorFromUsePreSubstitution(
      NewClassTree tree, AnnotatedExecutableType type) {}

  /**
   * Returns the return type of the method {@code m}.
   *
   * @param m tree of a method declaration
   * @return the return type of the method
   */
  public AnnotatedTypeMirror getMethodReturnType(MethodTree m) {
    AnnotatedExecutableType methodType = getAnnotatedType(m);
    AnnotatedTypeMirror ret = methodType.getReturnType();
    return ret;
  }

  /**
   * Returns the return type of the method {@code m} at the return statement {@code r}. This
   * implementation just calls {@link #getMethodReturnType(MethodTree)}, but subclasses may override
   * this method to change the type based on the return statement.
   *
   * @param m tree of a method declaration
   * @param r a return statement within method {@code m}
   * @return the return type of the method {@code m} at the return statement {@code r}
   */
  public AnnotatedTypeMirror getMethodReturnType(MethodTree m, ReturnTree r) {
    return getMethodReturnType(m);
  }

  /**
   * Creates an AnnotatedDeclaredType for a NewClassTree. Only adds explicit annotations, unless
   * newClassTree has a diamond operator. In that case, the annotations on the type arguments are
   * inferred using the assignment context and contain defaults.
   *
   * <p>Also, fully annotates the enclosing type of the returned declared type.
   *
   * <p>(Subclass beside {@link GenericAnnotatedTypeFactory} should not override this method.)
   *
   * @param newClassTree NewClassTree
   * @return AnnotatedDeclaredType
   */
  public AnnotatedDeclaredType fromNewClass(NewClassTree newClassTree) {

    AnnotatedDeclaredType enclosingType = (AnnotatedDeclaredType) getReceiverType(newClassTree);

    // Diamond trees that are not anonymous classes.
    if (TreeUtils.isDiamondTree(newClassTree) && newClassTree.getClassBody() == null) {
      AnnotatedDeclaredType type =
          (AnnotatedDeclaredType) toAnnotatedType(TreeUtils.typeOf(newClassTree), false);
      if (((com.sun.tools.javac.code.Type) type.underlyingType)
          .tsym
          .getTypeParameters()
          .nonEmpty()) {
        Pair<Tree, AnnotatedTypeMirror> ctx = this.visitorState.getAssignmentContext();
        if (ctx != null) {
          AnnotatedTypeMirror ctxtype = ctx.second;
          fromNewClassContextHelper(type, ctxtype);
        } else {
          TreePath p = getPath(newClassTree);
          AnnotatedTypeMirror ctxtype = TypeArgInferenceUtil.assignedTo(this, p);
          if (ctxtype != null) {
            fromNewClassContextHelper(type, ctxtype);
          } else {
            // give up trying and set to raw.
            type.setWasRaw();
          }
        }
      }
      AnnotatedDeclaredType fromTypeTree =
          (AnnotatedDeclaredType) TypeFromTree.fromTypeTree(this, newClassTree.getIdentifier());
      type.replaceAnnotations(fromTypeTree.getAnnotations());
      type.setEnclosingType(enclosingType);
      return type;
    } else if (newClassTree.getClassBody() != null) {
      AnnotatedDeclaredType type =
          (AnnotatedDeclaredType) toAnnotatedType(TreeUtils.typeOf(newClassTree), false);
      // If newClassTree creates an anonymous class, then annotations in this location:
      //   new @HERE Class() {}
      // are on not on the identifier newClassTree, but rather on the modifier newClassTree.
      List<? extends AnnotationTree> annos =
          newClassTree.getClassBody().getModifiers().getAnnotations();
      type.addAnnotations(TreeUtils.annotationsFromTypeAnnotationTrees(annos));
      type.setEnclosingType(enclosingType);
      return type;
    } else {
      // If newClassTree does not create anonymous class,
      // newClassTree.getIdentifier includes the explicit annotations in this location:
      //   new @HERE Class()
      AnnotatedDeclaredType type =
          (AnnotatedDeclaredType) TypeFromTree.fromTypeTree(this, newClassTree.getIdentifier());
      type.setEnclosingType(enclosingType);
      return type;
    }
  }

  // This method extracts the ugly hacky parts.
  // This method should be rewritten and in particular diamonds should be
  // implemented cleanly.
  // See Issue 289.
  private void fromNewClassContextHelper(AnnotatedDeclaredType type, AnnotatedTypeMirror ctxtype) {
    switch (ctxtype.getKind()) {
      case DECLARED:
        AnnotatedDeclaredType adctx = (AnnotatedDeclaredType) ctxtype;

        if (type.getTypeArguments().size() == adctx.getTypeArguments().size()) {
          // Try to simply take the type arguments from LHS.
          List<AnnotatedTypeMirror> oldArgs = type.getTypeArguments();
          List<AnnotatedTypeMirror> newArgs = adctx.getTypeArguments();
          for (int i = 0; i < type.getTypeArguments().size(); ++i) {
            if (!types.isSubtype(newArgs.get(i).underlyingType, oldArgs.get(i).underlyingType)) {
              // One of the underlying types doesn't match. Give up.
              return;
            }
          }

          type.setTypeArguments(newArgs);

          /* It would be nice to call isSubtype for a basic sanity check.
           * However, the type might not have been completely initialized yet,
           * so isSubtype might fail.
           *
          if (!typeHierarchy.isSubtype(type, ctxtype)) {
              // Simply taking the newArgs didn't result in a valid subtype.
              // Give up and simply use the inferred types.
              type.setTypeArguments(oldArgs);
          }
          */
        } else {
          // TODO: Find a way to determine annotated type arguments.
          // Look at what Attr and Resolve are doing and rework this whole method.
        }
        break;

      case ARRAY:
        // This new class is in the initializer of an array.
        // The array being created can't have a generic component type, so nothing to be done.
        break;
      case TYPEVAR:
        // TODO: this should NOT be necessary.
        // org.checkerframework.dataflow.cfg.node.MethodAccessNode.MethodAccessNode(ExpressionTree,
        // Node)
        // Uses an ExecutableElement, which did not substitute type variables.
        break;
      case WILDCARD:
        // TODO: look at bounds of wildcard and see whether we can improve.
        break;
      default:
        if (ctxtype.getKind().isPrimitive()) {
          // See Issue 438. Ignore primitive types for diamond inference - a primitive
          // type is never a suitable context anyway.
        } else {
          throw new BugInCF(
              "AnnotatedTypeFactory.fromNewClassContextHelper: unexpected context: "
                  + ctxtype
                  + " ("
                  + ctxtype.getKind()
                  + ")");
        }
    }
  }

  /**
   * Returns the annotated boxed type of the given primitive type. The returned type would only have
   * the annotations on the given type.
   *
   * <p>Subclasses may override this method safely to override this behavior.
   *
   * @param type the primitive type
   * @return the boxed declared type of the passed primitive type
   */
  public AnnotatedDeclaredType getBoxedType(AnnotatedPrimitiveType type) {
    TypeElement typeElt = types.boxedClass(type.getUnderlyingType());
    AnnotatedDeclaredType dt = fromElement(typeElt);
    dt.addAnnotations(type.getAnnotations());
    return dt;
  }

  /**
   * Return a primitive type: either the argument, or the result of unboxing it (which might affect
   * its annotations).
   *
   * <p>Subclasses should override {@link #getUnboxedType} rather than this method.
   *
   * @param type a type: a primitive or boxed primitive
   * @return the unboxed variant of the type
   */
  public final AnnotatedPrimitiveType applyUnboxing(AnnotatedTypeMirror type) {
    TypeMirror underlying = type.getUnderlyingType();
    if (TypesUtils.isPrimitive(underlying)) {
      return (AnnotatedPrimitiveType) type;
    } else if (TypesUtils.isBoxedPrimitive(underlying)) {
      return getUnboxedType((AnnotatedDeclaredType) type);
    } else {
      throw new BugInCF("Bad argument to applyUnboxing: " + type);
    }
  }

  /**
   * Returns the annotated primitive type of the given declared type if it is a boxed declared type.
   * Otherwise, it throws <i>IllegalArgumentException</i> exception.
   *
   * <p>In the {@code AnnotatedTypeFactory} implementation, the returned type has the same primary
   * annotations as the given type. Subclasses may override this behavior.
   *
   * @param type the declared type
   * @return the unboxed primitive type
   * @throws IllegalArgumentException if the type given has no unbox conversion
   */
  public AnnotatedPrimitiveType getUnboxedType(AnnotatedDeclaredType type)
      throws IllegalArgumentException {
    PrimitiveType primitiveType = types.unboxedType(type.getUnderlyingType());
    AnnotatedPrimitiveType pt =
        (AnnotatedPrimitiveType) AnnotatedTypeMirror.createType(primitiveType, this, false);
    pt.addAnnotations(type.getAnnotations());
    return pt;
  }

  /**
   * Returns AnnotatedDeclaredType with underlying type String and annotations copied from type.
   * Subclasses may change the annotations.
   *
   * @param type type to convert to String
   * @return AnnotatedTypeMirror that results from converting type to a String type
   */
  // TODO: Test that this is called in all the correct locations
  // See Issue #715
  // https://github.com/typetools/checker-framework/issues/715
  public AnnotatedDeclaredType getStringType(AnnotatedTypeMirror type) {
    TypeMirror stringTypeMirror = TypesUtils.typeFromClass(String.class, types, elements);
    AnnotatedDeclaredType stringATM =
        (AnnotatedDeclaredType)
            AnnotatedTypeMirror.createType(stringTypeMirror, this, type.isDeclaration());
    stringATM.addAnnotations(type.getEffectiveAnnotations());
    return stringATM;
  }

  /**
   * Returns a widened type if applicable, otherwise returns its first argument.
   *
   * <p>Subclasses should override {@link #getWidenedAnnotations} rather than this method.
   *
   * @param exprType type to possibly widen
   * @param widenedType type to possibly widen to; its annotations are ignored
   * @return if widening is applicable, the result of converting {@code type} to the underlying type
   *     of {@code widenedType}; otherwise {@code type}
   */
  public final AnnotatedTypeMirror getWidenedType(
      AnnotatedTypeMirror exprType, AnnotatedTypeMirror widenedType) {
    TypeKind exprKind = exprType.getKind();
    TypeKind widenedKind = widenedType.getKind();

    if (!TypeKindUtils.isNumeric(widenedKind)) {
      // The target type is not a numeric primitive, so primitive widening is not applicable.
      return exprType;
    }

    AnnotatedPrimitiveType exprPrimitiveType;
    if (TypeKindUtils.isNumeric(exprKind)) {
      exprPrimitiveType = (AnnotatedPrimitiveType) exprType;
    } else if (TypesUtils.isNumericBoxed(exprType.getUnderlyingType())) {
      exprPrimitiveType = getUnboxedType((AnnotatedDeclaredType) exprType);
    } else {
      return exprType;
    }

    switch (TypeKindUtils.getPrimitiveConversionKind(
        exprPrimitiveType.getKind(), widenedType.getKind())) {
      case WIDENING:
        return getWidenedPrimitive(exprPrimitiveType, widenedType.getUnderlyingType());
      case NARROWING:
        return getNarrowedPrimitive(exprPrimitiveType, widenedType.getUnderlyingType());
      case SAME:
        return exprType;
      default:
        throw new Error("unhandled PrimitiveConversionKind");
    }
  }

  /**
   * Applies widening if applicable, otherwise returns its first argument.
   *
   * <p>Subclasses should override {@link #getWidenedAnnotations} rather than this method.
   *
   * @param exprAnnos annotations to possibly widen
   * @param exprTypeMirror type to possibly widen
   * @param widenedType type to possibly widen to; its annotations are ignored
   * @return if widening is applicable, the result of converting {@code type} to the underlying type
   *     of {@code widenedType}; otherwise {@code type}
   */
  public final AnnotatedTypeMirror getWidenedType(
      Set<AnnotationMirror> exprAnnos, TypeMirror exprTypeMirror, AnnotatedTypeMirror widenedType) {
    AnnotatedTypeMirror exprType = toAnnotatedType(exprTypeMirror, false);
    exprType.replaceAnnotations(exprAnnos);
    return getWidenedType(exprType, widenedType);
  }

  /**
   * Returns an AnnotatedPrimitiveType with underlying type {@code widenedTypeMirror} and with
   * annotations copied or adapted from {@code type}.
   *
   * @param type type to widen; a primitive or boxed primitive
   * @param widenedTypeMirror underlying type for the returned type mirror; a primitive or boxed
   *     primitive (same boxing as {@code type})
   * @return result of converting {@code type} to {@code widenedTypeMirror}
   */
  private AnnotatedPrimitiveType getWidenedPrimitive(
      AnnotatedPrimitiveType type, TypeMirror widenedTypeMirror) {
    AnnotatedPrimitiveType result =
        (AnnotatedPrimitiveType)
            AnnotatedTypeMirror.createType(widenedTypeMirror, this, type.isDeclaration());
    result.addAnnotations(
        getWidenedAnnotations(type.getAnnotations(), type.getKind(), result.getKind()));
    return result;
  }

  /**
   * Returns annotations applicable to type {@code narrowedTypeKind}, that are copied or adapted
   * from {@code annos}.
   *
   * @param annos annotations to narrow, from a primitive or boxed primitive
   * @param typeKind primitive type to narrow
   * @param narrowedTypeKind target for the returned annotations; a primitive type that is narrower
   *     than {@code typeKind} (in the sense of JLS 5.1.3).
   * @return result of converting {@code annos} from {@code typeKind} to {@code narrowedTypeKind}
   */
  public Set<AnnotationMirror> getNarrowedAnnotations(
      Set<AnnotationMirror> annos, TypeKind typeKind, TypeKind narrowedTypeKind) {
    return annos;
  }

  /**
   * Returns annotations applicable to type {@code widenedTypeKind}, that are copied or adapted from
   * {@code annos}.
   *
   * @param annos annotations to widen, from a primitive or boxed primitive
   * @param typeKind primitive type to widen
   * @param widenedTypeKind target for the returned annotations; a primitive type that is wider than
   *     {@code typeKind} (in the sense of JLS 5.1.2)
   * @return result of converting {@code annos} from {@code typeKind} to {@code widenedTypeKind}
   */
  public Set<AnnotationMirror> getWidenedAnnotations(
      Set<AnnotationMirror> annos, TypeKind typeKind, TypeKind widenedTypeKind) {
    return annos;
  }

  /**
   * Returns the types of the two arguments to the BinaryTree, accounting for widening and unboxing
   * if applicable.
   *
   * @param node a binary tree
   * @return the types of the two arguments
   */
  public Pair<AnnotatedTypeMirror, AnnotatedTypeMirror> binaryTreeArgTypes(BinaryTree node) {
    return binaryTreeArgTypes(
        getAnnotatedType(node.getLeftOperand()), getAnnotatedType(node.getRightOperand()));
  }

  /**
   * Returns the types of the two arguments to the CompoundAssignmentTree, accounting for widening
   * and unboxing if applicable.
   *
   * @param node a compound assignment tree
   * @return the types of the two arguments
   */
  public Pair<AnnotatedTypeMirror, AnnotatedTypeMirror> compoundAssignmentTreeArgTypes(
      CompoundAssignmentTree node) {
    return binaryTreeArgTypes(
        getAnnotatedType(node.getVariable()), getAnnotatedType(node.getExpression()));
  }

  /**
   * Returns the types of the two arguments to a binarya operation, accounting for widening and
   * unboxing if applicable.
   *
   * @param left the type of the left argument of a binary operation
   * @param right the type of the right argument of a binary operation
   * @return the types of the two arguments
   */
  public Pair<AnnotatedTypeMirror, AnnotatedTypeMirror> binaryTreeArgTypes(
      AnnotatedTypeMirror left, AnnotatedTypeMirror right) {
    TypeKind resultTypeKind =
        TypeKindUtils.widenedNumericType(left.getUnderlyingType(), right.getUnderlyingType());
    if (TypeKindUtils.isNumeric(resultTypeKind)) {
      TypeMirror resultTypeMirror = types.getPrimitiveType(resultTypeKind);
      AnnotatedPrimitiveType leftUnboxed = applyUnboxing(left);
      AnnotatedPrimitiveType rightUnboxed = applyUnboxing(right);
      AnnotatedPrimitiveType leftWidened =
          (leftUnboxed.getKind() == resultTypeKind
              ? leftUnboxed
              : getWidenedPrimitive(leftUnboxed, resultTypeMirror));
      AnnotatedPrimitiveType rightWidened =
          (rightUnboxed.getKind() == resultTypeKind
              ? rightUnboxed
              : getWidenedPrimitive(rightUnboxed, resultTypeMirror));
      return Pair.of(leftWidened, rightWidened);
    } else {
      return Pair.of(left, right);
    }
  }

  /**
   * Returns AnnotatedPrimitiveType with underlying type {@code narrowedTypeMirror} and with
   * annotations copied or adapted from {@code type}.
   *
   * <p>Currently this method is called only for primitives that are narrowed at assignments from
   * literal ints, for example, {@code byte b = 1;}. All other narrowing conversions happen at
   * typecasts.
   *
   * @param type type to narrow
   * @param narrowedTypeMirror underlying type for the returned type mirror
   * @return result of converting {@code type} to {@code narrowedTypeMirror}
   */
  public AnnotatedPrimitiveType getNarrowedPrimitive(
      AnnotatedPrimitiveType type, TypeMirror narrowedTypeMirror) {
    AnnotatedPrimitiveType narrowed =
        (AnnotatedPrimitiveType)
            AnnotatedTypeMirror.createType(narrowedTypeMirror, this, type.isDeclaration());
    narrowed.addAnnotations(type.getAnnotations());
    return narrowed;
  }

  /**
   * Returns the VisitorState instance used by the factory to infer types.
   *
   * @return the VisitorState instance used by the factory to infer types
   */
  public VisitorState getVisitorState() {
    return this.visitorState;
  }

  // **********************************************************************
  // random methods wrapping #getAnnotatedType(Tree) and #fromElement(Tree)
  // with appropriate casts to reduce casts on the client side
  // **********************************************************************

  /**
   * See {@link #getAnnotatedType(Tree)}.
   *
   * @see #getAnnotatedType(Tree)
   */
  public final AnnotatedDeclaredType getAnnotatedType(ClassTree tree) {
    return (AnnotatedDeclaredType) getAnnotatedType((Tree) tree);
  }

  /**
   * See {@link #getAnnotatedType(Tree)}.
   *
   * @see #getAnnotatedType(Tree)
   */
  public final AnnotatedDeclaredType getAnnotatedType(NewClassTree tree) {
    return (AnnotatedDeclaredType) getAnnotatedType((Tree) tree);
  }

  /**
   * See {@link #getAnnotatedType(Tree)}.
   *
   * @see #getAnnotatedType(Tree)
   */
  public final AnnotatedArrayType getAnnotatedType(NewArrayTree tree) {
    return (AnnotatedArrayType) getAnnotatedType((Tree) tree);
  }

  /**
   * See {@link #getAnnotatedType(Tree)}.
   *
   * @see #getAnnotatedType(Tree)
   */
  public final AnnotatedExecutableType getAnnotatedType(MethodTree tree) {
    return (AnnotatedExecutableType) getAnnotatedType((Tree) tree);
  }

  /**
   * See {@link #getAnnotatedType(Element)}.
   *
   * @see #getAnnotatedType(Element)
   */
  public final AnnotatedDeclaredType getAnnotatedType(TypeElement elt) {
    return (AnnotatedDeclaredType) getAnnotatedType((Element) elt);
  }

  /**
   * See {@link #getAnnotatedType(Element)}.
   *
   * @see #getAnnotatedType(Element)
   */
  public final AnnotatedExecutableType getAnnotatedType(ExecutableElement elt) {
    return (AnnotatedExecutableType) getAnnotatedType((Element) elt);
  }

  /**
   * See {@link #fromElement(Element)}.
   *
   * @see #fromElement(Element)
   */
  public final AnnotatedDeclaredType fromElement(TypeElement elt) {
    return (AnnotatedDeclaredType) fromElement((Element) elt);
  }

  /**
   * See {@link #fromElement(Element)}.
   *
   * @see #fromElement(Element)
   */
  public final AnnotatedExecutableType fromElement(ExecutableElement elt) {
    return (AnnotatedExecutableType) fromElement((Element) elt);
  }

  // **********************************************************************
  // Helper methods for this classes
  // **********************************************************************

  /**
   * Determines whether the given annotation is a part of the type system under which this type
   * factory operates. Null is never a supported qualifier; the parameter is nullable to allow the
   * result of canonicalAnnotation to be passed in directly.
   *
   * @param a any annotation
   * @return true if that annotation is part of the type system under which this type factory
   *     operates, false otherwise
   */
  public boolean isSupportedQualifier(@Nullable AnnotationMirror a) {
    if (a == null) {
      return false;
    }
    return isSupportedQualifier(AnnotationUtils.annotationName(a));
  }

  /**
   * Determines whether the given class is a part of the type system under which this type factory
   * operates.
   *
   * @param clazz annotation class
   * @return true if that class is a type qualifier in the type system under which this type factory
   *     operates, false otherwise
   */
  public boolean isSupportedQualifier(Class<? extends Annotation> clazz) {
    return getSupportedTypeQualifiers().contains(clazz);
  }

  /**
   * Determines whether the given class name is a part of the type system under which this type
   * factory operates.
   *
   * @param className fully-qualified annotation class name
   * @return true if that class name is a type qualifier in the type system under which this type
   *     factory operates, false otherwise
   */
  public boolean isSupportedQualifier(String className) {
    return getSupportedTypeQualifierNames().contains(className);
  }

  /**
   * Adds the annotation {@code aliasClass} as an alias for the canonical annotation {@code type}
   * that will be used by the Checker Framework in the alias's place.
   *
   * <p>By specifying the alias/canonical relationship using this method, the elements of the alias
   * are not preserved when the canonical annotation to use is constructed from the alias. If you
   * want the elements to be copied over as well, use {@link #addAliasedTypeAnnotation(Class, Class,
   * boolean, String...)}.
   *
   * @param aliasClass the class of the aliased annotation
   * @param type the canonical annotation
   * @deprecated use {@code addAliasedTypeAnnotation}
   */
  @Deprecated // use addAliasedTypeAnnotation
  protected void addAliasedAnnotation(Class<?> aliasClass, AnnotationMirror type) {
    addAliasedTypeAnnotation(aliasClass, type);
  }

  /**
   * Adds the annotation {@code aliasClass} as an alias for the canonical annotation {@code
   * canonicalAnno} that will be used by the Checker Framework in the alias's place.
   *
   * <p>By specifying the alias/canonical relationship using this method, the elements of the alias
   * are not preserved when the canonical annotation to use is constructed from the alias. If you
   * want the elements to be copied over as well, use {@link #addAliasedTypeAnnotation(Class, Class,
   * boolean, String...)}.
   *
   * @param aliasClass the class of the aliased annotation
   * @param canonicalAnno the canonical annotation
   */
  protected void addAliasedTypeAnnotation(Class<?> aliasClass, AnnotationMirror canonicalAnno) {
    if (getSupportedTypeQualifiers().contains(aliasClass)) {
      throw new BugInCF(
          "AnnotatedTypeFactory: alias %s should not be in type hierarchy for %s",
          aliasClass, this.getClass().getSimpleName());
    }
    addAliasedTypeAnnotation(aliasClass.getCanonicalName(), canonicalAnno);
  }

  /**
   * Adds the annotation, whose fully-qualified name is given by {@code aliasName}, as an alias for
   * the canonical annotation {@code canonicalAnno} that will be used by the Checker Framework in
   * the alias's place.
   *
   * <p>Use this method if the alias class is not necessarily on the classpath at Checker Framework
   * compile and run time. Otherwise, use {@link #addAliasedTypeAnnotation(Class, AnnotationMirror)}
   * which prevents the possibility of a typo in the class name.
   *
   * @param aliasName the canonical name of the aliased annotation
   * @param canonicalAnno the canonical annotation
   * @deprecated use {@code addAliasedTypeAnnotation}
   */
  // aliasName is annotated as @FullyQualifiedName because there is no way to confirm that the
  // name of an external annotation is a canoncal name.
  @Deprecated // use addAliasedTypeAnnotation
  protected void addAliasedAnnotation(
      @FullyQualifiedName String aliasName, AnnotationMirror canonicalAnno) {
    addAliasedTypeAnnotation(aliasName, canonicalAnno);
  }

  /**
   * Adds the annotation, whose fully-qualified name is given by {@code aliasName}, as an alias for
   * the canonical annotation {@code canonicalAnno} that will be used by the Checker Framework in
   * the alias's place.
   *
   * <p>Use this method if the alias class is not necessarily on the classpath at Checker Framework
   * compile and run time. Otherwise, use {@link #addAliasedTypeAnnotation(Class, AnnotationMirror)}
   * which prevents the possibility of a typo in the class name.
   *
   * @param aliasName the canonical name of the aliased annotation
   * @param canonicalAnno the canonical annotation
   */
  // aliasName is annotated as @FullyQualifiedName because there is no way to confirm that the
  // name of an external annotation is a canoncal name.
  protected void addAliasedTypeAnnotation(
      @FullyQualifiedName String aliasName, AnnotationMirror canonicalAnno) {

    aliases.put(aliasName, new Alias(aliasName, canonicalAnno, false, null, null));
  }

  /**
   * Adds the annotation {@code aliasClass} as an alias for the canonical annotation {@code
   * canonicalAnno} that will be used by the Checker Framework in the alias's place.
   *
   * <p>You may specify the copyElements flag to indicate whether you want the elements of the alias
   * to be copied over when the canonical annotation is constructed as a copy of {@code
   * canonicalAnno}. Be careful that the framework will try to copy the elements by name matching,
   * so make sure that names and types of the elements to be copied over are exactly the same as the
   * ones in the canonical annotation. Otherwise, an 'Couldn't find element in annotation' error is
   * raised.
   *
   * <p>To facilitate the cases where some of the elements are ignored on purpose when constructing
   * the canonical annotation, this method also provides a varargs {@code ignorableElements} for you
   * to explicitly specify the ignoring rules. For example, {@code
   * org.checkerframework.checker.index.qual.IndexFor} is an alias of {@code
   * org.checkerframework.checker.index.qual.NonNegative}, but the element "value" of
   * {@code @IndexFor} should be ignored when constructing {@code @NonNegative}. In the cases where
   * all elements are ignored, we can simply use {@link #addAliasedTypeAnnotation(Class,
   * AnnotationMirror)} instead.
   *
   * @param aliasClass the class of the aliased annotation
   * @param canonical the canonical annotation
   * @param copyElements a flag that indicates whether you want to copy the elements over when
   *     getting the alias from the canonical annotation
   * @param ignorableElements a list of elements that can be safely dropped when the elements are
   *     being copied over
   * @deprecated use {@code addAliasedTypeAnnotation}
   */
  @Deprecated // use addAliasedTypeAnnotation
  protected void addAliasedAnnotation(
      Class<?> aliasClass, Class<?> canonical, boolean copyElements, String... ignorableElements) {
    addAliasedTypeAnnotation(aliasClass, canonical, copyElements, ignorableElements);
  }

  /**
   * Adds the annotation {@code aliasClass} as an alias for the canonical annotation {@code
   * canonicalClass} that will be used by the Checker Framework in the alias's place.
   *
   * <p>You may specify the copyElements flag to indicate whether you want the elements of the alias
   * to be copied over when the canonical annotation is constructed as a copy of {@code
   * canonicalClass}. Be careful that the framework will try to copy the elements by name matching,
   * so make sure that names and types of the elements to be copied over are exactly the same as the
   * ones in the canonical annotation. Otherwise, an 'Couldn't find element in annotation' error is
   * raised.
   *
   * <p>To facilitate the cases where some of the elements are ignored on purpose when constructing
   * the canonical annotation, this method also provides a varargs {@code ignorableElements} for you
   * to explicitly specify the ignoring rules. For example, {@code
   * org.checkerframework.checker.index.qual.IndexFor} is an alias of {@code
   * org.checkerframework.checker.index.qual.NonNegative}, but the element "value" of
   * {@code @IndexFor} should be ignored when constructing {@code @NonNegative}. In the cases where
   * all elements are ignored, we can simply use {@link #addAliasedTypeAnnotation(Class,
   * AnnotationMirror)} instead.
   *
   * @param aliasClass the class of the aliased annotation
   * @param canonicalClass the class of the canonical annotation
   * @param copyElements a flag that indicates whether you want to copy the elements over when
   *     getting the alias from the canonical annotation
   * @param ignorableElements a list of elements that can be safely dropped when the elements are
   *     being copied over
   */
  protected void addAliasedTypeAnnotation(
      Class<?> aliasClass,
      Class<?> canonicalClass,
      boolean copyElements,
      String... ignorableElements) {
    if (getSupportedTypeQualifiers().contains(aliasClass)) {
      throw new BugInCF(
          "AnnotatedTypeFactory: alias %s should not be in type hierarchy for %s",
          aliasClass, this.getClass().getSimpleName());
    }
    addAliasedTypeAnnotation(
        aliasClass.getCanonicalName(), canonicalClass, copyElements, ignorableElements);
  }

  /**
   * Adds the annotation, whose fully-qualified name is given by {@code aliasName}, as an alias for
   * the canonical annotation {@code canonicalAnno} that will be used by the Checker Framework in
   * the alias's place.
   *
   * <p>Use this method if the alias class is not necessarily on the classpath at Checker Framework
   * compile and run time. Otherwise, use {@link #addAliasedTypeAnnotation(Class, Class, boolean,
   * String[])} which prevents the possibility of a typo in the class name.
   *
   * @param aliasName the canonical name of the aliased class
   * @param canonicalAnno the canonical annotation
   * @param copyElements a flag that indicates whether we want to copy the elements over when
   *     getting the alias from the canonical annotation
   * @param ignorableElements a list of elements that can be safely dropped when the elements are
   *     being copied over
   */
  // aliasName is annotated as @FullyQualifiedName because there is no way to confirm that the
  // name of an external annotation is a canoncal name.
  protected void addAliasedTypeAnnotation(
      @FullyQualifiedName String aliasName,
      Class<?> canonicalAnno,
      boolean copyElements,
      String... ignorableElements) {
    // The copyElements argument disambiguates overloading.
    if (!copyElements) {
      throw new BugInCF("Do not call with false");
    }
    aliases.put(
        aliasName,
        new Alias(
            aliasName, null, copyElements, canonicalAnno.getCanonicalName(), ignorableElements));
  }

  /**
   * Returns the canonical annotation for the passed annotation. Returns null if the passed
   * annotation is not an alias of a canonical one in the framework.
   *
   * <p>A canonical annotation is the internal annotation that will be used by the Checker Framework
   * in the aliased annotation's place.
   *
   * @param a the qualifier to check for an alias
   * @return the canonical annotation, or null if none exists
   */
  public @Nullable AnnotationMirror canonicalAnnotation(AnnotationMirror a) {
    TypeElement elem = (TypeElement) a.getAnnotationType().asElement();
    String qualName = elem.getQualifiedName().toString();
    Alias alias = aliases.get(qualName);
    if (alias == null) {
      return null;
    }
    if (alias.copyElements) {
      AnnotationBuilder builder = new AnnotationBuilder(processingEnv, alias.canonicalName);
      builder.copyElementValuesFromAnnotation(a, alias.ignorableElements);
      return builder.build();
    } else {
      return alias.canonical;
    }
  }

  /**
   * Add the annotation {@code alias} as an alias for the declaration annotation {@code annotation},
   * where the annotation mirror {@code annotationToUse} will be used instead. If multiple calls are
   * made with the same {@code annotation}, then the {@code annotationToUse} must be the same.
   *
   * <p>The point of {@code annotationToUse} is that it may include elements/fields.
   */
  protected void addAliasedDeclAnnotation(
      Class<? extends Annotation> alias,
      Class<? extends Annotation> annotation,
      AnnotationMirror annotationToUse) {
    Pair<AnnotationMirror, Set<Class<? extends Annotation>>> pair = declAliases.get(annotation);
    if (pair != null) {
      if (!AnnotationUtils.areSame(annotationToUse, pair.first)) {
        throw new BugInCF("annotationToUse should be the same: %s %s", pair.first, annotationToUse);
      }
    } else {
      pair = Pair.of(annotationToUse, new HashSet<>());
      declAliases.put(annotation, pair);
    }
    Set<Class<? extends Annotation>> aliases = pair.second;
    aliases.add(alias);
  }

  /**
   * Adds the annotation {@code annotation} in the set of declaration annotations that should be
   * inherited. A declaration annotation will be inherited if it is in this list, or if it has the
   * meta-annotation @InheritedAnnotation. The meta-annotation @InheritedAnnotation should be used
   * instead of this method, if possible.
   */
  protected void addInheritedAnnotation(AnnotationMirror annotation) {
    inheritedAnnotations.add(annotation);
  }

  /**
   * A convenience method that converts a {@link TypeMirror} to an empty {@link AnnotatedTypeMirror}
   * using {@link AnnotatedTypeMirror#createType}.
   *
   * @param t the {@link TypeMirror}
   * @param declaration true if the result should be marked as a type declaration
   * @return an {@link AnnotatedTypeMirror} that has {@code t} as its underlying type
   */
  protected final AnnotatedTypeMirror toAnnotatedType(TypeMirror t, boolean declaration) {
    return AnnotatedTypeMirror.createType(t, this, declaration);
  }

  /**
   * Determines an empty annotated type of the given tree. In other words, finds the {@link
   * TypeMirror} for the tree and converts that into an {@link AnnotatedTypeMirror}, but does not
   * add any annotations to the result.
   *
   * <p>Most users will want to use {@link #getAnnotatedType(Tree)} instead; this method is mostly
   * for internal use.
   *
   * @param node the tree to analyze
   * @return the type of {@code node}, without any annotations
   */
  protected final AnnotatedTypeMirror type(Tree node) {
    boolean isDeclaration = TreeUtils.isTypeDeclaration(node);

    // Attempt to obtain the type via JCTree.
    if (TreeUtils.typeOf(node) != null) {
      AnnotatedTypeMirror result = toAnnotatedType(TreeUtils.typeOf(node), isDeclaration);
      return result;
    }

    // Attempt to obtain the type via TreePath (slower).
    TreePath path = this.getPath(node);
    assert path != null
        : "No path or type in tree: " + node + " [" + node.getClass().getSimpleName() + "]";

    TypeMirror t = trees.getTypeMirror(path);
    assert validType(t) : "Invalid type " + t + " for node " + t;

    AnnotatedTypeMirror result = toAnnotatedType(t, isDeclaration);
    return result;
  }

  /**
   * Gets the declaration tree for the element, if the source is available.
   *
   * <p>TODO: would be nice to move this to InternalUtils/TreeUtils.
   *
   * @param elt an element
   * @return the tree declaration of the element if found
   */
  public final Tree declarationFromElement(Element elt) {
    // if root is null, we cannot find any declaration
    if (root == null) {
      return null;
    }
    if (shouldCache && elementToTreeCache.containsKey(elt)) {
      return elementToTreeCache.get(elt);
    }

    // Check for new declarations, outside of the AST.
    if (elt instanceof DetachedVarSymbol) {
      return ((DetachedVarSymbol) elt).getDeclaration();
    }

    // TODO: handle type parameter declarations?
    Tree fromElt;
    // Prevent calling declarationFor on elements we know we don't have the tree for.

    switch (elt.getKind()) {
      case CLASS:
      case ENUM:
      case INTERFACE:
      case ANNOTATION_TYPE:
      case FIELD:
      case ENUM_CONSTANT:
      case METHOD:
      case CONSTRUCTOR:
        fromElt = trees.getTree(elt);
        break;
      default:
        fromElt =
            com.sun.tools.javac.tree.TreeInfo.declarationFor(
                (com.sun.tools.javac.code.Symbol) elt, (com.sun.tools.javac.tree.JCTree) root);
        break;
    }
    if (shouldCache) {
      elementToTreeCache.put(elt, fromElt);
    }
    return fromElt;
  }

  /**
   * Returns the current class type being visited by the visitor. The method uses the parameter only
   * if the most enclosing class cannot be found directly.
   *
   * @return type of the most enclosing class being visited
   */
  // This method is used to wrap access to visitorState
  protected final ClassTree getCurrentClassTree(Tree tree) {
    if (visitorState.getClassTree() != null) {
      return visitorState.getClassTree();
    }
    return TreePathUtil.enclosingClass(getPath(tree));
  }

  protected final AnnotatedDeclaredType getCurrentClassType(Tree tree) {
    return getAnnotatedType(getCurrentClassTree(tree));
  }

  /**
   * Returns the receiver type of the current method being visited, and returns null if the visited
   * tree is not within a method or if that method has no receiver (e.g. a static method).
   *
   * <p>The method uses the parameter only if the most enclosing method cannot be found directly.
   *
   * @return receiver type of the most enclosing method being visited
   */
  protected final @Nullable AnnotatedDeclaredType getCurrentMethodReceiver(Tree tree) {
    AnnotatedDeclaredType res = visitorState.getMethodReceiver();
    if (res == null) {
      TreePath path = getPath(tree);
      if (path != null) {
        @SuppressWarnings("interning:assignment.type.incompatible") // used for == test
        @InternedDistinct MethodTree enclosingMethod = TreePathUtil.enclosingMethod(path);
        ClassTree enclosingClass = TreePathUtil.enclosingClass(path);

        boolean found = false;

        for (Tree member : enclosingClass.getMembers()) {
          if (member.getKind() == Tree.Kind.METHOD) {
            if (member == enclosingMethod) {
              found = true;
            }
          }
        }

        if (found && enclosingMethod != null) {
          AnnotatedExecutableType method = getAnnotatedType(enclosingMethod);
          res = method.getReceiverType();
          // TODO: three tests fail if one adds the following, which would make sense, or not?
          // visitorState.setMethodReceiver(res);
        } else {
          // We are within an anonymous class or field initializer
          res = this.getAnnotatedType(enclosingClass);
        }
      }
    }
    return res;
  }

  protected final boolean isWithinConstructor(Tree tree) {
    if (visitorState.getClassType() != null) {
      return visitorState.getMethodTree() != null
          && TreeUtils.isConstructor(visitorState.getMethodTree());
    }

    MethodTree enclosingMethod = TreePathUtil.enclosingMethod(getPath(tree));
    return enclosingMethod != null && TreeUtils.isConstructor(enclosingMethod);
  }

  /**
   * Gets the path for the given {@link Tree} under the current root by checking from the visitor's
   * current path, and using {@link Trees#getPath(CompilationUnitTree, Tree)} (which is much slower)
   * only if {@code node} is not found on the current path.
   *
   * <p>Note that the given Tree has to be within the current compilation unit, otherwise null will
   * be returned.
   *
   * @param node the {@link Tree} to get the path for
   * @return the path for {@code node} under the current root. Returns null if {@code node} is not
   *     within the current compilation unit.
   */
  public final @Nullable TreePath getPath(@FindDistinct Tree node) {
    assert root != null
        : "AnnotatedTypeFactory.getPath("
            + node.getKind()
            + "): root needs to be set when used on trees; factory: "
            + this.getClass().getSimpleName();

    if (node == null) {
      return null;
    }

    if (artificialTreeToEnclosingElementMap.containsKey(node)) {
      return null;
    }

    if (treePathCache.isCached(node)) {
      return treePathCache.getPath(root, node);
    }

    TreePath currentPath = visitorState.getPath();
    if (currentPath == null) {
      TreePath path = TreePath.getPath(root, node);
      treePathCache.addPath(node, path);
      return path;
    }

    // This method uses multiple heuristics to avoid calling
    // TreePath.getPath()

    // If the current path you are visiting is for this node we are done
    if (currentPath.getLeaf() == node) {
      treePathCache.addPath(node, currentPath);
      return currentPath;
    }

    // When running on Daikon, we noticed that a lot of calls happened
    // within a small subtree containing the node we are currently visiting

    // When testing on Daikon, two steps resulted in the best performance
    if (currentPath.getParentPath() != null) {
      currentPath = currentPath.getParentPath();
      treePathCache.addPath(currentPath.getLeaf(), currentPath);
      if (currentPath.getLeaf() == node) {
        return currentPath;
      }
      if (currentPath.getParentPath() != null) {
        currentPath = currentPath.getParentPath();
        treePathCache.addPath(currentPath.getLeaf(), currentPath);
        if (currentPath.getLeaf() == node) {
          return currentPath;
        }
      }
    }

    final TreePath pathWithinSubtree = TreePath.getPath(currentPath, node);
    if (pathWithinSubtree != null) {
      treePathCache.addPath(node, pathWithinSubtree);
      return pathWithinSubtree;
    }

    // climb the current path till we see that
    // Works when getPath called on the enclosing method, enclosing class.
    TreePath current = currentPath;
    while (current != null) {
      treePathCache.addPath(current.getLeaf(), current);
      if (current.getLeaf() == node) {
        return current;
      }
      current = current.getParentPath();
    }

    // OK, we give up. Use the cache to look up.
    return treePathCache.getPath(root, node);
  }

  /**
   * Gets the {@link Element} representing the declaration of the method enclosing a tree node. This
   * feature is used to record the enclosing methods of {@link Tree}s that are created internally by
   * the checker.
   *
   * <p>TODO: Find a better way to store information about enclosing Trees.
   *
   * @param node the {@link Tree} to get the enclosing method for
   * @return the method {@link Element} enclosing the argument, or null if none has been recorded
   */
  public final Element getEnclosingElementForArtificialTree(Tree node) {
    return artificialTreeToEnclosingElementMap.get(node);
  }

  /**
   * Adds the given mapping from a synthetic (generated) tree to its enclosing element.
   *
   * <p>See {@code
   * org.checkerframework.framework.flow.CFCFGBuilder.CFCFGTranslationPhaseOne.handleArtificialTree(Tree)}.
   *
   * @param tree artifical tree
   * @param enclosing element that encloses {@code tree}
   */
  public final void setEnclosingElementForArtificialTree(Tree tree, Element enclosing) {
    artificialTreeToEnclosingElementMap.put(tree, enclosing);
  }

  /**
   * Assert that the type is a type of valid type mirror, i.e. not an ERROR or OTHER type.
   *
   * @param type an annotated type
   * @return true if the type is a valid annotated type, false otherwise
   */
  static final boolean validAnnotatedType(AnnotatedTypeMirror type) {
    if (type == null) {
      return false;
    }
    return validType(type.getUnderlyingType());
  }

  /**
   * Used for asserting that a type is valid for converting to an annotated type.
   *
   * @return true if {@code type} can be converted to an annotated type, false otherwise
   */
  private static final boolean validType(TypeMirror type) {
    if (type == null) {
      return false;
    }
    switch (type.getKind()) {
      case ERROR:
      case OTHER:
      case PACKAGE:
        return false;
      default:
        return true;
    }
  }

  /**
   * Parses all annotation files in the following order:
   *
   * <ol>
   *   <li>jdk.astub in the same directory as the checker, if it exists and ignorejdkastub option is
   *       not supplied <br>
   *   <li>jdkN.astub, where N is the Java version in the same directory as the checker, if it
   *       exists and ignorejdkastub option is not supplied <br>
   *   <li>Stub files listed in @StubFiles annotation on the checker; must be in same directory as
   *       the checker<br>
   *   <li>Stub files provide via stubs system property <br>
   *   <li>Stub files provide via stubs environment variable <br>
   *   <li>Stub files provide via stubs compiler option
   *   <li>Ajava files provided via ajava compiler option
   * </ol>
   *
   * <p>If a type is annotated with a qualifier from the same hierarchy in more than one stub file,
   * the qualifier in the last stub file is applied.
   *
   * <p>The annotations are stored by side-effecting {@link #stubTypes} and {@link #ajavaTypes}.
   */
  protected void parseAnnotationFiles() {
    stubTypes.parseStubFiles();
    ajavaTypes.parseAjavaFiles();
  }

  /**
   * Returns all of the declaration annotations whose name equals the passed annotation class (or is
   * an alias for it) including annotations:
   *
   * <ul>
   *   <li>on the element
   *   <li>written in stubfiles
   *   <li>inherited from overriden methods, (see {@link InheritedAnnotation})
   *   <li>inherited from superclasses or super interfaces (see {@link Inherited})
   * </ul>
   *
   * @see #getDeclAnnotationNoAliases
   * @param elt the element to retrieve the declaration annotation from
   * @param anno annotation class
   * @return the annotation mirror for anno
   */
  @Override
  public final AnnotationMirror getDeclAnnotation(Element elt, Class<? extends Annotation> anno) {
    return getDeclAnnotation(elt, anno, true);
  }

  /**
   * Returns the actual annotation mirror used to annotate this element, whose name equals the
   * passed annotation class. Returns null if none exists. Does not check for aliases of the
   * annotation class.
   *
   * <p>Call this method from a checker that needs to alias annotations for one purpose and not for
   * another. For example, in the Lock Checker, {@code @LockingFree} and {@code @ReleasesNoLocks}
   * are both aliases of {@code @SideEffectFree} since they are all considered side-effect-free with
   * regard to the set of locks held before and after the method call. However, a {@code
   * synchronized} block is permitted inside a {@code @ReleasesNoLocks} method but not inside a
   * {@code @LockingFree} or {@code @SideEffectFree} method.
   *
   * @see #getDeclAnnotation
   * @param elt the element to retrieve the declaration annotation from
   * @param anno annotation class
   * @return the annotation mirror for anno
   */
  public final AnnotationMirror getDeclAnnotationNoAliases(
      Element elt, Class<? extends Annotation> anno) {
    return getDeclAnnotation(elt, anno, false);
  }

  /**
   * Returns true if the element appears in a stub file (Currently only works for methods,
   * constructors, and fields).
   */
  public boolean isFromStubFile(Element element) {
    return this.getDeclAnnotation(element, FromStubFile.class) != null;
  }

  /**
   * Returns true if the element is from bytecode and the if the element did not appear in a stub
   * file. Currently only works for methods, constructors, and fields.
   */
  public boolean isFromByteCode(Element element) {
    if (isFromStubFile(element)) {
      return false;
    }
    return ElementUtils.isElementFromByteCode(element);
  }

  /**
   * Returns true if redundancy between a stub file and bytecode should be reported.
   *
   * <p>For most type systems the default behavior of returning true is correct. For subcheckers,
   * redundancy in one of the type hierarchies can be ok. Such implementations should return false.
   *
   * @return whether to warn about redundancy between a stub file and bytecode
   */
  public boolean shouldWarnIfStubRedundantWithBytecode() {
    return true;
  }

  /**
   * Returns the actual annotation mirror used to annotate this element, whose name equals the
   * passed annotation class (or is an alias for it). Returns null if none exists. May return the
   * canonical annotation that annotationName is an alias for.
   *
   * <p>This is the private implementation of the same-named, public method.
   *
   * <p>An option is provided to not to check for aliases of annotations. For example, an annotated
   * type factory may use aliasing for a pair of annotations for convenience while needing in some
   * cases to determine a strict ordering between them, such as when determining whether the
   * annotations on an overrider method are more specific than the annotations of an overridden
   * method.
   *
   * @param elt the element to retrieve the annotation from
   * @param annoClass the class the annotation to retrieve
   * @param checkAliases whether to return an annotation mirror for an alias of the requested
   *     annotation class name
   * @return the annotation mirror for the requested annotation, or null if not found
   */
  private AnnotationMirror getDeclAnnotation(
      Element elt, Class<? extends Annotation> annoClass, boolean checkAliases) {
    Set<AnnotationMirror> declAnnos = getDeclAnnotations(elt);

    for (AnnotationMirror am : declAnnos) {
      if (areSameByClass(am, annoClass)) {
        return am;
      }
    }
    // Look through aliases.
    if (checkAliases) {
      Pair<AnnotationMirror, Set<Class<? extends Annotation>>> aliases = declAliases.get(annoClass);
      if (aliases != null) {
        for (Class<? extends Annotation> alias : aliases.second) {
          for (AnnotationMirror am : declAnnos) {
            if (areSameByClass(am, alias)) {
              // TODO: need to copy over elements/fields
              return aliases.first;
            }
          }
        }
      }
    }
    // Not found.
    return null;
  }

  /**
   * Returns all of the declaration annotations on this element including annotations:
   *
   * <ul>
   *   <li>on the element
   *   <li>written in stubfiles
   *   <li>inherited from overriden methods, (see {@link InheritedAnnotation})
   *   <li>inherited from superclasses or super interfaces (see {@link Inherited})
   * </ul>
   *
   * <p>This method returns the actual annotations not their aliases. {@link
   * #getDeclAnnotation(Element, Class)} returns aliases.
   *
   * @param elt the element for which to determine annotations
   * @return all of the declaration annotations on this element, written in stub files, or inherited
   */
  public Set<AnnotationMirror> getDeclAnnotations(Element elt) {
    Set<AnnotationMirror> cachedValue = cacheDeclAnnos.get(elt);
    if (cachedValue != null) {
      // Found in cache, return result.
      return cachedValue;
    }

    Set<AnnotationMirror> results = AnnotationUtils.createAnnotationSet();
    // Retrieving the annotations from the element.
    // This includes annotations inherited from superclasses, but not superinterfaces or
    // overriden methods.
    List<? extends AnnotationMirror> fromEle = elements.getAllAnnotationMirrors(elt);
    for (AnnotationMirror annotation : fromEle) {
      try {
        results.add(annotation);
      } catch (com.sun.tools.javac.code.Symbol.CompletionFailure cf) {
        // If a CompletionFailure occurs, issue a warning.
        checker.reportWarning(
            annotation.getAnnotationType().asElement(),
            "annotation.not.completed",
            ElementUtils.getQualifiedName(elt),
            annotation);
      }
    }

    // If parsing annotation files, return only the annotations in the element.
    if (stubTypes.isParsing()
        || ajavaTypes.isParsing()
        || (currentFileAjavaTypes != null && currentFileAjavaTypes.isParsing())) {
      return results;
    }

    // Add annotations from annotation files.
    results.addAll(stubTypes.getDeclAnnotation(elt));
    results.addAll(ajavaTypes.getDeclAnnotation(elt));
    if (currentFileAjavaTypes != null) {
      results.addAll(currentFileAjavaTypes.getDeclAnnotation(elt));
    }

    if (elt.getKind() == ElementKind.METHOD) {
      // Retrieve the annotations from the overridden method's element.
      inheritOverriddenDeclAnnos((ExecutableElement) elt, results);
    } else if (ElementUtils.isTypeDeclaration(elt)) {
      inheritOverriddenDeclAnnosFromTypeDecl(elt.asType(), results);
    }

    // Add the element and its annotations to the cache.
    cacheDeclAnnos.put(elt, results);
    return results;
  }

  /**
   * Adds into {@code results} the inherited declaration annotations found in all elements of the
   * super types of {@code typeMirror}. (Both superclasses and superinterfaces.)
   *
   * @param typeMirror type
   * @param results set of AnnotationMirrors to which this method adds declarations annotations
   */
  private void inheritOverriddenDeclAnnosFromTypeDecl(
      TypeMirror typeMirror, Set<AnnotationMirror> results) {
    List<? extends TypeMirror> superTypes = types.directSupertypes(typeMirror);
    for (TypeMirror superType : superTypes) {
      TypeElement elt = TypesUtils.getTypeElement(superType);
      if (elt == null) {
        continue;
      }
      Set<AnnotationMirror> superAnnos = getDeclAnnotations(elt);
      for (AnnotationMirror annotation : superAnnos) {
        List<? extends AnnotationMirror> annotationsOnAnnotation;
        try {
          annotationsOnAnnotation =
              annotation.getAnnotationType().asElement().getAnnotationMirrors();
        } catch (com.sun.tools.javac.code.Symbol.CompletionFailure cf) {
          // Fix for Issue 348: If a CompletionFailure occurs, issue a warning.
          checker.reportWarning(
              annotation.getAnnotationType().asElement(),
              "annotation.not.completed",
              ElementUtils.getQualifiedName(elt),
              annotation);
          continue;
        }
        if (containsSameByClass(annotationsOnAnnotation, Inherited.class)
            || AnnotationUtils.containsSameByName(inheritedAnnotations, annotation)) {
          addOrMerge(results, annotation);
        }
      }
    }
  }

  /**
   * Adds into {@code results} the declaration annotations found in all elements that the method
   * element {@code elt} overrides.
   *
   * @param elt method element
   * @param results {@code elt} local declaration annotations. The ones found in stub files and in
   *     the element itself.
   */
  private void inheritOverriddenDeclAnnos(ExecutableElement elt, Set<AnnotationMirror> results) {
    Map<AnnotatedDeclaredType, ExecutableElement> overriddenMethods =
        AnnotatedTypes.overriddenMethods(elements, this, elt);

    if (overriddenMethods != null) {
      for (ExecutableElement superElt : overriddenMethods.values()) {
        Set<AnnotationMirror> superAnnos = getDeclAnnotations(superElt);

        for (AnnotationMirror annotation : superAnnos) {
          List<? extends AnnotationMirror> annotationsOnAnnotation;
          try {
            annotationsOnAnnotation =
                annotation.getAnnotationType().asElement().getAnnotationMirrors();
          } catch (com.sun.tools.javac.code.Symbol.CompletionFailure cf) {
            // Fix for Issue 348: If a CompletionFailure occurs,
            // issue a warning.
            checker.reportWarning(
                annotation.getAnnotationType().asElement(),
                "annotation.not.completed",
                ElementUtils.getQualifiedName(elt),
                annotation);
            continue;
          }
          if (containsSameByClass(annotationsOnAnnotation, InheritedAnnotation.class)
              || AnnotationUtils.containsSameByName(inheritedAnnotations, annotation)) {
            addOrMerge(results, annotation);
          }
        }
      }
    }
  }

  private void addOrMerge(Set<AnnotationMirror> results, AnnotationMirror annotation) {
    if (AnnotationUtils.containsSameByName(results, annotation)) {
      /*
       * TODO: feature request: figure out a way to merge multiple annotations
       * of the same kind. For some annotations this might mean merging some
       * arrays, for others it might mean converting a single annotation into a
       * container annotation. We should define a protected method for subclasses
       * to adapt the behavior.
       * For now, do nothing and just take the first, most concrete, annotation.
      AnnotationMirror prev = null;
      for (AnnotationMirror an : results) {
          if (AnnotationUtils.areSameByName(an, annotation)) {
              prev = an;
              break;
          }
      }
      results.remove(prev);
      AnnotationMirror merged = ...;
      results.add(merged);
      */
    } else {
      results.add(annotation);
    }
  }

  /**
   * Returns a list of all declaration annotations used to annotate the element, which have a
   * meta-annotation (i.e., an annotation on that annotation) with class {@code
   * metaAnnotationClass}.
   *
   * @param element the element for which to determine annotations
   * @param metaAnnotationClass the class of the meta-annotation that needs to be present
   * @return a list of pairs {@code (anno, metaAnno)} where {@code anno} is the annotation mirror at
   *     {@code element}, and {@code metaAnno} is the annotation mirror (of type {@code
   *     metaAnnotationClass}) used to meta-annotate the declaration of {@code anno}
   */
  public List<Pair<AnnotationMirror, AnnotationMirror>> getDeclAnnotationWithMetaAnnotation(
      Element element, Class<? extends Annotation> metaAnnotationClass) {
    List<Pair<AnnotationMirror, AnnotationMirror>> result = new ArrayList<>();
    Set<AnnotationMirror> annotationMirrors = getDeclAnnotations(element);

    for (AnnotationMirror candidate : annotationMirrors) {
      List<? extends AnnotationMirror> metaAnnotationsOnAnnotation;
      try {
        metaAnnotationsOnAnnotation =
            candidate.getAnnotationType().asElement().getAnnotationMirrors();
      } catch (com.sun.tools.javac.code.Symbol.CompletionFailure cf) {
        // Fix for Issue 309: If a CompletionFailure occurs, issue a warning.
        // I didn't find a nicer alternative to check whether the Symbol can be completed.
        // The completer field of a Symbol might be non-null also in successful cases.
        // Issue a warning (exception only happens once) and continue.
        checker.reportWarning(
            candidate.getAnnotationType().asElement(),
            "annotation.not.completed",
            ElementUtils.getQualifiedName(element),
            candidate);
        continue;
      }
      // First call copier, if exception, continue normal modula laws.
      for (AnnotationMirror ma : metaAnnotationsOnAnnotation) {
        if (areSameByClass(ma, metaAnnotationClass)) {
          // This candidate has the right kind of meta-annotation.
          // It might be a real contract, or a list of contracts.
          if (isListForRepeatedAnnotation(candidate)) {
            @SuppressWarnings("deprecation") // concrete annotation class is not known
            List<AnnotationMirror> wrappedCandidates =
                AnnotationUtils.getElementValueArray(
                    candidate, "value", AnnotationMirror.class, false);
            for (AnnotationMirror wrappedCandidate : wrappedCandidates) {
              result.add(Pair.of(wrappedCandidate, ma));
            }
          } else {
            result.add(Pair.of(candidate, ma));
          }
        }
      }
    }
    return result;
  }

  /** Cache for {@link #isListForRepeatedAnnotation}. */
  private final Map<DeclaredType, Boolean> isListForRepeatedAnnotationCache = new HashMap<>();

  /**
   * Returns true if the given annotation is a wrapper for multiple repeated annotations.
   *
   * @param a an annotation that might be a wrapper
   * @return true if the argument is a wrapper for multiple repeated annotations
   */
  private boolean isListForRepeatedAnnotation(AnnotationMirror a) {
    DeclaredType annotationType = a.getAnnotationType();
    Boolean resultObject = isListForRepeatedAnnotationCache.get(annotationType);
    if (resultObject != null) {
      return resultObject;
    }
    boolean result = isListForRepeatedAnnotationImplementation(annotationType);
    isListForRepeatedAnnotationCache.put(annotationType, result);
    return result;
  }

  /**
   * Returns true if the annotation is a wrapper for multiple repeated annotations.
   *
   * @param annotationType the declaration of the annotation to test
   * @return true if the annotation is a wrapper for multiple repeated annotations
   */
  private boolean isListForRepeatedAnnotationImplementation(DeclaredType annotationType) {
    TypeMirror enclosingType = annotationType.getEnclosingType();
    if (enclosingType == null) {
      return false;
    }
    if (!annotationType.asElement().getSimpleName().contentEquals("List")) {
      return false;
    }
    List<? extends Element> annoElements = annotationType.asElement().getEnclosedElements();
    if (annoElements.size() != 1) {
      return false;
    }
    // TODO: should check that the type of the single element is: "array of enclosingType".
    return true;
  }

  /**
   * Returns a list of all annotations used to annotate this element, which have a meta-annotation
   * (i.e., an annotation on that annotation) with class {@code metaAnnotationClass}.
   *
   * @param element the element at which to look for annotations
   * @param metaAnnotationClass the class of the meta-annotation that needs to be present
   * @return a list of pairs {@code (anno, metaAnno)} where {@code anno} is the annotation mirror at
   *     {@code element}, and {@code metaAnno} is the annotation mirror used to annotate {@code
   *     anno}.
   */
  public List<Pair<AnnotationMirror, AnnotationMirror>> getAnnotationWithMetaAnnotation(
      Element element, Class<? extends Annotation> metaAnnotationClass) {

    Set<AnnotationMirror> annotationMirrors = AnnotationUtils.createAnnotationSet();
    // Consider real annotations.
    annotationMirrors.addAll(getAnnotatedType(element).getAnnotations());
    // Consider declaration annotations
    annotationMirrors.addAll(getDeclAnnotations(element));

    List<Pair<AnnotationMirror, AnnotationMirror>> result = new ArrayList<>();

    // Go through all annotations found.
    for (AnnotationMirror annotation : annotationMirrors) {
      List<? extends AnnotationMirror> annotationsOnAnnotation =
          annotation.getAnnotationType().asElement().getAnnotationMirrors();
      for (AnnotationMirror a : annotationsOnAnnotation) {
        if (areSameByClass(a, metaAnnotationClass)) {
          result.add(Pair.of(annotation, a));
        }
      }
    }
    return result;
  }

  /**
   * Whether or not the {@code annotatedTypeMirror} has a qualifier parameter.
   *
   * @param annotatedTypeMirror AnnotatedTypeMirror to check
   * @param top the top of the hierarchy to check
   * @return true if the type has a qualifier parameter
   */
  public boolean hasQualifierParameterInHierarchy(
      AnnotatedTypeMirror annotatedTypeMirror, AnnotationMirror top) {
    return AnnotationUtils.containsSame(getQualifierParameterHierarchies(annotatedTypeMirror), top);
  }

  /**
   * Whether or not the {@code element} has a qualifier parameter.
   *
   * @param element element to check
   * @param top the top of the hierarchy to check
   * @return true if the type has a qualifier parameter
   */
  public boolean hasQualifierParameterInHierarchy(@Nullable Element element, AnnotationMirror top) {
    if (element == null) {
      return false;
    }
    return AnnotationUtils.containsSame(getQualifierParameterHierarchies(element), top);
  }

  /**
   * Returns whether the {@code HasQualifierParameter} annotation was explicitly written on {@code
   * element} for the hierarchy given by {@code top}.
   *
   * @param element the Element to check
   * @param top the top qualifier for the hierarchy to check
   * @return whether the class given by {@code element} has been explicitly annotated with {@code
   *     HasQualifierParameter} for the given hierarchy
   */
  public boolean hasExplicitQualifierParameterInHierarchy(Element element, AnnotationMirror top) {
    return AnnotationUtils.containsSame(
        getSupportedAnnotationsInElementAnnotation(
            element, HasQualifierParameter.class, hasQualifierParameterValueElement),
        top);
  }

  /**
   * Returns whether the {@code NoQualifierParameter} annotation was explicitly written on {@code
   * element} for the hierarchy given by {@code top}.
   *
   * @param element the Element to check
   * @param top the top qualifier for the hierarchy to check
   * @return whether the class given by {@code element} has been explicitly annotated with {@code
   *     NoQualifierParameter} for the given hierarchy
   */
  public boolean hasExplicitNoQualifierParameterInHierarchy(Element element, AnnotationMirror top) {
    return AnnotationUtils.containsSame(
        getSupportedAnnotationsInElementAnnotation(
            element, NoQualifierParameter.class, noQualifierParameterValueElement),
        top);
  }

  /**
   * Returns the set of top annotations representing all the hierarchies for which this type has a
   * qualifier parameter.
   *
   * @param annotatedType AnnotatedTypeMirror to check
   * @return the set of top annotations representing all the hierarchies for which this type has a
   *     qualifier parameter
   */
  public Set<AnnotationMirror> getQualifierParameterHierarchies(AnnotatedTypeMirror annotatedType) {
    while (annotatedType.getKind() == TypeKind.TYPEVAR
        || annotatedType.getKind() == TypeKind.WILDCARD) {
      if (annotatedType.getKind() == TypeKind.TYPEVAR) {
        annotatedType = ((AnnotatedTypeVariable) annotatedType).getUpperBound();
      } else if (annotatedType.getKind() == TypeKind.WILDCARD) {
        annotatedType = ((AnnotatedWildcardType) annotatedType).getSuperBound();
      }
    }

    if (annotatedType.getKind() != TypeKind.DECLARED) {
      return Collections.emptySet();
    }

    AnnotatedDeclaredType declaredType = (AnnotatedDeclaredType) annotatedType;
    Element element = declaredType.getUnderlyingType().asElement();
    if (element == null) {
      return Collections.emptySet();
    }
    return getQualifierParameterHierarchies(element);
  }

  /**
   * Returns the set of top annotations representing all the hierarchies for which this element has
   * a qualifier parameter.
   *
   * @param element the Element to check
   * @return the set of top annotations representing all the hierarchies for which this element has
   *     a qualifier parameter
   */
  public Set<AnnotationMirror> getQualifierParameterHierarchies(Element element) {
    if (!ElementUtils.isTypeDeclaration(element)) {
      return Collections.emptySet();
    }

    Set<AnnotationMirror> found = AnnotationUtils.createAnnotationSet();
    found.addAll(
        getSupportedAnnotationsInElementAnnotation(
            element, HasQualifierParameter.class, hasQualifierParameterValueElement));
    Set<AnnotationMirror> hasQualifierParameterTops = AnnotationUtils.createAnnotationSet();
    PackageElement packageElement = ElementUtils.enclosingPackage(element);

    // Traverse all packages containing this element.
    while (packageElement != null) {
      Set<AnnotationMirror> packageDefaultTops =
          getSupportedAnnotationsInElementAnnotation(
              packageElement, HasQualifierParameter.class, hasQualifierParameterValueElement);
      hasQualifierParameterTops.addAll(packageDefaultTops);

      packageElement = ElementUtils.parentPackage(packageElement, elements);
    }

    Set<AnnotationMirror> noQualifierParamClasses =
        getSupportedAnnotationsInElementAnnotation(
            element, NoQualifierParameter.class, noQualifierParameterValueElement);
    for (AnnotationMirror anno : hasQualifierParameterTops) {
      if (!AnnotationUtils.containsSame(noQualifierParamClasses, anno)) {
        found.add(anno);
      }
    }

    return found;
  }

  /**
   * Returns a set of supported annotation mirrors corresponding to the annotation classes listed in
   * the value element of an annotation with class {@code annoClass} on {@code element}.
   *
   * @param element the Element to check
   * @param annoClass the class for an annotation that's written on elements, whose value element is
   *     a list of annotation classes. It is always HasQualifierParameter or NoQualifierParameter
   * @param valueElement the {@code value} field/element of an annotation with class {@code
   *     annoClass}
   * @return the set of supported annotations with classes listed in the value element of an
   *     annotation with class {@code annoClass} on the {@code element}. Returns an empty set if
   *     {@code annoClass} is not written on {@code element} or {@code element} is null.
   */
  private Set<AnnotationMirror> getSupportedAnnotationsInElementAnnotation(
      @Nullable Element element,
      Class<? extends Annotation> annoClass,
      ExecutableElement valueElement) {
    if (element == null) {
      return Collections.emptySet();
    }
    // TODO: caching
    AnnotationMirror annotation = getDeclAnnotation(element, annoClass);
    if (annotation == null) {
      return Collections.emptySet();
    }

    Set<AnnotationMirror> found = AnnotationUtils.createAnnotationSet();
    List<@CanonicalName Name> qualClasses =
        AnnotationUtils.getElementValueClassNames(annotation, valueElement);
    for (Name qual : qualClasses) {
      AnnotationMirror annotationMirror = AnnotationBuilder.fromName(elements, qual);
      if (isSupportedQualifier(annotationMirror)) {
        found.add(annotationMirror);
      }
    }
    return found;
  }

  /**
   * A scanner that replaces annotations in one type with annotations from another. Used by {@link
   * #replaceAnnotations(AnnotatedTypeMirror, AnnotatedTypeMirror)} and {@link
   * #replaceAnnotations(AnnotatedTypeMirror, AnnotatedTypeMirror, AnnotationMirror)}.
   */
  private final AnnotatedTypeReplacer annotatedTypeReplacer = new AnnotatedTypeReplacer();

  /**
   * Replaces or adds all annotations from {@code from} to {@code to}. Annotations from {@code from}
   * will be used everywhere they exist, but annotations in {@code to} will be kept anywhere that
   * {@code from} is unannotated.
   *
   * @param from the annotated type mirror from which to take new annotations
   * @param to the annotated type mirror to which the annotations will be added
   */
  public void replaceAnnotations(final AnnotatedTypeMirror from, final AnnotatedTypeMirror to) {
    annotatedTypeReplacer.visit(from, to);
  }

  /**
   * Replaces or adds annotations in {@code top}'s hierarchy from {@code from} to {@code to}.
   * Annotations from {@code from} will be used everywhere they exist, but annotations in {@code to}
   * will be kept anywhere that {@code from} is unannotated.
   *
   * @param from the annotated type mirror from which to take new annotations
   * @param to the annotated type mirror to which the annotations will be added
   * @param top the top type of the hierarchy whose annotations will be added
   */
  public void replaceAnnotations(
      final AnnotatedTypeMirror from, final AnnotatedTypeMirror to, final AnnotationMirror top) {
    annotatedTypeReplacer.setTop(top);
    annotatedTypeReplacer.visit(from, to);
    annotatedTypeReplacer.setTop(null);
  }

  /** The implementation of the visitor for #containsUninferredTypeArguments. */
  private final SimpleAnnotatedTypeScanner<Boolean, Void> uninferredTypeArgumentScanner =
      new SimpleAnnotatedTypeScanner<>(
          (type, p) ->
              type.getKind() == TypeKind.WILDCARD
                  && ((AnnotatedWildcardType) type).isUninferredTypeArgument(),
          Boolean::logicalOr,
          false);

  /**
   * Returns whether this type or any component type is a wildcard type for which Java 7 type
   * inference is insufficient. See issue 979, or the documentation on AnnotatedWildcardType.
   *
   * @param type type to check
   * @return whether this type or any component type is a wildcard type for which Java 7 type
   *     inference is insufficient
   */
  public boolean containsUninferredTypeArguments(AnnotatedTypeMirror type) {
    return uninferredTypeArgumentScanner.visit(type);
  }

  /**
   * Returns a wildcard type to be used as a type argument when the correct type could not be
   * inferred. The wildcard will be marked as an uninferred wildcard so that {@link
   * AnnotatedWildcardType#isUninferredTypeArgument()} returns true.
   *
   * <p>This method should only be used by type argument inference.
   * org.checkerframework.framework.util.AnnotatedTypes.inferTypeArguments(ProcessingEnvironment,
   * AnnotatedTypeFactory, ExpressionTree, ExecutableElement)
   *
   * @param typeVar TypeVariable which could not be inferred
   * @return a wildcard that is marked as an uninferred type argument
   */
  public AnnotatedWildcardType getUninferredWildcardType(AnnotatedTypeVariable typeVar) {
    final boolean intersectionType;
    final TypeMirror boundType;
    if (typeVar.getUpperBound().getKind() == TypeKind.INTERSECTION) {
      boundType = typeVar.getUpperBound().directSupertypes().get(0).getUnderlyingType();
      intersectionType = true;
    } else {
      boundType = typeVar.getUnderlyingType().getUpperBound();
      intersectionType = false;
    }

    WildcardType wc = types.getWildcardType(boundType, null);
    AnnotatedWildcardType wctype =
        (AnnotatedWildcardType) AnnotatedTypeMirror.createType(wc, this, false);
    wctype.setTypeVariable(typeVar.getUnderlyingType());
    if (!intersectionType) {
      wctype.setExtendsBound(typeVar.getUpperBound().deepCopy());
    } else {
      wctype.getExtendsBound().addAnnotations(typeVar.getUpperBound().getAnnotations());
    }
    wctype.setSuperBound(typeVar.getLowerBound().deepCopy());
    wctype.addAnnotations(typeVar.getAnnotations());
    addDefaultAnnotations(wctype);
    wctype.setUninferredTypeArgument();
    return wctype;
  }

  /**
   * Returns the function type that this member reference targets.
   *
   * <p>The function type is the type of the single method declared in the functional interface
   * adapted as if it were invoked using the functional interface as the receiver expression.
   *
   * <p>The target type of a member reference is the type to which it is assigned or casted.
   *
   * @param tree member reference tree
   * @return the function type that this method reference targets
   */
  public AnnotatedExecutableType getFunctionTypeFromTree(MemberReferenceTree tree) {
    return getFnInterfaceFromTree(tree).second;
  }

  /**
   * Returns the function type that this lambda targets.
   *
   * <p>The function type is the type of the single method declared in the functional interface
   * adapted as if it were invoked using the functional interface as the receiver expression.
   *
   * <p>The target type of a lambda is the type to which it is assigned or casted.
   *
   * @param tree lambda expression tree
   * @return the function type that this lambda targets
   */
  public AnnotatedExecutableType getFunctionTypeFromTree(LambdaExpressionTree tree) {
    return getFnInterfaceFromTree(tree).second;
  }

  /**
   * Returns the functional interface and the function type that this lambda or member references
   * targets.
   *
   * <p>The function type is the type of the single method declared in the functional interface
   * adapted as if it were invoked using the functional interface as the receiver expression.
   *
   * <p>The target type of a lambda or a method reference is the type to which it is assigned or
   * casted.
   *
   * @param tree lambda expression tree or member reference tree
   * @return the functional interface and the function type that this method reference or lambda
   *     targets
   */
  public Pair<AnnotatedTypeMirror, AnnotatedExecutableType> getFnInterfaceFromTree(Tree tree) {

    // Functional interface
    AnnotatedTypeMirror functionalInterfaceType = getFunctionalInterfaceType(tree);
    if (functionalInterfaceType.getKind() == TypeKind.DECLARED) {
      makeGroundTargetType(
          (AnnotatedDeclaredType) functionalInterfaceType, (DeclaredType) TreeUtils.typeOf(tree));
    }

    // Functional method
    Element fnElement = TreeUtils.findFunction(tree, processingEnv);

    // Function type
    AnnotatedExecutableType functionType =
        (AnnotatedExecutableType)
            AnnotatedTypes.asMemberOf(types, this, functionalInterfaceType, fnElement);

    return Pair.of(functionalInterfaceType, functionType);
  }

  /**
   * Get the AnnotatedDeclaredType for the FunctionalInterface from assignment context of the method
   * reference or lambda expression which may be a variable assignment, a method call, or a cast.
   *
   * <p>The assignment context is not always correct, so we must search up the AST. It will
   * recursively search for lambdas nested in lambdas.
   *
   * @param tree the tree of the lambda or method reference
   * @return the functional interface type or an uninferred type argument
   */
  private AnnotatedTypeMirror getFunctionalInterfaceType(Tree tree) {

    Tree parentTree = getPath(tree).getParentPath().getLeaf();
    switch (parentTree.getKind()) {
      case PARENTHESIZED:
        return getFunctionalInterfaceType(parentTree);

      case TYPE_CAST:
        TypeCastTree cast = (TypeCastTree) parentTree;
        assert isFunctionalInterface(
            trees.getTypeMirror(getPath(cast.getType())), parentTree, tree);
        AnnotatedTypeMirror castATM = getAnnotatedType(cast.getType());
        if (castATM.getKind() == TypeKind.INTERSECTION) {
          AnnotatedIntersectionType itype = (AnnotatedIntersectionType) castATM;
          for (AnnotatedTypeMirror t : itype.directSupertypes()) {
            if (TypesUtils.isFunctionalInterface(t.getUnderlyingType(), getProcessingEnv())) {
              return t;
            }
          }
          // We should never reach here: isFunctionalInterface performs the same check
          // and would have raised an error already.
          throw new BugInCF(
              "Expected the type of a cast tree in an assignment context to contain a functional interface bound. "
                  + "Found type: %s for tree: %s in lambda tree: %s",
              castATM, cast, tree);
        }
        return castATM;

      case NEW_CLASS:
        NewClassTree newClass = (NewClassTree) parentTree;
        int indexOfLambda = newClass.getArguments().indexOf(tree);
        ParameterizedExecutableType con = this.constructorFromUse(newClass);
        AnnotatedTypeMirror constructorParam =
            AnnotatedTypes.getAnnotatedTypeMirrorOfParameter(con.executableType, indexOfLambda);
        assert isFunctionalInterface(constructorParam.getUnderlyingType(), parentTree, tree);
        return constructorParam;

      case NEW_ARRAY:
        NewArrayTree newArray = (NewArrayTree) parentTree;
        AnnotatedArrayType newArrayATM = getAnnotatedType(newArray);
        AnnotatedTypeMirror elementATM = newArrayATM.getComponentType();
        assert isFunctionalInterface(elementATM.getUnderlyingType(), parentTree, tree);
        return elementATM;

      case METHOD_INVOCATION:
        MethodInvocationTree method = (MethodInvocationTree) parentTree;
        int index = method.getArguments().indexOf(tree);
        ParameterizedExecutableType exe = this.methodFromUse(method);
        AnnotatedTypeMirror param =
            AnnotatedTypes.getAnnotatedTypeMirrorOfParameter(exe.executableType, index);
        if (param.getKind() == TypeKind.WILDCARD) {
          // param is an uninferred wildcard.
          TypeMirror typeMirror = TreeUtils.typeOf(tree);
          param = AnnotatedTypeMirror.createType(typeMirror, this, false);
          addDefaultAnnotations(param);
        }
        assert isFunctionalInterface(param.getUnderlyingType(), parentTree, tree);
        return param;

      case VARIABLE:
        VariableTree varTree = (VariableTree) parentTree;
        assert isFunctionalInterface(TreeUtils.typeOf(varTree), parentTree, tree);
        return getAnnotatedType(varTree.getType());

      case ASSIGNMENT:
        AssignmentTree assignmentTree = (AssignmentTree) parentTree;
        assert isFunctionalInterface(TreeUtils.typeOf(assignmentTree), parentTree, tree);
        return getAnnotatedType(assignmentTree.getVariable());

      case RETURN:
        Tree enclosing =
            TreePathUtil.enclosingOfKind(
                getPath(parentTree),
                new HashSet<>(Arrays.asList(Tree.Kind.METHOD, Tree.Kind.LAMBDA_EXPRESSION)));

        if (enclosing.getKind() == Tree.Kind.METHOD) {
          MethodTree enclosingMethod = (MethodTree) enclosing;
          return getAnnotatedType(enclosingMethod.getReturnType());
        } else {
          LambdaExpressionTree enclosingLambda = (LambdaExpressionTree) enclosing;
          AnnotatedExecutableType methodExe = getFunctionTypeFromTree(enclosingLambda);
          return methodExe.getReturnType();
        }

      case LAMBDA_EXPRESSION:
        LambdaExpressionTree enclosingLambda = (LambdaExpressionTree) parentTree;
        AnnotatedExecutableType methodExe = getFunctionTypeFromTree(enclosingLambda);
        return methodExe.getReturnType();

      case CONDITIONAL_EXPRESSION:
        ConditionalExpressionTree conditionalExpressionTree =
            (ConditionalExpressionTree) parentTree;
        final AnnotatedTypeMirror falseType =
            getAnnotatedType(conditionalExpressionTree.getFalseExpression());
        final AnnotatedTypeMirror trueType =
            getAnnotatedType(conditionalExpressionTree.getTrueExpression());

        // Known cases where we must use LUB because falseType/trueType will not be equal:
        // a) when one of the types is a type variable that extends a functional interface
        //    or extends a type variable that extends a functional interface
        // b) When one of the two sides of the expression is a reference to a sub-interface.
        //   e.g.   interface ConsumeStr {
        //              public void consume(String s)
        //          }
        //          interface SubConsumer extends ConsumeStr {
        //              default void someOtherMethod() { ... }
        //          }
        //   SubConsumer s = ...;
        //   ConsumeStr stringConsumer = (someCondition) ? s : System.out::println;
        AnnotatedTypeMirror conditionalType =
            AnnotatedTypes.leastUpperBound(this, trueType, falseType);
        assert isFunctionalInterface(conditionalType.getUnderlyingType(), parentTree, tree);
        return conditionalType;

      default:
        throw new BugInCF(
            "Could not find functional interface from assignment context. "
                + "Unexpected tree type: "
                + parentTree.getKind()
                + " For lambda tree: "
                + tree);
    }
  }

  private boolean isFunctionalInterface(TypeMirror typeMirror, Tree contextTree, Tree tree) {
    if (typeMirror.getKind() == TypeKind.WILDCARD) {
      // Ignore wildcards, because they are uninferred type arguments.
      return true;
    }
    Type type = (Type) typeMirror;

    if (!TypesUtils.isFunctionalInterface(type, processingEnv)) {
      if (type.getKind() == TypeKind.INTERSECTION) {
        IntersectionType itype = (IntersectionType) type;
        for (TypeMirror t : itype.getBounds()) {
          if (TypesUtils.isFunctionalInterface(t, processingEnv)) {
            // As long as any of the bounds is a functional interface
            // we should be fine.
            return true;
          }
        }
      }
      throw new BugInCF(
          "Expected the type of %s tree in assignment context to be a functional interface. "
              + "Found type: %s for tree: %s in lambda tree: %s",
          contextTree.getKind(), type, contextTree, tree);
    }
    return true;
  }

  /**
   * Create the ground target type of the functional interface.
   *
   * <p>Basically, it replaces the wildcards with their bounds doing a capture conversion like glb
   * for extends bounds.
   *
   * @see "JLS 9.9"
   * @param functionalType the functional interface type
   * @param groundTargetJavaType the Java type as found by javac
   */
  private void makeGroundTargetType(
      AnnotatedDeclaredType functionalType, DeclaredType groundTargetJavaType) {
    if (functionalType.getTypeArguments().isEmpty()) {
      return;
    }

    List<AnnotatedTypeParameterBounds> bounds =
        this.typeVariablesFromUse(
            functionalType, (TypeElement) functionalType.getUnderlyingType().asElement());

    List<AnnotatedTypeMirror> newTypeArguments = new ArrayList<>(functionalType.getTypeArguments());
    boolean sizesDiffer =
        functionalType.getTypeArguments().size() != groundTargetJavaType.getTypeArguments().size();

    for (int i = 0; i < functionalType.getTypeArguments().size(); i++) {
      AnnotatedTypeMirror argType = functionalType.getTypeArguments().get(i);
      if (argType.getKind() == TypeKind.WILDCARD) {
        AnnotatedWildcardType wildcardType = (AnnotatedWildcardType) argType;

        TypeMirror wildcardUbType = wildcardType.getExtendsBound().getUnderlyingType();

        if (wildcardType.isUninferredTypeArgument()) {
          // Keep the uninferred type so that it is ignored by later subtyping and containment
          // checks.
          newTypeArguments.set(i, wildcardType);
        } else if (isExtendsWildcard(wildcardType)) {
          TypeMirror correctArgType;
          if (sizesDiffer) {
            // The java type is raw.
            TypeMirror typeParamUbType = bounds.get(i).getUpperBound().getUnderlyingType();
            correctArgType =
                TypesUtils.greatestLowerBound(
                    typeParamUbType, wildcardUbType, this.checker.getProcessingEnvironment());
          } else {
            correctArgType = groundTargetJavaType.getTypeArguments().get(i);
          }

          final AnnotatedTypeMirror newArg;
          if (types.isSameType(wildcardUbType, correctArgType)) {
            newArg = wildcardType.getExtendsBound().deepCopy();
          } else if (correctArgType.getKind() == TypeKind.TYPEVAR) {
            newArg = this.toAnnotatedType(correctArgType, false);
            AnnotatedTypeVariable newArgAsTypeVar = (AnnotatedTypeVariable) newArg;
            newArgAsTypeVar
                .getUpperBound()
                .replaceAnnotations(wildcardType.getExtendsBound().getAnnotations());
            newArgAsTypeVar
                .getLowerBound()
                .replaceAnnotations(wildcardType.getSuperBound().getAnnotations());
          } else {
            newArg = this.toAnnotatedType(correctArgType, false);
            newArg.replaceAnnotations(wildcardType.getExtendsBound().getAnnotations());
          }
          newTypeArguments.set(i, newArg);
        } else {
          newTypeArguments.set(i, wildcardType.getSuperBound());
        }
      }
    }
    functionalType.setTypeArguments(newTypeArguments);

    // When the groundTargetJavaType is different from the underlying type of functionalType, only
    // the main annotations are copied.  Add default annotations in places without annotations.
    addDefaultAnnotations(functionalType);
  }

  /**
   * Return true if {@code type} should be captured.
   *
   * <ul>
   *   <li>{@code type} and {@code typeMirror} must both be declared types.
   *   <li>{@code type} must not be a raw type, must not have an uninferred type argument, and must
   *       have a wildcard as a type argument.
   *   <li>{@code typeMirror} must have a captured type as a type argument.
   * </ul>
   *
   * @param type annotated type to capture
   * @param typeMirror underlying Java type
   * @return true if {@code type} should be captured
   */
  private boolean shouldCapture(AnnotatedTypeMirror type, TypeMirror typeMirror) {
    if (type.getKind() != TypeKind.DECLARED) {
      return false;
    }
    if (typeMirror.getKind() != TypeKind.DECLARED) {
      throw new BugInCF("Expected declared type mirror: %s, type: %s", typeMirror, type);
    }

    DeclaredType capturedTypeMirror = (DeclaredType) typeMirror;
    AnnotatedDeclaredType uncapturedType = (AnnotatedDeclaredType) type;
    if (capturedTypeMirror.getTypeArguments().isEmpty()) {
      return false;
    }

    if (uncapturedType.wasRaw() || uncapturedType.containsUninferredTypeArguments()) {
      return false;
    }

    if (capturedTypeMirror.getTypeArguments().size() != uncapturedType.getTypeArguments().size()) {
      throw new BugInCF(
          "Not the same number of type arguments: capturedTypeMirror: %s uncapturedType: %s",
          capturedTypeMirror, uncapturedType);
    }

    for (int i = 0; i < capturedTypeMirror.getTypeArguments().size(); i++) {
      TypeMirror capturedTypeArgTM = capturedTypeMirror.getTypeArguments().get(i);
      AnnotatedTypeMirror uncapturedTypeArg = uncapturedType.getTypeArguments().get(i);
      if (uncapturedTypeArg.getKind() != TypeKind.WILDCARD) {
        continue;
      }
      if (TypesUtils.isCaptured(capturedTypeArgTM)
          || capturedTypeArgTM.getKind() != TypeKind.WILDCARD) {
        return true;
      }
    }
    return false;
  }

  /**
   * Apply capture conversion.
   *
   * <p>Capture conversion is the process of converting wildcards in a generic type to fresh type
   * variables. See <a
   * href="https://docs.oracle.com/javase/specs/jls/se11/html/jls-5.html#jls-5.1.10">JLS 5.1.10</a>
   * for all the details.
   *
   * <p>If {@code type} is not a declared type or if it does not have any wildcard type arguments,
   * this method returns {@code type}.
   *
   * @param typeToCapture type to capture
   * @return the captured type
   */
  public AnnotatedTypeMirror applyCaptureConversion(AnnotatedTypeMirror typeToCapture) {
    TypeMirror capturedTypeMirror = types.capture(typeToCapture.getUnderlyingType());
    return applyCaptureConversion(typeToCapture, capturedTypeMirror);
  }

  /**
   * Apply capture conversion.
   *
   * <p>Capture conversion is the process of converting wildcards in a generic type to fresh type
   * variables. See <a
   * href="https://docs.oracle.com/javase/specs/jls/se11/html/jls-5.html#jls-5.1.10">JLS 5.1.10</a>
   * for all the details.
   *
   * <p>If {@code type} is not a declared type or if it does not have any wildcard type arguments,
   * this method returns {@code type}.
   *
   * @param type type to capture
   * @param typeMirror type from the Java compiler that has captured wildcards, which are used as
   *     the underlying type of the captured wildcards
   * @return the captured type
   */
  public AnnotatedTypeMirror applyCaptureConversion(
      AnnotatedTypeMirror type, TypeMirror typeMirror) {
    if (!shouldCapture(type, typeMirror)) {
      if (type.containsUninferredTypeArguments()
          && typeMirror.getKind() == TypeKind.DECLARED
          && type.getKind() == TypeKind.DECLARED) {
        // If capture conversion is not applied because the type contains uninferred
        // wildcards, then mark any uncaptured wildcards as "uninferred".
        DeclaredType capturedTypeMirror = (DeclaredType) typeMirror;
        AnnotatedDeclaredType uncapturedType = (AnnotatedDeclaredType) type;
        for (int i = 0; i < capturedTypeMirror.getTypeArguments().size(); i++) {
          TypeMirror capturedTypeArgTM = capturedTypeMirror.getTypeArguments().get(i);
          AnnotatedTypeMirror uncapturedTypeArg = uncapturedType.getTypeArguments().get(i);
          if (uncapturedTypeArg.getKind() != TypeKind.WILDCARD) {
            continue;
          }
          if (TypesUtils.isCaptured(capturedTypeArgTM)
              || capturedTypeArgTM.getKind() != TypeKind.WILDCARD) {
            ((AnnotatedWildcardType) uncapturedTypeArg).setUninferredTypeArgument();
          }
        }
      }
      return type;
    }

    DeclaredType capturedTypeMirror = (DeclaredType) typeMirror;
    AnnotatedDeclaredType uncapturedType = (AnnotatedDeclaredType) type;
    AnnotatedDeclaredType capturedType =
        (AnnotatedDeclaredType) AnnotatedTypeMirror.createType(capturedTypeMirror, this, false);
    capturedType.getTypeArguments(); // initialize the type arguments

    AnnotatedDeclaredType typeDeclaration =
        (AnnotatedDeclaredType) getAnnotatedType(uncapturedType.getUnderlyingType().asElement());

    // A mapping from type variable to its type argument in the captured type.
    Map<TypeVariable, AnnotatedTypeMirror> typeVariableMapping = new HashMap<>();
    // A mapping from the captured type to the annotated captured type.
    Map<TypeVariable, AnnotatedTypeMirror> capturedTypeMapping = new HashMap<>();
    List<AnnotatedTypeMirror> newTypeArgs = new ArrayList<>();
    for (int i = 0; i < typeDeclaration.getTypeArguments().size(); i++) {
      TypeVariable typeVarTypeMirror =
          (TypeVariable) typeDeclaration.getTypeArguments().get(i).getUnderlyingType();
      AnnotatedTypeMirror uncapturedTypeArg = uncapturedType.getTypeArguments().get(i);
      AnnotatedTypeMirror capturedTypeArg = capturedType.getTypeArguments().get(i);
      if (uncapturedTypeArg.getKind() == TypeKind.WILDCARD) {
        if (TypesUtils.isCaptured(capturedTypeArg.getUnderlyingType())) {
          // The type argument is a captured type. Use the type argument from the newly
          // created and yet-to-be annotated capturedType. (The annotations are added as
          // part of capturing the wildcard.)
          typeVariableMapping.put(typeVarTypeMirror, capturedTypeArg);
          // Also, add a mapping from the captured type mirror to the annotated captured
          // type, so that if one captured type refers to another, the correct annotated
          // type is used.
          capturedTypeMapping.put(
              ((AnnotatedTypeVariable) capturedTypeArg).getUnderlyingType(), capturedTypeArg);
          newTypeArgs.add(capturedTypeArg);
        } else {
          // If the bounds of the captured wildcard are the same, then it is converted to
          // a declared type. This seems to be a violation of the JLS, but javac does
          // this, so the Checker Framework must do it.
          typeVariableMapping.put(typeVarTypeMirror, capturedTypeArg);
          newTypeArgs.add(capturedTypeArg);
          replaceAnnotations(
              ((AnnotatedWildcardType) uncapturedTypeArg).getSuperBound(), capturedTypeArg);
        }
      } else {
        // The type argument is not a captured type. Use the type argument from
        // uncapturedType, which is fully annotated.
        typeVariableMapping.put(typeVarTypeMirror, uncapturedTypeArg);
        newTypeArgs.add(uncapturedTypeArg);
      }
    }

    // Use the mapping above to substitute the type variables in capturedType.
    capturedType =
        (AnnotatedDeclaredType)
            typeVarSubstitutor.substituteWithoutCopyingTypeArguments(
                typeVariableMapping, capturedType);

    // Loop through the type arguments and set the annotations of each captured type.
    List<TypeVariable> orderToCapture = TypesUtils.order(capturedTypeMapping.keySet(), types);
    for (TypeVariable capture : orderToCapture) {
      AnnotatedTypeMirror capturedTypeArg = capturedTypeMapping.get(capture);
      int i = capturedTypeMirror.getTypeArguments().indexOf(capture);
      AnnotatedTypeMirror uncapturedTypeArg = uncapturedType.getTypeArguments().get(i);
      AnnotatedTypeVariable typeVariable =
          (AnnotatedTypeVariable) typeDeclaration.getTypeArguments().get(i);
      captureWildcard(
          typeVariableMapping,
          capturedTypeMapping,
          (AnnotatedWildcardType) uncapturedTypeArg,
          typeVariable,
          (AnnotatedTypeVariable) capturedTypeArg);
      newTypeArgs.remove(i);
      newTypeArgs.add(i, capturedTypeArg);
    }

    capturedType.setTypeArguments(newTypeArgs);

    capturedType.addAnnotations(uncapturedType.getAnnotations());
    return capturedType;
  }

  /**
   * Set the annotated bounds for fresh type variable {@code capturedArg}, so that it is the capture
   * of {@code wildcard}.
   *
   * @param typeVariableMapping mapping from a (type mirror) type variable to its (annotated type
   *     mirror) type argument
   * @param capturedTypeMapping mapping from captured type mirror to its annotated type mirror
   * @param wildcard wildcard to capture
   * @param typeVariable type variable for which {@code wildcard} is a type argument
   * @param capturedArg the fresh type variable which is side-effected by this method
   */
  private void captureWildcard(
      Map<TypeVariable, AnnotatedTypeMirror> typeVariableMapping,
      Map<TypeVariable, AnnotatedTypeMirror> capturedTypeMapping,
      AnnotatedWildcardType wildcard,
      AnnotatedTypeVariable typeVariable,
      AnnotatedTypeVariable capturedArg) {
    AnnotatedTypeMirror typeVarUpperBound =
        typeVarSubstitutor.substituteWithoutCopyingTypeArguments(
            typeVariableMapping, typeVariable.getUpperBound());

    AnnotatedTypeMirror upperBound =
        AnnotatedTypes.greatestLowerBound(this, typeVarUpperBound, wildcard.getExtendsBound());
    // The greatestLowerBound method makes a copy of the typeVarUpperBound, so if it
    // used any captured type, then the copy of the captured type must be substituted with
    // the exact AnnotatedTypeVariable in capturedTypeMapping.
    upperBound =
        typeVarSubstitutor.substituteWithoutCopyingTypeArguments(capturedTypeMapping, upperBound);
    capturedArg.setUpperBound(upperBound);

    AnnotatedTypeMirror lowerBound =
        AnnotatedTypes.leastUpperBound(
            this, typeVariable.getLowerBound(), wildcard.getSuperBound());
    lowerBound =
        typeVarSubstitutor.substituteWithoutCopyingTypeArguments(capturedTypeMapping, lowerBound);
    capturedArg.setLowerBound(lowerBound);

    AnnotationMirrorSet p = new AnnotationMirrorSet(capturedArg.getUpperBound().getAnnotations());
    p.retainAll(capturedArg.getLowerBound().getAnnotations());
    capturedArg.replaceAnnotations(p);
  }

  /**
   * Check that a wildcard is an extends wildcard.
   *
   * @param awt the wildcard type
   * @return true if awt is an extends wildcard
   */
  private boolean isExtendsWildcard(AnnotatedWildcardType awt) {
    return awt.getUnderlyingType().getSuperBound() == null;
  }

  /** Accessor for the element utilities. */
  public Elements getElementUtils() {
    return this.elements;
  }

  /** Accessor for the tree utilities. */
  public Trees getTreeUtils() {
    return this.trees;
  }

  /** Accessor for the processing environment. */
  public ProcessingEnvironment getProcessingEnv() {
    return this.processingEnv;
  }

  /** Matches addition of a constant. */
  static final Pattern plusConstant = Pattern.compile(" *\\+ *(-?[0-9]+)$");
  /** Matches subtraction of a constant. */
  static final Pattern minusConstant = Pattern.compile(" *- *(-?[0-9]+)$");

  /**
   * Given an expression, split it into a subexpression and a constant offset. For example:
   *
   * <pre>{@code
   * "a" => <"a", "0">
   * "a + 5" => <"a", "5">
   * "a + -5" => <"a", "-5">
   * "a - 5" => <"a", "-5">
   * }</pre>
   *
   * There are methods that can only take as input an expression that represents a JavaExpression.
   * The purpose of this is to pre-process expressions to make those methods more likely to succeed.
   *
   * @param expression an expression to remove a constant offset from
   * @return a sub-expression and a constant offset. The offset is "0" if this routine is unable to
   *     splite the given expression
   */
  // TODO: generalize.  There is no reason this couldn't handle arbitrary addition and subtraction
  // expressions, given the Index Checker's support for OffsetEquation.  That might even make its
  // implementation simpler.
  public static Pair<String, String> getExpressionAndOffset(String expression) {
    String expr = expression;
    String offset = "0";

    // Is this normalization necessary?
    // Remove surrrounding whitespace.
    expr = expr.trim();
    // Remove surrounding parentheses.
    if (expr.matches("^\\([^()]\\)")) {
      expr = expr.substring(1, expr.length() - 2).trim();
    }

    Matcher mPlus = plusConstant.matcher(expr);
    Matcher mMinus = minusConstant.matcher(expr);
    if (mPlus.find()) {
      expr = expr.substring(0, mPlus.start());
      offset = mPlus.group(1);
    } else if (mMinus.find()) {
      expr = expr.substring(0, mMinus.start());
      offset = negateConstant(mMinus.group(1));
    }

    if (offset.equals("-0")) {
      offset = "0";
    }

    expr = expr.intern();
    offset = offset.intern();

    return Pair.of(expr, offset);
  }

  /**
   * Given an expression string, returns its negation.
   *
   * @param constantExpression a string representing an integer constant
   * @return the negation of constantExpression
   */
  // Also see Subsequence.negateString which is similar but more sophisticated.
  public static String negateConstant(String constantExpression) {
    if (constantExpression.startsWith("-")) {
      return constantExpression.substring(1);
    } else {
      if (constantExpression.startsWith("+")) {
        constantExpression = constantExpression.substring(1);
      }
      return "-" + constantExpression;
    }
  }

  /**
   * Returns {@code null} or an annotated type mirror that type argument inference should assume
   * {@code expressionTree} is assigned to.
   *
   * <p>If {@code null} is returned, inference proceeds normally.
   *
   * <p>If a type is returned, then inference assumes that {@code expressionTree} was asigned to it.
   * This biases the inference algorithm toward the annotations in the returned type. In particular,
   * if the annotations on type variables in invariant positions are a super type of the annotations
   * inferred, the super type annotations are chosen.
   *
   * <p>This implementation returns null, but subclasses may override this method to return a type.
   *
   * @param expressionTree an expression which has no assignment context and for which type
   *     arguments need to be inferred
   * @return {@code null} or an annotated type mirror that inferrence should pretend {@code
   *     expressionTree} is assigned to
   */
  public @Nullable AnnotatedTypeMirror getDummyAssignedTo(ExpressionTree expressionTree) {
    return null;
  }

  /**
   * Checks that the annotation {@code am} has the name of {@code annoClass}. Values are ignored.
   *
   * <p>This method is faster than {@link AnnotationUtils#areSameByClass(AnnotationMirror, Class)}
   * because it caches the name of the class rather than computing it each time.
   *
   * @param am the AnnotationMirror whose class to compare
   * @param annoClass the class to compare
   * @return true if annoclass is the class of am
   */
  public boolean areSameByClass(AnnotationMirror am, Class<? extends Annotation> annoClass) {
    if (!shouldCache) {
      return AnnotationUtils.areSameByName(am, annoClass.getCanonicalName());
    }
    String canonicalName = annotationClassNames.get(annoClass);
    if (canonicalName == null) {
      canonicalName = annoClass.getCanonicalName();
      assert canonicalName != null : "@AssumeAssertion(nullness): assumption";
      annotationClassNames.put(annoClass, canonicalName);
    }
    return AnnotationUtils.areSameByName(am, canonicalName);
  }

  /**
   * Checks that the collection contains the annotation. Using Collection.contains does not always
   * work, because it does not use areSame for comparison.
   *
   * <p>This method is faster than {@link AnnotationUtils#containsSameByClass(Collection, Class)}
   * because is caches the name of the class rather than computing it each time.
   *
   * @param c a collection of AnnotationMirrors
   * @param anno the annotation class to search for in c
   * @return true iff c contains anno, according to areSameByClass
   */
  public boolean containsSameByClass(
      Collection<? extends AnnotationMirror> c, Class<? extends Annotation> anno) {
    return getAnnotationByClass(c, anno) != null;
  }

  /**
   * Returns the AnnotationMirror in {@code c} that has the same class as {@code anno}.
   *
   * <p>This method is faster than {@link AnnotationUtils#getAnnotationByClass(Collection, Class)}
   * because is caches the name of the class rather than computing it each time.
   *
   * @param c a collection of AnnotationMirrors
   * @param anno the class to search for in c
   * @return AnnotationMirror with the same class as {@code anno} iff c contains anno, according to
   *     areSameByClass; otherwise, {@code null}
   */
  public @Nullable AnnotationMirror getAnnotationByClass(
      Collection<? extends AnnotationMirror> c, Class<? extends Annotation> anno) {
    for (AnnotationMirror an : c) {
      if (areSameByClass(an, anno)) {
        return an;
      }
    }
    return null;
  }

  /**
   * Changes the type of {@code rhsATM} when being assigned to a field, for use by whole-program
   * inference. The default implementation does nothing.
   *
   * @param lhsTree the tree for the field whose type will be changed
   * @param element the element for the field whose type will be changed
   * @param fieldName the name of the field whose type will be changed
   * @param rhsATM the type of the expression being assigned to the field, which is side-effected by
   *     this method
   */
  public void wpiAdjustForUpdateField(
      Tree lhsTree, Element element, String fieldName, AnnotatedTypeMirror rhsATM) {}

  /**
   * Changes the type of {@code rhsATM} when being assigned to anything other than a field, for use
   * by whole-program inference. The default implementation does nothing.
   *
   * @param rhsATM the type of the rhs of the pseudo-assignment, which is side-effected by this
   *     method
   */
  public void wpiAdjustForUpdateNonField(AnnotatedTypeMirror rhsATM) {}

  /**
   * Side-effects the method or constructor annotations to make any desired changes before writing
   * to an annotation file.
   *
   * @param methodAnnos the method or constructor annotations to modify
   */
  public void prepareMethodForWriting(AMethod methodAnnos) {
    // This implementation does nothing.
  }

  /**
   * Side-effects the method or constructor annotations to make any desired changes before writing
   * to an ajava file.
   *
   * @param methodAnnos the method or constructor annotations to modify
   */
  public void prepareMethodForWriting(
      WholeProgramInferenceJavaParserStorage.CallableDeclarationAnnos methodAnnos) {
    // This implementation does nothing.
  }

  /**
   * Does {@code anno}, which is an {@link org.checkerframework.framework.qual.AnnotatedFor}
   * annotation, apply to this checker?
   *
   * @param annotatedForAnno an {@link AnnotatedFor} annotation
   * @return whether {@code anno} applies to this checker
   */
  public boolean doesAnnotatedForApplyToThisChecker(AnnotationMirror annotatedForAnno) {
    List<String> annotatedForCheckers =
        AnnotationUtils.getElementValueArray(
            annotatedForAnno, annotatedForValueElement, String.class);
    for (String annoForChecker : annotatedForCheckers) {
      if (checker.getUpstreamCheckerNames().contains(annoForChecker)
          || CheckerMain.matchesFullyQualifiedProcessor(
              annoForChecker, checker.getUpstreamCheckerNames(), true)) {
        return true;
      }
    }
    return false;
  }

  /**
   * Get the {@code expression} field/element of the given contract annotation.
   *
   * @param contractAnno a {@link RequiresQualifier}, {@link EnsuresQualifier}, or {@link
   *     EnsuresQualifier}
   * @return the {@code expression} field/element of the given annotation
   */
  public List<String> getContractExpressions(AnnotationMirror contractAnno) {
    DeclaredType annoType = contractAnno.getAnnotationType();
    if (types.isSameType(annoType, requiresQualifierTM)) {
      return AnnotationUtils.getElementValueArray(
          contractAnno, requiresQualifierExpressionElement, String.class);
    } else if (types.isSameType(annoType, ensuresQualifierTM)) {
      return AnnotationUtils.getElementValueArray(
          contractAnno, ensuresQualifierExpressionElement, String.class);
    } else if (types.isSameType(annoType, ensuresQualifierIfTM)) {
      return AnnotationUtils.getElementValueArray(
          contractAnno, ensuresQualifierIfExpressionElement, String.class);
    } else {
      throw new BugInCF("Not a contract annotation: " + contractAnno);
    }
  }

  /**
   * Get the {@code value} field/element of the given contract list annotation.
   *
   * @param contractListAnno a {@link RequiresQualifier.List}, {@link EnsuresQualifier.List}, or
   *     {@link EnsuresQualifier.List}
   * @return the {@code value} field/element of the given annotation
   */
  public List<AnnotationMirror> getContractListValues(AnnotationMirror contractListAnno) {
    DeclaredType annoType = contractListAnno.getAnnotationType();
    if (types.isSameType(annoType, requiresQualifierListTM)) {
      return AnnotationUtils.getElementValueArray(
          contractListAnno, requiresQualifierListValueElement, AnnotationMirror.class);
    } else if (types.isSameType(annoType, ensuresQualifierListTM)) {
      return AnnotationUtils.getElementValueArray(
          contractListAnno, ensuresQualifierListValueElement, AnnotationMirror.class);
    } else if (types.isSameType(annoType, ensuresQualifierIfListTM)) {
      return AnnotationUtils.getElementValueArray(
          contractListAnno, ensuresQualifierIfListValueElement, AnnotationMirror.class);
    } else {
      throw new BugInCF("Not a contract list annotation: " + contractListAnno);
    }
  }
}<|MERGE_RESOLUTION|>--- conflicted
+++ resolved
@@ -2335,19 +2335,10 @@
             ((AnnotatedDeclaredType) getClassType.getReturnType()).getTypeArguments().get(0);
     getClassType.setReturnType(returnType);
 
-<<<<<<< HEAD
-    // Usually, the only locations that will add annotations to the return type are getClass in
-    // stub files defaults and propagation tree annotator.  Since getClass is final they cannot
-    // come from source code.  Also, since the newBound is an erased type we have no type
-    // arguments.  So, we just copy the annotations from the bound of the declared type to the
-    // new bound.
-=======
     // Usually, the only locations that will add annotations to the return type are getClass in stub
     // files defaults and propagation tree annotator.  Since getClass is final they cannot come from
     // source code.  Also, since the newBound is an erased type we have no type arguments.  So, we
     // just copy the annotations from the bound of the declared type to the new bound.
-    final AnnotatedWildcardType classWildcardArg = (AnnotatedWildcardType) typeArgs.get(0);
->>>>>>> cabb0a6f
     Set<AnnotationMirror> newAnnos = AnnotationUtils.createAnnotationSet();
     Set<AnnotationMirror> typeBoundAnnos =
         getTypeDeclarationBounds(receiverType.getErased().getUnderlyingType());
